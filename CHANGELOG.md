## Unreleased
* **Removed**
   * REMOVED: needs_ci_run script [#4423](https://github.com/valhalla/valhalla/pull/4423)
   * REMOVED: unused vehicle types in AutoCost and segway; renamed kTruck to "truck" instead of "tractor_trailer" [#4430](https://github.com/valhalla/valhalla/pull/4430)
   * REMOVED: ./bench and related files/code [#4560](https://github.com/valhalla/valhalla/pull/4560)
* **Bug Fix**
   * FIXED: gcc13 was missing some std header includes [#4154](https://github.com/valhalla/valhalla/pull/4154)
   * FIXED: when reclassifying ferry edges, remove destonly from ways only if the connecting way was destonly [#4118](https://github.com/valhalla/valhalla/pull/4118)
   * FIXED: typo in use value of map matching API (`platform_connection` was misspelled) [#4174](https://github.com/valhalla/valhalla/pull/4174)
   * FIXED: fix crash in timedistancebssmatrix.cc  [#4244](https://github.com/valhalla/valhalla/pull/4244)
   * FIXED: missing protobuf CMake configuration to link abseil for protobuf >= 3.22.0 [#4207](https://github.com/valhalla/valhalla/pull/4207)
   * FIXED: broken links on the optimized route API page [#4260](https://github.com/valhalla/valhalla/pull/4260)
   * FIXED: remove clearing of headings while calculating a matrix [#4288](https://github.com/valhalla/valhalla/pull/4288)
   * FIXED: only recost matrix pairs which have connections found [#4344](https://github.com/valhalla/valhalla/pull/4344)
   * FIXED: arm builds. tons of errors due to floating point issues mostly [#4213](https://github.com/valhalla/valhalla/pull/4213)
   * FIXED: respond with correlated edges for format=valhalla and matrix [#4335](https://github.com/valhalla/valhalla/pull/4335)
   * FIXED: `sources` & `targets` for verbose matrix response was kinda broken due to #4335 above [#4366](https://github.com/valhalla/valhalla/pull/4366)
   * FIXED: recover proper shortest path to ferry connections (when multiple edges exist between node pair) [#4361](https://github.com/valhalla/valhalla/pull/4361)
   * FIXED: recover proper shortest path to ferry connections (make sure correct label index is used) [#4378](https://github.com/valhalla/valhalla/pull/4378)
   * FIXED: Allow all roads for motorcycles [#4348](https://github.com/valhalla/valhalla/pull/4348)
   * FIXED: motorcar:conditional should not apply to motorcycle and moped [#4359](https://github.com/valhalla/valhalla/pull/4359)
   * FIXED: break shortcuts when there are different restrictions on base edges [#4326](https://github.com/valhalla/valhalla/pull/4326)
   * FIXED: Incorrect `edge_index` assignment in `thor_worker_t::build_trace` [#4413](https://github.com/valhalla/valhalla/pull/4413)
   * FIXED: lots of issues with CostMatrix (primarily deadend logic) with a complete refactor modeling things very close to bidir A*, also to prepare for a unification of the two [#4372](https://github.com/valhalla/valhalla/pull/4372)
   * FIXED: diff_names check was missing for Graphfilter and Shortcutbuilder for AddEdgeInfo call.  [#4436](https://github.com/valhalla/valhalla/pull/4436)
   * FIXED: updated timezone database and added code to keep compatibility with old servers/new data and vice versa [#4446](https://github.com/valhalla/valhalla/pull/4446)
   * FIXED: retry elevation tile download if the download failed for some reason or the downloaded tile was corrupt [#4461](https://github.com/valhalla/valhalla/pull/4461)
   * FIXED: base transition costs were getting overridden by osrm car turn duration [#4463](https://github.com/valhalla/valhalla/pull/4463)
   * FIXED: insane ETAs for `motor_scooter` on `track`s [#4468](https://github.com/valhalla/valhalla/pull/4468)
   * FIXED: -j wasn't taken into account anymore [#4483](https://github.com/valhalla/valhalla/pull/4483)
   * FIXED: time distance matrix was always using time zone of last settled edge id [#4494](https://github.com/valhalla/valhalla/pull/4494)
   * FIXED: log to stderr in valhalla_export_edges [#4498](https://github.com/valhalla/valhalla/pull/4498)
   * FIXED: set capped speed for truck at 90 KPH [#4493](https://github.com/valhalla/valhalla/pull/4493)
   * FIXED: Config singleton multiple instantiation issue [#4521](https://github.com/valhalla/valhalla/pull/4521)
   * FIXED: Prevent GetShortcut to run into an infinite loop [#4532](https://github.com/valhalla/valhalla/pull/4532)
   * FIXED: fix config generator with thor.costmatrix_allow_second_pass [#4567](https://github.com/valhalla/valhalla/pull/4567)
   * FIXED: infinite loop or other random corruption in isochrones when retrieving partial shape of an edge [#4547](https://github.com/valhalla/valhalla/pull/4547)
   * FIXED: Aggregation updates: update opposing local idx after aggregating the edges, added classification check for aggregation, and shortcut length changes [#4570](https://github.com/valhalla/valhalla/pull/4570)
   * FIXED: Use helper function for only parsing out names from DirectedEdge when populating intersecting edges [#4604](https://github.com/valhalla/valhalla/pull/4604)  
   * FIXED: Osmnode size reduction: Fixed excessive disk space for planet build [#4605](https://github.com/valhalla/valhalla/pull/4605)
   * FIXED: Conflict with signinfo's temporary linguistic node sequence file caused test failures. [#4625](https://github.com/valhalla/valhalla/pull/4625)
   * FIXED: CostMatrix for trivial routes with oneways [#4626](https://github.com/valhalla/valhalla/pull/4626)
   * FIXED: some entry points to creating geotiff isochrones output did not register the geotiff driver before attempting to use it [#4628](https://github.com/valhalla/valhalla/pull/4628)
   * FIXED: libgdal wasn't installed in docker image, so it never worked in docker [#4629](https://github.com/valhalla/valhalla/pull/4629)
   * FIXED: CostMatrix shapes for routes against trivial oneways [#4633](https://github.com/valhalla/valhalla/pull/4633)
   * FIXED: unidirectional_astar.cc doesn't work for date_time type = 2 #4652(https://github.com/valhalla/valhalla/issues/4652)
   * FIXED: a few fixes around the routing algorithms [#4626](https://github.com/valhalla/valhalla/pull/4642)
   * FIXED: no need to search for GDAL when building data [#4651](https://github.com/valhalla/valhalla/pull/4651)
   * FIXED: Fix segfault in OSRM serializer with bannerInstructions when destination is on roundabout [#4480](https://github.com/valhalla/valhalla/pull/4481)
   * FIXED: Fix segfault in costmatrix (date_time and time zone always added). [#4530](https://github.com/valhalla/valhalla/pull/4530)
   * FIXED: Fixed roundoff issue in Tiles Row and Col methods [#4585](https://github.com/valhalla/valhalla/pull/4585)
* **Enhancement**
   * UPDATED: French translations, thanks to @xlqian [#4159](https://github.com/valhalla/valhalla/pull/4159)
   * CHANGED: -j flag for multithreaded executables to override mjolnir.concurrency [#4168](https://github.com/valhalla/valhalla/pull/4168)
   * CHANGED: moved the argparse boilerplate code to a private header which all programs can share [#4169](https://github.com/valhalla/valhalla/pull/4169)
   * ADDED: CI runs a spell check on the PR to detect spelling mistakes [#4179](https://github.com/valhalla/valhalla/pull/4179)
   * ADDED: `preferred_side_cutoff` parameter for locations [#4182](https://github.com/valhalla/valhalla/pull/4182)
   * ADDED: PBF output for matrix endpoint [#4121](https://github.com/valhalla/valhalla/pull/4121)
   * CHANGED: sped up the transit gtfs ingestion process by sorting the feeds before querying them and avoiding copying their structures. forked just_gtfs into the valhalla org to accomplish it [#4167](https://github.com/valhalla/valhalla/pull/4167)
   * CHANGED: write traffic tile headers in `valhalla_build_extract` [#4195](https://github.com/valhalla/valhalla/pull/4195)
   * ADDED: `source_percent_along` & `target_percent_along` to /trace_attributes JSON response [#4199](https://github.com/valhalla/valhalla/pull/4199)
   * ADDED: sqlite database to store landmarks along with interfaces of insert and bounding box queries [#4189](https://github.com/valhalla/valhalla/pull/4189)
   * CHANGED: refactor landmark database interface to use a pimpl [#4202](https://github.com/valhalla/valhalla/pull/4202)
   * ADDED: support for `:forward` and `:backward` for `motor_vehicle`, `vehicle`, `foot` and `bicycle` tag prefixes [#4204](https://github.com/valhalla/valhalla/pull/4204)
   * ADDED: add `valhalla_build_landmarks` to parse POIs from osm pbfs and store them as landmarks in the landmark sqlite database [#4201](https://github.com/valhalla/valhalla/pull/4201)
   * ADDED: add primary key in the landmark sqlite database and a method to retrieve landmarks via their primary keys [#4224](https://github.com/valhalla/valhalla/pull/4224)
   * ADDED: update graph tile to allow adding landmarks to edge info, and refactor edgeinfo.cc [#4233](https://github.com/valhalla/valhalla/pull/4233)
   * ADDED: `sources_to_targets` action for `/expansion` [#4263](https://github.com/valhalla/valhalla/pull/4263)
   * ADDED: option `--extract-tar` to `valhalla_build_extract` to create extracts from .tar files instead of tile directory [#4255](https://github.com/valhalla/valhalla/pull/4255)
   * ADDED: Support for `bannerInstructions` attribute in OSRM serializer via `banner_instructions` request parameter [#4093](https://github.com/valhalla/valhalla/pull/4093)
   * UPDATED: submodules which had new releases, unless it was a major version change [#4231](https://github.com/valhalla/valhalla/pull/4231)
   * ADDED: Support for elevation along a route. Add elevation to EdgeInfo within Valhalla tiles [#4279](https://github.com/valhalla/valhalla/pull/4279)
   * ADDED: the workflow to find landmarks in a graph tile, associate them with nearby edges, and update the graph tile to store the associations [#4278](https://github.com/valhalla/valhalla/pull/4278)
   * ADDED: update maneuver generation to add nearby landmarks to maneuvers as direction support [#4293](https://github.com/valhalla/valhalla/pull/4293)
   * CHANGED: the boost property tree config is now read into a singleton that doesn't need to be passed around anymore [#4220](https://github.com/valhalla/valhalla/pull/4220)
   * ADDED: Update the street name and sign data processing include language and pronunciations [#4268](https://github.com/valhalla/valhalla/pull/4268)
   * CHANGED: more sustainable way to work with protobuf in cmake [#4334](https://github.com/valhalla/valhalla/pull/4334)
   * CHANGED: use date_time API to retrieve timezone aliases instead of our own curated list [#4382](https://github.com/valhalla/valhalla/pull/4382)
   * CHANGED: less aggressive logging for nodes' headings & ferry connections [#4420][https://github.com/valhalla/valhalla/pull/4420]
   * ADDED: add documentation about historical traffic [#4259](https://github.com/valhalla/valhalla/pull/4259)
   * ADDED: config option to control how much memory we'll reserve for CostMatrix locations [#4424](https://github.com/valhalla/valhalla/pull/4424)
   * CHANGED: refactor EdgeLabel (and derived classes) to reduce memory use. [#4439](https://github.com/valhalla/valhalla/pull/4439)
   * ADDED: "shape" field to matrix response for CostMatrix only [#4432](https://github.com/valhalla/valhalla/pull/4432)
   * CHANGED: `/expansion`: add field `prev_edge_id`, make the GeoJSON features `LineString`s [#4275](https://github.com/valhalla/valhalla/issues/4275)
   * ADDED: --optimize & --log-details to valhalla_run_matrix [#4355](https://github.com/valhalla/valhalla/pull/4334)
   * ADDED: most access restrictions to /locate response [#4431](https://github.com/valhalla/valhalla/pull/4431)
   * ADDED: hgv=destination and friends for truck-specific "destination_only" logic [#4450](https://github.com/valhalla/valhalla/issues/4450)
   * UPDATED: updated country access overrides [#4460](https://github.com/valhalla/valhalla/pull/4460)
   * CHANGED: date_time refactor as a preparation to return DST/timezone related offset in the response [#4365](https://github.com/valhalla/valhalla/pull/4365)
   * ADDED: find connection on backward search for bidir matrix algo [#4329](https://github.com/valhalla/valhalla/pull/4329)
<<<<<<< HEAD
   * CHANGED: Adujustment of walk speed when walking on slight downhill [#4302](https://github.com/valhalla/valhalla/pull/4302)
=======
   * FIXED: Fix segfault in OSRM serializer with bannerInstructions when destination is on roundabout [#4480](https://github.com/valhalla/valhalla/pull/4481)
   * CHANGED: Adjustment of walk speed when walking on slight downhill [#4302](https://github.com/valhalla/valhalla/pull/4302)
>>>>>>> 4c4dd99e
   * CHANGED: Do not reclassify ferry connections when no hierarchies are to be generated [#4487](https://github.com/valhalla/valhalla/pull/4487)
   * ADDED: Added a config option to sort nodes spatially during graph building [#4455](https://github.com/valhalla/valhalla/pull/4455)
   * ADDED: Timezone info in route and matrix responses [#4491](https://github.com/valhalla/valhalla/pull/4491)
   * ADDED: Support for `voiceInstructions` attribute in OSRM serializer via `voice_instructions` request parameter [#4506](https://github.com/valhalla/valhalla/pull/4506)
   * CHANGED: use pkg-config to find spatialite & geos and remove our cmake modules; upgraded conan's boost to 1.83.0 in the process [#4253](https://github.com/valhalla/valhalla/pull/4253)
   * ADDED: Added aggregation logic to filter stage of tile building [#4512](https://github.com/valhalla/valhalla/pull/4512)
   * UPDATED: tz to 2023d [#4519](https://github.com/valhalla/valhalla/pull/4519)
   * CHANGED: libvalhalla.pc generation to have finer controls; install third_party public headers; overhaul lots of CMake; remove conan support [#4516](https://github.com/valhalla/valhalla/pull/4516)
   * CHANGED: refactored matrix code to include a base class for all matrix algorithms to prepare for second passes on matrix [#4535](https://github.com/valhalla/valhalla/pull/4535)
   * ADDED: matrix second pass for connections not found in the first pass, analogous to /route [#4536](https://github.com/valhalla/valhalla/pull/4536)
   * UPDATED: cxxopts to 3.1.1 [#4541](https://github.com/valhalla/valhalla/pull/4541)
   * CHANGED: make use of vendored libraries optional (other than libraries which are not commonly in package managers or only used for testing) [#4544](https://github.com/valhalla/valhalla/pull/4544)
   * ADDED: Improved instructions for blind users [#3694](https://github.com/valhalla/valhalla/pull/3694)
   * ADDED: isochrone proper polygon support & pbf output for isochrone [#4575](https://github.com/valhalla/valhalla/pull/4575)
   * ADDED: return isotile grid as geotiff  [#4594](https://github.com/valhalla/valhalla/pull/4594)
   * ADDED: `ignore_non_vehicular_restrictions` parameter for truck costing [#4606](https://github.com/valhalla/valhalla/pull/4606)
   * UPDATED: tz database to 2024a [#4643](https://github.com/valhalla/valhalla/pull/4643)
   * ADDED: `hgv_no_penalty` costing option to allow penalized truck access to `hgv=no` edges [#4650](https://github.com/valhalla/valhalla/pull/4650)
<<<<<<< HEAD
   * CHANGED: contract nodes if connecting edges have different names or speed or non-conditional access restrictions [#4613](https://github.com/valhalla/valhalla/pull/4613)
=======
   * CHANGED: Significantly improve performance of graphbuilder [#4669](https://github.com/valhalla/valhalla/pull/4669)
>>>>>>> 4c4dd99e

## Release Date: 2023-05-11 Valhalla 3.4.0
* **Removed**
   * REMOVED: Docker image pushes to Dockerhub [#4033](https://github.com/valhalla/valhalla/pull/4033)
   * REMOVED: transitland references and scripts and replace with info for raw GTFS feeds [#4033](https://github.com/valhalla/valhalla/pull/3906)
* **Bug Fix**
   * FIXED: underflow of uint64_t cast for matrix time results [#3906](https://github.com/valhalla/valhalla/pull/3906)
   * FIXED: update vcpkg commit for Azure pipelines to fix libtool mirrors [#3915](https://github.com/valhalla/valhalla/pull/3915)
   * FIXED: fix CHANGELOG release year (2022->2023) [#3927](https://github.com/valhalla/valhalla/pull/3927)
   * FIXED: avoid segfault on invalid exclude_polygons input [#3907](https://github.com/valhalla/valhalla/pull/3907)
   * FIXED: allow \_WIN32_WINNT to be defined by build system [#3933](https://github.com/valhalla/valhalla/issues/3933)
   * FIXED: disconnected stop pairs in gtfs import [#3943](https://github.com/valhalla/valhalla/pull/3943)
   * FIXED: in/egress traversability in gtfs ingestion is now defaulted to kBoth to enable pedestrian access on transit connect edges and through the in/egress node [#3948](https://github.com/valhalla/valhalla/pull/3948)
   * FIXED: parsing logic needed implicit order of stations/egresses/platforms in the GTFS feeds [#3949](https://github.com/valhalla/valhalla/pull/3949)
   * FIXED: segfault in TimeDistanceMatrix [#3964](https://github.com/valhalla/valhalla/pull/3949)
   * FIXED: write multiple PBFs if the protobuf object gets too big [#3954](https://github.com/valhalla/valhalla/pull/3954)
   * FIXED: pin conan version to latest 1.x for now [#3990](https://github.com/valhalla/valhalla/pull/3990)
   * FIXED: Fix matrix_locations when used in pbf request [#3997](https://github.com/valhalla/valhalla/pull/3997)
   * FIXED: got to the point where the basic transit routing test works [#3988](https://github.com/valhalla/valhalla/pull/3988)
   * FIXED: fix build with LOGGING_LEVEL=ALL [#3992](https://github.com/valhalla/valhalla/pull/3992)
   * FIXED: transit stitching when determining whether a platform was generated [#4020](https://github.com/valhalla/valhalla/pull/4020)
   * FIXED: multimodal isochrones [#4030](https://github.com/valhalla/valhalla/pull/4030)
   * FIXED: duplicated recosting names should throw [#4042](https://github.com/valhalla/valhalla/pull/4042)
   * FIXED: Remove arch specificity from strip command of Python bindings to make it more compatible with other archs [#4040](https://github.com/valhalla/valhalla/pull/4040)
   * FIXED: GraphReader::GetShortcut no longer returns false positives or false negatives [#4019](https://github.com/valhalla/valhalla/pull/4019)
   * FIXED: Tagging with bus=permit or taxi=permit did not override access=no [#4045](https://github.com/valhalla/valhalla/pull/4045)
   * FIXED: Upgrade RapidJSON to address undefined behavior [#4051](https://github.com/valhalla/valhalla/pull/4051)
   * FIXED: time handling for transit service [#4052](https://github.com/valhalla/valhalla/pull/4052)
   * FIXED: multiple smaller bugs while testing more multimodal /route & /isochrones [#4055](https://github.com/valhalla/valhalla/pull/4055)
   * FIXED: `FindLuaJit.cmake` to include Windows paths/library names [#4067](https://github.com/valhalla/valhalla/pull/4067)
   * FIXED: Move complex turn restriction check out of can_form_shortcut() [#4047](https://github.com/valhalla/valhalla/pull/4047)
   * FIXED: fix `clear` methods on matrix algorithms and reserve some space for labels with a new config [#4075](https://github.com/valhalla/valhalla/pull/4075)
   * FIXED: fix `valhalla_build_admins` & `valhalla_ways_to_edges` argument parsing [#4097](https://github.com/valhalla/valhalla/pull/4097)
   * FIXED: fail early in `valhalla_build_admins` if parent directory can't be created, also exit with failure [#4099](https://github.com/valhalla/valhalla/pull/4099)
* **Enhancement**
   * CHANGED: replace boost::optional with C++17's std::optional where possible [#3890](https://github.com/valhalla/valhalla/pull/3890)
   * ADDED: parse `lit` tag on ways and add it to graph [#3893](https://github.com/valhalla/valhalla/pull/3893)
   * ADDED: log lat/lon of node where children link edges exceed the configured maximum [#3911](https://github.com/valhalla/valhalla/pull/3911)
   * ADDED: log matrix algorithm which was used [#3916](https://github.com/valhalla/valhalla/pull/3916)
   * UPDATED: docker base image to Ubuntu 22.04 [#3912](https://github.com/valhalla/valhalla/pull/3912)
   * CHANGED: Unify handling of single-file -Werror in all modules [#3910](https://github.com/valhalla/valhalla/pull/3910)
   * CHANGED: Build skadi with -Werror [#3935](https://github.com/valhalla/valhalla/pull/3935)
   * ADDED: Connect transit tiles to the graph [#3700](https://github.com/valhalla/valhalla/pull/3700)
   * CHANGED: switch to C++17 master branch of `just_gtfs` [#3947](https://github.com/valhalla/valhalla/pull/3947)
   * ADDED: Support for configuring a universal request timeout [#3966](https://github.com/valhalla/valhalla/pull/3966)
   * ADDED: optionally include highway=platform edges for pedestrian access [#3971](https://github.com/valhalla/valhalla/pull/3971)
   * ADDED: `use_lit` costing option for pedestrian costing [#3957](https://github.com/valhalla/valhalla/pull/3957)
   * CHANGED: Removed stray NULL values in log output[#3974](https://github.com/valhalla/valhalla/pull/3974)
   * CHANGED: More conservative estimates for cost of walking slopes [#3982](https://github.com/valhalla/valhalla/pull/3982)
   * ADDED: An option to slim down matrix response [#3987](https://github.com/valhalla/valhalla/pull/3987)
   * CHANGED: Updated url for just_gtfs library [#3994](https://github.com/valhalla/valhalla/pull/3995)
   * ADDED: Docker image pushes to Github's docker registry [#4033](https://github.com/valhalla/valhalla/pull/4033)
   * ADDED: `disable_hierarchy_pruning` costing option to find the actual optimal route for motorized costing modes, i.e `auto`, `motorcycle`, `motor_scooter`, `bus`, `truck` & `taxi`. [#4000](https://github.com/valhalla/valhalla/pull/4000)
   * CHANGED: baldr directory: remove warnings and C++17 adjustments [#4011](https://github.com/valhalla/valhalla/pull/4011)
   * UPDATED: `vcpkg` to latest master, iconv wasn't building anymore [#4066](https://github.com/valhalla/valhalla/pull/4066)
   * CHANGED: pybind11 upgrade for python 3.11 [#4067](https://github.com/valhalla/valhalla/pull/4067)
   * CHANGED: added transit level to connectivity map [#4082](https://github.com/valhalla/valhalla/pull/4082)
   * ADDED: "has_transit_tiles" & "osm_changeset" to verbose status response [#4062](https://github.com/valhalla/valhalla/pull/4062)
   * ADDED: time awareness to CostMatrix for e.g. traffic support [#4071](https://github.com/valhalla/valhalla/pull/4071)
   * UPDATED: transifex translations [#4102](https://github.com/valhalla/valhalla/pull/4102)

## Release Date: 2023-01-03 Valhalla 3.3.0
* **Removed**
* **Bug Fix**
* **Enhancement**
  * CHANGED: Upgraded from C++14 to C++17. [#3878](https://github.com/valhalla/valhalla/pull/3878)

## Release Date: 2023-01-03 Valhalla 3.2.1
* **Removed**
* **Bug Fix**
   * FIXED: valhalla_run_route was missing config logic.[#3824](https://github.com/valhalla/valhalla/pull/3824)
   * FIXED: Added missing ferry tag if manoeuver uses a ferry. It's supposed to be there according to the docs. [#3815](https://github.com/valhalla/valhalla/issues/3815)
   * FIXED: Handle hexlifying strings with unsigned chars [#3842](https://github.com/valhalla/valhalla/pull/3842)
   * FIXED: Newer clang warns on `sprintf` which becomes a compilation error (due to `Werror`) so we use `snprintf` instead [#3846](https://github.com/valhalla/valhalla/issues/3846)
   * FIXED: Build all of Mjolnir with -Werror [#3845](https://github.com/valhalla/valhalla/pull/3845)
   * FIXED: Only set most destination information once for all origins in timedistancematrix [#3830](https://github.com/valhalla/valhalla/pull/3830)
   * FIXED: Integers to expansion JSON output were cast wrongly [#3857](https://github.com/valhalla/valhalla/pull/3857)
   * FIXED: hazmat=destination should be hazmat=false and fix the truckcost usage of hazmat [#3865](https://github.com/valhalla/valhalla/pull/3865)
   * FIXED: Make sure there is at least one path which is accessible for all vehicular modes when reclassifying ferry edges [#3860](https://github.com/valhalla/valhalla/pull/3860)
   * FIXED: valhalla_build_extract was failing to determine the tile ID to include in the extract [#3864](https://github.com/valhalla/valhalla/pull/3864)
   * FIXED: valhalla_ways_to_edges missed trimming the cache when overcommitted [#3872](https://github.com/valhalla/valhalla/pull/3864)
   * FIXED: Strange detours with multi-origin/destination unidirectional A* [#3585](https://github.com/valhalla/valhalla/pull/3585)
* **Enhancement**
   * ADDED: Added has_toll, has_highway, has_ferry tags to summary field of a leg and route and a highway tag to a maneuver if it includes a highway. [#3815](https://github.com/valhalla/valhalla/issues/3815)
   * ADDED: Add time info to sources_to_targets [#3795](https://github.com/valhalla/valhalla/pull/3795)
   * ADDED: "available_actions" to the /status response [#3836](https://github.com/valhalla/valhalla/pull/3836)
   * ADDED: "waiting" field on input/output intermediate break(\_through) locations to respect services times [#3849](https://github.com/valhalla/valhalla/pull/3849)
   * ADDED: --bbox & --geojson-dir options to valhalla_build_extract to only archive a subset of tiles [#3856](https://github.com/valhalla/valhalla/pull/3856)
   * CHANGED: Replace unstable c++ geos API with a mix of geos' c api and boost::geometry for admin building [#3683](https://github.com/valhalla/valhalla/pull/3683)
   * ADDED: optional write-access to traffic extract from GraphReader [#3876](https://github.com/valhalla/valhalla/pull/3876)
   * UPDATED: locales from Transifex [#3879](https://github.com/valhalla/valhalla/pull/3879)
   * CHANGED: Build most of Baldr with -Werror [#3885](https://github.com/valhalla/valhalla/pull/3885)
   * UPDATED: some documentation overhaul to slim down root's README [#3881](https://github.com/valhalla/valhalla/pull/3881)
   * CHANGED: move documentation hosting to Github Pages from readthedocs.io [#3884](https://github.com/valhalla/valhalla/pull/3884)
   * ADDED: inline config arguments to some more executables [#3873](https://github.com/valhalla/valhalla/pull/3873)

## Release Date: 2022-10-26 Valhalla 3.2.0
* **Removed**
   * REMOVED: "build-\*" docker image to decrease complexity [#3689](https://github.com/valhalla/valhalla/pull/3541)

* **Bug Fix**
   * FIXED: Fix precision losses while encoding-decoding distance parameter in openlr [#3374](https://github.com/valhalla/valhalla/pull/3374)
   * FIXED: Fix bearing calculation for openlr records [#3379](https://github.com/valhalla/valhalla/pull/3379)
   * FIXED: Some refactoring that was proposed for the PR 3379 [3381](https://github.com/valhalla/valhalla/pull/3381)
   * FIXED: Avoid calling out "keep left/right" when passing an exit [3349](https://github.com/valhalla/valhalla/pull/3349)
   * FIXED: Fix iterator decrement beyond begin() in GeoPoint::HeadingAtEndOfPolyline() method [#3393](https://github.com/valhalla/valhalla/pull/3393)
   * FIXED: Add string for Use:kPedestrianCrossing to fix null output in to_string(Use). [#3416](https://github.com/valhalla/valhalla/pull/3416)
   * FIXED: Remove simple restrictions check for pedestrian cost calculation. [#3423](https://github.com/valhalla/valhalla/pull/3423)
   * FIXED: Parse "highway=busway" OSM tag: https://wiki.openstreetmap.org/wiki/Tag:highway%3Dbusway [#3413](https://github.com/valhalla/valhalla/pull/3413)
   * FIXED: Process int_ref irrespective of `use_directions_on_ways_` [#3446](https://github.com/valhalla/valhalla/pull/3446)
   * FIXED: workaround python's ArgumentParser bug to not accept negative numbers as arguments [#3443](https://github.com/valhalla/valhalla/pull/3443)
   * FIXED: Undefined behaviour on some platforms due to unaligned reads [#3447](https://github.com/valhalla/valhalla/pull/3447)
   * FIXED: Fixed undefined behavior due to invalid shift exponent when getting edge's heading [#3450](https://github.com/valhalla/valhalla/pull/3450)
   * FIXED: Use midgard::unaligned_read in GraphTileBuilder::AddSigns [#3456](https://github.com/valhalla/valhalla/pull/3456)
   * FIXED: Relax test margin for time dependent traffic test [#3467](https://github.com/valhalla/valhalla/pull/3467)
   * FIXED: Fixed missed intersection heading [#3463](https://github.com/valhalla/valhalla/pull/3463)
   * FIXED: Stopped putting binary bytes into a string field of the protobuf TaggedValue since proto3 protects against that for cross language support [#3468](https://github.com/valhalla/valhalla/pull/3468)
   * FIXED: valhalla_service uses now loki logging config instead of deprecated tyr logging [#3481](https://github.com/valhalla/valhalla/pull/3481)
   * FIXED: Docker image `valhalla/valhalla:run-latest`: conan error + python integration [#3485](https://github.com/valhalla/valhalla/pull/3485)
   * FIXED: fix more protobuf unstable 3.x API [#3494](https://github.com/valhalla/valhalla/pull/3494)
   * FIXED: fix one more protobuf unstable 3.x API [#3501](https://github.com/valhalla/valhalla/pull/3501)
   * FIXED: Fix valhalla_build_tiles imports only bss from last osm file [#3503](https://github.com/valhalla/valhalla/pull/3503)
   * FIXED: Fix total_run_stat.sh script. [#3511](https://github.com/valhalla/valhalla/pull/3511)
   * FIXED: Both `hov:designated` and `hov:minimum` have to be correctly set for the way to be considered hov-only [#3526](https://github.com/valhalla/valhalla/pull/3526)
   * FIXED: Wrong out index in route intersections [#3541](https://github.com/valhalla/valhalla/pull/3541)
   * FIXED: fix valhalla_export_edges: missing null columns separator [#3543](https://github.com/valhalla/valhalla/pull/3543)
   * FIXED: Removed/updated narrative language aliases that are not IETF BCP47 compliant [#3546](https://github.com/valhalla/valhalla/pull/3546)
   * FIXED: Wrong predecessor opposing edge in dijkstra's expansion [#3528](https://github.com/valhalla/valhalla/pull/3528)
   * FIXED: exit and exit_verbal in Russian locale should be same [#3545](https://github.com/valhalla/valhalla/pull/3545)
   * FIXED: Skip transit tiles in hierarchy builder [#3559](https://github.com/valhalla/valhalla/pull/3559)
   * FIXED: Fix some country overrides in adminconstants and add a couple new countries. [#3578](https://github.com/valhalla/valhalla/pull/3578)
   * FIXED: Improve build errors reporting [#3579](https://github.com/valhalla/valhalla/pull/3579)
   * FIXED: Fix "no elevation" values and /locate elevation response [#3571](https://github.com/valhalla/valhalla/pull/3571)
   * FIXED: Build tiles with admin/timezone support on Windows [#3580](https://github.com/valhalla/valhalla/pull/3580)
   * FIXED: admin "Saint-Martin" changed name to "Saint-Martin (France)" [#3619](https://github.com/valhalla/valhalla/pull/3619)
   * FIXED: openstreetmapspeeds global config with `null`s now supported [#3621](https://github.com/valhalla/valhalla/pull/3621)
   * FIXED: valhalla_run_matrix was failing (could not find proper max_matrix_distance) [#3635](https://github.com/valhalla/valhalla/pull/3635)
   * FIXED: Removed duplicate degrees/radians constants [#3642](https://github.com/valhalla/valhalla/pull/3642)
   * FIXED: Forgot to adapt driving side and country access rules in [#3619](https://github.com/valhalla/valhalla/pull/3619) [#3652](https://github.com/valhalla/valhalla/pull/3652)
   * FIXED: DateTime::is_conditional_active(...) incorrect end week handling [#3655](https://github.com/valhalla/valhalla/pull/3655)
   * FIXED: TimeDistanceBSSMatrix: incorrect initialization for destinations[#3659](https://github.com/valhalla/valhalla/pull/3659)
   * FIXED: Some interpolated points had invalid edge_index in trace_attributes response [#3646](https://github.com/valhalla/valhalla/pull/3670)
   * FIXED: Use a small node snap distance in map-matching. FIxes issue with incorrect turn followed by Uturn. [#3677](https://github.com/valhalla/valhalla/pull/3677)
   * FIXED: Conan error when building Docker image. [#3689](https://github.com/valhalla/valhalla/pull/3689)
   * FIXED: Allow country overrides for sidewalk [#3711](https://github.com/valhalla/valhalla/pull/3711)
   * FIXED: CostMatrix incorrect tile usage with oppedge. [#3719](https://github.com/valhalla/valhalla/pull/3719)
   * FIXED: Fix elevation serializing [#3735](https://github.com/valhalla/valhalla/pull/3735)
   * FIXED: Fix returning a potentially uninitialized value in PointXY::ClosestPoint [#3737](https://github.com/valhalla/valhalla/pull/3737)
   * FIXED: Wales and Scotland name change. [#3746](https://github.com/valhalla/valhalla/pull/3746)
   * FIXED: Pedestrian crossings are allowed for bikes [#3751](https://github.com/valhalla/valhalla/pull/3751)
   * FIXED: Fix for Mac OSx.  Small update for the workdir for the admin_sidewalk_override test.  [#3757](https://github.com/valhalla/valhalla/pull/3757)
   * FIXED: Add missing service road case from GetTripLegUse method. [#3763](https://github.com/valhalla/valhalla/pull/3763)
   * FIXED: Fix TimeDistanceMatrix results sequence [#3738](https://github.com/valhalla/valhalla/pull/3738)
   * FIXED: Fix status endpoint not reporting that the service is shutting down [#3785](https://github.com/valhalla/valhalla/pull/3785)
   * FIXED: Fix TimdDistanceMatrix SetSources and SetTargets [#3792](https://github.com/valhalla/valhalla/pull/3792)
   * FIXED: Added highway and surface factor in truckcost [#3590](https://github.com/valhalla/valhalla/pull/3590)
   * FIXED: Potential integer underflow in file suffix generation [#3783](https://github.com/valhalla/valhalla/pull/3783)
   * FIXED: Building Valhalla as a submodule [#3781](https://github.com/valhalla/valhalla/issues/3781)
   * FIXED: Fixed invalid time detection in GetSpeed [#3800](https://github.com/valhalla/valhalla/pull/3800)
   * FIXED: Osmway struct update: added up to 33 and not 32 [#3808](https://github.com/valhalla/valhalla/pull/3808)
   * FIXED: Fix out-of-range linestrings in expansion [#4603](https://github.com/valhalla/valhalla/pull/4603)

* **Enhancement**
   * CHANGED: Pronunciation for names and destinations [#3132](https://github.com/valhalla/valhalla/pull/3132)
   * CHANGED: Requested code clean up for phonemes PR [#3356](https://github.com/valhalla/valhalla/pull/3356)
   * CHANGED: Refactor Pronunciation class to struct [#3359](https://github.com/valhalla/valhalla/pull/3359)
   * ADDED: Added support for probabale restrictions [#3361](https://github.com/valhalla/valhalla/pull/3361)
   * CHANGED: Refactored the verbal text formatter to handle logic for street name and sign [#3369](https://github.com/valhalla/valhalla/pull/3369)
   * CHANGED: return "version" and "tileset_age" on parameterless /status call [#3367](https://github.com/valhalla/valhalla/pull/3367)
   * CHANGED: de-singleton tile_extract by introducing an optional index.bin file created by valhalla_build_extract [#3281](https://github.com/valhalla/valhalla/pull/3281)
   * CHANGED: implement valhalla_build_elevation in python and add more --from-geojson & --from-graph options [#3318](https://github.com/valhalla/valhalla/pull/3318)
   * ADDED: Add boolean parameter to clear memory for edge labels from thor. [#2789](https://github.com/valhalla/valhalla/pull/2789)
   * CHANGED: Do not create statsd client in workers if it is not configured [#3394](https://github.com/valhalla/valhalla/pull/3394)
   * ADDED: Import of Bike Share Stations information in BSS Connection edges [#3411](https://github.com/valhalla/valhalla/pull/3411)
   * ADDED: Add heading to PathEdge to be able to return it on /locate [#3399](https://github.com/valhalla/valhalla/pull/3399)
   * ADDED: Add `prioritize_bidirectional` option for fast work and correct ETA calculation for `depart_at` date_time type. Smoothly stop using live-traffic [#3398](https://github.com/valhalla/valhalla/pull/3398)
   * CHANGED: Minor fix for headers  [#3436](https://github.com/valhalla/valhalla/pull/3436)
   * CHANGED: Use std::multimap for polygons returned for admin and timezone queries. Improves performance when building tiles. [#3427](https://github.com/valhalla/valhalla/pull/3427)
   * CHANGED: Refactored GraphBuilder::CreateSignInfoList [#3438](https://github.com/valhalla/valhalla/pull/3438)
   * ADDED: Add support for LZ4 compressed elevation tiles [#3401](https://github.com/valhalla/valhalla/pull/3401)
   * CHANGED: Rearranged some of the protobufs to remove redundancy [#3452](https://github.com/valhalla/valhalla/pull/3452)
   * CHANGED: overhaul python bindings [#3380](https://github.com/valhalla/valhalla/pull/3380)
   * CHANGED: Removed all protobuf defaults either by doing them in code or by relying on 0 initialization. Also deprecated best_paths and do_not_track [#3454](https://github.com/valhalla/valhalla/pull/3454)
   * ADDED: isochrone action for /expansion endpoint to track dijkstra expansion [#3215](https://github.com/valhalla/valhalla/pull/3215)
   * CHANGED: remove boost from dependencies and add conan as prep for #3346 [#3459](https://github.com/valhalla/valhalla/pull/3459)
   * CHANGED: Remove boost.program_options in favor of cxxopts header-only lib and use conan to install header-only boost. [#3346](https://github.com/valhalla/valhalla/pull/3346)
   * CHANGED: Moved all protos to proto3 for internal request/response handling [#3457](https://github.com/valhalla/valhalla/pull/3457)
   * CHANGED: Allow up to 32 outgoing link edges on a node when reclassifying links [#3483](https://github.com/valhalla/valhalla/pull/3483)
   * CHANGED: Reuse sample::get implementation [#3471](https://github.com/valhalla/valhalla/pull/3471)
   * ADDED: Beta support for interacting with the http/bindings/library via serialized and pbf objects respectively [#3464](https://github.com/valhalla/valhalla/pull/3464)
   * CHANGED: Update xcode to 12.4.0 [#3492](https://github.com/valhalla/valhalla/pull/3492)
   * ADDED: Add JSON generator to conan [#3493](https://github.com/valhalla/valhalla/pull/3493)
   * CHANGED: top_speed option: ignore live speed for speed based penalties [#3460](https://github.com/valhalla/valhalla/pull/3460)
   * ADDED: Add `include_construction` option into the config to include/exclude roads under construction from the graph [#3455](https://github.com/valhalla/valhalla/pull/3455)
   * CHANGED: Refactor options protobuf for Location and Costing objects [#3506](https://github.com/valhalla/valhalla/pull/3506)
   * CHANGED: valhalla.h and config.h don't need cmake configuration [#3502](https://github.com/valhalla/valhalla/pull/3502)
   * ADDED: New options to control what fields of the pbf are returned when pbf format responses are requested [#3207](https://github.com/valhalla/valhalla/pull/3507)
   * CHANGED: Rename tripcommon to common [#3516](https://github.com/valhalla/valhalla/pull/3516)
   * ADDED: Indoor routing - data model, data processing. [#3509](https://github.com/valhalla/valhalla/pull/3509)
   * ADDED: On-demand elevation tile fetching [#3391](https://github.com/valhalla/valhalla/pull/3391)
   * CHANGED: Remove many oneof uses from the protobuf api where the semantics of optional vs required isnt necessary [#3527](https://github.com/valhalla/valhalla/pull/3527)
   * ADDED: Indoor routing maneuvers [#3519](https://github.com/valhalla/valhalla/pull/3519)
   * ADDED: Expose reverse isochrone parameter for reverse expansion [#3528](https://github.com/valhalla/valhalla/pull/3528)
   * CHANGED: Add matrix classes to thor worker so they persist between requests. [#3560](https://github.com/valhalla/valhalla/pull/3560)
   * CHANGED: Remove `max_matrix_locations` and introduce `max_matrix_location_pairs` to configure the allowed number of total routes for the matrix action for more flexible asymmetric matrices [#3569](https://github.com/valhalla/valhalla/pull/3569)
   * CHANGED: modernized spatialite syntax [#3580](https://github.com/valhalla/valhalla/pull/3580)
   * ADDED: Options to generate partial results for time distance matrix when there is one source (one to many) or one target (many to one). [#3181](https://github.com/valhalla/valhalla/pull/3181)
   * ADDED: Enhance valhalla_build_elevation with LZ4 recompression support [#3607](https://github.com/valhalla/valhalla/pull/3607)
   * CHANGED: removed UK admin and upgraded its constituents to countries [#3619](https://github.com/valhalla/valhalla/pull/3619)
   * CHANGED: expansion service: only track requested max time/distance [#3532](https://github.com/valhalla/valhalla/pull/3509)
   * ADDED: Shorten down the request delay, when some sources/targets searches are early aborted [#3611](https://github.com/valhalla/valhalla/pull/3611)
   * ADDED: add `pre-commit` hook for running the `format.sh` script [#3637](https://github.com/valhalla/valhalla/pull/3637)
   * CHANGED: upgrade pybind11 to v2.9.2 to remove cmake warning [#3658](https://github.com/valhalla/valhalla/pull/3658)
   * ADDED: tests for just_gtfs reading and writing feeds [#3665](https://github.com/valhalla/valhalla/pull/3665)
   * CHANGED: Precise definition of types of edges on which BSS could be projected [#3658](https://github.com/valhalla/valhalla/pull/3663)
   * CHANGED: Remove duplicate implementation of `adjust_scores` [#3673](https://github.com/valhalla/valhalla/pull/3673)
   * ADDED: convert GTFS data into protobuf tiles [#3629](https://github.com/valhalla/valhalla/issues/3629)
   * CHANGED: Use `starts_with()` instead of `substr(0, N)` getting and comparing to prefix [#3702](https://github.com/valhalla/valhalla/pull/3702)
   * ADDED: Ferry support for HGV [#3710](https://github.com/valhalla/valhalla/issues/3710)
   * ADDED: Linting & formatting checks for Python code [#3713](https://github.com/valhalla/valhalla/pull/3713)
   * CHANGED: rename Turkey admin to Türkiye [#3720](https://github.com/valhalla/valhalla/pull/3713)
   * CHANGED: bumped vcpkg version to "2022.08.15" [#3754](https://github.com/valhalla/valhalla/pull/3754)
   * CHANGED: chore: Updates to clang-format 11.0.0 [#3533](https://github.com/valhalla/valhalla/pull/3533)
   * CHANGED: Ported trace_attributes serialization to RapidJSON. [#3333](https://github.com/valhalla/valhalla/pull/3333)
   * ADDED: Add helpers for DirectedEdgeExt and save them to file in GraphTileBuilder [#3562](https://github.com/valhalla/valhalla/pull/3562)
   * ADDED: Fixed Speed costing option [#3576](https://github.com/valhalla/valhalla/pull/3576)
   * ADDED: axle_count costing option for hgv [#3648](https://github.com/valhalla/valhalla/pull/3648)
   * ADDED: Matrix action for gurka [#3793](https://github.com/valhalla/valhalla/pull/3793)
   * ADDED: Add warnings array to response. [#3588](https://github.com/valhalla/valhalla/pull/3588)
   * CHANGED: Templatized TimeDistanceMatrix for forward/reverse search [#3773](https://github.com/valhalla/valhalla/pull/3773)
   * CHANGED: Templatized TimeDistanceBSSMatrix for forward/reverse search [#3778](https://github.com/valhalla/valhalla/pull/3778)
   * CHANGED: error code 154 shows distance limit in error message [#3779](https://github.com/valhalla/valhalla/pull/3779)

## Release Date: 2021-10-07 Valhalla 3.1.4
* **Removed**
* **Bug Fix**
   * FIXED: Revert default speed boost for turn channels [#3232](https://github.com/valhalla/valhalla/pull/3232)
   * FIXED: Use the right tile to get country for incident [#3235](https://github.com/valhalla/valhalla/pull/3235)
   * FIXED: Fix factors passed to `RelaxHierarchyLimits` [#3253](https://github.com/valhalla/valhalla/pull/3253)
   * FIXED: Fix TransitionCostReverse usage [#3260](https://github.com/valhalla/valhalla/pull/3260)
   * FIXED: Fix Tagged Value Support in EdgeInfo [#3262](https://github.com/valhalla/valhalla/issues/3262)
   * FIXED: TransitionCostReverse fix: revert internal_turn change [#3271](https://github.com/valhalla/valhalla/issues/3271)
   * FIXED: Optimize tiles usage in reach-based pruning [#3294](https://github.com/valhalla/valhalla/pull/3294)
   * FIXED: Slip lane detection: track visited nodes to avoid infinite loops [#3297](https://github.com/valhalla/valhalla/pull/3297)
   * FIXED: Fix distance value in a 0-length road [#3185](https://github.com/valhalla/valhalla/pull/3185)
   * FIXED: Trivial routes were broken when origin was node snapped and destnation was not and vice-versa for reverse astar [#3299](https://github.com/valhalla/valhalla/pull/3299)
   * FIXED: Tweaked TestAvoids map to get TestAvoidShortcutsTruck working [#3301](https://github.com/valhalla/valhalla/pull/3301)
   * FIXED: Overflow in sequence sort [#3303](https://github.com/valhalla/valhalla/pull/3303)
   * FIXED: Setting statsd tags in config via valhalla_build_config [#3225](https://github.com/valhalla/valhalla/pull/3225)
   * FIXED: Cache for gzipped elevation tiles [#3120](https://github.com/valhalla/valhalla/pull/3120)
   * FIXED: Current time conversion regression introduced in unidirectional algorithm refractor [#3278](https://github.com/valhalla/valhalla/issues/3278)
   * FIXED: Make combine_route_stats.py properly quote CSV output (best practice improvement) [#3328](https://github.com/valhalla/valhalla/pull/3328)
   * FIXED: Merge edge segment records in map matching properly so that resulting edge indices in trace_attributes are valid [#3280](https://github.com/valhalla/valhalla/pull/3280)
   * FIXED: Shape walking map matcher now sets correct edge candidates used in the match for origin and destination location [#3329](https://github.com/valhalla/valhalla/pull/3329)
   * FIXED: Better hash function of GraphId [#3332](https://github.com/valhalla/valhalla/pull/3332)

* **Enhancement**
   * CHANGED: Favor turn channels more [#3222](https://github.com/valhalla/valhalla/pull/3222)
   * CHANGED: Rename `valhalla::midgard::logging::LogLevel` enumerators to avoid clash with common macros [#3237](https://github.com/valhalla/valhalla/pull/3237)
   * CHANGED: Move pre-defined algorithm-based factors inside `RelaxHierarchyLimits` [#3253](https://github.com/valhalla/valhalla/pull/3253)
   * ADDED: Reject alternatives with too long detours [#3238](https://github.com/valhalla/valhalla/pull/3238)
   * ADDED: Added info to /status endpoint [#3008](https://github.com/valhalla/valhalla/pull/3008)
   * ADDED: Added stop and give_way/yield signs to the data and traffic signal fixes [#3251](https://github.com/valhalla/valhalla/pull/3251)
   * ADDED: use_hills for pedestrian costing, which also affects the walking speed [#3234](https://github.com/valhalla/valhalla/pull/3234)
   * CHANGED: Fixed cost threshold for bidirectional astar. Implemented reach-based pruning for suboptimal branches [#3257](https://github.com/valhalla/valhalla/pull/3257)
   * ADDED: Added `exclude_unpaved` request parameter [#3240](https://github.com/valhalla/valhalla/pull/3240)
   * ADDED: Added support for routing onto HOV/HOT lanes via request parameters `include_hot`, `include_hov2`, and `include_hov3` [#3273](https://github.com/valhalla/valhalla/pull/3273)
   * ADDED: Add Z-level field to `EdgeInfo`. [#3261](https://github.com/valhalla/valhalla/pull/3261)
   * CHANGED: Calculate stretch threshold for alternatives based on the optimal route cost [#3276](https://github.com/valhalla/valhalla/pull/3276)
   * ADDED: Add `preferred_z_level` as a parameter of loki requests. [#3270](https://github.com/valhalla/valhalla/pull/3270)
   * ADDED: Add `preferred_layer` as a parameter of loki requests. [#3270](https://github.com/valhalla/valhalla/pull/3270)
   * ADDED: Exposing service area names in passive maneuvers. [#3277](https://github.com/valhalla/valhalla/pull/3277)
   * ADDED: Added traffic signal and stop sign check for stop impact. These traffic signals and stop sign are located on edges. [#3279](https://github.com/valhalla/valhalla/pull/3279)
   * CHANGED: Improved sharing criterion to obtain more reasonable alternatives; extended alternatives search [#3302](https://github.com/valhalla/valhalla/pull/3302)
   * ADDED: pull ubuntu:20.04 base image before building [#3233](https://github.com/valhalla/valhalla/pull/3223)
   * CHANGED: Improve Loki nearest-neighbour performance for large radius searches in open space [#3233](https://github.com/valhalla/valhalla/pull/3324)
   * ADDED: testing infrastructure for scripts and valhalla_build_config tests [#3308](https://github.com/valhalla/valhalla/pull/3308)
   * ADDED: Shape points and information about where intermediate locations are placed along the legs of a route [#3274](https://github.com/valhalla/valhalla/pull/3274)
   * CHANGED: Improved existing hov lane transition test case to make more realistic [#3330](https://github.com/valhalla/valhalla/pull/3330)
   * CHANGED: Update python usage in all scripts to python3 [#3337](https://github.com/valhalla/valhalla/pull/3337)
   * ADDED: Added `exclude_cash_only_tolls` request parameter [#3341](https://github.com/valhalla/valhalla/pull/3341)
   * CHANGED: Update api-reference for street_names [#3342](https://github.com/valhalla/valhalla/pull/3342)
   * ADDED: Disable msse2 flags when building on Apple Silicon chip [#3327](https://github.com/valhalla/valhalla/pull/3327)

## Release Date: 2021-07-20 Valhalla 3.1.3
* **Removed**
   * REMOVED: Unused overloads of `to_response` function [#3167](https://github.com/valhalla/valhalla/pull/3167)

* **Bug Fix**
   * FIXED: Fix heading on small edge [#3114](https://github.com/valhalla/valhalla/pull/3114)
   * FIXED: Added support for `access=psv`, which disables routing on these nodes and edges unless the mode is taxi or bus [#3107](https://github.com/valhalla/valhalla/pull/3107)
   * FIXED: Disables logging in CI to catch issues [#3121](https://github.com/valhalla/valhalla/pull/3121)
   * FIXED: Fixed U-turns through service roads [#3082](https://github.com/valhalla/valhalla/pull/3082)
   * FIXED: Added forgotten penalties for kLivingStreet and kTrack for pedestrian costing model [#3116](https://github.com/valhalla/valhalla/pull/3116)
   * FIXED: Updated the reverse turn bounds [#3122](https://github.com/valhalla/valhalla/pull/3122)
   * FIXED: Missing fork maneuver [#3134](https://github.com/valhalla/valhalla/pull/3134)
   * FIXED: Update turn channel logic to call out specific turn at the end of the turn channel if needed [#3140](https://github.com/valhalla/valhalla/pull/3140)
   * FIXED: Fixed cost thresholds for TimeDistanceMatrix. [#3131](https://github.com/valhalla/valhalla/pull/3131)
   * FIXED: Use distance threshold in hierarchy limits for bidirectional astar to expand more important lower level roads [#3156](https://github.com/valhalla/valhalla/pull/3156)
   * FIXED: Fixed incorrect dead-end roundabout labels. [#3129](https://github.com/valhalla/valhalla/pull/3129)
   * FIXED: googletest wasn't really updated in #3166 [#3187](https://github.com/valhalla/valhalla/pull/3187)
   * FIXED: Minor fix of benchmark code [#3190](https://github.com/valhalla/valhalla/pull/3190)
   * FIXED: avoid_polygons intersected edges as polygons instead of linestrings [#3194]((https://github.com/valhalla/valhalla/pull/3194)
   * FIXED: when binning horizontal edge shapes using single precision floats (converted from not double precision floats) allowed for the possibility of marking many many tiles no where near the shape [#3204](https://github.com/valhalla/valhalla/pull/3204)
   * FIXED: Fix improper iterator usage in ManeuversBuilder [#3205](https://github.com/valhalla/valhalla/pull/3205)
   * FIXED: Modified approach for retrieving signs from a directed edge #3166 [#3208](https://github.com/valhalla/valhalla/pull/3208)
   * FIXED: Improve turn channel classification: detect slip lanes [#3196](https://github.com/valhalla/valhalla/pull/3196)
   * FIXED: Compatibility with older boost::optional versions [#3219](https://github.com/valhalla/valhalla/pull/3219)
   * FIXED: Older boost.geometry versions don't have correct() for geographic rings [#3218](https://github.com/valhalla/valhalla/pull/3218)
   * FIXED: Use default road speed for bicycle costing so traffic does not reduce penalty on high speed roads. [#3143](https://github.com/valhalla/valhalla/pull/3143)

* **Enhancement**
   * CHANGED: Refactor base costing options parsing to handle more common stuff in a one place [#3125](https://github.com/valhalla/valhalla/pull/3125)
   * CHANGED: Unified Sign/SignElement into sign.proto [#3146](https://github.com/valhalla/valhalla/pull/3146)
   * ADDED: New verbal succinct transition instruction to maneuver & narrativebuilder. Currently this instruction will be used in place of a very long street name to avoid repetition of long names [#2844](https://github.com/valhalla/valhalla/pull/2844)
   * ADDED: Added oneway support for pedestrian access and foot restrictions [#3123](https://github.com/valhalla/valhalla/pull/3123)
   * ADDED: Exposing rest-area names in passive maneuvers [#3172](https://github.com/valhalla/valhalla/pull/3172)
   * CHORE: Updates robin-hood-hashing third-party library
   * ADDED: Support `barrier=yes|swing_gate|jersey_barrier` tags [#3154](https://github.com/valhalla/valhalla/pull/3154)
   * ADDED: Maintain `access=permit|residents` tags as private [#3149](https://github.com/valhalla/valhalla/pull/3149)
   * CHANGED: Replace `avoid_*` API parameters with more accurate `exclude_*` [#3093](https://github.com/valhalla/valhalla/pull/3093)
   * ADDED: Penalize private gates [#3144](https://github.com/valhalla/valhalla/pull/3144)
   * CHANGED: Renamed protobuf Sign/SignElement to TripSign/TripSignElement [#3168](https://github.com/valhalla/valhalla/pull/3168)
   * CHORE: Updates googletest to release-1.11.0 [#3166](https://github.com/valhalla/valhalla/pull/3166)
   * CHORE: Enables -Wall on sif sources [#3178](https://github.com/valhalla/valhalla/pull/3178)
   * ADDED: Allow going through accessible `barrier=bollard` and penalize routing through it, when the access is private [#3175](https://github.com/valhalla/valhalla/pull/3175)
   * ADDED: Add country code to incident metadata [#3169](https://github.com/valhalla/valhalla/pull/3169)
   * CHANGED: Use distance instead of time to check limited sharing criteria [#3183](https://github.com/valhalla/valhalla/pull/3183)
   * ADDED: Introduced a new via_waypoints array on the leg in the osrm route serializer that describes where a particular waypoint from the root-level array matches to the route. [#3189](https://github.com/valhalla/valhalla/pull/3189)
   * ADDED: Added vehicle width and height as an option for auto (and derived: taxi, bus, hov) profile (https://github.com/valhalla/valhalla/pull/3179)
   * ADDED: Support for statsd integration for basic error and requests metrics [#3191](https://github.com/valhalla/valhalla/pull/3191)
   * CHANGED: Get rid of typeid in statistics-related code. [#3227](https://github.com/valhalla/valhalla/pull/3227)

## Release Date: 2021-05-26 Valhalla 3.1.2
* **Removed**
* **Bug Fix**
   * FIXED: Change unnamed road intersections from being treated as penil point u-turns [#3084](https://github.com/valhalla/valhalla/pull/3084)
   * FIXED: Fix TimeDepReverse termination and path cost calculation (for arrive_by routing) [#2987](https://github.com/valhalla/valhalla/pull/2987)
   * FIXED: Isochrone (::Generalize()) fix to avoid generating self-intersecting polygons [#3026](https://github.com/valhalla/valhalla/pull/3026)
   * FIXED: Handle day_on/day_off/hour_on/hour_off restrictions [#3029](https://github.com/valhalla/valhalla/pull/3029)
   * FIXED: Apply conditional restrictions with dow only to the edges when routing [#3039](https://github.com/valhalla/valhalla/pull/3039)
   * FIXED: Missing locking in incident handler needed to hang out to scop lock rather than let the temporary dissolve [#3046](https://github.com/valhalla/valhalla/pull/3046)
   * FIXED: Continuous lane guidance fix [#3054](https://github.com/valhalla/valhalla/pull/3054)
   * FIXED: Fix reclassification for "shorter" ferries and rail ferries (for Chunnel routing issues) [#3038](https://github.com/valhalla/valhalla/pull/3038)
   * FIXED: Incorrect routing through motor_vehicle:conditional=destination. [#3041](https://github.com/valhalla/valhalla/pull/3041)
   * FIXED: Allow destination-only routing on the first-pass for non bidirectional Astar algorithms. [#3085](https://github.com/valhalla/valhalla/pull/3085)
   * FIXED: Highway/ramp lane bifurcation [#3088](https://github.com/valhalla/valhalla/pull/3088)
   * FIXED: out of bound access of tile hierarchy in base_ll function in graphheader [#3089](https://github.com/valhalla/valhalla/pull/3089)
   * FIXED: include shortcuts in avoid edge set for avoid_polygons [#3090](https://github.com/valhalla/valhalla/pull/3090)

* **Enhancement**
   * CHANGED: Refactor timedep forward/reverse to reduce code repetition [#2987](https://github.com/valhalla/valhalla/pull/2987)
   * CHANGED: Sync translation files with Transifex command line tool [#3030](https://github.com/valhalla/valhalla/pull/3030)
   * CHANGED: Use osm tags in links reclassification algorithm in order to reduce false positive downgrades [#3042](https://github.com/valhalla/valhalla/pull/3042)
   * CHANGED: Use CircleCI XL instances for linux based builds [#3043](https://github.com/valhalla/valhalla/pull/3043)
   * ADDED: ci: Enable undefined sanitizer [#2999](https://github.com/valhalla/valhalla/pull/2999)
   * ADDED: Optionally pass preconstructed graphreader to connectivity map [#3046](https://github.com/valhalla/valhalla/pull/3046)
   * CHANGED: ci: Skip Win CI runs for irrelevant files [#3014](https://github.com/valhalla/valhalla/pull/3014)
   * ADDED: Allow configuration-driven default speed assignment based on edge properties [#3055](https://github.com/valhalla/valhalla/pull/3055)
   * CHANGED: Use std::shared_ptr in case if ENABLE_THREAD_SAFE_TILE_REF_COUNT is ON. [#3067](https://github.com/valhalla/valhalla/pull/3067)
   * CHANGED: Reduce stop impact when driving in parking lots [#3051](https://github.com/valhalla/valhalla/pull/3051)
   * ADDED: Added another through route test [#3074](https://github.com/valhalla/valhalla/pull/3074)
   * ADDED: Adds incident-length to metadata proto [#3083](https://github.com/valhalla/valhalla/pull/3083)
   * ADDED: Do not penalize gates that have allowed access [#3078](https://github.com/valhalla/valhalla/pull/3078)
   * ADDED: Added missing k/v pairs to taginfo.json.  Updated PR template. [#3101](https://github.com/valhalla/valhalla/pull/3101)
   * CHANGED: Serialize isochrone 'contour' properties as floating point so they match user supplied value [#3078](https://github.com/valhalla/valhalla/pull/3095)
   * NIT: Enables compiler warnings as errors in midgard module [#3104](https://github.com/valhalla/valhalla/pull/3104)
   * CHANGED: Check all tiles for nullptr that reads from graphreader to avoid fails in case tiles might be missing. [#3065](https://github.com/valhalla/valhalla/pull/3065)

## Release Date: 2021-04-21 Valhalla 3.1.1
* **Removed**
   * REMOVED: The tossing of private roads in [#1960](https://github.com/valhalla/valhalla/pull/1960) was too aggressive and resulted in a lot of no routes.  Reverted this logic.  [#2934](https://github.com/valhalla/valhalla/pull/2934)
   * REMOVED: stray references to node bindings [#3012](https://github.com/valhalla/valhalla/pull/3012)

* **Bug Fix**
   * FIXED: Fix compression_utils.cc::inflate(...) throw - make it catchable [#2839](https://github.com/valhalla/valhalla/pull/2839)
   * FIXED: Fix compiler errors if HAVE_HTTP not enabled [#2807](https://github.com/valhalla/valhalla/pull/2807)
   * FIXED: Fix alternate route serialization [#2811](https://github.com/valhalla/valhalla/pull/2811)
   * FIXED: Store restrictions in the right tile [#2781](https://github.com/valhalla/valhalla/pull/2781)
   * FIXED: Failing to write tiles because of racing directory creation [#2810](https://github.com/valhalla/valhalla/pull/2810)
   * FIXED: Regression in stopping expansion on transitions down in time-dependent routes [#2815](https://github.com/valhalla/valhalla/pull/2815)
   * FIXED: Fix crash in loki when trace_route is called with 2 locations.[#2817](https://github.com/valhalla/valhalla/pull/2817)
   * FIXED: Mark the restriction start and end as via ways to fix IsBridgingEdge function in Bidirectional Astar [#2796](https://github.com/valhalla/valhalla/pull/2796)
   * FIXED: Dont add predictive traffic to the tile if it's empty [#2826](https://github.com/valhalla/valhalla/pull/2826)
   * FIXED: Fix logic bidirectional astar to avoid double u-turns and extra detours [#2802](https://github.com/valhalla/valhalla/pull/2802)
   * FIXED: Re-enable transition cost for motorcycle profile [#2837](https://github.com/valhalla/valhalla/pull/2837)
   * FIXED: Increase limits for timedep_* algorithms. Split track_factor into edge factor and transition penalty [#2845](https://github.com/valhalla/valhalla/pull/2845)
   * FIXED: Loki was looking up the wrong costing enum for avoids [#2856](https://github.com/valhalla/valhalla/pull/2856)
   * FIXED: Fix way_ids -> graph_ids conversion for complex restrictions: handle cases when a way is split into multiple edges [#2848](https://github.com/valhalla/valhalla/pull/2848)
   * FIXED: Honor access mode while matching OSMRestriction with the graph [#2849](https://github.com/valhalla/valhalla/pull/2849)
   * FIXED: Ensure route summaries are unique among all returned route/legs [#2874](https://github.com/valhalla/valhalla/pull/2874)
   * FIXED: Fix compilation errors when boost < 1.68 and libprotobuf < 3.6  [#2878](https://github.com/valhalla/valhalla/pull/2878)
   * FIXED: Allow u-turns at no-access barriers when forced by heading [#2875](https://github.com/valhalla/valhalla/pull/2875)
   * FIXED: Fixed "No route found" error in case of multipoint request with locations near low reachability edges [#2914](https://github.com/valhalla/valhalla/pull/2914)
   * FIXED: Python bindings installation [#2751](https://github.com/valhalla/valhalla/issues/2751)
   * FIXED: Skip bindings if there's no Python development version [#2893](https://github.com/valhalla/valhalla/pull/2893)
   * FIXED: Use CMakes built-in Python variables to configure installation [#2931](https://github.com/valhalla/valhalla/pull/2931)
   * FIXED: Sometimes emitting zero-length route geometry when traffic splits edge twice [#2943](https://github.com/valhalla/valhalla/pull/2943)
   * FIXED: Fix map-match segfault when gps-points project very near a node [#2946](https://github.com/valhalla/valhalla/pull/2946)
   * FIXED: Use kServiceRoad edges while searching for ferry connection [#2933](https://github.com/valhalla/valhalla/pull/2933)
   * FIXED: Enhanced logic for IsTurnChannelManeuverCombinable [#2952](https://github.com/valhalla/valhalla/pull/2952)
   * FIXED: Restore compatibility with gcc 6.3.0, libprotobuf 3.0.0, boost v1.62.0 [#2953](https://github.com/valhalla/valhalla/pull/2953)
   * FIXED: Dont abort bidirectional a-star search if only one direction is exhausted [#2936](https://github.com/valhalla/valhalla/pull/2936)
   * FIXED: Fixed missing comma in the scripts/valhalla_build_config [#2963](https://github.com/valhalla/valhalla/pull/2963)
   * FIXED: Reverse and Multimodal Isochrones were returning forward results [#2967](https://github.com/valhalla/valhalla/pull/2967)
   * FIXED: Map-match fix for first gps-point being exactly equal to street shape-point [#2977](https://github.com/valhalla/valhalla/pull/2977)
   * FIXED: Add missing GEOS:GEOS dep to mjolnir target [#2901](https://github.com/valhalla/valhalla/pull/2901)
   * FIXED: Allow expansion into a region when not_thru_pruning is false on 2nd pass [#2978](https://github.com/valhalla/valhalla/pull/2978)
   * FIXED: Fix polygon area calculation: use Shoelace formula [#2927](https://github.com/valhalla/valhalla/pull/2927)
   * FIXED: Isochrone: orient segments/rings according to the right-hand rule [#2932](https://github.com/valhalla/valhalla/pull/2932)
   * FIXED: Parsenodes fix: check if index is out-of-bound first [#2984](https://github.com/valhalla/valhalla/pull/2984)
   * FIXED: Fix for unique-summary logic [#2996](https://github.com/valhalla/valhalla/pull/2996)
   * FIXED: Isochrone: handle origin edges properly [#2990](https://github.com/valhalla/valhalla/pull/2990)
   * FIXED: Annotations fail with returning NaN speed when the same point is duplicated in route geometry [#2992](https://github.com/valhalla/valhalla/pull/2992)
   * FIXED: Fix run_with_server.py to work on macOS [#3003](https://github.com/valhalla/valhalla/pull/3003)
   * FIXED: Removed unexpected maneuvers at sharp bends [#2968](https://github.com/valhalla/valhalla/pull/2968)
   * FIXED: Remove large number formatting for non-US countries [#3015](https://github.com/valhalla/valhalla/pull/3015)
   * FIXED: Odin undefined behaviour: handle case when xedgeuse is not initialized [#3020](https://github.com/valhalla/valhalla/pull/3020)

* **Enhancement**
   * Pedestrian crossing should be a separate TripLeg_Use [#2950](https://github.com/valhalla/valhalla/pull/2950)
   * CHANGED: Azure uses ninja as generator [#2779](https://github.com/valhalla/valhalla/pull/2779)
   * ADDED: Support for date_time type invariant for map matching [#2712](https://github.com/valhalla/valhalla/pull/2712)
   * ADDED: Add Bulgarian locale [#2825](https://github.com/valhalla/valhalla/pull/2825)
   * FIXED: No need for write permissions on tarball indices [#2822](https://github.com/valhalla/valhalla/pull/2822)
   * ADDED: nit: Links debug build with lld [#2813](https://github.com/valhalla/valhalla/pull/2813)
   * ADDED: Add costing option `use_living_streets` to avoid or favor living streets in route. [#2788](https://github.com/valhalla/valhalla/pull/2788)
   * CHANGED: Do not allocate mapped_cache vector in skadi when no elevation source is provided. [#2841](https://github.com/valhalla/valhalla/pull/2841)
   * ADDED: avoid_polygons logic [#2750](https://github.com/valhalla/valhalla/pull/2750)
   * ADDED: Added support for destination for conditional access restrictions [#2857](https://github.com/valhalla/valhalla/pull/2857)
   * CHANGED: Large sequences are now merge sorted which can be dramatically faster with certain hardware configurations. This is especially useful in speeding up the earlier stages (parsing, graph construction) of tile building [#2850](https://github.com/valhalla/valhalla/pull/2850)
   * CHANGED: When creating the initial graph edges by setting at which nodes they start and end, first mark the indices of those nodes in another sequence and then sort them by edgeid so that we can do the setting of start and end node sequentially in the edges file. This is much more efficient on certain hardware configurations [#2851](https://github.com/valhalla/valhalla/pull/2851)
   * CHANGED: Use relative cost threshold to extend search in bidirectional astar in order to find more alternates [#2868](https://github.com/valhalla/valhalla/pull/2868)
   * CHANGED: Throw an exception if directory does not exist when building traffic extract [#2871](https://github.com/valhalla/valhalla/pull/2871)
   * CHANGED: Support for ignoring multiple consecutive closures at start/end locations [#2846](https://github.com/valhalla/valhalla/pull/2846)
   * ADDED: Added sac_scale to trace_attributes output and locate edge output [#2818](https://github.com/valhalla/valhalla/pull/2818)
   * ADDED: Ukrainian language translations [#2882](https://github.com/valhalla/valhalla/pull/2882)
   * ADDED: Add support for closure annotations [#2816](https://github.com/valhalla/valhalla/pull/2816)
   * ADDED: Add costing option `service_factor`. Implement possibility to avoid or favor generic service roads in route for all costing options. [#2870](https://github.com/valhalla/valhalla/pull/2870)
   * CHANGED: Reduce stop impact cost when flow data is present [#2891](https://github.com/valhalla/valhalla/pull/2891)
   * CHANGED: Update visual compare script [#2803](https://github.com/valhalla/valhalla/pull/2803)
   * CHANGED: Service roads are not penalized for `pedestrian` costing by default. [#2898](https://github.com/valhalla/valhalla/pull/2898)
   * ADDED: Add complex mandatory restrictions support [#2766](https://github.com/valhalla/valhalla/pull/2766)
   * ADDED: Status endpoint for future status info and health checking of running service [#2907](https://github.com/valhalla/valhalla/pull/2907)
   * ADDED: Add min_level argument to valhalla_ways_to_edges [#2918](https://github.com/valhalla/valhalla/pull/2918)
   * ADDED: Adding ability to store the roundabout_exit_turn_degree to the maneuver [#2941](https://github.com/valhalla/valhalla/pull/2941)
   * ADDED: Penalize pencil point uturns and uturns at short internal edges. Note: `motorcycle` and `motor_scooter` models do not penalize on short internal edges. No new uturn penalty logic has been added to the pedestrian and bicycle costing models. [#2944](https://github.com/valhalla/valhalla/pull/2944)
   * CHANGED: Allow config object to be passed-in to path algorithms [#2949](https://github.com/valhalla/valhalla/pull/2949)
   * CHANGED: Allow disabling Werror
   * ADDED: Add ability to build Valhalla modules as STATIC libraries. [#2957](https://github.com/valhalla/valhalla/pull/2957)
   * NIT: Enables compiler warnings in part of mjolnir module [#2922](https://github.com/valhalla/valhalla/pull/2922)
   * CHANGED: Refactor isochrone/reachability forward/reverse search to reduce code repetition [#2969](https://github.com/valhalla/valhalla/pull/2969)
   * ADDED: Set the roundabout exit shape index when we are collapsing the roundabout maneuvers. [#2975](https://github.com/valhalla/valhalla/pull/2975)
   * CHANGED: Penalized closed edges if using them at start/end locations [#2964](https://github.com/valhalla/valhalla/pull/2964)
   * ADDED: Add shoulder to trace_attributes output. [#2980](https://github.com/valhalla/valhalla/pull/2980)
   * CHANGED: Refactor bidirectional astar forward/reverse search to reduce code repetition [#2970](https://github.com/valhalla/valhalla/pull/2970)
   * CHANGED: Factor for service roads is 1.0 by default. [#2988](https://github.com/valhalla/valhalla/pull/2988)
   * ADDED: Support for conditionally skipping CI runs [#2986](https://github.com/valhalla/valhalla/pull/2986)
   * ADDED: Add instructions for building valhalla on `arm64` macbook [#2997](https://github.com/valhalla/valhalla/pull/2997)
   * NIT: Enables compiler warnings in part of mjolnir module [#2995](https://github.com/valhalla/valhalla/pull/2995)
   * CHANGED: nit(rename): Renames the encoded live speed properties [#2998](https://github.com/valhalla/valhalla/pull/2998)
   * ADDED: ci: Vendors the codecov script [#3002](https://github.com/valhalla/valhalla/pull/3002)
   * CHANGED: Allow None build type [#3005](https://github.com/valhalla/valhalla/pull/3005)
   * CHANGED: ci: Build Python bindings for Mac OS [#3013](https://github.com/valhalla/valhalla/pull/3013)

## Release Date: 2021-01-25 Valhalla 3.1.0
* **Removed**
   * REMOVED: Remove Node bindings. [#2502](https://github.com/valhalla/valhalla/pull/2502)
   * REMOVED: appveyor builds. [#2550](https://github.com/valhalla/valhalla/pull/2550)
   * REMOVED: Removed x86 CI builds. [#2792](https://github.com/valhalla/valhalla/pull/2792)

* **Bug Fix**
   * FIXED: Crazy ETAs.  If a way has forward speed with no backward speed and it is not oneway, then we must set the default speed.  The reverse logic applies as well.  If a way has no backward speed but has a forward speed and it is not a oneway, then set the default speed. [#2102](https://github.com/valhalla/valhalla/pull/2102)
   * FIXED: Map matching elapsed times spliced amongst different legs and discontinuities are now correct [#2104](https://github.com/valhalla/valhalla/pull/2104)
   * FIXED: Date time information is now propagated amongst different legs and discontinuities [#2107](https://github.com/valhalla/valhalla/pull/2107)
   * FIXED: Adds support for geos-3.8 c++ api [#2021](https://github.com/valhalla/valhalla/issues/2021)
   * FIXED: Updated the osrm serializer to not set junction name for osrm origin/start maneuver - this is not helpful since we are not transitioning through the intersection.  [#2121](https://github.com/valhalla/valhalla/pull/2121)
   * FIXED: Removes precomputing of edge-costs which lead to wrong results [#2120](https://github.com/valhalla/valhalla/pull/2120)
   * FIXED: Complex turn-restriction invalidates edge marked as kPermanent [#2103](https://github.com/valhalla/valhalla/issues/2103)
   * FIXED: Fixes bug with inverted time-restriction parsing [#2167](https://github.com/valhalla/valhalla/pull/2167)
   * FIXED: Fixed several bugs with numeric underflow in map-matching trip durations. These may
     occur when serializing match results where adjacent trace points appear out-of-sequence on the
     same edge [#2178](https://github.com/valhalla/valhalla/pull/2178)
     - `MapMatcher::FormPath` now catches route discontinuities on the same edge when the distance
       percentage along don't agree. The trip leg builder builds disconnected legs on a single edge
       to avoid duration underflow.
     - Correctly populate edge groups when matching results contain loops. When a loop occurs,
       the leg builder now starts at the correct edge where the loop ends, and correctly accounts
       for any contained edges.
     - Duration over-trimming at the terminating edge of a match.
   * FIXED: Increased internal precision of time tracking per edge and maneuver so that maneuver times sum to the same time represented in the leg summary [#2195](https://github.com/valhalla/valhalla/pull/2195)
   * FIXED: Tagged speeds were not properly marked. We were not using forward and backward speeds to flag if a speed is tagged or not.  Should not update turn channel speeds if we are not inferring them.  Added additional logic to handle PH in the conditional restrictions. Do not update stop impact for ramps if they are marked as internal. [#2198](https://github.com/valhalla/valhalla/pull/2198)
   * FIXED: Fixed the sharp turn phrase [#2226](https://github.com/valhalla/valhalla/pull/2226)
   * FIXED: Protect against duplicate points in the input or points that snap to the same location resulting in `nan` times for the legs of the map match (of a 0 distance route) [#2229](https://github.com/valhalla/valhalla/pull/2229)
   * FIXED: Improves restriction check on briding edge in Bidirectional Astar [#2228](https://github.com/valhalla/valhalla/pull/2242)
   * FIXED: Allow nodes at location 0,0 [#2245](https://github.com/valhalla/valhalla/pull/2245)
   * FIXED: Fix RapidJSON compiler warnings and naming conflict [#2249](https://github.com/valhalla/valhalla/pull/2249)
   * FIXED: Fixed bug in resample_spherical_polyline where duplicate successive lat,lng locations in the polyline resulting in `nan` for the distance computation which shortcuts further sampling [#2239](https://github.com/valhalla/valhalla/pull/2239)
   * FIXED: Update exit logic for non-motorways [#2252](https://github.com/valhalla/valhalla/pull/2252)
   * FIXED: Transition point map-matching. When match results are on a transition point, we search for the sibling nodes at that transition and snap it to the corresponding edges in the route. [#2258](https://github.com/valhalla/valhalla/pull/2258)
   * FIXED: Fixed verbal multi-cue logic [#2270](https://github.com/valhalla/valhalla/pull/2270)
   * FIXED: Fixed Uturn cases when a not_thru edge is connected to the origin edge. [#2272](https://github.com/valhalla/valhalla/pull/2272)
   * FIXED: Update intersection classes in osrm response to not label all ramps as motorway [#2279](https://github.com/valhalla/valhalla/pull/2279)
   * FIXED: Fixed bug in mapmatcher when interpolation point goes before the first valid match or after the last valid match. Such behavior usually leads to discontinuity in matching. [#2275](https://github.com/valhalla/valhalla/pull/2275)
   * FIXED: Fixed an issue for time_allowed logic.  Previously we returned false on the first time allowed restriction and did not check them all. Added conditional restriction gurka test and datetime optional argument to gurka header file. [#2286](https://github.com/valhalla/valhalla/pull/2286)
   * FIXED: Fixed an issue for date ranges.  For example, for the range Jan 04 to Jan 02 we need to test to end of the year and then from the first of the year to the end date.  Also, fixed an emergency tag issue.  We should only set the use to emergency if all other access is off. [#2290](https://github.com/valhalla/valhalla/pull/2290)
   * FIXED: Found a few issues with the initial ref and direction logic for ways.  We were overwriting the refs with directionals to the name_offset_map instead of concatenating them together.  Also, we did not allow for blank entries for GetTagTokens. [#2298](https://github.com/valhalla/valhalla/pull/2298)
   * FIXED: Fixed an issue where MatchGuidanceViewJunctions is only looking at the first edge. Set the data_id for guidance views to the changeset id as it is already being populated. Also added test for guidance views. [#2303](https://github.com/valhalla/valhalla/pull/2303)
   * FIXED: Fixed a problem with live speeds where live speeds were being used to determine access, even when a live
   speed (current time) route wasn't what was requested. [#2311](https://github.com/valhalla/valhalla/pull/2311)
   * FIXED: Fix break/continue typo in search filtering [#2317](https://github.com/valhalla/valhalla/pull/2317)
   * FIXED: Fix a crash in trace_route due to iterating past the end of a vector. [#2322](https://github.com/valhalla/valhalla/pull/2322)
   * FIXED: Don't allow timezone information in the local date time string attached at each location. [#2312](https://github.com/valhalla/valhalla/pull/2312)
   * FIXED: Fix short route trimming in bidirectional astar [#2323](https://github.com/valhalla/valhalla/pull/2323)
   * FIXED: Fix shape trimming in leg building for snap candidates that lie within the margin of rounding error [#2326](https://github.com/valhalla/valhalla/pull/2326)
   * FIXED: Fixes route duration underflow with traffic data [#2325](https://github.com/valhalla/valhalla/pull/2325)
   * FIXED: Parse mtb:scale tags and set bicycle access if present [#2117](https://github.com/valhalla/valhalla/pull/2117)
   * FIXED: Fixed segfault.  Shape was missing from options for valhalla_path_comparison and valhalla_run_route.  Also, costing options was missing in valhalla_path_comparison. [#2343](https://github.com/valhalla/valhalla/pull/2343)
   * FIXED: Handle decimal numbers with zero-value mantissa properly in Lua [#2355](https://github.com/valhalla/valhalla/pull/2355)
   * FIXED: Many issues that resulted in discontinuities, failed matches or incorrect time/duration for map matching requests. [#2292](https://github.com/valhalla/valhalla/pull/2292)
   * FIXED: Seeing segfault when loading large osmdata data files before loading LuaJit. LuaJit fails to create luaL_newstate() Ref: [#2158](https://github.com/ntop/ntopng/issues/2158) Resolution is to load LuaJit before loading the data files. [#2383](https://github.com/valhalla/valhalla/pull/2383)
   * FIXED: Store positive/negative OpenLR offsets in bucketed form [#2405](https://github.com/valhalla/valhalla/2405)
   * FIXED: Fix on map-matching return code when breakage distance limitation exceeds. Instead of letting the request goes into meili and fails in finding a route, we check the distance in loki and early return with exception code 172. [#2406](https://github.com/valhalla/valhalla/pull/2406)
   * FIXED: Don't create edges for portions of ways that are doubled back on themselves as this confuses opposing edge index computations [#2385](https://github.com/valhalla/valhalla/pull/2385)
   * FIXED: Protect against nan in uniform_resample_spherical_polyline. [#2431](https://github.com/valhalla/valhalla/pull/2431)
   * FIXED: Obvious maneuvers. [#2436](https://github.com/valhalla/valhalla/pull/2436)
   * FIXED: Base64 encoding/decoding [#2452](https://github.com/valhalla/valhalla/pull/2452)
   * FIXED: Added post roundabout instruction when enter/exit roundabout maneuvers are combined [#2454](https://github.com/valhalla/valhalla/pull/2454)
   * FIXED: openlr: Explicitly check for linear reference option for Valhalla serialization. [#2458](https://github.com/valhalla/valhalla/pull/2458)
   * FIXED: Fix segfault: Do not combine last turn channel maneuver. [#2463](https://github.com/valhalla/valhalla/pull/2463)
   * FIXED: Remove extraneous whitespaces from ja-JP.json. [#2471](https://github.com/valhalla/valhalla/pull/2471)
   * FIXED: Checks protobuf serialization/parsing success [#2477](https://github.com/valhalla/valhalla/pull/2477)
   * FIXED: Fix dereferencing of end for std::lower_bound in sequence and possible UB [#2488](https://github.com/valhalla/valhalla/pull/2488)
   * FIXED: Make tile building reproducible: fix UB-s [#2480](https://github.com/valhalla/valhalla/pull/2480)
   * FIXED: Zero initialize EdgeInfoInner.spare0_. Uninitialized spare0_ field produced UB which causes gurka_reproduce_tile_build to fail intermittently. [2499](https://github.com/valhalla/valhalla/pull/2499)
   * FIXED: Drop unused CHANGELOG validation script, straggling NodeJS references [#2506](https://github.com/valhalla/valhalla/pull/2506)
   * FIXED: Fix missing nullptr checks in graphreader and loki::Reach (causing segfault during routing with not all levels of tiles available) [#2504](https://github.com/valhalla/valhalla/pull/2504)
   * FIXED: Fix mismatch of triplegedge roadclass and directededge roadclass [#2507](https://github.com/valhalla/valhalla/pull/2507)
   * FIXED: Improve german destination_verbal_alert phrases [#2509](https://github.com/valhalla/valhalla/pull/2509)
   * FIXED: Undefined behavior cases discovered with undefined behavior sanitizer tool. [2498](https://github.com/valhalla/valhalla/pull/2498)
   * FIXED: Fixed logic so verbal keep instructions use branch exit sign info for ramps [#2520](https://github.com/valhalla/valhalla/pull/2520)
   * FIXED: Fix bug in trace_route for uturns causing garbage coordinates [#2517](https://github.com/valhalla/valhalla/pull/2517)
   * FIXED: Simplify heading calculation for turn type. Remove undefined behavior case. [#2513](https://github.com/valhalla/valhalla/pull/2513)
   * FIXED: Always set costing name even if one is not provided for osrm serializer weight_name. [#2528](https://github.com/valhalla/valhalla/pull/2528)
   * FIXED: Make single-thread tile building reproducible: fix seed for shuffle, use concurrency configuration from the mjolnir section. [#2515](https://github.com/valhalla/valhalla/pull/2515)
   * FIXED: More Windows compatibility: build tiles and some run actions work now (including CI tests) [#2300](https://github.com/valhalla/valhalla/issues/2300)
   * FIXED: Transcoding of c++ location to pbf location used path edges in the place of filtered edges. [#2542](https://github.com/valhalla/valhalla/pull/2542)
   * FIXED: Add back whitelisting action types. [#2545](https://github.com/valhalla/valhalla/pull/2545)
   * FIXED: Allow uturns for truck costing now that we have derived deadends marked in the edge label [#2559](https://github.com/valhalla/valhalla/pull/2559)
   * FIXED: Map matching uturn trimming at the end of an edge where it wasn't needed. [#2558](https://github.com/valhalla/valhalla/pull/2558)
   * FIXED: Multicue enter roundabout [#2556](https://github.com/valhalla/valhalla/pull/2556)
   * FIXED: Changed reachability computation to take into account live speed [#2597](https://github.com/valhalla/valhalla/pull/2597)
   * FIXED: Fixed a bug where the temp files were not getting read in if you started with the construct edges or build phase for valhalla_build_tiles. [#2601](https://github.com/valhalla/valhalla/pull/2601)
   * FIXED: Updated fr-FR.json with partial translations. [#2605](https://github.com/valhalla/valhalla/pull/2605)
   * FIXED: Removed superfluous const qualifier from odin/signs [#2609](https://github.com/valhalla/valhalla/pull/2609)
   * FIXED: Internal maneuver placement [#2600](https://github.com/valhalla/valhalla/pull/2600)
   * FIXED: Complete fr-FR.json locale. [#2614](https://github.com/valhalla/valhalla/pull/2614)
   * FIXED: Don't truncate precision in polyline encoding [#2632](https://github.com/valhalla/valhalla/pull/2632)
   * FIXED: Fix all compiler warnings in sif and set to -Werror [#2642](https://github.com/valhalla/valhalla/pull/2642)
   * FIXED: Remove unnecessary maneuvers to continue straight [#2647](https://github.com/valhalla/valhalla/pull/2647)
   * FIXED: Linear reference support in route/mapmatch apis (FOW, FRC, bearing, and number of references) [#2645](https://github.com/valhalla/valhalla/pull/2645)
   * FIXED: Ambiguous local to global (with timezone information) date time conversions now all choose to use the later time instead of throwing unhandled exceptions [#2665](https://github.com/valhalla/valhalla/pull/2665)
   * FIXED: Overestimated reach caused be reenquing transition nodes without checking that they had been already expanded [#2670](https://github.com/valhalla/valhalla/pull/2670)
   * FIXED: Build with C++17 standard. Deprecated function calls are substituted with new ones. [#2669](https://github.com/valhalla/valhalla/pull/2669)
   * FIXED: Improve German post_transition_verbal instruction [#2677](https://github.com/valhalla/valhalla/pull/2677)
   * FIXED: Lane updates.  Add the turn lanes to all edges of the way.  Do not "enhance" turn lanes if they are part of a complex restriction.  Moved ProcessTurnLanes after UpdateManeuverPlacementForInternalIntersectionTurns.  Fix for a missing "uturn" indication for intersections on the previous maneuver, we were serializing an empty list. [#2679](https://github.com/valhalla/valhalla/pull/2679)
   * FIXED: Fixes OpenLr serialization [#2688](https://github.com/valhalla/valhalla/pull/2688)
   * FIXED: Internal edges can't be also a ramp or a turn channel.  Also, if an edge is marked as ramp and turn channel mark it as a ramp.  [2689](https://github.com/valhalla/valhalla/pull/2689)
   * FIXED: Check that speeds are equal for the edges going in the same direction while buildig shortcuts [#2691](https://github.com/valhalla/valhalla/pull/2691)
   * FIXED: Missing fork or bear instruction [#2683](https://github.com/valhalla/valhalla/pull/2683)
   * FIXED: Eliminate null pointer dereference in GraphReader::AreEdgesConnected [#2695](https://github.com/valhalla/valhalla/issues/2695)
   * FIXED: Fix polyline simplification float/double comparison [#2698](https://github.com/valhalla/valhalla/issues/2698)
   * FIXED: Weights were sometimes negative due to incorrect updates to elapsed_cost [#2702](https://github.com/valhalla/valhalla/pull/2702)
   * FIXED: Fix bidirectional route failures at deadends [#2705](https://github.com/valhalla/valhalla/pull/2705)
   * FIXED: Updated logic to call out a non-obvious turn [#2708](https://github.com/valhalla/valhalla/pull/2708)
   * FIXED: valhalla_build_statistics multithreaded mode fixed [#2707](https://github.com/valhalla/valhalla/pull/2707)
   * FIXED: If infer_internal_intersections is true then allow internals that are also ramps or TCs. Without this we produce an extra continue maneuver.  [#2710](https://github.com/valhalla/valhalla/pull/2710)
   * FIXED: We were routing down roads that should be destination only. Now we mark roads with motor_vehicle=destination and motor_vehicle=customers or access=destination and access=customers as destination only. [#2722](https://github.com/valhalla/valhalla/pull/2722)
   * FIXED: Replace all Python2 print statements with Python3 syntax [#2716](https://github.com/valhalla/valhalla/issues/2716)
   * FIXED: Some HGT files not found [#2723](https://github.com/valhalla/valhalla/issues/2723)
   * FIXED: Fix PencilPointUturn detection by removing short-edge check and updating angle threshold [#2725](https://github.com/valhalla/valhalla/issues/2725)
   * FIXED: Fix invalid continue/bear maneuvers [#2729](https://github.com/valhalla/valhalla/issues/2729)
   * FIXED: Fixes an issue that lead to double turns within a very short distance, when instead, it should be a u-turn. We now collapse double L turns or double R turns in short non-internal intersections to u-turns. [#2740](https://github.com/valhalla/valhalla/pull/2740)
   * FIXED: fixes an issue that lead to adding an extra maneuver. We now combine a current maneuver short length non-internal edges (left or right) with the next maneuver that is a kRampStraight. [#2741](https://github.com/valhalla/valhalla/pull/2741)
   * FIXED: Reduce verbose instructions by collapsing small end ramp forks [#2762](https://github.com/valhalla/valhalla/issues/2762)
   * FIXED: Remove redundant return statements [#2776](https://github.com/valhalla/valhalla/pull/2776)
   * FIXED: Added unit test for BuildAdminFromPBF() to test GEOS 3.9 update. [#2787](https://github.com/valhalla/valhalla/pull/2787)
   * FIXED: Add support for geos-3.9 c++ api [#2739](https://github.com/valhalla/valhalla/issues/2739)
   * FIXED: Fix check for live speed validness [#2797](https://github.com/valhalla/valhalla/pull/2797)

* **Enhancement**
   * ADDED: Matrix of Bike Share [#2590](https://github.com/valhalla/valhalla/pull/2590)
   * ADDED: Add ability to provide custom implementation for candidate collection in CandidateQuery. [#2328](https://github.com/valhalla/valhalla/pull/2328)
   * ADDED: Cancellation of tile downloading. [#2319](https://github.com/valhalla/valhalla/pull/2319)
   * ADDED: Return the coordinates of the nodes isochrone input locations snapped to [#2111](https://github.com/valhalla/valhalla/pull/2111)
   * ADDED: Allows more complicated routes in timedependent a-star before timing out [#2068](https://github.com/valhalla/valhalla/pull/2068)
   * ADDED: Guide signs and junction names [#2096](https://github.com/valhalla/valhalla/pull/2096)
   * ADDED: Added a bool to the config indicating whether to use commercially set attributes.  Added logic to not call IsIntersectionInternal if this is a commercial data set.  [#2132](https://github.com/valhalla/valhalla/pull/2132)
   * ADDED: Removed commercial data set bool to the config and added more knobs for data.  Added infer_internal_intersections, infer_turn_channels, apply_country_overrides, and use_admin_db.  [#2173](https://github.com/valhalla/valhalla/pull/2173)
   * ADDED: Allow using googletest in unit tests and convert all tests to it (old test.cc is completely removed). [#2128](https://github.com/valhalla/valhalla/pull/2128)
   * ADDED: Add guidance view capability. [#2209](https://github.com/valhalla/valhalla/pull/2209)
   * ADDED: Collect turn cost information as path is formed so that it can be serialized out for trace attributes or osrm flavored intersections. Also add shape_index to osrm intersections. [#2207](https://github.com/valhalla/valhalla/pull/2207)
   * ADDED: Added alley factor to autocost.  Factor is defaulted at 1.0f or do not avoid alleys. [#2246](https://github.com/valhalla/valhalla/pull/2246)
   * ADDED: Support unlimited speed limits where maxspeed=none. [#2251](https://github.com/valhalla/valhalla/pull/2251)
   * ADDED: Implement improved Reachability check using base class Dijkstra. [#2243](https://github.com/valhalla/valhalla/pull/2243)
   * ADDED: Gurka integration test framework with ascii-art maps [#2244](https://github.com/valhalla/valhalla/pull/2244)
   * ADDED: Add to the stop impact when transitioning from higher to lower class road and we are not on a turn channel or ramp. Also, penalize lefts when driving on the right and vice versa. [#2282](https://github.com/valhalla/valhalla/pull/2282)
   * ADDED: Added reclassify_links, use_direction_on_ways, and allow_alt_name as config options.  If `use_direction_on_ways = true` then use `direction` and `int_direction` on the way to update the directional for the `ref` and `int_ref`.  Also, copy int_efs to the refs. [#2285](https://github.com/valhalla/valhalla/pull/2285)
   * ADDED: Add support for live traffic. [#2268](https://github.com/valhalla/valhalla/pull/2268)
   * ADDED: Implement per-location search filters for functional road class and forms of way. [#2289](https://github.com/valhalla/valhalla/pull/2289)
   * ADDED: Approach, multi-cue, and length updates [#2313](https://github.com/valhalla/valhalla/pull/2313)
   * ADDED: Speed up timezone differencing calculation if cache is provided. [#2316](https://github.com/valhalla/valhalla/pull/2316)
   * ADDED: Added rapidjson/schema.h to baldr/rapidjson_util.h to make it available for use within valhalla. [#2330](https://github.com/valhalla/valhalla/issues/2330)
   * ADDED: Support decimal precision for height values in elevation service. Also support polyline5 for encoded polylines input and output to elevation service. [#2324](https://github.com/valhalla/valhalla/pull/2324)
   * ADDED: Use both imminent and distant verbal multi-cue phrases. [#2353](https://github.com/valhalla/valhalla/pull/2353)
   * ADDED: Split parsing stage into 3 separate stages. [#2339](https://github.com/valhalla/valhalla/pull/2339)
   * CHANGED: Speed up graph enhancing by avoiding continuous unordered_set rebuilding [#2349](https://github.com/valhalla/valhalla/pull/2349)
   * CHANGED: Skip calling out to Lua for nodes/ways/relations with not tags - speeds up parsing. [#2351](https://github.com/valhalla/valhalla/pull/2351)
   * CHANGED: Switch to LuaJIT for lua scripting - speeds up file parsing [#2352](https://github.com/valhalla/valhalla/pull/2352)
   * ADDED: Ability to create OpenLR records from raw data. [#2356](https://github.com/valhalla/valhalla/pull/2356)
   * ADDED: Revamp length phrases [#2359](https://github.com/valhalla/valhalla/pull/2359)
   * CHANGED: Do not allocate memory in skadi if we don't need it. [#2373](https://github.com/valhalla/valhalla/pull/2373)
   * CHANGED: Map matching: throw error (443/NoSegment) when no candidate edges are available. [#2370](https://github.com/valhalla/valhalla/pull/2370/)
   * ADDED: Add sk-SK.json (slovak) localization file. [#2376](https://github.com/valhalla/valhalla/pull/2376)
   * ADDED: Extend roundabout phrases. [#2378](https://github.com/valhalla/valhalla/pull/2378)
   * ADDED: More roundabout phrase tests. [#2382](https://github.com/valhalla/valhalla/pull/2382)
   * ADDED: Update the turn and continue phrases to include junction names and guide signs. [#2386](https://github.com/valhalla/valhalla/pull/2386)
   * ADDED: Add the remaining guide sign toward phrases [#2389](https://github.com/valhalla/valhalla/pull/2389)
   * ADDED: The ability to allow immediate uturns at trace points in a map matching request [#2380](https://github.com/valhalla/valhalla/pull/2380)
   * ADDED: Add utility functions to Signs. [#2390](https://github.com/valhalla/valhalla/pull/2390)
   * ADDED: Unified time tracking for all algorithms that support time-based graph expansion. [#2278](https://github.com/valhalla/valhalla/pull/2278)
   * ADDED: Add rail_ferry use and costing. [#2408](https://github.com/valhalla/valhalla/pull/2408)
   * ADDED: `street_side_max_distance`, `display_lat` and `display_lon` to `locations` in input for better control of routing side of street [#1769](https://github.com/valhalla/valhalla/pull/1769)
   * ADDED: Add additional exit phrases. [#2421](https://github.com/valhalla/valhalla/pull/2421)
   * ADDED: Add Japanese locale, update German. [#2432](https://github.com/valhalla/valhalla/pull/2432)
   * ADDED: Gurka expect_route refactor [#2435](https://github.com/valhalla/valhalla/pull/2435)
   * ADDED: Add option to suppress roundabout exits [#2437](https://github.com/valhalla/valhalla/pull/2437)
   * ADDED: Add Greek locale. [#2438](https://github.com/valhalla/valhalla/pull/2438)
   * ADDED (back): Support for 64bit wide way ids in the edgeinfo structure with no impact to size for data sources with ids 32bits wide. [#2422](https://github.com/valhalla/valhalla/pull/2422)
   * ADDED: Support for 64bit osm node ids in parsing stage of tile building [#2422](https://github.com/valhalla/valhalla/pull/2422)
   * CHANGED: Point2/PointLL are now templated to allow for higher precision coordinate math when desired [#2429](https://github.com/valhalla/valhalla/pull/2429)
   * ADDED: Optional OpenLR Encoded Path Edges in API Response [#2424](https://github.com/valhalla/valhalla/pull/2424)
   * ADDED: Add explicit include for sstream to be compatible with msvc_x64 toolset. [#2449](https://github.com/valhalla/valhalla/pull/2449)
   * ADDED: Properly split returned path if traffic conditions change partway along edges [#2451](https://github.com/valhalla/valhalla/pull/2451/files)
   * ADDED: Add Dutch locale. [#2464](https://github.com/valhalla/valhalla/pull/2464)
   * ADDED: Check with address sanititizer in CI. Add support for undefined behavior sanitizer. [#2487](https://github.com/valhalla/valhalla/pull/2487)
   * ADDED: Ability to recost a path and increased cost/time details along the trippath and json output [#2425](https://github.com/valhalla/valhalla/pull/2425)
   * ADDED: Add the ability to do bikeshare based (ped/bike) multimodal routing [#2031](https://github.com/valhalla/valhalla/pull/2031)
   * ADDED: Route through restrictions enabled by introducing a costing option. [#2469](https://github.com/valhalla/valhalla/pull/2469)
   * ADDED: Migrated to Ubuntu 20.04 base-image [#2508](https://github.com/valhalla/valhalla/pull/2508)
   * CHANGED: Speed up parseways stage by avoiding multiple string comparisons [#2518](https://github.com/valhalla/valhalla/pull/2518)
   * CHANGED: Speed up enhance stage by avoiding GraphTileBuilder copying [#2468](https://github.com/valhalla/valhalla/pull/2468)
   * ADDED: Costing options now includes shortest flag which favors shortest path routes [#2555](https://github.com/valhalla/valhalla/pull/2555)
   * ADDED: Incidents in intersections [#2547](https://github.com/valhalla/valhalla/pull/2547)
   * CHANGED: Refactor mapmatching configuration to use a struct (instead of `boost::property_tree::ptree`). [#2485](https://github.com/valhalla/valhalla/pull/2485)
   * ADDED: Save exit maneuver's begin heading when combining enter & exit roundabout maneuvers. [#2554](https://github.com/valhalla/valhalla/pull/2554)
   * ADDED: Added new urban flag that can be set if edge is within city boundaries to data processing; new use_urban_tag config option; added to osrm response within intersections. [#2522](https://github.com/valhalla/valhalla/pull/2522)
   * ADDED: Parses OpenLr of type PointAlongLine [#2565](https://github.com/valhalla/valhalla/pull/2565)
   * ADDED: Use edge.is_urban is set for serializing is_urban. [#2568](https://github.com/valhalla/valhalla/pull/2568)
   * ADDED: Added new rest/service area uses on the edge. [#2533](https://github.com/valhalla/valhalla/pull/2533)
   * ADDED: Dependency cache for Azure [#2567](https://github.com/valhalla/valhalla/pull/2567)
   * ADDED: Added flexibility to remove the use of the admindb and to use the country and state iso from the tiles; [#2579](https://github.com/valhalla/valhalla/pull/2579)
   * ADDED: Added toll gates and collection points (gantry) to the node;  [#2532](https://github.com/valhalla/valhalla/pull/2532)
   * ADDED: Added osrm serialization for rest/service areas and admins. [#2594](https://github.com/valhalla/valhalla/pull/2594)
   * CHANGED: Improved Russian localization; [#2593](https://github.com/valhalla/valhalla/pull/2593)
   * ADDED: Support restricted class in intersection annotations [#2589](https://github.com/valhalla/valhalla/pull/2589)
   * ADDED: Added trail type trace [#2606](https://github.com/valhalla/valhalla/pull/2606)
   * ADDED: Added tunnel names to the edges as a tagged name.  [#2608](https://github.com/valhalla/valhalla/pull/2608)
   * CHANGED: Moved incidents to the trip leg and cut the shape of the leg at that location [#2610](https://github.com/valhalla/valhalla/pull/2610)
   * ADDED: Costing option to ignore_closures when routing with current flow [#2615](https://github.com/valhalla/valhalla/pull/2615)
   * ADDED: Cross-compilation ability with MinGW64 [#2619](https://github.com/valhalla/valhalla/pull/2619)
   * ADDED: Defines the incident tile schema and incident metadata [#2620](https://github.com/valhalla/valhalla/pull/2620)
   * ADDED: Moves incident serializer logic into a generic serializer [#2621](https://github.com/valhalla/valhalla/pull/2621)
   * ADDED: Incident loading singleton for continually refreshing incident tiles[#2573](https://github.com/valhalla/valhalla/pull/2573)
   * ADDED: One shot mode to valhalla_service so you can run a single request of any type without starting a server [#2624](https://github.com/valhalla/valhalla/pull/2624)
   * ADDED: Adds text instructions to OSRM output [#2625](https://github.com/valhalla/valhalla/pull/2625)
   * ADDED: Adds support for alternate routes [#2626](https://github.com/valhalla/valhalla/pull/2626)
   * CHANGED: Switch Python bindings generator from boost.python to header-only pybind11[#2644](https://github.com/valhalla/valhalla/pull/2644)
   * ADDED: Add support of input file for one-shot mode of valhalla_service [#2648](https://github.com/valhalla/valhalla/pull/2648)
   * ADDED: Linear reference support to locate api [#2645](https://github.com/valhalla/valhalla/pull/2645)
   * ADDED: Implemented OSRM-like turn duration calculation for car. Uses it now in auto costing. [#2651](https://github.com/valhalla/valhalla/pull/2651)
   * ADDED: Enhanced turn lane information in guidance [#2653](https://github.com/valhalla/valhalla/pull/2653)
   * ADDED: `top_speed` option for all motorized vehicles [#2667](https://github.com/valhalla/valhalla/issues/2667)
   * CHANGED: Move turn_lane_direction helper to odin/util [#2675](https://github.com/valhalla/valhalla/pull/2675)
   * ADDED: Add annotations to osrm response including speed limits, unit and sign conventions [#2668](https://github.com/valhalla/valhalla/pull/2668)
   * ADDED: Added functions for predicted speeds encoding-decoding [#2674](https://github.com/valhalla/valhalla/pull/2674)
   * ADDED: Time invariant routing via the bidirectional algorithm. This has the effect that when time dependent routes (arrive_by and depart_at) fall back to bidirectional due to length restrictions they will actually use the correct time of day for one of the search directions [#2660](https://github.com/valhalla/valhalla/pull/2660)
   * ADDED: If the length of the edge is greater than kMaxEdgeLength, then consider this a catastrophic error if the should_error bool is true in the set_length function. [2678](https://github.com/valhalla/valhalla/pull/2678)
   * ADDED: Moved lat,lon coordinates structures from single to double precision. Improves geometry accuracy noticibly at zooms above 17 as well as coordinate snapping and any other geometric operations. Adds about a 2% performance penalty for standard routes. Graph nodes now have 7 digits of precision.  [#2693](https://github.com/valhalla/valhalla/pull/2693)
   * ADDED: Added signboards to guidance views.  [#2687](https://github.com/valhalla/valhalla/pull/2687)
   * ADDED: Regular speed on shortcut edges is calculated with turn durations taken into account. Truck, motorcycle and motorscooter profiles use OSRM-like turn duration. [#2662](https://github.com/valhalla/valhalla/pull/2662)
   * CHANGED: Remove astar algorithm and replace its use with timedep_forward as its redundant [#2706](https://github.com/valhalla/valhalla/pull/2706)
   * ADDED: Recover and recost all shortcuts in final path for bidirectional astar algorithm [#2711](https://github.com/valhalla/valhalla/pull/2711)
   * ADDED: An option for shortcut recovery to be cached at start up to reduce the time it takes to do so on the fly [#2714](https://github.com/valhalla/valhalla/pull/2714)
   * ADDED: If width <= 1.9 then no access for auto, truck, bus, taxi, emergency and hov. [#2713](https://github.com/valhalla/valhalla/pull/2713)
   * ADDED: Centroid/Converge/Rendezvous/Meet API which allows input locations to find a least cost convergence point from all locations [#2734](https://github.com/valhalla/valhalla/pull/2734)
   * ADDED: Added support to process the sump_buster tag.  Also, fixed a few small access bugs for nodes. [#2731](https://github.com/valhalla/valhalla/pull/2731)
   * ADDED: Log message if failed to create tiles directory. [#2738](https://github.com/valhalla/valhalla/pull/2738)
   * CHANGED: Tile memory is only owned by the GraphTile rather than shared amongst copies of the graph tile (in GraphReader and TileCaches). [#2340](https://github.com/valhalla/valhalla/pull/2340)
   * ADDED: Add Estonian locale. [#2748](https://github.com/valhalla/valhalla/pull/2748)
   * CHANGED: Handle GraphTile objects as smart pointers [#2703](https://github.com/valhalla/valhalla/pull/2703)
   * CHANGED: Improve stability with no RTTI build [#2759](https://github.com/valhalla/valhalla/pull/2759) and [#2760](https://github.com/valhalla/valhalla/pull/2760)
   * CHANGED: Change generic service roads to a new Use=kServiceRoad. This is for highway=service without other service= tags (such as driveway, alley, parking aisle) [#2419](https://github.com/valhalla/valhalla/pull/2419)
   * ADDED: Isochrones support isodistance lines as well [#2699](https://github.com/valhalla/valhalla/pull/2699)
   * ADDED: Add support for ignoring live traffic closures for waypoints [#2685](https://github.com/valhalla/valhalla/pull/2685)
   * ADDED: Add use_distance to auto cost to allow choosing between two primary cost components, time or distance [#2771](https://github.com/valhalla/valhalla/pull/2771)
   * CHANGED: nit: Enables compiler warnings in part of loki module [#2767](https://github.com/valhalla/valhalla/pull/2767)
   * CHANGED: Reducing the number of uturns by increasing the cost to for them to 9.5f. Note: Did not increase the cost for motorcycles or motorscooters. [#2770](https://github.com/valhalla/valhalla/pull/2770)
   * ADDED: Add option to use thread-safe GraphTile's reference counter. [#2772](https://github.com/valhalla/valhalla/pull/2772)
   * CHANGED: nit: Enables compiler warnings in part of thor module [#2768](https://github.com/valhalla/valhalla/pull/2768)
   * ADDED: Add costing option `use_tracks` to avoid or favor tracks in route. [#2769](https://github.com/valhalla/valhalla/pull/2769)
   * CHANGED: chore: Updates libosmium [#2786](https://github.com/valhalla/valhalla/pull/2786)
   * CHANGED: Optimize double bucket queue to reduce memory reallocations. [#2719](https://github.com/valhalla/valhalla/pull/2719)
   * CHANGED: Collapse merge maneuvers [#2773](https://github.com/valhalla/valhalla/pull/2773)
   * CHANGED: Add shortcuts to the tiles' bins so we can find them when doing spatial lookups. [#2744](https://github.com/valhalla/valhalla/pull/2744)

## Release Date: 2019-11-21 Valhalla 3.0.9
* **Bug Fix**
   * FIXED: Changed reachability computation to consider both directions of travel wrt candidate edges [#1965](https://github.com/valhalla/valhalla/pull/1965)
   * FIXED: toss ways where access=private and highway=service and service != driveway. [#1960](https://github.com/valhalla/valhalla/pull/1960)
   * FIXED: Fix search_cutoff check in loki correlate_node. [#2023](https://github.com/valhalla/valhalla/pull/2023)
   * FIXED: Computes notion of a deadend at runtime in bidirectional a-star which fixes no-route with a complicated u-turn. [#1982](https://github.com/valhalla/valhalla/issues/1982)
   * FIXED: Fix a bug with heading filter at nodes. [#2058](https://github.com/valhalla/valhalla/pull/2058)
   * FIXED: Bug in map matching continuity checking such that continuity must only be in the forward direction. [#2029](https://github.com/valhalla/valhalla/pull/2029)
   * FIXED: Allow setting the time for map matching paths such that the time is used for speed lookup. [#2030](https://github.com/valhalla/valhalla/pull/2030)
   * FIXED: Don't use density factor for transition cost when user specified flag disables flow speeds. [#2048](https://github.com/valhalla/valhalla/pull/2048)
   * FIXED: Map matching trace_route output now allows for discontinuities in the match though multi match is not supported in valhalla route output. [#2049](https://github.com/valhalla/valhalla/pull/2049)
   * FIXED: Allows routes with no time specified to use time conditional edges and restrictions with a flag denoting as much [#2055](https://github.com/valhalla/valhalla/pull/2055)
   * FIXED: Fixed a bug with 'current' time type map matches. [#2060](https://github.com/valhalla/valhalla/pull/2060)
   * FIXED: Fixed a bug with time dependent expansion in which the expansion distance heuristic was not being used. [#2064](https://github.com/valhalla/valhalla/pull/2064)

* **Enhancement**
   * ADDED: Establish pinpoint test pattern [#1969](https://github.com/valhalla/valhalla/pull/1969)
   * ADDED: Suppress relative direction in ramp/exit instructions if it matches driving side of street [#1990](https://github.com/valhalla/valhalla/pull/1990)
   * ADDED: Added relative direction to the merge maneuver [#1989](https://github.com/valhalla/valhalla/pull/1989)
   * ADDED: Refactor costing to better handle multiple speed datasources [#2026](https://github.com/valhalla/valhalla/pull/2026)
   * ADDED: Better usability of curl for fetching tiles on the fly [#2026](https://github.com/valhalla/valhalla/pull/2026)
   * ADDED: LRU cache scheme for tile storage [#2026](https://github.com/valhalla/valhalla/pull/2026)
   * ADDED: GraphTile size check [#2026](https://github.com/valhalla/valhalla/pull/2026)
   * ADDED: Pick more sane values for highway and toll avoidance [#2026](https://github.com/valhalla/valhalla/pull/2026)
   * ADDED: Refactor adding predicted speed info to speed up process [#2026](https://github.com/valhalla/valhalla/pull/2026)
   * ADDED: Allow selecting speed data sources at request time [#2026](https://github.com/valhalla/valhalla/pull/2026)
   * ADDED: Allow disabling certain neighbors in connectivity map [#2026](https://github.com/valhalla/valhalla/pull/2026)
   * ADDED: Allows routes with time-restricted edges if no time specified and notes restriction in response [#1992](https://github.com/valhalla/valhalla/issues/1992)
   * ADDED: Runtime deadend detection to timedependent a-star. [#2059](https://github.com/valhalla/valhalla/pull/2059)

## Release Date: 2019-09-06 Valhalla 3.0.8
* **Bug Fix**
   * FIXED: Added logic to detect if user is to merge to the left or right [#1892](https://github.com/valhalla/valhalla/pull/1892)
   * FIXED: Overriding the destination_only flag when reclassifying ferries; Also penalizing ferries with a 5 min. penalty in the cost to allow us to avoid destination_only the majority of the time except when it is necessary. [#1895](https://github.com/valhalla/valhalla/pull/1905)
   * FIXED: Suppress forks at motorway junctions and intersecting service roads [#1909](https://github.com/valhalla/valhalla/pull/1909)
   * FIXED: Enhanced fork assignment logic [#1912](https://github.com/valhalla/valhalla/pull/1912)
   * FIXED: Added logic to fall back to return country poly if no state and updated lua for Metro Manila and Ireland [#1910](https://github.com/valhalla/valhalla/pull/1910)
   * FIXED: Added missing motorway fork instruction [#1914](https://github.com/valhalla/valhalla/pull/1914)
   * FIXED: Use begin street name for osrm compat mode [#1916](https://github.com/valhalla/valhalla/pull/1916)
   * FIXED: Added logic to fix missing highway cardinal directions in the US [#1917](https://github.com/valhalla/valhalla/pull/1917)
   * FIXED: Handle forward traversable significant road class intersecting edges [#1928](https://github.com/valhalla/valhalla/pull/1928)
   * FIXED: Fixed bug with shape trimming that impacted Uturns at Via locations. [#1935](https://github.com/valhalla/valhalla/pull/1935)
   * FIXED: Dive bomb updates.  Updated default speeds for urban areas based on roadclass for the enhancer.  Also, updated default speeds based on roadclass in lua.  Fixed an issue where we were subtracting 1 from uint32_t when 0 for stop impact.  Updated reclassify link logic to allow residential roads to be added to the tree, but we only downgrade the links to tertiary.  Updated TransitionCost functions to add 1.5 to the turncost when transitioning from a ramp to a non ramp and vice versa.  Also, added 0.5f to the turncost if the edge is a roundabout. [#1931](https://github.com/valhalla/valhalla/pull/1931)

* **Enhancement**
   * ADDED: Caching url fetched tiles to disk [#1887](https://github.com/valhalla/valhalla/pull/1887)
   * ADDED: filesystem::remove_all [#1887](https://github.com/valhalla/valhalla/pull/1887)
   * ADDED: Minimum enclosing bounding box tool [#1887](https://github.com/valhalla/valhalla/pull/1887)
   * ADDED: Use constrained flow speeds in bidirectional_astar.cc [#1907](https://github.com/valhalla/valhalla/pull/1907)
   * ADDED: Bike Share Stations are now in the graph which should set us up to do multimodal walk/bike scenarios [#1852](https://github.com/valhalla/valhalla/pull/1852)

## Release Date: 2019-7-18 Valhalla 3.0.7
* **Bug Fix**
   * FIXED: Fix pedestrian fork [#1886](https://github.com/valhalla/valhalla/pull/1886)

## Release Date: 2019-7-15 Valhalla 3.0.6
* **Bug Fix**
   * FIXED: Admin name changes. [#1853](https://github.com/valhalla/valhalla/pull/1853) Ref: [#1854](https://github.com/valhalla/valhalla/issues/1854)
   * FIXED: valhalla_add_predicted_traffic was overcommitted while gathering stats. Added a clear. [#1857](https://github.com/valhalla/valhalla/pull/1857)
   * FIXED: regression in map matching when moving to valhalla v3.0.0 [#1863](https://github.com/valhalla/valhalla/pull/1863)
   * FIXED: last step shape in osrm serializer should be 2 of the same point [#1867](https://github.com/valhalla/valhalla/pull/1867)
   * FIXED: Shape trimming at the beginning and ending of the route to not be degenerate [#1876](https://github.com/valhalla/valhalla/pull/1876)
   * FIXED: Duplicate waypoints in osrm serializer [#1880](https://github.com/valhalla/valhalla/pull/1880)
   * FIXED: Updates for heading precision [#1881](https://github.com/valhalla/valhalla/pull/1881)
   * FIXED: Map matching allowed untraversable edges at start of route [#1884](https://github.com/valhalla/valhalla/pull/1884)

* **Enhancement**
   * ADDED: Use the same protobuf object the entire way through the request process [#1837](https://github.com/valhalla/valhalla/pull/1837)
   * ADDED: Enhanced turn lane processing [#1859](https://github.com/valhalla/valhalla/pull/1859)
   * ADDED: Add global_synchronized_cache in valhalla_build_config [#1851](https://github.com/valhalla/valhalla/pull/1851)

## Release Date: 2019-06-04 Valhalla 3.0.5
* **Bug Fix**
   * FIXED: Protect against unnamed rotaries and routes that end in roundabouts not turning off rotary logic [#1840](https://github.com/valhalla/valhalla/pull/1840)

* **Enhancement**
   * ADDED: Add turn lane info at maneuver point [#1830](https://github.com/valhalla/valhalla/pull/1830)

## Release Date: 2019-05-31 Valhalla 3.0.4
* **Bug Fix**
   * FIXED: Improved logic to decide between bear vs. continue [#1798](https://github.com/valhalla/valhalla/pull/1798)
   * FIXED: Bicycle costing allows use of roads with all surface values, but with a penalty based on bicycle type. However, the edge filter totally disallows bad surfaces for some bicycle types, creating situations where reroutes fail if a rider uses a road with a poor surface. [#1800](https://github.com/valhalla/valhalla/pull/1800)
   * FIXED: Moved complex restrictions building to before validate. [#1805](https://github.com/valhalla/valhalla/pull/1805)
   * FIXED: Fix bicycle edge filter when avoid_bad_surfaces = 1.0 [#1806](https://github.com/valhalla/valhalla/pull/1806)
   * FIXED: Replace the EnhancedTripPath class inheritance with aggregation [#1807](https://github.com/valhalla/valhalla/pull/1807)
   * FIXED: Replace the old timezone shape zip file every time valhalla_build_timezones is ran [#1817](https://github.com/valhalla/valhalla/pull/1817)
   * FIXED: Don't use island snapped edge candidates (from disconnected components or low reach edges) when we rejected other high reachability edges that were closer [#1835](https://github.com/valhalla/valhalla/pull/1835)

## Release Date: 2019-05-08 Valhalla 3.0.3
* **Bug Fix**
   * FIXED: Fixed a rare loop condition in route matcher (edge walking to match a trace).
   * FIXED: Fixed VACUUM ANALYZE syntax issue.  [#1704](https://github.com/valhalla/valhalla/pull/1704)
   * FIXED: Fixed the osrm maneuver type when a maneuver has the to_stay_on attribute set.  [#1714](https://github.com/valhalla/valhalla/pull/1714)
   * FIXED: Fixed osrm compatibility mode attributes.  [#1716](https://github.com/valhalla/valhalla/pull/1716)
   * FIXED: Fixed rotary/roundabout issues in Valhalla OSRM compatibility.  [#1727](https://github.com/valhalla/valhalla/pull/1727)
   * FIXED: Fixed the destinations assignment for exit names in OSRM compatibility mode. [#1732](https://github.com/valhalla/valhalla/pull/1732)
   * FIXED: Enhance merge maneuver type assignment. [#1735](https://github.com/valhalla/valhalla/pull/1735)
   * FIXED: Fixed fork assignments and on ramps for OSRM compatibility mode. [#1738](https://github.com/valhalla/valhalla/pull/1738)
   * FIXED: Fixed cardinal direction on reference names when forward/backward tag is present on relations. Fixes singly digitized roads with opposing directional modifiers. [#1741](https://github.com/valhalla/valhalla/pull/1741)
   * FIXED: Fixed fork assignment and narrative logic when a highway ends and splits into multiple ramps. [#1742](https://github.com/valhalla/valhalla/pull/1742)
   * FIXED: Do not use any avoid edges as origin or destination of a route, matrix, or isochrone. [#1745](https://github.com/valhalla/valhalla/pull/1745)
   * FIXED: Add leg summary and remove unused hint attribute for OSRM compatibility mode. [#1753](https://github.com/valhalla/valhalla/pull/1753)
   * FIXED: Improvements for pedestrian forks, pedestrian roundabouts, and continue maneuvers. [#1768](https://github.com/valhalla/valhalla/pull/1768)
   * FIXED: Added simplified overview for OSRM response and added use_toll logic back to truck costing. [#1765](https://github.com/valhalla/valhalla/pull/1765)
   * FIXED: temp fix for location distance bug [#1774](https://github.com/valhalla/valhalla/pull/1774)
   * FIXED: Fix pedestrian routes using walkway_factor [#1780](https://github.com/valhalla/valhalla/pull/1780)
   * FIXED: Update the begin and end heading of short edges based on use [#1783](https://github.com/valhalla/valhalla/pull/1783)
   * FIXED: GraphReader::AreEdgesConnected update.  If transition count == 0 return false and do not call transition function. [#1786](https://github.com/valhalla/valhalla/pull/1786)
   * FIXED: Only edge candidates that were used in the path are send to serializer: [1788](https://github.com/valhalla/valhalla/pull/1788)
   * FIXED: Added logic to prevent the removal of a destination maneuver when ending on an internal edge [#1792](https://github.com/valhalla/valhalla/pull/1792)
   * FIXED: Fixed instructions when starting on an internal edge [#1796](https://github.com/valhalla/valhalla/pull/1796)

* **Enhancement**
   * Add the ability to run valhalla_build_tiles in stages. Specify the begin_stage and end_stage as command line options. Also cleans up temporary files as the last stage in the pipeline.
   * Add `remove` to `filesystem` namespace. [#1752](https://github.com/valhalla/valhalla/pull/1752)
   * Add TaxiCost into auto costing options.
   * Add `preferred_side` to allow per-location filtering of edges based on the side of the road the location is on and the driving side for that locale.
   * Slightly decreased the internal side-walk factor to .90f to favor roads with attached sidewalks. This impacts roads that have added sidewalk:left, sidewalk:right or sidewalk:both OSM tags (these become attributes on each directedEdge). The user can then avoid/penalize dedicated sidewalks and walkways, when they increase the walkway_factor. Since we slightly decreased the sidewalk_factor internally and only favor sidewalks if use is tagged as sidewalk_left or sidewalk_right, we should tend to route on roads with attached sidewalks rather than separate/dedicated sidewalks, allowing for more road names to be called out since these are labeled more.
   * Add `via` and `break_through` location types [#1737](https://github.com/valhalla/valhalla/pull/1737)
   * Add `street_side_tolerance` and `search_cutoff` to input `location` [#1777](https://github.com/valhalla/valhalla/pull/1777)
   * Return the Valhalla error `Path distance exceeds the max distance limit` for OSRM responses when the route is greater than the service limits. [#1781](https://github.com/valhalla/valhalla/pull/1781)

## Release Date: 2019-01-14 Valhalla 3.0.2
* **Bug Fix**
   * FIXED: Transit update - fix dow and exception when after midnight trips are normalized [#1682](https://github.com/valhalla/valhalla/pull/1682)
   * FIXED: valhalla_convert_transit segfault - GraphTileBuilder has null GraphTileHeader [#1683](https://github.com/valhalla/valhalla/issues/1683)
   * FIXED: Fix crash for trace_route with osrm serialization. Was passing shape rather than locations to the waypoint method.
   * FIXED: Properly set driving_side based on data set in TripPath.
   * FIXED: A bad bicycle route exposed an issue with bidirectional A* when the origin and destination edges are connected. Use A* in these cases to avoid requiring a high cost threshold in BD A*.
   * FIXED: x86 and x64 data compatibility was fixed as the structures weren't aligned.
   * FIXED: x86 tests were failing due mostly to floating point issues and the aforementioned structure misalignment.
* **Enhancement**
   * Add a durations list (delta time between each pair of trace points), a begin_time and a use_timestamp flag to trace_route requests. This allows using the input trace timestamps or durations plus the begin_time to compute elapsed time at each edge in the matched path (rather than using costing methods).
   * Add support for polyline5 encoding for OSRM formatted output.
* **Note**
   * Isochrones and openlr are both noted as not working with release builds for x86 (32bit) platforms. We'll look at getting this fixed in a future release

## Release Date: 2018-11-21 Valhalla 3.0.1
* **Bug Fix**
   * FIXED: Fixed a rare, but serious bug with bicycle costing. ferry_factor_ in bicycle costing shadowed the data member in the base dynamic cost class, leading to an uninitialized variable. Occasionally, this would lead to negative costs which caused failures. [#1663](https://github.com/valhalla/valhalla/pull/1663)
   * FIXED: Fixed use of units in OSRM compatibility mode. [#1662](https://github.com/valhalla/valhalla/pull/1662)

## Release Date: 2018-11-21 Valhalla 3.0.0
* **NOTE**
   * This release changes the Valhalla graph tile formats to make the tile data more efficient and flexible. Tile data is incompatible with Valhalla 2.x builds, and code for 3.x is incompatible with data built for Valahalla 2.x versions. Valhalla tile sizes are slightly smaller (for datasets using elevation information the size savings is over 10%). In addition, there is increased flexibility for creating different variants of tiles to support different applications (e.g. bicycle only, or driving only).
* **Enhancement**
   * Remove the use of DirectedEdge for transitions between nodes on different hierarchy levels. A new structure, NodeTransition, is now used to transition to nodes on different hierarchy level. This saves space since only the end node GraphId is needed for the transitions (and DirectedEdge is a large data structure).
   * Change the NodeInfo lat,lon to use an offset from the tile base lat,lon. This potentially allows higher precision than using float, but more importantly saves space and allows support for NodeTransitions as well as spare for future growth.
   * Remove the EdgeElevation structure and max grade information into DirectedEdge and mean elevation into EdgeInfo. This saves space.
   * Reduce wayid to 32 bits. This allows sufficient growth when using OpenStreetMap data and frees space in EdgeInfo (allows moving speed limit and mean elevation from other structures).
   * Move name consistency from NodeInfo to DirectedEdge. This allows a more efficient lookup of name consistency.
   * Update all path algorithms to use NodeTransition logic rather than special DirectedEdge transition types. This simplifies PathAlgorithms slightly and removes some conditional logic.
   * Add an optional GraphFilter stage to tile building pipeline. This allows removal of edges and nodes based on access. This allows bicycle only, pedestrian only, or driving only datasets (or combinations) to be created - allowing smaller datasets for special purpose applications.
* **Deprecate**
   * Valhalla 3.0 removes support for OSMLR.

## Release Date: 2018-11-20 Valhalla 2.7.2
* **Enhancement**
   * UPDATED: Added a configuration variable for max_timedep_distance. This is used in selecting the path algorithm and provides the maximum distance between locations when choosing a time dependent path algorithm (other than multi modal). Above this distance, bidirectional A* is used with no time dependencies.
   * UPDATED: Remove transition edges from priority queue in Multimodal methods.
   * UPDATED: Fully implement street names and exit signs with ability to identify route numbers. [#1635](https://github.com/valhalla/valhalla/pull/1635)
* **Bug Fix**
   * FIXED: A timed-turned restriction should not be applied when a non-timed route is executed.  [#1615](https://github.com/valhalla/valhalla/pull/1615)
   * FIXED: Changed unordered_map to unordered_multimap for polys. Poly map can contain the same key but different multi-polygons. For example, islands for a country or timezone polygons for a country.
   * FIXED: Fixed timezone db issue where TZIDs did not exist in the Howard Hinnant date time db that is used in the date_time class for tz indexes.  Added logic to create aliases for TZIDs based on https://en.wikipedia.org/wiki/List_of_tz_database_time_zones
   * FIXED: Fixed the ramp turn modifiers for osrm compat [#1569](https://github.com/valhalla/valhalla/pull/1569)
   * FIXED: Fixed the step geometry when using the osrm compat mode [#1571](https://github.com/valhalla/valhalla/pull/1571)
   * FIXED: Fixed a data creation bug causing issues with A* routes ending on loops. [#1576](https://github.com/valhalla/valhalla/pull/1576)
   * FIXED: Fixed an issue with a bad route where destination only was present. Was due to thresholds in bidirectional A*. Changed threshold to be cost based rather than number of iterations). [#1586](https://github.com/valhalla/valhalla/pull/1586)
   * FIXED: Fixed an issue with destination only (private) roads being used in bicycle routes. Centralized some "base" transition cost logic in the base DynamicCost class. [#1587](https://github.com/valhalla/valhalla/pull/1587)
   * FIXED: Remove extraneous ramp maneuvers [#1657](https://github.com/valhalla/valhalla/pull/1657)

## Release Date: 2018-10-02 Valhalla 2.7.1
* **Enhancement**
   * UPDATED: Added date time support to forward and reverse isochrones. Add speed lookup (predicted speeds and/or free-flow or constrained flow speed) if date_time is present.
   * UPDATED: Add timezone checks to multimodal routes and isochrones (updates localtime if the path crosses into a timezone different than the start location).
* **Data Producer Update**
   * UPDATED: Removed boost date time support from transit.  Now using the Howard Hinnant date library.
* **Bug Fix**
   * FIXED: Fixed a bug with shortcuts that leads to inconsistent routes depending on whether shortcuts are taken, different origins can lead to different paths near the destination. This fix also improves performance on long routes and matrices.
   * FIXED: We were getting inconsistent results between departing at current date/time vs entering the current date/time.  This issue is due to the fact that the iso_date_time function returns the full iso date_time with the timezone offset (e.g., 2018-09-27T10:23-07:00 vs 2018-09-27T10:23). When we refactored the date_time code to use the new Howard Hinnant date library, we introduced this bug.
   * FIXED: Increased the threshold in CostMatrix to address null time and distance values occurring for truck costing with locations near the max distance.

## Release Date: 2018-09-13 Valhalla 2.7.0
* **Enhancement**
   * UPDATED: Refactor to use the pbf options instead of the ptree config [#1428](https://github.com/valhalla/valhalla/pull/1428) This completes [1357](https://github.com/valhalla/valhalla/issues/1357)
   * UPDATED: Removed the boost/date_time dependency from baldr and odin. We added the Howard Hinnant date and time library as a submodule. [#1494](https://github.com/valhalla/valhalla/pull/1494)
   * UPDATED: Fixed 'Drvie' typo [#1505](https://github.com/valhalla/valhalla/pull/1505) This completes [1504](https://github.com/valhalla/valhalla/issues/1504)
   * UPDATED: Optimizations of GetSpeed for predicted speeds [1490](https://github.com/valhalla/valhalla/issues/1490)
   * UPDATED: Isotile optimizations
   * UPDATED: Added stats to predictive traffic logging
   * UPDATED: resample_polyline - Breaks the polyline into equal length segments at a sample distance near the resolution. Break out of the loop through polyline points once we reach the specified number of samplesthen append the last
polyline point.
   * UPDATED: added android logging and uses a shared graph reader
   * UPDATED: Do not run a second pass on long pedestrian routes that include a ferry (but succeed on first pass). This is a performance fix. Long pedestrian routes with A star factor based on ferry speed end up being very inefficient.
* **Bug Fix**
   * FIXED: A* destination only
   * FIXED: Fixed through locations weren't honored [#1449](https://github.com/valhalla/valhalla/pull/1449)


## Release Date: 2018-08-02 Valhalla 3.0.0-rc.4
* **Node Bindings**
   * UPDATED: add some worker pool handling
   [#1467](https://github.com/valhalla/valhalla/pull/1467)

## Release Date: 2018-08-02 Valhalla 3.0.0-rc.3
* **Node Bindings**
   * UPDATED: replaced N-API with node-addon-api wrapper and made the actor
   functions asynchronous
   [#1457](https://github.com/valhalla/valhalla/pull/1457)

## Release Date: 2018-07-24 Valhalla 3.0.0-rc.2
* **Node Bindings**
   * FIXED: turn on the autocleanup functionality for the actor object.
   [#1439](https://github.com/valhalla/valhalla/pull/1439)

## Release Date: 2018-07-16 Valhalla 3.0.0-rc.1
* **Enhancement**
   * ADDED: exposed the rest of the actions to the node bindings and added tests. [#1415](https://github.com/valhalla/valhalla/pull/1415)

## Release Date: 2018-07-12 Valhalla 3.0.0-alpha.1
**NOTE**: There was already a small package named `valhalla` on the npm registry, only published up to version 0.0.3. The team at npm has transferred the package to us, but would like us to publish something to it ASAP to prove our stake in it. Though the bindings do not have all of the actor functionality exposed yet (just route), we are going to publish an alpha release of 3.0.0 to get something up on npm.
* **Infrastructure**:
   * ADDED: add in time dependent algorithms if the distance between locations is less than 500km.
   * ADDED: TurnLanes to indicate turning lanes at the end of a directed edge.
   * ADDED: Added PredictedSpeeds to Valhalla tiles and logic to compute speed based on predictive speed profiles.
* **Data Producer Update**
   * ADDED: is_route_num flag was added to Sign records. Set this to true if the exit sign comes from a route number/ref.
   * CHANGED: Lower speeds on driveways, drive-thru, and parking aisle. Set destination only flag for drive thru use.
   * ADDED: Initial implementation of turn lanes.
  **Bug Fix**
   * CHANGED: Fix destination only penalty for A* and time dependent cases.
   * CHANGED: Use the distance from GetOffsetForHeading, based on road classification and road use (e.g. ramp, turn channel, etc.), within tangent_angle function.
* **Map Matching**
   * FIXED: Fixed trace_route edge_walk server abort [#1365](https://github.com/valhalla/valhalla/pull/1365)
* **Enhancement**
   * ADDED: Added post process for updating free and constrained speeds in the directed edges.
   * UPDATED: Parse the json request once and store in a protocol buffer to pass along the pipeline. This completed the first portion of [1357](https://github.com/valhalla/valhalla/issues/1357)
   * UPDATED: Changed the shape_match attribute from a string to an enum. Fixes [1376](https://github.com/valhalla/valhalla/issues/1376)
   * ADDED: Node bindings for route [#1341](https://github.com/valhalla/valhalla/pull/1341)
   * UPDATED: Use a non-linear use_highways factor (to more heavily penalize highways as use_highways approaches 0).

## Release Date: 2018-07-15 Valhalla 2.6.3
* **API**:
   * FIXED: Use a non-linear use_highways factor (to more heavily penalize highways as use_highways approaches 0).
   * FIXED: Fixed the highway_factor when use_highways < 0.5.
   * ENHANCEMENT: Added logic to modulate the surface factor based on use_trails.
   * ADDED: New customer test requests for motorcycle costing.

## Release Date: 2018-06-28 Valhalla 2.6.2
* **Data Producer Update**
   * FIXED: Complex restriction sorting bug.  Check of has_dt in ComplexRestrictionBuilder::operator==.
* **API**:
   * FIXED: Fixed CostFactory convenience method that registers costing models
   * ADDED: Added use_tolls into motorcycle costing options

## Release Date: 2018-05-28 Valhalla 2.6.0
* **Infrastructure**:
   * CHANGED: Update cmake buildsystem to replace autoconf [#1272](https://github.com/valhalla/valhalla/pull/1272)
* **API**:
   * CHANGED: Move `trace_options` parsing to map matcher factory [#1260](https://github.com/valhalla/valhalla/pull/1260)
   * ADDED: New costing method for AutoDataFix [#1283](https://github.com/valhalla/valhalla/pull/1283)

## Release Date: 2018-05-21 Valhalla 2.5.0
* **Infrastructure**
   * ADDED: Add code formatting and linting.
* **API**
   * ADDED: Added new motorcycle costing, motorcycle access flag in data and use_trails option.
* **Routing**
   * ADDED: Add time dependnet forward and reverse A* methods.
   * FIXED: Increase minimum threshold for driving routes in bidirectional A* (fixes some instances of bad paths).
* **Data Producer Update**
   * CHANGED: Updates to properly handle cycleway crossings.
   * CHANGED: Conditionally include driveways that are private.
   * ADDED: Added logic to set motorcycle access.  This includes lua, country access, and user access flags for motorcycles.

## Release Date: 2018-04-11 Valhalla 2.4.9
* **Enhancement**
   * Added European Portuguese localization for Valhalla
   * Updates to EdgeStatus to improve performance. Use an unordered_map of tile Id and allocate an array for each edge in the tile. This allows using pointers to access status for sequential edges. This improves performance by 50% or so.
   * A couple of bicycle costing updates to improve route quality: avoid roads marked as part of a truck network, to remove the density penalty for transition costs.
   * When optimal matrix type is selected, now use CostMatrix for source to target pedestrian and bicycle matrix calls when both counts are above some threshold. This improves performance in general and lessens some long running requests.
*  **Data Producer Update**
   * Added logic to protect against setting a speed of 0 for ferries.

## Release Date: 2018-03-27 Valhalla 2.4.8
* **Enhancement**
   * Updates for Italian verbal translations
   * Optionally remove driveways at graph creation time
   * Optionally disable candidate edge penalty in path finding
   * OSRM compatible route, matrix and map matching response generation
   * Minimal Windows build compatibility
   * Refactoring to use PBF as the IPC mechanism for all objects
   * Improvements to internal intersection marking to reduce false positives
* **Bug Fix**
   * Cap candidate edge penalty in path finding to reduce excessive expansion
   * Fix trivial paths at deadends

## Release Date: 2018-02-08 Valhalla 2.4.7
* **Enhancement**
   * Speed up building tiles from small OSM imports by using boost directory iterator rather than going through all possible tiles and testing each if the file exists.
* **Bug Fix**
   * Protect against overflow in string to float conversion inside OSM parsing.

## Release Date: 2018-01-26 Valhalla 2.4.6
* **Enhancement**
   * Elevation library will lazy load RAW formatted sources

## Release Date: 2018-01-24 Valhalla 2.4.5
* **Enhancement**
   * Elevation packing utility can unpack lz4hc now
* **Bug Fix**
   * Fixed broken darwin builds

## Release Date: 2018-01-23 Valhalla 2.4.4
* **Enhancement**
   * Elevation service speed improvements and the ability to serve lz4hc compressed data
   * Basic support for downloading routing tiles on demand
   * Deprecated `valhalla_route_service`, now all services (including elevation) are found under `valhalla_service`

## Release Date: 2017-12-11 Valhalla 2.4.3
* **Enhancement**
   * Remove union from GraphId speeds up some platforms
   * Use SAC scale in pedestrian costing
   * Expanded python bindings to include all actions (route, matrix, isochrone, etc)
* **Bug Fix**
   * French translation typo fixes
*  **Data Producer Update**
   * Handling shapes that intersect the poles when binning
   * Handling when transit shapes are less than 2 points

## Release Date: 2017-11-09 Valhalla 2.4.1
*  **Data Producer Update**
   * Added kMopedAccess to modes for complex restrictions.  Remove the kMopedAccess when auto access is removed.  Also, add the kMopedAccess when an auto restriction is found.

## Release Date: 2017-11-08 Valhalla 2.4.0
*  **Data Producer Update**
   * Added logic to support restriction = x with a the except tag.  We apply the restriction to everything except for modes in the except tag.
   * Added logic to support railway_service and coach_service in transit.
* **Bug Fix**
  * Return proper edge_walk path for requested shape_match=walk_or_snap
  * Skip invalid stateid for Top-K requests

## Release Date: 2017-11-07 Valhalla 2.3.9
* **Enhancement**
  * Top-K map matched path generation now only returns unique paths and does so with fewer iterations
  * Navigator call outs for both imperial and metric units
  * The surface types allowed for a given bike route can now be controlled via a request parameter `avoid_bad_surfaces`
  * Improved support for motorscooter costing via surface types, road classification and vehicle specific tagging
* **Bug Fix**
  * Connectivity maps now include information about transit tiles
  * Lane counts for singly digitized roads are now correct for a given directed edge
  * Edge merging code for assigning osmlr segments is now robust to partial tile sets
  * Fix matrix path finding to allow transitioning down to lower levels when appropriate. In particular, do not supersede shortcut edges until no longer expanding on the next level.
  * Fix optimizer rotate location method. This fixes a bug where optimal ordering was bad for large location sets.
*  **Data Producer Update**
   * Duration tags are now used to properly set the speed of travel for a ferry routes

## Release Date: 2017-10-17 Valhalla 2.3.8
* **Bug Fix**
  * Fixed the roundabout exit count for bicycles when the roundabout is a road and not a cycleway
  * Enable a pedestrian path to remain on roundabout instead of getting off and back on
  * Fixed the penalization of candidate locations in the uni-directional A* algorithm (used for trivial paths)
*  **Data Producer Update**
   * Added logic to set bike forward and tag to true where kv["sac_scale"] == "hiking". All other values for sac_scale turn off bicycle access.  If sac_scale or mtb keys are found and a surface tag is not set we default to kPath.
   * Fixed a bug where surface=unpaved was being assigned Surface::kPavedSmooth.

## Release Date: 2017-9-11 Valhalla 2.3.7
* **Bug Fix**
  * Update bidirectional connections to handle cases where the connecting edge is one of the origin (or destination) edges and the cost is high. Fixes some pedestrian route issues that were reported.
*  **Data Producer Update**
   * Added support for motorroad tag (default and per country).
   * Update OSMLR segment association logic to fix issue where chunks wrote over leftover segments. Fix search along edges to include a radius so any nearby edges are also considered.

## Release Date: 2017-08-29 Valhalla 2.3.6
* **Bug Fix**
  * Pedestrian paths including ferries no longer cause circuitous routes
  * Fix a crash in map matching route finding where heading from shape was using a `nullptr` tile
  * Spanish language narrative corrections
  * Fix traffic segment matcher to always set the start time of a segment when its known
* **Enhancement**
  * Location correlation scoring improvements to avoid situations where less likely start or ending locations are selected

## Release Date: 2017-08-22 Valhalla 2.3.5
* **Bug Fix**
  * Clamp the edge score in thor. Extreme values were causing bad alloc crashes.
  * Fix multimodal isochrones. EdgeLabel refactor caused issues.
* **Data Producer Update**
  * Update lua logic to properly handle vehicle=no tags.

## Release Date: 2017-08-14 Valhalla 2.3.4
* **Bug Fix**
  * Enforce limits on maximum per point accuracy to avoid long running map matching computations

## Release Date: 2017-08-14 Valhalla 2.3.3
* **Bug Fix**
  * Maximum osm node reached now causes bitset to resize to accommodate when building tiles
  * Fix wrong side of street information and remove redundant node snapping
  * Fix path differences between services and `valhalla_run_route`
  * Fix map matching crash when interpolating duplicate input points
  * Fix unhandled exception when trace_route or trace_attributes when there are no continuous matches
* **Enhancement**
  * Folded Low-Stress Biking Code into the regular Bicycle code and removed the LowStressBicycleCost class. Now when making a query for bicycle routing, a value of 0 for use_hills and use_roads produces low-stress biking routes, while a value of 1 for both provides more intense professional bike routes.
  * Bike costing default values changed. use_roads and use_hills are now 0.25 by default instead of 0.5 and the default bike is now a hybrid bike instead of a road bike.
  * Added logic to use station hierarchy from transitland.  Osm and egress nodes are connected by transitconnections.  Egress and stations are connected by egressconnections.  Stations and platforms are connected by platformconnections.  This includes narrative updates for Odin as well.

## Release Date: 2017-07-31 Valhalla 2.3.2
* **Bug Fix**
  * Update to use oneway:psv if oneway:bus does not exist.
  * Fix out of bounds memory issue in DoubleBucketQueue.
  * Many things are now taken into consideration to determine which sides of the road have what cyclelanes, because they were not being parsed correctly before
  * Fixed issue where sometimes a "oneway:bicycle=no" tag on a two-way street would cause the road to become a oneway for bicycles
  * Fixed trace_attributes edge_walk cases where the start or end points in the shape are close to graph nodes (intersections)
  * Fixed 32bit architecture crashing for certain routes with non-deterministic placement of edges labels in bucketized queue datastructure
* **Enhancement**
  * Improve multi-modal routes by adjusting the pedestrian mode factor (routes use less walking in favor of public transit).
  * Added interface framework to support "top-k" paths within map-matching.
  * Created a base EdgeLabel class that contains all data needed within costing methods and supports the basic path algorithms (forward direction, A*, with accumulated path distance). Derive class for bidirectional algorithms (BDEdgeLabel) and for multimodal algorithms. Lowers memory use by combining some fields (using spare bits from GraphId).
  * Added elapsed time estimates to map-matching labels in preparation for using timestamps in map-matching.
  * Added parsing of various OSM tags: "bicycle=use_sidepath", "bicycle=dismount", "segregated=*", "shoulder=*", "cycleway:buffer=*", and several variations of these.
  * Both trace_route and trace_attributes will parse `time` and `accuracy` parameters when the shape is provided as unencoded
  * Map-matching will now use the time (in seconds) of each gps reading (if provided) to narrow the search space and avoid finding matches that are impossibly fast

## Release Date: 2017-07-10 Valhalla 2.3.0
* **Bug Fix**
  * Fixed a bug in traffic segment matcher where length was populated but had invalid times
* **Embedded Compilation**
  * Decoupled the service components from the rest of the worker objects so that the worker objects could be used in non http service contexts
   * Added an actor class which encapsulates the various worker objects and allows the various end points to be called /route /height etc. without needing to run a service
* **Low-Stress Bicycle**
  * Worked on creating a new low-stress biking option that focuses more on taking safer roads like cycle ways or residential roads than the standard bike costing option does.

## Release Date: 2017-06-26 Valhalla 2.2.9
* **Bug Fix**
  * Fix a bug introduced in 2.2.8 where map matching search extent was incorrect in longitude axis.

## Release Date: 2017-06-23 Valhalla 2.2.8
* **Bug Fix**
  * Traffic segment matcher (exposed through Python bindings) - fix cases where partial (or no) results could be returned when breaking out of loop in form_segments early.
* **Traffic Matching Update**
  * Traffic segment matcher - handle special cases when entering and exiting turn channels.
* **Guidance Improvements**
  * Added Swedish (se-SV) narrative file.

## Release Date: 2017-06-20 Valhalla 2.2.7
* **Bug Fixes**
  * Traffic segment matcher (exposed through Python bindings) makes use of accuracy per point in the input
  * Traffic segment matcher is robust to consecutive transition edges in matched path
* **Isochrone Changes**
  * Set up isochrone to be able to handle multi-location queries in the future
* **Data Producer Updates**
  * Fixes to valhalla_associate_segments to address threading issue.
  * Added support for restrictions that refers only to appropriate type of vehicle.
* **Navigator**
  * Added pre-alpha implementation that will perform guidance for mobile devices.
* **Map Matching Updates**
  * Added capability to customize match_options

## Release Date: 2017-06-12 Valhalla 2.2.6
* **Bug Fixes**
  * Fixed the begin shape index where an end_route_discontinuity exists
* **Guidance Improvements**
  * Updated Slovenian (sl-SI) narrative file.
* **Data Producer Updates**
  * Added support for per mode restrictions (e.g., restriction:&lt;type&gt;)  Saved these restrictions as "complex" restrictions which currently support per mode lookup (unlike simple restrictions which are assumed to apply to all driving modes).
* **Matrix Updates**
  * Increased max distance threshold for auto costing and other similar costings to 400 km instead of 200 km

## Release Date: 2017-06-05 Valhalla 2.2.5
* **Bug Fixes**
  * Fixed matched point edge_index by skipping transition edges.
  * Use double precision in meili grid traversal to fix some incorrect grid cases.
  * Update meili to use DoubleBucketQueue and GraphReader methods rather than internal methods.

## Release Date: 2017-05-17 Valhalla 2.2.4
* **Bug Fixes**
  * Fix isochrone bug where the default access mode was used - this rejected edges that should not have been rejected for cases than automobile.
  * Fix A* handling of edge costs for trivial routes. This fixed an issue with disconnected regions that projected to a single edge.
  * Fix TripPathBuilder crash if first edge is a transition edge (was occurring with map-matching in rare occasions).

## Release Date: 2017-05-15 Valhalla 2.2.3
* **Map Matching Improvement**
  * Return begin and end route discontinuities. Also, returns partial shape of edge at route discontinuity.
* **Isochrone Improvements**
  * Add logic to make sure the center location remains fixed at the center of a tile/grid in the isotile.
  * Add a default generalization factor that is based on the grid size. Users can still override this factor but the default behavior is improved.
  * Add ExpandForward and ExpandReverse methods as is done in bidirectional A*. This improves handling of transitions between hierarchy levels.
* **Graph Correlation Improvements**
  * Add options to control both radius and reachability per input location (with defaults) to control correlation of input locations to the graph in such a way as to avoid routing between disconnected regions and favor more likely paths.

## Release Date: 2017-05-08 Valhalla 2.2.0
* **Guidance Improvements**
  * Added Russian (ru-RU) narrative file.
  * Updated Slovenian (sl-SI) narrative file.
* **Data Producer Updates**
  * Assign destination sign info on bidirectional ramps.
  * Update ReclassifyLinks. Use a "link-tree" which is formed from the exit node and terminates at entrance nodes. Exit nodes are sorted by classification so motorway exits are done before trunks, etc. Updated the turn channel logic - now more consistently applies turn channel use.
  * Updated traffic segment associations to properly work with elevation and lane connectivity information (which is stored after the traffic association).

## Release Date: 2017-04-24 Valhalla 2.1.9
* **Elevation Update**
  * Created a new EdgeElevation structure which includes max upward and downward slope (moved from DirectedEdge) and mean elevation.
* **Routing Improvements**
  * Destination only fix when "nested" destination only areas cause a route failure. Allow destination only edges (with penalty) on 2nd pass.
  * Fix heading to properly use the partial edge shape rather than entire edge shape to determine heading at the begin and end locations.
  * Some cleanup and simplification of the bidirectional A* algorithm.
  * Some cleanup and simplification of TripPathBuilder.
  * Make TileHierarchy data and methods static and remove tile_dir from the tile hierarchy.
* **Map Matching Improvement**
  * Return matched points with trace attributes when using map_snap.
* **Data Producer Updates**
  * lua updates so that the chunnel will work again.

## Release Date: 2017-04-04 Valhalla 2.1.8
* **Map Matching Release**
  * Added max trace limits and out-of-bounds checks for customizable trace options

## Release Date: 2017-03-29 Valhalla 2.1.7
* **Map Matching Release**
  * Increased service limits for trace
* **Data Producer Updates**
  * Transit: Remove the dependency on using level 2 tiles for transit builder
* **Traffic Updates**
  * Segment matcher completely re-written to handle many complex issues when matching traces to OTSs
* **Service Improvement**
  * Bug Fix - relaxed rapidjson parsing to allow numeric type coercion
* **Routing Improvements**
  * Level the forward and reverse paths in bidirectional A * to account for distance approximation differences.
  * Add logic for Use==kPath to bicycle costing so that paths are favored (as are footways).

## Release Date: 2017-03-10 Valhalla 2.1.3
* **Guidance Improvement**
  * Corrections to Slovenian narrative language file
  **Routing Improvements**
  * Increased the pedestrian search radius from 25 to 50 within the meili configuration to reduce U-turns with map-matching
  * Added a max avoid location limit

## Release Date: 2017-02-22 Valhalla 2.1.0
* **Guidance Improvement**
  * Added ca-ES (Catalan) and sl-SI (Slovenian) narrative language files
* **Routing  Improvement**
  * Fix through location reverse ordering bug (introduced in 2.0.9) in output of route responses for depart_at routes
  * Fix edge_walking method to handle cases where more than 1 initial edge is found
* **Data Producer Updates**
  * Improved transit by processing frequency based schedules.
  * Updated graph validation to more aggressively check graph consistency on level 0 and level 1
  * Fix the EdgeInfo hash to not create duplicate edge info records when creating hierarchies

## Release Date: 2017-02-21 Valhalla 2.0.9
* **Guidance Improvement**
  * Improved Italian narrative by handling articulated prepositions
  * Properly calling out turn channel maneuver
* **Routing Improvement**
  * Improved path determination by increasing stop impact for link to link transitions at intersections
  * Fixed through location handling, now includes cost at throughs and properly uses heading
  * Added ability to adjust location heading tolerance
* **Traffic Updates**
  * Fixed segment matching json to properly return non-string values where appropriate
* **Data Producer Updates**
  * Process node:ref and way:junction_ref as a semicolon separated list for exit numbers
  * Removed duplicated interchange sign information when ways are split into edges
  * Use a sequence within HierarchyBuilder to lower memory requirements for planet / large data imports.
  * Add connecting OSM wayId to a transit stop within NodeInfo.
  * Lua update:  removed ways that were being added to the routing graph.
  * Transit:  Fixed an issue where add_service_day and remove_service_day was not using the tile creation date, but the service start date for transit.
  * Transit:  Added acceptance test logic.
  * Transit:  Added fallback option if the associated wayid is not found.  Use distance approximator to find the closest edge.
  * Transit:  Added URL encoding for one stop ids that contain diacriticals.  Also, added include_geometry=false for route requests.
* **Optimized Routing Update**
  * Added an original index to the location object in the optimized route response
* **Trace Route Improvement**
  * Updated find_start_node to fix "GraphTile NodeInfo index out of bounds" error

## Release Date: 2017-01-30 Valhalla 2.0.6
* **Guidance Improvement**
  * Italian phrases were updated
* **Routing Improvement**
  * Fixed an issue where date and time was returning an invalid ISO8601 time format for date_time values in positive UTC. + sign was missing.
  * Fixed an encoding issue that was discovered for tranist_fetcher.  We were not encoding onestop_ids or route_ids.  Also, added exclude_geometry=true for route API calls.
* **Data Producer Updates**
  * Added logic to grab a single feed in valhalla_build_transit.

## Release Date: 2017-01-04 Valhalla 2.0.3
* **Service Improvement**
  * Added support for interrupting requests. If the connection is closed, route computation and map-matching can be interrupted prior to completion.
* **Routing Improvement**
  * Ignore name inconsistency when entering a link to avoid double penalizing.
* **Data Producer Updates**
  * Fixed consistent name assignment for ramps and turn lanes which improved guidance.
  * Added a flag to directed edges indicating if the edge has names. This can potentially be used in costing methods.
  * Allow future use of spare GraphId bits within DirectedEdge.

## Release Date: 2016-12-13 Valhalla 2.0.2
* **Routing Improvement**
  * Added support for multi-way restrictions to matrix and isochrones.
  * Added HOV costing model.
  * Speed limit updates.   Added logic to save average speed separately from speed limits.
  * Added transit include and exclude logic to multimodal isochrone.
  * Fix some edge cases for trivial (single edge) paths.
  * Better treatment of destination access only when using bidirectional A*.
* **Performance Improvement**
  * Improved performance of the path algorithms by making many access methods inline.

## Release Date: 2016-11-28 Valhalla 2.0.1
* **Routing Improvement**
  * Preliminary support for multi-way restrictions
* **Issues Fixed**
  * Fixed tile incompatibility between 64 and 32bit architectures
  * Fixed missing edges within tile edge search indexes
  * Fixed an issue where transit isochrone was cut off if we took transit that was greater than the max_seconds and other transit lines or buses were then not considered.

## Release Date: 2016-11-15 Valhalla 2.0

* **Tile Redesign**
  * Updated the graph tiles to store edges only on the hierarchy level they belong to. Prior to this, the highways were stored on all levels, they now exist only on the highway hierarchy. Similar changes were made for arterial level roads. This leads to about a 20% reduction in tile size.
  * The tile redesign required changes to the path generation algorithms. They must now transition freely between levels, even for pedestrian and bicycle routes. To offset the extra transitions, the main algorithms were changed to expand nodes at each level that has directed edges, rather than adding the transition edges to the priority queue/adjacency list. This change helps performance. The hierarchy limits that are used to speed the computation of driving routes by utilizing the highway hierarchy were adjusted to work with the new path algorithms.
  * Some changes to costing were also required, for example pedestrian and bicycle routes skip shortcut edges.
  * Many tile data structures were altered to explicitly size different fields and make room for "spare" fields that will allow future growth. In addition, the tile itself has extra "spare" records that can be appended to the end of the tile and referenced from the tile header. This also will allow future growth without breaking backward compatibility.
* **Guidance Improvement**
  * Refactored trip path to use an enumerated `Use` for edge and an enumerated `NodeType` for node
  * Fixed some wording in the Hindi narrative file
  * Fixed missing turn maneuver by updating the forward intersecting edge logic
* **Issues Fixed**
  * Fixed an issue with pedestrian routes where a short u-turn was taken to avoid the "crossing" penalty.
  * Fixed bicycle routing due to high penalty to enter an access=destination area. Changed to a smaller, length based factor to try to avoid long regions where access = destination. Added a driveway penalty to avoid taking driveways (which are often marked as access=destination).
  * Fixed regression where service did not adhere to the list of allowed actions in the Loki configuration
* **Graph Correlation**
  * External contributions from Navitia have lead to greatly reduced per-location graph correlation. Average correlation time is now less than 1ms down from 4-9ms.

## Release Date: 2016-10-17

* **Guidance Improvement**
  * Added the Hindi (hi-IN) narrative language
* **Service Additions**
  * Added internal valhalla error codes utility in baldr and modified all services to make use of and return as JSON response
  * See documentation https://github.com/valhalla/valhalla-docs/blob/master/api-reference.md#internal-error-codes-and-conditions
* **Time-Distance Matrix Improvement**
  * Added a costmatrix performance fix for one_to_many matrix requests
* **Memory Mapped Tar Archive - Tile Extract Support**
  * Added the ability to load a tar archive of the routing graph tiles. This improves performance under heavy load and reduces the memory requirement while allowing multiple processes to share cache resources.

## Release Date: 2016-09-19

* **Guidance Improvement**
  * Added pirate narrative language
* **Routing Improvement**
  * Added the ability to include or exclude stops, routes, and operators in multimodal routing.
* **Service Improvement**
  * JSONify Error Response

## Release Date: 2016-08-30

* **Pedestrian Routing Improvement**
  * Fixes for trivial pedestrian routes

## Release Date: 2016-08-22

* **Guidance Improvements**
  * Added Spanish narrative
  * Updated the start and end edge heading calculation to be based on road class and edge use
* **Bicycle Routing Improvements**
  * Prevent getting off a higher class road for a small detour only to get back onto the road immediately.
  * Redo the speed penalties and road class factors - they were doubly penalizing many roads with very high values.
  * Simplify the computation of weighting factor for roads that do not have cycle lanes. Apply speed penalty to slightly reduce favoring
of non-separated bicycle lanes on high speed roads.
* **Routing Improvements**
  * Remove avoidance of U-turn for pedestrian routes. This improves use with map-matching since pedestrian routes can make U-turns.
  * Allow U-turns at dead-ends for driving (and bicycling) routes.
* **Service Additions**
  * Add support for multi-modal isochrones.
  * Added base code to allow reverse isochrones (path from anywhere to a single destination).
* **New Sources to Targets**
  * Added a new Matrix Service action that allows you to request any of the 3 types of time-distance matrices by calling 1 action.  This action takes a sources and targets parameter instead of the locations parameter.  Please see the updated Time-Distance Matrix Service API reference for more details.

## Release Date: 2016-08-08

 * **Service additions**
  * Latitude, longitude bounding boxes of the route and each leg have been added to the route results.
  * Added an initial isochrone capability. This includes methods to create an "isotile" - a 2-D gridded data set with time to reach each lat,lon grid from an origin location. This isoltile is then used to create contours at specified times. Interior contours are optionally removed and the remaining outer contours are generalized and converted to GeoJSON polygons. An initial version supporting multimodal route types has also been added.
 * **Data Producer Updates**
  * Fixed tranist scheduling issue where false schedules were getting added.
 * **Tools Additionas**
  * Added `valhalla_export_edges` tool to allow shape and names to be dumped from the routing tiles

## Release Date: 2016-07-19

 * **Guidance Improvements**
  * Added French narrative
  * Added capability to have narrative language aliases - For example: German `de-DE` has an alias of `de`
 * **Transit Stop Update** - Return latitude and longitude for each transit stop
 * **Data Producer Updates**
  * Added logic to use lanes:forward, lanes:backward, speed:forward, and speed:backward based on direction of the directed edge.
  * Added support for no_entry, no_exit, and no_turn restrictions.
  * Added logic to support country specific access. Based on country tables found here: http://wiki.openstreetmap.org/wiki/OSM_tags_for_routing/Access-Restrictions

## Release Date: 2016-06-08

 * **Bug Fix** - Fixed a bug where edge indexing created many small tiles where no edges actually intersected. This allowed impossible routes to be considered for path finding instead of rejecting them earlier.
 * **Guidance Improvements**
  * Fixed invalid u-turn direction
  * Updated to properly call out jughandle routes
  * Enhanced signless interchange maneuvers to help guide users
 * **Data Producer Updates**
  * Updated the speed assignment for ramp to be a percentage of the original road class speed assignment
  * Updated stop impact logic for turn channel onto ramp

## Release Date: 2016-05-19

 * **Bug Fix** - Fixed a bug where routes fail within small, disconnected "islands" due to the threshold logic in prior release. Also better logic for not-thru roads.

## Release Date: 2016-05-18

 * **Bidirectional A* Improvements** - Fixed an issue where if both origin and destination locations where on not-thru roads that meet at a common node the path ended up taking a long detour. Not all cases were fixed though - next release should fix. Trying to address the termination criteria for when the best connection point of the 2 paths is optimal. Turns out that the initial case where both opposing edges are settled is not guaranteed to be the least cost path. For now we are setting a threshold and extending the search while still tracking best connections. Fixed the opposing edge when a hierarchy transition occurs.
 * **Guidance Globalization** -  Fixed decimal distance to be locale based.
 * **Guidance Improvements**
  * Fixed roundabout spoke count issue by fixing the drive_on_right attribute.
  * Simplified narative by combining unnamed straight maneuvers
  * Added logic to confirm maneuver type assignment to avoid invalid guidance
  * Fixed turn maneuvers by improving logic for the following:
    * Internal intersection edges
    * 'T' intersections
    * Intersecting forward edges
 * **Data Producer Updates** - Fix the restrictions on a shortcut edge to be the same as the last directed edge of the shortcut (rather than the first one).

## Release Date: 2016-04-28

 * **Tile Format Updates** - Separated the transit graph from the "road only" graph into different tiles but retained their interconnectivity. Transit tiles are now hierarchy level 3.
 * **Tile Format Updates** - Reduced the size of graph edge shape data by 5% through the use of varint encoding (LEB128)
 * **Tile Format Updates** - Aligned `EdgeInfo` structures to proper byte boundaries so as to maintain compatibility for systems who don't support reading from unaligned addresses.
 * **Guidance Globalization** -  Added the it-IT(Italian) language file. Added support for CLDR plural rules. The cs-CZ(Czech), de-DE(German), and en-US(US English) language files have been updated.
 * **Travel mode based instructions** -  Updated the start, post ferry, and post transit insructions to be based on the travel mode, for example:
  * `Drive east on Main Street.`
  * `Walk northeast on Broadway.`
  * `Bike south on the cycleway.`

## Release Date: 2016-04-12

 * **Guidance Globalization** -  Added logic to use tagged language files that contain the guidance phrases. The initial versions of en-US, de-DE, and cs-CZ have been deployed.
 * **Updated ferry defaults** -  Bumped up use_ferry to 0.65 so that we don't penalize ferries as much.

## Release Date: 2016-03-31
 * **Data producer updates** - Do not generate shortcuts across a node which is a fork. This caused missing fork maneuvers on longer routes.  GetNames update ("Broadway fix").  Fixed an issue with looking up a name in the ref map and not the name map.  Also, removed duplicate names.  Private = false was unsetting destination only flags for parking aisles.

## Release Date: 2016-03-30
 * **TripPathBuilder Bug Fix** - Fixed an exception that was being thrown when trying to read directed edges past the end of the list within a tile. This was due to errors in setting walkability and cyclability on upper hierarchies.

## Release Date: 2016-03-28

 * **Improved Graph Correlation** -  Correlating input to the routing graph is carried out via closest first traversal of the graph's, now indexed, geometry. This results in faster correlation and guarantees the absolute closest edge is found.

## Release Date: 2016-03-16

 * **Transit type returned** -  The transit type (e.g. tram, metro, rail, bus, ferry, cable car, gondola, funicular) is now returned with each transit maneuver.
 * **Guidance language** -  If the language option is not supplied or is unsupported then the language will be set to the default (en-US). Also, the service will return the language in the trip results.
 * **Update multimodal path algorithm** - Applied some fixes to multimodal path algorithm. In particular fixed a bug where the wrong sortcost was added to the adjacency list. Also separated "in-station" transfer costs from transfers between stops.
 * **Data producer updates** - Do not combine shortcut edges at gates or toll booths. Fixes avoid toll issues on routes that included shortcut edges.

## Release Date: 2016-03-07

 * **Updated all APIs to honor the optional DNT (Do not track) http header** -  This will avoid logging locations.
 * **Reduce 'Merge maneuver' verbal alert instructions** -  Only create a verbal alert instruction for a 'Merge maneuver' if the previous maneuver is > 1.5 km.
 * **Updated transit defaults.  Tweaked transit costing logic to obtain better routes.** -  use_rail = 0.6, use_transfers = 0.3, transfer_cost = 15.0 and transfer_penalty = 300.0.  Updated the TransferCostFactor to use the transfer_factor correctly.  TransitionCost for pedestrian costing bumped up from 20.0f to 30.0f when predecessor edge is a transit connection.
 * **Initial Guidance Globalization** -  Partial framework for Guidance Globalization. Started reading some guidance phrases from en-US.json file.

## Release Date: 2016-02-22

 * **Use bidirectional A* for automobile routes** - Switch to bidirectional A* for all but bus routes and short routes (where origin and destination are less than 10km apart). This improves performance and has less failure cases for longer routes. Some data import adjustments were made (02-19) to fix some issues encountered with arterial and highway hierarchies. Also only use a maximum of 2 passes for bidirecdtional A* to reduce "long time to fail" cases.
 * **Added verbal multi-cue guidance** - This combines verbal instructions when 2 successive maneuvers occur in a short amount of time (e.g., Turn right onto MainStreet. Then Turn left onto 1st Avenue).

## Release Date: 2016-02-19

 * **Data producer updates** - Reduce stop impact when all edges are links (ramps or turn channels). Update opposing edge logic to reject edges that do no have proper access (forward access == reverse access on opposing edge and vice-versa). Update ReclassifyLinks for cases where a single edge (often a service road) intersects a ramp improperly causing the ramp to reclassified when it should not be. Updated maximum OSM node Id (now exceeds 4000000000). Move lua from conf repository into mjolnir.

## Release Date: 2016-02-01

 * **Data producer updates** - Reduce speed on unpaved/rough roads. Add statistics for hgv (truck) restrictions.

## Release Date: 2016-01-26

 * **Added capability to disable narrative production** - Added the `narrative` boolean option to allow users to disable narrative production. Locations, shape, length, and time are still returned. The narrative production is enabled by default. The possible values for the `narrative` option are: false and true
 * **Added capability to mark a request with an id** - The `id` is returned with the response so a user could match to the corresponding request.
 * **Added some logging enhancements, specifically [ANALYTICS] logging** - We want to focus more on what our data is telling us by logging specific stats in Logstash.

## Release Date: 2016-01-18

 * **Data producer updates** - Data importer configuration (lua) updates to fix a bug where buses were not allowed on restricted lanes.  Fixed surface issue (change the default surface to be "compacted" for footways).

## Release Date: 2016-01-04

 * **Fixed Wrong Costing Options Applied** - Fixed a bug in which a previous requests costing options would be used as defaults for all subsequent requests.

## Release Date: 2015-12-18

 * **Fix for bus access** - Data importer configuration (lua) updates to fix a bug where bus lanes were turning off access for other modes.
 * **Fix for extra emergency data** - Data importer configuration (lua) updates to fix a bug where we were saving hospitals in the data.
 * **Bicycle costing update** - Updated kTCSlight and kTCFavorable so that cycleways are favored by default vs roads.

## Release Date: 2015-12-17

 * **Graph Tile Data Structure update** - Updated structures within graph tiles to support transit efforts and truck routing. Removed TransitTrip, changed TransitRoute and TransitStop to indexes (rather than binary search). Added access restrictions (like height and weight restrictions) and the mode which they impact to reduce need to look-up.
 * **Data producer updates** - Updated graph tile structures and import processes.

## Release Date: 2015-11-23

 * **Fixed Open App for OSRM functionality** - Added OSRM functionality back to Loki to support Open App.

## Release Date: 2015-11-13

 * **Improved narrative for unnamed walkway, cycleway, and mountain bike trail** - A generic description will be used for the street name when a walkway, cycleway, or mountain bike trail maneuver is unnamed. For example, a turn right onto a unnamed walkway maneuver will now be: "Turn right onto walkway."
 * **Fix costing bug** - Fix a bug introduced in EdgeLabel refactor (impacted time distance matrix only).

## Release Date: 2015-11-3

 * **Enhance bi-directional A* logic** - Updates to bidirectional A* algorithm to fix the route completion logic to handle cases where a long "connection" edge could lead to a sub-optimal path. Add hierarchy and shortcut logic so we can test and use bidirectional A* for driving routes. Fix the destination logic to properly handle oneways as the destination edge. Also fix U-turn detection for reverse search when hierarchy transitions occur.
 * **Change "Go" to "Head" for some instructions** - Start, exit ferry.
 * **Update to roundabout instructions** - Call out roundabouts for edges marked as links (ramps, turn channels).
 * **Update bicycle costing** - Fix the road factor (for applying weights based on road classification) and lower turn cost values.

## Data Producer Release Date: 2015-11-2

 * **Updated logic to not create shortcut edges on roundabouts** - This fixes some roundabout exit counts.

## Release Date: 2015-10-20

 * **Bug Fix for Pedestrian and Bicycle Routes** - Fixed a bug with setting the destination in the bi-directional Astar algorithm. Locations that snapped to a dead-end node would have failed the route and caused a timeout while searching for a valid path. Also fixed the elapsed time computation on the reverse path of bi-directional algorithm.

## Release Date: 2015-10-16

 * **Through Location Types** - Improved support for locations with type = "through". Routes now combine paths that meet at each through location to create a single "leg" between locations with type = "break". Paths that continue at a through location will not create a U-turn unless the path enters a "dead-end" region (neighborhood with no outbound access).
 * **Update shortcut edge logic** - Now skips long shortcut edges when close to the destination. This can lead to missing the proper connection if the shortcut is too long. Fixes #245 (thor).
 * **Per mode service limits** - Update configuration to allow setting different maximum number of locations and distance per mode.
 * **Fix shape index for trivial path** - Fix a bug where when building the the trip path for a "trivial" route (includes just one edge) where the shape index exceeded that size of the shape.

## Release Date: 2015-09-28

 * **Elevation Influenced Bicycle Routing** - Enabled elevation influenced bicycle routing. A "use-hills" option was added to the bicycle costing profile that can tune routes to avoid hills based on grade and amount of elevation change.
 * **"Loop Edge" Fix** - Fixed a bug with edges that form a loop. Split them into 2 edges during data import.
 * **Additional information returned from 'locate' method** - Added information that can be useful when debugging routes and data. Adds information about nodes and edges at a location.
 * **Guidance/Narrative Updates** - Added side of street to destination narrative. Updated verbal instructions.<|MERGE_RESOLUTION|>--- conflicted
+++ resolved
@@ -88,12 +88,7 @@
    * UPDATED: updated country access overrides [#4460](https://github.com/valhalla/valhalla/pull/4460)
    * CHANGED: date_time refactor as a preparation to return DST/timezone related offset in the response [#4365](https://github.com/valhalla/valhalla/pull/4365)
    * ADDED: find connection on backward search for bidir matrix algo [#4329](https://github.com/valhalla/valhalla/pull/4329)
-<<<<<<< HEAD
-   * CHANGED: Adujustment of walk speed when walking on slight downhill [#4302](https://github.com/valhalla/valhalla/pull/4302)
-=======
-   * FIXED: Fix segfault in OSRM serializer with bannerInstructions when destination is on roundabout [#4480](https://github.com/valhalla/valhalla/pull/4481)
    * CHANGED: Adjustment of walk speed when walking on slight downhill [#4302](https://github.com/valhalla/valhalla/pull/4302)
->>>>>>> 4c4dd99e
    * CHANGED: Do not reclassify ferry connections when no hierarchies are to be generated [#4487](https://github.com/valhalla/valhalla/pull/4487)
    * ADDED: Added a config option to sort nodes spatially during graph building [#4455](https://github.com/valhalla/valhalla/pull/4455)
    * ADDED: Timezone info in route and matrix responses [#4491](https://github.com/valhalla/valhalla/pull/4491)
@@ -112,11 +107,8 @@
    * ADDED: `ignore_non_vehicular_restrictions` parameter for truck costing [#4606](https://github.com/valhalla/valhalla/pull/4606)
    * UPDATED: tz database to 2024a [#4643](https://github.com/valhalla/valhalla/pull/4643)
    * ADDED: `hgv_no_penalty` costing option to allow penalized truck access to `hgv=no` edges [#4650](https://github.com/valhalla/valhalla/pull/4650)
-<<<<<<< HEAD
+   * CHANGED: Significantly improve performance of graphbuilder [#4669](https://github.com/valhalla/valhalla/pull/4669)
    * CHANGED: contract nodes if connecting edges have different names or speed or non-conditional access restrictions [#4613](https://github.com/valhalla/valhalla/pull/4613)
-=======
-   * CHANGED: Significantly improve performance of graphbuilder [#4669](https://github.com/valhalla/valhalla/pull/4669)
->>>>>>> 4c4dd99e
 
 ## Release Date: 2023-05-11 Valhalla 3.4.0
 * **Removed**
