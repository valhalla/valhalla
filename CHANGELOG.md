## Release Date: 2021-??-?? Valhalla 3.1.4
* **Removed**
* **Bug Fix**
   * FIXED: Revert default speed boost for turn channels [#3232](https://github.com/valhalla/valhalla/pull/3232)
   * FIXED: Use the right tile to get country for incident [#3235](https://github.com/valhalla/valhalla/pull/3235)
   * FIXED: Fix factors passed to `RelaxHierarchyLimits` [#3253](https://github.com/valhalla/valhalla/pull/3253)
* **Enhancement**
   * CHANGED: Favor turn channels more [#3222](https://github.com/valhalla/valhalla/pull/3222)
   * CHANGED: Rename `valhalla::midgard::logging::LogLevel` enumerators to avoid clash with common macros [#3236](https://github.com/valhalla/valhalla/pull/3236)
   * CHANGED: Move pre-defined algorithm-based factors inside `RelaxHierarchyLimits` [#3253](https://github.com/valhalla/valhalla/pull/3253)
   * ADDED: Reject alternatives with too long detours [#3238](https://github.com/valhalla/valhalla/pull/3238)
   * ADDED: Added info to /status endpoint [#3008](https://github.com/valhalla/valhalla/pull/3008)
<<<<<<< HEAD
   * ADDED: Added `exclude_unpaved` request parameter [#3240](https://github.com/valhalla/valhalla/pull/3240)
=======
   * ADDED: Added stop and give_way/yield signs to the data and traffic signal fixes [#3251](https://github.com/valhalla/valhalla/pull/3251)
   * ADDED: use_hills for pedestrian costing, which also affects the walking speed [#3234](https://github.com/valhalla/valhalla/pull/3234)
>>>>>>> 65a25b18

## Release Date: 2021-07-20 Valhalla 3.1.3
* **Removed**
   * REMOVED: Unused overloads of `to_response` function [#3167](https://github.com/valhalla/valhalla/pull/3167)

* **Bug Fix**
   * FIXED: Fix heading on small edge [#3114](https://github.com/valhalla/valhalla/pull/3114)
   * FIXED: Added support for `access=psv`, which disables routing on these nodes and edges unless the mode is taxi or bus [#3107](https://github.com/valhalla/valhalla/pull/3107)
   * FIXED: Disables logging in CI to catch issues [#3121](https://github.com/valhalla/valhalla/pull/3121)
   * FIXED: Fixed U-turns through service roads [#3082](https://github.com/valhalla/valhalla/pull/3082)
   * FIXED: Added forgotten penalties for kLivingStreet and kTrack for pedestrian costing model [#3116](https://github.com/valhalla/valhalla/pull/3116)
   * FIXED: Updated the reverse turn bounds [#3122](https://github.com/valhalla/valhalla/pull/3122)
   * FIXED: Missing fork maneuver [#3134](https://github.com/valhalla/valhalla/pull/3134)
   * FIXED: Update turn channel logic to call out specific turn at the end of the turn channel if needed [#3140](https://github.com/valhalla/valhalla/pull/3140)
   * FIXED: Fixed cost thresholds for TimeDistanceMatrix. [#3131](https://github.com/valhalla/valhalla/pull/3131)
   * FIXED: Use distance threshold in hierarchy limits for bidirectional astar to expand more important lower level roads [#3156](https://github.com/valhalla/valhalla/pull/3156)
   * FIXED: Fixed incorrect dead-end roundabout labels. [#3129](https://github.com/valhalla/valhalla/pull/3129)
   * FIXED: googletest wasn't really updated in #3166 [#3187](https://github.com/valhalla/valhalla/pull/3187)
   * FIXED: Minor fix of benchmark code [#3190](https://github.com/valhalla/valhalla/pull/3190)
   * FIXED: avoid_polygons intersected edges as polygons instead of linestrings [#3194]((https://github.com/valhalla/valhalla/pull/3194)
   * FIXED: when binning horizontal edge shapes using single precision floats (converted from not double precision floats) allowed for the possiblity of marking many many tiles no where near the shape [#3204](https://github.com/valhalla/valhalla/pull/3204) 
   * FIXED: Fix improper iterator usage in ManeuversBuilder [#3205](https://github.com/valhalla/valhalla/pull/3205)
   * FIXED: Modified approach for retrieving signs from a directed edge #3166 [#3208](https://github.com/valhalla/valhalla/pull/3208)
   * FIXED: Improve turn channel classification: detect slip lanes [#3196](https://github.com/valhalla/valhalla/pull/3196)
   * FIXED: Compatibility with older boost::optional versions [#3219](https://github.com/valhalla/valhalla/pull/3219)
   * FIXED: Older boost.geometry versions don't have correct() for geographic rings [#3218](https://github.com/valhalla/valhalla/pull/3218)
   * FIXED: Use default road speed for bicycle costing so traffic does not reduce penalty on high speed roads. [#3143](https://github.com/valhalla/valhalla/pull/3143)

* **Enhancement**
   * CHANGED: Refactor base costing options parsing to handle more common stuff in a one place [#3125](https://github.com/valhalla/valhalla/pull/3125)
   * CHANGED: Unified Sign/SignElement into sign.proto [#3146](https://github.com/valhalla/valhalla/pull/3146)
   * ADDED: New verbal succinct transition instruction to maneuver & narrativebuilder. Currently this instruction will be used in place of a very long street name to avoid repetition of long names [#2844](https://github.com/valhalla/valhalla/pull/2844)
   * ADDED: Added oneway support for pedestrian access and foot restrictions [#3123](https://github.com/valhalla/valhalla/pull/3123)
   * ADDED: Exposing rest-area names in passive maneuvers [#3172](https://github.com/valhalla/valhalla/pull/3172)
   * CHORE: Updates robin-hood-hashing third-party library
   * ADDED: Support `barrier=yes|swing_gate|jersey_barrier` tags [#3154](https://github.com/valhalla/valhalla/pull/3154)
   * ADDED: Maintain `access=permit|residents` tags as private [#3149](https://github.com/valhalla/valhalla/pull/3149)
   * CHANGED: Replace `avoid_*` API parameters with more accurate `exclude_*` [#3093](https://github.com/valhalla/valhalla/pull/3093)
   * ADDED: Penalize private gates [#3144](https://github.com/valhalla/valhalla/pull/3144)
   * CHANGED: Renamed protobuf Sign/SignElement to TripSign/TripSignElement [#3168](https://github.com/valhalla/valhalla/pull/3168)
   * CHORE: Updates googletest to release-1.11.0 [#3166](https://github.com/valhalla/valhalla/pull/3166)
   * CHORE: Enables -Wall on sif sources [#3178](https://github.com/valhalla/valhalla/pull/3178)
   * ADDED: Allow going through accessible `barrier=bollard` and penalize routing through it, when the access is private [#3175](https://github.com/valhalla/valhalla/pull/3175)
   * ADDED: Add country code to incident metadata [#3169](https://github.com/valhalla/valhalla/pull/3169)
   * CHANGED: Use distance instead of time to check limited sharing criteria [#3183](https://github.com/valhalla/valhalla/pull/3183)
   * ADDED: Introduced a new via_waypoints array on the leg in the osrm route serializer that describes where a particular waypoint from the root-level array matches to the route. [#3189](https://github.com/valhalla/valhalla/pull/3189)
   * ADDED: Added vehicle width and height as an option for auto (and derived: taxi, bus, hov) profile (https://github.com/valhalla/valhalla/pull/3179)
   * ADDED: Support for statsd integration for basic error and requests metrics [#3191](https://github.com/valhalla/valhalla/pull/3191)
   * CHANGED: Get rid of typeid in statistics-related code. [#3227](https://github.com/valhalla/valhalla/pull/3227)

## Release Date: 2021-05-26 Valhalla 3.1.2
* **Removed**
* **Bug Fix**
   * FIXED: Change unnamed road intersections from being treated as penil point u-turns [#3084](https://github.com/valhalla/valhalla/pull/3084)
   * FIXED: Fix TimeDepReverse termination and path cost calculation (for arrive_by routing) [#2987](https://github.com/valhalla/valhalla/pull/2987)
   * FIXED: Isochrone (::Generalize()) fix to avoid generating self-intersecting polygons [#3026](https://github.com/valhalla/valhalla/pull/3026)
   * FIXED: Handle day_on/day_off/hour_on/hour_off restrictions [#3029](https://github.com/valhalla/valhalla/pull/3029)
   * FIXED: Apply conditional restrictions with dow only to the edges when routing [#3039](https://github.com/valhalla/valhalla/pull/3039)
   * FIXED: Missing locking in incident handler needed to hang out to scop lock rather than let the temporary disolve [#3046](https://github.com/valhalla/valhalla/pull/3046)
   * FIXED: Continuous lane guidance fix [#3054](https://github.com/valhalla/valhalla/pull/3054)
   * FIXED: Fix reclassification for "shorter" ferries and rail ferries (for Chunnel routing issues) [#3038](https://github.com/valhalla/valhalla/pull/3038)
   * FIXED: Incorrect routing through motor_vehicle:conditional=destination. [#3041](https://github.com/valhalla/valhalla/pull/3041)
   * FIXED: Allow destination-only routing on the first-pass for non bidirectional Astar algorithms. [#3085](https://github.com/valhalla/valhalla/pull/3085)
   * FIXED: Highway/ramp lane bifurcation [#3088](https://github.com/valhalla/valhalla/pull/3088)
   * FIXED: out of bound access of tile hierarchy in base_ll function in graphheader [#3089](https://github.com/valhalla/valhalla/pull/3089)
   * FIXED: include shortcuts in avoid edge set for avoid_polygons [#3090](https://github.com/valhalla/valhalla/pull/3090)
  
* **Enhancement**
   * CHANGED: Refactor timedep forward/reverse to reduce code repetition [#2987](https://github.com/valhalla/valhalla/pull/2987)
   * CHANGED: Sync translation files with Transifex command line tool [#3030](https://github.com/valhalla/valhalla/pull/3030)
   * CHANGED: Use osm tags in links reclassification algorithm in order to reduce false positive downgrades [#3042](https://github.com/valhalla/valhalla/pull/3042) 
   * CHANGED: Use CircleCI XL instances for linux based builds [#3043](https://github.com/valhalla/valhalla/pull/3043)
   * ADDED: ci: Enable undefined sanitizer [#2999](https://github.com/valhalla/valhalla/pull/2999)
   * ADDED: Optionally pass preconstructed graphreader to connectivity map [#3046](https://github.com/valhalla/valhalla/pull/3046)
   * CHANGED: ci: Skip Win CI runs for irrelevant files [#3014](https://github.com/valhalla/valhalla/pull/3014)
   * ADDED: Allow configuration-driven default speed assignment based on edge properties [#3055](https://github.com/valhalla/valhalla/pull/3055)
   * CHANGED: Use std::shared_ptr in case if ENABLE_THREAD_SAFE_TILE_REF_COUNT is ON. [#3067](https://github.com/valhalla/valhalla/pull/3067)
   * CHANGED: Reduce stop impact when driving in parking lots [#3051](https://github.com/valhalla/valhalla/pull/3051)
   * ADDED: Added another through route test [#3074](https://github.com/valhalla/valhalla/pull/3074)
   * ADDED: Adds incident-length to metadata proto [#3083](https://github.com/valhalla/valhalla/pull/3083)
   * ADDED: Do not penalize gates that have allowed access [#3078](https://github.com/valhalla/valhalla/pull/3078)
   * ADDED: Added missing k/v pairs to taginfo.json.  Updated PR template. [#3101](https://github.com/valhalla/valhalla/pull/3101)
   * CHANGED: Serialize isochrone 'contour' properties as floating point so they match user supplied value [#3078](https://github.com/valhalla/valhalla/pull/3095)
   * NIT: Enables compiler warnings as errors in midgard module [#3104](https://github.com/valhalla/valhalla/pull/3104)
   * CHANGED: Check all tiles for nullptr that reads from graphreader to avoid fails in case tiles might be missing. [#3065](https://github.com/valhalla/valhalla/pull/3065)

## Release Date: 2021-04-21 Valhalla 3.1.1
* **Removed**
   * REMOVED: The tossing of private roads in [#1960](https://github.com/valhalla/valhalla/pull/1960) was too aggressive and resulted in a lot of no routes.  Reverted this logic.  [#2934](https://github.com/valhalla/valhalla/pull/2934)
   * REMOVED: stray references to node bindings [#3012](https://github.com/valhalla/valhalla/pull/3012)

* **Bug Fix**
   * FIXED: Fix compression_utils.cc::inflate(...) throw - make it catchable [#2839](https://github.com/valhalla/valhalla/pull/2839)
   * FIXED: Fix compiler errors if HAVE_HTTP not enabled [#2807](https://github.com/valhalla/valhalla/pull/2807)
   * FIXED: Fix alternate route serialization [#2811](https://github.com/valhalla/valhalla/pull/2811)
   * FIXED: Store restrictions in the right tile [#2781](https://github.com/valhalla/valhalla/pull/2781)
   * FIXED: Failing to write tiles because of racing directory creation [#2810](https://github.com/valhalla/valhalla/pull/2810)
   * FIXED: Regression in stopping expansion on transitions down in time-dependent routes [#2815](https://github.com/valhalla/valhalla/pull/2815)
   * FIXED: Fix crash in loki when trace_route is called with 2 locations.[#2817](https://github.com/valhalla/valhalla/pull/2817)
   * FIXED: Mark the restriction start and end as via ways to fix IsBridgingEdge function in Bidirectional Astar [#2796](https://github.com/valhalla/valhalla/pull/2796)
   * FIXED: Dont add predictive traffic to the tile if it's empty [#2826](https://github.com/valhalla/valhalla/pull/2826)
   * FIXED: Fix logic bidirectional astar to avoid double u-turns and extra detours [#2802](https://github.com/valhalla/valhalla/pull/2802)
   * FIXED: Re-enable transition cost for motorcycle profile [#2837](https://github.com/valhalla/valhalla/pull/2837)
   * FIXED: Increase limits for timedep_* algorithms. Split track_factor into edge factor and transition penalty [#2845](https://github.com/valhalla/valhalla/pull/2845)
   * FIXED: Loki was looking up the wrong costing enum for avoids [#2856](https://github.com/valhalla/valhalla/pull/2856)
   * FIXED: Fix way_ids -> graph_ids conversion for complex restrictions: handle cases when a way is split into multiple edges [#2848](https://github.com/valhalla/valhalla/pull/2848)
   * FIXED: Honor access mode while matching OSMRestriction with the graph [#2849](https://github.com/valhalla/valhalla/pull/2849)
   * FIXED: Ensure route summaries are unique among all returned route/legs [#2874](https://github.com/valhalla/valhalla/pull/2874)
   * FIXED: Fix compilation errors when boost < 1.68 and libprotobuf < 3.6  [#2878](https://github.com/valhalla/valhalla/pull/2878)
   * FIXED: Allow u-turns at no-access barriers when forced by heading [#2875](https://github.com/valhalla/valhalla/pull/2875)
   * FIXED: Fixed "No route found" error in case of multipoint request with locations near low reachability edges [#2914](https://github.com/valhalla/valhalla/pull/2914)
   * FIXED: Python bindings installation [#2751](https://github.com/valhalla/valhalla/issues/2751)
   * FIXED: Skip bindings if there's no Python development version [#2893](https://github.com/valhalla/valhalla/pull/2893)
   * FIXED: Use CMakes built-in Python variables to configure installation [#2931](https://github.com/valhalla/valhalla/pull/2931)
   * FIXED: Sometimes emitting zero-length route geometry when traffic splits edge twice [#2943](https://github.com/valhalla/valhalla/pull/2943)
   * FIXED: Fix map-match segfault when gps-points project very near a node [#2946](https://github.com/valhalla/valhalla/pull/2946)
   * FIXED: Use kServiceRoad edges while searching for ferry connection [#2933](https://github.com/valhalla/valhalla/pull/2933)
   * FIXED: Enhanced logic for IsTurnChannelManeuverCombinable [#2952](https://github.com/valhalla/valhalla/pull/2952)
   * FIXED: Restore compatibility with gcc 6.3.0, libprotobuf 3.0.0, boost v1.62.0 [#2953](https://github.com/valhalla/valhalla/pull/2953)
   * FIXED: Dont abort bidirectional a-star search if only one direction is exhausted [#2936](https://github.com/valhalla/valhalla/pull/2936)
   * FIXED: Fixed missing comma in the scripts/valhalla_build_config [#2963](https://github.com/valhalla/valhalla/pull/2963)
   * FIXED: Reverse and Multimodal Isochrones were returning forward results [#2967](https://github.com/valhalla/valhalla/pull/2967)
   * FIXED: Map-match fix for first gps-point being exactly equal to street shape-point [#2977](https://github.com/valhalla/valhalla/pull/2977)
   * FIXED: Add missing GEOS:GEOS dep to mjolnir target [#2901](https://github.com/valhalla/valhalla/pull/2901)
   * FIXED: Allow expansion into a region when not_thru_pruning is false on 2nd pass [#2978](https://github.com/valhalla/valhalla/pull/2978)
   * FIXED: Fix polygon area calculation: use Shoelace formula [#2927](https://github.com/valhalla/valhalla/pull/2927)
   * FIXED: Isochrone: orient segments/rings acoording to the right-hand rule [#2932](https://github.com/valhalla/valhalla/pull/2932)
   * FIXED: Parsenodes fix: check if index is out-of-bound first [#2984](https://github.com/valhalla/valhalla/pull/2984)
   * FIXED: Fix for unique-summary logic [#2996](https://github.com/valhalla/valhalla/pull/2996)
   * FIXED: Isochrone: handle origin edges properly [#2990](https://github.com/valhalla/valhalla/pull/2990)
   * FIXED: Annotations fail with returning NaN speed when the same point is duplicated in route geometry [#2992](https://github.com/valhalla/valhalla/pull/2992)
   * FIXED: Fix run_with_server.py to work on macOS [#3003](https://github.com/valhalla/valhalla/pull/3003)
   * FIXED: Removed unexpected maneuvers at sharp bends [#2968](https://github.com/valhalla/valhalla/pull/2968)
   * FIXED: Remove large number formatting for non-US countries [#3015](https://github.com/valhalla/valhalla/pull/3015)
   * FIXED: Odin undefined behaviour: handle case when xedgeuse is not initialized [#3020](https://github.com/valhalla/valhalla/pull/3020)

* **Enhancement**
   * Pedestrian crossing should be a separate TripLeg_Use [#2950](https://github.com/valhalla/valhalla/pull/2950)
   * CHANGED: Azure uses ninja as generator [#2779](https://github.com/valhalla/valhalla/pull/2779)
   * ADDED: Support for date_time type invariant for map matching [#2712](https://github.com/valhalla/valhalla/pull/2712)
   * ADDED: Add Bulgarian locale [#2825](https://github.com/valhalla/valhalla/pull/2825)
   * FIXED: No need for write permissions on tarball indices [#2822](https://github.com/valhalla/valhalla/pull/2822)
   * ADDED: nit: Links debug build with lld [#2813](https://github.com/valhalla/valhalla/pull/2813)
   * ADDED: Add costing option `use_living_streets` to avoid or favor living streets in route. [#2788](https://github.com/valhalla/valhalla/pull/2788)
   * CHANGED: Do not allocate mapped_cache vector in skadi when no elevation source is provided. [#2841](https://github.com/valhalla/valhalla/pull/2841)
   * ADDED: avoid_polygons logic [#2750](https://github.com/valhalla/valhalla/pull/2750)
   * ADDED: Added support for destination for conditional access restrictions [#2857](https://github.com/valhalla/valhalla/pull/2857)
   * CHANGED: Large sequences are now merge sorted which can be dramatically faster with certain hardware configurations. This is especially useful in speeding up the earlier stages (parsing, graph construction) of tile building [#2850](https://github.com/valhalla/valhalla/pull/2850)
   * CHANGED: When creating the intial graph edges by setting at which nodes they start and end, first mark the indices of those nodes in another sequence and then sort them by edgeid so that we can do the setting of start and end node sequentially in the edges file. This is much more efficient on certain hardware configurations [#2851](https://github.com/valhalla/valhalla/pull/2851)
   * CHANGED: Use relative cost threshold to extend search in bidirectional astar in order to find more alternates [#2868](https://github.com/valhalla/valhalla/pull/2868)
   * CHANGED: Throw an exception if directory does not exist when building traffic extract [#2871](https://github.com/valhalla/valhalla/pull/2871)
   * CHANGED: Support for ignoring multiple consecutive closures at start/end locations [#2846](https://github.com/valhalla/valhalla/pull/2846)
   * ADDED: Added sac_scale to trace_attributes output and locate edge output [#2818](https://github.com/valhalla/valhalla/pull/2818)
   * ADDED: Ukrainian language translations [#2882](https://github.com/valhalla/valhalla/pull/2882)
   * ADDED: Add support for closure annotations [#2816](https://github.com/valhalla/valhalla/pull/2816)
   * ADDED: Add costing option `service_factor`. Implement possibility to avoid or favor generic service roads in route for all costing options. [#2870](https://github.com/valhalla/valhalla/pull/2870)
   * CHANGED: Reduce stop impact cost when flow data is present [#2891](https://github.com/valhalla/valhalla/pull/2891)
   * CHANGED: Update visual compare script [#2803](https://github.com/valhalla/valhalla/pull/2803)
   * CHANGED: Service roads are not penalized for `pedestrian` costing by default. [#2898](https://github.com/valhalla/valhalla/pull/2898)
   * ADDED: Add complex mandatory restrictions support [#2766](https://github.com/valhalla/valhalla/pull/2766)
   * ADDED: Status endpoint for future status info and health checking of running service [#2907](https://github.com/valhalla/valhalla/pull/2907)
   * ADDED: Add min_level argument to valhalla_ways_to_edges [#2918](https://github.com/valhalla/valhalla/pull/2918)
   * ADDED: Adding ability to store the roundabout_exit_turn_degree to the maneuver [#2941](https://github.com/valhalla/valhalla/pull/2941)
   * ADDED: Penalize pencil point uturns and uturns at short internal edges. Note: `motorcycle` and `motor_scooter` models do not penalize on short internal edges. No new uturn penalty logic has been added to the pedestrian and bicycle costing models. [#2944](https://github.com/valhalla/valhalla/pull/2944)
   * CHANGED: Allow config object to be passed-in to path algorithms [#2949](https://github.com/valhalla/valhalla/pull/2949)
   * CHANGED: Allow disabling Werror
   * ADDED: Add ability to build Valhalla modules as STATIC libraries. [#2957](https://github.com/valhalla/valhalla/pull/2957)
   * NIT: Enables compiler warnings in part of mjolnir module [#2922](https://github.com/valhalla/valhalla/pull/2922)
   * CHANGED: Refactor isochrone/reachability forward/reverse search to reduce code repetition [#2969](https://github.com/valhalla/valhalla/pull/2969)
   * ADDED: Set the roundabout exit shape index when we are collapsing the roundabout maneuvers. [#2975](https://github.com/valhalla/valhalla/pull/2975)
   * CHANGED: Penalized closed edges if using them at start/end locations [#2964](https://github.com/valhalla/valhalla/pull/2964)
   * ADDED: Add shoulder to trace_attributes output. [#2980](https://github.com/valhalla/valhalla/pull/2980)
   * CHANGED: Refactor bidirectional astar forward/reverse search to reduce code repetition [#2970](https://github.com/valhalla/valhalla/pull/2970)
   * CHANGED: Factor for service roads is 1.0 by default. [#2988](https://github.com/valhalla/valhalla/pull/2988)
   * ADDED: Support for conditionally skipping CI runs [#2986](https://github.com/valhalla/valhalla/pull/2986)
   * ADDED: Add instructions for building valhalla on `arm64` macbook [#2997](https://github.com/valhalla/valhalla/pull/2997)
   * NIT: Enables compiler warnings in part of mjolnir module [#2995](https://github.com/valhalla/valhalla/pull/2995)
   * CHANGED: nit(rename): Renames the encoded live speed properties [#2998](https://github.com/valhalla/valhalla/pull/2998)
   * ADDED: ci: Vendors the codecov script [#3002](https://github.com/valhalla/valhalla/pull/3002)
   * CHANGED: Allow None build type [#3005](https://github.com/valhalla/valhalla/pull/3005)
   * CHANGED: ci: Build Python bindings for Mac OS [#3013](https://github.com/valhalla/valhalla/pull/3013)

## Release Date: 2021-01-25 Valhalla 3.1.0
* **Removed**
   * REMOVED: Remove Node bindings. [#2502](https://github.com/valhalla/valhalla/pull/2502)
   * REMOVED: appveyor builds. [#2550](https://github.com/valhalla/valhalla/pull/2550)
   * REMOVED: Removed x86 CI builds. [#2792](https://github.com/valhalla/valhalla/pull/2792)

* **Bug Fix**
   * FIXED: Crazy ETAs.  If a way has forward speed with no backward speed and it is not oneway, then we must set the default speed.  The reverse logic applies as well.  If a way has no backward speed but has a forward speed and it is not a oneway, then set the default speed. [#2102](https://github.com/valhalla/valhalla/pull/2102)
   * FIXED: Map matching elapsed times spliced amongst different legs and discontinuities are now correct [#2104](https://github.com/valhalla/valhalla/pull/2104)
   * FIXED: Date time information is now propogated amongst different legs and discontinuities [#2107](https://github.com/valhalla/valhalla/pull/2107)
   * FIXED: Adds support for geos-3.8 c++ api [#2021](https://github.com/valhalla/valhalla/issues/2021)
   * FIXED: Updated the osrm serializer to not set junction name for osrm origin/start maneuver - this is not helpful since we are not transitioning through the intersection.  [#2121](https://github.com/valhalla/valhalla/pull/2121)
   * FIXED: Removes precomputing of edge-costs which lead to wrong results [#2120](https://github.com/valhalla/valhalla/pull/2120)
   * FIXED: Complex turn-restriction invalidates edge marked as kPermanent [#2103](https://github.com/valhalla/valhalla/issues/2103)
   * FIXED: Fixes bug with inverted time-restriction parsing [#2167](https://github.com/valhalla/valhalla/pull/2167)
   * FIXED: Fixed several bugs with numeric underflow in map-matching trip durations. These may
     occur when serializing match results where adjacent trace points appear out-of-sequence on the
     same edge [#2178](https://github.com/valhalla/valhalla/pull/2178)
     - `MapMatcher::FormPath` now catches route discontinuities on the same edge when the distance
       percentage along don't agree. The trip leg builder builds disconnected legs on a single edge
       to avoid duration underflow.
     - Correctly populate edge groups when matching results contain loops. When a loop occurs,
       the leg builder now starts at the correct edge where the loop ends, and correctly accounts
       for any contained edges.
     - Duration over-trimming at the terminating edge of a match.
   * FIXED: Increased internal precision of time tracking per edge and maneuver so that maneuver times sum to the same time represented in the leg summary [#2195](https://github.com/valhalla/valhalla/pull/2195)
   * FIXED: Tagged speeds were not properly marked. We were not using forward and backward speeds to flag if a speed is tagged or not.  Should not update turn channel speeds if we are not inferring them.  Added additional logic to handle PH in the conditional restrictions. Do not update stop impact for ramps if they are marked as internal. [#2198](https://github.com/valhalla/valhalla/pull/2198)
   * FIXED: Fixed the sharp turn phrase [#2226](https://github.com/valhalla/valhalla/pull/2226)
   * FIXED: Protect against duplicate points in the input or points that snap to the same location resulting in `nan` times for the legs of the map match (of a 0 distance route) [#2229](https://github.com/valhalla/valhalla/pull/2229)
   * FIXED: Improves restriction check on briding edge in Bidirectional Astar [#2228](https://github.com/valhalla/valhalla/pull/2242)
   * FIXED: Allow nodes at location 0,0 [#2245](https://github.com/valhalla/valhalla/pull/2245)
   * FIXED: Fix RapidJSON compiler warnings and naming conflict [#2249](https://github.com/valhalla/valhalla/pull/2249)
   * FIXED: Fixed bug in resample_spherical_polyline where duplicate successive lat,lng locations in the polyline resulting in `nan` for the distance computation which shortcuts further sampling [#2239](https://github.com/valhalla/valhalla/pull/2239)
   * FIXED: Update exit logic for non-motorways [#2252](https://github.com/valhalla/valhalla/pull/2252)
   * FIXED: Transition point map-matching. When match results are on a transition point, we search for the sibling nodes at that transition and snap it to the corresponding edges in the route. [#2258](https://github.com/valhalla/valhalla/pull/2258)
   * FIXED: Fixed verbal multi-cue logic [#2270](https://github.com/valhalla/valhalla/pull/2270)
   * FIXED: Fixed Uturn cases when a not_thru edge is connected to the origin edge. [#2272](https://github.com/valhalla/valhalla/pull/2272)
   * FIXED: Update intersection classes in osrm response to not label all ramps as motorway [#2279](https://github.com/valhalla/valhalla/pull/2279)
   * FIXED: Fixed bug in mapmatcher when interpolation point goes before the first valid match or after the last valid match. Such behavior usually leads to discontinuity in matching. [#2275](https://github.com/valhalla/valhalla/pull/2275)
   * FIXED: Fixed an issue for time_allowed logic.  Previously we returned false on the first time allowed restriction and did not check them all. Added conditional restriction gurka test and datetime optional argument to gurka header file. [#2286](https://github.com/valhalla/valhalla/pull/2286)
   * FIXED: Fixed an issue for date ranges.  For example, for the range Jan 04 to Jan 02 we need to test to end of the year and then from the first of the year to the end date.  Also, fixed an emergency tag issue.  We should only set the use to emergency if all other access is off. [#2290](https://github.com/valhalla/valhalla/pull/2290)
   * FIXED: Found a few issues with the initial ref and direction logic for ways.  We were overwriting the refs with directionals to the name_offset_map instead of concatenating them together.  Also, we did not allow for blank entries for GetTagTokens. [#2298](https://github.com/valhalla/valhalla/pull/2298)
   * FIXED: Fixed an issue where MatchGuidanceViewJunctions is only looking at the first edge. Set the data_id for guidance views to the changeset id as it is already being populated. Also added test for guidance views. [#2303](https://github.com/valhalla/valhalla/pull/2303)
   * FIXED: Fixed a problem with live speeds where live speeds were being used to determine access, even when a live
   speed (current time) route wasn't what was requested. [#2311](https://github.com/valhalla/valhalla/pull/2311)
   * FIXED: Fix break/continue typo in search filtering [#2317](https://github.com/valhalla/valhalla/pull/2317)
   * FIXED: Fix a crash in trace_route due to iterating past the end of a vector. [#2322](https://github.com/valhalla/valhalla/pull/2322)
   * FIXED: Don't allow timezone information in the local date time string attached at each location. [#2312](https://github.com/valhalla/valhalla/pull/2312)
   * FIXED: Fix short route trimming in bidirectional astar [#2323](https://github.com/valhalla/valhalla/pull/2323)
   * FIXED: Fix shape trimming in leg building for snap candidates that lie within the margin of rounding error [#2326](https://github.com/valhalla/valhalla/pull/2326)
   * FIXED: Fixes route duration underflow with traffic data [#2325](https://github.com/valhalla/valhalla/pull/2325)
   * FIXED: Parse mtb:scale tags and set bicycle access if present [#2117](https://github.com/valhalla/valhalla/pull/2117)
   * FIXED: Fixed segfault.  Shape was missing from options for valhalla_path_comparison and valhalla_run_route.  Also, costing options was missing in valhalla_path_comparison. [#2343](https://github.com/valhalla/valhalla/pull/2343)
   * FIXED: Handle decimal numbers with zero-value mantissa properly in Lua [#2355](https://github.com/valhalla/valhalla/pull/2355)
   * FIXED: Many issues that resulted in discontinuities, failed matches or incorrect time/duration for map matching requests. [#2292](https://github.com/valhalla/valhalla/pull/2292)
   * FIXED: Seeing segfault when loading large osmdata data files before loading LuaJit. LuaJit fails to create luaL_newstate() Ref: [#2158](https://github.com/ntop/ntopng/issues/2158) Resolution is to load LuaJit before loading the data files. [#2383](https://github.com/valhalla/valhalla/pull/2383)
   * FIXED: Store positive/negative OpenLR offsets in bucketed form [#2405](https://github.com/valhalla/valhalla/2405)
   * FIXED: Fix on map-matching return code when breakage distance limitation exceeds. Instead of letting the request goes into meili and fails in finding a route, we check the distance in loki and early return with exception code 172. [#2406](https://github.com/valhalla/valhalla/pull/2406)
   * FIXED: Don't create edges for portions of ways that are doubled back on themselves as this confuses opposing edge index computations [#2385](https://github.com/valhalla/valhalla/pull/2385)
   * FIXED: Protect against nan in uniform_resample_spherical_polyline. [#2431](https://github.com/valhalla/valhalla/pull/2431)
   * FIXED: Obvious maneuvers. [#2436](https://github.com/valhalla/valhalla/pull/2436)
   * FIXED: Base64 encoding/decoding [#2452](https://github.com/valhalla/valhalla/pull/2452)
   * FIXED: Added post roundabout instruction when enter/exit roundabout maneuvers are combined [#2454](https://github.com/valhalla/valhalla/pull/2454)
   * FIXED: openlr: Explicitly check for linear reference option for Valhalla serialization. [#2458](https://github.com/valhalla/valhalla/pull/2458)
   * FIXED: Fix segfault: Do not combine last turn channel maneuver. [#2463](https://github.com/valhalla/valhalla/pull/2463)
   * FIXED: Remove extraneous whitespaces from ja-JP.json. [#2471](https://github.com/valhalla/valhalla/pull/2471)
   * FIXED: Checks protobuf serialization/parsing success [#2477](https://github.com/valhalla/valhalla/pull/2477)
   * FIXED: Fix dereferencing of end for std::lower_bound in sequence and possible UB [#2488](https://github.com/valhalla/valhalla/pull/2488)
   * FIXED: Make tile building reproducible: fix UB-s [#2480](https://github.com/valhalla/valhalla/pull/2480)
   * FIXED: Zero initialize EdgeInfoInner.spare0_. Uninitialized spare0_ field produced UB which causes gurka_reproduce_tile_build to fail intermittently. [2499](https://github.com/valhalla/valhalla/pull/2499)
   * FIXED: Drop unused CHANGELOG validation script, straggling NodeJS references [#2506](https://github.com/valhalla/valhalla/pull/2506)
   * FIXED: Fix missing nullptr checks in graphreader and loki::Reach (causing segfault during routing with not all levels of tiles availble) [#2504](https://github.com/valhalla/valhalla/pull/2504)
   * FIXED: Fix mismatch of triplegedge roadclass and directededge roadclass [#2507](https://github.com/valhalla/valhalla/pull/2507)
   * FIXED: Improve german destination_verbal_alert phrases [#2509](https://github.com/valhalla/valhalla/pull/2509)
   * FIXED: Undefined behavior cases discovered with undefined behavior sanitizer tool. [2498](https://github.com/valhalla/valhalla/pull/2498)
   * FIXED: Fixed logic so verbal keep instructions use branch exit sign info for ramps [#2520](https://github.com/valhalla/valhalla/pull/2520)
   * FIXED: Fix bug in trace_route for uturns causing garbage coordinates [#2517](https://github.com/valhalla/valhalla/pull/2517)
   * FIXED: Simplify heading calculation for turn type. Remove undefined behavior case. [#2513](https://github.com/valhalla/valhalla/pull/2513)
   * FIXED: Always set costing name even if one is not provided for osrm serializer weight_name. [#2528](https://github.com/valhalla/valhalla/pull/2528)
   * FIXED: Make single-thread tile building reproducible: fix seed for shuffle, use concurrency configuration from the mjolnir section. [#2515](https://github.com/valhalla/valhalla/pull/2515)
   * FIXED: More Windows compatibility: build tiles and some run actions work now (including CI tests) [#2300](https://github.com/valhalla/valhalla/issues/2300)
   * FIXED: Transcoding of c++ location to pbf location used path edges in the place of filtered edges. [#2542](https://github.com/valhalla/valhalla/pull/2542)
   * FIXED: Add back whitelisting action types. [#2545](https://github.com/valhalla/valhalla/pull/2545)
   * FIXED: Allow uturns for truck costing now that we have derived deadends marked in the edge label [#2559](https://github.com/valhalla/valhalla/pull/2559)
   * FIXED: Map matching uturn trimming at the end of an edge where it wasn't needed. [#2558](https://github.com/valhalla/valhalla/pull/2558)
   * FIXED: Multicue enter roundabout [#2556](https://github.com/valhalla/valhalla/pull/2556)
   * FIXED: Changed reachability computation to take into account live speed [#2597](https://github.com/valhalla/valhalla/pull/2597)
   * FIXED: Fixed a bug where the temp files were not getting read in if you started with the construct edges or build phase for valhalla_build_tiles. [#2601](https://github.com/valhalla/valhalla/pull/2601)
   * FIXED: Updated fr-FR.json with partial translations. [#2605](https://github.com/valhalla/valhalla/pull/2605)
   * FIXED: Removed superfluous const qualifier from odin/signs [#2609](https://github.com/valhalla/valhalla/pull/2609)
   * FIXED: Internal maneuver placement [#2600](https://github.com/valhalla/valhalla/pull/2600)
   * FIXED: Complete fr-FR.json locale. [#2614](https://github.com/valhalla/valhalla/pull/2614)
   * FIXED: Don't truncate precision in polyline encoding [#2632](https://github.com/valhalla/valhalla/pull/2632)
   * FIXED: Fix all compiler warnings in sif and set to -Werror [#2642](https://github.com/valhalla/valhalla/pull/2642)
   * FIXED: Remove unnecessary maneuvers to continue straight [#2647](https://github.com/valhalla/valhalla/pull/2647)
   * FIXED: Linear reference support in route/mapmatch apis (FOW, FRC, bearing, and number of references) [#2645](https://github.com/valhalla/valhalla/pull/2645)
   * FIXED: Ambiguous local to global (with timezone information) date time conversions now all choose to use the later time instead of throwing unhandled exceptions [#2665](https://github.com/valhalla/valhalla/pull/2665)
   * FIXED: Overestimated reach caused be reenquing transition nodes without checking that they had been already expanded [#2670](https://github.com/valhalla/valhalla/pull/2670)
   * FIXED: Build with C++17 standard. Deprecated function calls are substituted with new ones. [#2669](https://github.com/valhalla/valhalla/pull/2669)
   * FIXED: Improve German post_transition_verbal instruction [#2677](https://github.com/valhalla/valhalla/pull/2677)
   * FIXED: Lane updates.  Add the turn lanes to all edges of the way.  Do not "enhance" turn lanes if they are part of a complex restriction.  Moved ProcessTurnLanes after UpdateManeuverPlacementForInternalIntersectionTurns.  Fix for a missing "uturn" indication for intersections on the previous maneuver, we were serializing an empty list. [#2679](https://github.com/valhalla/valhalla/pull/2679)
   * FIXED: Fixes OpenLr serialization [#2688](https://github.com/valhalla/valhalla/pull/2688)
   * FIXED: Internal edges can't be also a ramp or a turn channel.  Also, if an edge is marked as ramp and turn channel mark it as a ramp.  [2689](https://github.com/valhalla/valhalla/pull/2689)
   * FIXED: Check that speeds are equal for the edges going in the same direction while buildig shortcuts [#2691](https://github.com/valhalla/valhalla/pull/2691)
   * FIXED: Missing fork or bear instruction [#2683](https://github.com/valhalla/valhalla/pull/2683)
   * FIXED: Eliminate null pointer dereference in GraphReader::AreEdgesConnected [#2695](https://github.com/valhalla/valhalla/issues/2695)
   * FIXED: Fix polyline simplification float/double comparison [#2698](https://github.com/valhalla/valhalla/issues/2698)
   * FIXED: Weights were sometimes negative due to incorrect updates to elapsed_cost [#2702](https://github.com/valhalla/valhalla/pull/2702)
   * FIXED: Fix bidirectional route failures at deadends [#2705](https://github.com/valhalla/valhalla/pull/2705)
   * FIXED: Updated logic to call out a non-obvious turn [#2708](https://github.com/valhalla/valhalla/pull/2708)
   * FIXED: valhalla_build_statistics multithreaded mode fixed [#2707](https://github.com/valhalla/valhalla/pull/2707)
   * FIXED: If infer_internal_intersections is true then allow internals that are also ramps or TCs. Without this we produce an extra continue manuever.  [#2710](https://github.com/valhalla/valhalla/pull/2710)
   * FIXED: We were routing down roads that should be destination only. Now we mark roads with motor_vehicle=destination and motor_vehicle=customers or access=destination and access=customers as destination only. [#2722](https://github.com/valhalla/valhalla/pull/2722)
   * FIXED: Replace all Python2 print statements with Python3 syntax [#2716](https://github.com/valhalla/valhalla/issues/2716)
   * FIXED: Some HGT files not found [#2723](https://github.com/valhalla/valhalla/issues/2723)
   * FIXED: Fix PencilPointUturn detection by removing short-edge check and updating angle threshold [#2725](https://github.com/valhalla/valhalla/issues/2725)
   * FIXED: Fix invalid continue/bear maneuvers [#2729](https://github.com/valhalla/valhalla/issues/2729)
   * FIXED: Fixes an issue that lead to double turns within a very short distance, when instead, it should be a u-turn. We now collapse double L turns or double R turns in short non-internal intersections to u-turns. [#2740](https://github.com/valhalla/valhalla/pull/2740)
   * FIXED: fixes an issue that lead to adding an extra maneuver. We now combine a current maneuver short length non-internal edges (left or right) with the next maneuver that is a kRampStraight. [#2741](https://github.com/valhalla/valhalla/pull/2741)
   * FIXED: Reduce verbose instructions by collapsing small end ramp forks [#2762](https://github.com/valhalla/valhalla/issues/2762)
   * FIXED: Remove redundant return statements [#2776](https://github.com/valhalla/valhalla/pull/2776)
   * FIXED: Added unit test for BuildAdminFromPBF() to test GEOS 3.9 update. [#2787](https://github.com/valhalla/valhalla/pull/2787)
   * FIXED: Add support for geos-3.9 c++ api [#2739](https://github.com/valhalla/valhalla/issues/2739)
   * FIXED: Fix check for live speed validness [#2797](https://github.com/valhalla/valhalla/pull/2797)

* **Enhancement**
   * ADDED: Matrix of Bike Share [#2590](https://github.com/valhalla/valhalla/pull/2590)
   * ADDED: Add ability to provide custom implementation for candidate collection in CandidateQuery. [#2328](https://github.com/valhalla/valhalla/pull/2328)
   * ADDED: Cancellation of tile downloading. [#2319](https://github.com/valhalla/valhalla/pull/2319)
   * ADDED: Return the coordinates of the nodes isochrone input locations snapped to [#2111](https://github.com/valhalla/valhalla/pull/2111)
   * ADDED: Allows more complicated routes in timedependent a-star before timing out [#2068](https://github.com/valhalla/valhalla/pull/2068)
   * ADDED: Guide signs and junction names [#2096](https://github.com/valhalla/valhalla/pull/2096)
   * ADDED: Added a bool to the config indicating whether to use commercially set attributes.  Added logic to not call IsIntersectionInternal if this is a commercial data set.  [#2132](https://github.com/valhalla/valhalla/pull/2132)
   * ADDED: Removed commerical data set bool to the config and added more knobs for data.  Added infer_internal_intersections, infer_turn_channels, apply_country_overrides, and use_admin_db.  [#2173](https://github.com/valhalla/valhalla/pull/2173)
   * ADDED: Allow using googletest in unit tests and convert all tests to it (old test.cc is completely removed). [#2128](https://github.com/valhalla/valhalla/pull/2128)
   * ADDED: Add guidance view capability. [#2209](https://github.com/valhalla/valhalla/pull/2209)
   * ADDED: Collect turn cost information as path is formed so that it can be seralized out for trace attributes or osrm flavored intersections. Also add shape_index to osrm intersections. [#2207](https://github.com/valhalla/valhalla/pull/2207)
   * ADDED: Added alley factor to autocost.  Factor is defaulted at 1.0f or do not avoid alleys. [#2246](https://github.com/valhalla/valhalla/pull/2246)
   * ADDED: Support unlimited speed limits where maxspeed=none. [#2251](https://github.com/valhalla/valhalla/pull/2251)
   * ADDED: Implement improved Reachability check using base class Dijkstra. [#2243](https://github.com/valhalla/valhalla/pull/2243)
   * ADDED: Gurka integration test framework with ascii-art maps [#2244](https://github.com/valhalla/valhalla/pull/2244)
   * ADDED: Add to the stop impact when transitioning from higher to lower class road and we are not on a turn channel or ramp. Also, penalize lefts when driving on the right and vice versa. [#2282](https://github.com/valhalla/valhalla/pull/2282)
   * ADDED: Added reclassify_links, use_direction_on_ways, and allow_alt_name as config options.  If `use_direction_on_ways = true` then use `direction` and `int_direction` on the way to update the directional for the `ref` and `int_ref`.  Also, copy int_efs to the refs. [#2285](https://github.com/valhalla/valhalla/pull/2285)
   * ADDED: Add support for live traffic. [#2268](https://github.com/valhalla/valhalla/pull/2268)
   * ADDED: Implement per-location search filters for functional road class and forms of way. [#2289](https://github.com/valhalla/valhalla/pull/2289)
   * ADDED: Approach, multi-cue, and length updates [#2313](https://github.com/valhalla/valhalla/pull/2313)
   * ADDED: Speed up timezone differencing calculation if cache is provided. [#2316](https://github.com/valhalla/valhalla/pull/2316)
   * ADDED: Added rapidjson/schema.h to baldr/rapidjson_util.h to make it available for use within valhalla. [#2330](https://github.com/valhalla/valhalla/issues/2330)
   * ADDED: Support decimal precision for height values in elevation service. Also support polyline5 for encoded polylines input and output to elevation service. [#2324](https://github.com/valhalla/valhalla/pull/2324)
   * ADDED: Use both imminent and distant verbal multi-cue phrases. [#2353](https://github.com/valhalla/valhalla/pull/2353)
   * ADDED: Split parsing stage into 3 separate stages. [#2339](https://github.com/valhalla/valhalla/pull/2339)
   * CHANGED: Speed up graph enhancing by avoiding continuous unordered_set rebuilding [#2349](https://github.com/valhalla/valhalla/pull/2349)
   * CHANGED: Skip calling out to Lua for nodes/ways/relations with not tags - speeds up parsing. [#2351](https://github.com/valhalla/valhalla/pull/2351)
   * CHANGED: Switch to LuaJIT for lua scripting - speeds up file parsing [#2352](https://github.com/valhalla/valhalla/pull/2352)
   * ADDED: Ability to create OpenLR records from raw data. [#2356](https://github.com/valhalla/valhalla/pull/2356)
   * ADDED: Revamp length phrases [#2359](https://github.com/valhalla/valhalla/pull/2359)
   * CHANGED: Do not allocate memory in skadi if we don't need it. [#2373](https://github.com/valhalla/valhalla/pull/2373)
   * CHANGED: Map matching: throw error (443/NoSegment) when no candidate edges are available. [#2370](https://github.com/valhalla/valhalla/pull/2370/)
   * ADDED: Add sk-SK.json (slovak) localization file. [#2376](https://github.com/valhalla/valhalla/pull/2376)
   * ADDED: Extend roundabout phrases. [#2378](https://github.com/valhalla/valhalla/pull/2378)
   * ADDED: More roundabout phrase tests. [#2382](https://github.com/valhalla/valhalla/pull/2382)
   * ADDED: Update the turn and continue phrases to include junction names and guide signs. [#2386](https://github.com/valhalla/valhalla/pull/2386)
   * ADDED: Add the remaining guide sign toward phrases [#2389](https://github.com/valhalla/valhalla/pull/2389)
   * ADDED: The ability to allow immediate uturns at trace points in a map matching request [#2380](https://github.com/valhalla/valhalla/pull/2380)
   * ADDED: Add utility functions to Signs. [#2390](https://github.com/valhalla/valhalla/pull/2390)
   * ADDED: Unified time tracking for all algorithms that support time-based graph expansion. [#2278](https://github.com/valhalla/valhalla/pull/2278)
   * ADDED: Add rail_ferry use and costing. [#2408](https://github.com/valhalla/valhalla/pull/2408)
   * ADDED: `street_side_max_distance`, `display_lat` and `display_lon` to `locations` in input for better control of routing side of street [#1769](https://github.com/valhalla/valhalla/pull/1769)
   * ADDED: Add addtional exit phrases. [#2421](https://github.com/valhalla/valhalla/pull/2421)
   * ADDED: Add Japanese locale, update German. [#2432](https://github.com/valhalla/valhalla/pull/2432)
   * ADDED: Gurka expect_route refactor [#2435](https://github.com/valhalla/valhalla/pull/2435)
   * ADDED: Add option to suppress roundabout exits [#2437](https://github.com/valhalla/valhalla/pull/2437)
   * ADDED: Add Greek locale. [#2438](https://github.com/valhalla/valhalla/pull/2438)
   * ADDED (back): Support for 64bit wide way ids in the edgeinfo structure with no impact to size for data sources with ids 32bits wide. [#2422](https://github.com/valhalla/valhalla/pull/2422)
   * ADDED: Support for 64bit osm node ids in parsing stage of tile building [#2422](https://github.com/valhalla/valhalla/pull/2422)
   * CHANGED: Point2/PointLL are now templated to allow for higher precision coordinate math when desired [#2429](https://github.com/valhalla/valhalla/pull/2429)
   * ADDED: Optional OpenLR Encoded Path Edges in API Response [#2424](https://github.com/valhalla/valhalla/pull/2424)
   * ADDED: Add explicit include for sstream to be compatible with msvc_x64 toolset. [#2449](https://github.com/valhalla/valhalla/pull/2449)
   * ADDED: Properly split returned path if traffic conditions change partway along edges [#2451](https://github.com/valhalla/valhalla/pull/2451/files)
   * ADDED: Add Dutch locale. [#2464](https://github.com/valhalla/valhalla/pull/2464)
   * ADDED: Check with address sanititizer in CI. Add support for undefined behavior sanitizer. [#2487](https://github.com/valhalla/valhalla/pull/2487)
   * ADDED: Ability to recost a path and increased cost/time details along the trippath and json output [#2425](https://github.com/valhalla/valhalla/pull/2425)
   * ADDED: Add the ability to do bikeshare based (ped/bike) multimodal routing [#2031](https://github.com/valhalla/valhalla/pull/2031)
   * ADDED: Route through restrictions enabled by introducing a costing option. [#2469](https://github.com/valhalla/valhalla/pull/2469)
   * ADDED: Migrated to Ubuntu 20.04 base-image [#2508](https://github.com/valhalla/valhalla/pull/2508)
   * CHANGED: Speed up parseways stage by avoiding multiple string comparisons [#2518](https://github.com/valhalla/valhalla/pull/2518)
   * CHANGED: Speed up enhance stage by avoiding GraphTileBuilder copying [#2468](https://github.com/valhalla/valhalla/pull/2468)
   * ADDED: Costing options now includes shortest flag which favors shortest path routes [#2555](https://github.com/valhalla/valhalla/pull/2555)
   * ADDED: Incidents in intersections [#2547](https://github.com/valhalla/valhalla/pull/2547)
   * CHANGED: Refactor mapmatching configuration to use a struct (instead of `boost::property_tree::ptree`). [#2485](https://github.com/valhalla/valhalla/pull/2485)
   * ADDED: Save exit maneuver's begin heading when combining enter & exit roundabout maneuvers. [#2554](https://github.com/valhalla/valhalla/pull/2554)
   * ADDED: Added new urban flag that can be set if edge is within city boundaries to data processing; new use_urban_tag config option; added to osrm response within intersections. [#2522](https://github.com/valhalla/valhalla/pull/2522)
   * ADDED: Parses OpenLr of type PointAlongLine [#2565](https://github.com/valhalla/valhalla/pull/2565)
   * ADDED: Use edge.is_urban is set for serializing is_urban. [#2568](https://github.com/valhalla/valhalla/pull/2568)
   * ADDED: Added new rest/service area uses on the edge. [#2533](https://github.com/valhalla/valhalla/pull/2533)
   * ADDED: Dependency cache for Azure [#2567](https://github.com/valhalla/valhalla/pull/2567)
   * ADDED: Added flexibility to remove the use of the admindb and to use the country and state iso from the tiles; [#2579](https://github.com/valhalla/valhalla/pull/2579)
   * ADDED: Added toll gates and collection points (gantry) to the node;  [#2532](https://github.com/valhalla/valhalla/pull/2532)
   * ADDED: Added osrm serialization for rest/service areas and admins. [#2594](https://github.com/valhalla/valhalla/pull/2594)
   * CHANGED: Improved Russian localization; [#2593](https://github.com/valhalla/valhalla/pull/2593)
   * ADDED: Support restricted class in intersection annotations [#2589](https://github.com/valhalla/valhalla/pull/2589)
   * ADDED: Added trail type trace [#2606](https://github.com/valhalla/valhalla/pull/2606)
   * ADDED: Added tunnel names to the edges as a tagged name.  [#2608](https://github.com/valhalla/valhalla/pull/2608)
   * CHANGED: Moved incidents to the trip leg and cut the shape of the leg at that location [#2610](https://github.com/valhalla/valhalla/pull/2610)
   * ADDED: Costing option to ignore_closures when routing with current flow [#2615](https://github.com/valhalla/valhalla/pull/2615)
   * ADDED: Cross-compilation ability with MinGW64 [#2619](https://github.com/valhalla/valhalla/pull/2619)
   * ADDED: Defines the incident tile schema and incident metadata [#2620](https://github.com/valhalla/valhalla/pull/2620)
   * ADDED: Moves incident serializer logic into a generic serializer [#2621](https://github.com/valhalla/valhalla/pull/2621)
   * ADDED: Incident loading singleton for continually refreshing incident tiles[#2573](https://github.com/valhalla/valhalla/pull/2573)
   * ADDED: One shot mode to valhalla_service so you can run a single request of any type without starting a server [#2624](https://github.com/valhalla/valhalla/pull/2624)
   * ADDED: Adds text instructions to OSRM output [#2625](https://github.com/valhalla/valhalla/pull/2625)
   * ADDED: Adds support for alternate routes [#2626](https://github.com/valhalla/valhalla/pull/2626)
   * CHANGED: Switch Python bindings generator from boost.python to header-only pybind11[#2644](https://github.com/valhalla/valhalla/pull/2644)
   * ADDED: Add support of input file for one-shot mode of valhalla_service [#2648](https://github.com/valhalla/valhalla/pull/2648)
   * ADDED: Linear reference support to locate api [#2645](https://github.com/valhalla/valhalla/pull/2645)
   * ADDED: Implemented OSRM-like turn duration calculation for car. Uses it now in auto costing. [#2651](https://github.com/valhalla/valhalla/pull/2651)
   * ADDED: Enhanced turn lane information in guidance [#2653](https://github.com/valhalla/valhalla/pull/2653)
   * ADDED: `top_speed` option for all motorized vehicles [#2667](https://github.com/valhalla/valhalla/issues/2667)
   * CHANGED: Move turn_lane_direction helper to odin/util [#2675](https://github.com/valhalla/valhalla/pull/2675)
   * ADDED: Add annotations to osrm response including speed limits, unit and sign conventions [#2668](https://github.com/valhalla/valhalla/pull/2668)
   * ADDED: Added functions for predicted speeds encoding-decoding [#2674](https://github.com/valhalla/valhalla/pull/2674)
   * ADDED: Time invariant routing via the bidirectional algorithm. This has the effect that when time dependent routes (arrive_by and depart_at) fall back to bidirectional due to length restrictions they will actually use the correct time of day for one of the search directions [#2660](https://github.com/valhalla/valhalla/pull/2660)
   * ADDED: If the length of the edge is greater than kMaxEdgeLength, then consider this a catastrophic error if the should_error bool is true in the set_length function. [2678](https://github.com/valhalla/valhalla/pull/2678)
   * ADDED: Moved lat,lon coordinates structures from single to double precision. Improves geometry accuracy noticibly at zooms above 17 as well as coordinate snapping and any other geometric operations. Addes about a 2% performance pentalty for standard routes. Graph nodes now have 7 digits of precision.  [#2693](https://github.com/valhalla/valhalla/pull/2693)
   * ADDED: Added signboards to guidance views.  [#2687](https://github.com/valhalla/valhalla/pull/2687)
   * ADDED: Regular speed on shortcut edges is calculated with turn durations taken into account. Truck, motorcycle and motorscooter profiles use OSRM-like turn duration. [#2662](https://github.com/valhalla/valhalla/pull/2662)
   * CHANGED: Remove astar algorithm and replace its use with timedep_forward as its redundant [#2706](https://github.com/valhalla/valhalla/pull/2706)
   * ADDED: Recover and recost all shortcuts in final path for bidirectional astar algorithm [#2711](https://github.com/valhalla/valhalla/pull/2711)
   * ADDED: An option for shortcut recovery to be cached at start up to reduce the time it takes to do so on the fly [#2714](https://github.com/valhalla/valhalla/pull/2714)
   * ADDED: If width <= 1.9 then no access for auto, truck, bus, taxi, emergency and hov. [#2713](https://github.com/valhalla/valhalla/pull/2713)
   * ADDED: Centroid/Converge/Rendezvous/Meet API which allows input locations to find a least cost convergence point from all locations [#2734](https://github.com/valhalla/valhalla/pull/2734)
   * ADDED: Added support to process the sump_buster tag.  Also, fixed a few small access bugs for nodes. [#2731](https://github.com/valhalla/valhalla/pull/2731)
   * ADDED: Log message if failed to create tiles directory. [#2738](https://github.com/valhalla/valhalla/pull/2738)
   * CHANGED: Tile memory is only owned by the GraphTile rather than shared amongst copies of the graph tile (in GraphReader and TileCaches). [#2340](https://github.com/valhalla/valhalla/pull/2340)
   * ADDED: Add Estonian locale. [#2748](https://github.com/valhalla/valhalla/pull/2748)
   * CHANGED: Handle GraphTile objects as smart pointers [#2703](https://github.com/valhalla/valhalla/pull/2703)
   * CHANGED: Improve stability with no RTTI build [#2759](https://github.com/valhalla/valhalla/pull/2759) and [#2760](https://github.com/valhalla/valhalla/pull/2760)
   * CHANGED: Change generic service roads to a new Use=kServiceRoad. This is for highway=service without other service= tags (such as driveway, alley, parking aisle) [#2419](https://github.com/valhalla/valhalla/pull/2419)
   * ADDED: Isochrones support isodistance lines as well [#2699](https://github.com/valhalla/valhalla/pull/2699)
   * ADDED: Add support for ignoring live traffic closures for waypoints [#2685](https://github.com/valhalla/valhalla/pull/2685)
   * ADDED: Add use_distance to auto cost to allow choosing between two primary cost components, time or distance [#2771](https://github.com/valhalla/valhalla/pull/2771)
   * CHANGED: nit: Enables compiler warnings in part of loki module [#2767](https://github.com/valhalla/valhalla/pull/2767)
   * CHANGED: Reducing the number of uturns by increasing the cost to for them to 9.5f. Note: Did not increase the cost for motorcycles or motorscooters. [#2770](https://github.com/valhalla/valhalla/pull/2770)
   * ADDED: Add option to use thread-safe GraphTile's reference counter. [#2772](https://github.com/valhalla/valhalla/pull/2772)
   * CHANGED: nit: Enables compiler warnings in part of thor module [#2768](https://github.com/valhalla/valhalla/pull/2768)
   * ADDED: Add costing option `use_tracks` to avoid or favor tracks in route. [#2769](https://github.com/valhalla/valhalla/pull/2769)
   * CHANGED: chore: Updates libosmium [#2786](https://github.com/valhalla/valhalla/pull/2786)
   * CHANGED: Optimize double bucket queue to reduce memory reallocations. [#2719](https://github.com/valhalla/valhalla/pull/2719)
   * CHANGED: Collapse merge maneuvers [#2773](https://github.com/valhalla/valhalla/pull/2773)
   * CHANGED: Add shortcuts to the tiles' bins so we can find them when doing spatial lookups. [#2744](https://github.com/valhalla/valhalla/pull/2744)

## Release Date: 2019-11-21 Valhalla 3.0.9
* **Bug Fix**
   * FIXED: Changed reachability computation to consider both directions of travel wrt candidate edges [#1965](https://github.com/valhalla/valhalla/pull/1965)
   * FIXED: toss ways where access=private and highway=service and service != driveway. [#1960](https://github.com/valhalla/valhalla/pull/1960)
   * FIXED: Fix search_cutoff check in loki correlate_node. [#2023](https://github.com/valhalla/valhalla/pull/2023)
   * FIXED: Computes notion of a deadend at runtime in bidirectional a-star which fixes no-route with a complicated u-turn. [#1982](https://github.com/valhalla/valhalla/issues/1982)
   * FIXED: Fix a bug with heading filter at nodes. [#2058](https://github.com/valhalla/valhalla/pull/2058)
   * FIXED: Bug in map matching continuity checking such that continuity must only be in the forward direction. [#2029](https://github.com/valhalla/valhalla/pull/2029)
   * FIXED: Allow setting the time for map matching paths such that the time is used for speed lookup. [#2030](https://github.com/valhalla/valhalla/pull/2030)
   * FIXED: Don't use density factor for transition cost when user specified flag disables flow speeds. [#2048](https://github.com/valhalla/valhalla/pull/2048)
   * FIXED: Map matching trace_route output now allows for discontinuities in the match though multi match is not supported in valhalla route output. [#2049](https://github.com/valhalla/valhalla/pull/2049)
   * FIXED: Allows routes with no time specified to use time conditional edges and restrictions with a flag denoting as much [#2055](https://github.com/valhalla/valhalla/pull/2055)
   * FIXED: Fixed a bug with 'current' time type map matches. [#2060](https://github.com/valhalla/valhalla/pull/2060)
   * FIXED: Fixed a bug with time dependent expansion in which the expansion distance heuristic was not being used. [#2064](https://github.com/valhalla/valhalla/pull/2064)

* **Enhancement**
   * ADDED: Establish pinpoint test pattern [#1969](https://github.com/valhalla/valhalla/pull/1969)
   * ADDED: Suppress relative direction in ramp/exit instructions if it matches driving side of street [#1990](https://github.com/valhalla/valhalla/pull/1990)
   * ADDED: Added relative direction to the merge maneuver [#1989](https://github.com/valhalla/valhalla/pull/1989)
   * ADDED: Refactor costing to better handle multiple speed datasources [#2026](https://github.com/valhalla/valhalla/pull/2026)
   * ADDED: Better usability of curl for fetching tiles on the fly [#2026](https://github.com/valhalla/valhalla/pull/2026)
   * ADDED: LRU cache scheme for tile storage [#2026](https://github.com/valhalla/valhalla/pull/2026)
   * ADDED: GraphTile size check [#2026](https://github.com/valhalla/valhalla/pull/2026)
   * ADDED: Pick more sane values for highway and toll avoidance [#2026](https://github.com/valhalla/valhalla/pull/2026)
   * ADDED: Refactor adding predicted speed info to speed up process [#2026](https://github.com/valhalla/valhalla/pull/2026)
   * ADDED: Allow selecting speed data sources at request time [#2026](https://github.com/valhalla/valhalla/pull/2026)
   * ADDED: Allow disabling certain neighbors in connectivity map [#2026](https://github.com/valhalla/valhalla/pull/2026)
   * ADDED: Allows routes with time-restricted edges if no time specified and notes restriction in response [#1992](https://github.com/valhalla/valhalla/issues/1992)
   * ADDED: Runtime deadend detection to timedependent a-star. [#2059](https://github.com/valhalla/valhalla/pull/2059)

## Release Date: 2019-09-06 Valhalla 3.0.8
* **Bug Fix**
   * FIXED: Added logic to detect if user is to merge to the left or right [#1892](https://github.com/valhalla/valhalla/pull/1892)
   * FIXED: Overriding the destination_only flag when reclassifying ferries; Also penalizing ferries with a 5 min. penalty in the cost to allow us to avoid destination_only the majority of the time except when it is necessary. [#1895](https://github.com/valhalla/valhalla/pull/1905)
   * FIXED: Suppress forks at motorway junctions and intersecting service roads [#1909](https://github.com/valhalla/valhalla/pull/1909)
   * FIXED: Enhanced fork assignment logic [#1912](https://github.com/valhalla/valhalla/pull/1912)
   * FIXED: Added logic to fall back to return country poly if no state and updated lua for Metro Manila and Ireland [#1910](https://github.com/valhalla/valhalla/pull/1910)
   * FIXED: Added missing motorway fork instruction [#1914](https://github.com/valhalla/valhalla/pull/1914)
   * FIXED: Use begin street name for osrm compat mode [#1916](https://github.com/valhalla/valhalla/pull/1916)
   * FIXED: Added logic to fix missing highway cardinal directions in the US [#1917](https://github.com/valhalla/valhalla/pull/1917)
   * FIXED: Handle forward traversable significant road class intersecting edges [#1928](https://github.com/valhalla/valhalla/pull/1928)
   * FIXED: Fixed bug with shape trimming that impacted Uturns at Via locations. [#1935](https://github.com/valhalla/valhalla/pull/1935)
   * FIXED: Dive bomb updates.  Updated default speeds for urban areas based on roadclass for the enhancer.  Also, updated default speeds based on roadclass in lua.  Fixed an issue where we were subtracting 1 from uint32_t when 0 for stop impact.  Updated reclassify link logic to allow residential roads to be added to the tree, but we only downgrade the links to tertiary.  Updated TransitionCost functions to add 1.5 to the turncost when transitioning from a ramp to a non ramp and vice versa.  Also, added 0.5f to the turncost if the edge is a roundabout. [#1931](https://github.com/valhalla/valhalla/pull/1931)

* **Enhancement**
   * ADDED: Caching url fetched tiles to disk [#1887](https://github.com/valhalla/valhalla/pull/1887)
   * ADDED: filesystem::remove_all [#1887](https://github.com/valhalla/valhalla/pull/1887)
   * ADDED: Minimum enclosing bounding box tool [#1887](https://github.com/valhalla/valhalla/pull/1887)
   * ADDED: Use constrained flow speeds in bidirectional_astar.cc [#1907](https://github.com/valhalla/valhalla/pull/1907)
   * ADDED: Bike Share Stations are now in the graph which should set us up to do multimodal walk/bike scenarios [#1852](https://github.com/valhalla/valhalla/pull/1852)

## Release Date: 2019-7-18 Valhalla 3.0.7
* **Bug Fix**
   * FIXED: Fix pedestrian fork [#1886](https://github.com/valhalla/valhalla/pull/1886)

## Release Date: 2019-7-15 Valhalla 3.0.6
* **Bug Fix**
   * FIXED: Admin name changes. [#1853](https://github.com/valhalla/valhalla/pull/1853) Ref: [#1854](https://github.com/valhalla/valhalla/issues/1854)
   * FIXED: valhalla_add_predicted_traffic was overcommitted while gathering stats. Added a clear. [#1857](https://github.com/valhalla/valhalla/pull/1857)
   * FIXED: regression in map matching when moving to valhalla v3.0.0 [#1863](https://github.com/valhalla/valhalla/pull/1863)
   * FIXED: last step shape in osrm serializer should be 2 of the same point [#1867](https://github.com/valhalla/valhalla/pull/1867)
   * FIXED: Shape trimming at the beginning and ending of the route to not be degenerate [#1876](https://github.com/valhalla/valhalla/pull/1876)
   * FIXED: Duplicate waypoints in osrm serializer [#1880](https://github.com/valhalla/valhalla/pull/1880)
   * FIXED: Updates for heading precision [#1881](https://github.com/valhalla/valhalla/pull/1881)
   * FIXED: Map matching allowed untraversable edges at start of route [#1884](https://github.com/valhalla/valhalla/pull/1884)

* **Enhancement**
   * ADDED: Use the same protobuf object the entire way through the request process [#1837](https://github.com/valhalla/valhalla/pull/1837)
   * ADDED: Enhanced turn lane processing [#1859](https://github.com/valhalla/valhalla/pull/1859)
   * ADDED: Add global_synchronized_cache in valhalla_build_config [#1851](https://github.com/valhalla/valhalla/pull/1851)

## Release Date: 2019-06-04 Valhalla 3.0.5
* **Bug Fix**
   * FIXED: Protect against unnamed rotaries and routes that end in roundabouts not turning off rotary logic [#1840](https://github.com/valhalla/valhalla/pull/1840)

* **Enhancement**
   * ADDED: Add turn lane info at maneuver point [#1830](https://github.com/valhalla/valhalla/pull/1830)

## Release Date: 2019-05-31 Valhalla 3.0.4
* **Bug Fix**
   * FIXED: Improved logic to decide between bear vs. continue [#1798](https://github.com/valhalla/valhalla/pull/1798)
   * FIXED: Bicycle costing allows use of roads with all surface values, but with a penalty based on bicycle type. However, the edge filter totally disallows bad surfaces for some bicycle types, creating situations where reroutes fail if a rider uses a road with a poor surface. [#1800](https://github.com/valhalla/valhalla/pull/1800)
   * FIXED: Moved complex restrictions building to before validate. [#1805](https://github.com/valhalla/valhalla/pull/1805)
   * FIXED: Fix bicycle edge filter whan avoid_bad_surfaces = 1.0 [#1806](https://github.com/valhalla/valhalla/pull/1806)
   * FIXED: Replace the EnhancedTripPath class inheritance with aggregation [#1807](https://github.com/valhalla/valhalla/pull/1807)
   * FIXED: Replace the old timezone shape zip file every time valhalla_build_timezones is ran [#1817](https://github.com/valhalla/valhalla/pull/1817)
   * FIXED: Don't use island snapped edge candidates (from disconnected components or low reach edges) when we rejected other high reachability edges that were closer [#1835](https://github.com/valhalla/valhalla/pull/1835)

## Release Date: 2019-05-08 Valhalla 3.0.3
* **Bug Fix**
   * FIXED: Fixed a rare loop condition in route matcher (edge walking to match a trace).
   * FIXED: Fixed VACUUM ANALYZE syntax issue.  [#1704](https://github.com/valhalla/valhalla/pull/1704)
   * FIXED: Fixed the osrm maneuver type when a maneuver has the to_stay_on attribute set.  [#1714](https://github.com/valhalla/valhalla/pull/1714)
   * FIXED: Fixed osrm compatibility mode attributes.  [#1716](https://github.com/valhalla/valhalla/pull/1716)
   * FIXED: Fixed rotary/roundabout issues in Valhalla OSRM compatibility.  [#1727](https://github.com/valhalla/valhalla/pull/1727)
   * FIXED: Fixed the destinations assignment for exit names in OSRM compatibility mode. [#1732](https://github.com/valhalla/valhalla/pull/1732)
   * FIXED: Enhance merge maneuver type assignment. [#1735](https://github.com/valhalla/valhalla/pull/1735)
   * FIXED: Fixed fork assignments and on ramps for OSRM compatibility mode. [#1738](https://github.com/valhalla/valhalla/pull/1738)
   * FIXED: Fixed cardinal direction on reference names when forward/backward tag is present on relations. Fixes singly digitized roads with opposing directional modifiers. [#1741](https://github.com/valhalla/valhalla/pull/1741)
   * FIXED: Fixed fork assignment and narrative logic when a highway ends and splits into multiple ramps. [#1742](https://github.com/valhalla/valhalla/pull/1742)
   * FIXED: Do not use any avoid edges as origin or destination of a route, matrix, or isochrone. [#1745](https://github.com/valhalla/valhalla/pull/1745)
   * FIXED: Add leg summary and remove unused hint attribute for OSRM compatibility mode. [#1753](https://github.com/valhalla/valhalla/pull/1753)
   * FIXED: Improvements for pedestrian forks, pedestrian roundabouts, and continue maneuvers. [#1768](https://github.com/valhalla/valhalla/pull/1768)
   * FIXED: Added simplified overview for OSRM response and added use_toll logic back to truck costing. [#1765](https://github.com/valhalla/valhalla/pull/1765)
   * FIXED: temp fix for location distance bug [#1774](https://github.com/valhalla/valhalla/pull/1774)
   * FIXED: Fix pedestrian routes using walkway_factor [#1780](https://github.com/valhalla/valhalla/pull/1780)
   * FIXED: Update the begin and end heading of short edges based on use [#1783](https://github.com/valhalla/valhalla/pull/1783)
   * FIXED: GraphReader::AreEdgesConnected update.  If transition count == 0 return false and do not call transition function. [#1786](https://github.com/valhalla/valhalla/pull/1786)
   * FIXED: Only edge candidates that were used in the path are send to serializer: [1788](https://github.com/valhalla/valhalla/pull/1788)
   * FIXED: Added logic to prevent the removal of a destination maneuver when ending on an internal edge [#1792](https://github.com/valhalla/valhalla/pull/1792)
   * FIXED: Fixed instructions when starting on an internal edge [#1796](https://github.com/valhalla/valhalla/pull/1796)

* **Enhancement**
   * Add the ability to run valhalla_build_tiles in stages. Specify the begin_stage and end_stage as command line options. Also cleans up temporary files as the last stage in the pipeline.
   * Add `remove` to `filesystem` namespace. [#1752](https://github.com/valhalla/valhalla/pull/1752)
   * Add TaxiCost into auto costing options.
   * Add `preferred_side` to allow per-location filtering of edges based on the side of the road the location is on and the driving side for that locale.
   * Slightly decreased the internal side-walk factor to .90f to favor roads with attached sidewalks. This impacts roads that have added sidewalk:left, sidewalk:right or sidewalk:both OSM tags (these become attributes on each directedEdge). The user can then avoid/penalize dedicated sidewalks and walkways, when they increase the walkway_factor. Since we slightly decreased the sidewalk_factor internally and only favor sidewalks if use is tagged as sidewalk_left or sidewalk_right, we should tend to route on roads with attached sidewalks rather than separate/dedicated sidewalks, allowing for more road names to be called out since these are labeled more.
   * Add `via` and `break_through` location types [#1737](https://github.com/valhalla/valhalla/pull/1737)
   * Add `street_side_tolerance` and `search_cutoff` to input `location` [#1777](https://github.com/valhalla/valhalla/pull/1777)
   * Return the Valhalla error `Path distance exceeds the max distance limit` for OSRM responses when the route is greater than the service limits. [#1781](https://github.com/valhalla/valhalla/pull/1781)

## Release Date: 2019-01-14 Valhalla 3.0.2
* **Bug Fix**
   * FIXED: Transit update - fix dow and exception when after midnight trips are normalized [#1682](https://github.com/valhalla/valhalla/pull/1682)
   * FIXED: valhalla_convert_transit segfault - GraphTileBuilder has null GraphTileHeader [#1683](https://github.com/valhalla/valhalla/issues/1683)
   * FIXED: Fix crash for trace_route with osrm serialization. Was passing shape rather than locations to the waypoint method.
   * FIXED: Properly set driving_side based on data set in TripPath.
   * FIXED: A bad bicycle route exposed an issue with bidirectional A* when the origin and destination edges are connected. Use A* in these cases to avoid requiring a high cost threshold in BD A*.
   * FIXED: x86 and x64 data compatibility was fixed as the structures weren't aligned.
   * FIXED: x86 tests were failing due mostly to floating point issues and the aforementioned structure misalignment.
* **Enhancement**
   * Add a durations list (delta time between each pair of trace points), a begin_time and a use_timestamp flag to trace_route requests. This allows using the input trace timestamps or durations plus the begin_time to compute elapsed time at each edge in the matched path (rather than using costing methods).
   * Add support for polyline5 encoding for OSRM formatted output.
* **Note**
   * Isochrones and openlr are both noted as not working with release builds for x86 (32bit) platforms. We'll look at getting this fixed in a future release

## Release Date: 2018-11-21 Valhalla 3.0.1
* **Bug Fix**
   * FIXED: Fixed a rare, but serious bug with bicycle costing. ferry_factor_ in bicycle costing shadowed the data member in the base dynamic cost class, leading to an unitialized variable. Occasionally, this would lead to negative costs which caused failures. [#1663](https://github.com/valhalla/valhalla/pull/1663)
   * FIXED: Fixed use of units in OSRM compatibility mode. [#1662](https://github.com/valhalla/valhalla/pull/1662)

## Release Date: 2018-11-21 Valhalla 3.0.0
* **NOTE**
   * This release changes the Valhalla graph tile formats to make the tile data more efficient and flexible. Tile data is incompatible with Valhalla 2.x builds, and code for 3.x is incompatible with data built for Valahalla 2.x versions. Valhalla tile sizes are slightly smaller (for datasets using elevation information the size savings is over 10%). In addition, there is increased flexibility for creating different variants of tiles to support different applications (e.g. bicycle only, or driving only).
* **Enhancement**
   * Remove the use of DirectedEdge for transitions between nodes on different hierarchy levels. A new structure, NodeTransition, is now used to transition to nodes on different hierarchy level. This saves space since only the end node GraphId is needed for the transitions (and DirectedEdge is a large data structure).
   * Change the NodeInfo lat,lon to use an offset from the tile base lat,lon. This potentially allows higher precision than using float, but more importantly saves space and allows support for NodeTransitions as well as spare for future growth.
   * Remove the EdgeElevation structure and max grade information into DirectedEdge and mean elevation into EdgeInfo. This saves space.
   * Reduce wayid to 32 bits. This allows sufficient growth when using OpenStreetMap data and frees space in EdgeInfo (allows moving speed limit and mean elevation from other structures).
   * Move name consistency from NodeInfo to DirectedEdge. This allows a more efficient lookup of name consistency.
   * Update all path algorithms to use NodeTransition logic rather than special DirectedEdge transition types. This simplifies PathAlgorithms slightly and removes some conditional logic.
   * Add an optional GraphFilter stage to tile building pipeline. This allows removal of edges and nodes based on access. This allows bicycle only, pedestrian only, or driving only datasets (or combinations) to be created - allowing smaller datasets for special purpose applications.
* **Deprecate**
   * Valhalla 3.0 removes support for OSMLR.

## Release Date: 2018-11-20 Valhalla 2.7.2
* **Enhancement**
   * UPDATED: Added a configuration variable for max_timedep_distance. This is used in selecting the path algorithm and provides the maximum distance between locations when choosing a time dependent path algorithm (other than multi modal). Above this distance, bidirectional A* is used with no time dependencies.
   * UPDATED: Remove transition edges from priority queue in Multimodal methods.
   * UPDATED: Fully implement street names and exit signs with ability to identify route numbers. [#1635](https://github.com/valhalla/valhalla/pull/1635)
* **Bug Fix**
   * FIXED: A timed-turned restriction should not be applied when a non-timed route is executed.  [#1615](https://github.com/valhalla/valhalla/pull/1615)
   * FIXED: Changed unordered_map to unordered_multimap for polys. Poly map can contain the same key but different multi-polygons. For example, islands for a country or timezone polygons for a country.
   * FIXED: Fixed timezone db issue where TZIDs did not exist in the Howard Hinnant date time db that is used in the date_time class for tz indexes.  Added logic to create aliases for TZIDs based on https://en.wikipedia.org/wiki/List_of_tz_database_time_zones
   * FIXED: Fixed the ramp turn modifiers for osrm compat [#1569](https://github.com/valhalla/valhalla/pull/1569)
   * FIXED: Fixed the step geometry when using the osrm compat mode [#1571](https://github.com/valhalla/valhalla/pull/1571)
   * FIXED: Fixed a data creation bug causing issues with A* routes ending on loops. [#1576](https://github.com/valhalla/valhalla/pull/1576)
   * FIXED: Fixed an issue with a bad route where destination only was present. Was due to thresholds in bidirectional A*. Changed threshold to be cost based rather than number of iterations). [#1586](https://github.com/valhalla/valhalla/pull/1586)
   * FIXED: Fixed an issue with destination only (private) roads being used in bicycle routes. Centralized some "base" transition cost logic in the base DynamicCost class. [#1587](https://github.com/valhalla/valhalla/pull/1587)
   * FIXED: Remove extraneous ramp maneuvers [#1657](https://github.com/valhalla/valhalla/pull/1657)

## Release Date: 2018-10-02 Valhalla 2.7.1
* **Enhancement**
   * UPDATED: Added date time support to forward and reverse isochrones. Add speed lookup (predicted speeds and/or free-flow or constrained flow speed) if date_time is present.
   * UPDATED: Add timezone checks to multimodal routes and isochrones (updates localtime if the path crosses into a timezone different than the start location).
* **Data Producer Update**
   * UPDATED: Removed boost date time support from transit.  Now using the Howard Hinnant date library.
* **Bug Fix**
   * FIXED: Fixed a bug with shortcuts that leads to inconsistent routes depending on whether shortcuts are taken, different origins can lead to different paths near the destination. This fix also improves performance on long routes and matrices.
   * FIXED: We were getting inconsistent results between departing at current date/time vs entering the current date/time.  This issue is due to the fact that the iso_date_time function returns the full iso date_time with the timezone offset (e.g., 2018-09-27T10:23-07:00 vs 2018-09-27T10:23). When we refactored the date_time code to use the new Howard Hinnant date library, we introduced this bug.
   * FIXED: Increased the threshold in CostMatrix to address null time and distance values occuring for truck costing with locations near the max distance.

## Release Date: 2018-09-13 Valhalla 2.7.0
* **Enhancement**
   * UPDATED: Refactor to use the pbf options instead of the ptree config [#1428](https://github.com/valhalla/valhalla/pull/1428) This completes [1357](https://github.com/valhalla/valhalla/issues/1357)
   * UPDATED: Removed the boost/date_time dependency from baldr and odin. We added the Howard Hinnant date and time library as a submodule. [#1494](https://github.com/valhalla/valhalla/pull/1494)
   * UPDATED: Fixed 'Drvie' typo [#1505](https://github.com/valhalla/valhalla/pull/1505) This completes [1504](https://github.com/valhalla/valhalla/issues/1504)
   * UPDATED: Optimizations of GetSpeed for predicted speeds [1490](https://github.com/valhalla/valhalla/issues/1490)
   * UPDATED: Isotile optimizations
   * UPDATED: Added stats to predictive traffic logging
   * UPDATED: resample_polyline - Breaks the polyline into equal length segments at a sample distance near the resolution. Break out of the loop through polyline points once we reach the specified number of samplesthen append the last
polyline point.
   * UPDATED: added android logging and uses a shared graph reader
   * UPDATED: Do not run a second pass on long pedestrian routes that include a ferry (but succeed on first pass). This is a performance fix. Long pedestrian routes with A star factor based on ferry speed end up being very inefficient.
* **Bug Fix**
   * FIXED: A* destination only
   * FIXED: Fixed through locations weren't honored [#1449](https://github.com/valhalla/valhalla/pull/1449)


## Release Date: 2018-08-02 Valhalla 3.0.0-rc.4
* **Node Bindings**
   * UPDATED: add some worker pool handling
   [#1467](https://github.com/valhalla/valhalla/pull/1467)

## Release Date: 2018-08-02 Valhalla 3.0.0-rc.3
* **Node Bindings**
   * UPDATED: replaced N-API with node-addon-api wrapper and made the actor
   functions asynchronous
   [#1457](https://github.com/valhalla/valhalla/pull/1457)

## Release Date: 2018-07-24 Valhalla 3.0.0-rc.2
* **Node Bindings**
   * FIXED: turn on the autocleanup functionality for the actor object.
   [#1439](https://github.com/valhalla/valhalla/pull/1439)

## Release Date: 2018-07-16 Valhalla 3.0.0-rc.1
* **Enhancement**
   * ADDED: exposed the rest of the actions to the node bindings and added tests. [#1415](https://github.com/valhalla/valhalla/pull/1415)

## Release Date: 2018-07-12 Valhalla 3.0.0-alpha.1
**NOTE**: There was already a small package named `valhalla` on the npm registry, only published up to version 0.0.3. The team at npm has transferred the package to us, but would like us to publish something to it ASAP to prove our stake in it. Though the bindings do not have all of the actor functionality exposed yet (just route), we are going to publish an alpha release of 3.0.0 to get something up on npm.
* **Infrastructure**:
   * ADDED: add in time dependent algorithms if the distance between locations is less than 500km.
   * ADDED: TurnLanes to indicate turning lanes at the end of a directed edge.
   * ADDED: Added PredictedSpeeds to Valhalla tiles and logic to compute speed based on predictive speed profiles.
* **Data Producer Update**
   * ADDED: is_route_num flag was added to Sign records. Set this to true if the exit sign comes from a route number/ref.
   * CHANGED: Lower speeds on driveways, drive-thru, and parking aisle. Set destination only flag for drive thru use.
   * ADDED: Initial implementation of turn lanes.
  **Bug Fix**
   * CHANGED: Fix destination only penalty for A* and time dependent cases.
   * CHANGED: Use the distance from GetOffsetForHeading, based on road classification and road use (e.g. ramp, turn channel, etc.), within tangent_angle function.
* **Map Matching**
   * FIXED: Fixed trace_route edge_walk server abort [#1365](https://github.com/valhalla/valhalla/pull/1365)
* **Enhancement**
   * ADDED: Added post process for updating free and constrained speeds in the directed edges.
   * UPDATED: Parse the json request once and store in a protocol buffer to pass along the pipeline. This completed the first portion of [1357](https://github.com/valhalla/valhalla/issues/1357)
   * UPDATED: Changed the shape_match attribute from a string to an enum. Fixes [1376](https://github.com/valhalla/valhalla/issues/1376)
   * ADDED: Node bindings for route [#1341](https://github.com/valhalla/valhalla/pull/1341)
   * UPDATED: Use a non-linear use_highways factor (to more heavily penalize highways as use_highways approaches 0).

## Release Date: 2018-07-15 Valhalla 2.6.3
* **API**:
   * FIXED: Use a non-linear use_highways factor (to more heavily penalize highways as use_highways approaches 0).
   * FIXED: Fixed the highway_factor when use_highways < 0.5.
   * ENHANCEMENT: Added logic to modulate the surface factor based on use_trails.
   * ADDED: New customer test requests for motorcycle costing.

## Release Date: 2018-06-28 Valhalla 2.6.2
* **Data Producer Update**
   * FIXED: Complex restriction sorting bug.  Check of has_dt in ComplexRestrictionBuilder::operator==.
* **API**:
   * FIXED: Fixed CostFactory convenience method that registers costing models
   * ADDED: Added use_tolls into motorcycle costing options

## Release Date: 2018-05-28 Valhalla 2.6.0
* **Infrastructure**:
   * CHANGED: Update cmake buildsystem to replace autoconf [#1272](https://github.com/valhalla/valhalla/pull/1272)
* **API**:
   * CHANGED: Move `trace_options` parsing to map matcher factory [#1260](https://github.com/valhalla/valhalla/pull/1260)
   * ADDED: New costing method for AutoDataFix [#1283](https://github.com/valhalla/valhalla/pull/1283)

## Release Date: 2018-05-21 Valhalla 2.5.0
* **Infrastructure**
   * ADDED: Add code formatting and linting.
* **API**
   * ADDED: Added new motorcycle costing, motorcycle access flag in data and use_trails option.
* **Routing**
   * ADDED: Add time dependnet forward and reverse A* methods.
   * FIXED: Increase minimum threshold for driving routes in bidirectional A* (fixes some instances of bad paths).
* **Data Producer Update**
   * CHANGED: Updates to properly handle cycleway crossings.
   * CHANGED: Conditionally include driveways that are private.
   * ADDED: Added logic to set motorcycle access.  This includes lua, country access, and user access flags for motorcycles.

## Release Date: 2018-04-11 Valhalla 2.4.9
* **Enhancement**
   * Added European Portuguese localization for Valhalla
   * Updates to EdgeStatus to improve performance. Use an unordered_map of tile Id and allocate an array for each edge in the tile. This allows using pointers to access status for sequential edges. This improves performance by 50% or so.
   * A couple of bicycle costing updates to improve route quality: avoid roads marked as part of a truck network, to remove the density penalty for transition costs.
   * When optimal matrix type is selected, now use CostMatrix for source to target pedestrian and bicycle matrix calls when both counts are above some threshold. This improves performance in general and lessens some long running requests.
*  **Data Producer Update**
   * Added logic to protect against setting a speed of 0 for ferries.

## Release Date: 2018-03-27 Valhalla 2.4.8
* **Enhancement**
   * Updates for Italian verbal translations
   * Optionally remove driveways at graph creation time
   * Optionally disable candidate edge penalty in path finding
   * OSRM compatible route, matrix and map matching response generation
   * Minimal Windows build compatibility
   * Refactoring to use PBF as the IPC mechanism for all objects
   * Improvements to internal intersection marking to reduce false positives
* **Bug Fix**
   * Cap candidate edge penalty in path finding to reduce excessive expansion
   * Fix trivial paths at deadends

## Release Date: 2018-02-08 Valhalla 2.4.7
* **Enhancement**
   * Speed up building tiles from small OSM imports by using boost directory iterator rather than going through all possible tiles and testing each if the file exists.
* **Bug Fix**
   * Protect against overflow in string to float conversion inside OSM parsing.

## Release Date: 2018-01-26 Valhalla 2.4.6
* **Enhancement**
   * Elevation library will lazy load RAW formatted sources

## Release Date: 2018-01-24 Valhalla 2.4.5
* **Enhancement**
   * Elevation packing utility can unpack lz4hc now
* **Bug Fix**
   * Fixed broken darwin builds

## Release Date: 2018-01-23 Valhalla 2.4.4
* **Enhancement**
   * Elevation service speed improvments and the ability to serve lz4hc compressed data
   * Basic support for downloading routing tiles on demand
   * Deprecated `valhalla_route_service`, now all services (including elevation) are found under `valhalla_service`

## Release Date: 2017-12-11 Valhalla 2.4.3
* **Enhancement**
   * Remove union from GraphId speeds up some platforms
   * Use SAC scale in pedestrian costing
   * Expanded python bindings to include all actions (route, matrix, isochrone, etc)
* **Bug Fix**
   * French translation typo fixes
*  **Data Producer Update**
   * Handling shapes that intersect the poles when binning
   * Handling when transit shapes are less than 2 points

## Release Date: 2017-11-09 Valhalla 2.4.1
*  **Data Producer Update**
   * Added kMopedAccess to modes for complex restrictions.  Remove the kMopedAccess when auto access is removed.  Also, add the kMopedAccess when an auto restriction is found.

## Release Date: 2017-11-08 Valhalla 2.4.0
*  **Data Producer Update**
   * Added logic to support restriction = x with a the except tag.  We apply the restriction to everything except for modes in the except tag.
   * Added logic to support railway_service and coach_service in transit.
* **Bug Fix**
  * Return proper edge_walk path for requested shape_match=walk_or_snap
  * Skip invalid stateid for Top-K requests

## Release Date: 2017-11-07 Valhalla 2.3.9
* **Enhancement**
  * Top-K map matched path generation now only returns unique paths and does so with fewer iterations
  * Navigator call outs for both imperial and metric units
  * The surface types allowed for a given bike route can now be controlled via a request parameter `avoid_bad_surfaces`
  * Improved support for motorscooter costing via surface types, road classification and vehicle specific tagging
* **Bug Fix**
  * Connectivity maps now include information about transit tiles
  * Lane counts for singly digitized roads are now correct for a given directed edge
  * Edge merging code for assigning osmlr segments is now robust to partial tile sets
  * Fix matrix path finding to allow transitioning down to lower levels when appropriate. In particular, do not supersede shortcut edges until no longer expanding on the next level.
  * Fix optimizer rotate location method. This fixes a bug where optimal ordering was bad for large location sets.
*  **Data Producer Update**
   * Duration tags are now used to properly set the speed of travel for a ferry routes

## Release Date: 2017-10-17 Valhalla 2.3.8
* **Bug Fix**
  * Fixed the roundabout exit count for bicycles when the roundabout is a road and not a cycleway
  * Enable a pedestrian path to remain on roundabout instead of getting off and back on
  * Fixed the penalization of candidate locations in the uni-directional A* algorithm (used for trivial paths)
*  **Data Producer Update**
   * Added logic to set bike forward and tag to true where kv["sac_scale"] == "hiking". All other values for sac_scale turn off bicycle access.  If sac_scale or mtb keys are found and a surface tag is not set we default to kPath.
   * Fixed a bug where surface=unpaved was being assigned Surface::kPavedSmooth.

## Release Date: 2017-9-11 Valhalla 2.3.7
* **Bug Fix**
  * Update bidirectional connections to handle cases where the connecting edge is one of the origin (or destination) edges and the cost is high. Fixes some pedestrian route issues that were reported.
*  **Data Producer Update**
   * Added support for motorroad tag (default and per country).
   * Update OSMLR segment association logic to fix issue where chunks wrote over leftover segments. Fix search along edges to include a radius so any nearby edges are also considered.

## Release Date: 2017-08-29 Valhalla 2.3.6
* **Bug Fix**
  * Pedestrian paths including ferries no longer cause circuitous routes
  * Fix a crash in map matching route finding where heading from shape was using a `nullptr` tile
  * Spanish language narrative corrections
  * Fix traffic segment matcher to always set the start time of a segment when its known
* **Enhancement**
  * Location correlation scoring improvements to avoid situations where less likely start or ending locations are selected

## Release Date: 2017-08-22 Valhalla 2.3.5
* **Bug Fix**
  * Clamp the edge score in thor. Extreme values were causing bad alloc crashes.
  * Fix multimodal isochrones. EdgeLabel refactor caused issues.
* **Data Producer Update**
  * Update lua logic to properly handle vehicle=no tags.

## Release Date: 2017-08-14 Valhalla 2.3.4
* **Bug Fix**
  * Enforce limits on maximum per point accuracy to avoid long running map matching computations

## Release Date: 2017-08-14 Valhalla 2.3.3
* **Bug Fix**
  * Maximum osm node reached now causes bitset to resize to accomodate when building tiles
  * Fix wrong side of street information and remove redundant node snapping
  * Fix path differences between services and `valhalla_run_route`
  * Fix map matching crash when interpolating duplicate input points
  * Fix unhandled exception when trace_route or trace_attributes when there are no continuous matches
* **Enhancement**
  * Folded Low-Stress Biking Code into the regular Bicycle code and removed the LowStressBicycleCost class. Now when making a query for bicycle routing, a value of 0 for use_hills and use_roads produces low-stress biking routes, while a value of 1 for both provides more intense professional bike routes.
  * Bike costing default values changed. use_roads and use_hills are now 0.25 by default instead of 0.5 and the default bike is now a hybrid bike instead of a road bike.
  * Added logic to use station hierarchy from transitland.  Osm and egress nodes are connected by transitconnections.  Egress and stations are connected by egressconnections.  Stations and platforms are connected by platformconnections.  This includes narrative updates for Odin as well.

## Release Date: 2017-07-31 Valhalla 2.3.2
* **Bug Fix**
  * Update to use oneway:psv if oneway:bus does not exist.
  * Fix out of bounds memory issue in DoubleBucketQueue.
  * Many things are now taken into consideration to determine which sides of the road have what cyclelanes, because they were not being parsed correctly before
  * Fixed issue where sometimes a "oneway:bicycle=no" tag on a two-way street would cause the road to become a oneway for bicycles
  * Fixed trace_attributes edge_walk cases where the start or end points in the shape are close to graph nodes (intersections)
  * Fixed 32bit architecture crashing for certain routes with non-deterministic placement of edges labels in bucketized queue datastructure
* **Enhancement**
  * Improve multi-modal routes by adjusting the pedestrian mode factor (routes use less walking in favor of public transit).
  * Added interface framework to support "top-k" paths within map-matching.
  * Created a base EdgeLabel class that contains all data needed within costing methods and supports the basic path algorithms (forward direction, A*, with accumulated path distance). Derive class for bidirectional algorithms (BDEdgeLabel) and for multimodal algorithms. Lowers memory use by combining some fields (using spare bits from GraphId).
  * Added elapsed time estimates to map-matching labels in preparation for using timestamps in map-matching.
  * Added parsing of various OSM tags: "bicycle=use_sidepath", "bicycle=dismount", "segregated=*", "shoulder=*", "cycleway:buffer=*", and several variations of these.
  * Both trace_route and trace_attributes will parse `time` and `accuracy` parameters when the shape is provided as unencoded
  * Map-matching will now use the time (in seconds) of each gps reading (if provided) to narrow the search space and avoid finding matches that are impossibly fast

## Release Date: 2017-07-10 Valhalla 2.3.0
* **Bug Fix**
  * Fixed a bug in traffic segment matcher where length was populated but had invalid times
* **Embedded Compilation**
  * Decoupled the service components from the rest of the worker objects so that the worker objects could be used in non http service contexts
   * Added an actor class which encapsulates the various worker objects and allows the various end points to be called /route /height etc. without needing to run a service
* **Low-Stress Bicycle**
  * Worked on creating a new low-stress biking option that focuses more on taking safer roads like cycle ways or residential roads than the standard bike costing option does.

## Release Date: 2017-06-26 Valhalla 2.2.9
* **Bug Fix**
  * Fix a bug introduced in 2.2.8 where map matching search extent was incorrect in longitude axis.

## Release Date: 2017-06-23 Valhalla 2.2.8
* **Bug Fix**
  * Traffic segment matcher (exposed through Python bindings) - fix cases where partial (or no) results could be returned when breaking out of loop in form_segments early.
* **Traffic Matching Update**
  * Traffic segment matcher - handle special cases when entering and exiting turn channels.
* **Guidance Improvements**
  * Added Swedish (se-SV) narrative file.

## Release Date: 2017-06-20 Valhalla 2.2.7
* **Bug Fixes**
  * Traffic segment matcher (exposed through Python bindings) makes use of accuracy per point in the input
  * Traffic segment matcher is robust to consecutive transition edges in matched path
* **Isochrone Changes**
  * Set up isochrone to be able to handle multi-location queries in the future
* **Data Producer Updates**
  * Fixes to valhalla_associate_segments to address threading issue.
  * Added support for restrictions that refers only to appropriate type of vehicle.
* **Navigator**
  * Added pre-alpha implementation that will perform guidance for mobile devices.
* **Map Matching Updates**
  * Added capability to customize match_options

## Release Date: 2017-06-12 Valhalla 2.2.6
* **Bug Fixes**
  * Fixed the begin shape index where an end_route_discontinuity exists
* **Guidance Improvements**
  * Updated Slovenian (sl-SI) narrative file.
* **Data Producer Updates**
  * Added support for per mode restrictions (e.g., restriction:&lt;type&gt;)  Saved these restrictions as "complex" restrictions which currently support per mode lookup (unlike simple restrictions which are assumed to apply to all driving modes).
* **Matrix Updates**
  * Increased max distance threshold for auto costing and other similar costings to 400 km instead of 200 km

## Release Date: 2017-06-05 Valhalla 2.2.5
* **Bug Fixes**
  * Fixed matched point edge_index by skipping transition edges.
  * Use double precision in meili grid traversal to fix some incorrect grid cases.
  * Update meili to use DoubleBucketQueue and GraphReader methods rather than internal methods.

## Release Date: 2017-05-17 Valhalla 2.2.4
* **Bug Fixes**
  * Fix isochrone bug where the default access mode was used - this rejected edges that should not have been rejected for cases than automobile.
  * Fix A* handling of edge costs for trivial routes. This fixed an issue with disconnected regions that projected to a single edge.
  * Fix TripPathBuilder crash if first edge is a transition edge (was occurring with map-matching in rare occasions).

## Release Date: 2017-05-15 Valhalla 2.2.3
* **Map Matching Improvement**
  * Return begin and end route discontinuities. Also, returns partial shape of edge at route discontinuity.
* **Isochrone Improvements**
  * Add logic to make sure the center location remains fixed at the center of a tile/grid in the isotile.
  * Add a default generalization factor that is based on the grid size. Users can still override this factor but the default behavior is improved.
  * Add ExpandForward and ExpandReverse methods as is done in bidirectional A*. This improves handling of transitions between hierarchy levels.
* **Graph Correlation Improvements**
  * Add options to control both radius and reachability per input location (with defaults) to control correlation of input locations to the graph in such a way as to avoid routing between disconnected regions and favor more likely paths.

## Release Date: 2017-05-08 Valhalla 2.2.0
* **Guidance Improvements**
  * Added Russian (ru-RU) narrative file.
  * Updated Slovenian (sl-SI) narrative file.
* **Data Producer Updates**
  * Assign destination sign info on bidirectional ramps.
  * Update ReclassifyLinks. Use a "link-tree" which is formed from the exit node and terminates at entrance nodes. Exit nodes are sorted by classification so motorway exits are done before trunks, etc. Updated the turn channel logic - now more consistently applies turn channel use.
  * Updated traffic segment associations to properly work with elevation and lane connectivity information (which is stored after the traffic association).

## Release Date: 2017-04-24 Valhalla 2.1.9
* **Elevation Update**
  * Created a new EdgeElevation structure which includes max upward and downward slope (moved from DirectedEdge) and mean elevation.
* **Routing Improvements**
  * Destination only fix when "nested" destination only areas cause a route failure. Allow destination only edges (with penalty) on 2nd pass.
  * Fix heading to properly use the partial edge shape rather than entire edge shape to determine heading at the begin and end locations.
  * Some cleanup and simplification of the bidirectional A* algorithm.
  * Some cleanup and simplification of TripPathBuilder.
  * Make TileHierarchy data and methods static and remove tile_dir from the tile hierarchy.
* **Map Matching Improvement**
  * Return matched points with trace attributes when using map_snap.
* **Data Producer Updates**
  * lua updates so that the chunnel will work again.

## Release Date: 2017-04-04 Valhalla 2.1.8
* **Map Matching Release**
  * Added max trace limits and out-of-bounds checks for customizable trace options

## Release Date: 2017-03-29 Valhalla 2.1.7
* **Map Matching Release**
  * Increased service limits for trace
* **Data Producer Updates**
  * Transit: Remove the dependency on using level 2 tiles for transit builder
* **Traffic Updates**
  * Segment matcher completely re-written to handle many complex issues when matching traces to OTSs
* **Service Improvement**
  * Bug Fix - relaxed rapidjson parsing to allow numeric type coercion
* **Routing Improvements**
  * Level the forward and reverse paths in bidirectional A * to account for distance approximation differences.
  * Add logic for Use==kPath to bicycle costing so that paths are favored (as are footways).

## Release Date: 2017-03-10 Valhalla 2.1.3
* **Guidance Improvement**
  * Corrections to Slovenian narrative language file
  **Routing Improvements**
  * Increased the pedestrian search radius from 25 to 50 within the meili configuration to reduce U-turns with map-matching
  * Added a max avoid location limit

## Release Date: 2017-02-22 Valhalla 2.1.0
* **Guidance Improvement**
  * Added ca-ES (Catalan) and sl-SI (Slovenian) narrative language files
* **Routing  Improvement**
  * Fix through location reverse ordering bug (introduced in 2.0.9) in output of route responses for depart_at routes
  * Fix edge_walking method to handle cases where more than 1 initial edge is found
* **Data Producer Updates**
  * Improved transit by processing frequency based schedules.
  * Updated graph validation to more aggressively check graph consistency on level 0 and level 1
  * Fix the EdgeInfo hash to not create duplicate edge info records when creating hierarchies

## Release Date: 2017-02-21 Valhalla 2.0.9
* **Guidance Improvement**
  * Improved Italian narrative by handling articulated prepositions
  * Properly calling out turn channel maneuver
* **Routing Improvement**
  * Improved path determination by increasing stop impact for link to link transitions at intersections
  * Fixed through location handling, now includes cost at throughs and properly uses heading
  * Added ability to adjust location heading tolerance
* **Traffic Updates**
  * Fixed segment matching json to properly return non-string values where apropriate
* **Data Producer Updates**
  * Process node:ref and way:junction_ref as a semicolon separated list for exit numbers
  * Removed duplicated interchange sign information when ways are split into edges
  * Use a sequence within HierarchyBuilder to lower memory requirements for planet / large data imports.
  * Add connecting OSM wayId to a transit stop within NodeInfo.
  * Lua update:  removed ways that were being added to the routing graph.
  * Transit:  Fixed an issue where add_service_day and remove_service_day was not using the tile creation date, but the service start date for transit.
  * Transit:  Added acceptance test logic.
  * Transit:  Added fallback option if the associated wayid is not found.  Use distance approximator to find the closest edge.
  * Transit:  Added URL encoding for one stop ids that contain diacriticals.  Also, added include_geometry=false for route requests.
* **Optimized Routing Update**
  * Added an original index to the location object in the optimized route response
* **Trace Route Improvement**
  * Updated find_start_node to fix "GraphTile NodeInfo index out of bounds" error

## Release Date: 2017-01-30 Valhalla 2.0.6
* **Guidance Improvement**
  * Italian phrases were updated
* **Routing Improvement**
  * Fixed an issue where date and time was returning an invalid ISO8601 time format for date_time values in positive UTC. + sign was missing.
  * Fixed an encoding issue that was discovered for tranist_fetcher.  We were not encoding onestop_ids or route_ids.  Also, added exclude_geometry=true for route API calls.
* **Data Producer Updates**
  * Added logic to grab a single feed in valhalla_build_transit.

## Release Date: 2017-01-04 Valhalla 2.0.3
* **Service Improvement**
  * Added support for interrupting requests. If the connection is closed, route computation and map-matching can be interrupted prior to completion.
* **Routing Improvement**
  * Ignore name inconsistency when entering a link to avoid double penalizing.
* **Data Producer Updates**
  * Fixed consistent name assignment for ramps and turn lanes which improved guidance.
  * Added a flag to directed edges indicating if the edge has names. This can potentially be used in costing methods.
  * Allow future use of spare GraphId bits within DirectedEdge.

## Release Date: 2016-12-13 Valhalla 2.0.2
* **Routing Improvement**
  * Added support for multi-way restrictions to matrix and isochrones.
  * Added HOV costing model.
  * Speed limit updates.   Added logic to save average speed separately from speed limits.
  * Added transit include and exclude logic to multimodal isochrone.
  * Fix some edge cases for trivial (single edge) paths.
  * Better treatment of destination access only when using bidirectional A*.
* **Performance Improvement**
  * Improved performance of the path algorithms by making many access methods inline.

## Release Date: 2016-11-28 Valhalla 2.0.1
* **Routing Improvement**
  * Preliminary support for multi-way restrictions
* **Issues Fixed**
  * Fixed tile incompatiblity between 64 and 32bit architectures
  * Fixed missing edges within tile edge search indexes
  * Fixed an issue where transit isochrone was cut off if we took transit that was greater than the max_seconds and other transit lines or buses were then not considered.

## Release Date: 2016-11-15 Valhalla 2.0

* **Tile Redesign**
  * Updated the graph tiles to store edges only on the hierarchy level they belong to. Prior to this, the highways were stored on all levels, they now exist only on the highway hierarchy. Similar changes were made for arterial level roads. This leads to about a 20% reduction in tile size.
  * The tile redesign required changes to the path generation algorithms. They must now transition freely beteeen levels, even for pedestrian and bicycle routes. To offset the extra transitions, the main algorithms were changed to expand nodes at each level that has directed edges, rather than adding the transition edges to the priority queue/adjacency list. This change helps performance. The hierarchy limits that are used to speed the computation of driving routes by utilizing the highway hierarchy were adjusted to work with the new path algorithms.
  * Some changes to costing were also required, for example pedestrian and bicycle routes skip shortcut edges.
  * Many tile data structures were altered to explicitly size different fields and make room for "spare" fields that will allow future growth. In addition, the tile itself has extra "spare" records that can be appended to the end of the tile and referenced from the tile header. This also will allow future growth without breaking backward compatibility.
* **Guidance Improvement**
  * Refactored trip path to use an enumerated `Use` for edge and an enumerated `NodeType` for node
  * Fixed some wording in the Hindi narrative file
  * Fixed missing turn maneuver by updating the forward intersecting edge logic
* **Issues Fixed**
  * Fixed an issue with pedestrian routes where a short u-turn was taken to avoid the "crossing" penalty.
  * Fixed bicycle routing due to high penalty to enter an access=destination area. Changed to a smaller, length based factor to try to avoid long regions where access = destination. Added a driveway penalty to avoid taking driveways (which are often marked as access=destination).
  * Fixed regression where service did not adhere to the list of allowed actions in the Loki configuration
* **Graph Correlation**
  * External contributions from Navitia have lead to greatly reduced per-location graph correlation. Average correlation time is now less than 1ms down from 4-9ms.

## Release Date: 2016-10-17

* **Guidance Improvement**
  * Added the Hindi (hi-IN) narrative language
* **Service Additions**
  * Added internal valhalla error codes utility in baldr and modified all services to make use of and return as JSON response
  * See documentation https://github.com/valhalla/valhalla-docs/blob/master/api-reference.md#internal-error-codes-and-conditions
* **Time-Distance Matrix Improvement**
  * Added a costmatrix performance fix for one_to_many matrix requests
* **Memory Mapped Tar Archive - Tile Extract Support**
  * Added the ability to load a tar archive of the routing graph tiles. This improves performance under heavy load and reduces the memory requirement while allowing multiple processes to share cache resources.

## Release Date: 2016-09-19

* **Guidance Improvement**
  * Added pirate narrative language
* **Routing Improvement**
  * Added the ability to include or exclude stops, routes, and operators in multimodal routing.
* **Service Improvement**
  * JSONify Error Response

## Release Date: 2016-08-30

* **Pedestrian Routing Improvement**
  * Fixes for trivial pedestrian routes

## Release Date: 2016-08-22

* **Guidance Improvements**
  * Added Spanish narrative
  * Updated the start and end edge heading calculation to be based on road class and edge use
* **Bicycle Routing Improvements**
  * Prevent getting off a higher class road for a small detour only to get back onto the road immediately.
  * Redo the speed penalties and road class factors - they were doubly penalizing many roads with very high values.
  * Simplify the computation of weighting factor for roads that do not have cycle lanes. Apply speed penalty to slightly reduce favoring
of non-separated bicycle lanes on high speed roads.
* **Routing Improvements**
  * Remove avoidance of U-turn for pedestrian routes. This improves use with map-matching since pedestrian routes can make U-turns.
  * Allow U-turns at dead-ends for driving (and bicycling) routes.
* **Service Additions**
  * Add support for multi-modal isochrones.
  * Added base code to allow reverse isochrones (path from anywhere to a single destination).
* **New Sources to Targets**
  * Added a new Matrix Service action that allows you to request any of the 3 types of time-distance matrices by calling 1 action.  This action takes a sources and targets parameter instead of the locations parameter.  Please see the updated Time-Distance Matrix Service API reference for more details.

## Release Date: 2016-08-08

 * **Service additions**
  * Latitude, longitude bounding boxes of the route and each leg have been added to the route results.
  * Added an initial isochrone capability. This includes methods to create an "isotile" - a 2-D gridded data set with time to reach each lat,lon grid from an origin location. This isoltile is then used to create contours at specified times. Interior contours are optionally removed and the remaining outer contours are generalized and converted to GeoJSON polygons. An initial version supporting multimodal route types has also been added.
 * **Data Producer Updates**
  * Fixed tranist scheduling issue where false schedules were getting added.
 * **Tools Additionas**
  * Added `valhalla_export_edges` tool to allow shape and names to be dumped from the routing tiles

## Release Date: 2016-07-19

 * **Guidance Improvements**
  * Added French narrative
  * Added capability to have narrative language aliases - For example: German `de-DE` has an alias of `de`
 * **Transit Stop Update** - Return latitude and longitude for each transit stop
 * **Data Producer Updates**
  * Added logic to use lanes:forward, lanes:backward, speed:forward, and speed:backward based on direction of the directed edge.
  * Added support for no_entry, no_exit, and no_turn restrictions.
  * Added logic to support country specific access. Based on country tables found here: http://wiki.openstreetmap.org/wiki/OSM_tags_for_routing/Access-Restrictions

## Release Date: 2016-06-08

 * **Bug Fix** - Fixed a bug where edge indexing created many small tiles where no edges actually intersected. This allowed impossible routes to be considered for path finding instead of rejecting them earlier.
 * **Guidance Improvements**
  * Fixed invalid u-turn direction
  * Updated to properly call out jughandle routes
  * Enhanced signless interchange maneuvers to help guide users
 * **Data Producer Updates**
  * Updated the speed assignment for ramp to be a percentage of the original road class speed assignment
  * Updated stop impact logic for turn channel onto ramp

## Release Date: 2016-05-19

 * **Bug Fix** - Fixed a bug where routes fail within small, disconnected "islands" due to the threshold logic in prior release. Also better logic for not-thru roads.

## Release Date: 2016-05-18

 * **Bidirectional A* Improvements** - Fixed an issue where if both origin and destination locations where on not-thru roads that meet at a common node the path ended up taking a long detour. Not all cases were fixed though - next release should fix. Trying to address the termination criteria for when the best connection point of the 2 paths is optimal. Turns out that the initial case where both opposing edges are settled is not guaranteed to be the least cost path. For now we are setting a threshold and extending the search while still tracking best connections. Fixed the opposing edge when a hierarchy transition occurs.
 * **Guidance Globalization** -  Fixed decimal distance to be locale based.
 * **Guidance Improvements**
  * Fixed roundabout spoke count issue by fixing the drive_on_right attribute.
  * Simplified narative by combining unnamed straight maneuvers
  * Added logic to confirm maneuver type assignment to avoid invalid guidance
  * Fixed turn maneuvers by improving logic for the following:
    * Internal intersection edges
    * 'T' intersections
    * Intersecting forward edges
 * **Data Producer Updates** - Fix the restrictions on a shortcut edge to be the same as the last directed edge of the shortcut (rather than the first one).

## Release Date: 2016-04-28

 * **Tile Format Updates** - Separated the transit graph from the "road only" graph into different tiles but retained their interconnectivity. Transit tiles are now hierarchy level 3.
 * **Tile Format Updates** - Reduced the size of graph edge shape data by 5% through the use of varint encoding (LEB128)
 * **Tile Format Updates** - Aligned `EdgeInfo` structures to proper byte boundaries so as to maintain compatibility for systems who don't support reading from unaligned addresses.
 * **Guidance Globalization** -  Added the it-IT(Italian) language file. Added support for CLDR plural rules. The cs-CZ(Czech), de-DE(German), and en-US(US English) language files have been updated.
 * **Travel mode based instructions** -  Updated the start, post ferry, and post transit insructions to be based on the travel mode, for example:
  * `Drive east on Main Street.`
  * `Walk northeast on Broadway.`
  * `Bike south on the cycleway.`

## Release Date: 2016-04-12

 * **Guidance Globalization** -  Added logic to use tagged language files that contain the guidance phrases. The initial versions of en-US, de-DE, and cs-CZ have been deployed.
 * **Updated ferry defaults** -  Bumped up use_ferry to 0.65 so that we don't penalize ferries as much.

## Release Date: 2016-03-31
 * **Data producer updates** - Do not generate shortcuts across a node which is a fork. This caused missing fork maneuvers on longer routes.  GetNames update ("Broadway fix").  Fixed an issue with looking up a name in the ref map and not the name map.  Also, removed duplicate names.  Private = false was unsetting destination only flags for parking aisles.

## Release Date: 2016-03-30
 * **TripPathBuilder Bug Fix** - Fixed an exception that was being thrown when trying to read directed edges past the end of the list within a tile. This was due to errors in setting walkability and cyclability on upper hierarchies.

## Release Date: 2016-03-28

 * **Improved Graph Correlation** -  Correlating input to the routing graph is carried out via closest first traversal of the graph's, now indexed, geometry. This results in faster correlation and gaurantees the absolute closest edge is found.

## Release Date: 2016-03-16

 * **Transit type returned** -  The transit type (e.g. tram, metro, rail, bus, ferry, cable car, gondola, funicular) is now returned with each transit maneuver.
 * **Guidance language** -  If the language option is not supplied or is unsupported then the language will be set to the default (en-US). Also, the service will return the language in the trip results.
 * **Update multimodal path algorithm** - Applied some fixes to multimodal path algorithm. In particular fixed a bug where the wrong sortcost was added to the adjacency list. Also separated "in-station" transfer costs from transfers between stops.
 * **Data producer updates** - Do not combine shortcut edges at gates or toll booths. Fixes avoid toll issues on routes that included shortcut edges.

## Release Date: 2016-03-07

 * **Updated all APIs to honor the optional DNT (Do not track) http header** -  This will avoid logging locations.
 * **Reduce 'Merge maneuver' verbal alert instructions** -  Only create a verbal alert instruction for a 'Merge maneuver' if the previous maneuver is > 1.5 km.
 * **Updated transit defaults.  Tweaked transit costing logic to obtain better routes.** -  use_rail = 0.6, use_transfers = 0.3, transfer_cost = 15.0 and transfer_penalty = 300.0.  Updated the TransferCostFactor to use the transfer_factor correctly.  TransitionCost for pedestrian costing bumped up from 20.0f to 30.0f when predecessor edge is a transit connection.
 * **Initial Guidance Globalization** -  Partial framework for Guidance Globalization. Started reading some guidance phrases from en-US.json file.

## Release Date: 2016-02-22

 * **Use bidirectional A* for automobile routes** - Switch to bidirectional A* for all but bus routes and short routes (where origin and destination are less than 10km apart). This improves performance and has less failure cases for longer routes. Some data import adjustments were made (02-19) to fix some issues encountered with arterial and highway hierarchies. Also only use a maximum of 2 passes for bidirecdtional A* to reduce "long time to fail" cases.
 * **Added verbal multi-cue guidance** - This combines verbal instructions when 2 successive maneuvers occur in a short amount of time (e.g., Turn right onto MainStreet. Then Turn left onto 1st Avenue).

## Release Date: 2016-02-19

 * **Data producer updates** - Reduce stop impact when all edges are links (ramps or turn channels). Update opposing edge logic to reject edges that do no have proper access (forward access == reverse access on opposing edge and vice-versa). Update ReclassifyLinks for cases where a single edge (often a service road) intersects a ramp improperly causing the ramp to reclassified when it should not be. Updated maximum OSM node Id (now exceeds 4000000000). Move lua from conf repository into mjolnir.

## Release Date: 2016-02-01

 * **Data producer updates** - Reduce speed on unpaved/rough roads. Add statistics for hgv (truck) restrictions.

## Release Date: 2016-01-26

 * **Added capability to disable narrative production** - Added the `narrative` boolean option to allow users to disable narrative production. Locations, shape, length, and time are still returned. The narrative production is enabled by default. The possible values for the `narrative` option are: false and true
 * **Added capability to mark a request with an id** - The `id` is returned with the response so a user could match to the corresponding request.
 * **Added some logging enhancements, specifically [ANALYTICS] logging** - We want to focus more on what our data is telling us by logging specific stats in Logstash.

## Release Date: 2016-01-18

 * **Data producer updates** - Data importer configuration (lua) updates to fix a bug where buses were not allowed on restricted lanes.  Fixed surface issue (change the default surface to be "compacted" for footways).

## Release Date: 2016-01-04

 * **Fixed Wrong Costing Options Applied** - Fixed a bug in which a previous requests costing options would be used as defaults for all subsequent requests.

## Release Date: 2015-12-18

 * **Fix for bus access** - Data importer configuration (lua) updates to fix a bug where bus lanes were turning off access for other modes.
 * **Fix for extra emergency data** - Data importer configuration (lua) updates to fix a bug where we were saving hospitals in the data.
 * **Bicycle costing update** - Updated kTCSlight and kTCFavorable so that cycleways are favored by default vs roads.

## Release Date: 2015-12-17

 * **Graph Tile Data Structure update** - Updated structures within graph tiles to support transit efforts and truck routing. Removed TransitTrip, changed TransitRoute and TransitStop to indexes (rather than binary search). Added access restrictions (like height and weight restrictions) and the mode which they impact to reduce need to look-up.
 * **Data producer updates** - Updated graph tile structures and import processes.

## Release Date: 2015-11-23

 * **Fixed Open App for OSRM functionality** - Added OSRM functionality back to Loki to support Open App.

## Release Date: 2015-11-13

 * **Improved narrative for unnamed walkway, cycleway, and mountain bike trail** - A generic description will be used for the street name when a walkway, cycleway, or mountain bike trail maneuver is unnamed. For example, a turn right onto a unnamed walkway maneuver will now be: "Turn right onto walkway."
 * **Fix costing bug** - Fix a bug introduced in EdgeLabel refactor (impacted time distance matrix only).

## Release Date: 2015-11-3

 * **Enhance bi-directional A* logic** - Updates to bidirectional A* algorithm to fix the route completion logic to handle cases where a long "connection" edge could lead to a sub-optimal path. Add hierarchy and shortcut logic so we can test and use bidirectional A* for driving routes. Fix the destination logic to properly handle oneways as the destination edge. Also fix U-turn detection for reverse search when hierarchy transitions occur.
 * **Change "Go" to "Head" for some instructions** - Start, exit ferry.
 * **Update to roundabout instructions** - Call out roundabouts for edges marked as links (ramps, turn channels).
 * **Update bicycle costing** - Fix the road factor (for applying weights based on road classification) and lower turn cost values.

## Data Producer Release Date: 2015-11-2

 * **Updated logic to not create shortcut edges on roundabouts** - This fixes some roundabout exit counts.

## Release Date: 2015-10-20

 * **Bug Fix for Pedestrian and Bicycle Routes** - Fixed a bug with setting the destination in the bi-directional Astar algorithm. Locations that snapped to a dead-end node would have failed the route and caused a timeout while searching for a valid path. Also fixed the elapsed time computation on the reverse path of bi-directional algorithm.

## Release Date: 2015-10-16

 * **Through Location Types** - Improved support for locations with type = "through". Routes now combine paths that meet at each through location to create a single "leg" between locations with type = "break". Paths that continue at a through location will not create a U-turn unless the path enters a "dead-end" region (neighborhood with no outbound access).
 * **Update shortcut edge logic** - Now skips long shortcut edges when close to the destination. This can lead to missing the proper connection if the shortcut is too long. Fixes #245 (thor).
 * **Per mode service limits** - Update configuration to allow setting different maximum number of locations and distance per mode.
 * **Fix shape index for trivial path** - Fix a bug where when building the the trip path for a "trivial" route (includes just one edge) where the shape index exceeded that size of the shape.

## Release Date: 2015-09-28

 * **Elevation Influenced Bicycle Routing** - Enabled elevation influenced bicycle routing. A "use-hills" option was added to the bicycle costing profile that can tune routes to avoid hills based on grade and amount of elevation change.
 * **"Loop Edge" Fix** - Fixed a bug with edges that form a loop. Split them into 2 edges during data import.
 * **Additional information returned from 'locate' method** - Added information that can be useful when debugging routes and data. Adds information about nodes and edges at a location.
 * **Guidance/Narrative Updates** - Added side of street to destination narrative. Updated verbal instructions.<|MERGE_RESOLUTION|>--- conflicted
+++ resolved
@@ -10,12 +10,9 @@
    * CHANGED: Move pre-defined algorithm-based factors inside `RelaxHierarchyLimits` [#3253](https://github.com/valhalla/valhalla/pull/3253)
    * ADDED: Reject alternatives with too long detours [#3238](https://github.com/valhalla/valhalla/pull/3238)
    * ADDED: Added info to /status endpoint [#3008](https://github.com/valhalla/valhalla/pull/3008)
-<<<<<<< HEAD
-   * ADDED: Added `exclude_unpaved` request parameter [#3240](https://github.com/valhalla/valhalla/pull/3240)
-=======
    * ADDED: Added stop and give_way/yield signs to the data and traffic signal fixes [#3251](https://github.com/valhalla/valhalla/pull/3251)
    * ADDED: use_hills for pedestrian costing, which also affects the walking speed [#3234](https://github.com/valhalla/valhalla/pull/3234)
->>>>>>> 65a25b18
+   * ADDED: Added `exclude_unpaved` request parameter [#3240](https://github.com/valhalla/valhalla/pull/3240)
 
 ## Release Date: 2021-07-20 Valhalla 3.1.3
 * **Removed**
