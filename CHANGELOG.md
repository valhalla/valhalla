--- conflicted
+++ resolved
@@ -207,12 +207,9 @@
    * ADDED: Time invariant routing via the bidirectional algorithm. This has the effect that when time dependent routes (arrive_by and depart_at) fall back to bidirectional due to length restrictions they will actually use the correct time of day for one of the search directions [#2660](https://github.com/valhalla/valhalla/pull/2660)
    * ADDED: If the length of the edge is greater than kMaxEdgeLength, then consider this a catastrophic error if the should_error bool is true in the set_length function. [2678](https://github.com/valhalla/valhalla/pull/2678)
    * ADDED: Moved lat,lon coordinates structures from single to double precision. Improves geometry accuracy noticibly at zooms above 17 as well as coordinate snapping and any other geometric operations. Addes about a 2% performance pentalty for standard routes. Graph nodes now have 7 digits of precision.  [#2693](https://github.com/valhalla/valhalla/pull/2693)
-<<<<<<< HEAD
    * ADDED: Recover and recost all shortcuts in final path for bidirectional astar algorithm [#2661](https://github.com/valhalla/valhalla/pull/2661)
-=======
    * ADDED: Regular speed on shortcut edges is calculated with turn durations taken into account. Truck, motorcycle and motorscooter profiles use OSRM-like turn duration. [#2662](https://github.com/valhalla/valhalla/pull/2662)
    * CHANGED: Remove astar algorithm and replace its use with timedep_forward as its redundant [#2706](https://github.com/valhalla/valhalla/pull/2706)
->>>>>>> b1491035
 
 ## Release Date: 2019-11-21 Valhalla 3.0.9
 * **Bug Fix**
