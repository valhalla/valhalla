--- conflicted
+++ resolved
@@ -15,12 +15,9 @@
    * CHANGED: Microoptimisation in EdgeInfo. [#5733](https://github.com/valhalla/valhalla/pull/5733)
    * CHANGED: Merge cost and tyr inline tests into single executable [#5735](https://github.com/valhalla/valhalla/pull/5735) 
    * ADDED: Add option `edge.hov_type` to trace attributes [#5741](https://github.com/valhalla/valhalla/pull/5741)
-<<<<<<< HEAD
    * ADDED: Bicycle improvements. use_roads updates and adds support for separate, cycleway:right:oneway, cycleway:left:oneway, and cycleway:both [#5750](https://github.com/valhalla/valhalla/pull/5750)
-=======
    * ADDED: Proper time tracking in Bidirectional A* [#5640](https://github.com/valhalla/valhalla/pull/5640/)
    * CHANGED: Templatize CostMatrix connection check [#5729](https://github.com/valhalla/valhalla/pull/5729)
->>>>>>> 16f10426
 
 ## Release Date: 2025-11-14 Valhalla 3.6.1
 * **Removed**
