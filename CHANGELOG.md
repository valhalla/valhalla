## Unreleased
* **Removed**
   * REMOVED: needs_ci_run script [#4423](https://github.com/valhalla/valhalla/pull/4423)
   * REMOVED: unused vehicle types in AutoCost and segway; renamed kTruck to "truck" instead of "tractor_trailer" [#4430](https://github.com/valhalla/valhalla/pull/4430)
   * REMOVED: ./bench and related files/code [#4560](https://github.com/valhalla/valhalla/pull/4560)
* **Bug Fix**
   * FIXED: gcc13 was missing some std header includes [#4154](https://github.com/valhalla/valhalla/pull/4154)
   * FIXED: when reclassifying ferry edges, remove destonly from ways only if the connecting way was destonly [#4118](https://github.com/valhalla/valhalla/pull/4118)
   * FIXED: typo in use value of map matching API (`platform_connection` was misspelled) [#4174](https://github.com/valhalla/valhalla/pull/4174)
   * FIXED: fix crash in timedistancebssmatrix.cc  [#4244](https://github.com/valhalla/valhalla/pull/4244)
   * FIXED: missing protobuf CMake configuration to link abseil for protobuf >= 3.22.0 [#4207](https://github.com/valhalla/valhalla/pull/4207)
   * FIXED: broken links on the optimized route API page [#4260](https://github.com/valhalla/valhalla/pull/4260)
   * FIXED: remove clearing of headings while calculating a matrix [#4288](https://github.com/valhalla/valhalla/pull/4288)
   * FIXED: only recost matrix pairs which have connections found [#4344](https://github.com/valhalla/valhalla/pull/4344)
   * FIXED: arm builds. tons of errors due to floating point issues mostly [#4213](https://github.com/valhalla/valhalla/pull/4213)
   * FIXED: respond with correlated edges for format=valhalla and matrix [#4335](https://github.com/valhalla/valhalla/pull/4335)
   * FIXED: `sources` & `targets` for verbose matrix response was kinda broken due to #4335 above [#4366](https://github.com/valhalla/valhalla/pull/4366)
   * FIXED: recover proper shortest path to ferry connections (when multiple edges exist between node pair) [#4361](https://github.com/valhalla/valhalla/pull/4361)
   * FIXED: recover proper shortest path to ferry connections (make sure correct label index is used) [#4378](https://github.com/valhalla/valhalla/pull/4378)
   * FIXED: Allow all roads for motorcycles [#4348](https://github.com/valhalla/valhalla/pull/4348)
   * FIXED: motorcar:conditional should not apply to motorcycle and moped [#4359](https://github.com/valhalla/valhalla/pull/4359)
   * FIXED: break shortcuts when there are different restrictions on base edges [#4326](https://github.com/valhalla/valhalla/pull/4326)
   * FIXED: Incorrect `edge_index` assignment in `thor_worker_t::build_trace` [#4413](https://github.com/valhalla/valhalla/pull/4413)
   * FIXED: lots of issues with CostMatrix (primarily deadend logic) with a complete refactor modeling things very close to bidir A*, also to prepare for a unification of the two [#4372](https://github.com/valhalla/valhalla/pull/4372)
   * FIXED: diff_names check was missing for Graphfilter and Shortcutbuilder for AddEdgeInfo call.  [#4436](https://github.com/valhalla/valhalla/pull/4436)
   * FIXED: updated timezone database and added code to keep compatibility with old servers/new data and vice versa [#4446](https://github.com/valhalla/valhalla/pull/4446)
   * FIXED: retry elevation tile download if the download failed for some reason or the downloaded tile was corrupt [#4461](https://github.com/valhalla/valhalla/pull/4461)
   * FIXED: base transition costs were getting overridden by osrm car turn duration [#4463](https://github.com/valhalla/valhalla/pull/4463)
   * FIXED: insane ETAs for `motor_scooter` on `track`s [#4468](https://github.com/valhalla/valhalla/pull/4468)
   * FIXED: -j wasn't taken into account anymore [#4483](https://github.com/valhalla/valhalla/pull/4483)
   * FIXED: time distance matrix was always using time zone of last settled edge id [#4494](https://github.com/valhalla/valhalla/pull/4494)
   * FIXED: log to stderr in valhalla_export_edges [#4498](https://github.com/valhalla/valhalla/pull/4498)
   * FIXED: set capped speed for truck at 90 KPH [#4493](https://github.com/valhalla/valhalla/pull/4493)
   * FIXED: Config singleton multiple instantiation issue [#4521](https://github.com/valhalla/valhalla/pull/4521)
   * FIXED: Prevent GetShortcut to run into an infinite loop [#4532](https://github.com/valhalla/valhalla/pull/4532)
   * FIXED: fix config generator with thor.costmatrix_allow_second_pass [#4567](https://github.com/valhalla/valhalla/pull/4567)
   * FIXED: infinite loop or other random corruption in isochrones when retrieving partial shape of an edge [#4547](https://github.com/valhalla/valhalla/pull/4547)
   * FIXED: Aggregation updates: update opposing local idx after aggregating the edges, added classification check for aggregation, and shortcut length changes [#4570](https://github.com/valhalla/valhalla/pull/4570)
   * FIXED: Use helper function for only parsing out names from DirectedEdge when populating intersecting edges [#4604](https://github.com/valhalla/valhalla/pull/4604)  
   * FIXED: Osmnode size reduction: Fixed excessive disk space for planet build [#4605](https://github.com/valhalla/valhalla/pull/4605)
   * FIXED: Conflict with signinfo's temporary linguistic node sequence file caused test failures. [#4625](https://github.com/valhalla/valhalla/pull/4625)
   * FIXED: CostMatrix for trivial routes with oneways [#4626](https://github.com/valhalla/valhalla/pull/4626)
   * FIXED: some entry points to creating geotiff isochrones output did not register the geotiff driver before attempting to use it [#4628](https://github.com/valhalla/valhalla/pull/4628)
   * FIXED: libgdal wasn't installed in docker image, so it never worked in docker [#4629](https://github.com/valhalla/valhalla/pull/4629)
   * FIXED: CostMatrix shapes for routes against trivial oneways [#4633](https://github.com/valhalla/valhalla/pull/4633)
   * FIXED: unidirectional_astar.cc doesn't work for date_time type = 2 #4652(https://github.com/valhalla/valhalla/issues/4652)
   * FIXED: a few fixes around the routing algorithms [#4626](https://github.com/valhalla/valhalla/pull/4642)
   * FIXED: no need to search for GDAL when building data [#4651](https://github.com/valhalla/valhalla/pull/4651)
* **Enhancement**
   * UPDATED: French translations, thanks to @xlqian [#4159](https://github.com/valhalla/valhalla/pull/4159)
   * CHANGED: -j flag for multithreaded executables to override mjolnir.concurrency [#4168](https://github.com/valhalla/valhalla/pull/4168)
   * CHANGED: moved the argparse boilerplate code to a private header which all programs can share [#4169](https://github.com/valhalla/valhalla/pull/4169)
   * ADDED: CI runs a spell check on the PR to detect spelling mistakes [#4179](https://github.com/valhalla/valhalla/pull/4179)
   * ADDED: `preferred_side_cutoff` parameter for locations [#4182](https://github.com/valhalla/valhalla/pull/4182)
   * ADDED: PBF output for matrix endpoint [#4121](https://github.com/valhalla/valhalla/pull/4121)
   * CHANGED: sped up the transit gtfs ingestion process by sorting the feeds before querying them and avoiding copying their structures. forked just_gtfs into the valhalla org to accomplish it [#4167](https://github.com/valhalla/valhalla/pull/4167)
   * CHANGED: write traffic tile headers in `valhalla_build_extract` [#4195](https://github.com/valhalla/valhalla/pull/4195)
   * ADDED: `source_percent_along` & `target_percent_along` to /trace_attributes JSON response [#4199](https://github.com/valhalla/valhalla/pull/4199)
   * ADDED: sqlite database to store landmarks along with interfaces of insert and bounding box queries [#4189](https://github.com/valhalla/valhalla/pull/4189)
   * CHANGED: refactor landmark database interface to use a pimpl [#4202](https://github.com/valhalla/valhalla/pull/4202)
   * ADDED: support for `:forward` and `:backward` for `motor_vehicle`, `vehicle`, `foot` and `bicycle` tag prefixes [#4204](https://github.com/valhalla/valhalla/pull/4204)
   * ADDED: add `valhalla_build_landmarks` to parse POIs from osm pbfs and store them as landmarks in the landmark sqlite database [#4201](https://github.com/valhalla/valhalla/pull/4201)
   * ADDED: add primary key in the landmark sqlite database and a method to retrieve landmarks via their primary keys [#4224](https://github.com/valhalla/valhalla/pull/4224)
   * ADDED: update graph tile to allow adding landmarks to edge info, and refactor edgeinfo.cc [#4233](https://github.com/valhalla/valhalla/pull/4233)
   * ADDED: `sources_to_targets` action for `/expansion` [#4263](https://github.com/valhalla/valhalla/pull/4263)
   * ADDED: option `--extract-tar` to `valhalla_build_extract` to create extracts from .tar files instead of tile directory [#4255](https://github.com/valhalla/valhalla/pull/4255)
   * ADDED: Support for `bannerInstructions` attribute in OSRM serializer via `banner_instructions` request parameter [#4093](https://github.com/valhalla/valhalla/pull/4093)
   * UPDATED: submodules which had new releases, unless it was a major version change [#4231](https://github.com/valhalla/valhalla/pull/4231)
   * ADDED: Support for elevation along a route. Add elevation to EdgeInfo within Valhalla tiles [#4279](https://github.com/valhalla/valhalla/pull/4279)
   * ADDED: the workflow to find landmarks in a graph tile, associate them with nearby edges, and update the graph tile to store the associations [#4278](https://github.com/valhalla/valhalla/pull/4278)
   * ADDED: update maneuver generation to add nearby landmarks to maneuvers as direction support [#4293](https://github.com/valhalla/valhalla/pull/4293)
   * CHANGED: the boost property tree config is now read into a singleton that doesn't need to be passed around anymore [#4220](https://github.com/valhalla/valhalla/pull/4220)
   * ADDED: Update the street name and sign data processing include language and pronunciations [#4268](https://github.com/valhalla/valhalla/pull/4268)
   * CHANGED: more sustainable way to work with protobuf in cmake [#4334](https://github.com/valhalla/valhalla/pull/4334)
   * CHANGED: use date_time API to retrieve timezone aliases instead of our own curated list [#4382](https://github.com/valhalla/valhalla/pull/4382)
   * CHANGED: less aggressive logging for nodes' headings & ferry connections [#4420][https://github.com/valhalla/valhalla/pull/4420]
   * ADDED: add documentation about historical traffic [#4259](https://github.com/valhalla/valhalla/pull/4259)
   * ADDED: config option to control how much memory we'll reserve for CostMatrix locations [#4424](https://github.com/valhalla/valhalla/pull/4424)
   * CHANGED: refactor EdgeLabel (and derived classes) to reduce memory use. [#4439](https://github.com/valhalla/valhalla/pull/4439)
   * ADDED: "shape" field to matrix response for CostMatrix only [#4432](https://github.com/valhalla/valhalla/pull/4432)
   * CHANGED: `/expansion`: add field `prev_edge_id`, make the GeoJSON features `LineString`s [#4275](https://github.com/valhalla/valhalla/issues/4275)
   * ADDED: --optimize & --log-details to valhalla_run_matrix [#4355](https://github.com/valhalla/valhalla/pull/4334)
   * ADDED: most access restrictions to /locate response [#4431](https://github.com/valhalla/valhalla/pull/4431)
   * ADDED: hgv=destination and friends for truck-specific "destination_only" logic [#4450](https://github.com/valhalla/valhalla/issues/4450)
   * UPDATED: updated country access overrides [#4460](https://github.com/valhalla/valhalla/pull/4460)
   * CHANGED: date_time refactor as a preparation to return DST/timezone related offset in the response [#4365](https://github.com/valhalla/valhalla/pull/4365)
   * ADDED: find connection on backward search for bidir matrix algo [#4329](https://github.com/valhalla/valhalla/pull/4329)
   * FIXED: Fix segfault in OSRM serializer with bannerInstructions when destination is on roundabout [#4480](https://github.com/valhalla/valhalla/pull/4481)
   * CHANGED: Adjustment of walk speed when walking on slight downhill [#4302](https://github.com/valhalla/valhalla/pull/4302)
   * CHANGED: Do not reclassify ferry connections when no hierarchies are to be generated [#4487](https://github.com/valhalla/valhalla/pull/4487)
   * ADDED: Added a config option to sort nodes spatially during graph building [#4455](https://github.com/valhalla/valhalla/pull/4455)
   * ADDED: Timezone info in route and matrix responses [#4491](https://github.com/valhalla/valhalla/pull/4491)
   * ADDED: Support for `voiceInstructions` attribute in OSRM serializer via `voice_instructions` request parameter [#4506](https://github.com/valhalla/valhalla/pull/4506)
   * CHANGED: use pkg-config to find spatialite & geos and remove our cmake modules; upgraded conan's boost to 1.83.0 in the process [#4253](https://github.com/valhalla/valhalla/pull/4253)
   * ADDED: Added aggregation logic to filter stage of tile building [#4512](https://github.com/valhalla/valhalla/pull/4512)
   * UPDATED: tz to 2023d [#4519](https://github.com/valhalla/valhalla/pull/4519)
   * FIXED: Fix segfault in costmatrix (date_time and time zone always added). [#4530](https://github.com/valhalla/valhalla/pull/4530)
   * CHANGED: libvalhalla.pc generation to have finer controls; install third_party public headers; overhaul lots of CMake; remove conan support [#4516](https://github.com/valhalla/valhalla/pull/4516)
   * CHANGED: refactored matrix code to include a base class for all matrix algorithms to prepare for second passes on matrix [#4535](https://github.com/valhalla/valhalla/pull/4535)
   * ADDED: matrix second pass for connections not found in the first pass, analogous to /route [#4536](https://github.com/valhalla/valhalla/pull/4536)
   * UPDATED: cxxopts to 3.1.1 [#4541](https://github.com/valhalla/valhalla/pull/4541)
   * CHANGED: make use of vendored libraries optional (other than libraries which are not commonly in package managers or only used for testing) [#4544](https://github.com/valhalla/valhalla/pull/4544)
   * ADDED: Improved instructions for blind users [#3694](https://github.com/valhalla/valhalla/pull/3694)
   * FIXED: Fixed roundoff issue in Tiles Row and Col methods [#4585](https://github.com/valhalla/valhalla/pull/4585)
   * ADDED: isochrone proper polygon support & pbf output for isochrone [#4575](https://github.com/valhalla/valhalla/pull/4575)
   * ADDED: return isotile grid as geotiff  [#4594](https://github.com/valhalla/valhalla/pull/4594)
   * ADDED: `ignore_non_vehicular_restrictions` parameter for truck costing [#4606](https://github.com/valhalla/valhalla/pull/4606)
   * UPDATED: tz database to 2024a [#4643](https://github.com/valhalla/valhalla/pull/4643)
   * ADDED: `hgv_no_penalty` costing option to allow penalized truck access to `hgv=no` edges [#4650](https://github.com/valhalla/valhalla/pull/4650)
<<<<<<< HEAD
   * CHANGED: CostMatrix switched from Dijkstra to A* [#4650](https://github.com/valhalla/valhalla/pull/4650)
=======
   * CHANGED: Significantly improve performance of graphbuilder [#4669](https://github.com/valhalla/valhalla/pull/4669)
>>>>>>> 4c4dd99e

## Release Date: 2023-05-11 Valhalla 3.4.0
* **Removed**
   * REMOVED: Docker image pushes to Dockerhub [#4033](https://github.com/valhalla/valhalla/pull/4033)
   * REMOVED: transitland references and scripts and replace with info for raw GTFS feeds [#4033](https://github.com/valhalla/valhalla/pull/3906)
* **Bug Fix**
   * FIXED: underflow of uint64_t cast for matrix time results [#3906](https://github.com/valhalla/valhalla/pull/3906)
   * FIXED: update vcpkg commit for Azure pipelines to fix libtool mirrors [#3915](https://github.com/valhalla/valhalla/pull/3915)
   * FIXED: fix CHANGELOG release year (2022->2023) [#3927](https://github.com/valhalla/valhalla/pull/3927)
   * FIXED: avoid segfault on invalid exclude_polygons input [#3907](https://github.com/valhalla/valhalla/pull/3907)
   * FIXED: allow \_WIN32_WINNT to be defined by build system [#3933](https://github.com/valhalla/valhalla/issues/3933)
   * FIXED: disconnected stop pairs in gtfs import [#3943](https://github.com/valhalla/valhalla/pull/3943)
   * FIXED: in/egress traversability in gtfs ingestion is now defaulted to kBoth to enable pedestrian access on transit connect edges and through the in/egress node [#3948](https://github.com/valhalla/valhalla/pull/3948)
   * FIXED: parsing logic needed implicit order of stations/egresses/platforms in the GTFS feeds [#3949](https://github.com/valhalla/valhalla/pull/3949)
   * FIXED: segfault in TimeDistanceMatrix [#3964](https://github.com/valhalla/valhalla/pull/3949)
   * FIXED: write multiple PBFs if the protobuf object gets too big [#3954](https://github.com/valhalla/valhalla/pull/3954)
   * FIXED: pin conan version to latest 1.x for now [#3990](https://github.com/valhalla/valhalla/pull/3990)
   * FIXED: Fix matrix_locations when used in pbf request [#3997](https://github.com/valhalla/valhalla/pull/3997)
   * FIXED: got to the point where the basic transit routing test works [#3988](https://github.com/valhalla/valhalla/pull/3988)
   * FIXED: fix build with LOGGING_LEVEL=ALL [#3992](https://github.com/valhalla/valhalla/pull/3992)
   * FIXED: transit stitching when determining whether a platform was generated [#4020](https://github.com/valhalla/valhalla/pull/4020)
   * FIXED: multimodal isochrones [#4030](https://github.com/valhalla/valhalla/pull/4030)
   * FIXED: duplicated recosting names should throw [#4042](https://github.com/valhalla/valhalla/pull/4042)
   * FIXED: Remove arch specificity from strip command of Python bindings to make it more compatible with other archs [#4040](https://github.com/valhalla/valhalla/pull/4040)
   * FIXED: GraphReader::GetShortcut no longer returns false positives or false negatives [#4019](https://github.com/valhalla/valhalla/pull/4019)
   * FIXED: Tagging with bus=permit or taxi=permit did not override access=no [#4045](https://github.com/valhalla/valhalla/pull/4045)
   * FIXED: Upgrade RapidJSON to address undefined behavior [#4051](https://github.com/valhalla/valhalla/pull/4051)
   * FIXED: time handling for transit service [#4052](https://github.com/valhalla/valhalla/pull/4052)
   * FIXED: multiple smaller bugs while testing more multimodal /route & /isochrones [#4055](https://github.com/valhalla/valhalla/pull/4055)
   * FIXED: `FindLuaJit.cmake` to include Windows paths/library names [#4067](https://github.com/valhalla/valhalla/pull/4067)
   * FIXED: Move complex turn restriction check out of can_form_shortcut() [#4047](https://github.com/valhalla/valhalla/pull/4047)
   * FIXED: fix `clear` methods on matrix algorithms and reserve some space for labels with a new config [#4075](https://github.com/valhalla/valhalla/pull/4075)
   * FIXED: fix `valhalla_build_admins` & `valhalla_ways_to_edges` argument parsing [#4097](https://github.com/valhalla/valhalla/pull/4097)
   * FIXED: fail early in `valhalla_build_admins` if parent directory can't be created, also exit with failure [#4099](https://github.com/valhalla/valhalla/pull/4099)
* **Enhancement**
   * CHANGED: replace boost::optional with C++17's std::optional where possible [#3890](https://github.com/valhalla/valhalla/pull/3890)
   * ADDED: parse `lit` tag on ways and add it to graph [#3893](https://github.com/valhalla/valhalla/pull/3893)
   * ADDED: log lat/lon of node where children link edges exceed the configured maximum [#3911](https://github.com/valhalla/valhalla/pull/3911)
   * ADDED: log matrix algorithm which was used [#3916](https://github.com/valhalla/valhalla/pull/3916)
   * UPDATED: docker base image to Ubuntu 22.04 [#3912](https://github.com/valhalla/valhalla/pull/3912)
   * CHANGED: Unify handling of single-file -Werror in all modules [#3910](https://github.com/valhalla/valhalla/pull/3910)
   * CHANGED: Build skadi with -Werror [#3935](https://github.com/valhalla/valhalla/pull/3935)
   * ADDED: Connect transit tiles to the graph [#3700](https://github.com/valhalla/valhalla/pull/3700)
   * CHANGED: switch to C++17 master branch of `just_gtfs` [#3947](https://github.com/valhalla/valhalla/pull/3947)
   * ADDED: Support for configuring a universal request timeout [#3966](https://github.com/valhalla/valhalla/pull/3966)
   * ADDED: optionally include highway=platform edges for pedestrian access [#3971](https://github.com/valhalla/valhalla/pull/3971)
   * ADDED: `use_lit` costing option for pedestrian costing [#3957](https://github.com/valhalla/valhalla/pull/3957)
   * CHANGED: Removed stray NULL values in log output[#3974](https://github.com/valhalla/valhalla/pull/3974)
   * CHANGED: More conservative estimates for cost of walking slopes [#3982](https://github.com/valhalla/valhalla/pull/3982)
   * ADDED: An option to slim down matrix response [#3987](https://github.com/valhalla/valhalla/pull/3987)
   * CHANGED: Updated url for just_gtfs library [#3994](https://github.com/valhalla/valhalla/pull/3995)
   * ADDED: Docker image pushes to Github's docker registry [#4033](https://github.com/valhalla/valhalla/pull/4033)
   * ADDED: `disable_hierarchy_pruning` costing option to find the actual optimal route for motorized costing modes, i.e `auto`, `motorcycle`, `motor_scooter`, `bus`, `truck` & `taxi`. [#4000](https://github.com/valhalla/valhalla/pull/4000)
   * CHANGED: baldr directory: remove warnings and C++17 adjustments [#4011](https://github.com/valhalla/valhalla/pull/4011)
   * UPDATED: `vcpkg` to latest master, iconv wasn't building anymore [#4066](https://github.com/valhalla/valhalla/pull/4066)
   * CHANGED: pybind11 upgrade for python 3.11 [#4067](https://github.com/valhalla/valhalla/pull/4067)
   * CHANGED: added transit level to connectivity map [#4082](https://github.com/valhalla/valhalla/pull/4082)
   * ADDED: "has_transit_tiles" & "osm_changeset" to verbose status response [#4062](https://github.com/valhalla/valhalla/pull/4062)
   * ADDED: time awareness to CostMatrix for e.g. traffic support [#4071](https://github.com/valhalla/valhalla/pull/4071)
   * UPDATED: transifex translations [#4102](https://github.com/valhalla/valhalla/pull/4102)

## Release Date: 2023-01-03 Valhalla 3.3.0
* **Removed**
* **Bug Fix**
* **Enhancement**
  * CHANGED: Upgraded from C++14 to C++17. [#3878](https://github.com/valhalla/valhalla/pull/3878)

## Release Date: 2023-01-03 Valhalla 3.2.1
* **Removed**
* **Bug Fix**
   * FIXED: valhalla_run_route was missing config logic.[#3824](https://github.com/valhalla/valhalla/pull/3824)
   * FIXED: Added missing ferry tag if manoeuver uses a ferry. It's supposed to be there according to the docs. [#3815](https://github.com/valhalla/valhalla/issues/3815)
   * FIXED: Handle hexlifying strings with unsigned chars [#3842](https://github.com/valhalla/valhalla/pull/3842)
   * FIXED: Newer clang warns on `sprintf` which becomes a compilation error (due to `Werror`) so we use `snprintf` instead [#3846](https://github.com/valhalla/valhalla/issues/3846)
   * FIXED: Build all of Mjolnir with -Werror [#3845](https://github.com/valhalla/valhalla/pull/3845)
   * FIXED: Only set most destination information once for all origins in timedistancematrix [#3830](https://github.com/valhalla/valhalla/pull/3830)
   * FIXED: Integers to expansion JSON output were cast wrongly [#3857](https://github.com/valhalla/valhalla/pull/3857)
   * FIXED: hazmat=destination should be hazmat=false and fix the truckcost usage of hazmat [#3865](https://github.com/valhalla/valhalla/pull/3865)
   * FIXED: Make sure there is at least one path which is accessible for all vehicular modes when reclassifying ferry edges [#3860](https://github.com/valhalla/valhalla/pull/3860)
   * FIXED: valhalla_build_extract was failing to determine the tile ID to include in the extract [#3864](https://github.com/valhalla/valhalla/pull/3864)
   * FIXED: valhalla_ways_to_edges missed trimming the cache when overcommitted [#3872](https://github.com/valhalla/valhalla/pull/3864)
   * FIXED: Strange detours with multi-origin/destination unidirectional A* [#3585](https://github.com/valhalla/valhalla/pull/3585)
* **Enhancement**
   * ADDED: Added has_toll, has_highway, has_ferry tags to summary field of a leg and route and a highway tag to a maneuver if it includes a highway. [#3815](https://github.com/valhalla/valhalla/issues/3815)
   * ADDED: Add time info to sources_to_targets [#3795](https://github.com/valhalla/valhalla/pull/3795)
   * ADDED: "available_actions" to the /status response [#3836](https://github.com/valhalla/valhalla/pull/3836)
   * ADDED: "waiting" field on input/output intermediate break(\_through) locations to respect services times [#3849](https://github.com/valhalla/valhalla/pull/3849)
   * ADDED: --bbox & --geojson-dir options to valhalla_build_extract to only archive a subset of tiles [#3856](https://github.com/valhalla/valhalla/pull/3856)
   * CHANGED: Replace unstable c++ geos API with a mix of geos' c api and boost::geometry for admin building [#3683](https://github.com/valhalla/valhalla/pull/3683)
   * ADDED: optional write-access to traffic extract from GraphReader [#3876](https://github.com/valhalla/valhalla/pull/3876)
   * UPDATED: locales from Transifex [#3879](https://github.com/valhalla/valhalla/pull/3879)
   * CHANGED: Build most of Baldr with -Werror [#3885](https://github.com/valhalla/valhalla/pull/3885)
   * UPDATED: some documentation overhaul to slim down root's README [#3881](https://github.com/valhalla/valhalla/pull/3881)
   * CHANGED: move documentation hosting to Github Pages from readthedocs.io [#3884](https://github.com/valhalla/valhalla/pull/3884)
   * ADDED: inline config arguments to some more executables [#3873](https://github.com/valhalla/valhalla/pull/3873)

## Release Date: 2022-10-26 Valhalla 3.2.0
* **Removed**
   * REMOVED: "build-\*" docker image to decrease complexity [#3689](https://github.com/valhalla/valhalla/pull/3541)

* **Bug Fix**
   * FIXED: Fix precision losses while encoding-decoding distance parameter in openlr [#3374](https://github.com/valhalla/valhalla/pull/3374)
   * FIXED: Fix bearing calculation for openlr records [#3379](https://github.com/valhalla/valhalla/pull/3379)
   * FIXED: Some refactoring that was proposed for the PR 3379 [3381](https://github.com/valhalla/valhalla/pull/3381)
   * FIXED: Avoid calling out "keep left/right" when passing an exit [3349](https://github.com/valhalla/valhalla/pull/3349)
   * FIXED: Fix iterator decrement beyond begin() in GeoPoint::HeadingAtEndOfPolyline() method [#3393](https://github.com/valhalla/valhalla/pull/3393)
   * FIXED: Add string for Use:kPedestrianCrossing to fix null output in to_string(Use). [#3416](https://github.com/valhalla/valhalla/pull/3416)
   * FIXED: Remove simple restrictions check for pedestrian cost calculation. [#3423](https://github.com/valhalla/valhalla/pull/3423)
   * FIXED: Parse "highway=busway" OSM tag: https://wiki.openstreetmap.org/wiki/Tag:highway%3Dbusway [#3413](https://github.com/valhalla/valhalla/pull/3413)
   * FIXED: Process int_ref irrespective of `use_directions_on_ways_` [#3446](https://github.com/valhalla/valhalla/pull/3446)
   * FIXED: workaround python's ArgumentParser bug to not accept negative numbers as arguments [#3443](https://github.com/valhalla/valhalla/pull/3443)
   * FIXED: Undefined behaviour on some platforms due to unaligned reads [#3447](https://github.com/valhalla/valhalla/pull/3447)
   * FIXED: Fixed undefined behavior due to invalid shift exponent when getting edge's heading [#3450](https://github.com/valhalla/valhalla/pull/3450)
   * FIXED: Use midgard::unaligned_read in GraphTileBuilder::AddSigns [#3456](https://github.com/valhalla/valhalla/pull/3456)
   * FIXED: Relax test margin for time dependent traffic test [#3467](https://github.com/valhalla/valhalla/pull/3467)
   * FIXED: Fixed missed intersection heading [#3463](https://github.com/valhalla/valhalla/pull/3463)
   * FIXED: Stopped putting binary bytes into a string field of the protobuf TaggedValue since proto3 protects against that for cross language support [#3468](https://github.com/valhalla/valhalla/pull/3468)
   * FIXED: valhalla_service uses now loki logging config instead of deprecated tyr logging [#3481](https://github.com/valhalla/valhalla/pull/3481)
   * FIXED: Docker image `valhalla/valhalla:run-latest`: conan error + python integration [#3485](https://github.com/valhalla/valhalla/pull/3485)
   * FIXED: fix more protobuf unstable 3.x API [#3494](https://github.com/valhalla/valhalla/pull/3494)
   * FIXED: fix one more protobuf unstable 3.x API [#3501](https://github.com/valhalla/valhalla/pull/3501)
   * FIXED: Fix valhalla_build_tiles imports only bss from last osm file [#3503](https://github.com/valhalla/valhalla/pull/3503)
   * FIXED: Fix total_run_stat.sh script. [#3511](https://github.com/valhalla/valhalla/pull/3511)
   * FIXED: Both `hov:designated` and `hov:minimum` have to be correctly set for the way to be considered hov-only [#3526](https://github.com/valhalla/valhalla/pull/3526)
   * FIXED: Wrong out index in route intersections [#3541](https://github.com/valhalla/valhalla/pull/3541)
   * FIXED: fix valhalla_export_edges: missing null columns separator [#3543](https://github.com/valhalla/valhalla/pull/3543)
   * FIXED: Removed/updated narrative language aliases that are not IETF BCP47 compliant [#3546](https://github.com/valhalla/valhalla/pull/3546)
   * FIXED: Wrong predecessor opposing edge in dijkstra's expansion [#3528](https://github.com/valhalla/valhalla/pull/3528)
   * FIXED: exit and exit_verbal in Russian locale should be same [#3545](https://github.com/valhalla/valhalla/pull/3545)
   * FIXED: Skip transit tiles in hierarchy builder [#3559](https://github.com/valhalla/valhalla/pull/3559)
   * FIXED: Fix some country overrides in adminconstants and add a couple new countries. [#3578](https://github.com/valhalla/valhalla/pull/3578)
   * FIXED: Improve build errors reporting [#3579](https://github.com/valhalla/valhalla/pull/3579)
   * FIXED: Fix "no elevation" values and /locate elevation response [#3571](https://github.com/valhalla/valhalla/pull/3571)
   * FIXED: Build tiles with admin/timezone support on Windows [#3580](https://github.com/valhalla/valhalla/pull/3580)
   * FIXED: admin "Saint-Martin" changed name to "Saint-Martin (France)" [#3619](https://github.com/valhalla/valhalla/pull/3619)
   * FIXED: openstreetmapspeeds global config with `null`s now supported [#3621](https://github.com/valhalla/valhalla/pull/3621)
   * FIXED: valhalla_run_matrix was failing (could not find proper max_matrix_distance) [#3635](https://github.com/valhalla/valhalla/pull/3635)
   * FIXED: Removed duplicate degrees/radians constants [#3642](https://github.com/valhalla/valhalla/pull/3642)
   * FIXED: Forgot to adapt driving side and country access rules in [#3619](https://github.com/valhalla/valhalla/pull/3619) [#3652](https://github.com/valhalla/valhalla/pull/3652)
   * FIXED: DateTime::is_conditional_active(...) incorrect end week handling [#3655](https://github.com/valhalla/valhalla/pull/3655)
   * FIXED: TimeDistanceBSSMatrix: incorrect initialization for destinations[#3659](https://github.com/valhalla/valhalla/pull/3659)
   * FIXED: Some interpolated points had invalid edge_index in trace_attributes response [#3646](https://github.com/valhalla/valhalla/pull/3670)
   * FIXED: Use a small node snap distance in map-matching. FIxes issue with incorrect turn followed by Uturn. [#3677](https://github.com/valhalla/valhalla/pull/3677)
   * FIXED: Conan error when building Docker image. [#3689](https://github.com/valhalla/valhalla/pull/3689)
   * FIXED: Allow country overrides for sidewalk [#3711](https://github.com/valhalla/valhalla/pull/3711)
   * FIXED: CostMatrix incorrect tile usage with oppedge. [#3719](https://github.com/valhalla/valhalla/pull/3719)
   * FIXED: Fix elevation serializing [#3735](https://github.com/valhalla/valhalla/pull/3735)
   * FIXED: Fix returning a potentially uninitialized value in PointXY::ClosestPoint [#3737](https://github.com/valhalla/valhalla/pull/3737)
   * FIXED: Wales and Scotland name change. [#3746](https://github.com/valhalla/valhalla/pull/3746)
   * FIXED: Pedestrian crossings are allowed for bikes [#3751](https://github.com/valhalla/valhalla/pull/3751)
   * FIXED: Fix for Mac OSx.  Small update for the workdir for the admin_sidewalk_override test.  [#3757](https://github.com/valhalla/valhalla/pull/3757)
   * FIXED: Add missing service road case from GetTripLegUse method. [#3763](https://github.com/valhalla/valhalla/pull/3763)
   * FIXED: Fix TimeDistanceMatrix results sequence [#3738](https://github.com/valhalla/valhalla/pull/3738)
   * FIXED: Fix status endpoint not reporting that the service is shutting down [#3785](https://github.com/valhalla/valhalla/pull/3785)
   * FIXED: Fix TimdDistanceMatrix SetSources and SetTargets [#3792](https://github.com/valhalla/valhalla/pull/3792)
   * FIXED: Added highway and surface factor in truckcost [#3590](https://github.com/valhalla/valhalla/pull/3590)
   * FIXED: Potential integer underflow in file suffix generation [#3783](https://github.com/valhalla/valhalla/pull/3783)
   * FIXED: Building Valhalla as a submodule [#3781](https://github.com/valhalla/valhalla/issues/3781)
   * FIXED: Fixed invalid time detection in GetSpeed [#3800](https://github.com/valhalla/valhalla/pull/3800)
   * FIXED: Osmway struct update: added up to 33 and not 32 [#3808](https://github.com/valhalla/valhalla/pull/3808)
   * FIXED: Fix out-of-range linestrings in expansion [#4603](https://github.com/valhalla/valhalla/pull/4603)

* **Enhancement**
   * CHANGED: Pronunciation for names and destinations [#3132](https://github.com/valhalla/valhalla/pull/3132)
   * CHANGED: Requested code clean up for phonemes PR [#3356](https://github.com/valhalla/valhalla/pull/3356)
   * CHANGED: Refactor Pronunciation class to struct [#3359](https://github.com/valhalla/valhalla/pull/3359)
   * ADDED: Added support for probabale restrictions [#3361](https://github.com/valhalla/valhalla/pull/3361)
   * CHANGED: Refactored the verbal text formatter to handle logic for street name and sign [#3369](https://github.com/valhalla/valhalla/pull/3369)
   * CHANGED: return "version" and "tileset_age" on parameterless /status call [#3367](https://github.com/valhalla/valhalla/pull/3367)
   * CHANGED: de-singleton tile_extract by introducing an optional index.bin file created by valhalla_build_extract [#3281](https://github.com/valhalla/valhalla/pull/3281)
   * CHANGED: implement valhalla_build_elevation in python and add more --from-geojson & --from-graph options [#3318](https://github.com/valhalla/valhalla/pull/3318)
   * ADDED: Add boolean parameter to clear memory for edge labels from thor. [#2789](https://github.com/valhalla/valhalla/pull/2789)
   * CHANGED: Do not create statsd client in workers if it is not configured [#3394](https://github.com/valhalla/valhalla/pull/3394)
   * ADDED: Import of Bike Share Stations information in BSS Connection edges [#3411](https://github.com/valhalla/valhalla/pull/3411)
   * ADDED: Add heading to PathEdge to be able to return it on /locate [#3399](https://github.com/valhalla/valhalla/pull/3399)
   * ADDED: Add `prioritize_bidirectional` option for fast work and correct ETA calculation for `depart_at` date_time type. Smoothly stop using live-traffic [#3398](https://github.com/valhalla/valhalla/pull/3398)
   * CHANGED: Minor fix for headers  [#3436](https://github.com/valhalla/valhalla/pull/3436)
   * CHANGED: Use std::multimap for polygons returned for admin and timezone queries. Improves performance when building tiles. [#3427](https://github.com/valhalla/valhalla/pull/3427)
   * CHANGED: Refactored GraphBuilder::CreateSignInfoList [#3438](https://github.com/valhalla/valhalla/pull/3438)
   * ADDED: Add support for LZ4 compressed elevation tiles [#3401](https://github.com/valhalla/valhalla/pull/3401)
   * CHANGED: Rearranged some of the protobufs to remove redundancy [#3452](https://github.com/valhalla/valhalla/pull/3452)
   * CHANGED: overhaul python bindings [#3380](https://github.com/valhalla/valhalla/pull/3380)
   * CHANGED: Removed all protobuf defaults either by doing them in code or by relying on 0 initialization. Also deprecated best_paths and do_not_track [#3454](https://github.com/valhalla/valhalla/pull/3454)
   * ADDED: isochrone action for /expansion endpoint to track dijkstra expansion [#3215](https://github.com/valhalla/valhalla/pull/3215)
   * CHANGED: remove boost from dependencies and add conan as prep for #3346 [#3459](https://github.com/valhalla/valhalla/pull/3459)
   * CHANGED: Remove boost.program_options in favor of cxxopts header-only lib and use conan to install header-only boost. [#3346](https://github.com/valhalla/valhalla/pull/3346)
   * CHANGED: Moved all protos to proto3 for internal request/response handling [#3457](https://github.com/valhalla/valhalla/pull/3457)
   * CHANGED: Allow up to 32 outgoing link edges on a node when reclassifying links [#3483](https://github.com/valhalla/valhalla/pull/3483)
   * CHANGED: Reuse sample::get implementation [#3471](https://github.com/valhalla/valhalla/pull/3471)
   * ADDED: Beta support for interacting with the http/bindings/library via serialized and pbf objects respectively [#3464](https://github.com/valhalla/valhalla/pull/3464)
   * CHANGED: Update xcode to 12.4.0 [#3492](https://github.com/valhalla/valhalla/pull/3492)
   * ADDED: Add JSON generator to conan [#3493](https://github.com/valhalla/valhalla/pull/3493)
   * CHANGED: top_speed option: ignore live speed for speed based penalties [#3460](https://github.com/valhalla/valhalla/pull/3460)
   * ADDED: Add `include_construction` option into the config to include/exclude roads under construction from the graph [#3455](https://github.com/valhalla/valhalla/pull/3455)
   * CHANGED: Refactor options protobuf for Location and Costing objects [#3506](https://github.com/valhalla/valhalla/pull/3506)
   * CHANGED: valhalla.h and config.h don't need cmake configuration [#3502](https://github.com/valhalla/valhalla/pull/3502)
   * ADDED: New options to control what fields of the pbf are returned when pbf format responses are requested [#3207](https://github.com/valhalla/valhalla/pull/3507)
   * CHANGED: Rename tripcommon to common [#3516](https://github.com/valhalla/valhalla/pull/3516)
   * ADDED: Indoor routing - data model, data processing. [#3509](https://github.com/valhalla/valhalla/pull/3509)
   * ADDED: On-demand elevation tile fetching [#3391](https://github.com/valhalla/valhalla/pull/3391)
   * CHANGED: Remove many oneof uses from the protobuf api where the semantics of optional vs required isnt necessary [#3527](https://github.com/valhalla/valhalla/pull/3527)
   * ADDED: Indoor routing maneuvers [#3519](https://github.com/valhalla/valhalla/pull/3519)
   * ADDED: Expose reverse isochrone parameter for reverse expansion [#3528](https://github.com/valhalla/valhalla/pull/3528)
   * CHANGED: Add matrix classes to thor worker so they persist between requests. [#3560](https://github.com/valhalla/valhalla/pull/3560)
   * CHANGED: Remove `max_matrix_locations` and introduce `max_matrix_location_pairs` to configure the allowed number of total routes for the matrix action for more flexible asymmetric matrices [#3569](https://github.com/valhalla/valhalla/pull/3569)
   * CHANGED: modernized spatialite syntax [#3580](https://github.com/valhalla/valhalla/pull/3580)
   * ADDED: Options to generate partial results for time distance matrix when there is one source (one to many) or one target (many to one). [#3181](https://github.com/valhalla/valhalla/pull/3181)
   * ADDED: Enhance valhalla_build_elevation with LZ4 recompression support [#3607](https://github.com/valhalla/valhalla/pull/3607)
   * CHANGED: removed UK admin and upgraded its constituents to countries [#3619](https://github.com/valhalla/valhalla/pull/3619)
   * CHANGED: expansion service: only track requested max time/distance [#3532](https://github.com/valhalla/valhalla/pull/3509)
   * ADDED: Shorten down the request delay, when some sources/targets searches are early aborted [#3611](https://github.com/valhalla/valhalla/pull/3611)
   * ADDED: add `pre-commit` hook for running the `format.sh` script [#3637](https://github.com/valhalla/valhalla/pull/3637)
   * CHANGED: upgrade pybind11 to v2.9.2 to remove cmake warning [#3658](https://github.com/valhalla/valhalla/pull/3658)
   * ADDED: tests for just_gtfs reading and writing feeds [#3665](https://github.com/valhalla/valhalla/pull/3665)
   * CHANGED: Precise definition of types of edges on which BSS could be projected [#3658](https://github.com/valhalla/valhalla/pull/3663)
   * CHANGED: Remove duplicate implementation of `adjust_scores` [#3673](https://github.com/valhalla/valhalla/pull/3673)
   * ADDED: convert GTFS data into protobuf tiles [#3629](https://github.com/valhalla/valhalla/issues/3629)
   * CHANGED: Use `starts_with()` instead of `substr(0, N)` getting and comparing to prefix [#3702](https://github.com/valhalla/valhalla/pull/3702)
   * ADDED: Ferry support for HGV [#3710](https://github.com/valhalla/valhalla/issues/3710)
   * ADDED: Linting & formatting checks for Python code [#3713](https://github.com/valhalla/valhalla/pull/3713)
   * CHANGED: rename Turkey admin to Türkiye [#3720](https://github.com/valhalla/valhalla/pull/3713)
   * CHANGED: bumped vcpkg version to "2022.08.15" [#3754](https://github.com/valhalla/valhalla/pull/3754)
   * CHANGED: chore: Updates to clang-format 11.0.0 [#3533](https://github.com/valhalla/valhalla/pull/3533)
   * CHANGED: Ported trace_attributes serialization to RapidJSON. [#3333](https://github.com/valhalla/valhalla/pull/3333)
   * ADDED: Add helpers for DirectedEdgeExt and save them to file in GraphTileBuilder [#3562](https://github.com/valhalla/valhalla/pull/3562)
   * ADDED: Fixed Speed costing option [#3576](https://github.com/valhalla/valhalla/pull/3576)
   * ADDED: axle_count costing option for hgv [#3648](https://github.com/valhalla/valhalla/pull/3648)
   * ADDED: Matrix action for gurka [#3793](https://github.com/valhalla/valhalla/pull/3793)
   * ADDED: Add warnings array to response. [#3588](https://github.com/valhalla/valhalla/pull/3588)
   * CHANGED: Templatized TimeDistanceMatrix for forward/reverse search [#3773](https://github.com/valhalla/valhalla/pull/3773)
   * CHANGED: Templatized TimeDistanceBSSMatrix for forward/reverse search [#3778](https://github.com/valhalla/valhalla/pull/3778)
   * CHANGED: error code 154 shows distance limit in error message [#3779](https://github.com/valhalla/valhalla/pull/3779)

## Release Date: 2021-10-07 Valhalla 3.1.4
* **Removed**
* **Bug Fix**
   * FIXED: Revert default speed boost for turn channels [#3232](https://github.com/valhalla/valhalla/pull/3232)
   * FIXED: Use the right tile to get country for incident [#3235](https://github.com/valhalla/valhalla/pull/3235)
   * FIXED: Fix factors passed to `RelaxHierarchyLimits` [#3253](https://github.com/valhalla/valhalla/pull/3253)
   * FIXED: Fix TransitionCostReverse usage [#3260](https://github.com/valhalla/valhalla/pull/3260)
   * FIXED: Fix Tagged Value Support in EdgeInfo [#3262](https://github.com/valhalla/valhalla/issues/3262)
   * FIXED: TransitionCostReverse fix: revert internal_turn change [#3271](https://github.com/valhalla/valhalla/issues/3271)
   * FIXED: Optimize tiles usage in reach-based pruning [#3294](https://github.com/valhalla/valhalla/pull/3294)
   * FIXED: Slip lane detection: track visited nodes to avoid infinite loops [#3297](https://github.com/valhalla/valhalla/pull/3297)
   * FIXED: Fix distance value in a 0-length road [#3185](https://github.com/valhalla/valhalla/pull/3185)
   * FIXED: Trivial routes were broken when origin was node snapped and destnation was not and vice-versa for reverse astar [#3299](https://github.com/valhalla/valhalla/pull/3299)
   * FIXED: Tweaked TestAvoids map to get TestAvoidShortcutsTruck working [#3301](https://github.com/valhalla/valhalla/pull/3301)
   * FIXED: Overflow in sequence sort [#3303](https://github.com/valhalla/valhalla/pull/3303)
   * FIXED: Setting statsd tags in config via valhalla_build_config [#3225](https://github.com/valhalla/valhalla/pull/3225)
   * FIXED: Cache for gzipped elevation tiles [#3120](https://github.com/valhalla/valhalla/pull/3120)
   * FIXED: Current time conversion regression introduced in unidirectional algorithm refractor [#3278](https://github.com/valhalla/valhalla/issues/3278)
   * FIXED: Make combine_route_stats.py properly quote CSV output (best practice improvement) [#3328](https://github.com/valhalla/valhalla/pull/3328)
   * FIXED: Merge edge segment records in map matching properly so that resulting edge indices in trace_attributes are valid [#3280](https://github.com/valhalla/valhalla/pull/3280)
   * FIXED: Shape walking map matcher now sets correct edge candidates used in the match for origin and destination location [#3329](https://github.com/valhalla/valhalla/pull/3329)
   * FIXED: Better hash function of GraphId [#3332](https://github.com/valhalla/valhalla/pull/3332)

* **Enhancement**
   * CHANGED: Favor turn channels more [#3222](https://github.com/valhalla/valhalla/pull/3222)
   * CHANGED: Rename `valhalla::midgard::logging::LogLevel` enumerators to avoid clash with common macros [#3237](https://github.com/valhalla/valhalla/pull/3237)
   * CHANGED: Move pre-defined algorithm-based factors inside `RelaxHierarchyLimits` [#3253](https://github.com/valhalla/valhalla/pull/3253)
   * ADDED: Reject alternatives with too long detours [#3238](https://github.com/valhalla/valhalla/pull/3238)
   * ADDED: Added info to /status endpoint [#3008](https://github.com/valhalla/valhalla/pull/3008)
   * ADDED: Added stop and give_way/yield signs to the data and traffic signal fixes [#3251](https://github.com/valhalla/valhalla/pull/3251)
   * ADDED: use_hills for pedestrian costing, which also affects the walking speed [#3234](https://github.com/valhalla/valhalla/pull/3234)
   * CHANGED: Fixed cost threshold for bidirectional astar. Implemented reach-based pruning for suboptimal branches [#3257](https://github.com/valhalla/valhalla/pull/3257)
   * ADDED: Added `exclude_unpaved` request parameter [#3240](https://github.com/valhalla/valhalla/pull/3240)
   * ADDED: Added support for routing onto HOV/HOT lanes via request parameters `include_hot`, `include_hov2`, and `include_hov3` [#3273](https://github.com/valhalla/valhalla/pull/3273)
   * ADDED: Add Z-level field to `EdgeInfo`. [#3261](https://github.com/valhalla/valhalla/pull/3261)
   * CHANGED: Calculate stretch threshold for alternatives based on the optimal route cost [#3276](https://github.com/valhalla/valhalla/pull/3276)
   * ADDED: Add `preferred_z_level` as a parameter of loki requests. [#3270](https://github.com/valhalla/valhalla/pull/3270)
   * ADDED: Add `preferred_layer` as a parameter of loki requests. [#3270](https://github.com/valhalla/valhalla/pull/3270)
   * ADDED: Exposing service area names in passive maneuvers. [#3277](https://github.com/valhalla/valhalla/pull/3277)
   * ADDED: Added traffic signal and stop sign check for stop impact. These traffic signals and stop sign are located on edges. [#3279](https://github.com/valhalla/valhalla/pull/3279)
   * CHANGED: Improved sharing criterion to obtain more reasonable alternatives; extended alternatives search [#3302](https://github.com/valhalla/valhalla/pull/3302)
   * ADDED: pull ubuntu:20.04 base image before building [#3233](https://github.com/valhalla/valhalla/pull/3223)
   * CHANGED: Improve Loki nearest-neighbour performance for large radius searches in open space [#3233](https://github.com/valhalla/valhalla/pull/3324)
   * ADDED: testing infrastructure for scripts and valhalla_build_config tests [#3308](https://github.com/valhalla/valhalla/pull/3308)
   * ADDED: Shape points and information about where intermediate locations are placed along the legs of a route [#3274](https://github.com/valhalla/valhalla/pull/3274)
   * CHANGED: Improved existing hov lane transition test case to make more realistic [#3330](https://github.com/valhalla/valhalla/pull/3330)
   * CHANGED: Update python usage in all scripts to python3 [#3337](https://github.com/valhalla/valhalla/pull/3337)
   * ADDED: Added `exclude_cash_only_tolls` request parameter [#3341](https://github.com/valhalla/valhalla/pull/3341)
   * CHANGED: Update api-reference for street_names [#3342](https://github.com/valhalla/valhalla/pull/3342)
   * ADDED: Disable msse2 flags when building on Apple Silicon chip [#3327](https://github.com/valhalla/valhalla/pull/3327)

## Release Date: 2021-07-20 Valhalla 3.1.3
* **Removed**
   * REMOVED: Unused overloads of `to_response` function [#3167](https://github.com/valhalla/valhalla/pull/3167)

* **Bug Fix**
   * FIXED: Fix heading on small edge [#3114](https://github.com/valhalla/valhalla/pull/3114)
   * FIXED: Added support for `access=psv`, which disables routing on these nodes and edges unless the mode is taxi or bus [#3107](https://github.com/valhalla/valhalla/pull/3107)
   * FIXED: Disables logging in CI to catch issues [#3121](https://github.com/valhalla/valhalla/pull/3121)
   * FIXED: Fixed U-turns through service roads [#3082](https://github.com/valhalla/valhalla/pull/3082)
   * FIXED: Added forgotten penalties for kLivingStreet and kTrack for pedestrian costing model [#3116](https://github.com/valhalla/valhalla/pull/3116)
   * FIXED: Updated the reverse turn bounds [#3122](https://github.com/valhalla/valhalla/pull/3122)
   * FIXED: Missing fork maneuver [#3134](https://github.com/valhalla/valhalla/pull/3134)
   * FIXED: Update turn channel logic to call out specific turn at the end of the turn channel if needed [#3140](https://github.com/valhalla/valhalla/pull/3140)
   * FIXED: Fixed cost thresholds for TimeDistanceMatrix. [#3131](https://github.com/valhalla/valhalla/pull/3131)
   * FIXED: Use distance threshold in hierarchy limits for bidirectional astar to expand more important lower level roads [#3156](https://github.com/valhalla/valhalla/pull/3156)
   * FIXED: Fixed incorrect dead-end roundabout labels. [#3129](https://github.com/valhalla/valhalla/pull/3129)
   * FIXED: googletest wasn't really updated in #3166 [#3187](https://github.com/valhalla/valhalla/pull/3187)
   * FIXED: Minor fix of benchmark code [#3190](https://github.com/valhalla/valhalla/pull/3190)
   * FIXED: avoid_polygons intersected edges as polygons instead of linestrings [#3194]((https://github.com/valhalla/valhalla/pull/3194)
   * FIXED: when binning horizontal edge shapes using single precision floats (converted from not double precision floats) allowed for the possibility of marking many many tiles no where near the shape [#3204](https://github.com/valhalla/valhalla/pull/3204)
   * FIXED: Fix improper iterator usage in ManeuversBuilder [#3205](https://github.com/valhalla/valhalla/pull/3205)
   * FIXED: Modified approach for retrieving signs from a directed edge #3166 [#3208](https://github.com/valhalla/valhalla/pull/3208)
   * FIXED: Improve turn channel classification: detect slip lanes [#3196](https://github.com/valhalla/valhalla/pull/3196)
   * FIXED: Compatibility with older boost::optional versions [#3219](https://github.com/valhalla/valhalla/pull/3219)
   * FIXED: Older boost.geometry versions don't have correct() for geographic rings [#3218](https://github.com/valhalla/valhalla/pull/3218)
   * FIXED: Use default road speed for bicycle costing so traffic does not reduce penalty on high speed roads. [#3143](https://github.com/valhalla/valhalla/pull/3143)

* **Enhancement**
   * CHANGED: Refactor base costing options parsing to handle more common stuff in a one place [#3125](https://github.com/valhalla/valhalla/pull/3125)
   * CHANGED: Unified Sign/SignElement into sign.proto [#3146](https://github.com/valhalla/valhalla/pull/3146)
   * ADDED: New verbal succinct transition instruction to maneuver & narrativebuilder. Currently this instruction will be used in place of a very long street name to avoid repetition of long names [#2844](https://github.com/valhalla/valhalla/pull/2844)
   * ADDED: Added oneway support for pedestrian access and foot restrictions [#3123](https://github.com/valhalla/valhalla/pull/3123)
   * ADDED: Exposing rest-area names in passive maneuvers [#3172](https://github.com/valhalla/valhalla/pull/3172)
   * CHORE: Updates robin-hood-hashing third-party library
   * ADDED: Support `barrier=yes|swing_gate|jersey_barrier` tags [#3154](https://github.com/valhalla/valhalla/pull/3154)
   * ADDED: Maintain `access=permit|residents` tags as private [#3149](https://github.com/valhalla/valhalla/pull/3149)
   * CHANGED: Replace `avoid_*` API parameters with more accurate `exclude_*` [#3093](https://github.com/valhalla/valhalla/pull/3093)
   * ADDED: Penalize private gates [#3144](https://github.com/valhalla/valhalla/pull/3144)
   * CHANGED: Renamed protobuf Sign/SignElement to TripSign/TripSignElement [#3168](https://github.com/valhalla/valhalla/pull/3168)
   * CHORE: Updates googletest to release-1.11.0 [#3166](https://github.com/valhalla/valhalla/pull/3166)
   * CHORE: Enables -Wall on sif sources [#3178](https://github.com/valhalla/valhalla/pull/3178)
   * ADDED: Allow going through accessible `barrier=bollard` and penalize routing through it, when the access is private [#3175](https://github.com/valhalla/valhalla/pull/3175)
   * ADDED: Add country code to incident metadata [#3169](https://github.com/valhalla/valhalla/pull/3169)
   * CHANGED: Use distance instead of time to check limited sharing criteria [#3183](https://github.com/valhalla/valhalla/pull/3183)
   * ADDED: Introduced a new via_waypoints array on the leg in the osrm route serializer that describes where a particular waypoint from the root-level array matches to the route. [#3189](https://github.com/valhalla/valhalla/pull/3189)
   * ADDED: Added vehicle width and height as an option for auto (and derived: taxi, bus, hov) profile (https://github.com/valhalla/valhalla/pull/3179)
   * ADDED: Support for statsd integration for basic error and requests metrics [#3191](https://github.com/valhalla/valhalla/pull/3191)
   * CHANGED: Get rid of typeid in statistics-related code. [#3227](https://github.com/valhalla/valhalla/pull/3227)

## Release Date: 2021-05-26 Valhalla 3.1.2
* **Removed**
* **Bug Fix**
   * FIXED: Change unnamed road intersections from being treated as penil point u-turns [#3084](https://github.com/valhalla/valhalla/pull/3084)
   * FIXED: Fix TimeDepReverse termination and path cost calculation (for arrive_by routing) [#2987](https://github.com/valhalla/valhalla/pull/2987)
   * FIXED: Isochrone (::Generalize()) fix to avoid generating self-intersecting polygons [#3026](https://github.com/valhalla/valhalla/pull/3026)
   * FIXED: Handle day_on/day_off/hour_on/hour_off restrictions [#3029](https://github.com/valhalla/valhalla/pull/3029)
   * FIXED: Apply conditional restrictions with dow only to the edges when routing [#3039](https://github.com/valhalla/valhalla/pull/3039)
   * FIXED: Missing locking in incident handler needed to hang out to scop lock rather than let the temporary dissolve [#3046](https://github.com/valhalla/valhalla/pull/3046)
   * FIXED: Continuous lane guidance fix [#3054](https://github.com/valhalla/valhalla/pull/3054)
   * FIXED: Fix reclassification for "shorter" ferries and rail ferries (for Chunnel routing issues) [#3038](https://github.com/valhalla/valhalla/pull/3038)
   * FIXED: Incorrect routing through motor_vehicle:conditional=destination. [#3041](https://github.com/valhalla/valhalla/pull/3041)
   * FIXED: Allow destination-only routing on the first-pass for non bidirectional Astar algorithms. [#3085](https://github.com/valhalla/valhalla/pull/3085)
   * FIXED: Highway/ramp lane bifurcation [#3088](https://github.com/valhalla/valhalla/pull/3088)
   * FIXED: out of bound access of tile hierarchy in base_ll function in graphheader [#3089](https://github.com/valhalla/valhalla/pull/3089)
   * FIXED: include shortcuts in avoid edge set for avoid_polygons [#3090](https://github.com/valhalla/valhalla/pull/3090)

* **Enhancement**
   * CHANGED: Refactor timedep forward/reverse to reduce code repetition [#2987](https://github.com/valhalla/valhalla/pull/2987)
   * CHANGED: Sync translation files with Transifex command line tool [#3030](https://github.com/valhalla/valhalla/pull/3030)
   * CHANGED: Use osm tags in links reclassification algorithm in order to reduce false positive downgrades [#3042](https://github.com/valhalla/valhalla/pull/3042)
   * CHANGED: Use CircleCI XL instances for linux based builds [#3043](https://github.com/valhalla/valhalla/pull/3043)
   * ADDED: ci: Enable undefined sanitizer [#2999](https://github.com/valhalla/valhalla/pull/2999)
   * ADDED: Optionally pass preconstructed graphreader to connectivity map [#3046](https://github.com/valhalla/valhalla/pull/3046)
   * CHANGED: ci: Skip Win CI runs for irrelevant files [#3014](https://github.com/valhalla/valhalla/pull/3014)
   * ADDED: Allow configuration-driven default speed assignment based on edge properties [#3055](https://github.com/valhalla/valhalla/pull/3055)
   * CHANGED: Use std::shared_ptr in case if ENABLE_THREAD_SAFE_TILE_REF_COUNT is ON. [#3067](https://github.com/valhalla/valhalla/pull/3067)
   * CHANGED: Reduce stop impact when driving in parking lots [#3051](https://github.com/valhalla/valhalla/pull/3051)
   * ADDED: Added another through route test [#3074](https://github.com/valhalla/valhalla/pull/3074)
   * ADDED: Adds incident-length to metadata proto [#3083](https://github.com/valhalla/valhalla/pull/3083)
   * ADDED: Do not penalize gates that have allowed access [#3078](https://github.com/valhalla/valhalla/pull/3078)
   * ADDED: Added missing k/v pairs to taginfo.json.  Updated PR template. [#3101](https://github.com/valhalla/valhalla/pull/3101)
   * CHANGED: Serialize isochrone 'contour' properties as floating point so they match user supplied value [#3078](https://github.com/valhalla/valhalla/pull/3095)
   * NIT: Enables compiler warnings as errors in midgard module [#3104](https://github.com/valhalla/valhalla/pull/3104)
   * CHANGED: Check all tiles for nullptr that reads from graphreader to avoid fails in case tiles might be missing. [#3065](https://github.com/valhalla/valhalla/pull/3065)

## Release Date: 2021-04-21 Valhalla 3.1.1
* **Removed**
   * REMOVED: The tossing of private roads in [#1960](https://github.com/valhalla/valhalla/pull/1960) was too aggressive and resulted in a lot of no routes.  Reverted this logic.  [#2934](https://github.com/valhalla/valhalla/pull/2934)
   * REMOVED: stray references to node bindings [#3012](https://github.com/valhalla/valhalla/pull/3012)

* **Bug Fix**
   * FIXED: Fix compression_utils.cc::inflate(...) throw - make it catchable [#2839](https://github.com/valhalla/valhalla/pull/2839)
   * FIXED: Fix compiler errors if HAVE_HTTP not enabled [#2807](https://github.com/valhalla/valhalla/pull/2807)
   * FIXED: Fix alternate route serialization [#2811](https://github.com/valhalla/valhalla/pull/2811)
   * FIXED: Store restrictions in the right tile [#2781](https://github.com/valhalla/valhalla/pull/2781)
   * FIXED: Failing to write tiles because of racing directory creation [#2810](https://github.com/valhalla/valhalla/pull/2810)
   * FIXED: Regression in stopping expansion on transitions down in time-dependent routes [#2815](https://github.com/valhalla/valhalla/pull/2815)
   * FIXED: Fix crash in loki when trace_route is called with 2 locations.[#2817](https://github.com/valhalla/valhalla/pull/2817)
   * FIXED: Mark the restriction start and end as via ways to fix IsBridgingEdge function in Bidirectional Astar [#2796](https://github.com/valhalla/valhalla/pull/2796)
   * FIXED: Dont add predictive traffic to the tile if it's empty [#2826](https://github.com/valhalla/valhalla/pull/2826)
   * FIXED: Fix logic bidirectional astar to avoid double u-turns and extra detours [#2802](https://github.com/valhalla/valhalla/pull/2802)
   * FIXED: Re-enable transition cost for motorcycle profile [#2837](https://github.com/valhalla/valhalla/pull/2837)
   * FIXED: Increase limits for timedep_* algorithms. Split track_factor into edge factor and transition penalty [#2845](https://github.com/valhalla/valhalla/pull/2845)
   * FIXED: Loki was looking up the wrong costing enum for avoids [#2856](https://github.com/valhalla/valhalla/pull/2856)
   * FIXED: Fix way_ids -> graph_ids conversion for complex restrictions: handle cases when a way is split into multiple edges [#2848](https://github.com/valhalla/valhalla/pull/2848)
   * FIXED: Honor access mode while matching OSMRestriction with the graph [#2849](https://github.com/valhalla/valhalla/pull/2849)
   * FIXED: Ensure route summaries are unique among all returned route/legs [#2874](https://github.com/valhalla/valhalla/pull/2874)
   * FIXED: Fix compilation errors when boost < 1.68 and libprotobuf < 3.6  [#2878](https://github.com/valhalla/valhalla/pull/2878)
   * FIXED: Allow u-turns at no-access barriers when forced by heading [#2875](https://github.com/valhalla/valhalla/pull/2875)
   * FIXED: Fixed "No route found" error in case of multipoint request with locations near low reachability edges [#2914](https://github.com/valhalla/valhalla/pull/2914)
   * FIXED: Python bindings installation [#2751](https://github.com/valhalla/valhalla/issues/2751)
   * FIXED: Skip bindings if there's no Python development version [#2893](https://github.com/valhalla/valhalla/pull/2893)
   * FIXED: Use CMakes built-in Python variables to configure installation [#2931](https://github.com/valhalla/valhalla/pull/2931)
   * FIXED: Sometimes emitting zero-length route geometry when traffic splits edge twice [#2943](https://github.com/valhalla/valhalla/pull/2943)
   * FIXED: Fix map-match segfault when gps-points project very near a node [#2946](https://github.com/valhalla/valhalla/pull/2946)
   * FIXED: Use kServiceRoad edges while searching for ferry connection [#2933](https://github.com/valhalla/valhalla/pull/2933)
   * FIXED: Enhanced logic for IsTurnChannelManeuverCombinable [#2952](https://github.com/valhalla/valhalla/pull/2952)
   * FIXED: Restore compatibility with gcc 6.3.0, libprotobuf 3.0.0, boost v1.62.0 [#2953](https://github.com/valhalla/valhalla/pull/2953)
   * FIXED: Dont abort bidirectional a-star search if only one direction is exhausted [#2936](https://github.com/valhalla/valhalla/pull/2936)
   * FIXED: Fixed missing comma in the scripts/valhalla_build_config [#2963](https://github.com/valhalla/valhalla/pull/2963)
   * FIXED: Reverse and Multimodal Isochrones were returning forward results [#2967](https://github.com/valhalla/valhalla/pull/2967)
   * FIXED: Map-match fix for first gps-point being exactly equal to street shape-point [#2977](https://github.com/valhalla/valhalla/pull/2977)
   * FIXED: Add missing GEOS:GEOS dep to mjolnir target [#2901](https://github.com/valhalla/valhalla/pull/2901)
   * FIXED: Allow expansion into a region when not_thru_pruning is false on 2nd pass [#2978](https://github.com/valhalla/valhalla/pull/2978)
   * FIXED: Fix polygon area calculation: use Shoelace formula [#2927](https://github.com/valhalla/valhalla/pull/2927)
   * FIXED: Isochrone: orient segments/rings according to the right-hand rule [#2932](https://github.com/valhalla/valhalla/pull/2932)
   * FIXED: Parsenodes fix: check if index is out-of-bound first [#2984](https://github.com/valhalla/valhalla/pull/2984)
   * FIXED: Fix for unique-summary logic [#2996](https://github.com/valhalla/valhalla/pull/2996)
   * FIXED: Isochrone: handle origin edges properly [#2990](https://github.com/valhalla/valhalla/pull/2990)
   * FIXED: Annotations fail with returning NaN speed when the same point is duplicated in route geometry [#2992](https://github.com/valhalla/valhalla/pull/2992)
   * FIXED: Fix run_with_server.py to work on macOS [#3003](https://github.com/valhalla/valhalla/pull/3003)
   * FIXED: Removed unexpected maneuvers at sharp bends [#2968](https://github.com/valhalla/valhalla/pull/2968)
   * FIXED: Remove large number formatting for non-US countries [#3015](https://github.com/valhalla/valhalla/pull/3015)
   * FIXED: Odin undefined behaviour: handle case when xedgeuse is not initialized [#3020](https://github.com/valhalla/valhalla/pull/3020)

* **Enhancement**
   * Pedestrian crossing should be a separate TripLeg_Use [#2950](https://github.com/valhalla/valhalla/pull/2950)
   * CHANGED: Azure uses ninja as generator [#2779](https://github.com/valhalla/valhalla/pull/2779)
   * ADDED: Support for date_time type invariant for map matching [#2712](https://github.com/valhalla/valhalla/pull/2712)
   * ADDED: Add Bulgarian locale [#2825](https://github.com/valhalla/valhalla/pull/2825)
   * FIXED: No need for write permissions on tarball indices [#2822](https://github.com/valhalla/valhalla/pull/2822)
   * ADDED: nit: Links debug build with lld [#2813](https://github.com/valhalla/valhalla/pull/2813)
   * ADDED: Add costing option `use_living_streets` to avoid or favor living streets in route. [#2788](https://github.com/valhalla/valhalla/pull/2788)
   * CHANGED: Do not allocate mapped_cache vector in skadi when no elevation source is provided. [#2841](https://github.com/valhalla/valhalla/pull/2841)
   * ADDED: avoid_polygons logic [#2750](https://github.com/valhalla/valhalla/pull/2750)
   * ADDED: Added support for destination for conditional access restrictions [#2857](https://github.com/valhalla/valhalla/pull/2857)
   * CHANGED: Large sequences are now merge sorted which can be dramatically faster with certain hardware configurations. This is especially useful in speeding up the earlier stages (parsing, graph construction) of tile building [#2850](https://github.com/valhalla/valhalla/pull/2850)
   * CHANGED: When creating the initial graph edges by setting at which nodes they start and end, first mark the indices of those nodes in another sequence and then sort them by edgeid so that we can do the setting of start and end node sequentially in the edges file. This is much more efficient on certain hardware configurations [#2851](https://github.com/valhalla/valhalla/pull/2851)
   * CHANGED: Use relative cost threshold to extend search in bidirectional astar in order to find more alternates [#2868](https://github.com/valhalla/valhalla/pull/2868)
   * CHANGED: Throw an exception if directory does not exist when building traffic extract [#2871](https://github.com/valhalla/valhalla/pull/2871)
   * CHANGED: Support for ignoring multiple consecutive closures at start/end locations [#2846](https://github.com/valhalla/valhalla/pull/2846)
   * ADDED: Added sac_scale to trace_attributes output and locate edge output [#2818](https://github.com/valhalla/valhalla/pull/2818)
   * ADDED: Ukrainian language translations [#2882](https://github.com/valhalla/valhalla/pull/2882)
   * ADDED: Add support for closure annotations [#2816](https://github.com/valhalla/valhalla/pull/2816)
   * ADDED: Add costing option `service_factor`. Implement possibility to avoid or favor generic service roads in route for all costing options. [#2870](https://github.com/valhalla/valhalla/pull/2870)
   * CHANGED: Reduce stop impact cost when flow data is present [#2891](https://github.com/valhalla/valhalla/pull/2891)
   * CHANGED: Update visual compare script [#2803](https://github.com/valhalla/valhalla/pull/2803)
   * CHANGED: Service roads are not penalized for `pedestrian` costing by default. [#2898](https://github.com/valhalla/valhalla/pull/2898)
   * ADDED: Add complex mandatory restrictions support [#2766](https://github.com/valhalla/valhalla/pull/2766)
   * ADDED: Status endpoint for future status info and health checking of running service [#2907](https://github.com/valhalla/valhalla/pull/2907)
   * ADDED: Add min_level argument to valhalla_ways_to_edges [#2918](https://github.com/valhalla/valhalla/pull/2918)
   * ADDED: Adding ability to store the roundabout_exit_turn_degree to the maneuver [#2941](https://github.com/valhalla/valhalla/pull/2941)
   * ADDED: Penalize pencil point uturns and uturns at short internal edges. Note: `motorcycle` and `motor_scooter` models do not penalize on short internal edges. No new uturn penalty logic has been added to the pedestrian and bicycle costing models. [#2944](https://github.com/valhalla/valhalla/pull/2944)
   * CHANGED: Allow config object to be passed-in to path algorithms [#2949](https://github.com/valhalla/valhalla/pull/2949)
   * CHANGED: Allow disabling Werror
   * ADDED: Add ability to build Valhalla modules as STATIC libraries. [#2957](https://github.com/valhalla/valhalla/pull/2957)
   * NIT: Enables compiler warnings in part of mjolnir module [#2922](https://github.com/valhalla/valhalla/pull/2922)
   * CHANGED: Refactor isochrone/reachability forward/reverse search to reduce code repetition [#2969](https://github.com/valhalla/valhalla/pull/2969)
   * ADDED: Set the roundabout exit shape index when we are collapsing the roundabout maneuvers. [#2975](https://github.com/valhalla/valhalla/pull/2975)
   * CHANGED: Penalized closed edges if using them at start/end locations [#2964](https://github.com/valhalla/valhalla/pull/2964)
   * ADDED: Add shoulder to trace_attributes output. [#2980](https://github.com/valhalla/valhalla/pull/2980)
   * CHANGED: Refactor bidirectional astar forward/reverse search to reduce code repetition [#2970](https://github.com/valhalla/valhalla/pull/2970)
   * CHANGED: Factor for service roads is 1.0 by default. [#2988](https://github.com/valhalla/valhalla/pull/2988)
   * ADDED: Support for conditionally skipping CI runs [#2986](https://github.com/valhalla/valhalla/pull/2986)
   * ADDED: Add instructions for building valhalla on `arm64` macbook [#2997](https://github.com/valhalla/valhalla/pull/2997)
   * NIT: Enables compiler warnings in part of mjolnir module [#2995](https://github.com/valhalla/valhalla/pull/2995)
   * CHANGED: nit(rename): Renames the encoded live speed properties [#2998](https://github.com/valhalla/valhalla/pull/2998)
   * ADDED: ci: Vendors the codecov script [#3002](https://github.com/valhalla/valhalla/pull/3002)
   * CHANGED: Allow None build type [#3005](https://github.com/valhalla/valhalla/pull/3005)
   * CHANGED: ci: Build Python bindings for Mac OS [#3013](https://github.com/valhalla/valhalla/pull/3013)

## Release Date: 2021-01-25 Valhalla 3.1.0
* **Removed**
   * REMOVED: Remove Node bindings. [#2502](https://github.com/valhalla/valhalla/pull/2502)
   * REMOVED: appveyor builds. [#2550](https://github.com/valhalla/valhalla/pull/2550)
   * REMOVED: Removed x86 CI builds. [#2792](https://github.com/valhalla/valhalla/pull/2792)

* **Bug Fix**
   * FIXED: Crazy ETAs.  If a way has forward speed with no backward speed and it is not oneway, then we must set the default speed.  The reverse logic applies as well.  If a way has no backward speed but has a forward speed and it is not a oneway, then set the default speed. [#2102](https://github.com/valhalla/valhalla/pull/2102)
   * FIXED: Map matching elapsed times spliced amongst different legs and discontinuities are now correct [#2104](https://github.com/valhalla/valhalla/pull/2104)
   * FIXED: Date time information is now propagated amongst different legs and discontinuities [#2107](https://github.com/valhalla/valhalla/pull/2107)
   * FIXED: Adds support for geos-3.8 c++ api [#2021](https://github.com/valhalla/valhalla/issues/2021)
   * FIXED: Updated the osrm serializer to not set junction name for osrm origin/start maneuver - this is not helpful since we are not transitioning through the intersection.  [#2121](https://github.com/valhalla/valhalla/pull/2121)
   * FIXED: Removes precomputing of edge-costs which lead to wrong results [#2120](https://github.com/valhalla/valhalla/pull/2120)
   * FIXED: Complex turn-restriction invalidates edge marked as kPermanent [#2103](https://github.com/valhalla/valhalla/issues/2103)
   * FIXED: Fixes bug with inverted time-restriction parsing [#2167](https://github.com/valhalla/valhalla/pull/2167)
   * FIXED: Fixed several bugs with numeric underflow in map-matching trip durations. These may
     occur when serializing match results where adjacent trace points appear out-of-sequence on the
     same edge [#2178](https://github.com/valhalla/valhalla/pull/2178)
     - `MapMatcher::FormPath` now catches route discontinuities on the same edge when the distance
       percentage along don't agree. The trip leg builder builds disconnected legs on a single edge
       to avoid duration underflow.
     - Correctly populate edge groups when matching results contain loops. When a loop occurs,
       the leg builder now starts at the correct edge where the loop ends, and correctly accounts
       for any contained edges.
     - Duration over-trimming at the terminating edge of a match.
   * FIXED: Increased internal precision of time tracking per edge and maneuver so that maneuver times sum to the same time represented in the leg summary [#2195](https://github.com/valhalla/valhalla/pull/2195)
   * FIXED: Tagged speeds were not properly marked. We were not using forward and backward speeds to flag if a speed is tagged or not.  Should not update turn channel speeds if we are not inferring them.  Added additional logic to handle PH in the conditional restrictions. Do not update stop impact for ramps if they are marked as internal. [#2198](https://github.com/valhalla/valhalla/pull/2198)
   * FIXED: Fixed the sharp turn phrase [#2226](https://github.com/valhalla/valhalla/pull/2226)
   * FIXED: Protect against duplicate points in the input or points that snap to the same location resulting in `nan` times for the legs of the map match (of a 0 distance route) [#2229](https://github.com/valhalla/valhalla/pull/2229)
   * FIXED: Improves restriction check on briding edge in Bidirectional Astar [#2228](https://github.com/valhalla/valhalla/pull/2242)
   * FIXED: Allow nodes at location 0,0 [#2245](https://github.com/valhalla/valhalla/pull/2245)
   * FIXED: Fix RapidJSON compiler warnings and naming conflict [#2249](https://github.com/valhalla/valhalla/pull/2249)
   * FIXED: Fixed bug in resample_spherical_polyline where duplicate successive lat,lng locations in the polyline resulting in `nan` for the distance computation which shortcuts further sampling [#2239](https://github.com/valhalla/valhalla/pull/2239)
   * FIXED: Update exit logic for non-motorways [#2252](https://github.com/valhalla/valhalla/pull/2252)
   * FIXED: Transition point map-matching. When match results are on a transition point, we search for the sibling nodes at that transition and snap it to the corresponding edges in the route. [#2258](https://github.com/valhalla/valhalla/pull/2258)
   * FIXED: Fixed verbal multi-cue logic [#2270](https://github.com/valhalla/valhalla/pull/2270)
   * FIXED: Fixed Uturn cases when a not_thru edge is connected to the origin edge. [#2272](https://github.com/valhalla/valhalla/pull/2272)
   * FIXED: Update intersection classes in osrm response to not label all ramps as motorway [#2279](https://github.com/valhalla/valhalla/pull/2279)
   * FIXED: Fixed bug in mapmatcher when interpolation point goes before the first valid match or after the last valid match. Such behavior usually leads to discontinuity in matching. [#2275](https://github.com/valhalla/valhalla/pull/2275)
   * FIXED: Fixed an issue for time_allowed logic.  Previously we returned false on the first time allowed restriction and did not check them all. Added conditional restriction gurka test and datetime optional argument to gurka header file. [#2286](https://github.com/valhalla/valhalla/pull/2286)
   * FIXED: Fixed an issue for date ranges.  For example, for the range Jan 04 to Jan 02 we need to test to end of the year and then from the first of the year to the end date.  Also, fixed an emergency tag issue.  We should only set the use to emergency if all other access is off. [#2290](https://github.com/valhalla/valhalla/pull/2290)
   * FIXED: Found a few issues with the initial ref and direction logic for ways.  We were overwriting the refs with directionals to the name_offset_map instead of concatenating them together.  Also, we did not allow for blank entries for GetTagTokens. [#2298](https://github.com/valhalla/valhalla/pull/2298)
   * FIXED: Fixed an issue where MatchGuidanceViewJunctions is only looking at the first edge. Set the data_id for guidance views to the changeset id as it is already being populated. Also added test for guidance views. [#2303](https://github.com/valhalla/valhalla/pull/2303)
   * FIXED: Fixed a problem with live speeds where live speeds were being used to determine access, even when a live
   speed (current time) route wasn't what was requested. [#2311](https://github.com/valhalla/valhalla/pull/2311)
   * FIXED: Fix break/continue typo in search filtering [#2317](https://github.com/valhalla/valhalla/pull/2317)
   * FIXED: Fix a crash in trace_route due to iterating past the end of a vector. [#2322](https://github.com/valhalla/valhalla/pull/2322)
   * FIXED: Don't allow timezone information in the local date time string attached at each location. [#2312](https://github.com/valhalla/valhalla/pull/2312)
   * FIXED: Fix short route trimming in bidirectional astar [#2323](https://github.com/valhalla/valhalla/pull/2323)
   * FIXED: Fix shape trimming in leg building for snap candidates that lie within the margin of rounding error [#2326](https://github.com/valhalla/valhalla/pull/2326)
   * FIXED: Fixes route duration underflow with traffic data [#2325](https://github.com/valhalla/valhalla/pull/2325)
   * FIXED: Parse mtb:scale tags and set bicycle access if present [#2117](https://github.com/valhalla/valhalla/pull/2117)
   * FIXED: Fixed segfault.  Shape was missing from options for valhalla_path_comparison and valhalla_run_route.  Also, costing options was missing in valhalla_path_comparison. [#2343](https://github.com/valhalla/valhalla/pull/2343)
   * FIXED: Handle decimal numbers with zero-value mantissa properly in Lua [#2355](https://github.com/valhalla/valhalla/pull/2355)
   * FIXED: Many issues that resulted in discontinuities, failed matches or incorrect time/duration for map matching requests. [#2292](https://github.com/valhalla/valhalla/pull/2292)
   * FIXED: Seeing segfault when loading large osmdata data files before loading LuaJit. LuaJit fails to create luaL_newstate() Ref: [#2158](https://github.com/ntop/ntopng/issues/2158) Resolution is to load LuaJit before loading the data files. [#2383](https://github.com/valhalla/valhalla/pull/2383)
   * FIXED: Store positive/negative OpenLR offsets in bucketed form [#2405](https://github.com/valhalla/valhalla/2405)
   * FIXED: Fix on map-matching return code when breakage distance limitation exceeds. Instead of letting the request goes into meili and fails in finding a route, we check the distance in loki and early return with exception code 172. [#2406](https://github.com/valhalla/valhalla/pull/2406)
   * FIXED: Don't create edges for portions of ways that are doubled back on themselves as this confuses opposing edge index computations [#2385](https://github.com/valhalla/valhalla/pull/2385)
   * FIXED: Protect against nan in uniform_resample_spherical_polyline. [#2431](https://github.com/valhalla/valhalla/pull/2431)
   * FIXED: Obvious maneuvers. [#2436](https://github.com/valhalla/valhalla/pull/2436)
   * FIXED: Base64 encoding/decoding [#2452](https://github.com/valhalla/valhalla/pull/2452)
   * FIXED: Added post roundabout instruction when enter/exit roundabout maneuvers are combined [#2454](https://github.com/valhalla/valhalla/pull/2454)
   * FIXED: openlr: Explicitly check for linear reference option for Valhalla serialization. [#2458](https://github.com/valhalla/valhalla/pull/2458)
   * FIXED: Fix segfault: Do not combine last turn channel maneuver. [#2463](https://github.com/valhalla/valhalla/pull/2463)
   * FIXED: Remove extraneous whitespaces from ja-JP.json. [#2471](https://github.com/valhalla/valhalla/pull/2471)
   * FIXED: Checks protobuf serialization/parsing success [#2477](https://github.com/valhalla/valhalla/pull/2477)
   * FIXED: Fix dereferencing of end for std::lower_bound in sequence and possible UB [#2488](https://github.com/valhalla/valhalla/pull/2488)
   * FIXED: Make tile building reproducible: fix UB-s [#2480](https://github.com/valhalla/valhalla/pull/2480)
   * FIXED: Zero initialize EdgeInfoInner.spare0_. Uninitialized spare0_ field produced UB which causes gurka_reproduce_tile_build to fail intermittently. [2499](https://github.com/valhalla/valhalla/pull/2499)
   * FIXED: Drop unused CHANGELOG validation script, straggling NodeJS references [#2506](https://github.com/valhalla/valhalla/pull/2506)
   * FIXED: Fix missing nullptr checks in graphreader and loki::Reach (causing segfault during routing with not all levels of tiles available) [#2504](https://github.com/valhalla/valhalla/pull/2504)
   * FIXED: Fix mismatch of triplegedge roadclass and directededge roadclass [#2507](https://github.com/valhalla/valhalla/pull/2507)
   * FIXED: Improve german destination_verbal_alert phrases [#2509](https://github.com/valhalla/valhalla/pull/2509)
   * FIXED: Undefined behavior cases discovered with undefined behavior sanitizer tool. [2498](https://github.com/valhalla/valhalla/pull/2498)
   * FIXED: Fixed logic so verbal keep instructions use branch exit sign info for ramps [#2520](https://github.com/valhalla/valhalla/pull/2520)
   * FIXED: Fix bug in trace_route for uturns causing garbage coordinates [#2517](https://github.com/valhalla/valhalla/pull/2517)
   * FIXED: Simplify heading calculation for turn type. Remove undefined behavior case. [#2513](https://github.com/valhalla/valhalla/pull/2513)
   * FIXED: Always set costing name even if one is not provided for osrm serializer weight_name. [#2528](https://github.com/valhalla/valhalla/pull/2528)
   * FIXED: Make single-thread tile building reproducible: fix seed for shuffle, use concurrency configuration from the mjolnir section. [#2515](https://github.com/valhalla/valhalla/pull/2515)
   * FIXED: More Windows compatibility: build tiles and some run actions work now (including CI tests) [#2300](https://github.com/valhalla/valhalla/issues/2300)
   * FIXED: Transcoding of c++ location to pbf location used path edges in the place of filtered edges. [#2542](https://github.com/valhalla/valhalla/pull/2542)
   * FIXED: Add back whitelisting action types. [#2545](https://github.com/valhalla/valhalla/pull/2545)
   * FIXED: Allow uturns for truck costing now that we have derived deadends marked in the edge label [#2559](https://github.com/valhalla/valhalla/pull/2559)
   * FIXED: Map matching uturn trimming at the end of an edge where it wasn't needed. [#2558](https://github.com/valhalla/valhalla/pull/2558)
   * FIXED: Multicue enter roundabout [#2556](https://github.com/valhalla/valhalla/pull/2556)
   * FIXED: Changed reachability computation to take into account live speed [#2597](https://github.com/valhalla/valhalla/pull/2597)
   * FIXED: Fixed a bug where the temp files were not getting read in if you started with the construct edges or build phase for valhalla_build_tiles. [#2601](https://github.com/valhalla/valhalla/pull/2601)
   * FIXED: Updated fr-FR.json with partial translations. [#2605](https://github.com/valhalla/valhalla/pull/2605)
   * FIXED: Removed superfluous const qualifier from odin/signs [#2609](https://github.com/valhalla/valhalla/pull/2609)
   * FIXED: Internal maneuver placement [#2600](https://github.com/valhalla/valhalla/pull/2600)
   * FIXED: Complete fr-FR.json locale. [#2614](https://github.com/valhalla/valhalla/pull/2614)
   * FIXED: Don't truncate precision in polyline encoding [#2632](https://github.com/valhalla/valhalla/pull/2632)
   * FIXED: Fix all compiler warnings in sif and set to -Werror [#2642](https://github.com/valhalla/valhalla/pull/2642)
   * FIXED: Remove unnecessary maneuvers to continue straight [#2647](https://github.com/valhalla/valhalla/pull/2647)
   * FIXED: Linear reference support in route/mapmatch apis (FOW, FRC, bearing, and number of references) [#2645](https://github.com/valhalla/valhalla/pull/2645)
   * FIXED: Ambiguous local to global (with timezone information) date time conversions now all choose to use the later time instead of throwing unhandled exceptions [#2665](https://github.com/valhalla/valhalla/pull/2665)
   * FIXED: Overestimated reach caused be reenquing transition nodes without checking that they had been already expanded [#2670](https://github.com/valhalla/valhalla/pull/2670)
   * FIXED: Build with C++17 standard. Deprecated function calls are substituted with new ones. [#2669](https://github.com/valhalla/valhalla/pull/2669)
   * FIXED: Improve German post_transition_verbal instruction [#2677](https://github.com/valhalla/valhalla/pull/2677)
   * FIXED: Lane updates.  Add the turn lanes to all edges of the way.  Do not "enhance" turn lanes if they are part of a complex restriction.  Moved ProcessTurnLanes after UpdateManeuverPlacementForInternalIntersectionTurns.  Fix for a missing "uturn" indication for intersections on the previous maneuver, we were serializing an empty list. [#2679](https://github.com/valhalla/valhalla/pull/2679)
   * FIXED: Fixes OpenLr serialization [#2688](https://github.com/valhalla/valhalla/pull/2688)
   * FIXED: Internal edges can't be also a ramp or a turn channel.  Also, if an edge is marked as ramp and turn channel mark it as a ramp.  [2689](https://github.com/valhalla/valhalla/pull/2689)
   * FIXED: Check that speeds are equal for the edges going in the same direction while buildig shortcuts [#2691](https://github.com/valhalla/valhalla/pull/2691)
   * FIXED: Missing fork or bear instruction [#2683](https://github.com/valhalla/valhalla/pull/2683)
   * FIXED: Eliminate null pointer dereference in GraphReader::AreEdgesConnected [#2695](https://github.com/valhalla/valhalla/issues/2695)
   * FIXED: Fix polyline simplification float/double comparison [#2698](https://github.com/valhalla/valhalla/issues/2698)
   * FIXED: Weights were sometimes negative due to incorrect updates to elapsed_cost [#2702](https://github.com/valhalla/valhalla/pull/2702)
   * FIXED: Fix bidirectional route failures at deadends [#2705](https://github.com/valhalla/valhalla/pull/2705)
   * FIXED: Updated logic to call out a non-obvious turn [#2708](https://github.com/valhalla/valhalla/pull/2708)
   * FIXED: valhalla_build_statistics multithreaded mode fixed [#2707](https://github.com/valhalla/valhalla/pull/2707)
   * FIXED: If infer_internal_intersections is true then allow internals that are also ramps or TCs. Without this we produce an extra continue maneuver.  [#2710](https://github.com/valhalla/valhalla/pull/2710)
   * FIXED: We were routing down roads that should be destination only. Now we mark roads with motor_vehicle=destination and motor_vehicle=customers or access=destination and access=customers as destination only. [#2722](https://github.com/valhalla/valhalla/pull/2722)
   * FIXED: Replace all Python2 print statements with Python3 syntax [#2716](https://github.com/valhalla/valhalla/issues/2716)
   * FIXED: Some HGT files not found [#2723](https://github.com/valhalla/valhalla/issues/2723)
   * FIXED: Fix PencilPointUturn detection by removing short-edge check and updating angle threshold [#2725](https://github.com/valhalla/valhalla/issues/2725)
   * FIXED: Fix invalid continue/bear maneuvers [#2729](https://github.com/valhalla/valhalla/issues/2729)
   * FIXED: Fixes an issue that lead to double turns within a very short distance, when instead, it should be a u-turn. We now collapse double L turns or double R turns in short non-internal intersections to u-turns. [#2740](https://github.com/valhalla/valhalla/pull/2740)
   * FIXED: fixes an issue that lead to adding an extra maneuver. We now combine a current maneuver short length non-internal edges (left or right) with the next maneuver that is a kRampStraight. [#2741](https://github.com/valhalla/valhalla/pull/2741)
   * FIXED: Reduce verbose instructions by collapsing small end ramp forks [#2762](https://github.com/valhalla/valhalla/issues/2762)
   * FIXED: Remove redundant return statements [#2776](https://github.com/valhalla/valhalla/pull/2776)
   * FIXED: Added unit test for BuildAdminFromPBF() to test GEOS 3.9 update. [#2787](https://github.com/valhalla/valhalla/pull/2787)
   * FIXED: Add support for geos-3.9 c++ api [#2739](https://github.com/valhalla/valhalla/issues/2739)
   * FIXED: Fix check for live speed validness [#2797](https://github.com/valhalla/valhalla/pull/2797)

* **Enhancement**
   * ADDED: Matrix of Bike Share [#2590](https://github.com/valhalla/valhalla/pull/2590)
   * ADDED: Add ability to provide custom implementation for candidate collection in CandidateQuery. [#2328](https://github.com/valhalla/valhalla/pull/2328)
   * ADDED: Cancellation of tile downloading. [#2319](https://github.com/valhalla/valhalla/pull/2319)
   * ADDED: Return the coordinates of the nodes isochrone input locations snapped to [#2111](https://github.com/valhalla/valhalla/pull/2111)
   * ADDED: Allows more complicated routes in timedependent a-star before timing out [#2068](https://github.com/valhalla/valhalla/pull/2068)
   * ADDED: Guide signs and junction names [#2096](https://github.com/valhalla/valhalla/pull/2096)
   * ADDED: Added a bool to the config indicating whether to use commercially set attributes.  Added logic to not call IsIntersectionInternal if this is a commercial data set.  [#2132](https://github.com/valhalla/valhalla/pull/2132)
   * ADDED: Removed commercial data set bool to the config and added more knobs for data.  Added infer_internal_intersections, infer_turn_channels, apply_country_overrides, and use_admin_db.  [#2173](https://github.com/valhalla/valhalla/pull/2173)
   * ADDED: Allow using googletest in unit tests and convert all tests to it (old test.cc is completely removed). [#2128](https://github.com/valhalla/valhalla/pull/2128)
   * ADDED: Add guidance view capability. [#2209](https://github.com/valhalla/valhalla/pull/2209)
   * ADDED: Collect turn cost information as path is formed so that it can be serialized out for trace attributes or osrm flavored intersections. Also add shape_index to osrm intersections. [#2207](https://github.com/valhalla/valhalla/pull/2207)
   * ADDED: Added alley factor to autocost.  Factor is defaulted at 1.0f or do not avoid alleys. [#2246](https://github.com/valhalla/valhalla/pull/2246)
   * ADDED: Support unlimited speed limits where maxspeed=none. [#2251](https://github.com/valhalla/valhalla/pull/2251)
   * ADDED: Implement improved Reachability check using base class Dijkstra. [#2243](https://github.com/valhalla/valhalla/pull/2243)
   * ADDED: Gurka integration test framework with ascii-art maps [#2244](https://github.com/valhalla/valhalla/pull/2244)
   * ADDED: Add to the stop impact when transitioning from higher to lower class road and we are not on a turn channel or ramp. Also, penalize lefts when driving on the right and vice versa. [#2282](https://github.com/valhalla/valhalla/pull/2282)
   * ADDED: Added reclassify_links, use_direction_on_ways, and allow_alt_name as config options.  If `use_direction_on_ways = true` then use `direction` and `int_direction` on the way to update the directional for the `ref` and `int_ref`.  Also, copy int_efs to the refs. [#2285](https://github.com/valhalla/valhalla/pull/2285)
   * ADDED: Add support for live traffic. [#2268](https://github.com/valhalla/valhalla/pull/2268)
   * ADDED: Implement per-location search filters for functional road class and forms of way. [#2289](https://github.com/valhalla/valhalla/pull/2289)
   * ADDED: Approach, multi-cue, and length updates [#2313](https://github.com/valhalla/valhalla/pull/2313)
   * ADDED: Speed up timezone differencing calculation if cache is provided. [#2316](https://github.com/valhalla/valhalla/pull/2316)
   * ADDED: Added rapidjson/schema.h to baldr/rapidjson_util.h to make it available for use within valhalla. [#2330](https://github.com/valhalla/valhalla/issues/2330)
   * ADDED: Support decimal precision for height values in elevation service. Also support polyline5 for encoded polylines input and output to elevation service. [#2324](https://github.com/valhalla/valhalla/pull/2324)
   * ADDED: Use both imminent and distant verbal multi-cue phrases. [#2353](https://github.com/valhalla/valhalla/pull/2353)
   * ADDED: Split parsing stage into 3 separate stages. [#2339](https://github.com/valhalla/valhalla/pull/2339)
   * CHANGED: Speed up graph enhancing by avoiding continuous unordered_set rebuilding [#2349](https://github.com/valhalla/valhalla/pull/2349)
   * CHANGED: Skip calling out to Lua for nodes/ways/relations with not tags - speeds up parsing. [#2351](https://github.com/valhalla/valhalla/pull/2351)
   * CHANGED: Switch to LuaJIT for lua scripting - speeds up file parsing [#2352](https://github.com/valhalla/valhalla/pull/2352)
   * ADDED: Ability to create OpenLR records from raw data. [#2356](https://github.com/valhalla/valhalla/pull/2356)
   * ADDED: Revamp length phrases [#2359](https://github.com/valhalla/valhalla/pull/2359)
   * CHANGED: Do not allocate memory in skadi if we don't need it. [#2373](https://github.com/valhalla/valhalla/pull/2373)
   * CHANGED: Map matching: throw error (443/NoSegment) when no candidate edges are available. [#2370](https://github.com/valhalla/valhalla/pull/2370/)
   * ADDED: Add sk-SK.json (slovak) localization file. [#2376](https://github.com/valhalla/valhalla/pull/2376)
   * ADDED: Extend roundabout phrases. [#2378](https://github.com/valhalla/valhalla/pull/2378)
   * ADDED: More roundabout phrase tests. [#2382](https://github.com/valhalla/valhalla/pull/2382)
   * ADDED: Update the turn and continue phrases to include junction names and guide signs. [#2386](https://github.com/valhalla/valhalla/pull/2386)
   * ADDED: Add the remaining guide sign toward phrases [#2389](https://github.com/valhalla/valhalla/pull/2389)
   * ADDED: The ability to allow immediate uturns at trace points in a map matching request [#2380](https://github.com/valhalla/valhalla/pull/2380)
   * ADDED: Add utility functions to Signs. [#2390](https://github.com/valhalla/valhalla/pull/2390)
   * ADDED: Unified time tracking for all algorithms that support time-based graph expansion. [#2278](https://github.com/valhalla/valhalla/pull/2278)
   * ADDED: Add rail_ferry use and costing. [#2408](https://github.com/valhalla/valhalla/pull/2408)
   * ADDED: `street_side_max_distance`, `display_lat` and `display_lon` to `locations` in input for better control of routing side of street [#1769](https://github.com/valhalla/valhalla/pull/1769)
   * ADDED: Add additional exit phrases. [#2421](https://github.com/valhalla/valhalla/pull/2421)
   * ADDED: Add Japanese locale, update German. [#2432](https://github.com/valhalla/valhalla/pull/2432)
   * ADDED: Gurka expect_route refactor [#2435](https://github.com/valhalla/valhalla/pull/2435)
   * ADDED: Add option to suppress roundabout exits [#2437](https://github.com/valhalla/valhalla/pull/2437)
   * ADDED: Add Greek locale. [#2438](https://github.com/valhalla/valhalla/pull/2438)
   * ADDED (back): Support for 64bit wide way ids in the edgeinfo structure with no impact to size for data sources with ids 32bits wide. [#2422](https://github.com/valhalla/valhalla/pull/2422)
   * ADDED: Support for 64bit osm node ids in parsing stage of tile building [#2422](https://github.com/valhalla/valhalla/pull/2422)
   * CHANGED: Point2/PointLL are now templated to allow for higher precision coordinate math when desired [#2429](https://github.com/valhalla/valhalla/pull/2429)
   * ADDED: Optional OpenLR Encoded Path Edges in API Response [#2424](https://github.com/valhalla/valhalla/pull/2424)
   * ADDED: Add explicit include for sstream to be compatible with msvc_x64 toolset. [#2449](https://github.com/valhalla/valhalla/pull/2449)
   * ADDED: Properly split returned path if traffic conditions change partway along edges [#2451](https://github.com/valhalla/valhalla/pull/2451/files)
   * ADDED: Add Dutch locale. [#2464](https://github.com/valhalla/valhalla/pull/2464)
   * ADDED: Check with address sanititizer in CI. Add support for undefined behavior sanitizer. [#2487](https://github.com/valhalla/valhalla/pull/2487)
   * ADDED: Ability to recost a path and increased cost/time details along the trippath and json output [#2425](https://github.com/valhalla/valhalla/pull/2425)
   * ADDED: Add the ability to do bikeshare based (ped/bike) multimodal routing [#2031](https://github.com/valhalla/valhalla/pull/2031)
   * ADDED: Route through restrictions enabled by introducing a costing option. [#2469](https://github.com/valhalla/valhalla/pull/2469)
   * ADDED: Migrated to Ubuntu 20.04 base-image [#2508](https://github.com/valhalla/valhalla/pull/2508)
   * CHANGED: Speed up parseways stage by avoiding multiple string comparisons [#2518](https://github.com/valhalla/valhalla/pull/2518)
   * CHANGED: Speed up enhance stage by avoiding GraphTileBuilder copying [#2468](https://github.com/valhalla/valhalla/pull/2468)
   * ADDED: Costing options now includes shortest flag which favors shortest path routes [#2555](https://github.com/valhalla/valhalla/pull/2555)
   * ADDED: Incidents in intersections [#2547](https://github.com/valhalla/valhalla/pull/2547)
   * CHANGED: Refactor mapmatching configuration to use a struct (instead of `boost::property_tree::ptree`). [#2485](https://github.com/valhalla/valhalla/pull/2485)
   * ADDED: Save exit maneuver's begin heading when combining enter & exit roundabout maneuvers. [#2554](https://github.com/valhalla/valhalla/pull/2554)
   * ADDED: Added new urban flag that can be set if edge is within city boundaries to data processing; new use_urban_tag config option; added to osrm response within intersections. [#2522](https://github.com/valhalla/valhalla/pull/2522)
   * ADDED: Parses OpenLr of type PointAlongLine [#2565](https://github.com/valhalla/valhalla/pull/2565)
   * ADDED: Use edge.is_urban is set for serializing is_urban. [#2568](https://github.com/valhalla/valhalla/pull/2568)
   * ADDED: Added new rest/service area uses on the edge. [#2533](https://github.com/valhalla/valhalla/pull/2533)
   * ADDED: Dependency cache for Azure [#2567](https://github.com/valhalla/valhalla/pull/2567)
   * ADDED: Added flexibility to remove the use of the admindb and to use the country and state iso from the tiles; [#2579](https://github.com/valhalla/valhalla/pull/2579)
   * ADDED: Added toll gates and collection points (gantry) to the node;  [#2532](https://github.com/valhalla/valhalla/pull/2532)
   * ADDED: Added osrm serialization for rest/service areas and admins. [#2594](https://github.com/valhalla/valhalla/pull/2594)
   * CHANGED: Improved Russian localization; [#2593](https://github.com/valhalla/valhalla/pull/2593)
   * ADDED: Support restricted class in intersection annotations [#2589](https://github.com/valhalla/valhalla/pull/2589)
   * ADDED: Added trail type trace [#2606](https://github.com/valhalla/valhalla/pull/2606)
   * ADDED: Added tunnel names to the edges as a tagged name.  [#2608](https://github.com/valhalla/valhalla/pull/2608)
   * CHANGED: Moved incidents to the trip leg and cut the shape of the leg at that location [#2610](https://github.com/valhalla/valhalla/pull/2610)
   * ADDED: Costing option to ignore_closures when routing with current flow [#2615](https://github.com/valhalla/valhalla/pull/2615)
   * ADDED: Cross-compilation ability with MinGW64 [#2619](https://github.com/valhalla/valhalla/pull/2619)
   * ADDED: Defines the incident tile schema and incident metadata [#2620](https://github.com/valhalla/valhalla/pull/2620)
   * ADDED: Moves incident serializer logic into a generic serializer [#2621](https://github.com/valhalla/valhalla/pull/2621)
   * ADDED: Incident loading singleton for continually refreshing incident tiles[#2573](https://github.com/valhalla/valhalla/pull/2573)
   * ADDED: One shot mode to valhalla_service so you can run a single request of any type without starting a server [#2624](https://github.com/valhalla/valhalla/pull/2624)
   * ADDED: Adds text instructions to OSRM output [#2625](https://github.com/valhalla/valhalla/pull/2625)
   * ADDED: Adds support for alternate routes [#2626](https://github.com/valhalla/valhalla/pull/2626)
   * CHANGED: Switch Python bindings generator from boost.python to header-only pybind11[#2644](https://github.com/valhalla/valhalla/pull/2644)
   * ADDED: Add support of input file for one-shot mode of valhalla_service [#2648](https://github.com/valhalla/valhalla/pull/2648)
   * ADDED: Linear reference support to locate api [#2645](https://github.com/valhalla/valhalla/pull/2645)
   * ADDED: Implemented OSRM-like turn duration calculation for car. Uses it now in auto costing. [#2651](https://github.com/valhalla/valhalla/pull/2651)
   * ADDED: Enhanced turn lane information in guidance [#2653](https://github.com/valhalla/valhalla/pull/2653)
   * ADDED: `top_speed` option for all motorized vehicles [#2667](https://github.com/valhalla/valhalla/issues/2667)
   * CHANGED: Move turn_lane_direction helper to odin/util [#2675](https://github.com/valhalla/valhalla/pull/2675)
   * ADDED: Add annotations to osrm response including speed limits, unit and sign conventions [#2668](https://github.com/valhalla/valhalla/pull/2668)
   * ADDED: Added functions for predicted speeds encoding-decoding [#2674](https://github.com/valhalla/valhalla/pull/2674)
   * ADDED: Time invariant routing via the bidirectional algorithm. This has the effect that when time dependent routes (arrive_by and depart_at) fall back to bidirectional due to length restrictions they will actually use the correct time of day for one of the search directions [#2660](https://github.com/valhalla/valhalla/pull/2660)
   * ADDED: If the length of the edge is greater than kMaxEdgeLength, then consider this a catastrophic error if the should_error bool is true in the set_length function. [2678](https://github.com/valhalla/valhalla/pull/2678)
   * ADDED: Moved lat,lon coordinates structures from single to double precision. Improves geometry accuracy noticibly at zooms above 17 as well as coordinate snapping and any other geometric operations. Adds about a 2% performance penalty for standard routes. Graph nodes now have 7 digits of precision.  [#2693](https://github.com/valhalla/valhalla/pull/2693)
   * ADDED: Added signboards to guidance views.  [#2687](https://github.com/valhalla/valhalla/pull/2687)
   * ADDED: Regular speed on shortcut edges is calculated with turn durations taken into account. Truck, motorcycle and motorscooter profiles use OSRM-like turn duration. [#2662](https://github.com/valhalla/valhalla/pull/2662)
   * CHANGED: Remove astar algorithm and replace its use with timedep_forward as its redundant [#2706](https://github.com/valhalla/valhalla/pull/2706)
   * ADDED: Recover and recost all shortcuts in final path for bidirectional astar algorithm [#2711](https://github.com/valhalla/valhalla/pull/2711)
   * ADDED: An option for shortcut recovery to be cached at start up to reduce the time it takes to do so on the fly [#2714](https://github.com/valhalla/valhalla/pull/2714)
   * ADDED: If width <= 1.9 then no access for auto, truck, bus, taxi, emergency and hov. [#2713](https://github.com/valhalla/valhalla/pull/2713)
   * ADDED: Centroid/Converge/Rendezvous/Meet API which allows input locations to find a least cost convergence point from all locations [#2734](https://github.com/valhalla/valhalla/pull/2734)
   * ADDED: Added support to process the sump_buster tag.  Also, fixed a few small access bugs for nodes. [#2731](https://github.com/valhalla/valhalla/pull/2731)
   * ADDED: Log message if failed to create tiles directory. [#2738](https://github.com/valhalla/valhalla/pull/2738)
   * CHANGED: Tile memory is only owned by the GraphTile rather than shared amongst copies of the graph tile (in GraphReader and TileCaches). [#2340](https://github.com/valhalla/valhalla/pull/2340)
   * ADDED: Add Estonian locale. [#2748](https://github.com/valhalla/valhalla/pull/2748)
   * CHANGED: Handle GraphTile objects as smart pointers [#2703](https://github.com/valhalla/valhalla/pull/2703)
   * CHANGED: Improve stability with no RTTI build [#2759](https://github.com/valhalla/valhalla/pull/2759) and [#2760](https://github.com/valhalla/valhalla/pull/2760)
   * CHANGED: Change generic service roads to a new Use=kServiceRoad. This is for highway=service without other service= tags (such as driveway, alley, parking aisle) [#2419](https://github.com/valhalla/valhalla/pull/2419)
   * ADDED: Isochrones support isodistance lines as well [#2699](https://github.com/valhalla/valhalla/pull/2699)
   * ADDED: Add support for ignoring live traffic closures for waypoints [#2685](https://github.com/valhalla/valhalla/pull/2685)
   * ADDED: Add use_distance to auto cost to allow choosing between two primary cost components, time or distance [#2771](https://github.com/valhalla/valhalla/pull/2771)
   * CHANGED: nit: Enables compiler warnings in part of loki module [#2767](https://github.com/valhalla/valhalla/pull/2767)
   * CHANGED: Reducing the number of uturns by increasing the cost to for them to 9.5f. Note: Did not increase the cost for motorcycles or motorscooters. [#2770](https://github.com/valhalla/valhalla/pull/2770)
   * ADDED: Add option to use thread-safe GraphTile's reference counter. [#2772](https://github.com/valhalla/valhalla/pull/2772)
   * CHANGED: nit: Enables compiler warnings in part of thor module [#2768](https://github.com/valhalla/valhalla/pull/2768)
   * ADDED: Add costing option `use_tracks` to avoid or favor tracks in route. [#2769](https://github.com/valhalla/valhalla/pull/2769)
   * CHANGED: chore: Updates libosmium [#2786](https://github.com/valhalla/valhalla/pull/2786)
   * CHANGED: Optimize double bucket queue to reduce memory reallocations. [#2719](https://github.com/valhalla/valhalla/pull/2719)
   * CHANGED: Collapse merge maneuvers [#2773](https://github.com/valhalla/valhalla/pull/2773)
   * CHANGED: Add shortcuts to the tiles' bins so we can find them when doing spatial lookups. [#2744](https://github.com/valhalla/valhalla/pull/2744)

## Release Date: 2019-11-21 Valhalla 3.0.9
* **Bug Fix**
   * FIXED: Changed reachability computation to consider both directions of travel wrt candidate edges [#1965](https://github.com/valhalla/valhalla/pull/1965)
   * FIXED: toss ways where access=private and highway=service and service != driveway. [#1960](https://github.com/valhalla/valhalla/pull/1960)
   * FIXED: Fix search_cutoff check in loki correlate_node. [#2023](https://github.com/valhalla/valhalla/pull/2023)
   * FIXED: Computes notion of a deadend at runtime in bidirectional a-star which fixes no-route with a complicated u-turn. [#1982](https://github.com/valhalla/valhalla/issues/1982)
   * FIXED: Fix a bug with heading filter at nodes. [#2058](https://github.com/valhalla/valhalla/pull/2058)
   * FIXED: Bug in map matching continuity checking such that continuity must only be in the forward direction. [#2029](https://github.com/valhalla/valhalla/pull/2029)
   * FIXED: Allow setting the time for map matching paths such that the time is used for speed lookup. [#2030](https://github.com/valhalla/valhalla/pull/2030)
   * FIXED: Don't use density factor for transition cost when user specified flag disables flow speeds. [#2048](https://github.com/valhalla/valhalla/pull/2048)
   * FIXED: Map matching trace_route output now allows for discontinuities in the match though multi match is not supported in valhalla route output. [#2049](https://github.com/valhalla/valhalla/pull/2049)
   * FIXED: Allows routes with no time specified to use time conditional edges and restrictions with a flag denoting as much [#2055](https://github.com/valhalla/valhalla/pull/2055)
   * FIXED: Fixed a bug with 'current' time type map matches. [#2060](https://github.com/valhalla/valhalla/pull/2060)
   * FIXED: Fixed a bug with time dependent expansion in which the expansion distance heuristic was not being used. [#2064](https://github.com/valhalla/valhalla/pull/2064)

* **Enhancement**
   * ADDED: Establish pinpoint test pattern [#1969](https://github.com/valhalla/valhalla/pull/1969)
   * ADDED: Suppress relative direction in ramp/exit instructions if it matches driving side of street [#1990](https://github.com/valhalla/valhalla/pull/1990)
   * ADDED: Added relative direction to the merge maneuver [#1989](https://github.com/valhalla/valhalla/pull/1989)
   * ADDED: Refactor costing to better handle multiple speed datasources [#2026](https://github.com/valhalla/valhalla/pull/2026)
   * ADDED: Better usability of curl for fetching tiles on the fly [#2026](https://github.com/valhalla/valhalla/pull/2026)
   * ADDED: LRU cache scheme for tile storage [#2026](https://github.com/valhalla/valhalla/pull/2026)
   * ADDED: GraphTile size check [#2026](https://github.com/valhalla/valhalla/pull/2026)
   * ADDED: Pick more sane values for highway and toll avoidance [#2026](https://github.com/valhalla/valhalla/pull/2026)
   * ADDED: Refactor adding predicted speed info to speed up process [#2026](https://github.com/valhalla/valhalla/pull/2026)
   * ADDED: Allow selecting speed data sources at request time [#2026](https://github.com/valhalla/valhalla/pull/2026)
   * ADDED: Allow disabling certain neighbors in connectivity map [#2026](https://github.com/valhalla/valhalla/pull/2026)
   * ADDED: Allows routes with time-restricted edges if no time specified and notes restriction in response [#1992](https://github.com/valhalla/valhalla/issues/1992)
   * ADDED: Runtime deadend detection to timedependent a-star. [#2059](https://github.com/valhalla/valhalla/pull/2059)

## Release Date: 2019-09-06 Valhalla 3.0.8
* **Bug Fix**
   * FIXED: Added logic to detect if user is to merge to the left or right [#1892](https://github.com/valhalla/valhalla/pull/1892)
   * FIXED: Overriding the destination_only flag when reclassifying ferries; Also penalizing ferries with a 5 min. penalty in the cost to allow us to avoid destination_only the majority of the time except when it is necessary. [#1895](https://github.com/valhalla/valhalla/pull/1905)
   * FIXED: Suppress forks at motorway junctions and intersecting service roads [#1909](https://github.com/valhalla/valhalla/pull/1909)
   * FIXED: Enhanced fork assignment logic [#1912](https://github.com/valhalla/valhalla/pull/1912)
   * FIXED: Added logic to fall back to return country poly if no state and updated lua for Metro Manila and Ireland [#1910](https://github.com/valhalla/valhalla/pull/1910)
   * FIXED: Added missing motorway fork instruction [#1914](https://github.com/valhalla/valhalla/pull/1914)
   * FIXED: Use begin street name for osrm compat mode [#1916](https://github.com/valhalla/valhalla/pull/1916)
   * FIXED: Added logic to fix missing highway cardinal directions in the US [#1917](https://github.com/valhalla/valhalla/pull/1917)
   * FIXED: Handle forward traversable significant road class intersecting edges [#1928](https://github.com/valhalla/valhalla/pull/1928)
   * FIXED: Fixed bug with shape trimming that impacted Uturns at Via locations. [#1935](https://github.com/valhalla/valhalla/pull/1935)
   * FIXED: Dive bomb updates.  Updated default speeds for urban areas based on roadclass for the enhancer.  Also, updated default speeds based on roadclass in lua.  Fixed an issue where we were subtracting 1 from uint32_t when 0 for stop impact.  Updated reclassify link logic to allow residential roads to be added to the tree, but we only downgrade the links to tertiary.  Updated TransitionCost functions to add 1.5 to the turncost when transitioning from a ramp to a non ramp and vice versa.  Also, added 0.5f to the turncost if the edge is a roundabout. [#1931](https://github.com/valhalla/valhalla/pull/1931)

* **Enhancement**
   * ADDED: Caching url fetched tiles to disk [#1887](https://github.com/valhalla/valhalla/pull/1887)
   * ADDED: filesystem::remove_all [#1887](https://github.com/valhalla/valhalla/pull/1887)
   * ADDED: Minimum enclosing bounding box tool [#1887](https://github.com/valhalla/valhalla/pull/1887)
   * ADDED: Use constrained flow speeds in bidirectional_astar.cc [#1907](https://github.com/valhalla/valhalla/pull/1907)
   * ADDED: Bike Share Stations are now in the graph which should set us up to do multimodal walk/bike scenarios [#1852](https://github.com/valhalla/valhalla/pull/1852)

## Release Date: 2019-7-18 Valhalla 3.0.7
* **Bug Fix**
   * FIXED: Fix pedestrian fork [#1886](https://github.com/valhalla/valhalla/pull/1886)

## Release Date: 2019-7-15 Valhalla 3.0.6
* **Bug Fix**
   * FIXED: Admin name changes. [#1853](https://github.com/valhalla/valhalla/pull/1853) Ref: [#1854](https://github.com/valhalla/valhalla/issues/1854)
   * FIXED: valhalla_add_predicted_traffic was overcommitted while gathering stats. Added a clear. [#1857](https://github.com/valhalla/valhalla/pull/1857)
   * FIXED: regression in map matching when moving to valhalla v3.0.0 [#1863](https://github.com/valhalla/valhalla/pull/1863)
   * FIXED: last step shape in osrm serializer should be 2 of the same point [#1867](https://github.com/valhalla/valhalla/pull/1867)
   * FIXED: Shape trimming at the beginning and ending of the route to not be degenerate [#1876](https://github.com/valhalla/valhalla/pull/1876)
   * FIXED: Duplicate waypoints in osrm serializer [#1880](https://github.com/valhalla/valhalla/pull/1880)
   * FIXED: Updates for heading precision [#1881](https://github.com/valhalla/valhalla/pull/1881)
   * FIXED: Map matching allowed untraversable edges at start of route [#1884](https://github.com/valhalla/valhalla/pull/1884)

* **Enhancement**
   * ADDED: Use the same protobuf object the entire way through the request process [#1837](https://github.com/valhalla/valhalla/pull/1837)
   * ADDED: Enhanced turn lane processing [#1859](https://github.com/valhalla/valhalla/pull/1859)
   * ADDED: Add global_synchronized_cache in valhalla_build_config [#1851](https://github.com/valhalla/valhalla/pull/1851)

## Release Date: 2019-06-04 Valhalla 3.0.5
* **Bug Fix**
   * FIXED: Protect against unnamed rotaries and routes that end in roundabouts not turning off rotary logic [#1840](https://github.com/valhalla/valhalla/pull/1840)

* **Enhancement**
   * ADDED: Add turn lane info at maneuver point [#1830](https://github.com/valhalla/valhalla/pull/1830)

## Release Date: 2019-05-31 Valhalla 3.0.4
* **Bug Fix**
   * FIXED: Improved logic to decide between bear vs. continue [#1798](https://github.com/valhalla/valhalla/pull/1798)
   * FIXED: Bicycle costing allows use of roads with all surface values, but with a penalty based on bicycle type. However, the edge filter totally disallows bad surfaces for some bicycle types, creating situations where reroutes fail if a rider uses a road with a poor surface. [#1800](https://github.com/valhalla/valhalla/pull/1800)
   * FIXED: Moved complex restrictions building to before validate. [#1805](https://github.com/valhalla/valhalla/pull/1805)
   * FIXED: Fix bicycle edge filter when avoid_bad_surfaces = 1.0 [#1806](https://github.com/valhalla/valhalla/pull/1806)
   * FIXED: Replace the EnhancedTripPath class inheritance with aggregation [#1807](https://github.com/valhalla/valhalla/pull/1807)
   * FIXED: Replace the old timezone shape zip file every time valhalla_build_timezones is ran [#1817](https://github.com/valhalla/valhalla/pull/1817)
   * FIXED: Don't use island snapped edge candidates (from disconnected components or low reach edges) when we rejected other high reachability edges that were closer [#1835](https://github.com/valhalla/valhalla/pull/1835)

## Release Date: 2019-05-08 Valhalla 3.0.3
* **Bug Fix**
   * FIXED: Fixed a rare loop condition in route matcher (edge walking to match a trace).
   * FIXED: Fixed VACUUM ANALYZE syntax issue.  [#1704](https://github.com/valhalla/valhalla/pull/1704)
   * FIXED: Fixed the osrm maneuver type when a maneuver has the to_stay_on attribute set.  [#1714](https://github.com/valhalla/valhalla/pull/1714)
   * FIXED: Fixed osrm compatibility mode attributes.  [#1716](https://github.com/valhalla/valhalla/pull/1716)
   * FIXED: Fixed rotary/roundabout issues in Valhalla OSRM compatibility.  [#1727](https://github.com/valhalla/valhalla/pull/1727)
   * FIXED: Fixed the destinations assignment for exit names in OSRM compatibility mode. [#1732](https://github.com/valhalla/valhalla/pull/1732)
   * FIXED: Enhance merge maneuver type assignment. [#1735](https://github.com/valhalla/valhalla/pull/1735)
   * FIXED: Fixed fork assignments and on ramps for OSRM compatibility mode. [#1738](https://github.com/valhalla/valhalla/pull/1738)
   * FIXED: Fixed cardinal direction on reference names when forward/backward tag is present on relations. Fixes singly digitized roads with opposing directional modifiers. [#1741](https://github.com/valhalla/valhalla/pull/1741)
   * FIXED: Fixed fork assignment and narrative logic when a highway ends and splits into multiple ramps. [#1742](https://github.com/valhalla/valhalla/pull/1742)
   * FIXED: Do not use any avoid edges as origin or destination of a route, matrix, or isochrone. [#1745](https://github.com/valhalla/valhalla/pull/1745)
   * FIXED: Add leg summary and remove unused hint attribute for OSRM compatibility mode. [#1753](https://github.com/valhalla/valhalla/pull/1753)
   * FIXED: Improvements for pedestrian forks, pedestrian roundabouts, and continue maneuvers. [#1768](https://github.com/valhalla/valhalla/pull/1768)
   * FIXED: Added simplified overview for OSRM response and added use_toll logic back to truck costing. [#1765](https://github.com/valhalla/valhalla/pull/1765)
   * FIXED: temp fix for location distance bug [#1774](https://github.com/valhalla/valhalla/pull/1774)
   * FIXED: Fix pedestrian routes using walkway_factor [#1780](https://github.com/valhalla/valhalla/pull/1780)
   * FIXED: Update the begin and end heading of short edges based on use [#1783](https://github.com/valhalla/valhalla/pull/1783)
   * FIXED: GraphReader::AreEdgesConnected update.  If transition count == 0 return false and do not call transition function. [#1786](https://github.com/valhalla/valhalla/pull/1786)
   * FIXED: Only edge candidates that were used in the path are send to serializer: [1788](https://github.com/valhalla/valhalla/pull/1788)
   * FIXED: Added logic to prevent the removal of a destination maneuver when ending on an internal edge [#1792](https://github.com/valhalla/valhalla/pull/1792)
   * FIXED: Fixed instructions when starting on an internal edge [#1796](https://github.com/valhalla/valhalla/pull/1796)

* **Enhancement**
   * Add the ability to run valhalla_build_tiles in stages. Specify the begin_stage and end_stage as command line options. Also cleans up temporary files as the last stage in the pipeline.
   * Add `remove` to `filesystem` namespace. [#1752](https://github.com/valhalla/valhalla/pull/1752)
   * Add TaxiCost into auto costing options.
   * Add `preferred_side` to allow per-location filtering of edges based on the side of the road the location is on and the driving side for that locale.
   * Slightly decreased the internal side-walk factor to .90f to favor roads with attached sidewalks. This impacts roads that have added sidewalk:left, sidewalk:right or sidewalk:both OSM tags (these become attributes on each directedEdge). The user can then avoid/penalize dedicated sidewalks and walkways, when they increase the walkway_factor. Since we slightly decreased the sidewalk_factor internally and only favor sidewalks if use is tagged as sidewalk_left or sidewalk_right, we should tend to route on roads with attached sidewalks rather than separate/dedicated sidewalks, allowing for more road names to be called out since these are labeled more.
   * Add `via` and `break_through` location types [#1737](https://github.com/valhalla/valhalla/pull/1737)
   * Add `street_side_tolerance` and `search_cutoff` to input `location` [#1777](https://github.com/valhalla/valhalla/pull/1777)
   * Return the Valhalla error `Path distance exceeds the max distance limit` for OSRM responses when the route is greater than the service limits. [#1781](https://github.com/valhalla/valhalla/pull/1781)

## Release Date: 2019-01-14 Valhalla 3.0.2
* **Bug Fix**
   * FIXED: Transit update - fix dow and exception when after midnight trips are normalized [#1682](https://github.com/valhalla/valhalla/pull/1682)
   * FIXED: valhalla_convert_transit segfault - GraphTileBuilder has null GraphTileHeader [#1683](https://github.com/valhalla/valhalla/issues/1683)
   * FIXED: Fix crash for trace_route with osrm serialization. Was passing shape rather than locations to the waypoint method.
   * FIXED: Properly set driving_side based on data set in TripPath.
   * FIXED: A bad bicycle route exposed an issue with bidirectional A* when the origin and destination edges are connected. Use A* in these cases to avoid requiring a high cost threshold in BD A*.
   * FIXED: x86 and x64 data compatibility was fixed as the structures weren't aligned.
   * FIXED: x86 tests were failing due mostly to floating point issues and the aforementioned structure misalignment.
* **Enhancement**
   * Add a durations list (delta time between each pair of trace points), a begin_time and a use_timestamp flag to trace_route requests. This allows using the input trace timestamps or durations plus the begin_time to compute elapsed time at each edge in the matched path (rather than using costing methods).
   * Add support for polyline5 encoding for OSRM formatted output.
* **Note**
   * Isochrones and openlr are both noted as not working with release builds for x86 (32bit) platforms. We'll look at getting this fixed in a future release

## Release Date: 2018-11-21 Valhalla 3.0.1
* **Bug Fix**
   * FIXED: Fixed a rare, but serious bug with bicycle costing. ferry_factor_ in bicycle costing shadowed the data member in the base dynamic cost class, leading to an uninitialized variable. Occasionally, this would lead to negative costs which caused failures. [#1663](https://github.com/valhalla/valhalla/pull/1663)
   * FIXED: Fixed use of units in OSRM compatibility mode. [#1662](https://github.com/valhalla/valhalla/pull/1662)

## Release Date: 2018-11-21 Valhalla 3.0.0
* **NOTE**
   * This release changes the Valhalla graph tile formats to make the tile data more efficient and flexible. Tile data is incompatible with Valhalla 2.x builds, and code for 3.x is incompatible with data built for Valahalla 2.x versions. Valhalla tile sizes are slightly smaller (for datasets using elevation information the size savings is over 10%). In addition, there is increased flexibility for creating different variants of tiles to support different applications (e.g. bicycle only, or driving only).
* **Enhancement**
   * Remove the use of DirectedEdge for transitions between nodes on different hierarchy levels. A new structure, NodeTransition, is now used to transition to nodes on different hierarchy level. This saves space since only the end node GraphId is needed for the transitions (and DirectedEdge is a large data structure).
   * Change the NodeInfo lat,lon to use an offset from the tile base lat,lon. This potentially allows higher precision than using float, but more importantly saves space and allows support for NodeTransitions as well as spare for future growth.
   * Remove the EdgeElevation structure and max grade information into DirectedEdge and mean elevation into EdgeInfo. This saves space.
   * Reduce wayid to 32 bits. This allows sufficient growth when using OpenStreetMap data and frees space in EdgeInfo (allows moving speed limit and mean elevation from other structures).
   * Move name consistency from NodeInfo to DirectedEdge. This allows a more efficient lookup of name consistency.
   * Update all path algorithms to use NodeTransition logic rather than special DirectedEdge transition types. This simplifies PathAlgorithms slightly and removes some conditional logic.
   * Add an optional GraphFilter stage to tile building pipeline. This allows removal of edges and nodes based on access. This allows bicycle only, pedestrian only, or driving only datasets (or combinations) to be created - allowing smaller datasets for special purpose applications.
* **Deprecate**
   * Valhalla 3.0 removes support for OSMLR.

## Release Date: 2018-11-20 Valhalla 2.7.2
* **Enhancement**
   * UPDATED: Added a configuration variable for max_timedep_distance. This is used in selecting the path algorithm and provides the maximum distance between locations when choosing a time dependent path algorithm (other than multi modal). Above this distance, bidirectional A* is used with no time dependencies.
   * UPDATED: Remove transition edges from priority queue in Multimodal methods.
   * UPDATED: Fully implement street names and exit signs with ability to identify route numbers. [#1635](https://github.com/valhalla/valhalla/pull/1635)
* **Bug Fix**
   * FIXED: A timed-turned restriction should not be applied when a non-timed route is executed.  [#1615](https://github.com/valhalla/valhalla/pull/1615)
   * FIXED: Changed unordered_map to unordered_multimap for polys. Poly map can contain the same key but different multi-polygons. For example, islands for a country or timezone polygons for a country.
   * FIXED: Fixed timezone db issue where TZIDs did not exist in the Howard Hinnant date time db that is used in the date_time class for tz indexes.  Added logic to create aliases for TZIDs based on https://en.wikipedia.org/wiki/List_of_tz_database_time_zones
   * FIXED: Fixed the ramp turn modifiers for osrm compat [#1569](https://github.com/valhalla/valhalla/pull/1569)
   * FIXED: Fixed the step geometry when using the osrm compat mode [#1571](https://github.com/valhalla/valhalla/pull/1571)
   * FIXED: Fixed a data creation bug causing issues with A* routes ending on loops. [#1576](https://github.com/valhalla/valhalla/pull/1576)
   * FIXED: Fixed an issue with a bad route where destination only was present. Was due to thresholds in bidirectional A*. Changed threshold to be cost based rather than number of iterations). [#1586](https://github.com/valhalla/valhalla/pull/1586)
   * FIXED: Fixed an issue with destination only (private) roads being used in bicycle routes. Centralized some "base" transition cost logic in the base DynamicCost class. [#1587](https://github.com/valhalla/valhalla/pull/1587)
   * FIXED: Remove extraneous ramp maneuvers [#1657](https://github.com/valhalla/valhalla/pull/1657)

## Release Date: 2018-10-02 Valhalla 2.7.1
* **Enhancement**
   * UPDATED: Added date time support to forward and reverse isochrones. Add speed lookup (predicted speeds and/or free-flow or constrained flow speed) if date_time is present.
   * UPDATED: Add timezone checks to multimodal routes and isochrones (updates localtime if the path crosses into a timezone different than the start location).
* **Data Producer Update**
   * UPDATED: Removed boost date time support from transit.  Now using the Howard Hinnant date library.
* **Bug Fix**
   * FIXED: Fixed a bug with shortcuts that leads to inconsistent routes depending on whether shortcuts are taken, different origins can lead to different paths near the destination. This fix also improves performance on long routes and matrices.
   * FIXED: We were getting inconsistent results between departing at current date/time vs entering the current date/time.  This issue is due to the fact that the iso_date_time function returns the full iso date_time with the timezone offset (e.g., 2018-09-27T10:23-07:00 vs 2018-09-27T10:23). When we refactored the date_time code to use the new Howard Hinnant date library, we introduced this bug.
   * FIXED: Increased the threshold in CostMatrix to address null time and distance values occurring for truck costing with locations near the max distance.

## Release Date: 2018-09-13 Valhalla 2.7.0
* **Enhancement**
   * UPDATED: Refactor to use the pbf options instead of the ptree config [#1428](https://github.com/valhalla/valhalla/pull/1428) This completes [1357](https://github.com/valhalla/valhalla/issues/1357)
   * UPDATED: Removed the boost/date_time dependency from baldr and odin. We added the Howard Hinnant date and time library as a submodule. [#1494](https://github.com/valhalla/valhalla/pull/1494)
   * UPDATED: Fixed 'Drvie' typo [#1505](https://github.com/valhalla/valhalla/pull/1505) This completes [1504](https://github.com/valhalla/valhalla/issues/1504)
   * UPDATED: Optimizations of GetSpeed for predicted speeds [1490](https://github.com/valhalla/valhalla/issues/1490)
   * UPDATED: Isotile optimizations
   * UPDATED: Added stats to predictive traffic logging
   * UPDATED: resample_polyline - Breaks the polyline into equal length segments at a sample distance near the resolution. Break out of the loop through polyline points once we reach the specified number of samplesthen append the last
polyline point.
   * UPDATED: added android logging and uses a shared graph reader
   * UPDATED: Do not run a second pass on long pedestrian routes that include a ferry (but succeed on first pass). This is a performance fix. Long pedestrian routes with A star factor based on ferry speed end up being very inefficient.
* **Bug Fix**
   * FIXED: A* destination only
   * FIXED: Fixed through locations weren't honored [#1449](https://github.com/valhalla/valhalla/pull/1449)


## Release Date: 2018-08-02 Valhalla 3.0.0-rc.4
* **Node Bindings**
   * UPDATED: add some worker pool handling
   [#1467](https://github.com/valhalla/valhalla/pull/1467)

## Release Date: 2018-08-02 Valhalla 3.0.0-rc.3
* **Node Bindings**
   * UPDATED: replaced N-API with node-addon-api wrapper and made the actor
   functions asynchronous
   [#1457](https://github.com/valhalla/valhalla/pull/1457)

## Release Date: 2018-07-24 Valhalla 3.0.0-rc.2
* **Node Bindings**
   * FIXED: turn on the autocleanup functionality for the actor object.
   [#1439](https://github.com/valhalla/valhalla/pull/1439)

## Release Date: 2018-07-16 Valhalla 3.0.0-rc.1
* **Enhancement**
   * ADDED: exposed the rest of the actions to the node bindings and added tests. [#1415](https://github.com/valhalla/valhalla/pull/1415)

## Release Date: 2018-07-12 Valhalla 3.0.0-alpha.1
**NOTE**: There was already a small package named `valhalla` on the npm registry, only published up to version 0.0.3. The team at npm has transferred the package to us, but would like us to publish something to it ASAP to prove our stake in it. Though the bindings do not have all of the actor functionality exposed yet (just route), we are going to publish an alpha release of 3.0.0 to get something up on npm.
* **Infrastructure**:
   * ADDED: add in time dependent algorithms if the distance between locations is less than 500km.
   * ADDED: TurnLanes to indicate turning lanes at the end of a directed edge.
   * ADDED: Added PredictedSpeeds to Valhalla tiles and logic to compute speed based on predictive speed profiles.
* **Data Producer Update**
   * ADDED: is_route_num flag was added to Sign records. Set this to true if the exit sign comes from a route number/ref.
   * CHANGED: Lower speeds on driveways, drive-thru, and parking aisle. Set destination only flag for drive thru use.
   * ADDED: Initial implementation of turn lanes.
  **Bug Fix**
   * CHANGED: Fix destination only penalty for A* and time dependent cases.
   * CHANGED: Use the distance from GetOffsetForHeading, based on road classification and road use (e.g. ramp, turn channel, etc.), within tangent_angle function.
* **Map Matching**
   * FIXED: Fixed trace_route edge_walk server abort [#1365](https://github.com/valhalla/valhalla/pull/1365)
* **Enhancement**
   * ADDED: Added post process for updating free and constrained speeds in the directed edges.
   * UPDATED: Parse the json request once and store in a protocol buffer to pass along the pipeline. This completed the first portion of [1357](https://github.com/valhalla/valhalla/issues/1357)
   * UPDATED: Changed the shape_match attribute from a string to an enum. Fixes [1376](https://github.com/valhalla/valhalla/issues/1376)
   * ADDED: Node bindings for route [#1341](https://github.com/valhalla/valhalla/pull/1341)
   * UPDATED: Use a non-linear use_highways factor (to more heavily penalize highways as use_highways approaches 0).

## Release Date: 2018-07-15 Valhalla 2.6.3
* **API**:
   * FIXED: Use a non-linear use_highways factor (to more heavily penalize highways as use_highways approaches 0).
   * FIXED: Fixed the highway_factor when use_highways < 0.5.
   * ENHANCEMENT: Added logic to modulate the surface factor based on use_trails.
   * ADDED: New customer test requests for motorcycle costing.

## Release Date: 2018-06-28 Valhalla 2.6.2
* **Data Producer Update**
   * FIXED: Complex restriction sorting bug.  Check of has_dt in ComplexRestrictionBuilder::operator==.
* **API**:
   * FIXED: Fixed CostFactory convenience method that registers costing models
   * ADDED: Added use_tolls into motorcycle costing options

## Release Date: 2018-05-28 Valhalla 2.6.0
* **Infrastructure**:
   * CHANGED: Update cmake buildsystem to replace autoconf [#1272](https://github.com/valhalla/valhalla/pull/1272)
* **API**:
   * CHANGED: Move `trace_options` parsing to map matcher factory [#1260](https://github.com/valhalla/valhalla/pull/1260)
   * ADDED: New costing method for AutoDataFix [#1283](https://github.com/valhalla/valhalla/pull/1283)

## Release Date: 2018-05-21 Valhalla 2.5.0
* **Infrastructure**
   * ADDED: Add code formatting and linting.
* **API**
   * ADDED: Added new motorcycle costing, motorcycle access flag in data and use_trails option.
* **Routing**
   * ADDED: Add time dependnet forward and reverse A* methods.
   * FIXED: Increase minimum threshold for driving routes in bidirectional A* (fixes some instances of bad paths).
* **Data Producer Update**
   * CHANGED: Updates to properly handle cycleway crossings.
   * CHANGED: Conditionally include driveways that are private.
   * ADDED: Added logic to set motorcycle access.  This includes lua, country access, and user access flags for motorcycles.

## Release Date: 2018-04-11 Valhalla 2.4.9
* **Enhancement**
   * Added European Portuguese localization for Valhalla
   * Updates to EdgeStatus to improve performance. Use an unordered_map of tile Id and allocate an array for each edge in the tile. This allows using pointers to access status for sequential edges. This improves performance by 50% or so.
   * A couple of bicycle costing updates to improve route quality: avoid roads marked as part of a truck network, to remove the density penalty for transition costs.
   * When optimal matrix type is selected, now use CostMatrix for source to target pedestrian and bicycle matrix calls when both counts are above some threshold. This improves performance in general and lessens some long running requests.
*  **Data Producer Update**
   * Added logic to protect against setting a speed of 0 for ferries.

## Release Date: 2018-03-27 Valhalla 2.4.8
* **Enhancement**
   * Updates for Italian verbal translations
   * Optionally remove driveways at graph creation time
   * Optionally disable candidate edge penalty in path finding
   * OSRM compatible route, matrix and map matching response generation
   * Minimal Windows build compatibility
   * Refactoring to use PBF as the IPC mechanism for all objects
   * Improvements to internal intersection marking to reduce false positives
* **Bug Fix**
   * Cap candidate edge penalty in path finding to reduce excessive expansion
   * Fix trivial paths at deadends

## Release Date: 2018-02-08 Valhalla 2.4.7
* **Enhancement**
   * Speed up building tiles from small OSM imports by using boost directory iterator rather than going through all possible tiles and testing each if the file exists.
* **Bug Fix**
   * Protect against overflow in string to float conversion inside OSM parsing.

## Release Date: 2018-01-26 Valhalla 2.4.6
* **Enhancement**
   * Elevation library will lazy load RAW formatted sources

## Release Date: 2018-01-24 Valhalla 2.4.5
* **Enhancement**
   * Elevation packing utility can unpack lz4hc now
* **Bug Fix**
   * Fixed broken darwin builds

## Release Date: 2018-01-23 Valhalla 2.4.4
* **Enhancement**
   * Elevation service speed improvements and the ability to serve lz4hc compressed data
   * Basic support for downloading routing tiles on demand
   * Deprecated `valhalla_route_service`, now all services (including elevation) are found under `valhalla_service`

## Release Date: 2017-12-11 Valhalla 2.4.3
* **Enhancement**
   * Remove union from GraphId speeds up some platforms
   * Use SAC scale in pedestrian costing
   * Expanded python bindings to include all actions (route, matrix, isochrone, etc)
* **Bug Fix**
   * French translation typo fixes
*  **Data Producer Update**
   * Handling shapes that intersect the poles when binning
   * Handling when transit shapes are less than 2 points

## Release Date: 2017-11-09 Valhalla 2.4.1
*  **Data Producer Update**
   * Added kMopedAccess to modes for complex restrictions.  Remove the kMopedAccess when auto access is removed.  Also, add the kMopedAccess when an auto restriction is found.

## Release Date: 2017-11-08 Valhalla 2.4.0
*  **Data Producer Update**
   * Added logic to support restriction = x with a the except tag.  We apply the restriction to everything except for modes in the except tag.
   * Added logic to support railway_service and coach_service in transit.
* **Bug Fix**
  * Return proper edge_walk path for requested shape_match=walk_or_snap
  * Skip invalid stateid for Top-K requests

## Release Date: 2017-11-07 Valhalla 2.3.9
* **Enhancement**
  * Top-K map matched path generation now only returns unique paths and does so with fewer iterations
  * Navigator call outs for both imperial and metric units
  * The surface types allowed for a given bike route can now be controlled via a request parameter `avoid_bad_surfaces`
  * Improved support for motorscooter costing via surface types, road classification and vehicle specific tagging
* **Bug Fix**
  * Connectivity maps now include information about transit tiles
  * Lane counts for singly digitized roads are now correct for a given directed edge
  * Edge merging code for assigning osmlr segments is now robust to partial tile sets
  * Fix matrix path finding to allow transitioning down to lower levels when appropriate. In particular, do not supersede shortcut edges until no longer expanding on the next level.
  * Fix optimizer rotate location method. This fixes a bug where optimal ordering was bad for large location sets.
*  **Data Producer Update**
   * Duration tags are now used to properly set the speed of travel for a ferry routes

## Release Date: 2017-10-17 Valhalla 2.3.8
* **Bug Fix**
  * Fixed the roundabout exit count for bicycles when the roundabout is a road and not a cycleway
  * Enable a pedestrian path to remain on roundabout instead of getting off and back on
  * Fixed the penalization of candidate locations in the uni-directional A* algorithm (used for trivial paths)
*  **Data Producer Update**
   * Added logic to set bike forward and tag to true where kv["sac_scale"] == "hiking". All other values for sac_scale turn off bicycle access.  If sac_scale or mtb keys are found and a surface tag is not set we default to kPath.
   * Fixed a bug where surface=unpaved was being assigned Surface::kPavedSmooth.

## Release Date: 2017-9-11 Valhalla 2.3.7
* **Bug Fix**
  * Update bidirectional connections to handle cases where the connecting edge is one of the origin (or destination) edges and the cost is high. Fixes some pedestrian route issues that were reported.
*  **Data Producer Update**
   * Added support for motorroad tag (default and per country).
   * Update OSMLR segment association logic to fix issue where chunks wrote over leftover segments. Fix search along edges to include a radius so any nearby edges are also considered.

## Release Date: 2017-08-29 Valhalla 2.3.6
* **Bug Fix**
  * Pedestrian paths including ferries no longer cause circuitous routes
  * Fix a crash in map matching route finding where heading from shape was using a `nullptr` tile
  * Spanish language narrative corrections
  * Fix traffic segment matcher to always set the start time of a segment when its known
* **Enhancement**
  * Location correlation scoring improvements to avoid situations where less likely start or ending locations are selected

## Release Date: 2017-08-22 Valhalla 2.3.5
* **Bug Fix**
  * Clamp the edge score in thor. Extreme values were causing bad alloc crashes.
  * Fix multimodal isochrones. EdgeLabel refactor caused issues.
* **Data Producer Update**
  * Update lua logic to properly handle vehicle=no tags.

## Release Date: 2017-08-14 Valhalla 2.3.4
* **Bug Fix**
  * Enforce limits on maximum per point accuracy to avoid long running map matching computations

## Release Date: 2017-08-14 Valhalla 2.3.3
* **Bug Fix**
  * Maximum osm node reached now causes bitset to resize to accommodate when building tiles
  * Fix wrong side of street information and remove redundant node snapping
  * Fix path differences between services and `valhalla_run_route`
  * Fix map matching crash when interpolating duplicate input points
  * Fix unhandled exception when trace_route or trace_attributes when there are no continuous matches
* **Enhancement**
  * Folded Low-Stress Biking Code into the regular Bicycle code and removed the LowStressBicycleCost class. Now when making a query for bicycle routing, a value of 0 for use_hills and use_roads produces low-stress biking routes, while a value of 1 for both provides more intense professional bike routes.
  * Bike costing default values changed. use_roads and use_hills are now 0.25 by default instead of 0.5 and the default bike is now a hybrid bike instead of a road bike.
  * Added logic to use station hierarchy from transitland.  Osm and egress nodes are connected by transitconnections.  Egress and stations are connected by egressconnections.  Stations and platforms are connected by platformconnections.  This includes narrative updates for Odin as well.

## Release Date: 2017-07-31 Valhalla 2.3.2
* **Bug Fix**
  * Update to use oneway:psv if oneway:bus does not exist.
  * Fix out of bounds memory issue in DoubleBucketQueue.
  * Many things are now taken into consideration to determine which sides of the road have what cyclelanes, because they were not being parsed correctly before
  * Fixed issue where sometimes a "oneway:bicycle=no" tag on a two-way street would cause the road to become a oneway for bicycles
  * Fixed trace_attributes edge_walk cases where the start or end points in the shape are close to graph nodes (intersections)
  * Fixed 32bit architecture crashing for certain routes with non-deterministic placement of edges labels in bucketized queue datastructure
* **Enhancement**
  * Improve multi-modal routes by adjusting the pedestrian mode factor (routes use less walking in favor of public transit).
  * Added interface framework to support "top-k" paths within map-matching.
  * Created a base EdgeLabel class that contains all data needed within costing methods and supports the basic path algorithms (forward direction, A*, with accumulated path distance). Derive class for bidirectional algorithms (BDEdgeLabel) and for multimodal algorithms. Lowers memory use by combining some fields (using spare bits from GraphId).
  * Added elapsed time estimates to map-matching labels in preparation for using timestamps in map-matching.
  * Added parsing of various OSM tags: "bicycle=use_sidepath", "bicycle=dismount", "segregated=*", "shoulder=*", "cycleway:buffer=*", and several variations of these.
  * Both trace_route and trace_attributes will parse `time` and `accuracy` parameters when the shape is provided as unencoded
  * Map-matching will now use the time (in seconds) of each gps reading (if provided) to narrow the search space and avoid finding matches that are impossibly fast

## Release Date: 2017-07-10 Valhalla 2.3.0
* **Bug Fix**
  * Fixed a bug in traffic segment matcher where length was populated but had invalid times
* **Embedded Compilation**
  * Decoupled the service components from the rest of the worker objects so that the worker objects could be used in non http service contexts
   * Added an actor class which encapsulates the various worker objects and allows the various end points to be called /route /height etc. without needing to run a service
* **Low-Stress Bicycle**
  * Worked on creating a new low-stress biking option that focuses more on taking safer roads like cycle ways or residential roads than the standard bike costing option does.

## Release Date: 2017-06-26 Valhalla 2.2.9
* **Bug Fix**
  * Fix a bug introduced in 2.2.8 where map matching search extent was incorrect in longitude axis.

## Release Date: 2017-06-23 Valhalla 2.2.8
* **Bug Fix**
  * Traffic segment matcher (exposed through Python bindings) - fix cases where partial (or no) results could be returned when breaking out of loop in form_segments early.
* **Traffic Matching Update**
  * Traffic segment matcher - handle special cases when entering and exiting turn channels.
* **Guidance Improvements**
  * Added Swedish (se-SV) narrative file.

## Release Date: 2017-06-20 Valhalla 2.2.7
* **Bug Fixes**
  * Traffic segment matcher (exposed through Python bindings) makes use of accuracy per point in the input
  * Traffic segment matcher is robust to consecutive transition edges in matched path
* **Isochrone Changes**
  * Set up isochrone to be able to handle multi-location queries in the future
* **Data Producer Updates**
  * Fixes to valhalla_associate_segments to address threading issue.
  * Added support for restrictions that refers only to appropriate type of vehicle.
* **Navigator**
  * Added pre-alpha implementation that will perform guidance for mobile devices.
* **Map Matching Updates**
  * Added capability to customize match_options

## Release Date: 2017-06-12 Valhalla 2.2.6
* **Bug Fixes**
  * Fixed the begin shape index where an end_route_discontinuity exists
* **Guidance Improvements**
  * Updated Slovenian (sl-SI) narrative file.
* **Data Producer Updates**
  * Added support for per mode restrictions (e.g., restriction:&lt;type&gt;)  Saved these restrictions as "complex" restrictions which currently support per mode lookup (unlike simple restrictions which are assumed to apply to all driving modes).
* **Matrix Updates**
  * Increased max distance threshold for auto costing and other similar costings to 400 km instead of 200 km

## Release Date: 2017-06-05 Valhalla 2.2.5
* **Bug Fixes**
  * Fixed matched point edge_index by skipping transition edges.
  * Use double precision in meili grid traversal to fix some incorrect grid cases.
  * Update meili to use DoubleBucketQueue and GraphReader methods rather than internal methods.

## Release Date: 2017-05-17 Valhalla 2.2.4
* **Bug Fixes**
  * Fix isochrone bug where the default access mode was used - this rejected edges that should not have been rejected for cases than automobile.
  * Fix A* handling of edge costs for trivial routes. This fixed an issue with disconnected regions that projected to a single edge.
  * Fix TripPathBuilder crash if first edge is a transition edge (was occurring with map-matching in rare occasions).

## Release Date: 2017-05-15 Valhalla 2.2.3
* **Map Matching Improvement**
  * Return begin and end route discontinuities. Also, returns partial shape of edge at route discontinuity.
* **Isochrone Improvements**
  * Add logic to make sure the center location remains fixed at the center of a tile/grid in the isotile.
  * Add a default generalization factor that is based on the grid size. Users can still override this factor but the default behavior is improved.
  * Add ExpandForward and ExpandReverse methods as is done in bidirectional A*. This improves handling of transitions between hierarchy levels.
* **Graph Correlation Improvements**
  * Add options to control both radius and reachability per input location (with defaults) to control correlation of input locations to the graph in such a way as to avoid routing between disconnected regions and favor more likely paths.

## Release Date: 2017-05-08 Valhalla 2.2.0
* **Guidance Improvements**
  * Added Russian (ru-RU) narrative file.
  * Updated Slovenian (sl-SI) narrative file.
* **Data Producer Updates**
  * Assign destination sign info on bidirectional ramps.
  * Update ReclassifyLinks. Use a "link-tree" which is formed from the exit node and terminates at entrance nodes. Exit nodes are sorted by classification so motorway exits are done before trunks, etc. Updated the turn channel logic - now more consistently applies turn channel use.
  * Updated traffic segment associations to properly work with elevation and lane connectivity information (which is stored after the traffic association).

## Release Date: 2017-04-24 Valhalla 2.1.9
* **Elevation Update**
  * Created a new EdgeElevation structure which includes max upward and downward slope (moved from DirectedEdge) and mean elevation.
* **Routing Improvements**
  * Destination only fix when "nested" destination only areas cause a route failure. Allow destination only edges (with penalty) on 2nd pass.
  * Fix heading to properly use the partial edge shape rather than entire edge shape to determine heading at the begin and end locations.
  * Some cleanup and simplification of the bidirectional A* algorithm.
  * Some cleanup and simplification of TripPathBuilder.
  * Make TileHierarchy data and methods static and remove tile_dir from the tile hierarchy.
* **Map Matching Improvement**
  * Return matched points with trace attributes when using map_snap.
* **Data Producer Updates**
  * lua updates so that the chunnel will work again.

## Release Date: 2017-04-04 Valhalla 2.1.8
* **Map Matching Release**
  * Added max trace limits and out-of-bounds checks for customizable trace options

## Release Date: 2017-03-29 Valhalla 2.1.7
* **Map Matching Release**
  * Increased service limits for trace
* **Data Producer Updates**
  * Transit: Remove the dependency on using level 2 tiles for transit builder
* **Traffic Updates**
  * Segment matcher completely re-written to handle many complex issues when matching traces to OTSs
* **Service Improvement**
  * Bug Fix - relaxed rapidjson parsing to allow numeric type coercion
* **Routing Improvements**
  * Level the forward and reverse paths in bidirectional A * to account for distance approximation differences.
  * Add logic for Use==kPath to bicycle costing so that paths are favored (as are footways).

## Release Date: 2017-03-10 Valhalla 2.1.3
* **Guidance Improvement**
  * Corrections to Slovenian narrative language file
  **Routing Improvements**
  * Increased the pedestrian search radius from 25 to 50 within the meili configuration to reduce U-turns with map-matching
  * Added a max avoid location limit

## Release Date: 2017-02-22 Valhalla 2.1.0
* **Guidance Improvement**
  * Added ca-ES (Catalan) and sl-SI (Slovenian) narrative language files
* **Routing  Improvement**
  * Fix through location reverse ordering bug (introduced in 2.0.9) in output of route responses for depart_at routes
  * Fix edge_walking method to handle cases where more than 1 initial edge is found
* **Data Producer Updates**
  * Improved transit by processing frequency based schedules.
  * Updated graph validation to more aggressively check graph consistency on level 0 and level 1
  * Fix the EdgeInfo hash to not create duplicate edge info records when creating hierarchies

## Release Date: 2017-02-21 Valhalla 2.0.9
* **Guidance Improvement**
  * Improved Italian narrative by handling articulated prepositions
  * Properly calling out turn channel maneuver
* **Routing Improvement**
  * Improved path determination by increasing stop impact for link to link transitions at intersections
  * Fixed through location handling, now includes cost at throughs and properly uses heading
  * Added ability to adjust location heading tolerance
* **Traffic Updates**
  * Fixed segment matching json to properly return non-string values where appropriate
* **Data Producer Updates**
  * Process node:ref and way:junction_ref as a semicolon separated list for exit numbers
  * Removed duplicated interchange sign information when ways are split into edges
  * Use a sequence within HierarchyBuilder to lower memory requirements for planet / large data imports.
  * Add connecting OSM wayId to a transit stop within NodeInfo.
  * Lua update:  removed ways that were being added to the routing graph.
  * Transit:  Fixed an issue where add_service_day and remove_service_day was not using the tile creation date, but the service start date for transit.
  * Transit:  Added acceptance test logic.
  * Transit:  Added fallback option if the associated wayid is not found.  Use distance approximator to find the closest edge.
  * Transit:  Added URL encoding for one stop ids that contain diacriticals.  Also, added include_geometry=false for route requests.
* **Optimized Routing Update**
  * Added an original index to the location object in the optimized route response
* **Trace Route Improvement**
  * Updated find_start_node to fix "GraphTile NodeInfo index out of bounds" error

## Release Date: 2017-01-30 Valhalla 2.0.6
* **Guidance Improvement**
  * Italian phrases were updated
* **Routing Improvement**
  * Fixed an issue where date and time was returning an invalid ISO8601 time format for date_time values in positive UTC. + sign was missing.
  * Fixed an encoding issue that was discovered for tranist_fetcher.  We were not encoding onestop_ids or route_ids.  Also, added exclude_geometry=true for route API calls.
* **Data Producer Updates**
  * Added logic to grab a single feed in valhalla_build_transit.

## Release Date: 2017-01-04 Valhalla 2.0.3
* **Service Improvement**
  * Added support for interrupting requests. If the connection is closed, route computation and map-matching can be interrupted prior to completion.
* **Routing Improvement**
  * Ignore name inconsistency when entering a link to avoid double penalizing.
* **Data Producer Updates**
  * Fixed consistent name assignment for ramps and turn lanes which improved guidance.
  * Added a flag to directed edges indicating if the edge has names. This can potentially be used in costing methods.
  * Allow future use of spare GraphId bits within DirectedEdge.

## Release Date: 2016-12-13 Valhalla 2.0.2
* **Routing Improvement**
  * Added support for multi-way restrictions to matrix and isochrones.
  * Added HOV costing model.
  * Speed limit updates.   Added logic to save average speed separately from speed limits.
  * Added transit include and exclude logic to multimodal isochrone.
  * Fix some edge cases for trivial (single edge) paths.
  * Better treatment of destination access only when using bidirectional A*.
* **Performance Improvement**
  * Improved performance of the path algorithms by making many access methods inline.

## Release Date: 2016-11-28 Valhalla 2.0.1
* **Routing Improvement**
  * Preliminary support for multi-way restrictions
* **Issues Fixed**
  * Fixed tile incompatibility between 64 and 32bit architectures
  * Fixed missing edges within tile edge search indexes
  * Fixed an issue where transit isochrone was cut off if we took transit that was greater than the max_seconds and other transit lines or buses were then not considered.

## Release Date: 2016-11-15 Valhalla 2.0

* **Tile Redesign**
  * Updated the graph tiles to store edges only on the hierarchy level they belong to. Prior to this, the highways were stored on all levels, they now exist only on the highway hierarchy. Similar changes were made for arterial level roads. This leads to about a 20% reduction in tile size.
  * The tile redesign required changes to the path generation algorithms. They must now transition freely between levels, even for pedestrian and bicycle routes. To offset the extra transitions, the main algorithms were changed to expand nodes at each level that has directed edges, rather than adding the transition edges to the priority queue/adjacency list. This change helps performance. The hierarchy limits that are used to speed the computation of driving routes by utilizing the highway hierarchy were adjusted to work with the new path algorithms.
  * Some changes to costing were also required, for example pedestrian and bicycle routes skip shortcut edges.
  * Many tile data structures were altered to explicitly size different fields and make room for "spare" fields that will allow future growth. In addition, the tile itself has extra "spare" records that can be appended to the end of the tile and referenced from the tile header. This also will allow future growth without breaking backward compatibility.
* **Guidance Improvement**
  * Refactored trip path to use an enumerated `Use` for edge and an enumerated `NodeType` for node
  * Fixed some wording in the Hindi narrative file
  * Fixed missing turn maneuver by updating the forward intersecting edge logic
* **Issues Fixed**
  * Fixed an issue with pedestrian routes where a short u-turn was taken to avoid the "crossing" penalty.
  * Fixed bicycle routing due to high penalty to enter an access=destination area. Changed to a smaller, length based factor to try to avoid long regions where access = destination. Added a driveway penalty to avoid taking driveways (which are often marked as access=destination).
  * Fixed regression where service did not adhere to the list of allowed actions in the Loki configuration
* **Graph Correlation**
  * External contributions from Navitia have lead to greatly reduced per-location graph correlation. Average correlation time is now less than 1ms down from 4-9ms.

## Release Date: 2016-10-17

* **Guidance Improvement**
  * Added the Hindi (hi-IN) narrative language
* **Service Additions**
  * Added internal valhalla error codes utility in baldr and modified all services to make use of and return as JSON response
  * See documentation https://github.com/valhalla/valhalla-docs/blob/master/api-reference.md#internal-error-codes-and-conditions
* **Time-Distance Matrix Improvement**
  * Added a costmatrix performance fix for one_to_many matrix requests
* **Memory Mapped Tar Archive - Tile Extract Support**
  * Added the ability to load a tar archive of the routing graph tiles. This improves performance under heavy load and reduces the memory requirement while allowing multiple processes to share cache resources.

## Release Date: 2016-09-19

* **Guidance Improvement**
  * Added pirate narrative language
* **Routing Improvement**
  * Added the ability to include or exclude stops, routes, and operators in multimodal routing.
* **Service Improvement**
  * JSONify Error Response

## Release Date: 2016-08-30

* **Pedestrian Routing Improvement**
  * Fixes for trivial pedestrian routes

## Release Date: 2016-08-22

* **Guidance Improvements**
  * Added Spanish narrative
  * Updated the start and end edge heading calculation to be based on road class and edge use
* **Bicycle Routing Improvements**
  * Prevent getting off a higher class road for a small detour only to get back onto the road immediately.
  * Redo the speed penalties and road class factors - they were doubly penalizing many roads with very high values.
  * Simplify the computation of weighting factor for roads that do not have cycle lanes. Apply speed penalty to slightly reduce favoring
of non-separated bicycle lanes on high speed roads.
* **Routing Improvements**
  * Remove avoidance of U-turn for pedestrian routes. This improves use with map-matching since pedestrian routes can make U-turns.
  * Allow U-turns at dead-ends for driving (and bicycling) routes.
* **Service Additions**
  * Add support for multi-modal isochrones.
  * Added base code to allow reverse isochrones (path from anywhere to a single destination).
* **New Sources to Targets**
  * Added a new Matrix Service action that allows you to request any of the 3 types of time-distance matrices by calling 1 action.  This action takes a sources and targets parameter instead of the locations parameter.  Please see the updated Time-Distance Matrix Service API reference for more details.

## Release Date: 2016-08-08

 * **Service additions**
  * Latitude, longitude bounding boxes of the route and each leg have been added to the route results.
  * Added an initial isochrone capability. This includes methods to create an "isotile" - a 2-D gridded data set with time to reach each lat,lon grid from an origin location. This isoltile is then used to create contours at specified times. Interior contours are optionally removed and the remaining outer contours are generalized and converted to GeoJSON polygons. An initial version supporting multimodal route types has also been added.
 * **Data Producer Updates**
  * Fixed tranist scheduling issue where false schedules were getting added.
 * **Tools Additionas**
  * Added `valhalla_export_edges` tool to allow shape and names to be dumped from the routing tiles

## Release Date: 2016-07-19

 * **Guidance Improvements**
  * Added French narrative
  * Added capability to have narrative language aliases - For example: German `de-DE` has an alias of `de`
 * **Transit Stop Update** - Return latitude and longitude for each transit stop
 * **Data Producer Updates**
  * Added logic to use lanes:forward, lanes:backward, speed:forward, and speed:backward based on direction of the directed edge.
  * Added support for no_entry, no_exit, and no_turn restrictions.
  * Added logic to support country specific access. Based on country tables found here: http://wiki.openstreetmap.org/wiki/OSM_tags_for_routing/Access-Restrictions

## Release Date: 2016-06-08

 * **Bug Fix** - Fixed a bug where edge indexing created many small tiles where no edges actually intersected. This allowed impossible routes to be considered for path finding instead of rejecting them earlier.
 * **Guidance Improvements**
  * Fixed invalid u-turn direction
  * Updated to properly call out jughandle routes
  * Enhanced signless interchange maneuvers to help guide users
 * **Data Producer Updates**
  * Updated the speed assignment for ramp to be a percentage of the original road class speed assignment
  * Updated stop impact logic for turn channel onto ramp

## Release Date: 2016-05-19

 * **Bug Fix** - Fixed a bug where routes fail within small, disconnected "islands" due to the threshold logic in prior release. Also better logic for not-thru roads.

## Release Date: 2016-05-18

 * **Bidirectional A* Improvements** - Fixed an issue where if both origin and destination locations where on not-thru roads that meet at a common node the path ended up taking a long detour. Not all cases were fixed though - next release should fix. Trying to address the termination criteria for when the best connection point of the 2 paths is optimal. Turns out that the initial case where both opposing edges are settled is not guaranteed to be the least cost path. For now we are setting a threshold and extending the search while still tracking best connections. Fixed the opposing edge when a hierarchy transition occurs.
 * **Guidance Globalization** -  Fixed decimal distance to be locale based.
 * **Guidance Improvements**
  * Fixed roundabout spoke count issue by fixing the drive_on_right attribute.
  * Simplified narative by combining unnamed straight maneuvers
  * Added logic to confirm maneuver type assignment to avoid invalid guidance
  * Fixed turn maneuvers by improving logic for the following:
    * Internal intersection edges
    * 'T' intersections
    * Intersecting forward edges
 * **Data Producer Updates** - Fix the restrictions on a shortcut edge to be the same as the last directed edge of the shortcut (rather than the first one).

## Release Date: 2016-04-28

 * **Tile Format Updates** - Separated the transit graph from the "road only" graph into different tiles but retained their interconnectivity. Transit tiles are now hierarchy level 3.
 * **Tile Format Updates** - Reduced the size of graph edge shape data by 5% through the use of varint encoding (LEB128)
 * **Tile Format Updates** - Aligned `EdgeInfo` structures to proper byte boundaries so as to maintain compatibility for systems who don't support reading from unaligned addresses.
 * **Guidance Globalization** -  Added the it-IT(Italian) language file. Added support for CLDR plural rules. The cs-CZ(Czech), de-DE(German), and en-US(US English) language files have been updated.
 * **Travel mode based instructions** -  Updated the start, post ferry, and post transit insructions to be based on the travel mode, for example:
  * `Drive east on Main Street.`
  * `Walk northeast on Broadway.`
  * `Bike south on the cycleway.`

## Release Date: 2016-04-12

 * **Guidance Globalization** -  Added logic to use tagged language files that contain the guidance phrases. The initial versions of en-US, de-DE, and cs-CZ have been deployed.
 * **Updated ferry defaults** -  Bumped up use_ferry to 0.65 so that we don't penalize ferries as much.

## Release Date: 2016-03-31
 * **Data producer updates** - Do not generate shortcuts across a node which is a fork. This caused missing fork maneuvers on longer routes.  GetNames update ("Broadway fix").  Fixed an issue with looking up a name in the ref map and not the name map.  Also, removed duplicate names.  Private = false was unsetting destination only flags for parking aisles.

## Release Date: 2016-03-30
 * **TripPathBuilder Bug Fix** - Fixed an exception that was being thrown when trying to read directed edges past the end of the list within a tile. This was due to errors in setting walkability and cyclability on upper hierarchies.

## Release Date: 2016-03-28

 * **Improved Graph Correlation** -  Correlating input to the routing graph is carried out via closest first traversal of the graph's, now indexed, geometry. This results in faster correlation and guarantees the absolute closest edge is found.

## Release Date: 2016-03-16

 * **Transit type returned** -  The transit type (e.g. tram, metro, rail, bus, ferry, cable car, gondola, funicular) is now returned with each transit maneuver.
 * **Guidance language** -  If the language option is not supplied or is unsupported then the language will be set to the default (en-US). Also, the service will return the language in the trip results.
 * **Update multimodal path algorithm** - Applied some fixes to multimodal path algorithm. In particular fixed a bug where the wrong sortcost was added to the adjacency list. Also separated "in-station" transfer costs from transfers between stops.
 * **Data producer updates** - Do not combine shortcut edges at gates or toll booths. Fixes avoid toll issues on routes that included shortcut edges.

## Release Date: 2016-03-07

 * **Updated all APIs to honor the optional DNT (Do not track) http header** -  This will avoid logging locations.
 * **Reduce 'Merge maneuver' verbal alert instructions** -  Only create a verbal alert instruction for a 'Merge maneuver' if the previous maneuver is > 1.5 km.
 * **Updated transit defaults.  Tweaked transit costing logic to obtain better routes.** -  use_rail = 0.6, use_transfers = 0.3, transfer_cost = 15.0 and transfer_penalty = 300.0.  Updated the TransferCostFactor to use the transfer_factor correctly.  TransitionCost for pedestrian costing bumped up from 20.0f to 30.0f when predecessor edge is a transit connection.
 * **Initial Guidance Globalization** -  Partial framework for Guidance Globalization. Started reading some guidance phrases from en-US.json file.

## Release Date: 2016-02-22

 * **Use bidirectional A* for automobile routes** - Switch to bidirectional A* for all but bus routes and short routes (where origin and destination are less than 10km apart). This improves performance and has less failure cases for longer routes. Some data import adjustments were made (02-19) to fix some issues encountered with arterial and highway hierarchies. Also only use a maximum of 2 passes for bidirecdtional A* to reduce "long time to fail" cases.
 * **Added verbal multi-cue guidance** - This combines verbal instructions when 2 successive maneuvers occur in a short amount of time (e.g., Turn right onto MainStreet. Then Turn left onto 1st Avenue).

## Release Date: 2016-02-19

 * **Data producer updates** - Reduce stop impact when all edges are links (ramps or turn channels). Update opposing edge logic to reject edges that do no have proper access (forward access == reverse access on opposing edge and vice-versa). Update ReclassifyLinks for cases where a single edge (often a service road) intersects a ramp improperly causing the ramp to reclassified when it should not be. Updated maximum OSM node Id (now exceeds 4000000000). Move lua from conf repository into mjolnir.

## Release Date: 2016-02-01

 * **Data producer updates** - Reduce speed on unpaved/rough roads. Add statistics for hgv (truck) restrictions.

## Release Date: 2016-01-26

 * **Added capability to disable narrative production** - Added the `narrative` boolean option to allow users to disable narrative production. Locations, shape, length, and time are still returned. The narrative production is enabled by default. The possible values for the `narrative` option are: false and true
 * **Added capability to mark a request with an id** - The `id` is returned with the response so a user could match to the corresponding request.
 * **Added some logging enhancements, specifically [ANALYTICS] logging** - We want to focus more on what our data is telling us by logging specific stats in Logstash.

## Release Date: 2016-01-18

 * **Data producer updates** - Data importer configuration (lua) updates to fix a bug where buses were not allowed on restricted lanes.  Fixed surface issue (change the default surface to be "compacted" for footways).

## Release Date: 2016-01-04

 * **Fixed Wrong Costing Options Applied** - Fixed a bug in which a previous requests costing options would be used as defaults for all subsequent requests.

## Release Date: 2015-12-18

 * **Fix for bus access** - Data importer configuration (lua) updates to fix a bug where bus lanes were turning off access for other modes.
 * **Fix for extra emergency data** - Data importer configuration (lua) updates to fix a bug where we were saving hospitals in the data.
 * **Bicycle costing update** - Updated kTCSlight and kTCFavorable so that cycleways are favored by default vs roads.

## Release Date: 2015-12-17

 * **Graph Tile Data Structure update** - Updated structures within graph tiles to support transit efforts and truck routing. Removed TransitTrip, changed TransitRoute and TransitStop to indexes (rather than binary search). Added access restrictions (like height and weight restrictions) and the mode which they impact to reduce need to look-up.
 * **Data producer updates** - Updated graph tile structures and import processes.

## Release Date: 2015-11-23

 * **Fixed Open App for OSRM functionality** - Added OSRM functionality back to Loki to support Open App.

## Release Date: 2015-11-13

 * **Improved narrative for unnamed walkway, cycleway, and mountain bike trail** - A generic description will be used for the street name when a walkway, cycleway, or mountain bike trail maneuver is unnamed. For example, a turn right onto a unnamed walkway maneuver will now be: "Turn right onto walkway."
 * **Fix costing bug** - Fix a bug introduced in EdgeLabel refactor (impacted time distance matrix only).

## Release Date: 2015-11-3

 * **Enhance bi-directional A* logic** - Updates to bidirectional A* algorithm to fix the route completion logic to handle cases where a long "connection" edge could lead to a sub-optimal path. Add hierarchy and shortcut logic so we can test and use bidirectional A* for driving routes. Fix the destination logic to properly handle oneways as the destination edge. Also fix U-turn detection for reverse search when hierarchy transitions occur.
 * **Change "Go" to "Head" for some instructions** - Start, exit ferry.
 * **Update to roundabout instructions** - Call out roundabouts for edges marked as links (ramps, turn channels).
 * **Update bicycle costing** - Fix the road factor (for applying weights based on road classification) and lower turn cost values.

## Data Producer Release Date: 2015-11-2

 * **Updated logic to not create shortcut edges on roundabouts** - This fixes some roundabout exit counts.

## Release Date: 2015-10-20

 * **Bug Fix for Pedestrian and Bicycle Routes** - Fixed a bug with setting the destination in the bi-directional Astar algorithm. Locations that snapped to a dead-end node would have failed the route and caused a timeout while searching for a valid path. Also fixed the elapsed time computation on the reverse path of bi-directional algorithm.

## Release Date: 2015-10-16

 * **Through Location Types** - Improved support for locations with type = "through". Routes now combine paths that meet at each through location to create a single "leg" between locations with type = "break". Paths that continue at a through location will not create a U-turn unless the path enters a "dead-end" region (neighborhood with no outbound access).
 * **Update shortcut edge logic** - Now skips long shortcut edges when close to the destination. This can lead to missing the proper connection if the shortcut is too long. Fixes #245 (thor).
 * **Per mode service limits** - Update configuration to allow setting different maximum number of locations and distance per mode.
 * **Fix shape index for trivial path** - Fix a bug where when building the the trip path for a "trivial" route (includes just one edge) where the shape index exceeded that size of the shape.

## Release Date: 2015-09-28

 * **Elevation Influenced Bicycle Routing** - Enabled elevation influenced bicycle routing. A "use-hills" option was added to the bicycle costing profile that can tune routes to avoid hills based on grade and amount of elevation change.
 * **"Loop Edge" Fix** - Fixed a bug with edges that form a loop. Split them into 2 edges during data import.
 * **Additional information returned from 'locate' method** - Added information that can be useful when debugging routes and data. Adds information about nodes and edges at a location.
 * **Guidance/Narrative Updates** - Added side of street to destination narrative. Updated verbal instructions.<|MERGE_RESOLUTION|>--- conflicted
+++ resolved
@@ -107,11 +107,8 @@
    * ADDED: `ignore_non_vehicular_restrictions` parameter for truck costing [#4606](https://github.com/valhalla/valhalla/pull/4606)
    * UPDATED: tz database to 2024a [#4643](https://github.com/valhalla/valhalla/pull/4643)
    * ADDED: `hgv_no_penalty` costing option to allow penalized truck access to `hgv=no` edges [#4650](https://github.com/valhalla/valhalla/pull/4650)
-<<<<<<< HEAD
+   * CHANGED: Significantly improve performance of graphbuilder [#4669](https://github.com/valhalla/valhalla/pull/4669)
    * CHANGED: CostMatrix switched from Dijkstra to A* [#4650](https://github.com/valhalla/valhalla/pull/4650)
-=======
-   * CHANGED: Significantly improve performance of graphbuilder [#4669](https://github.com/valhalla/valhalla/pull/4669)
->>>>>>> 4c4dd99e
 
 ## Release Date: 2023-05-11 Valhalla 3.4.0
 * **Removed**
