--- conflicted
+++ resolved
@@ -13,11 +13,8 @@
 
 * **Enhancement**
    * CHANGED: Refactor base costing options parsing to handle more common stuff in a one place [#3125](https://github.com/valhalla/valhalla/pull/3125)
-<<<<<<< HEAD
    * CHANGED: Unified Sign/SignElement into sign.proto [#3146](https://github.com/valhalla/valhalla/pull/3146)
-=======
    * ADDED: New verbal succinct transition instruction to maneuver & narrativebuilder. Currently this instruction will be used in place of a very long street name to avoid repetition of long names [#2844](https://github.com/valhalla/valhalla/pull/2844)
->>>>>>> a2fa4838
    * ADDED: Added oneway support for pedestrian access and foot restrictions [#3123](https://github.com/valhalla/valhalla/pull/3123)
 
 ## Release Date: 2021-05-26 Valhalla 3.1.2
