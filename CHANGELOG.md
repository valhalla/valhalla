## Release Date: 2020-05-?? Valhalla 3.1.0
* **Removed**
   * REMOVED:  Remove Node bindings. [#2502](https://github.com/valhalla/valhalla/pull/2502)

* **Bug Fix**
   * FIXED: More Windows compatibility: build tiles and some run actions work now (including CI tests) [#2300](https://github.com/valhalla/valhalla/issues/2300)
   * FIXED: Crazy ETAs.  If a way has forward speed with no backward speed and it is not oneway, then we must set the default speed.  The reverse logic applies as well.  If a way has no backward speed but has a forward speed and it is not a oneway, then set the default speed. [#2102](https://github.com/valhalla/valhalla/pull/2102)
   * FIXED: Map matching elapsed times spliced amongst different legs and discontinuities are now correct [#2104](https://github.com/valhalla/valhalla/pull/2104)
   * FIXED: Date time information is now propogated amongst different legs and discontinuities [#2107](https://github.com/valhalla/valhalla/pull/2107)
   * FIXED: Adds support for geos-3.8 c++ api [#2021](https://github.com/valhalla/valhalla/issues/2021)
   * FIXED: Updated the osrm serializer to not set junction name for osrm origin/start maneuver - this is not helpful since we are not transitioning through the intersection.  [#2121](https://github.com/valhalla/valhalla/pull/2121)
   * FIXED: Removes precomputing of edge-costs which lead to wrong results [#2120](https://github.com/valhalla/valhalla/pull/2120)
   * FIXED: Complex turn-restriction invalidates edge marked as kPermanent [#2103](https://github.com/valhalla/valhalla/issues/2103)
   * FIXED: Fixes bug with inverted time-restriction parsing [#2167](https://github.com/valhalla/valhalla/pull/2167)
   * FIXED: Fixed several bugs with numeric underflow in map-matching trip durations. These may
     occur when serializing match results where adjacent trace points appear out-of-sequence on the
     same edge [#2178](https://github.com/valhalla/valhalla/pull/2178)
     - `MapMatcher::FormPath` now catches route discontinuities on the same edge when the distance
       percentage along don't agree. The trip leg builder builds disconnected legs on a single edge
       to avoid duration underflow.
     - Correctly populate edge groups when matching results contain loops. When a loop occurs,
       the leg builder now starts at the correct edge where the loop ends, and correctly accounts
       for any contained edges.
     - Duration over-trimming at the terminating edge of a match.
   * FIXED: Increased internal precision of time tracking per edge and maneuver so that maneuver times sum to the same time represented in the leg summary [#2195](https://github.com/valhalla/valhalla/pull/2195)
   * FIXED: Tagged speeds were not properly marked. We were not using forward and backward speeds to flag if a speed is tagged or not.  Should not update turn channel speeds if we are not inferring them.  Added additional logic to handle PH in the conditional restrictions. Do not update stop impact for ramps if they are marked as internal. [#2198](https://github.com/valhalla/valhalla/pull/2198)
   * FIXED: Fixed the sharp turn phrase [#2226](https://github.com/valhalla/valhalla/pull/2226)
   * FIXED: Protect against duplicate points in the input or points that snap to the same location resulting in `nan` times for the legs of the map match (of a 0 distance route) [#2229](https://github.com/valhalla/valhalla/pull/2229)
   * FIXED: Improves restriction check on briding edge in Bidirectional Astar [#2228](https://github.com/valhalla/valhalla/pull/2242)
   * FIXED: Allow nodes at location 0,0 [#2245](https://github.com/valhalla/valhalla/pull/2245)
   * FIXED: Fix RapidJSON compiler warnings and naming conflict [#2249](https://github.com/valhalla/valhalla/pull/2249)
   * FIXED: Fixed bug in resample_spherical_polyline where duplicate successive lat,lng locations in the polyline resulting in `nan` for the distance computation which shortcuts further sampling [#2239](https://github.com/valhalla/valhalla/pull/2239)
   * FIXED: Update exit logic for non-motorways [#2252](https://github.com/valhalla/valhalla/pull/2252)
   * FIXED: Transition point map-matching. When match results are on a transition point, we search for the sibling nodes at that transition and snap it to the corresponding edges in the route. [#2258](https://github.com/valhalla/valhalla/pull/2258)
   * FIXED: Fixed verbal multi-cue logic [#2270](https://github.com/valhalla/valhalla/pull/2270)
   * FIXED: Fixed Uturn cases when a not_thru edge is connected to the origin edge. [#2272](https://github.com/valhalla/valhalla/pull/2272)
   * FIXED: Update intersection classes in osrm response to not label all ramps as motorway [#2279](https://github.com/valhalla/valhalla/pull/2279)
   * FIXED: Fixed bug in mapmatcher when interpolation point goes before the first valid match or after the last valid match. Such behavior usually leads to discontinuity in matching. [#2275](https://github.com/valhalla/valhalla/pull/2275)
   * FIXED: Fixed an issue for time_allowed logic.  Previously we returned false on the first time allowed restriction and did not check them all. Added conditional restriction gurka test and datetime optional argument to gurka header file. [#2286](https://github.com/valhalla/valhalla/pull/2286)
   * FIXED: Fixed an issue for date ranges.  For example, for the range Jan 04 to Jan 02 we need to test to end of the year and then from the first of the year to the end date.  Also, fixed an emergency tag issue.  We should only set the use to emergency if all other access is off. [#2290](https://github.com/valhalla/valhalla/pull/2290)
   * FIXED: Found a few issues with the initial ref and direction logic for ways.  We were overwriting the refs with directionals to the name_offset_map instead of concatenating them together.  Also, we did not allow for blank entries for GetTagTokens. [#2298](https://github.com/valhalla/valhalla/pull/2298)
   * FIXED: Fixed an issue where MatchGuidanceViewJunctions is only looking at the first edge. Set the data_id for guidance views to the changeset id as it is already being populated. Also added test for guidance views. [#2303](https://github.com/valhalla/valhalla/pull/2303)
   * FIXED: Fixed a problem with live speeds where live speeds were being used to determine access, even when a live
   speed (current time) route wasn't what was requested. [#2311](https://github.com/valhalla/valhalla/pull/2311)
   * FIXED: Fix break/continue typo in search filtering [#2317](https://github.com/valhalla/valhalla/pull/2317)
   * FIXED: Fix a crash in trace_route due to iterating past the end of a vector. [#2322](https://github.com/valhalla/valhalla/pull/2322)
   * FIXED: Don't allow timezone information in the local date time string attached at each location. [#2312](https://github.com/valhalla/valhalla/pull/2312)
   * FIXED: Fix short route trimming in bidirectional astar [#2323](https://github.com/valhalla/valhalla/pull/2323)
   * FIXED: Fix shape trimming in leg building for snap candidates that lie within the margin of rounding error [#2326](https://github.com/valhalla/valhalla/pull/2326)
   * FIXED: Fixes route duration underflow with traffic data [#2325](https://github.com/valhalla/valhalla/pull/2325)
   * FIXED: Parse mtb:scale tags and set bicycle access if present [#2117](https://github.com/valhalla/valhalla/pull/2117)
   * FIXED: Fixed segfault.  Shape was missing from options for valhalla_path_comparison and valhalla_run_route.  Also, costing options was missing in valhalla_path_comparison. [#2343](https://github.com/valhalla/valhalla/pull/2343)
   * FIXED: Handle decimal numbers with zero-value mantissa properly in Lua [#2355](https://github.com/valhalla/valhalla/pull/2355)
   * FIXED: Many issues that resulted in discontinuities, failed matches or incorrect time/duration for map matching requests. [#2292](https://github.com/valhalla/valhalla/pull/2292)
   * FIXED: Seeing segfault when loading large osmdata data files before loading LuaJit. LuaJit fails to create luaL_newstate() Ref: [#2158](https://github.com/ntop/ntopng/issues/2158) Resolution is to load LuaJit before loading the data files. [#2383](https://github.com/valhalla/valhalla/pull/2383)
   * FIXED: Store positive/negative OpenLR offsets in bucketed form [#2405](https://github.com/valhalla/valhalla/2405)
   * FIXED: Fix on map-matching return code when breakage distance limitation exceeds. Instead of letting the request goes into meili and fails in finding a route, we check the distance in loki and early return with exception code 172. [#2406](https://github.com/valhalla/valhalla/pull/2406)
   * FIXED: Don't create edges for portions of ways that are doubled back on themselves as this confuses opposing edge index computations [#2385](https://github.com/valhalla/valhalla/pull/2385)
   * FIXED: Protect against nan in uniform_resample_spherical_polyline. [#2431](https://github.com/valhalla/valhalla/pull/2431)
   * FIXED: Obvious maneuvers. [#2436](https://github.com/valhalla/valhalla/pull/2436)
   * FIXED: Base64 encoding/decoding [#2452](https://github.com/valhalla/valhalla/pull/2452)
   * FIXED: Added post roundabout instruction when enter/exit roundabout maneuvers are combined [#2454](https://github.com/valhalla/valhalla/pull/2454)
   * FIXED: openlr: Explicitly check for linear reference option for Valhalla serialization. [#2458](https://github.com/valhalla/valhalla/pull/2458)
   * FIXED: Fix segfault: Do not combine last turn channel maneuver. [#2463](https://github.com/valhalla/valhalla/pull/2463)
   * FIXED: Remove extraneous whitespaces from ja-JP.json. [#2471](https://github.com/valhalla/valhalla/pull/2471)
   * FIXED: Checks protobuf serialization/parsing success [#2477](https://github.com/valhalla/valhalla/pull/2477)
   * FIXED: Fix dereferencing of end for std::lower_bound in sequence and possible UB [#2488](https://github.com/valhalla/valhalla/pull/2488)
   * FIXED: Make tile building reproducible: fix UB-s [#2480](https://github.com/valhalla/valhalla/pull/2480)
   * FIXED: Zero initialize EdgeInfoInner.spare0_. Uninitialized spare0_ field produced UB which causes gurka_reproduce_tile_build to fail intermittently. [2499](https://github.com/valhalla/valhalla/pull/2499)
   * FIXED: Drop unused CHANGELOG validation script, straggling NodeJS references [#2506](https://github.com/valhalla/valhalla/pull/2506)
   * FIXED: Fix missing nullptr checks in graphreader and loki::Reach (causing segfault during routing with not all levels of tiles availble) [#2504](https://github.com/valhalla/valhalla/pull/2504)
   * FIXED: Fix mismatch of triplegedge roadclass and directededge roadclass [#2507](https://github.com/valhalla/valhalla/pull/2507)
   * FIXED: Improve german destination_verbal_alert phrases [#2509](https://github.com/valhalla/valhalla/pull/2509)
   * FIXED: Undefined behavior cases discovered with undefined behavior sanitizer tool. [2498](https://github.com/valhalla/valhalla/pull/2498)

   * FIXED: Fixed logic so verbal keep instructions use branch exit sign info for ramps [#2520](https://github.com/valhalla/valhalla/pull/2520)
   * FIXED: Fix bug in trace_route for uturns causing garbage coordinates [#2517](https://github.com/valhalla/valhalla/pull/2517)
   * FIXED: Simplify heading calculation for turn type. Remove undefined behavior case. [#2513](https://github.com/valhalla/valhalla/pull/2513)
   * FIXED: Always set costing name even if one is not provided for osrm serializer weight_name. [#2528](https://github.com/valhalla/valhalla/pull/2528)
   * FIXED: Make single-thread tile building reproducible: fix seed for shuffle, use concurrency configuration from the mjolnir section. [#2515](https://github.com/valhalla/valhalla/pull/2515)
   * FIXED: Transcoding of c++ location to pbf location used path edges in the place of filtered edges. [#2542](https://github.com/valhalla/valhalla/pull/2542)
   * FIXED: Add back whitelisting action types. [#2545](https://github.com/valhalla/valhalla/pull/2545)

* **Enhancement**
   * ADDED: Add explicit include for sstream to be compatible with msvc_x64 toolset. [#2449](https://github.com/valhalla/valhalla/pull/2449)
   * ADDED: Add ability to provide custom implementation for candidate collection in CandidateQuery. [#2328](https://github.com/valhalla/valhalla/pull/2328)
   * ADDED: Cancellation of tile downloading. [#2319](https://github.com/valhalla/valhalla/pull/2319)
   * ADDED: Return the coordinates of the nodes isochrone input locations snapped to [#2111](https://github.com/valhalla/valhalla/pull/2111)
   * ADDED: Allows more complicated routes in timedependent a-star before timing out [#2068](https://github.com/valhalla/valhalla/pull/2068)
   * ADDED: Guide signs and junction names [#2096](https://github.com/valhalla/valhalla/pull/2096)
   * ADDED: Added a bool to the config indicating whether to use commercially set attributes.  Added logic to not call IsIntersectionInternal if this is a commercial data set.  [#2132](https://github.com/valhalla/valhalla/pull/2132)
   * ADDED: Removed commerical data set bool to the config and added more knobs for data.  Added infer_internal_intersections, infer_turn_channels, apply_country_overrides, and use_admin_db.  [#2173](https://github.com/valhalla/valhalla/pull/2173)
   * ADDED: Allow using googletest in unit tests and convert all tests to it (old test.cc is completely removed). [#2128](https://github.com/valhalla/valhalla/pull/2128)
   * ADDED: Add guidance view capability. [#2209](https://github.com/valhalla/valhalla/pull/2209)
   * ADDED: Collect turn cost information as path is formed so that it can be seralized out for trace attributes or osrm flavored intersections. Also add shape_index to osrm intersections. [#2207](https://github.com/valhalla/valhalla/pull/2207)
   * ADDED: Added alley factor to autocost.  Factor is defaulted at 1.0f or do not avoid alleys. [#2246](https://github.com/valhalla/valhalla/pull/2246)
   * ADDED: Support unlimited speed limits where maxspeed=none. [#2251](https://github.com/valhalla/valhalla/pull/2251)
   * ADDED: Implement improved Reachability check using base class Dijkstra. [#2243](https://github.com/valhalla/valhalla/pull/2243)
   * ADDED: Gurka integration test framework with ascii-art maps [#2244](https://github.com/valhalla/valhalla/pull/2244)
   * ADDED: Add to the stop impact when transitioning from higher to lower class road and we are not on a turn channel or ramp. Also, penalize lefts when driving on the right and vice versa. [#2282](https://github.com/valhalla/valhalla/pull/2282)
   * ADDED: Added reclassify_links, use_direction_on_ways, and allow_alt_name as config options.  If `use_direction_on_ways = true` then use `direction` and `int_direction` on the way to update the directional for the `ref` and `int_ref`.  Also, copy int_efs to the refs. [#2285](https://github.com/valhalla/valhalla/pull/2285)
   * ADDED: Add support for live traffic. [#2268](https://github.com/valhalla/valhalla/pull/2268)
   * ADDED: Implement per-location search filters for functional road class and forms of way. [#2289](https://github.com/valhalla/valhalla/pull/2289)
   * ADDED: Approach, multi-cue, and length updates [#2313](https://github.com/valhalla/valhalla/pull/2313)
   * ADDED: Speed up timezone differencing calculation if cache is provided. [#2316](https://github.com/valhalla/valhalla/pull/2316)
   * ADDED: Added rapidjson/schema.h to baldr/rapidjson_util.h to make it available for use within valhalla. [#2330](https://github.com/valhalla/valhalla/issues/2330)
   * ADDED: Support decimal precision for height values in elevation service. Also support polyline5 for encoded polylines input and output to elevation service. [#2324](https://github.com/valhalla/valhalla/pull/2324)
   * ADDED: Use both imminent and distant verbal multi-cue phrases. [#2353](https://github.com/valhalla/valhalla/pull/2353)
   * ADDED: Split parsing stage into 3 separate stages. [#2339](https://github.com/valhalla/valhalla/pull/2339)
   * CHANGED: Speed up graph enhancing by avoiding continuous unordered_set rebuilding [#2349](https://github.com/valhalla/valhalla/pull/2349)
   * CHANGED: Skip calling out to Lua for nodes/ways/relations with not tags - speeds up parsing. [#2351](https://github.com/valhalla/valhalla/pull/2351)
   * CHANGED: Switch to LuaJIT for lua scripting - speeds up file parsing [#2352](https://github.com/valhalla/valhalla/pull/2352)
   * ADDED: Ability to create OpenLR records from raw data. [#2356](https://github.com/valhalla/valhalla/pull/2356)
   * ADDED: Revamp length phrases [#2359](https://github.com/valhalla/valhalla/pull/2359)
   * CHANGED: Do not allocate memory in skadi if we don't need it. [#2373](https://github.com/valhalla/valhalla/pull/2373)
   * CHANGED: Map matching: throw error (443/NoSegment) when no candidate edges are available. [#2370](https://github.com/valhalla/valhalla/pull/2370/)
   * ADDED: Add sk-SK.json (slovak) localization file. [#2376](https://github.com/valhalla/valhalla/pull/2376)
   * ADDED: Extend roundabout phrases. [#2378](https://github.com/valhalla/valhalla/pull/2378)
   * ADDED: More roundabout phrase tests. [#2382](https://github.com/valhalla/valhalla/pull/2382)
   * ADDED: Update the turn and continue phrases to include junction names and guide signs. [#2386](https://github.com/valhalla/valhalla/pull/2386)
   * ADDED: Add the remaining guide sign toward phrases [#2389](https://github.com/valhalla/valhalla/pull/2389)
   * ADDED: The ability to allow immediate uturns at trace points in a map matching request [#2380](https://github.com/valhalla/valhalla/pull/2380)
   * ADDED: Add utility functions to Signs. [#2390](https://github.com/valhalla/valhalla/pull/2390)
   * ADDED: Unified time tracking for all algorithms that support time-based graph expansion. [#2278](https://github.com/valhalla/valhalla/pull/2278)
   * ADDED: Add rail_ferry use and costing. [#2408](https://github.com/valhalla/valhalla/pull/2408)
   * ADDED: `street_side_max_distance`, `display_lat` and `display_lon` to `locations` in input for better control of routing side of street [#1769](https://github.com/valhalla/valhalla/pull/1769)
   * ADDED: Add addtional exit phrases. [#2421](https://github.com/valhalla/valhalla/pull/2421)
   * ADDED: Add Japanese locale, update German. [#2432](https://github.com/valhalla/valhalla/pull/2432)
   * ADDED: Gurka expect_route refactor [#2435](https://github.com/valhalla/valhalla/pull/2435)
   * ADDED: Add option to suppress roundabout exits [#2437](https://github.com/valhalla/valhalla/pull/2437)
   * ADDED: Add Greek locale. [#2438](https://github.com/valhalla/valhalla/pull/2438)
   * ADDED (back): Support for 64bit wide way ids in the edgeinfo structure with no impact to size for data sources with ids 32bits wide. [#2422](https://github.com/valhalla/valhalla/pull/2422)
   * ADDED: Support for 64bit osm node ids in parsing stage of tile building [#2422](https://github.com/valhalla/valhalla/pull/2422)
   * CHANGED: Point2/PointLL are now templated to allow for higher precision coordinate math when desired [#2429](https://github.com/valhalla/valhalla/pull/2429)
   * ADDED: Optional OpenLR Encoded Path Edges in API Response [#2424](https://github.com/valhalla/valhalla/pull/2424)
   * ADDED: Properly split returned path if traffic conditions change partway along edges [#2451](https://github.com/valhalla/valhalla/pull/2451/files)
   * ADDED: Add Dutch locale. [#2464](https://github.com/valhalla/valhalla/pull/2464)
   * ADDED: Check with address sanititizer in CI. Add support for undefined behavior sanitizer. [#2487](https://github.com/valhalla/valhalla/pull/2487)
   * ADDED: Ability to recost a path and increased cost/time details along the trippath and json output [#2425](https://github.com/valhalla/valhalla/pull/2425)
   * ADDED: Add the ability to do bikeshare based (ped/bike) multimodal routing [#2031](https://github.com/valhalla/valhalla/pull/2031)
   * ADDED: Migrated to Ubuntu 20.04 base-image [#2508](https://github.com/valhalla/valhalla/pull/2508)
   * CHANGED: Speed up parseways stage by avoiding multiple string comparisons [#2518](https://github.com/valhalla/valhalla/pull/2518)
   * CHANGED: Speed up enhance stage by avoiding GraphTileBuilder copying [#2468](https://github.com/valhalla/valhalla/pull/2468)
<<<<<<< HEAD
   * ADDED: Incidents in intersections [#2547](https://github.com/valhalla/valhalla/pull/2547)
=======
   * CHANGED: Refactor mapmatching configuration to use a struct (instead of `boost::property_tree::ptree`). [#2485](https://github.com/valhalla/valhalla/pull/2485)
>>>>>>> 81f7f2b8

## Release Date: 2019-11-21 Valhalla 3.0.9
* **Bug Fix**
   * FIXED: Changed reachability computation to consider both directions of travel wrt candidate edges [#1965](https://github.com/valhalla/valhalla/pull/1965)
   * FIXED: toss ways where access=private and highway=service and service != driveway. [#1960](https://github.com/valhalla/valhalla/pull/1960)
   * FIXED: Fix search_cutoff check in loki correlate_node. [#2023](https://github.com/valhalla/valhalla/pull/2023)
   * FIXED: Computes notion of a deadend at runtime in bidirectional a-star which fixes no-route with a complicated u-turn. [#1982](https://github.com/valhalla/valhalla/issues/1982)
   * FIXED: Fix a bug with heading filter at nodes. [#2058](https://github.com/valhalla/valhalla/pull/2058)
   * FIXED: Bug in map matching continuity checking such that continuity must only be in the forward direction. [#2029](https://github.com/valhalla/valhalla/pull/2029)
   * FIXED: Allow setting the time for map matching paths such that the time is used for speed lookup. [#2030](https://github.com/valhalla/valhalla/pull/2030)
   * FIXED: Don't use density factor for transition cost when user specified flag disables flow speeds. [#2048](https://github.com/valhalla/valhalla/pull/2048)
   * FIXED: Map matching trace_route output now allows for discontinuities in the match though multi match is not supported in valhalla route output. [#2049](https://github.com/valhalla/valhalla/pull/2049)
   * FIXED: Allows routes with no time specified to use time conditional edges and restrictions with a flag denoting as much [#2055](https://github.com/valhalla/valhalla/pull/2055)
   * FIXED: Fixed a bug with 'current' time type map matches. [#2060](https://github.com/valhalla/valhalla/pull/2060)
   * FIXED: Fixed a bug with time dependent expansion in which the expansion distance heuristic was not being used. [#2064](https://github.com/valhalla/valhalla/pull/2064)

* **Enhancement**
   * ADDED: Establish pinpoint test pattern [#1969](https://github.com/valhalla/valhalla/pull/1969)
   * ADDED: Suppress relative direction in ramp/exit instructions if it matches driving side of street [#1990](https://github.com/valhalla/valhalla/pull/1990)
   * ADDED: Added relative direction to the merge maneuver [#1989](https://github.com/valhalla/valhalla/pull/1989)
   * ADDED: Refactor costing to better handle multiple speed datasources [#2026](https://github.com/valhalla/valhalla/pull/2026)
   * ADDED: Better usability of curl for fetching tiles on the fly [#2026](https://github.com/valhalla/valhalla/pull/2026)
   * ADDED: LRU cache scheme for tile storage [#2026](https://github.com/valhalla/valhalla/pull/2026)
   * ADDED: GraphTile size check [#2026](https://github.com/valhalla/valhalla/pull/2026)
   * ADDED: Pick more sane values for highway and toll avoidance [#2026](https://github.com/valhalla/valhalla/pull/2026)
   * ADDED: Refactor adding predicted speed info to speed up process [#2026](https://github.com/valhalla/valhalla/pull/2026)
   * ADDED: Allow selecting speed data sources at request time [#2026](https://github.com/valhalla/valhalla/pull/2026)
   * ADDED: Allow disabling certain neighbors in connectivity map [#2026](https://github.com/valhalla/valhalla/pull/2026)
   * ADDED: Allows routes with time-restricted edges if no time specified and notes restriction in response [#1992](https://github.com/valhalla/valhalla/issues/1992)
   * ADDED: Runtime deadend detection to timedependent a-star. [#2059](https://github.com/valhalla/valhalla/pull/2059)

## Release Date: 2019-09-06 Valhalla 3.0.8
* **Bug Fix**
   * FIXED: Added logic to detect if user is to merge to the left or right [#1892](https://github.com/valhalla/valhalla/pull/1892)
   * FIXED: Overriding the destination_only flag when reclassifying ferries; Also penalizing ferries with a 5 min. penalty in the cost to allow us to avoid destination_only the majority of the time except when it is necessary. [#1895](https://github.com/valhalla/valhalla/pull/1905)
   * FIXED: Suppress forks at motorway junctions and intersecting service roads [#1909](https://github.com/valhalla/valhalla/pull/1909)
   * FIXED: Enhanced fork assignment logic [#1912](https://github.com/valhalla/valhalla/pull/1912)
   * FIXED: Added logic to fall back to return country poly if no state and updated lua for Metro Manila and Ireland [#1910](https://github.com/valhalla/valhalla/pull/1910)
   * FIXED: Added missing motorway fork instruction [#1914](https://github.com/valhalla/valhalla/pull/1914)
   * FIXED: Use begin street name for osrm compat mode [#1916](https://github.com/valhalla/valhalla/pull/1916)
   * FIXED: Added logic to fix missing highway cardinal directions in the US [#1917](https://github.com/valhalla/valhalla/pull/1917)
   * FIXED: Handle forward traversable significant road class intersecting edges [#1928](https://github.com/valhalla/valhalla/pull/1928)
   * FIXED: Fixed bug with shape trimming that impacted Uturns at Via locations. [#1935](https://github.com/valhalla/valhalla/pull/1935)
   * FIXED: Dive bomb updates.  Updated default speeds for urban areas based on roadclass for the enhancer.  Also, updated default speeds based on roadclass in lua.  Fixed an issue where we were subtracting 1 from uint32_t when 0 for stop impact.  Updated reclassify link logic to allow residential roads to be added to the tree, but we only downgrade the links to tertiary.  Updated TransitionCost functions to add 1.5 to the turncost when transitioning from a ramp to a non ramp and vice versa.  Also, added 0.5f to the turncost if the edge is a roundabout. [#1931](https://github.com/valhalla/valhalla/pull/1931)

* **Enhancement**
   * ADDED: Caching url fetched tiles to disk [#1887](https://github.com/valhalla/valhalla/pull/1887)
   * ADDED: filesystem::remove_all [#1887](https://github.com/valhalla/valhalla/pull/1887)
   * ADDED: Minimum enclosing bounding box tool [#1887](https://github.com/valhalla/valhalla/pull/1887)
   * ADDED: Use constrained flow speeds in bidirectional_astar.cc [#1907](https://github.com/valhalla/valhalla/pull/1907)
   * ADDED: Bike Share Stations are now in the graph which should set us up to do multimodal walk/bike scenarios [#1852](https://github.com/valhalla/valhalla/pull/1852)

## Release Date: 2019-7-18 Valhalla 3.0.7
* **Bug Fix**
   * FIXED: Fix pedestrian fork [#1886](https://github.com/valhalla/valhalla/pull/1886)

## Release Date: 2019-7-15 Valhalla 3.0.6
* **Bug Fix**
   * FIXED: Admin name changes. [#1853](https://github.com/valhalla/valhalla/pull/1853) Ref: [#1854](https://github.com/valhalla/valhalla/issues/1854)
   * FIXED: valhalla_add_predicted_traffic was overcommitted while gathering stats. Added a clear. [#1857](https://github.com/valhalla/valhalla/pull/1857)
   * FIXED: regression in map matching when moving to valhalla v3.0.0 [#1863](https://github.com/valhalla/valhalla/pull/1863)
   * FIXED: last step shape in osrm serializer should be 2 of the same point [#1867](https://github.com/valhalla/valhalla/pull/1867)
   * FIXED: Shape trimming at the beginning and ending of the route to not be degenerate [#1876](https://github.com/valhalla/valhalla/pull/1876)
   * FIXED: Duplicate waypoints in osrm serializer [#1880](https://github.com/valhalla/valhalla/pull/1880)
   * FIXED: Updates for heading precision [#1881](https://github.com/valhalla/valhalla/pull/1881)
   * FIXED: Map matching allowed untraversable edges at start of route [#1884](https://github.com/valhalla/valhalla/pull/1884)

* **Enhancement**
   * ADDED: Use the same protobuf object the entire way through the request process [#1837](https://github.com/valhalla/valhalla/pull/1837)
   * ADDED: Enhanced turn lane processing [#1859](https://github.com/valhalla/valhalla/pull/1859)
   * ADDED: Add global_synchronized_cache in valhalla_build_config [#1851](https://github.com/valhalla/valhalla/pull/1851)

## Release Date: 2019-06-04 Valhalla 3.0.5
* **Bug Fix**
   * FIXED: Protect against unnamed rotaries and routes that end in roundabouts not turning off rotary logic [#1840](https://github.com/valhalla/valhalla/pull/1840)

* **Enhancement**
   * ADDED: Add turn lane info at maneuver point [#1830](https://github.com/valhalla/valhalla/pull/1830)

## Release Date: 2019-05-31 Valhalla 3.0.4
* **Bug Fix**
   * FIXED: Improved logic to decide between bear vs. continue [#1798](https://github.com/valhalla/valhalla/pull/1798)
   * FIXED: Bicycle costing allows use of roads with all surface values, but with a penalty based on bicycle type. However, the edge filter totally disallows bad surfaces for some bicycle types, creating situations where reroutes fail if a rider uses a road with a poor surface. [#1800](https://github.com/valhalla/valhalla/pull/1800)
   * FIXED: Moved complex restrictions building to before validate. [#1805](https://github.com/valhalla/valhalla/pull/1805)
   * FIXED: Fix bicycle edge filter whan avoid_bad_surfaces = 1.0 [#1806](https://github.com/valhalla/valhalla/pull/1806)
   * FIXED: Replace the EnhancedTripPath class inheritance with aggregation [#1807](https://github.com/valhalla/valhalla/pull/1807)
   * FIXED: Replace the old timezone shape zip file every time valhalla_build_timezones is ran [#1817](https://github.com/valhalla/valhalla/pull/1817)
   * FIXED: Don't use island snapped edge candidates (from disconnected components or low reach edges) when we rejected other high reachability edges that were closer [#1835](https://github.com/valhalla/valhalla/pull/1835)

## Release Date: 2019-05-08 Valhalla 3.0.3
* **Bug Fix**
   * FIXED: Fixed a rare loop condition in route matcher (edge walking to match a trace).
   * FIXED: Fixed VACUUM ANALYZE syntax issue.  [#1704](https://github.com/valhalla/valhalla/pull/1704)
   * FIXED: Fixed the osrm maneuver type when a maneuver has the to_stay_on attribute set.  [#1714](https://github.com/valhalla/valhalla/pull/1714)
   * FIXED: Fixed osrm compatibility mode attributes.  [#1716](https://github.com/valhalla/valhalla/pull/1716)
   * FIXED: Fixed rotary/roundabout issues in Valhalla OSRM compatibility.  [#1727](https://github.com/valhalla/valhalla/pull/1727)
   * FIXED: Fixed the destinations assignment for exit names in OSRM compatibility mode. [#1732](https://github.com/valhalla/valhalla/pull/1732)
   * FIXED: Enhance merge maneuver type assignment. [#1735](https://github.com/valhalla/valhalla/pull/1735)
   * FIXED: Fixed fork assignments and on ramps for OSRM compatibility mode. [#1738](https://github.com/valhalla/valhalla/pull/1738)
   * FIXED: Fixed cardinal direction on reference names when forward/backward tag is present on relations. Fixes singly digitized roads with opposing directional modifiers. [#1741](https://github.com/valhalla/valhalla/pull/1741)
   * FIXED: Fixed fork assignment and narrative logic when a highway ends and splits into multiple ramps. [#1742](https://github.com/valhalla/valhalla/pull/1742)
   * FIXED: Do not use any avoid edges as origin or destination of a route, matrix, or isochrone. [#1745](https://github.com/valhalla/valhalla/pull/1745)
   * FIXED: Add leg summary and remove unused hint attribute for OSRM compatibility mode. [#1753](https://github.com/valhalla/valhalla/pull/1753)
   * FIXED: Improvements for pedestrian forks, pedestrian roundabouts, and continue maneuvers. [#1768](https://github.com/valhalla/valhalla/pull/1768)
   * FIXED: Added simplified overview for OSRM response and added use_toll logic back to truck costing. [#1765](https://github.com/valhalla/valhalla/pull/1765)
   * FIXED: temp fix for location distance bug [#1774](https://github.com/valhalla/valhalla/pull/1774)
   * FIXED: Fix pedestrian routes using walkway_factor [#1780](https://github.com/valhalla/valhalla/pull/1780)
   * FIXED: Update the begin and end heading of short edges based on use [#1783](https://github.com/valhalla/valhalla/pull/1783)
   * FIXED: GraphReader::AreEdgesConnected update.  If transition count == 0 return false and do not call transition function. [#1786](https://github.com/valhalla/valhalla/pull/1786)
   * FIXED: Only edge candidates that were used in the path are send to serializer: [1788](https://github.com/valhalla/valhalla/pull/1788)
   * FIXED: Added logic to prevent the removal of a destination maneuver when ending on an internal edge [#1792](https://github.com/valhalla/valhalla/pull/1792)
   * FIXED: Fixed instructions when starting on an internal edge [#1796](https://github.com/valhalla/valhalla/pull/1796)

* **Enhancement**
   * Add the ability to run valhalla_build_tiles in stages. Specify the begin_stage and end_stage as command line options. Also cleans up temporary files as the last stage in the pipeline.
   * Add `remove` to `filesystem` namespace. [#1752](https://github.com/valhalla/valhalla/pull/1752)
   * Add TaxiCost into auto costing options.
   * Add `preferred_side` to allow per-location filtering of edges based on the side of the road the location is on and the driving side for that locale.
   * Slightly decreased the internal side-walk factor to .90f to favor roads with attached sidewalks. This impacts roads that have added sidewalk:left, sidewalk:right or sidewalk:both OSM tags (these become attributes on each directedEdge). The user can then avoid/penalize dedicated sidewalks and walkways, when they increase the walkway_factor. Since we slightly decreased the sidewalk_factor internally and only favor sidewalks if use is tagged as sidewalk_left or sidewalk_right, we should tend to route on roads with attached sidewalks rather than separate/dedicated sidewalks, allowing for more road names to be called out since these are labeled more.
   * Add `via` and `break_through` location types [#1737](https://github.com/valhalla/valhalla/pull/1737)
   * Add `street_side_tolerance` and `search_cutoff` to input `location` [#1777](https://github.com/valhalla/valhalla/pull/1777)
   * Return the Valhalla error `Path distance exceeds the max distance limit` for OSRM responses when the route is greater than the service limits. [#1781](https://github.com/valhalla/valhalla/pull/1781)

## Release Date: 2019-01-14 Valhalla 3.0.2
* **Bug Fix**
   * FIXED: Transit update - fix dow and exception when after midnight trips are normalized [#1682](https://github.com/valhalla/valhalla/pull/1682)
   * FIXED: valhalla_convert_transit segfault - GraphTileBuilder has null GraphTileHeader [#1683](https://github.com/valhalla/valhalla/issues/1683)
   * FIXED: Fix crash for trace_route with osrm serialization. Was passing shape rather than locations to the waypoint method.
   * FIXED: Properly set driving_side based on data set in TripPath.
   * FIXED: A bad bicycle route exposed an issue with bidirectional A* when the origin and destination edges are connected. Use A* in these cases to avoid requiring a high cost threshold in BD A*.
   * FIXED: x86 and x64 data compatibility was fixed as the structures weren't aligned.
   * FIXED: x86 tests were failing due mostly to floating point issues and the aforementioned structure misalignment.
* **Enhancement**
   * Add a durations list (delta time between each pair of trace points), a begin_time and a use_timestamp flag to trace_route requests. This allows using the input trace timestamps or durations plus the begin_time to compute elapsed time at each edge in the matched path (rather than using costing methods).
   * Add support for polyline5 encoding for OSRM formatted output.
* **Note**
   * Isochrones and openlr are both noted as not working with release builds for x86 (32bit) platforms. We'll look at getting this fixed in a future release

## Release Date: 2018-11-21 Valhalla 3.0.1
* **Bug Fix**
   * FIXED: Fixed a rare, but serious bug with bicycle costing. ferry_factor_ in bicycle costing shadowed the data member in the base dynamic cost class, leading to an unitialized variable. Occasionally, this would lead to negative costs which caused failures. [#1663](https://github.com/valhalla/valhalla/pull/1663)
   * FIXED: Fixed use of units in OSRM compatibility mode. [#1662](https://github.com/valhalla/valhalla/pull/1662)

## Release Date: 2018-11-21 Valhalla 3.0.0
* **NOTE**
   * This release changes the Valhalla graph tile formats. Tile data is incompatible with Valhalla 2.x builds, and code for 3.x is incompatible with data built for Valahalla 2.x versions. Valhalla tile sizes are slightly smaller (for datasets using elevation information the size savings is over 10%). In addition, there is increased flexibility for creating different variants of tiles to support different applications (e.g. bicycle only, or driving only).
* **Enhancement**
   * Remove the use of DirectedEdge for transitions between nodes on different hierarchy levels. A new structure, NodeTransition, is now used to transition to nodes on different hierarchy level. This saves space since only the end node GraphId is needed for the transitions (and DirectedEdge is a large data structure).
   * Change the NodeInfo lat,lon to use an offset from the tile base lat,lon. This potentially allows higher precision than using float, but more importantly saves space and allows support for NodeTransitions as well as spare for future growth.
   * Remove the EdgeElevation structure and max grade information into DirectedEdge and mean elevation into EdgeInfo. This saves space.
   * Reduce wayid to 32 bits. This allows sufficient growth when using OpenStreetMap data and frees space in EdgeInfo (allows moving speed limit and mean elevation from other structures).
   * Move name consistency from NodeInfo to DirectedEdge. This allows a more efficient lookup of name consistency.
   * Update all path algorithms to use NodeTransition logic rather than special DirectedEdge transition types. This simplifies PathAlgorithms slightly and removes some conditional logic.
   * Add an optional GraphFilter stage to tile building pipeline. This allows removal of edges and nodes based on access. This allows bicycle only, pedestrian only, or driving only datasets (or combinations) to be created - allowing smaller datasets for special purpose applications.
* **Deprecate**
   * Valhalla 3.0 removes support for OSMLR.

## Release Date: 2018-11-20 Valhalla 2.7.2
* **Enhancement**
   * UPDATED: Added a configuration variable for max_timedep_distance. This is used in selecting the path algorithm and provides the maximum distance between locations when choosing a time dependent path algorithm (other than multi modal). Above this distance, bidirectional A* is used with no time dependencies.
   * UPDATED: Remove transition edges from priority queue in Multimodal methods.
   * UPDATED: Fully implement street names and exit signs with ability to identify route numbers. [#1635](https://github.com/valhalla/valhalla/pull/1635)
* **Bug Fix**
   * FIXED: A timed-turned restriction should not be applied when a non-timed route is executed.  [#1615](https://github.com/valhalla/valhalla/pull/1615)
   * FIXED: Changed unordered_map to unordered_multimap for polys. Poly map can contain the same key but different multi-polygons. For example, islands for a country or timezone polygons for a country.
   * FIXED: Fixed timezone db issue where TZIDs did not exist in the Howard Hinnant date time db that is used in the date_time class for tz indexes.  Added logic to create aliases for TZIDs based on https://en.wikipedia.org/wiki/List_of_tz_database_time_zones
   * FIXED: Fixed the ramp turn modifiers for osrm compat [#1569](https://github.com/valhalla/valhalla/pull/1569)
   * FIXED: Fixed the step geometry when using the osrm compat mode [#1571](https://github.com/valhalla/valhalla/pull/1571)
   * FIXED: Fixed a data creation bug causing issues with A* routes ending on loops. [#1576](https://github.com/valhalla/valhalla/pull/1576)
   * FIXED: Fixed an issue with a bad route where destination only was present. Was due to thresholds in bidirectional A*. Changed threshold to be cost based rather than number of iterations). [#1586](https://github.com/valhalla/valhalla/pull/1586)
   * FIXED: Fixed an issue with destination only (private) roads being used in bicycle routes. Centralized some "base" transition cost logic in the base DynamicCost class. [#1587](https://github.com/valhalla/valhalla/pull/1587)
   * FIXED: Remove extraneous ramp maneuvers [#1657](https://github.com/valhalla/valhalla/pull/1657)

## Release Date: 2018-10-02 Valhalla 2.7.1
* **Enhancement**
   * UPDATED: Added date time support to forward and reverse isochrones. Add speed lookup (predicted speeds and/or free-flow or constrained flow speed) if date_time is present.
   * UPDATED: Add timezone checks to multimodal routes and isochrones (updates localtime if the path crosses into a timezone different than the start location).
* **Data Producer Update**
   * UPDATED: Removed boost date time support from transit.  Now using the Howard Hinnant date library.
* **Bug Fix**
   * FIXED: Fixed a bug with shortcuts that leads to inconsistent routes depending on whether shortcuts are taken, different origins can lead to different paths near the destination. This fix also improves performance on long routes and matrices.
   * FIXED: We were getting inconsistent results between departing at current date/time vs entering the current date/time.  This issue is due to the fact that the iso_date_time function returns the full iso date_time with the timezone offset (e.g., 2018-09-27T10:23-07:00 vs 2018-09-27T10:23). When we refactored the date_time code to use the new Howard Hinnant date library, we introduced this bug.
   * FIXED: Increased the threshold in CostMatrix to address null time and distance values occuring for truck costing with locations near the max distance.

## Release Date: 2018-09-13 Valhalla 2.7.0
* **Enhancement**
   * UPDATED: Refactor to use the pbf options instead of the ptree config [#1428](https://github.com/valhalla/valhalla/pull/1428) This completes [1357](https://github.com/valhalla/valhalla/issues/1357)
   * UPDATED: Removed the boost/date_time dependency from baldr and odin. We added the Howard Hinnant date and time library as a submodule. [#1494](https://github.com/valhalla/valhalla/pull/1494)
   * UPDATED: Fixed 'Drvie' typo [#1505](https://github.com/valhalla/valhalla/pull/1505) This completes [1504](https://github.com/valhalla/valhalla/issues/1504)
   * UPDATED: Optimizations of GetSpeed for predicted speeds [1490](https://github.com/valhalla/valhalla/issues/1490)
   * UPDATED: Isotile optimizations
   * UPDATED: Added stats to predictive traffic logging
   * UPDATED: resample_polyline - Breaks the polyline into equal length segments at a sample distance near the resolution. Break out of the loop through polyline points once we reach the specified number of samplesthen append the last
polyline point.
   * UPDATED: added android logging and uses a shared graph reader
   * UPDATED: Do not run a second pass on long pedestrian routes that include a ferry (but succeed on first pass). This is a performance fix. Long pedestrian routes with A star factor based on ferry speed end up being very inefficient.
* **Bug Fix**
   * FIXED: A* destination only
   * FIXED: Fixed through locations weren't honored [#1449](https://github.com/valhalla/valhalla/pull/1449)


## Release Date: 2018-08-02 Valhalla 3.0.0-rc.4
* **Node Bindings**
   * UPDATED: add some worker pool handling
   [#1467](https://github.com/valhalla/valhalla/pull/1467)

## Release Date: 2018-08-02 Valhalla 3.0.0-rc.3
* **Node Bindings**
   * UPDATED: replaced N-API with node-addon-api wrapper and made the actor
   functions asynchronous
   [#1457](https://github.com/valhalla/valhalla/pull/1457)

## Release Date: 2018-07-24 Valhalla 3.0.0-rc.2
* **Node Bindings**
   * FIXED: turn on the autocleanup functionality for the actor object.
   [#1439](https://github.com/valhalla/valhalla/pull/1439)

## Release Date: 2018-07-16 Valhalla 3.0.0-rc.1
* **Enhancement**
   * ADDED: exposed the rest of the actions to the node bindings and added tests. [#1415](https://github.com/valhalla/valhalla/pull/1415)

## Release Date: 2018-07-12 Valhalla 3.0.0-alpha.1
**NOTE**: There was already a small package named `valhalla` on the npm registry, only published up to version 0.0.3. The team at npm has transferred the package to us, but would like us to publish something to it ASAP to prove our stake in it. Though the bindings do not have all of the actor functionality exposed yet (just route), we are going to publish an alpha release of 3.0.0 to get something up on npm.
* **Infrastructure**:
   * ADDED: add in time dependent algorithms if the distance between locations is less than 500km.
   * ADDED: TurnLanes to indicate turning lanes at the end of a directed edge.
   * ADDED: Added PredictedSpeeds to Valhalla tiles and logic to compute speed based on predictive speed profiles.
* **Data Producer Update**
   * ADDED: is_route_num flag was added to Sign records. Set this to true if the exit sign comes from a route number/ref.
   * CHANGED: Lower speeds on driveways, drive-thru, and parking aisle. Set destination only flag for drive thru use.
   * ADDED: Initial implementation of turn lanes.
  **Bug Fix**
   * CHANGED: Fix destination only penalty for A* and time dependent cases.
   * CHANGED: Use the distance from GetOffsetForHeading, based on road classification and road use (e.g. ramp, turn channel, etc.), within tangent_angle function.
* **Map Matching**
   * FIXED: Fixed trace_route edge_walk server abort [#1365](https://github.com/valhalla/valhalla/pull/1365)
* **Enhancement**
   * ADDED: Added post process for updating free and constrained speeds in the directed edges.
   * UPDATED: Parse the json request once and store in a protocol buffer to pass along the pipeline. This completed the first portion of [1357](https://github.com/valhalla/valhalla/issues/1357)
   * UPDATED: Changed the shape_match attribute from a string to an enum. Fixes [1376](https://github.com/valhalla/valhalla/issues/1376)
   * ADDED: Node bindings for route [#1341](https://github.com/valhalla/valhalla/pull/1341)
   * UPDATED: Use a non-linear use_highways factor (to more heavily penalize highways as use_highways approaches 0).

## Release Date: 2018-07-15 Valhalla 2.6.3
* **API**:
   * FIXED: Use a non-linear use_highways factor (to more heavily penalize highways as use_highways approaches 0).
   * FIXED: Fixed the highway_factor when use_highways < 0.5.
   * ENHANCEMENT: Added logic to modulate the surface factor based on use_trails.
   * ADDED: New customer test requests for motorcycle costing.

## Release Date: 2018-06-28 Valhalla 2.6.2
* **Data Producer Update**
   * FIXED: Complex restriction sorting bug.  Check of has_dt in ComplexRestrictionBuilder::operator==.
* **API**:
   * FIXED: Fixed CostFactory convenience method that registers costing models
   * ADDED: Added use_tolls into motorcycle costing options

## Release Date: 2018-05-28 Valhalla 2.6.0
* **Infrastructure**:
   * CHANGED: Update cmake buildsystem to replace autoconf [#1272](https://github.com/valhalla/valhalla/pull/1272)
* **API**:
   * CHANGED: Move `trace_options` parsing to map matcher factory [#1260](https://github.com/valhalla/valhalla/pull/1260)
   * ADDED: New costing method for AutoDataFix [#1283](https://github.com/valhalla/valhalla/pull/1283)

## Release Date: 2018-05-21 Valhalla 2.5.0
* **Infrastructure**
   * ADDED: Add code formatting and linting.
* **API**
   * ADDED: Added new motorcycle costing, motorcycle access flag in data and use_trails option.
* **Routing**
   * ADDED: Add time dependnet forward and reverse A* methods.
   * FIXED: Increase minimum threshold for driving routes in bidirectional A* (fixes some instances of bad paths).
* **Data Producer Update**
   * CHANGED: Updates to properly handle cycleway crossings.
   * CHANGED: Conditionally include driveways that are private.
   * ADDED: Added logic to set motorcycle access.  This includes lua, country access, and user access flags for motorcycles.

## Release Date: 2018-04-11 Valhalla 2.4.9
* **Enhancement**
   * Added European Portuguese localization for Valhalla
   * Updates to EdgeStatus to improve performance. Use an unordered_map of tile Id and allocate an array for each edge in the tile. This allows using pointers to access status for sequential edges. This improves performance by 50% or so.
   * A couple of bicycle costing updates to improve route quality: avoid roads marked as part of a truck network, to remove the density penalty for transition costs.
   * When optimal matrix type is selected, now use CostMatrix for source to target pedestrian and bicycle matrix calls when both counts are above some threshold. This improves performance in general and lessens some long running requests.
*  **Data Producer Update**
   * Added logic to protect against setting a speed of 0 for ferries.

## Release Date: 2018-03-27 Valhalla 2.4.8
* **Enhancement**
   * Updates for Italian verbal translations
   * Optionally remove driveways at graph creation time
   * Optionally disable candidate edge penalty in path finding
   * OSRM compatible route, matrix and map matching response generation
   * Minimal Windows build compatibility
   * Refactoring to use PBF as the IPC mechanism for all objects
   * Improvements to internal intersection marking to reduce false positives
* **Bug Fix**
   * Cap candidate edge penalty in path finding to reduce excessive expansion
   * Fix trivial paths at deadends

## Release Date: 2018-02-08 Valhalla 2.4.7
* **Enhancement**
   * Speed up building tiles from small OSM imports by using boost directory iterator rather than going through all possible tiles and testing each if the file exists.
* **Bug Fix**
   * Protect against overflow in string to float conversion inside OSM parsing.

## Release Date: 2018-01-26 Valhalla 2.4.6
* **Enhancement**
   * Elevation library will lazy load RAW formatted sources

## Release Date: 2018-01-24 Valhalla 2.4.5
* **Enhancement**
   * Elevation packing utility can unpack lz4hc now
* **Bug Fix**
   * Fixed broken darwin builds

## Release Date: 2018-01-23 Valhalla 2.4.4
* **Enhancement**
   * Elevation service speed improvments and the ability to serve lz4hc compressed data
   * Basic support for downloading routing tiles on demand
   * Deprecated `valhalla_route_service`, now all services (including elevation) are found under `valhalla_service`

## Release Date: 2017-12-11 Valhalla 2.4.3
* **Enhancement**
   * Remove union from GraphId speeds up some platforms
   * Use SAC scale in pedestrian costing
   * Expanded python bindings to include all actions (route, matrix, isochrone, etc)
* **Bug Fix**
   * French translation typo fixes
*  **Data Producer Update**
   * Handling shapes that intersect the poles when binning
   * Handling when transit shapes are less than 2 points

## Release Date: 2017-11-09 Valhalla 2.4.1
*  **Data Producer Update**
   * Added kMopedAccess to modes for complex restrictions.  Remove the kMopedAccess when auto access is removed.  Also, add the kMopedAccess when an auto restriction is found.

## Release Date: 2017-11-08 Valhalla 2.4.0
*  **Data Producer Update**
   * Added logic to support restriction = x with a the except tag.  We apply the restriction to everything except for modes in the except tag.
   * Added logic to support railway_service and coach_service in transit.
* **Bug Fix**
  * Return proper edge_walk path for requested shape_match=walk_or_snap
  * Skip invalid stateid for Top-K requests

## Release Date: 2017-11-07 Valhalla 2.3.9
* **Enhancement**
  * Top-K map matched path generation now only returns unique paths and does so with fewer iterations
  * Navigator call outs for both imperial and metric units
  * The surface types allowed for a given bike route can now be controlled via a request parameter `avoid_bad_surfaces`
  * Improved support for motorscooter costing via surface types, road classification and vehicle specific tagging
* **Bug Fix**
  * Connectivity maps now include information about transit tiles
  * Lane counts for singly digitized roads are now correct for a given directed edge
  * Edge merging code for assigning osmlr segments is now robust to partial tile sets
  * Fix matrix path finding to allow transitioning down to lower levels when appropriate. In particular, do not supersede shortcut edges until no longer expanding on the next level.
  * Fix optimizer rotate location method. This fixes a bug where optimal ordering was bad for large location sets.
*  **Data Producer Update**
   * Duration tags are now used to properly set the speed of travel for a ferry routes

## Release Date: 2017-10-17 Valhalla 2.3.8
* **Bug Fix**
  * Fixed the roundabout exit count for bicycles when the roundabout is a road and not a cycleway
  * Enable a pedestrian path to remain on roundabout instead of getting off and back on
  * Fixed the penalization of candidate locations in the uni-directional A* algorithm (used for trivial paths)
*  **Data Producer Update**
   * Added logic to set bike forward and tag to true where kv["sac_scale"] == "hiking". All other values for sac_scale turn off bicycle access.  If sac_scale or mtb keys are found and a surface tag is not set we default to kPath.
   * Fixed a bug where surface=unpaved was being assigned Surface::kPavedSmooth.

## Release Date: 2017-9-11 Valhalla 2.3.7
* **Bug Fix**
  * Update bidirectional connections to handle cases where the connecting edge is one of the origin (or destination) edges and the cost is high. Fixes some pedestrian route issues that were reported.
*  **Data Producer Update**
   * Added support for motorroad tag (default and per country).
   * Update OSMLR segment association logic to fix issue where chunks wrote over leftover segments. Fix search along edges to include a radius so any nearby edges are also considered.

## Release Date: 2017-08-29 Valhalla 2.3.6
* **Bug Fix**
  * Pedestrian paths including ferries no longer cause circuitous routes
  * Fix a crash in map matching route finding where heading from shape was using a `nullptr` tile
  * Spanish language narrative corrections
  * Fix traffic segment matcher to always set the start time of a segment when its known
* **Enhancement**
  * Location correlation scoring improvements to avoid situations where less likely start or ending locations are selected

## Release Date: 2017-08-22 Valhalla 2.3.5
* **Bug Fix**
  * Clamp the edge score in thor. Extreme values were causing bad alloc crashes.
  * Fix multimodal isochrones. EdgeLabel refactor caused issues.
* **Data Producer Update**
  * Update lua logic to properly handle vehicle=no tags.

## Release Date: 2017-08-14 Valhalla 2.3.4
* **Bug Fix**
  * Enforce limits on maximum per point accuracy to avoid long running map matching computations

## Release Date: 2017-08-14 Valhalla 2.3.3
* **Bug Fix**
  * Maximum osm node reached now causes bitset to resize to accomodate when building tiles
  * Fix wrong side of street information and remove redundant node snapping
  * Fix path differences between services and `valhalla_run_route`
  * Fix map matching crash when interpolating duplicate input points
  * Fix unhandled exception when trace_route or trace_attributes when there are no continuous matches
* **Enhancement**
  * Folded Low-Stress Biking Code into the regular Bicycle code and removed the LowStressBicycleCost class. Now when making a query for bicycle routing, a value of 0 for use_hills and use_roads produces low-stress biking routes, while a value of 1 for both provides more intense professional bike routes.
  * Bike costing default values changed. use_roads and use_hills are now 0.25 by default instead of 0.5 and the default bike is now a hybrid bike instead of a road bike.
  * Added logic to use station hierarchy from transitland.  Osm and egress nodes are connected by transitconnections.  Egress and stations are connected by egressconnections.  Stations and platforms are connected by platformconnections.  This includes narrative updates for Odin as well.

## Release Date: 2017-07-31 Valhalla 2.3.2
* **Bug Fix**
  * Update to use oneway:psv if oneway:bus does not exist.
  * Fix out of bounds memory issue in DoubleBucketQueue.
  * Many things are now taken into consideration to determine which sides of the road have what cyclelanes, because they were not being parsed correctly before
  * Fixed issue where sometimes a "oneway:bicycle=no" tag on a two-way street would cause the road to become a oneway for bicycles
  * Fixed trace_attributes edge_walk cases where the start or end points in the shape are close to graph nodes (intersections)
  * Fixed 32bit architecture crashing for certain routes with non-deterministic placement of edges labels in bucketized queue datastructure
* **Enhancement**
  * Improve multi-modal routes by adjusting the pedestrian mode factor (routes use less walking in favor of public transit).
  * Added interface framework to support "top-k" paths within map-matching.
  * Created a base EdgeLabel class that contains all data needed within costing methods and supports the basic path algorithms (forward direction, A*, with accumulated path distance). Derive class for bidirectional algorithms (BDEdgeLabel) and for multimodal algorithms. Lowers memory use by combining some fields (using spare bits from GraphId).
  * Added elapsed time estimates to map-matching labels in preparation for using timestamps in map-matching.
  * Added parsing of various OSM tags: "bicycle=use_sidepath", "bicycle=dismount", "segregated=*", "shoulder=*", "cycleway:buffer=*", and several variations of these.
  * Both trace_route and trace_attributes will parse `time` and `accuracy` parameters when the shape is provided as unencoded
  * Map-matching will now use the time (in seconds) of each gps reading (if provided) to narrow the search space and avoid finding matches that are impossibly fast

## Release Date: 2017-07-10 Valhalla 2.3.0
* **Bug Fix**
  * Fixed a bug in traffic segment matcher where length was populated but had invalid times
* **Embedded Compilation**
  * Decoupled the service components from the rest of the worker objects so that the worker objects could be used in non http service contexts
   * Added an actor class which encapsulates the various worker objects and allows the various end points to be called /route /height etc. without needing to run a service
* **Low-Stress Bicycle**
  * Worked on creating a new low-stress biking option that focuses more on taking safer roads like cycle ways or residential roads than the standard bike costing option does.

## Release Date: 2017-06-26 Valhalla 2.2.9
* **Bug Fix**
  * Fix a bug introduced in 2.2.8 where map matching search extent was incorrect in longitude axis.

## Release Date: 2017-06-23 Valhalla 2.2.8
* **Bug Fix**
  * Traffic segment matcher (exposed through Python bindings) - fix cases where partial (or no) results could be returned when breaking out of loop in form_segments early.
* **Traffic Matching Update**
  * Traffic segment matcher - handle special cases when entering and exiting turn channels.
* **Guidance Improvements**
  * Added Swedish (se-SV) narrative file.

## Release Date: 2017-06-20 Valhalla 2.2.7
* **Bug Fixes**
  * Traffic segment matcher (exposed through Python bindings) makes use of accuracy per point in the input
  * Traffic segment matcher is robust to consecutive transition edges in matched path
* **Isochrone Changes**
  * Set up isochrone to be able to handle multi-location queries in the future
* **Data Producer Updates**
  * Fixes to valhalla_associate_segments to address threading issue.
  * Added support for restrictions that refers only to appropriate type of vehicle.
* **Navigator**
  * Added pre-alpha implementation that will perform guidance for mobile devices.
* **Map Matching Updates**
  * Added capability to customize match_options

## Release Date: 2017-06-12 Valhalla 2.2.6
* **Bug Fixes**
  * Fixed the begin shape index where an end_route_discontinuity exists
* **Guidance Improvements**
  * Updated Slovenian (sl-SI) narrative file.
* **Data Producer Updates**
  * Added support for per mode restrictions (e.g., restriction:&lt;type&gt;)  Saved these restrictions as "complex" restrictions which currently support per mode lookup (unlike simple restrictions which are assumed to apply to all driving modes).
* **Matrix Updates**
  * Increased max distance threshold for auto costing and other similar costings to 400 km instead of 200 km

## Release Date: 2017-06-05 Valhalla 2.2.5
* **Bug Fixes**
  * Fixed matched point edge_index by skipping transition edges.
  * Use double precision in meili grid traversal to fix some incorrect grid cases.
  * Update meili to use DoubleBucketQueue and GraphReader methods rather than internal methods.

## Release Date: 2017-05-17 Valhalla 2.2.4
* **Bug Fixes**
  * Fix isochrone bug where the default access mode was used - this rejected edges that should not have been rejected for cases than automobile.
  * Fix A* handling of edge costs for trivial routes. This fixed an issue with disconnected regions that projected to a single edge.
  * Fix TripPathBuilder crash if first edge is a transition edge (was occurring with map-matching in rare occasions).

## Release Date: 2017-05-15 Valhalla 2.2.3
* **Map Matching Improvement**
  * Return begin and end route discontinuities. Also, returns partial shape of edge at route discontinuity.
* **Isochrone Improvements**
  * Add logic to make sure the center location remains fixed at the center of a tile/grid in the isotile.
  * Add a default generalization factor that is based on the grid size. Users can still override this factor but the default behavior is improved.
  * Add ExpandForward and ExpandReverse methods as is done in bidirectional A*. This improves handling of transitions between hierarchy levels.
* **Graph Correlation Improvements**
  * Add options to control both radius and reachability per input location (with defaults) to control correlation of input locations to the graph in such a way as to avoid routing between disconnected regions and favor more likely paths.

## Release Date: 2017-05-08 Valhalla 2.2.0
* **Guidance Improvements**
  * Added Russian (ru-RU) narrative file.
  * Updated Slovenian (sl-SI) narrative file.
* **Data Producer Updates**
  * Assign destination sign info on bidirectional ramps.
  * Update ReclassifyLinks. Use a "link-tree" which is formed from the exit node and terminates at entrance nodes. Exit nodes are sorted by classification so motorway exits are done before trunks, etc. Updated the turn channel logic - now more consistently applies turn channel use.
  * Updated traffic segment associations to properly work with elevation and lane connectivity information (which is stored after the traffic association).

## Release Date: 2017-04-24 Valhalla 2.1.9
* **Elevation Update**
  * Created a new EdgeElevation structure which includes max upward and downward slope (moved from DirectedEdge) and mean elevation.
* **Routing Improvements**
  * Destination only fix when "nested" destination only areas cause a route failure. Allow destination only edges (with penalty) on 2nd pass.
  * Fix heading to properly use the partial edge shape rather than entire edge shape to determine heading at the begin and end locations.
  * Some cleanup and simplification of the bidirectional A* algorithm.
  * Some cleanup and simplification of TripPathBuilder.
  * Make TileHierarchy data and methods static and remove tile_dir from the tile hierarchy.
* **Map Matching Improvement**
  * Return matched points with trace attributes when using map_snap.
* **Data Producer Updates**
  * lua updates so that the chunnel will work again.

## Release Date: 2017-04-04 Valhalla 2.1.8
* **Map Matching Release**
  * Added max trace limits and out-of-bounds checks for customizable trace options

## Release Date: 2017-03-29 Valhalla 2.1.7
* **Map Matching Release**
  * Increased service limits for trace
* **Data Producer Updates**
  * Transit: Remove the dependency on using level 2 tiles for transit builder
* **Traffic Updates**
  * Segment matcher completely re-written to handle many complex issues when matching traces to OTSs
* **Service Improvement**
  * Bug Fix - relaxed rapidjson parsing to allow numeric type coercion
* **Routing Improvements**
  * Level the forward and reverse paths in bidirectional A * to account for distance approximation differences.
  * Add logic for Use==kPath to bicycle costing so that paths are favored (as are footways).

## Release Date: 2017-03-10 Valhalla 2.1.3
* **Guidance Improvement**
  * Corrections to Slovenian narrative language file
  **Routing Improvements**
  * Increased the pedestrian search radius from 25 to 50 within the meili configuration to reduce U-turns with map-matching
  * Added a max avoid location limit

## Release Date: 2017-02-22 Valhalla 2.1.0
* **Guidance Improvement**
  * Added ca-ES (Catalan) and sl-SI (Slovenian) narrative language files
* **Routing  Improvement**
  * Fix through location reverse ordering bug (introduced in 2.0.9) in output of route responses for depart_at routes
  * Fix edge_walking method to handle cases where more than 1 initial edge is found
* **Data Producer Updates**
  * Improved transit by processing frequency based schedules.
  * Updated graph validation to more aggressively check graph consistency on level 0 and level 1
  * Fix the EdgeInfo hash to not create duplicate edge info records when creating hierarchies

## Release Date: 2017-02-21 Valhalla 2.0.9
* **Guidance Improvement**
  * Improved Italian narrative by handling articulated prepositions
  * Properly calling out turn channel maneuver
* **Routing Improvement**
  * Improved path determination by increasing stop impact for link to link transitions at intersections
  * Fixed through location handling, now includes cost at throughs and properly uses heading
  * Added ability to adjust location heading tolerance
* **Traffic Updates**
  * Fixed segment matching json to properly return non-string values where apropriate
* **Data Producer Updates**
  * Process node:ref and way:junction_ref as a semicolon separated list for exit numbers
  * Removed duplicated interchange sign information when ways are split into edges
  * Use a sequence within HierarchyBuilder to lower memory requirements for planet / large data imports.
  * Add connecting OSM wayId to a transit stop within NodeInfo.
  * Lua update:  removed ways that were being added to the routing graph.
  * Transit:  Fixed an issue where add_service_day and remove_service_day was not using the tile creation date, but the service start date for transit.
  * Transit:  Added acceptance test logic.
  * Transit:  Added fallback option if the associated wayid is not found.  Use distance approximator to find the closest edge.
  * Transit:  Added URL encoding for one stop ids that contain diacriticals.  Also, added include_geometry=false for route requests.
* **Optimized Routing Update**
  * Added an original index to the location object in the optimized route response
* **Trace Route Improvement**
  * Updated find_start_node to fix "GraphTile NodeInfo index out of bounds" error

## Release Date: 2017-01-30 Valhalla 2.0.6
* **Guidance Improvement**
  * Italian phrases were updated
* **Routing Improvement**
  * Fixed an issue where date and time was returning an invalid ISO8601 time format for date_time values in positive UTC. + sign was missing.
  * Fixed an encoding issue that was discovered for tranist_fetcher.  We were not encoding onestop_ids or route_ids.  Also, added exclude_geometry=true for route API calls.
* **Data Producer Updates**
  * Added logic to grab a single feed in valhalla_build_transit.

## Release Date: 2017-01-04 Valhalla 2.0.3
* **Service Improvement**
  * Added support for interrupting requests. If the connection is closed, route computation and map-matching can be interrupted prior to completion.
* **Routing Improvement**
  * Ignore name inconsistency when entering a link to avoid double penalizing.
* **Data Producer Updates**
  * Fixed consistent name assignment for ramps and turn lanes which improved guidance.
  * Added a flag to directed edges indicating if the edge has names. This can potentially be used in costing methods.
  * Allow future use of spare GraphId bits within DirectedEdge.

## Release Date: 2016-12-13 Valhalla 2.0.2
* **Routing Improvement**
  * Added support for multi-way restrictions to matrix and isochrones.
  * Added HOV costing model.
  * Speed limit updates.   Added logic to save average speed separately from speed limits.
  * Added transit include and exclude logic to multimodal isochrone.
  * Fix some edge cases for trivial (single edge) paths.
  * Better treatment of destination access only when using bidirectional A*.
* **Performance Improvement**
  * Improved performance of the path algorithms by making many access methods inline.

## Release Date: 2016-11-28 Valhalla 2.0.1
* **Routing Improvement**
  * Preliminary support for multi-way restrictions
* **Issues Fixed**
  * Fixed tile incompatiblity between 64 and 32bit architectures
  * Fixed missing edges within tile edge search indexes
  * Fixed an issue where transit isochrone was cut off if we took transit that was greater than the max_seconds and other transit lines or buses were then not considered.

## Release Date: 2016-11-15 Valhalla 2.0

* **Tile Redesign**
  * Updated the graph tiles to store edges only on the hierarchy level they belong to. Prior to this, the highways were stored on all levels, they now exist only on the highway hierarchy. Similar changes were made for arterial level roads. This leads to about a 20% reduction in tile size.
  * The tile redesign required changes to the path generation algorithms. They must now transition freely beteeen levels, even for pedestrian and bicycle routes. To offset the extra transitions, the main algorithms were changed to expand nodes at each level that has directed edges, rather than adding the transition edges to the priority queue/adjacency list. This change helps performance. The hierarchy limits that are used to speed the computation of driving routes by utilizing the highway hierarchy were adjusted to work with the new path algorithms.
  * Some changes to costing were also required, for example pedestrian and bicycle routes skip shortcut edges.
  * Many tile data structures were altered to explicitly size different fields and make room for "spare" fields that will allow future growth. In addition, the tile itself has extra "spare" records that can be appended to the end of the tile and referenced from the tile header. This also will allow future growth without breaking backward compatibility.
* **Guidance Improvement**
  * Refactored trip path to use an enumerated `Use` for edge and an enumerated `NodeType` for node
  * Fixed some wording in the Hindi narrative file
  * Fixed missing turn maneuver by updating the forward intersecting edge logic
* **Issues Fixed**
  * Fixed an issue with pedestrian routes where a short u-turn was taken to avoid the "crossing" penalty.
  * Fixed bicycle routing due to high penalty to enter an access=destination area. Changed to a smaller, length based factor to try to avoid long regions where access = destination. Added a driveway penalty to avoid taking driveways (which are often marked as access=destination).
  * Fixed regression where service did not adhere to the list of allowed actions in the Loki configuration
* **Graph Correlation**
  * External contributions from Navitia have lead to greatly reduced per-location graph correlation. Average correlation time is now less than 1ms down from 4-9ms.

## Release Date: 2016-10-17

* **Guidance Improvement**
  * Added the Hindi (hi-IN) narrative language
* **Service Additions**
  * Added internal valhalla error codes utility in baldr and modified all services to make use of and return as JSON response
  * See documentation https://github.com/valhalla/valhalla-docs/blob/master/api-reference.md#internal-error-codes-and-conditions
* **Time-Distance Matrix Improvement**
  * Added a costmatrix performance fix for one_to_many matrix requests
* **Memory Mapped Tar Archive - Tile Extract Support**
  * Added the ability to load a tar archive of the routing graph tiles. This improves performance under heavy load and reduces the memory requirement while allowing multiple processes to share cache resources.

## Release Date: 2016-09-19

* **Guidance Improvement**
  * Added pirate narrative language
* **Routing Improvement**
  * Added the ability to include or exclude stops, routes, and operators in multimodal routing.
* **Service Improvement**
  * JSONify Error Response

## Release Date: 2016-08-30

* **Pedestrian Routing Improvement**
  * Fixes for trivial pedestrian routes

## Release Date: 2016-08-22

* **Guidance Improvements**
  * Added Spanish narrative
  * Updated the start and end edge heading calculation to be based on road class and edge use
* **Bicycle Routing Improvements**
  * Prevent getting off a higher class road for a small detour only to get back onto the road immediately.
  * Redo the speed penalties and road class factors - they were doubly penalizing many roads with very high values.
  * Simplify the computation of weighting factor for roads that do not have cycle lanes. Apply speed penalty to slightly reduce favoring
of non-separated bicycle lanes on high speed roads.
* **Routing Improvements**
  * Remove avoidance of U-turn for pedestrian routes. This improves use with map-matching since pedestrian routes can make U-turns.
  * Allow U-turns at dead-ends for driving (and bicycling) routes.
* **Service Additions**
  * Add support for multi-modal isochrones.
  * Added base code to allow reverse isochrones (path from anywhere to a single destination).
* **New Sources to Targets**
  * Added a new Matrix Service action that allows you to request any of the 3 types of time-distance matrices by calling 1 action.  This action takes a sources and targets parameter instead of the locations parameter.  Please see the updated Time-Distance Matrix Service API reference for more details.

## Release Date: 2016-08-08

 * **Service additions**
  * Latitude, longitude bounding boxes of the route and each leg have been added to the route results.
  * Added an initial isochrone capability. This includes methods to create an "isotile" - a 2-D gridded data set with time to reach each lat,lon grid from an origin location. This isoltile is then used to create contours at specified times. Interior contours are optionally removed and the remaining outer contours are generalized and converted to GeoJSON polygons. An initial version supporting multimodal route types has also been added.
 * **Data Producer Updates**
  * Fixed tranist scheduling issue where false schedules were getting added.
 * **Tools Additionas**
  * Added `valhalla_export_edges` tool to allow shape and names to be dumped from the routing tiles

## Release Date: 2016-07-19

 * **Guidance Improvements**
  * Added French narrative
  * Added capability to have narrative language aliases - For example: German `de-DE` has an alias of `de`
 * **Transit Stop Update** - Return latitude and longitude for each transit stop
 * **Data Producer Updates**
  * Added logic to use lanes:forward, lanes:backward, speed:forward, and speed:backward based on direction of the directed edge.
  * Added support for no_entry, no_exit, and no_turn restrictions.
  * Added logic to support country specific access. Based on country tables found here: http://wiki.openstreetmap.org/wiki/OSM_tags_for_routing/Access-Restrictions

## Release Date: 2016-06-08

 * **Bug Fix** - Fixed a bug where edge indexing created many small tiles where no edges actually intersected. This allowed impossible routes to be considered for path finding instead of rejecting them earlier.
 * **Guidance Improvements**
  * Fixed invalid u-turn direction
  * Updated to properly call out jughandle routes
  * Enhanced signless interchange maneuvers to help guide users
 * **Data Producer Updates**
  * Updated the speed assignment for ramp to be a percentage of the original road class speed assignment
  * Updated stop impact logic for turn channel onto ramp

## Release Date: 2016-05-19

 * **Bug Fix** - Fixed a bug where routes fail within small, disconnected "islands" due to the threshold logic in prior release. Also better logic for not-thru roads.

## Release Date: 2016-05-18

 * **Bidirectional A* Improvements** - Fixed an issue where if both origin and destination locations where on not-thru roads that meet at a common node the path ended up taking a long detour. Not all cases were fixed though - next release should fix. Trying to address the termination criteria for when the best connection point of the 2 paths is optimal. Turns out that the initial case where both opposing edges are settled is not guaranteed to be the least cost path. For now we are setting a threshold and extending the search while still tracking best connections. Fixed the opposing edge when a hierarchy transition occurs.
 * **Guidance Globalization** -  Fixed decimal distance to be locale based.
 * **Guidance Improvements**
  * Fixed roundabout spoke count issue by fixing the drive_on_right attribute.
  * Simplified narative by combining unnamed straight maneuvers
  * Added logic to confirm maneuver type assignment to avoid invalid guidance
  * Fixed turn maneuvers by improving logic for the following:
    * Internal intersection edges
    * 'T' intersections
    * Intersecting forward edges
 * **Data Producer Updates** - Fix the restrictions on a shortcut edge to be the same as the last directed edge of the shortcut (rather than the first one).

## Release Date: 2016-04-28

 * **Tile Format Updates** - Separated the transit graph from the "road only" graph into different tiles but retained their interconnectivity. Transit tiles are now hierarchy level 3.
 * **Tile Format Updates** - Reduced the size of graph edge shape data by 5% through the use of varint encoding (LEB128)
 * **Tile Format Updates** - Aligned `EdgeInfo` structures to proper byte boundaries so as to maintain compatibility for systems who don't support reading from unaligned addresses.
 * **Guidance Globalization** -  Added the it-IT(Italian) language file. Added support for CLDR plural rules. The cs-CZ(Czech), de-DE(German), and en-US(US English) language files have been updated.
 * **Travel mode based instructions** -  Updated the start, post ferry, and post transit insructions to be based on the travel mode, for example:
  * `Drive east on Main Street.`
  * `Walk northeast on Broadway.`
  * `Bike south on the cycleway.`

## Release Date: 2016-04-12

 * **Guidance Globalization** -  Added logic to use tagged language files that contain the guidance phrases. The initial versions of en-US, de-DE, and cs-CZ have been deployed.
 * **Updated ferry defaults** -  Bumped up use_ferry to 0.65 so that we don't penalize ferries as much.

## Release Date: 2016-03-31
 * **Data producer updates** - Do not generate shortcuts across a node which is a fork. This caused missing fork maneuvers on longer routes.  GetNames update ("Broadway fix").  Fixed an issue with looking up a name in the ref map and not the name map.  Also, removed duplicate names.  Private = false was unsetting destination only flags for parking aisles.

## Release Date: 2016-03-30
 * **TripPathBuilder Bug Fix** - Fixed an exception that was being thrown when trying to read directed edges past the end of the list within a tile. This was due to errors in setting walkability and cyclability on upper hierarchies.

## Release Date: 2016-03-28

 * **Improved Graph Correlation** -  Correlating input to the routing graph is carried out via closest first traversal of the graph's, now indexed, geometry. This results in faster correlation and gaurantees the absolute closest edge is found.

## Release Date: 2016-03-16

 * **Transit type returned** -  The transit type (e.g. tram, metro, rail, bus, ferry, cable car, gondola, funicular) is now returned with each transit maneuver.
 * **Guidance language** -  If the language option is not supplied or is unsupported then the language will be set to the default (en-US). Also, the service will return the language in the trip results.
 * **Update multimodal path algorithm** - Applied some fixes to multimodal path algorithm. In particular fixed a bug where the wrong sortcost was added to the adjacency list. Also separated "in-station" transfer costs from transfers between stops.
 * **Data producer updates** - Do not combine shortcut edges at gates or toll booths. Fixes avoid toll issues on routes that included shortcut edges.

## Release Date: 2016-03-07

 * **Updated all APIs to honor the optional DNT (Do not track) http header** -  This will avoid logging locations.
 * **Reduce 'Merge maneuver' verbal alert instructions** -  Only create a verbal alert instruction for a 'Merge maneuver' if the previous maneuver is > 1.5 km.
 * **Updated transit defaults.  Tweaked transit costing logic to obtain better routes.** -  use_rail = 0.6, use_transfers = 0.3, transfer_cost = 15.0 and transfer_penalty = 300.0.  Updated the TransferCostFactor to use the transfer_factor correctly.  TransitionCost for pedestrian costing bumped up from 20.0f to 30.0f when predecessor edge is a transit connection.
 * **Initial Guidance Globalization** -  Partial framework for Guidance Globalization. Started reading some guidance phrases from en-US.json file.

## Release Date: 2016-02-22

 * **Use bidirectional A* for automobile routes** - Switch to bidirectional A* for all but bus routes and short routes (where origin and destination are less than 10km apart). This improves performance and has less failure cases for longer routes. Some data import adjustments were made (02-19) to fix some issues encountered with arterial and highway hierarchies. Also only use a maximum of 2 passes for bidirecdtional A* to reduce "long time to fail" cases.
 * **Added verbal multi-cue guidance** - This combines verbal instructions when 2 successive maneuvers occur in a short amount of time (e.g., Turn right onto MainStreet. Then Turn left onto 1st Avenue).

## Release Date: 2016-02-19

 * **Data producer updates** - Reduce stop impact when all edges are links (ramps or turn channels). Update opposing edge logic to reject edges that do no have proper access (forward access == reverse access on opposing edge and vice-versa). Update ReclassifyLinks for cases where a single edge (often a service road) intersects a ramp improperly causing the ramp to reclassified when it should not be. Updated maximum OSM node Id (now exceeds 4000000000). Move lua from conf repository into mjolnir.

## Release Date: 2016-02-01

 * **Data producer updates** - Reduce speed on unpaved/rough roads. Add statistics for hgv (truck) restrictions.

## Release Date: 2016-01-26

 * **Added capability to disable narrative production** - Added the `narrative` boolean option to allow users to disable narrative production. Locations, shape, length, and time are still returned. The narrative production is enabled by default. The possible values for the `narrative` option are: false and true
 * **Added capability to mark a request with an id** - The `id` is returned with the response so a user could match to the corresponding request.
 * **Added some logging enhancements, specifically [ANALYTICS] logging** - We want to focus more on what our data is telling us by logging specific stats in Logstash.

## Release Date: 2016-01-18

 * **Data producer updates** - Data importer configuration (lua) updates to fix a bug where buses were not allowed on restricted lanes.  Fixed surface issue (change the default surface to be "compacted" for footways).

## Release Date: 2016-01-04

 * **Fixed Wrong Costing Options Applied** - Fixed a bug in which a previous requests costing options would be used as defaults for all subsequent requests.

## Release Date: 2015-12-18

 * **Fix for bus access** - Data importer configuration (lua) updates to fix a bug where bus lanes were turning off access for other modes.
 * **Fix for extra emergency data** - Data importer configuration (lua) updates to fix a bug where we were saving hospitals in the data.
 * **Bicycle costing update** - Updated kTCSlight and kTCFavorable so that cycleways are favored by default vs roads.

## Release Date: 2015-12-17

 * **Graph Tile Data Structure update** - Updated structures within graph tiles to support transit efforts and truck routing. Removed TransitTrip, changed TransitRoute and TransitStop to indexes (rather than binary search). Added access restrictions (like height and weight restrictions) and the mode which they impact to reduce need to look-up.
 * **Data producer updates** - Updated graph tile structures and import processes.

## Release Date: 2015-11-23

 * **Fixed Open App for OSRM functionality** - Added OSRM functionality back to Loki to support Open App.

## Release Date: 2015-11-13

 * **Improved narrative for unnamed walkway, cycleway, and mountain bike trail** - A generic description will be used for the street name when a walkway, cycleway, or mountain bike trail maneuver is unnamed. For example, a turn right onto a unnamed walkway maneuver will now be: "Turn right onto walkway."
 * **Fix costing bug** - Fix a bug introduced in EdgeLabel refactor (impacted time distance matrix only).

## Release Date: 2015-11-3

 * **Enhance bi-directional A* logic** - Updates to bidirectional A* algorithm to fix the route completion logic to handle cases where a long "connection" edge could lead to a sub-optimal path. Add hierarchy and shortcut logic so we can test and use bidirectional A* for driving routes. Fix the destination logic to properly handle oneways as the destination edge. Also fix U-turn detection for reverse search when hierarchy transitions occur.
 * **Change "Go" to "Head" for some instructions** - Start, exit ferry.
 * **Update to roundabout instructions** - Call out roundabouts for edges marked as links (ramps, turn channels).
 * **Update bicycle costing** - Fix the road factor (for applying weights based on road classification) and lower turn cost values.

## Data Producer Release Date: 2015-11-2

 * **Updated logic to not create shortcut edges on roundabouts** - This fixes some roundabout exit counts.

## Release Date: 2015-10-20

 * **Bug Fix for Pedestrian and Bicycle Routes** - Fixed a bug with setting the destination in the bi-directional Astar algorithm. Locations that snapped to a dead-end node would have failed the route and caused a timeout while searching for a valid path. Also fixed the elapsed time computation on the reverse path of bi-directional algorithm.

## Release Date: 2015-10-16

 * **Through Location Types** - Improved support for locations with type = "through". Routes now combine paths that meet at each through location to create a single "leg" between locations with type = "break". Paths that continue at a through location will not create a U-turn unless the path enters a "dead-end" region (neighborhood with no outbound access).
 * **Update shortcut edge logic** - Now skips long shortcut edges when close to the destination. This can lead to missing the proper connection if the shortcut is too long. Fixes #245 (thor).
 * **Per mode service limits** - Update configuration to allow setting different maximum number of locations and distance per mode.
 * **Fix shape index for trivial path** - Fix a bug where when building the the trip path for a "trivial" route (includes just one edge) where the shape index exceeded that size of the shape.

## Release Date: 2015-09-28

 * **Elevation Influenced Bicycle Routing** - Enabled elevation influenced bicycle routing. A "use-hills" option was added to the bicycle costing profile that can tune routes to avoid hills based on grade and amount of elevation change.
 * **"Loop Edge" Fix** - Fixed a bug with edges that form a loop. Split them into 2 edges during data import.
 * **Additional information returned from 'locate' method** - Added information that can be useful when debugging routes and data. Adds information about nodes and edges at a location.
 * **Guidance/Narrative Updates** - Added side of street to destination narrative. Updated verbal instructions.<|MERGE_RESOLUTION|>--- conflicted
+++ resolved
@@ -141,11 +141,8 @@
    * ADDED: Migrated to Ubuntu 20.04 base-image [#2508](https://github.com/valhalla/valhalla/pull/2508)
    * CHANGED: Speed up parseways stage by avoiding multiple string comparisons [#2518](https://github.com/valhalla/valhalla/pull/2518)
    * CHANGED: Speed up enhance stage by avoiding GraphTileBuilder copying [#2468](https://github.com/valhalla/valhalla/pull/2468)
-<<<<<<< HEAD
    * ADDED: Incidents in intersections [#2547](https://github.com/valhalla/valhalla/pull/2547)
-=======
    * CHANGED: Refactor mapmatching configuration to use a struct (instead of `boost::property_tree::ptree`). [#2485](https://github.com/valhalla/valhalla/pull/2485)
->>>>>>> 81f7f2b8
 
 ## Release Date: 2019-11-21 Valhalla 3.0.9
 * **Bug Fix**
