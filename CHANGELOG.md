--- conflicted
+++ resolved
@@ -30,11 +30,8 @@
    * FIXED: Wrong predecessor opposing edge in dijkstra's expansion [#3528](https://github.com/valhalla/valhalla/pull/3528)
    * FIXED: exit and exit_verbal in Russian locale should be same [#3545](https://github.com/valhalla/valhalla/pull/3545)
    * FIXED: Skip transit tiles in hierarchy builder [#3559](https://github.com/valhalla/valhalla/pull/3559)
-<<<<<<< HEAD
    * FIXED: Build tiles with admin/timezone support on Windows [#3580](https://github.com/valhalla/valhalla/pull/3580)
-=======
    * FIXED: Fix some country overrides in adminconstants and add a couple new countries. [#3578](https://github.com/valhalla/valhalla/pull/3578)
->>>>>>> 7cfac3b7
    
 * **Enhancement**
    * CHANGED: Pronunciation for names and destinations [#3132](https://github.com/valhalla/valhalla/pull/3132)
