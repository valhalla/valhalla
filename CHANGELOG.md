## UNRELEASED
* **Removed**
* **Bug Fix**
* **Enhancement**
   * ADDED: Assign cost factors to linear features [#5584](https://github.com/valhalla/valhalla/pull/5584)
<<<<<<< HEAD
   * ADDED: Proper time tracking in Bidirectional A* [#5640](https://github.com/valhalla/valhalla/pull/5640/)
=======
   * CHANGED: Get rid of temporary std::vector in GraphTile::GetRestrictions [#5688](https://github.com/valhalla/valhalla/pull/5688)
   * CHANGED: Use std::from_chars instead of std::stoi/stof/stod [#5704](https://github.com/valhalla/valhalla/pull/5704)
   * CHANGED: Avoid dynamic allocation in loki::Search [#5724](https://github.com/valhalla/valhalla/pull/5724)
>>>>>>> 2516da84

## Release Date: 2025-11-14 Valhalla 3.6.1
* **Removed**
   * REMOVED: ENABLE_GDAL define for **Linux-only** Python binding releases [#5642](https://github.com/valhalla/valhalla/pull/5642)
   * REMOVED: pyvalhalla-weekly PyPI package [#5673](https://github.com/valhalla/valhalla/pull/5673)
* **Bug Fix**
   * FIXED: Pass time to `EdgeCost` for initial edges in Dijkstra [#5677](https://github.com/valhalla/valhalla/pull/5677)
   * FIXED: Handle access restriction tag values separated by semicolon [#5560](https://github.com/valhalla/valhalla/pull/5560)
* **Enhancement**
   * CHANGED: Removed black and flake8 with ruff [#5639](https://github.com/valhalla/valhalla/pull/5639)
   * FIXED:  Fix hard exclusions with shortcuts [#5647](https://github.com/valhalla/valhalla/pull/5647)
   * UPGRADED: vcpkg to 0e39c10736341cc8135b560438229bbda3d3219a [#5654](https://github.com/valhalla/valhalla/pull/5654)
   * ADDED: Add NodeJs bindings [#5621](https://github.com/valhalla/valhalla/pull/5621)
   * FIXED: returns GeoTIFF with Content-Type image/tiff header [#5665](https://github.com/valhalla/valhalla/pull/5665)
   * CHANGED: Improve logging using std::format [#5666](https://github.com/valhalla/valhalla/pull/5666)
   * CHANGED: Migrated from pybind11 to nanobind to release `abi3` wheels (Python version agnostic), also changes minimum version of PyPI packages to 3.12 [#5628](https://github.com/valhalla/valhalla/pull/5628)
   * CHANGED: Avoid temporary std::string in some places in serializers [#5674](https://github.com/valhalla/valhalla/pull/5674)
   * ADDED: linux-aarch64 wheel for Python releases [#5670](https://github.com/valhalla/valhalla/pull/5670)
   * ADDED: PyPI `sdist` for python to install the bindings from source [#5649](https://github.com/valhalla/valhalla/pull/5649)
   * CHANGED: Refactor GraphTile::GetLaneConnectivity to return std::span instead of std::vector [#5683](https://github.com/valhalla/valhalla/pull/5683)
   * CHANGED: Get rid of midgard::iterable_t in favor of std::span [#5682](https://github.com/valhalla/valhalla/pull/5682)
   * CHANGED: Optimise CostMatrix::ReachedMap [#5690](https://github.com/valhalla/valhalla/pull/5690)
   * ADDED: Make possible to use `-DCMAKE_UNITY_BUILD=ON` [#5691](https://github.com/valhalla/valhalla/pull/5691)
   * CHANGED: make alternative_iterations_delta configurable [#5679](https://github.com/valhalla/valhalla/pull/5679)
   * ADDED: `flow_sources` expansion property [#5697](https://github.com/valhalla/valhalla/pull/5697)
<<<<<<< HEAD
=======
   * CHANGED: Replace GDAL with libgeotiff, re-enable support for bindings [#5680](https://github.com/valhalla/valhalla/pull/5680)
   * ADDED: Support for loading tiles from a remote tarball with optional HTTP basic auth [#5467](https://github.com/valhalla/valhalla/pull/5467)
   * CHANGED: lower penalty for u-turns without name consistency [#5696](https://github.com/valhalla/valhalla/pull/5696)
   * CHANGED: Speed up transit feed ingestion with faster stop time look up via stop id [#5134](https://github.com/valhalla/valhalla/pull/5134)
>>>>>>> 2516da84

## Release Date: 2025-10-23 Valhalla 3.6.0
* **Removed**
   * REMOVED: validity checks for historical speeds [#5087](https://github.com/valhalla/valhalla/pull/5087)
   * REMOVED: `seasonal` bit from OSMWay & DirectedEdge [#5156](https://github.com/valhalla/valhalla/pull/5156)
   * REMOVED: hard-coded tz alias map and associated logic [#5164](https://github.com/valhalla/valhalla/pull/5164)
   * REMOVED: `valhalla/filesystem` from the project in favor of the std equivalent [#5321](https://github.com/valhalla/valhalla/pull/5321)
   * REMOVED: `use`/`using` statements from public headers [#5568](https://github.com/valhalla/valhalla/pull/5568)
   * REMOVED: Extra synchronization in elevation cache [#5598](https://github.com/valhalla/valhalla/pull/5598)
   * REMOVED: Unused method declarations in `CostMatrix` [#5623](https://github.com/valhalla/valhalla/pull/5623)
* **Bug Fix**
   * FIXED: `incremental_build_tiles` script works again [#4909](https://github.com/valhalla/valhalla/pull/4909)
   * FIXED: Fix ability to use Valhalla via cmake `add_subdirectory` [#4930](https://github.com/valhalla/valhalla/pull/4930)
   * FIXED: Fix valhalla_benchmark_loki benchmark application. [#4981](https://github.com/valhalla/valhalla/pull/4981)
   * FIXED: Double free crash during tiles build inside libxml2 on concurrent `spatialite_cleanup_ex()` calls [#5005](https://github.com/valhalla/valhalla/pull/5005)
   * FIXED: update CircleCI runners to Ubuntu 24.04 [#5002](https://github.com/valhalla/valhalla/pull/5002)
   * FIXED: Fixed a typo in the (previously undocumented) matrix-APIs responses `algorithm` field: `timedistancbssematrix` is now `timedistancebssmatrix` [#5000](https://github.com/valhalla/valhalla/pull/5000)
   * FIXED: More trivial cases in `CostMatrix` [#5001](https://github.com/valhalla/valhalla/pull/5001)
   * FIXED: Tag smoothness=impassable breaks pedestrian routing [#5023](https://github.com/valhalla/valhalla/pull/5023)
   * FIXED: Make isochrone geotiff serialization use "north up" geotransform [#5019](https://github.com/valhalla/valhalla/pull/5019)
   * FIXED: Get CostMatrix allow second pass option from new location in config [#5055](https://github.com/valhalla/valhalla/pull/5055)
   * FIXED: Slim down Matrix PBF response [#5066](https://github.com/valhalla/valhalla/pull/5066)
   * FIXED: restore ignoring hierarchy limits for bicycle and pedestrian [#5080](https://github.com/valhalla/valhalla/pull/5080)
   * FIXED: GCC warning 'template-id not allowed for constructor in C++20' [#5110](https://github.com/valhalla/valhalla/pull/5110)
   * FIXED: update deprecated boost geometry headers [#5117](https://github.com/valhalla/valhalla/pull/5117)
   * FIXED: Fix type mismatch in `src/tyr/serializers.cc` [#5145](https://github.com/valhalla/valhalla/pull/5145)
   * FIXED: Multimodal ferry reclassification [#5139](https://github.com/valhalla/valhalla/pull/5139)
   * FIXED: Fix time info calculation across time zone boundaries [#5163](https://github.com/valhalla/valhalla/pull/5163)
   * FIXED: pass thor config to matrix algorithms in `valhalla_run_matrix` [#5053](https://github.com/valhalla/valhalla/pull/5053)
   * FIXED: clang warning: bool literal returned from `main` `[-Wmain]` [#5173](https://github.com/valhalla/valhalla/pull/5173)
   * FIXED: normalize paths on valhalla_build_extract for windows  [#5176](https://github.com/valhalla/valhalla/pull/5176)
   * FIXED: level changes for multi-level start/end edges [#5126](https://github.com/valhalla/valhalla/pull/5126)
   * FIXED: Fix edge walk across tiles when traffic or predicted speeds are used [#5198](https://github.com/valhalla/valhalla/pull/5198)
   * FIXED: multi-edge steps maneuvers [#5191](https://github.com/valhalla/valhalla/pull/5191)
   * FIXED: remove start maneuver if route starts on stairs/escalators [#5127](https://github.com/valhalla/valhalla/pull/5127)
   * FIXED: Verify edge shapes in edge walking to find the correct edges when there are multiple path with approximately the same length (e.g. in a roundabout) [#5210](https://github.com/valhalla/valhalla/pull/5210)
   * FIXED: compilation with clang 20 [#5208](https://github.com/valhalla/valhalla/pull/5208)
   * FIXED: compatibility with GEOS <3.12 [#5224](https://github.com/valhalla/valhalla/pull/5224)
   * FIXED: gtest linkage errors with clang 17+ on MacOS [#5227](https://github.com/valhalla/valhalla/pull/5227)
   * FIXED: matrix headings [#5244](https://github.com/valhalla/valhalla/pull/5244)
   * FIXED: fix semi-trivial paths in costmatrix [#5249](https://github.com/valhalla/valhalla/pull/5249)
   * FIXED: rename `check_reverse_connections` [#5255](https://github.com/valhalla/valhalla/pull/5255)
   * FIXED: invert expansion_direction for expansion properties in costmatrix [#5266](https://github.com/valhalla/valhalla/pull/5266)
   * FIXED: set initial precision in matrix serializer [#5267](https://github.com/valhalla/valhalla/pull/5267)
   * FIXED: pass correct edge id to expansion callback in bidirectional a* [#5265](https://github.com/valhalla/valhalla/pull/5265)
   * FIXED: remove `GraphId` and `OSMWay` incompatible forward declarations [#5270](https://github.com/valhalla/valhalla/pull/5270)
   * FIXED: Number of compile/linker issues on Windows for the test targets. [#5313](https://github.com/valhalla/valhalla/pull/5313)
   * FIXED: Fix reference to the GHA variable to resolve `version_modifier` on CI [#5333](https://github.com/valhalla/valhalla/pull/5333)
   * FIXED: Ability to run `valhalla_service` with `[CONCURRENCY]` arg [#5335](https://github.com/valhalla/valhalla/pull/5335)
   * FIXED: version modifier in `/status` response [#5357](https://github.com/valhalla/valhalla/pull/5357)
   * FIXED: unknowns should be 500 and not 400 [#5359](https://github.com/valhalla/valhalla/pull/5359)
   * FIXED: Cover **all** nodes in the current tile by density index [#5338](https://github.com/valhalla/valhalla/pull/5338)
   * FIXED: Narrowing bug leading to nodes being misplaced in wrong tiles [#5364](https://github.com/valhalla/valhalla/pull/5364)
   * FIXED: wrong integer types in expansion properties [#5380](https://github.com/valhalla/valhalla/pull/5380)
   * FIXED: fix: `std::terminate` on unsupported request format for some actions [#5387](https://github.com/valhalla/valhalla/pull/5387)
   * FIXED: python installation issue in docker image [#5424](https://github.com/valhalla/valhalla/pull/5424)
   * FIXED: uk-UA translation issue with issue with "approach_verbal_alert" [#5182](https://github.com/valhalla/valhalla/pull/5182)
   * FIXED: Missing argument in `BDEdgeLabel` constructor [#5444](https://github.com/valhalla/valhalla/pull/5444)
   * FIXED: ferries shouldn't be set to destination only [#5447](https://github.com/valhalla/valhalla/pull/5447)
   * FIXED: `actor_t` cleans up workers even in the case of exceptions when `auto_cleanup` is true [#5452](https://github.com/valhalla/valhalla/pull/5452)
   * FIXED: Graphfilter issue where local edge index and count, edge transitions, stop impact, headings, local_driveability, restrictions, and name consistency was not updated after filtering. [#5464](https://github.com/valhalla/valhalla/pull/5464)
   * FIXED: around-the-block paths when node tolerance == 0 [#5451](https://github.com/valhalla/valhalla/pull/5451)
   * FIXED: Trivial CostMatrix and multiple candidates [#5376](https://github.com/valhalla/valhalla/pull/5376)
   * FIXED: "access": "no" + specific overrides for ferries [#5476](https://github.com/valhalla/valhalla/pull/5476)
   * FIXED: Build libspatialite for vcpkg with librttopo support for valhalla_build_admins [#5475](https://github.com/valhalla/valhalla/pull/5475)
   * FIXED: CMake install target: for PREFER_EXTERNAL_DEPS=ON, no gtest installation, python bindings [#5455](https://github.com/valhalla/valhalla/pull/5455)
   * FIXED: Set distance to 0 for unsettled destinations in partial matrices in TimeDistanceMatrix. [#5505](https://github.com/valhalla/valhalla/pull/5505)
   * FIXED: Fix Matrix API to return correct end location. [#5509](https://github.com/valhalla/valhalla/pull/5509)
   * FIXED: Set node snap flags properly in PBF PathEDGE [#5508](https://github.com/valhalla/valhalla/pull/5508)
   * FIXED: Add error handling to valhalla_build_tiles command in Docker [#5520](https://github.com/valhalla/valhalla/pull/5520)
   * FIXED: Stabilize floating point calculations for small or nearly equal values [#5529](https://github.com/valhalla/valhalla/pull/5529)
   * FIXED: Trivial Matrix connections when a source and target share a same correlation point [#5579](https://github.com/valhalla/valhalla/pull/5579)
   * FIXED: Improved Isochrone/Reach performance by removing unnecessary getting of the opp edge [#5602](https://github.com/valhalla/valhalla/pull/5602)
   * FIXED: Elevation resampling algorithm for 2 points [#5597](https://github.com/valhalla/valhalla/pull/5597)
   * FIXED: wrong openssl library referenced in setup.py [#5637](https://github.com/valhalla/valhalla/pull/5637)
* **Enhancement**
   * ADDED: Consider smoothness in all profiles that use surface [#4949](https://github.com/valhalla/valhalla/pull/4949)
   * ADDED: costing parameters to exclude certain edges `exclude_tolls`, `exclude_bridges`, `exclude_tunnels`, `exclude_highways`, `exclude_ferries`. They need to be enabled in the config with `service_limits.allow_hard_exclusions`. Also added location search filters `exclude_ferry` and `exclude_toll` to complement these changes. [#4524](https://github.com/valhalla/valhalla/pull/4524)
   * ADDED: `admin_crossings` request parameter for `/route` [#4941](https://github.com/valhalla/valhalla/pull/4941)
   * ADDED: include level change info in `/route` response [#4942](https://github.com/valhalla/valhalla/pull/4942)
   * ADDED: steps maneuver improvements [#4960](https://github.com/valhalla/valhalla/pull/4960)
   * ADDED: instruction improvements for node-based elevators [#4988](https://github.com/valhalla/valhalla/pull/4988)
   * ADDED: customizable hierarchy limits [#5010](https://github.com/valhalla/valhalla/pull/5010)
   * ADDED: increased precision in route lengths [#5020](https://github.com/valhalla/valhalla/pull/5020)
   * ADDED: Add maneuver bearings in route json response [#5024](https://github.com/valhalla/valhalla/pull/5024)
   * ADDED: Allow specifying custom `graph.lua` file name via `valhalla_build_config` [#5036](https://github.com/valhalla/valhalla/pull/5036)
   * ADDED: per level elevator penalty [#4973](https://github.com/valhalla/valhalla/pull/4973)
   * ADDED: `ignore_construction` allows routing on ways with construction tag [#5030](https://github.com/valhalla/valhalla/pull/5030)
   * ADDED: Australian English language translations [#5057](https://github.com/valhalla/valhalla/pull/5057)
   * ADDED: Support `"access:conditional"` conditional restrictions like `"access:conditional"="no @ (Oct-May)"` [#5048](https://github.com/valhalla/valhalla/pull/5048)
   * CHANGED: Speed up pbf parsing by using libosmium [#5070](https://github.com/valhalla/valhalla/pull/5070)
   * ADDED: headings and correlated ll's in verbose matrix output [#5072](https://github.com/valhalla/valhalla/pull/5072)
   * CHANGED: Faster Docker builds in CI [#5082](https://github.com/valhalla/valhalla/pull/5082)
   * ADDED: Retrieve traffic signal information of nodes through trace_attribute request [#5121](https://github.com/valhalla/valhalla/pull/5121)
   * CHANGED: Remove redundant callback-style pbf parsing [#5119](https://github.com/valhalla/valhalla/pull/5119)
   * ADDED: Multimodal expansion endpoint support [#5129](https://github.com/valhalla/valhalla/pull/5129)
   * ADDED: Sort tweeners by GraphId to make tile generation deterministic [#5133](https://github.com/valhalla/valhalla/pull/5133)
   * ADDED: Turn lane information for valhalla serializer [#5078](https://github.com/valhalla/valhalla/pull/5078)
   * ADDED: Add scoped timer macro for timing stages and sub-stages of the tile build process [#5136](https://github.com/valhalla/valhalla/pull/5136)
   * CHANGED: Speed up `valhalla_build_admins` by using intermediate in-memory database [#5146](https://github.com/valhalla/valhalla/pull/5146)
   * UPDATED: bump tz from 2024a to 2025a [#5061](https://github.com/valhalla/valhalla/pull/5061)
   * ADDED: Add shoulder attribute to locate API [#5144](https://github.com/valhalla/valhalla/pull/5144)
   * CHANGED: Move `bss_info_` from `OSMNode` to the new `OSMBSSNode` to reduce `way_nodes.bin` size [#5147](https://github.com/valhalla/valhalla/pull/5147)
   * UPDATED: bump tz from 2025a to 2025b [#5164](https://github.com/valhalla/valhalla/pull/5164)
   * ADDED: Mutithreaded `PBFGraphParser::ParseWays()` [#5143](https://github.com/valhalla/valhalla/pull/5143)
   * CHANGED: "Multilevel Way" message logging level changed from WARN to DEBUG [#5188](https://github.com/valhalla/valhalla/pull/5188)
   * CHANGED: Use rapidjson for matrix serializers [#5189](https://github.com/valhalla/valhalla/pull/5189)
   * CHANGED: Make static factor vectors/arrays in sif constexpr [#5200](https://github.com/valhalla/valhalla/pull/5200)
   * ADDED: Sqlite3 RAII wrapper around sqlite3* and spatielite connection [#5206](https://github.com/valhalla/valhalla/pull/5206)
   * CHANGED: Improved SQL statements when building admins [#5219](https://github.com/valhalla/valhalla/pull/5219)
   * CHANGED: Replace `boost::geometry` by GEOS for operations with admin/tz polygons and clip them by tile bbox [#5204](https://github.com/valhalla/valhalla/pull/5204)
   * UPDATED: bump cxxopts [#5243](https://github.com/valhalla/valhalla/pull/5243)
   * ADDED: Make iterations limit configurable in costmatrix [#5221](https://github.com/valhalla/valhalla/pull/5221)
   * ADDED: Enforce the order of includes via `clang-format` [#5230](https://github.com/valhalla/valhalla/pull/5230)
   * CHANGED: Switch to PyPI version of `clang-format` [#5237](https://github.com/valhalla/valhalla/pull/5237)
   * ADDED: More barrier types to consider for car routing [#5217](https://github.com/valhalla/valhalla/pull/5217)
   * CHANGED: Removed ferry reclassification and only move edges in hierarchy [#5269](https://github.com/valhalla/valhalla/pull/5269)
   * CHANGED: More clang-tidy fixes [#5253](https://github.com/valhalla/valhalla/pull/5253)
   * CHANGED: Removed unused headers [#5254](https://github.com/valhalla/valhalla/pull/5254)
   * ADDED: "destination_only_hgv" in directed edge json [#5281](https://github.com/valhalla/valhalla/pull/5281)
   * CHANGED: Link libvalhalla to libgeos. Build command to use `nmake` on Windows instead of `make`. Skipping check for `CMAKE_BUILD_TYPE` when using a multi-config generator like Visual Studio or XCode. [#5294](https://github.com/valhalla/valhalla/pull/5294)
   * ADDED: workflow to publish Python bindings for all major platforms to PyPI [#5280](https://github.com/valhalla/valhalla/pull/5280)
   * ADDED: git sha version suffix for executables [#5307](https://github.com/valhalla/valhalla/pull/5307)
   * ADDED: version modifier in public servers [#5316](https://github.com/valhalla/valhalla/pull/5316)
   * CHANGED: pyvalhalla-git PyPI repository to pyvalhalla-weekly [#5310](https://github.com/valhalla/valhalla/pull/5310)
   * ADDED: `valhalla_service` to Linux Python package [#5315](https://github.com/valhalla/valhalla/pull/5315)
   * CHANGED: add full version string with git hash to any program's `--help` message [#5317](https://github.com/valhalla/valhalla/pull/5317)
   * CHANGED: `valhalla_service` CLI based on `cxxopts` [#5318](https://github.com/valhalla/valhalla/pull/5318)
   * ADDED: script to analyze build logs for warnings [#5312](https://github.com/valhalla/valhalla/pull/5312)
   * CHANGED: Replace robin-hood-hashing with `ankerl::unordered_dense::{map, set}` [#5325](https://github.com/valhalla/valhalla/pull/5325)
   * CHANGED: Speed up density calculus by using grid index [#5328](https://github.com/valhalla/valhalla/pull/5328)
   * CHANGED: refactor to make valhalla/filesystem functionally redundant [#5319](https://github.com/valhalla/valhalla/pull/5319)
   * ADDED: Distribute C++ executables for Windows Python bindings [#5348](https://github.com/valhalla/valhalla/pull/5348)
   * ADDED: Distribute C++ executables for OSX Python bindings [#5301](https://github.com/valhalla/valhalla/pull/5301)
   * ADDED: `trace_attributes` now also returns all the speed informations on edges when `edge.speeds_faded` or `edge.speeds_non_faded` is set in request. Also `edge.speed_type` returns how the edge speed was set [#5324](https://github.com/valhalla/valhalla/pull/5324)
   * CHANGED: Use `ankerl::unordered_dense` for `loki::Reach()` for faster search [#5384](https://github.com/valhalla/valhalla/pull/5384)
   * ADDED: support for destination exceptions for access restrictions [#5354](https://github.com/valhalla/valhalla/pull/5354)
   * ADDED: Add option `edge.traffic_signal` to trace attributes [#5385](https://github.com/valhalla/valhalla/pull/5385)
   * CHANGED: Cleaned up Dockerfile a bit to make caching more effective [#5396](https://github.com/valhalla/valhalla/pull/5396)
   * ADDED: Port https://github.com/nilsnolde/docker-valhalla, an orchestrated/scripted Docker image for convenience [#5388](https://github.com/valhalla/valhalla/pull/5388)
   * ADDED: Graph utilities for Python bindings [#5367](https://github.com/valhalla/valhalla/pull/5367)
   * CHANGED: Decouple `traffic_signal` on node from `kNodeType` in `TripLegBuilder` [#5394](https://github.com/valhalla/valhalla/pull/5394)
   * CHANGED: Use rapidjson for locate serializers [#5260](https://github.com/valhalla/valhalla/pull/5260)
   * CHANGED: set`check_reverse_connection` default value to `true` [#5404](https://github.com/valhalla/valhalla/pull/5404)
   * CHANGED: updated translation files and added mn-MN lang [#5425](https://github.com/valhalla/valhalla/pull/5425)
   * CHANGED: Use rapidjson for height serializer [#5277](https://github.com/valhalla/valhalla/pull/5277)
   * CHANGED: Use rapidjson for transit_available serializer [#5430](https://github.com/valhalla/valhalla/pull/5430)
   * CHANGED: Switch from CircleCI to Github Actions [#5427](https://github.com/valhalla/valhalla/pull/5427)
   * CHANGED: Use rapidjson for isochrone serializer [#5429](https://github.com/valhalla/valhalla/pull/5429)
   * ADDED: Support for storing osm node ids either just for graph nodes or also for all nodes (non-topological) [#5450](https://github.com/valhalla/valhalla/pull/5450)
   * ADDED: Allow pedestrian routing through highway=via_ferrata [#5480](https://github.com/valhalla/valhalla/pull/5480)
   * ADDED: generic level change maneuver [#5431](https://github.com/valhalla/valhalla/pull/5431)
   * ADDED: Publish timezone db on Github Actions artifacts [#5479](https://github.com/valhalla/valhalla/pull/5479)
   * ADDED: HEAD & GET range requests to curl_tilegetter [#5470](https://github.com/valhalla/valhalla/pull/5470)
   * ADDED: Expansion API extended for unidirectional A* [#5457](https://github.com/valhalla/valhalla/pull/5457)
   * CHANGED: Optimise `get_node_ll` function [#5531](https://github.com/valhalla/valhalla/pull/5531)
   * CHANGED: Optimise Turn::GetType using lookup table [#5530](https://github.com/valhalla/valhalla/pull/5530)
   * ADDED: support for destination exceptions for access restrictions [#5370](https://github.com/valhalla/valhalla/pull/5370)
   * ADDED: Add log rolling support for the file logger [#5477](https://github.com/valhalla/valhalla/pull/5477)
   * ADDED: Add Korean (`ko-KR`) locale [#5501](https://github.com/valhalla/valhalla/pull/5501)
   * UPGRADED: pybind11 from 2.11.1 to 3.0.1 [#5539](https://github.com/valhalla/valhalla/pull/5539)
   * CHANGED: Replace `oneof bool` to `bool` for default false options [#5541](https://github.com/valhalla/valhalla/pull/5541)
   * CHANGED: Optimise stopimpact calls in TransitionCost [#5545](https://github.com/valhalla/valhalla/pull/5545)
   * CHANGED: Optimise best_transition_cost function [#5537](https://github.com/valhalla/valhalla/pull/5537)
   * ADDED `thor.costmatrix.min_iterations` config param [#5559](https://github.com/valhalla/valhalla/pull/5559)
   * CHANGED: Broke out exceptions.h from worker.h [#5571](https://github.com/valhalla/valhalla/pull/5571)
   * ADDED: `checksum` to GraphTileHeader, a 64bit MD5 hash of the OSM PBFs [#5542](https://github.com/valhalla/valhalla/pull/5542)
   * ADDED: small CMake project and GHA to easily test statements on various compilers [#5564](https://github.com/valhalla/valhalla/pull/5564)
   * CHANGED: Use boost::container::small_vector in DynamicCost::Restricted to avoid allocations [#5586](https://github.com/valhalla/valhalla/pull/5586)
   * CHANGED: Optimise turntype calls in TransitionCost [#5590](https://github.com/valhalla/valhalla/pull/5590)
   * CHANGED: Consistent use of `cost_ptr_t` [#5615](https://github.com/valhalla/valhalla/pull/5615)
   * ADDED: Add scripted image build to manual per-branch docker CI build [#5614](https://github.com/valhalla/valhalla/pull/5614)
   * CHANGED: added openssl as a linked library to all build configs when `ENABLE_DATA_TOOLS=ON` [#5626](https://github.com/valhalla/valhalla/pull/5626)
   * UPGRADED: C++17 to C++20 [#5575](https://github.com/valhalla/valhalla/pull/5575)

## Release Date: 2024-10-10 Valhalla 3.5.1
* **Removed**
* **Bug Fix**
   * FIXED: All logging in `valhalla_export_edges` now goes to stderr [#4892](https://github.com/valhalla/valhalla/pull/4892)
   * FIXED: Iterate over only `kLandmark` tagged values in `AddLandmarks()` [#4873](https://github.com/valhalla/valhalla/pull/4873)
   * FIXED: `walk_or_snap` mode edge case with loop routes [#4895](https://github.com/valhalla/valhalla/pull/4895)
   * FIXED: `-Wdefaulted-function-deleted` compilation warning/error in `NarrativeBuilder` [#4877](https://github.com/valhalla/valhalla/pull/4877)
   * FIXED: For a long time we were potentially wrongly encoding varints by using `static_cast` vs `reinterpret_cast` [#4925](https://github.com/valhalla/valhalla/pull/4925)
* **Enhancement**
   * CHANGED: voice instructions for OSRM serializer to work better in real-world environment [#4756](https://github.com/valhalla/valhalla/pull/4756)
   * ADDED: Add option `edge.forward` to trace attributes [#4876](https://github.com/valhalla/valhalla/pull/4876)
   * ADDED: Provide conditional speed limits from "maxspeed:conditional" in `/locate` and proto `/route` responses [#4851](https://github.com/valhalla/valhalla/pull/4851)
   * ADDED: Support multiple levels and level ranges [#4879](https://github.com/valhalla/valhalla/pull/4879)
   * ADDED: Level location search filter [#4926](https://github.com/valhalla/valhalla/pull/4926)
   * CHANGED: Optimise AttributesController::category_attribute_enabled [#5580](https://github.com/valhalla/valhalla/pull/5580)

## Release Date: 2024-08-21 Valhalla 3.5.0
* **Removed**
   * REMOVED: needs_ci_run script [#4423](https://github.com/valhalla/valhalla/pull/4423)
   * REMOVED: unused vehicle types in AutoCost and segway; renamed kTruck to "truck" instead of "tractor_trailer" [#4430](https://github.com/valhalla/valhalla/pull/4430)
   * REMOVED: ./bench and related files/code [#4560](https://github.com/valhalla/valhalla/pull/4560)
   * REMOVED: unused headers [#4829](https://github.com/valhalla/valhalla/pull/4829)
* **Bug Fix**
   * FIXED: gcc13 was missing some std header includes [#4154](https://github.com/valhalla/valhalla/pull/4154)
   * FIXED: when reclassifying ferry edges, remove destonly from ways only if the connecting way was destonly [#4118](https://github.com/valhalla/valhalla/pull/4118)
   * FIXED: typo in use value of map matching API (`platform_connection` was misspelled) [#4174](https://github.com/valhalla/valhalla/pull/4174)
   * FIXED: fix crash in timedistancebssmatrix.cc  [#4244](https://github.com/valhalla/valhalla/pull/4244)
   * FIXED: missing protobuf CMake configuration to link abseil for protobuf >= 3.22.0 [#4207](https://github.com/valhalla/valhalla/pull/4207)
   * FIXED: broken links on the optimized route API page [#4260](https://github.com/valhalla/valhalla/pull/4260)
   * FIXED: remove clearing of headings while calculating a matrix [#4288](https://github.com/valhalla/valhalla/pull/4288)
   * FIXED: only recost matrix pairs which have connections found [#4344](https://github.com/valhalla/valhalla/pull/4344)
   * FIXED: arm builds. tons of errors due to floating point issues mostly [#4213](https://github.com/valhalla/valhalla/pull/4213)
   * FIXED: respond with correlated edges for format=valhalla and matrix [#4335](https://github.com/valhalla/valhalla/pull/4335)
   * FIXED: `sources` & `targets` for verbose matrix response was kinda broken due to #4335 above [#4366](https://github.com/valhalla/valhalla/pull/4366)
   * FIXED: recover proper shortest path to ferry connections (when multiple edges exist between node pair) [#4361](https://github.com/valhalla/valhalla/pull/4361)
   * FIXED: recover proper shortest path to ferry connections (make sure correct label index is used) [#4378](https://github.com/valhalla/valhalla/pull/4378)
   * FIXED: Allow all roads for motorcycles [#4348](https://github.com/valhalla/valhalla/pull/4348)
   * FIXED: motorcar:conditional should not apply to motorcycle and moped [#4359](https://github.com/valhalla/valhalla/pull/4359)
   * FIXED: break shortcuts when there are different restrictions on base edges [#4326](https://github.com/valhalla/valhalla/pull/4326)
   * FIXED: Incorrect `edge_index` assignment in `thor_worker_t::build_trace` [#4413](https://github.com/valhalla/valhalla/pull/4413)
   * FIXED: lots of issues with CostMatrix (primarily deadend logic) with a complete refactor modeling things very close to bidir A\*, also to prepare for a unification of the two [#4372](https://github.com/valhalla/valhalla/pull/4372)
   * FIXED: diff_names check was missing for Graphfilter and Shortcutbuilder for AddEdgeInfo call.  [#4436](https://github.com/valhalla/valhalla/pull/4436)
   * FIXED: updated timezone database and added code to keep compatibility with old servers/new data and vice versa [#4446](https://github.com/valhalla/valhalla/pull/4446)
   * FIXED: retry elevation tile download if the download failed for some reason or the downloaded tile was corrupt [#4461](https://github.com/valhalla/valhalla/pull/4461)
   * FIXED: base transition costs were getting overridden by osrm car turn duration [#4463](https://github.com/valhalla/valhalla/pull/4463)
   * FIXED: insane ETAs for `motor_scooter` on `track`s [#4468](https://github.com/valhalla/valhalla/pull/4468)
   * FIXED: -j wasn't taken into account anymore [#4483](https://github.com/valhalla/valhalla/pull/4483)
   * FIXED: time distance matrix was always using time zone of last settled edge id [#4494](https://github.com/valhalla/valhalla/pull/4494)
   * FIXED: log to stderr in valhalla_export_edges [#4498](https://github.com/valhalla/valhalla/pull/4498)
   * FIXED: set capped speed for truck at 90 KPH [#4493](https://github.com/valhalla/valhalla/pull/4493)
   * FIXED: Config singleton multiple instantiation issue [#4521](https://github.com/valhalla/valhalla/pull/4521)
   * FIXED: Prevent GetShortcut to run into an infinite loop [#4532](https://github.com/valhalla/valhalla/pull/4532)
   * FIXED: fix config generator with thor.costmatrix_allow_second_pass [#4567](https://github.com/valhalla/valhalla/pull/4567)
   * FIXED: infinite loop or other random corruption in isochrones when retrieving partial shape of an edge [#4547](https://github.com/valhalla/valhalla/pull/4547)
   * FIXED: Aggregation updates: update opposing local idx after aggregating the edges, added classification check for aggregation, and shortcut length changes [#4570](https://github.com/valhalla/valhalla/pull/4570)
   * FIXED: Use helper function for only parsing out names from DirectedEdge when populating intersecting edges [#4604](https://github.com/valhalla/valhalla/pull/4604)
   * FIXED: Osmnode size reduction: Fixed excessive disk space for planet build [#4605](https://github.com/valhalla/valhalla/pull/4605)
   * FIXED: Conflict with signinfo's temporary linguistic node sequence file caused test failures. [#4625](https://github.com/valhalla/valhalla/pull/4625)
   * FIXED: CostMatrix for trivial routes with oneways [#4626](https://github.com/valhalla/valhalla/pull/4626)
   * FIXED: some entry points to creating geotiff isochrones output did not register the geotiff driver before attempting to use it [#4628](https://github.com/valhalla/valhalla/pull/4628)
   * FIXED: libgdal wasn't installed in docker image, so it never worked in docker [#4629](https://github.com/valhalla/valhalla/pull/4629)
   * FIXED: CostMatrix shapes for routes against trivial oneways [#4633](https://github.com/valhalla/valhalla/pull/4633)
   * FIXED: unidirectional_astar.cc doesn't work for date_time type = 2 [#4652](https://github.com/valhalla/valhalla/issues/4652)
   * FIXED: a few fixes around the routing algorithms [#4642](https://github.com/valhalla/valhalla/pull/4642)
   * FIXED: no need to search for GDAL when building data [#4651](https://github.com/valhalla/valhalla/pull/4651)
   * FIXED: Fix segfault in OSRM serializer with bannerInstructions when destination is on roundabout [#4481](https://github.com/valhalla/valhalla/pull/4481)
   * FIXED: Fix segfault in costmatrix (date_time and time zone always added). [#4530](https://github.com/valhalla/valhalla/pull/4530)
   * FIXED: Fixed roundoff issue in Tiles Row and Col methods [#4585](https://github.com/valhalla/valhalla/pull/4585)
   * FIXED: Fix for assigning attributes has_(highway, ferry, toll) if directions_type is none [#4465](https://github.com/valhalla/valhalla/issues/4465)
   * FIXED: Have the `valhalla_add_predicted_speeds` summary always be created from `mjolnir.tile_dir` [#4722](https://github.com/valhalla/valhalla/pull/4722)
   * FIXED: Fix inconsistency in graph.lua for motor_vehicle_node [#4723](https://github.com/valhalla/valhalla/issues/4723)
   * FIXED: Missing algorithm include in `baldr/admin.h` [#4766](https://github.com/valhalla/valhalla/pull/4766)
   * FIXED: remove old code that allows bicycle access on hiking trails. [#4781](https://github.com/valhalla/valhalla/pull/4781)
   * FIXED: Handle list type arguments correctly when overriding config with valhalla_build_config [#4799](https://github.com/valhalla/valhalla/pull/4799)
   * FIXED: `top_speed` range not fully allowed for trucks [#4793](https://github.com/valhalla/valhalla/pull/4793)
   * FIXED: Trivial routes for CostMatrix [#4634](https://github.com/valhalla/valhalla/pull/4634)
   * FIXED: Reset `not_thru_pruning` in CostMatrix after second pass was used [#4817](https://github.com/valhalla/valhalla/pull/4817)
   * FIXED: wrong index used in CostMatrix expansion callback inside reverse connection check [#4821](https://github.com/valhalla/valhalla/pull/4821)
   * FIXED: oneway ferry connections classification [#4828](https://github.com/valhalla/valhalla/pull/4828)
   * FIXED: location search_filter ignored in certain cases [#4835](https://github.com/valhalla/valhalla/pull/4835)
   * FIXED: Ferry reclassification finds shortest path that is blocked by inaccessible node [#4854](https://github.com/valhalla/valhalla/pull/4854)
   * FIXED: `(Nov - Mar)` (and similar, months with spaces) condition parsing [#4857](https://github.com/valhalla/valhalla/pull/4857)
* **Enhancement**
   * UPDATED: French translations, thanks to @xlqian [#4159](https://github.com/valhalla/valhalla/pull/4159)
   * CHANGED: -j flag for multithreaded executables to override mjolnir.concurrency [#4168](https://github.com/valhalla/valhalla/pull/4168)
   * CHANGED: moved the argparse boilerplate code to a private header which all programs can share [#4169](https://github.com/valhalla/valhalla/pull/4169)
   * ADDED: CI runs a spell check on the PR to detect spelling mistakes [#4179](https://github.com/valhalla/valhalla/pull/4179)
   * ADDED: `preferred_side_cutoff` parameter for locations [#4182](https://github.com/valhalla/valhalla/pull/4182)
   * ADDED: PBF output for matrix endpoint [#4121](https://github.com/valhalla/valhalla/pull/4121)
   * CHANGED: sped up the transit gtfs ingestion process by sorting the feeds before querying them and avoiding copying their structures. forked just_gtfs into the valhalla org to accomplish it [#4167](https://github.com/valhalla/valhalla/pull/4167)
   * CHANGED: write traffic tile headers in `valhalla_build_extract` [#4195](https://github.com/valhalla/valhalla/pull/4195)
   * ADDED: `source_percent_along` & `target_percent_along` to /trace_attributes JSON response [#4199](https://github.com/valhalla/valhalla/pull/4199)
   * ADDED: sqlite database to store landmarks along with interfaces of insert and bounding box queries [#4189](https://github.com/valhalla/valhalla/pull/4189)
   * CHANGED: refactor landmark database interface to use a pimpl [#4202](https://github.com/valhalla/valhalla/pull/4202)
   * ADDED: support for `:forward` and `:backward` for `motor_vehicle`, `vehicle`, `foot` and `bicycle` tag prefixes [#4204](https://github.com/valhalla/valhalla/pull/4204)
   * ADDED: add `valhalla_build_landmarks` to parse POIs from osm pbfs and store them as landmarks in the landmark sqlite database [#4201](https://github.com/valhalla/valhalla/pull/4201)
   * ADDED: add primary key in the landmark sqlite database and a method to retrieve landmarks via their primary keys [#4224](https://github.com/valhalla/valhalla/pull/4224)
   * ADDED: update graph tile to allow adding landmarks to edge info, and refactor edgeinfo.cc [#4233](https://github.com/valhalla/valhalla/pull/4233)
   * ADDED: `sources_to_targets` action for `/expansion` [#4263](https://github.com/valhalla/valhalla/pull/4263)
   * ADDED: option `--extract-tar` to `valhalla_build_extract` to create extracts from .tar files instead of tile directory [#4255](https://github.com/valhalla/valhalla/pull/4255)
   * ADDED: Support for `bannerInstructions` attribute in OSRM serializer via `banner_instructions` request parameter [#4093](https://github.com/valhalla/valhalla/pull/4093)
   * UPDATED: submodules which had new releases, unless it was a major version change [#4231](https://github.com/valhalla/valhalla/pull/4231)
   * ADDED: Support for elevation along a route. Add elevation to EdgeInfo within Valhalla tiles [#4279](https://github.com/valhalla/valhalla/pull/4279)
   * ADDED: the workflow to find landmarks in a graph tile, associate them with nearby edges, and update the graph tile to store the associations [#4278](https://github.com/valhalla/valhalla/pull/4278)
   * ADDED: update maneuver generation to add nearby landmarks to maneuvers as direction support [#4293](https://github.com/valhalla/valhalla/pull/4293)
   * CHANGED: the boost property tree config is now read into a singleton that doesn't need to be passed around anymore [#4220](https://github.com/valhalla/valhalla/pull/4220)
   * ADDED: Update the street name and sign data processing include language and pronunciations [#4268](https://github.com/valhalla/valhalla/pull/4268)
   * CHANGED: more sustainable way to work with protobuf in cmake [#4334](https://github.com/valhalla/valhalla/pull/4334)
   * CHANGED: use date_time API to retrieve timezone aliases instead of our own curated list [#4382](https://github.com/valhalla/valhalla/pull/4382)
   * CHANGED: less aggressive logging for nodes' headings & ferry connections [#4420](https://github.com/valhalla/valhalla/pull/4420)
   * ADDED: add documentation about historical traffic [#4259](https://github.com/valhalla/valhalla/pull/4259)
   * ADDED: config option to control how much memory we'll reserve for CostMatrix locations [#4424](https://github.com/valhalla/valhalla/pull/4424)
   * CHANGED: refactor EdgeLabel (and derived classes) to reduce memory use. [#4439](https://github.com/valhalla/valhalla/pull/4439)
   * ADDED: "shape" field to matrix response for CostMatrix only [#4432](https://github.com/valhalla/valhalla/pull/4432)
   * CHANGED: `/expansion`: add field `prev_edge_id`, make the GeoJSON features `LineString`s [#4275](https://github.com/valhalla/valhalla/issues/4275)
   * ADDED: --optimize & --log-details to valhalla_run_matrix [#4356](https://github.com/valhalla/valhalla/pull/4356)
   * ADDED: most access restrictions to /locate response [#4431](https://github.com/valhalla/valhalla/pull/4431)
   * ADDED: hgv=destination and friends for truck-specific "destination_only" logic [#4450](https://github.com/valhalla/valhalla/issues/4450)
   * UPDATED: updated country access overrides [#4460](https://github.com/valhalla/valhalla/pull/4460)
   * CHANGED: date_time refactor as a preparation to return DST/timezone related offset in the response [#4365](https://github.com/valhalla/valhalla/pull/4365)
   * ADDED: find connection on backward search for bidir matrix algo [#4329](https://github.com/valhalla/valhalla/pull/4329)
   * CHANGED: Adjustment of walk speed when walking on slight downhill [#4302](https://github.com/valhalla/valhalla/pull/4302)
   * CHANGED: Do not reclassify ferry connections when no hierarchies are to be generated [#4487](https://github.com/valhalla/valhalla/pull/4487)
   * ADDED: Added a config option to sort nodes spatially during graph building [#4455](https://github.com/valhalla/valhalla/pull/4455)
   * ADDED: Timezone info in route and matrix responses [#4491](https://github.com/valhalla/valhalla/pull/4491)
   * ADDED: Support for `voiceInstructions` attribute in OSRM serializer via `voice_instructions` request parameter [#4506](https://github.com/valhalla/valhalla/pull/4506)
   * CHANGED: use pkg-config to find spatialite & geos and remove our cmake modules; upgraded conan's boost to 1.83.0 in the process [#4253](https://github.com/valhalla/valhalla/pull/4253)
   * ADDED: Added aggregation logic to filter stage of tile building [#4512](https://github.com/valhalla/valhalla/pull/4512)
   * UPDATED: tz to 2023d [#4519](https://github.com/valhalla/valhalla/pull/4519)
   * CHANGED: libvalhalla.pc generation to have finer controls; install third_party public headers; overhaul lots of CMake; remove conan support [#4516](https://github.com/valhalla/valhalla/pull/4516)
   * CHANGED: refactored matrix code to include a base class for all matrix algorithms to prepare for second passes on matrix [#4535](https://github.com/valhalla/valhalla/pull/4535)
   * ADDED: matrix second pass for connections not found in the first pass, analogous to /route [#4536](https://github.com/valhalla/valhalla/pull/4536)
   * UPDATED: cxxopts to 3.1.1 [#4541](https://github.com/valhalla/valhalla/pull/4541)
   * CHANGED: make use of vendored libraries optional (other than libraries which are not commonly in package managers or only used for testing) [#4544](https://github.com/valhalla/valhalla/pull/4544)
   * ADDED: Improved instructions for blind users [#3694](https://github.com/valhalla/valhalla/pull/3694)
   * ADDED: isochrone proper polygon support & pbf output for isochrone [#4575](https://github.com/valhalla/valhalla/pull/4575)
   * ADDED: return isotile grid as geotiff  [#4594](https://github.com/valhalla/valhalla/pull/4594)
   * ADDED: `ignore_non_vehicular_restrictions` parameter for truck costing [#4606](https://github.com/valhalla/valhalla/pull/4606)
   * UPDATED: tz database to 2024a [#4643](https://github.com/valhalla/valhalla/pull/4643)
   * ADDED: `hgv_no_penalty` costing option to allow penalized truck access to `hgv=no` edges [#4650](https://github.com/valhalla/valhalla/pull/4650)
   * CHANGED: Significantly improve performance of graphbuilder [#4669](https://github.com/valhalla/valhalla/pull/4669)
   * UPDATED: Improved turn by turn api reference documentation [#4675](https://github.com/valhalla/valhalla/pull/4675)
   * CHANGED: contract nodes if connecting edges have different names or speed or non-conditional access restrictions [#4613](https://github.com/valhalla/valhalla/pull/4613)
   * CHANGED: CostMatrix switched from Dijkstra to A* [#4671](https://github.com/valhalla/valhalla/pull/4671)
   * ADDED: some missing documentation about request parameters [#4687](https://github.com/valhalla/valhalla/pull/4687)
   * ADDED: Consider more forward/backward tags for access restrictions and speeds [#4686](https://github.com/valhalla/valhalla/pull/4686)
   * CHANGED: change costmatrix max_distance threshold to a distance threshold instead of duration [#4672](https://github.com/valhalla/valhalla/pull/4672)
   * ADDED: PBF support for expansion [#4614](https://github.com/valhalla/valhalla/pull/4614)
   * ADDED: elapsed_cost field to map matching json response [#4709](https://github.com/valhalla/valhalla/pull/4709)
   * ADDED: error if we fail to find any matrix connection [#4718](https://github.com/valhalla/valhalla/pull/4718)
   * ADDED: Fail early in valhalla_ingest_transit if there's no valid GTFS feeds [#4710](https://github.com/valhalla/valhalla/pull/4710)
   * ADDED: Support for `voiceLocale` attribute in OSRM serializer via `voice_instructions` request parameter [#4742](https://github.com/valhalla/valhalla/pull/4742)
   * ADDED: Added ssmlAnnouncements for voice instructions and removed voice and banner instructions from last step. [#4644](https://github.com/valhalla/valhalla/pull/4644)
   * ADDED: deadend information in directed edge JSON for `/locate` [#4751](https://github.com/valhalla/valhalla/pull/4751)
   * ADDED: Dedupe option for expansion, significantly reducing the response size. [#4601](https://github.com/valhalla/valhalla/issues/4601)
   * ADDED: `expansion_type` property to `/expansion` [#4784](https://github.com/valhalla/valhalla/pull/4784)
   * ADDED: inline config arg for `valhalla_build_elevation` script [#4787](https://github.com/valhalla/valhalla/pull/4787)
   * ADDED: `use_truck_route` [#4809](https://github.com/valhalla/valhalla/pull/4809)
   * ADDED: Add option `edge.country_crossing` to trace attributes [#4825](https://github.com/valhalla/valhalla/pull/4825)
   * CHANGED: Unification of turn costs for ramps and roundabouts [#4827](https://github.com/valhalla/valhalla/pull/4827)
   * CHANGED: updated dockerfile to use ubuntu 24.04 [#4805](https://github.com/valhalla/valhalla/pull/4805)

## Release Date: 2023-05-11 Valhalla 3.4.0
* **Removed**
   * REMOVED: Docker image pushes to Dockerhub [#4033](https://github.com/valhalla/valhalla/pull/4033)
   * REMOVED: transitland references and scripts and replace with info for raw GTFS feeds [#4035](https://github.com/valhalla/valhalla/pull/4035)
* **Bug Fix**
   * FIXED: underflow of uint64_t cast for matrix time results [#3906](https://github.com/valhalla/valhalla/pull/3906)
   * FIXED: update vcpkg commit for Azure pipelines to fix libtool mirrors [#3915](https://github.com/valhalla/valhalla/pull/3915)
   * FIXED: fix CHANGELOG release year (2022->2023) [#3927](https://github.com/valhalla/valhalla/pull/3927)
   * FIXED: avoid segfault on invalid exclude_polygons input [#3907](https://github.com/valhalla/valhalla/pull/3907)
   * FIXED: allow \_WIN32_WINNT to be defined by build system [#3933](https://github.com/valhalla/valhalla/issues/3933)
   * FIXED: disconnected stop pairs in gtfs import [#3943](https://github.com/valhalla/valhalla/pull/3943)
   * FIXED: in/egress traversability in gtfs ingestion is now defaulted to kBoth to enable pedestrian access on transit connect edges and through the in/egress node [#3948](https://github.com/valhalla/valhalla/pull/3948)
   * FIXED: parsing logic needed implicit order of stations/egresses/platforms in the GTFS feeds [#3949](https://github.com/valhalla/valhalla/pull/3949)
   * FIXED: segfault in TimeDistanceMatrix [#3964](https://github.com/valhalla/valhalla/pull/3964)
   * FIXED: write multiple PBFs if the protobuf object gets too big [#3954](https://github.com/valhalla/valhalla/pull/3954)
   * FIXED: pin conan version to latest 1.x for now [#3990](https://github.com/valhalla/valhalla/pull/3990)
   * FIXED: Fix matrix_locations when used in pbf request [#3997](https://github.com/valhalla/valhalla/pull/3997)
   * FIXED: got to the point where the basic transit routing test works [#3988](https://github.com/valhalla/valhalla/pull/3988)
   * FIXED: fix build with LOGGING_LEVEL=ALL [#3992](https://github.com/valhalla/valhalla/pull/3992)
   * FIXED: transit stitching when determining whether a platform was generated [#4020](https://github.com/valhalla/valhalla/pull/4020)
   * FIXED: multimodal isochrones [#4030](https://github.com/valhalla/valhalla/pull/4030)
   * FIXED: duplicated recosting names should throw [#4042](https://github.com/valhalla/valhalla/pull/4042)
   * FIXED: Remove arch specificity from strip command of Python bindings to make it more compatible with other archs [#4040](https://github.com/valhalla/valhalla/pull/4040)
   * FIXED: GraphReader::GetShortcut no longer returns false positives or false negatives [#4019](https://github.com/valhalla/valhalla/pull/4019)
   * FIXED: Tagging with bus=permit or taxi=permit did not override access=no [#4045](https://github.com/valhalla/valhalla/pull/4045)
   * FIXED: Upgrade RapidJSON to address undefined behavior [#4051](https://github.com/valhalla/valhalla/pull/4051)
   * FIXED: time handling for transit service [#4052](https://github.com/valhalla/valhalla/pull/4052)
   * FIXED: multiple smaller bugs while testing more multimodal /route & /isochrones [#4055](https://github.com/valhalla/valhalla/pull/4055)
   * FIXED: `FindLuaJit.cmake` to include Windows paths/library names [#4066](https://github.com/valhalla/valhalla/pull/4066)
   * FIXED: Move complex turn restriction check out of can_form_shortcut() [#4047](https://github.com/valhalla/valhalla/pull/4047)
   * FIXED: fix `clear` methods on matrix algorithms and reserve some space for labels with a new config [#4075](https://github.com/valhalla/valhalla/pull/4075)
   * FIXED: fix `valhalla_build_admins` & `valhalla_ways_to_edges` argument parsing [#4097](https://github.com/valhalla/valhalla/pull/4097)
   * FIXED: fail early in `valhalla_build_admins` if parent directory can't be created, also exit with failure [#4099](https://github.com/valhalla/valhalla/pull/4099)
* **Enhancement**
   * CHANGED: replace boost::optional with C++17's std::optional where possible [#3890](https://github.com/valhalla/valhalla/pull/3890)
   * ADDED: parse `lit` tag on ways and add it to graph [#3893](https://github.com/valhalla/valhalla/pull/3893)
   * ADDED: log lat/lon of node where children link edges exceed the configured maximum [#3911](https://github.com/valhalla/valhalla/pull/3911)
   * ADDED: log matrix algorithm which was used [#3916](https://github.com/valhalla/valhalla/pull/3916)
   * UPDATED: docker base image to Ubuntu 22.04 [#3912](https://github.com/valhalla/valhalla/pull/3912)
   * CHANGED: Unify handling of single-file -Werror in all modules [#3910](https://github.com/valhalla/valhalla/pull/3910)
   * CHANGED: Build skadi with -Werror [#3935](https://github.com/valhalla/valhalla/pull/3935)
   * ADDED: Connect transit tiles to the graph [#3700](https://github.com/valhalla/valhalla/pull/3700)
   * CHANGED: switch to C++17 master branch of `just_gtfs` [#3947](https://github.com/valhalla/valhalla/pull/3947)
   * ADDED: Support for configuring a universal request timeout [#3966](https://github.com/valhalla/valhalla/pull/3966)
   * ADDED: optionally include highway=platform edges for pedestrian access [#3971](https://github.com/valhalla/valhalla/pull/3971)
   * ADDED: `use_lit` costing option for pedestrian costing [#3957](https://github.com/valhalla/valhalla/pull/3957)
   * CHANGED: Removed stray NULL values in log output [#3974](https://github.com/valhalla/valhalla/pull/3974)
   * CHANGED: More conservative estimates for cost of walking slopes [#3982](https://github.com/valhalla/valhalla/pull/3982)
   * ADDED: An option to slim down matrix response [#3987](https://github.com/valhalla/valhalla/pull/3987)
   * CHANGED: Updated url for just_gtfs library [#3995](https://github.com/valhalla/valhalla/pull/3995)
   * ADDED: Docker image pushes to Github's docker registry [#4033](https://github.com/valhalla/valhalla/pull/4033)
   * ADDED: `disable_hierarchy_pruning` costing option to find the actual optimal route for motorized costing modes, i.e `auto`, `motorcycle`, `motor_scooter`, `bus`, `truck` & `taxi`. [#4000](https://github.com/valhalla/valhalla/pull/4000)
   * CHANGED: baldr directory: remove warnings and C++17 adjustments [#4011](https://github.com/valhalla/valhalla/pull/4011)
   * UPDATED: `vcpkg` to latest master, iconv wasn't building anymore [#4066](https://github.com/valhalla/valhalla/pull/4066)
   * CHANGED: pybind11 upgrade for python 3.11 [#4067](https://github.com/valhalla/valhalla/pull/4067)
   * CHANGED: added transit level to connectivity map [#4082](https://github.com/valhalla/valhalla/pull/4082)
   * ADDED: "has_transit_tiles" & "osm_changeset" to verbose status response [#4062](https://github.com/valhalla/valhalla/pull/4062)
   * ADDED: time awareness to CostMatrix for e.g. traffic support [#4071](https://github.com/valhalla/valhalla/pull/4071)
   * UPDATED: transifex translations [#4102](https://github.com/valhalla/valhalla/pull/4102)

## Release Date: 2023-01-03 Valhalla 3.3.0
* **Removed**
* **Bug Fix**
* **Enhancement**
  * CHANGED: Upgraded from C++14 to C++17. [#3878](https://github.com/valhalla/valhalla/pull/3878)

## Release Date: 2023-01-03 Valhalla 3.2.1
* **Removed**
* **Bug Fix**
   * FIXED: valhalla_run_route was missing config logic. [#3824](https://github.com/valhalla/valhalla/pull/3824)
   * FIXED: Added missing ferry tag if manoeuver uses a ferry. It's supposed to be there according to the docs. [#3815](https://github.com/valhalla/valhalla/issues/3815)
   * FIXED: Handle hexlifying strings with unsigned chars [#3842](https://github.com/valhalla/valhalla/pull/3842)
   * FIXED: Newer clang warns on `sprintf` which becomes a compilation error (due to `Werror`) so we use `snprintf` instead [#3846](https://github.com/valhalla/valhalla/issues/3846)
   * FIXED: Build all of Mjolnir with -Werror [#3845](https://github.com/valhalla/valhalla/pull/3845)
   * FIXED: Only set most destination information once for all origins in timedistancematrix [#3830](https://github.com/valhalla/valhalla/pull/3830)
   * FIXED: Integers to expansion JSON output were cast wrongly [#3857](https://github.com/valhalla/valhalla/pull/3857)
   * FIXED: hazmat=destination should be hazmat=false and fix the truckcost usage of hazmat [#3865](https://github.com/valhalla/valhalla/pull/3865)
   * FIXED: Make sure there is at least one path which is accessible for all vehicular modes when reclassifying ferry edges [#3860](https://github.com/valhalla/valhalla/pull/3860)
   * FIXED: valhalla_build_extract was failing to determine the tile ID to include in the extract [#3864](https://github.com/valhalla/valhalla/pull/3864)
   * FIXED: valhalla_ways_to_edges missed trimming the cache when overcommitted [#3872](https://github.com/valhalla/valhalla/pull/3872)
   * FIXED: Strange detours with multi-origin/destination unidirectional A* [#3585](https://github.com/valhalla/valhalla/pull/3585)
* **Enhancement**
   * ADDED: Added has_toll, has_highway, has_ferry tags to summary field of a leg and route and a highway tag to a maneuver if it includes a highway. [#3815](https://github.com/valhalla/valhalla/issues/3815)
   * ADDED: Add time info to sources_to_targets [#3795](https://github.com/valhalla/valhalla/pull/3795)
   * ADDED: "available_actions" to the /status response [#3836](https://github.com/valhalla/valhalla/pull/3836)
   * ADDED: "waiting" field on input/output intermediate break(\_through) locations to respect services times [#3849](https://github.com/valhalla/valhalla/pull/3849)
   * ADDED: --bbox & --geojson-dir options to valhalla_build_extract to only archive a subset of tiles [#3856](https://github.com/valhalla/valhalla/pull/3856)
   * CHANGED: Replace unstable c++ geos API with a mix of geos' c api and boost::geometry for admin building [#3683](https://github.com/valhalla/valhalla/pull/3683)
   * ADDED: optional write-access to traffic extract from GraphReader [#3876](https://github.com/valhalla/valhalla/pull/3876)
   * UPDATED: locales from Transifex [#3879](https://github.com/valhalla/valhalla/pull/3879)
   * CHANGED: Build most of Baldr with -Werror [#3885](https://github.com/valhalla/valhalla/pull/3885)
   * UPDATED: some documentation overhaul to slim down root's README [#3881](https://github.com/valhalla/valhalla/pull/3881)
   * CHANGED: move documentation hosting to Github Pages from readthedocs.io [#3884](https://github.com/valhalla/valhalla/pull/3884)
   * ADDED: inline config arguments to some more executables [#3873](https://github.com/valhalla/valhalla/pull/3873)

## Release Date: 2022-10-26 Valhalla 3.2.0
* **Removed**
   * REMOVED: "build-\*" docker image to decrease complexity [#3690](https://github.com/valhalla/valhalla/pull/3690)

* **Bug Fix**
   * FIXED: Fix precision losses while encoding-decoding distance parameter in openlr [#3374](https://github.com/valhalla/valhalla/pull/3374)
   * FIXED: Fix bearing calculation for openlr records [#3379](https://github.com/valhalla/valhalla/pull/3379)
   * FIXED: Some refactoring that was proposed for the PR 3379 [#3381](https://github.com/valhalla/valhalla/pull/3381)
   * FIXED: Avoid calling out "keep left/right" when passing an exit [#3349](https://github.com/valhalla/valhalla/pull/3349)
   * FIXED: Fix iterator decrement beyond begin() in GeoPoint::HeadingAtEndOfPolyline() method [#3393](https://github.com/valhalla/valhalla/pull/3393)
   * FIXED: Add string for Use:kPedestrianCrossing to fix null output in to_string(Use). [#3416](https://github.com/valhalla/valhalla/pull/3416)
   * FIXED: Remove simple restrictions check for pedestrian cost calculation. [#3423](https://github.com/valhalla/valhalla/pull/3423)
   * FIXED: Parse "highway=busway" OSM tag: https://wiki.openstreetmap.org/wiki/Tag:highway%3Dbusway [#3413](https://github.com/valhalla/valhalla/pull/3413)
   * FIXED: Process int_ref irrespective of `use_directions_on_ways_` [#3446](https://github.com/valhalla/valhalla/pull/3446)
   * FIXED: workaround python's ArgumentParser bug to not accept negative numbers as arguments [#3443](https://github.com/valhalla/valhalla/pull/3443)
   * FIXED: Undefined behaviour on some platforms due to unaligned reads [#3447](https://github.com/valhalla/valhalla/pull/3447)
   * FIXED: Fixed undefined behavior due to invalid shift exponent when getting edge's heading [#3450](https://github.com/valhalla/valhalla/pull/3450)
   * FIXED: Use midgard::unaligned_read in GraphTileBuilder::AddSigns [#3456](https://github.com/valhalla/valhalla/pull/3456)
   * FIXED: Relax test margin for time dependent traffic test [#3467](https://github.com/valhalla/valhalla/pull/3467)
   * FIXED: Fixed missed intersection heading [#3463](https://github.com/valhalla/valhalla/pull/3463)
   * FIXED: Stopped putting binary bytes into a string field of the protobuf TaggedValue since proto3 protects against that for cross language support [#3468](https://github.com/valhalla/valhalla/pull/3468)
   * FIXED: valhalla_service uses now loki logging config instead of deprecated tyr logging [#3481](https://github.com/valhalla/valhalla/pull/3481)
   * FIXED: Docker image `valhalla/valhalla:run-latest`: conan error + python integration [#3485](https://github.com/valhalla/valhalla/pull/3485)
   * FIXED: fix more protobuf unstable 3.x API [#3494](https://github.com/valhalla/valhalla/pull/3494)
   * FIXED: fix one more protobuf unstable 3.x API [#3501](https://github.com/valhalla/valhalla/pull/3501)
   * FIXED: Fix valhalla_build_tiles imports only bss from last osm file [#3503](https://github.com/valhalla/valhalla/pull/3503)
   * FIXED: Fix total_run_stat.sh script. [#3511](https://github.com/valhalla/valhalla/pull/3511)
   * FIXED: Both `hov:designated` and `hov:minimum` have to be correctly set for the way to be considered hov-only [#3526](https://github.com/valhalla/valhalla/pull/3526)
   * FIXED: Wrong out index in route intersections [#3541](https://github.com/valhalla/valhalla/pull/3541)
   * FIXED: fix valhalla_export_edges: missing null columns separator [#3543](https://github.com/valhalla/valhalla/pull/3543)
   * FIXED: Removed/updated narrative language aliases that are not IETF BCP47 compliant [#3546](https://github.com/valhalla/valhalla/pull/3546)
   * FIXED: Wrong predecessor opposing edge in dijkstra's expansion [#3528](https://github.com/valhalla/valhalla/pull/3528)
   * FIXED: exit and exit_verbal in Russian locale should be same [#3545](https://github.com/valhalla/valhalla/pull/3545)
   * FIXED: Skip transit tiles in hierarchy builder [#3559](https://github.com/valhalla/valhalla/pull/3559)
   * FIXED: Fix some country overrides in adminconstants and add a couple new countries. [#3578](https://github.com/valhalla/valhalla/pull/3578)
   * FIXED: Improve build errors reporting [#3579](https://github.com/valhalla/valhalla/pull/3579)
   * FIXED: Fix "no elevation" values and /locate elevation response [#3571](https://github.com/valhalla/valhalla/pull/3571)
   * FIXED: Build tiles with admin/timezone support on Windows [#3580](https://github.com/valhalla/valhalla/pull/3580)
   * FIXED: admin "Saint-Martin" changed name to "Saint-Martin (France)" [#3619](https://github.com/valhalla/valhalla/pull/3619)
   * FIXED: openstreetmapspeeds global config with `null`s now supported [#3621](https://github.com/valhalla/valhalla/pull/3621)
   * FIXED: valhalla_run_matrix was failing (could not find proper max_matrix_distance) [#3635](https://github.com/valhalla/valhalla/pull/3635)
   * FIXED: Removed duplicate degrees/radians constants [#3642](https://github.com/valhalla/valhalla/pull/3642)
   * FIXED: Forgot to adapt driving side and country access rules in [#3619](https://github.com/valhalla/valhalla/pull/3619) [#3652](https://github.com/valhalla/valhalla/pull/3652)
   * FIXED: DateTime::is_conditional_active(...) incorrect end week handling [#3655](https://github.com/valhalla/valhalla/pull/3655)
   * FIXED: TimeDistanceBSSMatrix: incorrect initialization for destinations [#3659](https://github.com/valhalla/valhalla/pull/3659)
   * FIXED: Some interpolated points had invalid edge_index in trace_attributes response [#3670](https://github.com/valhalla/valhalla/pull/3670)
   * FIXED: Use a small node snap distance in map-matching. FIxes issue with incorrect turn followed by Uturn. [#3677](https://github.com/valhalla/valhalla/pull/3677)
   * FIXED: Conan error when building Docker image. [#3689](https://github.com/valhalla/valhalla/pull/3689)
   * FIXED: Allow country overrides for sidewalk [#3711](https://github.com/valhalla/valhalla/pull/3711)
   * FIXED: CostMatrix incorrect tile usage with oppedge. [#3719](https://github.com/valhalla/valhalla/pull/3719)
   * FIXED: Fix elevation serializing [#3735](https://github.com/valhalla/valhalla/pull/3735)
   * FIXED: Fix returning a potentially uninitialized value in PointXY::ClosestPoint [#3737](https://github.com/valhalla/valhalla/pull/3737)
   * FIXED: Wales and Scotland name change. [#3746](https://github.com/valhalla/valhalla/pull/3746)
   * FIXED: Pedestrian crossings are allowed for bikes [#3751](https://github.com/valhalla/valhalla/pull/3751)
   * FIXED: Fix for Mac OSx.  Small update for the workdir for the admin_sidewalk_override test.  [#3757](https://github.com/valhalla/valhalla/pull/3757)
   * FIXED: Add missing service road case from GetTripLegUse method. [#3763](https://github.com/valhalla/valhalla/pull/3763)
   * FIXED: Fix TimeDistanceMatrix results sequence [#3738](https://github.com/valhalla/valhalla/pull/3738)
   * FIXED: Fix status endpoint not reporting that the service is shutting down [#3785](https://github.com/valhalla/valhalla/pull/3785)
   * FIXED: Fix TimdDistanceMatrix SetSources and SetTargets [#3792](https://github.com/valhalla/valhalla/pull/3792)
   * FIXED: Added highway and surface factor in truckcost [#3590](https://github.com/valhalla/valhalla/pull/3590)
   * FIXED: Potential integer underflow in file suffix generation [#3783](https://github.com/valhalla/valhalla/pull/3783)
   * FIXED: Building Valhalla as a submodule [#3781](https://github.com/valhalla/valhalla/issues/3781)
   * FIXED: Fixed invalid time detection in GetSpeed [#3800](https://github.com/valhalla/valhalla/pull/3800)
   * FIXED: Osmway struct update: added up to 33 and not 32 [#3808](https://github.com/valhalla/valhalla/pull/3808)
   * FIXED: Fix out-of-range linestrings in expansion [#4603](https://github.com/valhalla/valhalla/pull/4603)
   * FIXED: Osmway struct update: used 1 bit for multiple levels from spare bits [#5112](https://github.com/valhalla/valhalla/issues/5112)

* **Enhancement**
   * CHANGED: Pronunciation for names and destinations [#3132](https://github.com/valhalla/valhalla/pull/3132)
   * CHANGED: Requested code clean up for phonemes PR [#3356](https://github.com/valhalla/valhalla/pull/3356)
   * CHANGED: Refactor Pronunciation class to struct [#3359](https://github.com/valhalla/valhalla/pull/3359)
   * ADDED: Added support for probabale restrictions [#3361](https://github.com/valhalla/valhalla/pull/3361)
   * CHANGED: Refactored the verbal text formatter to handle logic for street name and sign [#3369](https://github.com/valhalla/valhalla/pull/3369)
   * CHANGED: return "version" and "tileset_age" on parameterless /status call [#3367](https://github.com/valhalla/valhalla/pull/3367)
   * CHANGED: de-singleton tile_extract by introducing an optional index.bin file created by valhalla_build_extract [#3281](https://github.com/valhalla/valhalla/pull/3281)
   * CHANGED: implement valhalla_build_elevation in python and add more --from-geojson & --from-graph options [#3318](https://github.com/valhalla/valhalla/pull/3318)
   * ADDED: Add boolean parameter to clear memory for edge labels from thor. [#2789](https://github.com/valhalla/valhalla/pull/2789)
   * CHANGED: Do not create statsd client in workers if it is not configured [#3394](https://github.com/valhalla/valhalla/pull/3394)
   * ADDED: Import of Bike Share Stations information in BSS Connection edges [#3411](https://github.com/valhalla/valhalla/pull/3411)
   * ADDED: Add heading to PathEdge to be able to return it on /locate [#3399](https://github.com/valhalla/valhalla/pull/3399)
   * ADDED: Add `prioritize_bidirectional` option for fast work and correct ETA calculation for `depart_at` date_time type. Smoothly stop using live-traffic [#3398](https://github.com/valhalla/valhalla/pull/3398)
   * CHANGED: Minor fix for headers  [#3436](https://github.com/valhalla/valhalla/pull/3436)
   * CHANGED: Use std::multimap for polygons returned for admin and timezone queries. Improves performance when building tiles. [#3427](https://github.com/valhalla/valhalla/pull/3427)
   * CHANGED: Refactored GraphBuilder::CreateSignInfoList [#3438](https://github.com/valhalla/valhalla/pull/3438)
   * ADDED: Add support for LZ4 compressed elevation tiles [#3401](https://github.com/valhalla/valhalla/pull/3401)
   * CHANGED: Rearranged some of the protobufs to remove redundancy [#3452](https://github.com/valhalla/valhalla/pull/3452)
   * CHANGED: overhaul python bindings [#3380](https://github.com/valhalla/valhalla/pull/3380)
   * CHANGED: Removed all protobuf defaults either by doing them in code or by relying on 0 initialization. Also deprecated best_paths and do_not_track [#3454](https://github.com/valhalla/valhalla/pull/3454)
   * ADDED: isochrone action for /expansion endpoint to track dijkstra expansion [#3215](https://github.com/valhalla/valhalla/pull/3215)
   * CHANGED: remove boost from dependencies and add conan as prep for #3346 [#3459](https://github.com/valhalla/valhalla/pull/3459)
   * CHANGED: Remove boost.program_options in favor of cxxopts header-only lib and use conan to install header-only boost. [#3346](https://github.com/valhalla/valhalla/pull/3346)
   * CHANGED: Moved all protos to proto3 for internal request/response handling [#3457](https://github.com/valhalla/valhalla/pull/3457)
   * CHANGED: Allow up to 32 outgoing link edges on a node when reclassifying links [#3483](https://github.com/valhalla/valhalla/pull/3483)
   * CHANGED: Reuse sample::get implementation [#3471](https://github.com/valhalla/valhalla/pull/3471)
   * ADDED: Beta support for interacting with the http/bindings/library via serialized and pbf objects respectively [#3464](https://github.com/valhalla/valhalla/pull/3464)
   * CHANGED: Update xcode to 12.4.0 [#3492](https://github.com/valhalla/valhalla/pull/3492)
   * ADDED: Add JSON generator to conan [#3493](https://github.com/valhalla/valhalla/pull/3493)
   * CHANGED: top_speed option: ignore live speed for speed based penalties [#3460](https://github.com/valhalla/valhalla/pull/3460)
   * ADDED: Add `include_construction` option into the config to include/exclude roads under construction from the graph [#3455](https://github.com/valhalla/valhalla/pull/3455)
   * CHANGED: Refactor options protobuf for Location and Costing objects [#3506](https://github.com/valhalla/valhalla/pull/3506)
   * CHANGED: valhalla.h and config.h don't need cmake configuration [#3502](https://github.com/valhalla/valhalla/pull/3502)
   * ADDED: New options to control what fields of the pbf are returned when pbf format responses are requested [#3507](https://github.com/valhalla/valhalla/pull/3507)
   * CHANGED: Rename tripcommon to common [#3516](https://github.com/valhalla/valhalla/pull/3516)
   * ADDED: Indoor routing - data model, data processing. [#3509](https://github.com/valhalla/valhalla/pull/3509)
   * ADDED: On-demand elevation tile fetching [#3391](https://github.com/valhalla/valhalla/pull/3391)
   * CHANGED: Remove many oneof uses from the protobuf api where the semantics of optional vs required isnt necessary [#3527](https://github.com/valhalla/valhalla/pull/3527)
   * ADDED: Indoor routing maneuvers [#3519](https://github.com/valhalla/valhalla/pull/3519)
   * ADDED: Expose reverse isochrone parameter for reverse expansion [#3528](https://github.com/valhalla/valhalla/pull/3528)
   * CHANGED: Add matrix classes to thor worker so they persist between requests. [#3560](https://github.com/valhalla/valhalla/pull/3560)
   * CHANGED: Remove `max_matrix_locations` and introduce `max_matrix_location_pairs` to configure the allowed number of total routes for the matrix action for more flexible asymmetric matrices [#3569](https://github.com/valhalla/valhalla/pull/3569)
   * CHANGED: modernized spatialite syntax [#3580](https://github.com/valhalla/valhalla/pull/3580)
   * ADDED: Options to generate partial results for time distance matrix when there is one source (one to many) or one target (many to one). [#3181](https://github.com/valhalla/valhalla/pull/3181)
   * ADDED: Enhance valhalla_build_elevation with LZ4 recompression support [#3607](https://github.com/valhalla/valhalla/pull/3607)
   * CHANGED: removed UK admin and upgraded its constituents to countries [#3619](https://github.com/valhalla/valhalla/pull/3619)
   * CHANGED: expansion service: only track requested max time/distance [#3532](https://github.com/valhalla/valhalla/pull/3532)
   * ADDED: Shorten down the request delay, when some sources/targets searches are early aborted [#3611](https://github.com/valhalla/valhalla/pull/3611)
   * ADDED: add `pre-commit` hook for running the `format.sh` script [#3637](https://github.com/valhalla/valhalla/pull/3637)
   * CHANGED: upgrade pybind11 to v2.9.2 to remove cmake warning [#3658](https://github.com/valhalla/valhalla/pull/3658)
   * ADDED: tests for just_gtfs reading and writing feeds [#3665](https://github.com/valhalla/valhalla/pull/3665)
   * CHANGED: Precise definition of types of edges on which BSS could be projected [#3663](https://github.com/valhalla/valhalla/pull/3663)
   * CHANGED: Remove duplicate implementation of `adjust_scores` [#3673](https://github.com/valhalla/valhalla/pull/3673)
   * ADDED: convert GTFS data into protobuf tiles [#3629](https://github.com/valhalla/valhalla/issues/3629)
   * CHANGED: Use `starts_with()` instead of `substr(0, N)` getting and comparing to prefix [#3702](https://github.com/valhalla/valhalla/pull/3702)
   * ADDED: Ferry support for HGV [#3710](https://github.com/valhalla/valhalla/issues/3710)
   * ADDED: Linting & formatting checks for Python code [#3713](https://github.com/valhalla/valhalla/pull/3713)
   * CHANGED: rename Turkey admin to Türkiye [#3720](https://github.com/valhalla/valhalla/pull/3720)
   * CHANGED: bumped vcpkg version to "2022.08.15" [#3754](https://github.com/valhalla/valhalla/pull/3754)
   * CHANGED: chore: Updates to clang-format 11.0.0 [#3533](https://github.com/valhalla/valhalla/pull/3533)
   * CHANGED: Ported trace_attributes serialization to RapidJSON. [#3333](https://github.com/valhalla/valhalla/pull/3333)
   * ADDED: Add helpers for DirectedEdgeExt and save them to file in GraphTileBuilder [#3562](https://github.com/valhalla/valhalla/pull/3562)
   * ADDED: Fixed Speed costing option [#3576](https://github.com/valhalla/valhalla/pull/3576)
   * ADDED: axle_count costing option for hgv [#3648](https://github.com/valhalla/valhalla/pull/3648)
   * ADDED: Matrix action for gurka [#3793](https://github.com/valhalla/valhalla/pull/3793)
   * ADDED: Add warnings array to response. [#3588](https://github.com/valhalla/valhalla/pull/3588)
   * CHANGED: Templatized TimeDistanceMatrix for forward/reverse search [#3773](https://github.com/valhalla/valhalla/pull/3773)
   * CHANGED: Templatized TimeDistanceBSSMatrix for forward/reverse search [#3778](https://github.com/valhalla/valhalla/pull/3778)
   * CHANGED: error code 154 shows distance limit in error message [#3779](https://github.com/valhalla/valhalla/pull/3779)

## Release Date: 2021-10-07 Valhalla 3.1.4
* **Removed**
* **Bug Fix**
   * FIXED: Revert default speed boost for turn channels [#3232](https://github.com/valhalla/valhalla/pull/3232)
   * FIXED: Use the right tile to get country for incident [#3235](https://github.com/valhalla/valhalla/pull/3235)
   * FIXED: Fix factors passed to `RelaxHierarchyLimits` [#3253](https://github.com/valhalla/valhalla/pull/3253)
   * FIXED: Fix TransitionCostReverse usage [#3260](https://github.com/valhalla/valhalla/pull/3260)
   * FIXED: Fix Tagged Value Support in EdgeInfo [#3262](https://github.com/valhalla/valhalla/issues/3262)
   * FIXED: TransitionCostReverse fix: revert internal_turn change [#3271](https://github.com/valhalla/valhalla/issues/3271)
   * FIXED: Optimize tiles usage in reach-based pruning [#3294](https://github.com/valhalla/valhalla/pull/3294)
   * FIXED: Slip lane detection: track visited nodes to avoid infinite loops [#3297](https://github.com/valhalla/valhalla/pull/3297)
   * FIXED: Fix distance value in a 0-length road [#3185](https://github.com/valhalla/valhalla/pull/3185)
   * FIXED: Trivial routes were broken when origin was node snapped and destnation was not and vice-versa for reverse astar [#3299](https://github.com/valhalla/valhalla/pull/3299)
   * FIXED: Tweaked TestAvoids map to get TestAvoidShortcutsTruck working [#3301](https://github.com/valhalla/valhalla/pull/3301)
   * FIXED: Overflow in sequence sort [#3303](https://github.com/valhalla/valhalla/pull/3303)
   * FIXED: Setting statsd tags in config via valhalla_build_config [#3225](https://github.com/valhalla/valhalla/pull/3225)
   * FIXED: Cache for gzipped elevation tiles [#3120](https://github.com/valhalla/valhalla/pull/3120)
   * FIXED: Current time conversion regression introduced in unidirectional algorithm refractor [#3278](https://github.com/valhalla/valhalla/issues/3278)
   * FIXED: Make combine_route_stats.py properly quote CSV output (best practice improvement) [#3328](https://github.com/valhalla/valhalla/pull/3328)
   * FIXED: Merge edge segment records in map matching properly so that resulting edge indices in trace_attributes are valid [#3280](https://github.com/valhalla/valhalla/pull/3280)
   * FIXED: Shape walking map matcher now sets correct edge candidates used in the match for origin and destination location [#3329](https://github.com/valhalla/valhalla/pull/3329)
   * FIXED: Better hash function of GraphId [#3332](https://github.com/valhalla/valhalla/pull/3332)

* **Enhancement**
   * CHANGED: Favor turn channels more [#3222](https://github.com/valhalla/valhalla/pull/3222)
   * CHANGED: Rename `valhalla::midgard::logging::LogLevel` enumerators to avoid clash with common macros [#3237](https://github.com/valhalla/valhalla/pull/3237)
   * CHANGED: Move pre-defined algorithm-based factors inside `RelaxHierarchyLimits` [#3253](https://github.com/valhalla/valhalla/pull/3253)
   * ADDED: Reject alternatives with too long detours [#3238](https://github.com/valhalla/valhalla/pull/3238)
   * ADDED: Added info to /status endpoint [#3008](https://github.com/valhalla/valhalla/pull/3008)
   * ADDED: Added stop and give_way/yield signs to the data and traffic signal fixes [#3251](https://github.com/valhalla/valhalla/pull/3251)
   * ADDED: use_hills for pedestrian costing, which also affects the walking speed [#3234](https://github.com/valhalla/valhalla/pull/3234)
   * CHANGED: Fixed cost threshold for bidirectional astar. Implemented reach-based pruning for suboptimal branches [#3257](https://github.com/valhalla/valhalla/pull/3257)
   * ADDED: Added `exclude_unpaved` request parameter [#3240](https://github.com/valhalla/valhalla/pull/3240)
   * ADDED: Added support for routing onto HOV/HOT lanes via request parameters `include_hot`, `include_hov2`, and `include_hov3` [#3273](https://github.com/valhalla/valhalla/pull/3273)
   * ADDED: Add Z-level field to `EdgeInfo`. [#3261](https://github.com/valhalla/valhalla/pull/3261)
   * CHANGED: Calculate stretch threshold for alternatives based on the optimal route cost [#3276](https://github.com/valhalla/valhalla/pull/3276)
   * ADDED: Add `preferred_z_level` as a parameter of loki requests. [#3270](https://github.com/valhalla/valhalla/pull/3270)
   * ADDED: Add `preferred_layer` as a parameter of loki requests. [#3270](https://github.com/valhalla/valhalla/pull/3270)
   * ADDED: Exposing service area names in passive maneuvers. [#3277](https://github.com/valhalla/valhalla/pull/3277)
   * ADDED: Added traffic signal and stop sign check for stop impact. These traffic signals and stop sign are located on edges. [#3279](https://github.com/valhalla/valhalla/pull/3279)
   * CHANGED: Improved sharing criterion to obtain more reasonable alternatives; extended alternatives search [#3302](https://github.com/valhalla/valhalla/pull/3302)
   * ADDED: pull ubuntu:20.04 base image before building [#3233](https://github.com/valhalla/valhalla/pull/3233)
   * CHANGED: Improve Loki nearest-neighbour performance for large radius searches in open space [#3324](https://github.com/valhalla/valhalla/pull/3324)
   * ADDED: testing infrastructure for scripts and valhalla_build_config tests [#3308](https://github.com/valhalla/valhalla/pull/3308)
   * ADDED: Shape points and information about where intermediate locations are placed along the legs of a route [#3274](https://github.com/valhalla/valhalla/pull/3274)
   * CHANGED: Improved existing hov lane transition test case to make more realistic [#3330](https://github.com/valhalla/valhalla/pull/3330)
   * CHANGED: Update python usage in all scripts to python3 [#3337](https://github.com/valhalla/valhalla/pull/3337)
   * ADDED: Added `exclude_cash_only_tolls` request parameter [#3341](https://github.com/valhalla/valhalla/pull/3341)
   * CHANGED: Update api-reference for street_names [#3342](https://github.com/valhalla/valhalla/pull/3342)
   * ADDED: Disable msse2 flags when building on Apple Silicon chip [#3327](https://github.com/valhalla/valhalla/pull/3327)

## Release Date: 2021-07-20 Valhalla 3.1.3
* **Removed**
   * REMOVED: Unused overloads of `to_response` function [#3167](https://github.com/valhalla/valhalla/pull/3167)

* **Bug Fix**
   * FIXED: Fix heading on small edge [#3114](https://github.com/valhalla/valhalla/pull/3114)
   * FIXED: Added support for `access=psv`, which disables routing on these nodes and edges unless the mode is taxi or bus [#3107](https://github.com/valhalla/valhalla/pull/3107)
   * FIXED: Disables logging in CI to catch issues [#3121](https://github.com/valhalla/valhalla/pull/3121)
   * FIXED: Fixed U-turns through service roads [#3082](https://github.com/valhalla/valhalla/pull/3082)
   * FIXED: Added forgotten penalties for kLivingStreet and kTrack for pedestrian costing model [#3116](https://github.com/valhalla/valhalla/pull/3116)
   * FIXED: Updated the reverse turn bounds [#3122](https://github.com/valhalla/valhalla/pull/3122)
   * FIXED: Missing fork maneuver [#3134](https://github.com/valhalla/valhalla/pull/3134)
   * FIXED: Update turn channel logic to call out specific turn at the end of the turn channel if needed [#3140](https://github.com/valhalla/valhalla/pull/3140)
   * FIXED: Fixed cost thresholds for TimeDistanceMatrix. [#3131](https://github.com/valhalla/valhalla/pull/3131)
   * FIXED: Use distance threshold in hierarchy limits for bidirectional astar to expand more important lower level roads [#3156](https://github.com/valhalla/valhalla/pull/3156)
   * FIXED: Fixed incorrect dead-end roundabout labels. [#3129](https://github.com/valhalla/valhalla/pull/3129)
   * FIXED: googletest wasn't really updated in #3166 [#3187](https://github.com/valhalla/valhalla/pull/3187)
   * FIXED: Minor fix of benchmark code [#3190](https://github.com/valhalla/valhalla/pull/3190)
   * FIXED: avoid_polygons intersected edges as polygons instead of linestrings [#3194](https://github.com/valhalla/valhalla/pull/3194)
   * FIXED: when binning horizontal edge shapes using single precision floats (converted from not double precision floats) allowed for the possibility of marking many many tiles no where near the shape [#3204](https://github.com/valhalla/valhalla/pull/3204)
   * FIXED: Fix improper iterator usage in ManeuversBuilder [#3205](https://github.com/valhalla/valhalla/pull/3205)
   * FIXED: Modified approach for retrieving signs from a directed edge #3166 [#3208](https://github.com/valhalla/valhalla/pull/3208)
   * FIXED: Improve turn channel classification: detect slip lanes [#3196](https://github.com/valhalla/valhalla/pull/3196)
   * FIXED: Compatibility with older boost::optional versions [#3219](https://github.com/valhalla/valhalla/pull/3219)
   * FIXED: Older boost.geometry versions don't have correct() for geographic rings [#3218](https://github.com/valhalla/valhalla/pull/3218)
   * FIXED: Use default road speed for bicycle costing so traffic does not reduce penalty on high speed roads. [#3143](https://github.com/valhalla/valhalla/pull/3143)

* **Enhancement**
   * CHANGED: Refactor base costing options parsing to handle more common stuff in a one place [#3125](https://github.com/valhalla/valhalla/pull/3125)
   * CHANGED: Unified Sign/SignElement into sign.proto [#3146](https://github.com/valhalla/valhalla/pull/3146)
   * ADDED: New verbal succinct transition instruction to maneuver & narrativebuilder. Currently this instruction will be used in place of a very long street name to avoid repetition of long names [#2844](https://github.com/valhalla/valhalla/pull/2844)
   * ADDED: Added oneway support for pedestrian access and foot restrictions [#3123](https://github.com/valhalla/valhalla/pull/3123)
   * ADDED: Exposing rest-area names in passive maneuvers [#3172](https://github.com/valhalla/valhalla/pull/3172)
   * CHORE: Updates robin-hood-hashing third-party library [#3151](https://github.com/valhalla/valhalla/pull/3151)
   * ADDED: Support `barrier=yes|swing_gate|jersey_barrier` tags [#3154](https://github.com/valhalla/valhalla/pull/3154)
   * ADDED: Maintain `access=permit|residents` tags as private [#3149](https://github.com/valhalla/valhalla/pull/3149)
   * CHANGED: Replace `avoid_*` API parameters with more accurate `exclude_*` [#3093](https://github.com/valhalla/valhalla/pull/3093)
   * ADDED: Penalize private gates [#3144](https://github.com/valhalla/valhalla/pull/3144)
   * CHANGED: Renamed protobuf Sign/SignElement to TripSign/TripSignElement [#3168](https://github.com/valhalla/valhalla/pull/3168)
   * CHORE: Updates googletest to release-1.11.0 [#3166](https://github.com/valhalla/valhalla/pull/3166)
   * CHORE: Enables -Wall on sif sources [#3178](https://github.com/valhalla/valhalla/pull/3178)
   * ADDED: Allow going through accessible `barrier=bollard` and penalize routing through it, when the access is private [#3175](https://github.com/valhalla/valhalla/pull/3175)
   * ADDED: Add country code to incident metadata [#3169](https://github.com/valhalla/valhalla/pull/3169)
   * CHANGED: Use distance instead of time to check limited sharing criteria [#3183](https://github.com/valhalla/valhalla/pull/3183)
   * ADDED: Introduced a new via_waypoints array on the leg in the osrm route serializer that describes where a particular waypoint from the root-level array matches to the route. [#3189](https://github.com/valhalla/valhalla/pull/3189)
   * ADDED: Added vehicle width and height as an option for auto (and derived: taxi, bus, hov) profile [#3179](https://github.com/valhalla/valhalla/pull/3179)
   * ADDED: Support for statsd integration for basic error and requests metrics [#3191](https://github.com/valhalla/valhalla/pull/3191)
   * CHANGED: Get rid of typeid in statistics-related code. [#3227](https://github.com/valhalla/valhalla/pull/3227)

## Release Date: 2021-05-26 Valhalla 3.1.2
* **Removed**
* **Bug Fix**
   * FIXED: Change unnamed road intersections from being treated as penil point u-turns [#3084](https://github.com/valhalla/valhalla/pull/3084)
   * FIXED: Fix TimeDepReverse termination and path cost calculation (for arrive_by routing) [#2987](https://github.com/valhalla/valhalla/pull/2987)
   * FIXED: Isochrone (::Generalize()) fix to avoid generating self-intersecting polygons [#3026](https://github.com/valhalla/valhalla/pull/3026)
   * FIXED: Handle day_on/day_off/hour_on/hour_off restrictions [#3029](https://github.com/valhalla/valhalla/pull/3029)
   * FIXED: Apply conditional restrictions with dow only to the edges when routing [#3039](https://github.com/valhalla/valhalla/pull/3039)
   * FIXED: Missing locking in incident handler needed to hang out to scop lock rather than let the temporary dissolve [#3046](https://github.com/valhalla/valhalla/pull/3046)
   * FIXED: Continuous lane guidance fix [#3054](https://github.com/valhalla/valhalla/pull/3054)
   * FIXED: Fix reclassification for "shorter" ferries and rail ferries (for Chunnel routing issues) [#3038](https://github.com/valhalla/valhalla/pull/3038)
   * FIXED: Incorrect routing through motor_vehicle:conditional=destination. [#3041](https://github.com/valhalla/valhalla/pull/3041)
   * FIXED: Allow destination-only routing on the first-pass for non bidirectional Astar algorithms. [#3085](https://github.com/valhalla/valhalla/pull/3085)
   * FIXED: Highway/ramp lane bifurcation [#3088](https://github.com/valhalla/valhalla/pull/3088)
   * FIXED: out of bound access of tile hierarchy in base_ll function in graphheader [#3089](https://github.com/valhalla/valhalla/pull/3089)
   * FIXED: include shortcuts in avoid edge set for avoid_polygons [#3090](https://github.com/valhalla/valhalla/pull/3090)

* **Enhancement**
   * CHANGED: Refactor timedep forward/reverse to reduce code repetition [#2987](https://github.com/valhalla/valhalla/pull/2987)
   * CHANGED: Sync translation files with Transifex command line tool [#3030](https://github.com/valhalla/valhalla/pull/3030)
   * CHANGED: Use osm tags in links reclassification algorithm in order to reduce false positive downgrades [#3042](https://github.com/valhalla/valhalla/pull/3042)
   * CHANGED: Use CircleCI XL instances for linux based builds [#3043](https://github.com/valhalla/valhalla/pull/3043)
   * ADDED: ci: Enable undefined sanitizer [#2999](https://github.com/valhalla/valhalla/pull/2999)
   * ADDED: Optionally pass preconstructed graphreader to connectivity map [#3046](https://github.com/valhalla/valhalla/pull/3046)
   * CHANGED: ci: Skip Win CI runs for irrelevant files [#3014](https://github.com/valhalla/valhalla/pull/3014)
   * ADDED: Allow configuration-driven default speed assignment based on edge properties [#3055](https://github.com/valhalla/valhalla/pull/3055)
   * CHANGED: Use std::shared_ptr in case if ENABLE_THREAD_SAFE_TILE_REF_COUNT is ON. [#3067](https://github.com/valhalla/valhalla/pull/3067)
   * CHANGED: Reduce stop impact when driving in parking lots [#3051](https://github.com/valhalla/valhalla/pull/3051)
   * ADDED: Added another through route test [#3074](https://github.com/valhalla/valhalla/pull/3074)
   * ADDED: Adds incident-length to metadata proto [#3083](https://github.com/valhalla/valhalla/pull/3083)
   * ADDED: Do not penalize gates that have allowed access [#3078](https://github.com/valhalla/valhalla/pull/3078)
   * ADDED: Added missing k/v pairs to taginfo.json.  Updated PR template. [#3101](https://github.com/valhalla/valhalla/pull/3101)
   * CHANGED: Serialize isochrone 'contour' properties as floating point so they match user supplied value [#3095](https://github.com/valhalla/valhalla/pull/3095)
   * NIT: Enables compiler warnings as errors in midgard module [#3104](https://github.com/valhalla/valhalla/pull/3104)
   * CHANGED: Check all tiles for nullptr that reads from graphreader to avoid fails in case tiles might be missing. [#3065](https://github.com/valhalla/valhalla/pull/3065)

## Release Date: 2021-04-21 Valhalla 3.1.1
* **Removed**
   * REMOVED: The tossing of private roads in [#1960](https://github.com/valhalla/valhalla/pull/1960) was too aggressive and resulted in a lot of no routes.  Reverted this logic.  [#2934](https://github.com/valhalla/valhalla/pull/2934)
   * REMOVED: stray references to node bindings [#3012](https://github.com/valhalla/valhalla/pull/3012)

* **Bug Fix**
   * FIXED: Fix compression_utils.cc::inflate(...) throw - make it catchable [#2839](https://github.com/valhalla/valhalla/pull/2839)
   * FIXED: Fix compiler errors if HAVE_HTTP not enabled [#2807](https://github.com/valhalla/valhalla/pull/2807)
   * FIXED: Fix alternate route serialization [#2811](https://github.com/valhalla/valhalla/pull/2811)
   * FIXED: Store restrictions in the right tile [#2781](https://github.com/valhalla/valhalla/pull/2781)
   * FIXED: Failing to write tiles because of racing directory creation [#2810](https://github.com/valhalla/valhalla/pull/2810)
   * FIXED: Regression in stopping expansion on transitions down in time-dependent routes [#2815](https://github.com/valhalla/valhalla/pull/2815)
   * FIXED: Fix crash in loki when trace_route is called with 2 locations. [#2817](https://github.com/valhalla/valhalla/pull/2817)
   * FIXED: Mark the restriction start and end as via ways to fix IsBridgingEdge function in Bidirectional Astar [#2796](https://github.com/valhalla/valhalla/pull/2796)
   * FIXED: Dont add predictive traffic to the tile if it's empty [#2826](https://github.com/valhalla/valhalla/pull/2826)
   * FIXED: Fix logic bidirectional astar to avoid double u-turns and extra detours [#2802](https://github.com/valhalla/valhalla/pull/2802)
   * FIXED: Re-enable transition cost for motorcycle profile [#2837](https://github.com/valhalla/valhalla/pull/2837)
   * FIXED: Increase limits for timedep_* algorithms. Split track_factor into edge factor and transition penalty [#2845](https://github.com/valhalla/valhalla/pull/2845)
   * FIXED: Loki was looking up the wrong costing enum for avoids [#2856](https://github.com/valhalla/valhalla/pull/2856)
   * FIXED: Fix way_ids -> graph_ids conversion for complex restrictions: handle cases when a way is split into multiple edges [#2848](https://github.com/valhalla/valhalla/pull/2848)
   * FIXED: Honor access mode while matching OSMRestriction with the graph [#2849](https://github.com/valhalla/valhalla/pull/2849)
   * FIXED: Ensure route summaries are unique among all returned route/legs [#2874](https://github.com/valhalla/valhalla/pull/2874)
   * FIXED: Fix compilation errors when boost < 1.68 and libprotobuf < 3.6  [#2878](https://github.com/valhalla/valhalla/pull/2878)
   * FIXED: Allow u-turns at no-access barriers when forced by heading [#2875](https://github.com/valhalla/valhalla/pull/2875)
   * FIXED: Fixed "No route found" error in case of multipoint request with locations near low reachability edges [#2914](https://github.com/valhalla/valhalla/pull/2914)
   * FIXED: Python bindings installation [#2751](https://github.com/valhalla/valhalla/issues/2751)
   * FIXED: Skip bindings if there's no Python development version [#2893](https://github.com/valhalla/valhalla/pull/2893)
   * FIXED: Use CMakes built-in Python variables to configure installation [#2931](https://github.com/valhalla/valhalla/pull/2931)
   * FIXED: Sometimes emitting zero-length route geometry when traffic splits edge twice [#2943](https://github.com/valhalla/valhalla/pull/2943)
   * FIXED: Fix map-match segfault when gps-points project very near a node [#2946](https://github.com/valhalla/valhalla/pull/2946)
   * FIXED: Use kServiceRoad edges while searching for ferry connection [#2933](https://github.com/valhalla/valhalla/pull/2933)
   * FIXED: Enhanced logic for IsTurnChannelManeuverCombinable [#2952](https://github.com/valhalla/valhalla/pull/2952)
   * FIXED: Restore compatibility with gcc 6.3.0, libprotobuf 3.0.0, boost v1.62.0 [#2953](https://github.com/valhalla/valhalla/pull/2953)
   * FIXED: Dont abort bidirectional a-star search if only one direction is exhausted [#2936](https://github.com/valhalla/valhalla/pull/2936)
   * FIXED: Fixed missing comma in the scripts/valhalla_build_config [#2963](https://github.com/valhalla/valhalla/pull/2963)
   * FIXED: Reverse and Multimodal Isochrones were returning forward results [#2967](https://github.com/valhalla/valhalla/pull/2967)
   * FIXED: Map-match fix for first gps-point being exactly equal to street shape-point [#2977](https://github.com/valhalla/valhalla/pull/2977)
   * FIXED: Add missing GEOS:GEOS dep to mjolnir target [#2901](https://github.com/valhalla/valhalla/pull/2901)
   * FIXED: Allow expansion into a region when not_thru_pruning is false on 2nd pass [#2978](https://github.com/valhalla/valhalla/pull/2978)
   * FIXED: Fix polygon area calculation: use Shoelace formula [#2927](https://github.com/valhalla/valhalla/pull/2927)
   * FIXED: Isochrone: orient segments/rings according to the right-hand rule [#2932](https://github.com/valhalla/valhalla/pull/2932)
   * FIXED: Parsenodes fix: check if index is out-of-bound first [#2984](https://github.com/valhalla/valhalla/pull/2984)
   * FIXED: Fix for unique-summary logic [#2996](https://github.com/valhalla/valhalla/pull/2996)
   * FIXED: Isochrone: handle origin edges properly [#2990](https://github.com/valhalla/valhalla/pull/2990)
   * FIXED: Annotations fail with returning NaN speed when the same point is duplicated in route geometry [#2992](https://github.com/valhalla/valhalla/pull/2992)
   * FIXED: Fix run_with_server.py to work on macOS [#3003](https://github.com/valhalla/valhalla/pull/3003)
   * FIXED: Removed unexpected maneuvers at sharp bends [#2968](https://github.com/valhalla/valhalla/pull/2968)
   * FIXED: Remove large number formatting for non-US countries [#3015](https://github.com/valhalla/valhalla/pull/3015)
   * FIXED: Odin undefined behaviour: handle case when xedgeuse is not initialized [#3020](https://github.com/valhalla/valhalla/pull/3020)

* **Enhancement**
   * Pedestrian crossing should be a separate TripLeg_Use [#2950](https://github.com/valhalla/valhalla/pull/2950)
   * CHANGED: Azure uses ninja as generator [#2779](https://github.com/valhalla/valhalla/pull/2779)
   * ADDED: Support for date_time type invariant for map matching [#2712](https://github.com/valhalla/valhalla/pull/2712)
   * ADDED: Add Bulgarian locale [#2825](https://github.com/valhalla/valhalla/pull/2825)
   * FIXED: No need for write permissions on tarball indices [#2822](https://github.com/valhalla/valhalla/pull/2822)
   * ADDED: nit: Links debug build with lld [#2813](https://github.com/valhalla/valhalla/pull/2813)
   * ADDED: Add costing option `use_living_streets` to avoid or favor living streets in route. [#2788](https://github.com/valhalla/valhalla/pull/2788)
   * CHANGED: Do not allocate mapped_cache vector in skadi when no elevation source is provided. [#2841](https://github.com/valhalla/valhalla/pull/2841)
   * ADDED: avoid_polygons logic [#2750](https://github.com/valhalla/valhalla/pull/2750)
   * ADDED: Added support for destination for conditional access restrictions [#2857](https://github.com/valhalla/valhalla/pull/2857)
   * CHANGED: Large sequences are now merge sorted which can be dramatically faster with certain hardware configurations. This is especially useful in speeding up the earlier stages (parsing, graph construction) of tile building [#2850](https://github.com/valhalla/valhalla/pull/2850)
   * CHANGED: When creating the initial graph edges by setting at which nodes they start and end, first mark the indices of those nodes in another sequence and then sort them by edgeid so that we can do the setting of start and end node sequentially in the edges file. This is much more efficient on certain hardware configurations [#2851](https://github.com/valhalla/valhalla/pull/2851)
   * CHANGED: Use relative cost threshold to extend search in bidirectional astar in order to find more alternates [#2868](https://github.com/valhalla/valhalla/pull/2868)
   * CHANGED: Throw an exception if directory does not exist when building traffic extract [#2871](https://github.com/valhalla/valhalla/pull/2871)
   * CHANGED: Support for ignoring multiple consecutive closures at start/end locations [#2846](https://github.com/valhalla/valhalla/pull/2846)
   * ADDED: Added sac_scale to trace_attributes output and locate edge output [#2818](https://github.com/valhalla/valhalla/pull/2818)
   * ADDED: Ukrainian language translations [#2882](https://github.com/valhalla/valhalla/pull/2882)
   * ADDED: Add support for closure annotations [#2816](https://github.com/valhalla/valhalla/pull/2816)
   * ADDED: Add costing option `service_factor`. Implement possibility to avoid or favor generic service roads in route for all costing options. [#2870](https://github.com/valhalla/valhalla/pull/2870)
   * CHANGED: Reduce stop impact cost when flow data is present [#2891](https://github.com/valhalla/valhalla/pull/2891)
   * CHANGED: Update visual compare script [#2803](https://github.com/valhalla/valhalla/pull/2803)
   * CHANGED: Service roads are not penalized for `pedestrian` costing by default. [#2898](https://github.com/valhalla/valhalla/pull/2898)
   * ADDED: Add complex mandatory restrictions support [#2766](https://github.com/valhalla/valhalla/pull/2766)
   * ADDED: Status endpoint for future status info and health checking of running service [#2907](https://github.com/valhalla/valhalla/pull/2907)
   * ADDED: Add min_level argument to valhalla_ways_to_edges [#2918](https://github.com/valhalla/valhalla/pull/2918)
   * ADDED: Adding ability to store the roundabout_exit_turn_degree to the maneuver [#2941](https://github.com/valhalla/valhalla/pull/2941)
   * ADDED: Penalize pencil point uturns and uturns at short internal edges. Note: `motorcycle` and `motor_scooter` models do not penalize on short internal edges. No new uturn penalty logic has been added to the pedestrian and bicycle costing models. [#2944](https://github.com/valhalla/valhalla/pull/2944)
   * CHANGED: Allow config object to be passed-in to path algorithms [#2949](https://github.com/valhalla/valhalla/pull/2949)
   * CHANGED: Allow disabling Werror [#2937](https://github.com/valhalla/valhalla/pull/2937)
   * ADDED: Add ability to build Valhalla modules as STATIC libraries. [#2957](https://github.com/valhalla/valhalla/pull/2957)
   * NIT: Enables compiler warnings in part of mjolnir module [#2922](https://github.com/valhalla/valhalla/pull/2922)
   * CHANGED: Refactor isochrone/reachability forward/reverse search to reduce code repetition [#2969](https://github.com/valhalla/valhalla/pull/2969)
   * ADDED: Set the roundabout exit shape index when we are collapsing the roundabout maneuvers. [#2975](https://github.com/valhalla/valhalla/pull/2975)
   * CHANGED: Penalized closed edges if using them at start/end locations [#2964](https://github.com/valhalla/valhalla/pull/2964)
   * ADDED: Add shoulder to trace_attributes output. [#2980](https://github.com/valhalla/valhalla/pull/2980)
   * CHANGED: Refactor bidirectional astar forward/reverse search to reduce code repetition [#2970](https://github.com/valhalla/valhalla/pull/2970)
   * CHANGED: Factor for service roads is 1.0 by default. [#2988](https://github.com/valhalla/valhalla/pull/2988)
   * ADDED: Support for conditionally skipping CI runs [#2986](https://github.com/valhalla/valhalla/pull/2986)
   * ADDED: Add instructions for building valhalla on `arm64` macbook [#2997](https://github.com/valhalla/valhalla/pull/2997)
   * NIT: Enables compiler warnings in part of mjolnir module [#2995](https://github.com/valhalla/valhalla/pull/2995)
   * CHANGED: nit(rename): Renames the encoded live speed properties [#2998](https://github.com/valhalla/valhalla/pull/2998)
   * ADDED: ci: Vendors the codecov script [#3002](https://github.com/valhalla/valhalla/pull/3002)
   * CHANGED: Allow None build type [#3005](https://github.com/valhalla/valhalla/pull/3005)
   * CHANGED: ci: Build Python bindings for Mac OS [#3013](https://github.com/valhalla/valhalla/pull/3013)

## Release Date: 2021-01-25 Valhalla 3.1.0
* **Removed**
   * REMOVED: Remove Node bindings. [#2502](https://github.com/valhalla/valhalla/pull/2502)
   * REMOVED: appveyor builds. [#2550](https://github.com/valhalla/valhalla/pull/2550)
   * REMOVED: Removed x86 CI builds. [#2792](https://github.com/valhalla/valhalla/pull/2792)

* **Bug Fix**
   * FIXED: Crazy ETAs.  If a way has forward speed with no backward speed and it is not oneway, then we must set the default speed.  The reverse logic applies as well.  If a way has no backward speed but has a forward speed and it is not a oneway, then set the default speed. [#2102](https://github.com/valhalla/valhalla/pull/2102)
   * FIXED: Map matching elapsed times spliced amongst different legs and discontinuities are now correct [#2104](https://github.com/valhalla/valhalla/pull/2104)
   * FIXED: Date time information is now propagated amongst different legs and discontinuities [#2107](https://github.com/valhalla/valhalla/pull/2107)
   * FIXED: Adds support for geos-3.8 c++ api [#2021](https://github.com/valhalla/valhalla/issues/2021)
   * FIXED: Updated the osrm serializer to not set junction name for osrm origin/start maneuver - this is not helpful since we are not transitioning through the intersection.  [#2121](https://github.com/valhalla/valhalla/pull/2121)
   * FIXED: Removes precomputing of edge-costs which lead to wrong results [#2120](https://github.com/valhalla/valhalla/pull/2120)
   * FIXED: Complex turn-restriction invalidates edge marked as kPermanent [#2103](https://github.com/valhalla/valhalla/issues/2103)
   * FIXED: Fixes bug with inverted time-restriction parsing [#2167](https://github.com/valhalla/valhalla/pull/2167)
   * FIXED: Fixed several bugs with numeric underflow in map-matching trip durations. These may
     occur when serializing match results where adjacent trace points appear out-of-sequence on the
     same edge [#2178](https://github.com/valhalla/valhalla/pull/2178)
     - `MapMatcher::FormPath` now catches route discontinuities on the same edge when the distance
       percentage along don't agree. The trip leg builder builds disconnected legs on a single edge
       to avoid duration underflow.
     - Correctly populate edge groups when matching results contain loops. When a loop occurs,
       the leg builder now starts at the correct edge where the loop ends, and correctly accounts
       for any contained edges.
     - Duration over-trimming at the terminating edge of a match.
   * FIXED: Increased internal precision of time tracking per edge and maneuver so that maneuver times sum to the same time represented in the leg summary [#2195](https://github.com/valhalla/valhalla/pull/2195)
   * FIXED: Tagged speeds were not properly marked. We were not using forward and backward speeds to flag if a speed is tagged or not.  Should not update turn channel speeds if we are not inferring them.  Added additional logic to handle PH in the conditional restrictions. Do not update stop impact for ramps if they are marked as internal. [#2198](https://github.com/valhalla/valhalla/pull/2198)
   * FIXED: Fixed the sharp turn phrase [#2226](https://github.com/valhalla/valhalla/pull/2226)
   * FIXED: Protect against duplicate points in the input or points that snap to the same location resulting in `nan` times for the legs of the map match (of a 0 distance route) [#2229](https://github.com/valhalla/valhalla/pull/2229)
   * FIXED: Improves restriction check on briding edge in Bidirectional Astar [#2228](https://github.com/valhalla/valhalla/pull/2228)
   * FIXED: Allow nodes at location 0,0 [#2245](https://github.com/valhalla/valhalla/pull/2245)
   * FIXED: Fix RapidJSON compiler warnings and naming conflict [#2249](https://github.com/valhalla/valhalla/pull/2249)
   * FIXED: Fixed bug in resample_spherical_polyline where duplicate successive lat,lng locations in the polyline resulting in `nan` for the distance computation which shortcuts further sampling [#2239](https://github.com/valhalla/valhalla/pull/2239)
   * FIXED: Update exit logic for non-motorways [#2252](https://github.com/valhalla/valhalla/pull/2252)
   * FIXED: Transition point map-matching. When match results are on a transition point, we search for the sibling nodes at that transition and snap it to the corresponding edges in the route. [#2258](https://github.com/valhalla/valhalla/pull/2258)
   * FIXED: Fixed verbal multi-cue logic [#2270](https://github.com/valhalla/valhalla/pull/2270)
   * FIXED: Fixed Uturn cases when a not_thru edge is connected to the origin edge. [#2272](https://github.com/valhalla/valhalla/pull/2272)
   * FIXED: Update intersection classes in osrm response to not label all ramps as motorway [#2279](https://github.com/valhalla/valhalla/pull/2279)
   * FIXED: Fixed bug in mapmatcher when interpolation point goes before the first valid match or after the last valid match. Such behavior usually leads to discontinuity in matching. [#2275](https://github.com/valhalla/valhalla/pull/2275)
   * FIXED: Fixed an issue for time_allowed logic.  Previously we returned false on the first time allowed restriction and did not check them all. Added conditional restriction gurka test and datetime optional argument to gurka header file. [#2286](https://github.com/valhalla/valhalla/pull/2286)
   * FIXED: Fixed an issue for date ranges.  For example, for the range Jan 04 to Jan 02 we need to test to end of the year and then from the first of the year to the end date.  Also, fixed an emergency tag issue.  We should only set the use to emergency if all other access is off. [#2290](https://github.com/valhalla/valhalla/pull/2290)
   * FIXED: Found a few issues with the initial ref and direction logic for ways.  We were overwriting the refs with directionals to the name_offset_map instead of concatenating them together.  Also, we did not allow for blank entries for GetTagTokens. [#2298](https://github.com/valhalla/valhalla/pull/2298)
   * FIXED: Fixed an issue where MatchGuidanceViewJunctions is only looking at the first edge. Set the data_id for guidance views to the changeset id as it is already being populated. Also added test for guidance views. [#2303](https://github.com/valhalla/valhalla/pull/2303)
   * FIXED: Fixed a problem with live speeds where live speeds were being used to determine access, even when a live
   speed (current time) route wasn't what was requested. [#2311](https://github.com/valhalla/valhalla/pull/2311)
   * FIXED: Fix break/continue typo in search filtering [#2317](https://github.com/valhalla/valhalla/pull/2317)
   * FIXED: Fix a crash in trace_route due to iterating past the end of a vector. [#2322](https://github.com/valhalla/valhalla/pull/2322)
   * FIXED: Don't allow timezone information in the local date time string attached at each location. [#2312](https://github.com/valhalla/valhalla/pull/2312)
   * FIXED: Fix short route trimming in bidirectional astar [#2323](https://github.com/valhalla/valhalla/pull/2323)
   * FIXED: Fix shape trimming in leg building for snap candidates that lie within the margin of rounding error [#2326](https://github.com/valhalla/valhalla/pull/2326)
   * FIXED: Fixes route duration underflow with traffic data [#2325](https://github.com/valhalla/valhalla/pull/2325)
   * FIXED: Parse mtb:scale tags and set bicycle access if present [#2117](https://github.com/valhalla/valhalla/pull/2117)
   * FIXED: Fixed segfault.  Shape was missing from options for valhalla_path_comparison and valhalla_run_route.  Also, costing options was missing in valhalla_path_comparison. [#2343](https://github.com/valhalla/valhalla/pull/2343)
   * FIXED: Handle decimal numbers with zero-value mantissa properly in Lua [#2355](https://github.com/valhalla/valhalla/pull/2355)
   * FIXED: Many issues that resulted in discontinuities, failed matches or incorrect time/duration for map matching requests. [#2292](https://github.com/valhalla/valhalla/pull/2292)
   * FIXED: Seeing segfault when loading large osmdata data files before loading LuaJit. LuaJit fails to create luaL_newstate() Ref: [#2158](https://github.com/ntop/ntopng/issues/2158) Resolution is to load LuaJit before loading the data files. [#2383](https://github.com/valhalla/valhalla/pull/2383)
   * FIXED: Store positive/negative OpenLR offsets in bucketed form [#2405](https://github.com/valhalla/valhalla/pull/2405)
   * FIXED: Fix on map-matching return code when breakage distance limitation exceeds. Instead of letting the request goes into meili and fails in finding a route, we check the distance in loki and early return with exception code 172. [#2406](https://github.com/valhalla/valhalla/pull/2406)
   * FIXED: Don't create edges for portions of ways that are doubled back on themselves as this confuses opposing edge index computations [#2385](https://github.com/valhalla/valhalla/pull/2385)
   * FIXED: Protect against nan in uniform_resample_spherical_polyline. [#2431](https://github.com/valhalla/valhalla/pull/2431)
   * FIXED: Obvious maneuvers. [#2436](https://github.com/valhalla/valhalla/pull/2436)
   * FIXED: Base64 encoding/decoding [#2452](https://github.com/valhalla/valhalla/pull/2452)
   * FIXED: Added post roundabout instruction when enter/exit roundabout maneuvers are combined [#2454](https://github.com/valhalla/valhalla/pull/2454)
   * FIXED: openlr: Explicitly check for linear reference option for Valhalla serialization. [#2458](https://github.com/valhalla/valhalla/pull/2458)
   * FIXED: Fix segfault: Do not combine last turn channel maneuver. [#2463](https://github.com/valhalla/valhalla/pull/2463)
   * FIXED: Remove extraneous whitespaces from ja-JP.json. [#2471](https://github.com/valhalla/valhalla/pull/2471)
   * FIXED: Checks protobuf serialization/parsing success [#2477](https://github.com/valhalla/valhalla/pull/2477)
   * FIXED: Fix dereferencing of end for std::lower_bound in sequence and possible UB [#2488](https://github.com/valhalla/valhalla/pull/2488)
   * FIXED: Make tile building reproducible: fix UB-s [#2480](https://github.com/valhalla/valhalla/pull/2480)
   * FIXED: Zero initialize EdgeInfoInner.spare0_. Uninitialized spare0_ field produced UB which causes gurka_reproduce_tile_build to fail intermittently. [#2499](https://github.com/valhalla/valhalla/pull/2499)
   * FIXED: Drop unused CHANGELOG validation script, straggling NodeJS references [#2506](https://github.com/valhalla/valhalla/pull/2506)
   * FIXED: Fix missing nullptr checks in graphreader and loki::Reach (causing segfault during routing with not all levels of tiles available) [#2504](https://github.com/valhalla/valhalla/pull/2504)
   * FIXED: Fix mismatch of triplegedge roadclass and directededge roadclass [#2507](https://github.com/valhalla/valhalla/pull/2507)
   * FIXED: Improve german destination_verbal_alert phrases [#2509](https://github.com/valhalla/valhalla/pull/2509)
   * FIXED: Undefined behavior cases discovered with undefined behavior sanitizer tool. [#2498](https://github.com/valhalla/valhalla/pull/2498)
   * FIXED: Fixed logic so verbal keep instructions use branch exit sign info for ramps [#2520](https://github.com/valhalla/valhalla/pull/2520)
   * FIXED: Fix bug in trace_route for uturns causing garbage coordinates [#2517](https://github.com/valhalla/valhalla/pull/2517)
   * FIXED: Simplify heading calculation for turn type. Remove undefined behavior case. [#2513](https://github.com/valhalla/valhalla/pull/2513)
   * FIXED: Always set costing name even if one is not provided for osrm serializer weight_name. [#2528](https://github.com/valhalla/valhalla/pull/2528)
   * FIXED: Make single-thread tile building reproducible: fix seed for shuffle, use concurrency configuration from the mjolnir section. [#2515](https://github.com/valhalla/valhalla/pull/2515)
   * FIXED: More Windows compatibility: build tiles and some run actions work now (including CI tests) [#2300](https://github.com/valhalla/valhalla/issues/2300)
   * FIXED: Transcoding of c++ location to pbf location used path edges in the place of filtered edges. [#2542](https://github.com/valhalla/valhalla/pull/2542)
   * FIXED: Add back whitelisting action types. [#2545](https://github.com/valhalla/valhalla/pull/2545)
   * FIXED: Allow uturns for truck costing now that we have derived deadends marked in the edge label [#2559](https://github.com/valhalla/valhalla/pull/2559)
   * FIXED: Map matching uturn trimming at the end of an edge where it wasn't needed. [#2558](https://github.com/valhalla/valhalla/pull/2558)
   * FIXED: Multicue enter roundabout [#2556](https://github.com/valhalla/valhalla/pull/2556)
   * FIXED: Changed reachability computation to take into account live speed [#2597](https://github.com/valhalla/valhalla/pull/2597)
   * FIXED: Fixed a bug where the temp files were not getting read in if you started with the construct edges or build phase for valhalla_build_tiles. [#2601](https://github.com/valhalla/valhalla/pull/2601)
   * FIXED: Updated fr-FR.json with partial translations. [#2605](https://github.com/valhalla/valhalla/pull/2605)
   * FIXED: Removed superfluous const qualifier from odin/signs [#2609](https://github.com/valhalla/valhalla/pull/2609)
   * FIXED: Internal maneuver placement [#2600](https://github.com/valhalla/valhalla/pull/2600)
   * FIXED: Complete fr-FR.json locale. [#2614](https://github.com/valhalla/valhalla/pull/2614)
   * FIXED: Don't truncate precision in polyline encoding [#2632](https://github.com/valhalla/valhalla/pull/2632)
   * FIXED: Fix all compiler warnings in sif and set to -Werror [#2642](https://github.com/valhalla/valhalla/pull/2642)
   * FIXED: Remove unnecessary maneuvers to continue straight [#2647](https://github.com/valhalla/valhalla/pull/2647)
   * FIXED: Linear reference support in route/mapmatch apis (FOW, FRC, bearing, and number of references) [#2645](https://github.com/valhalla/valhalla/pull/2645)
   * FIXED: Ambiguous local to global (with timezone information) date time conversions now all choose to use the later time instead of throwing unhandled exceptions [#2665](https://github.com/valhalla/valhalla/pull/2665)
   * FIXED: Overestimated reach caused be reenquing transition nodes without checking that they had been already expanded [#2670](https://github.com/valhalla/valhalla/pull/2670)
   * FIXED: Build with C++17 standard. Deprecated function calls are substituted with new ones. [#2669](https://github.com/valhalla/valhalla/pull/2669)
   * FIXED: Improve German post_transition_verbal instruction [#2677](https://github.com/valhalla/valhalla/pull/2677)
   * FIXED: Lane updates.  Add the turn lanes to all edges of the way.  Do not "enhance" turn lanes if they are part of a complex restriction.  Moved ProcessTurnLanes after UpdateManeuverPlacementForInternalIntersectionTurns.  Fix for a missing "uturn" indication for intersections on the previous maneuver, we were serializing an empty list. [#2679](https://github.com/valhalla/valhalla/pull/2679)
   * FIXED: Fixes OpenLr serialization [#2688](https://github.com/valhalla/valhalla/pull/2688)
   * FIXED: Internal edges can't be also a ramp or a turn channel.  Also, if an edge is marked as ramp and turn channel mark it as a ramp.  [#2689](https://github.com/valhalla/valhalla/pull/2689)
   * FIXED: Check that speeds are equal for the edges going in the same direction while buildig shortcuts [#2691](https://github.com/valhalla/valhalla/pull/2691)
   * FIXED: Missing fork or bear instruction [#2683](https://github.com/valhalla/valhalla/pull/2683)
   * FIXED: Eliminate null pointer dereference in GraphReader::AreEdgesConnected [#2695](https://github.com/valhalla/valhalla/issues/2695)
   * FIXED: Fix polyline simplification float/double comparison [#2698](https://github.com/valhalla/valhalla/issues/2698)
   * FIXED: Weights were sometimes negative due to incorrect updates to elapsed_cost [#2702](https://github.com/valhalla/valhalla/pull/2702)
   * FIXED: Fix bidirectional route failures at deadends [#2705](https://github.com/valhalla/valhalla/pull/2705)
   * FIXED: Updated logic to call out a non-obvious turn [#2708](https://github.com/valhalla/valhalla/pull/2708)
   * FIXED: valhalla_build_statistics multithreaded mode fixed [#2707](https://github.com/valhalla/valhalla/pull/2707)
   * FIXED: If infer_internal_intersections is true then allow internals that are also ramps or TCs. Without this we produce an extra continue maneuver.  [#2710](https://github.com/valhalla/valhalla/pull/2710)
   * FIXED: We were routing down roads that should be destination only. Now we mark roads with motor_vehicle=destination and motor_vehicle=customers or access=destination and access=customers as destination only. [#2722](https://github.com/valhalla/valhalla/pull/2722)
   * FIXED: Replace all Python2 print statements with Python3 syntax [#2716](https://github.com/valhalla/valhalla/issues/2716)
   * FIXED: Some HGT files not found [#2723](https://github.com/valhalla/valhalla/issues/2723)
   * FIXED: Fix PencilPointUturn detection by removing short-edge check and updating angle threshold [#2725](https://github.com/valhalla/valhalla/issues/2725)
   * FIXED: Fix invalid continue/bear maneuvers [#2729](https://github.com/valhalla/valhalla/issues/2729)
   * FIXED: Fixes an issue that lead to double turns within a very short distance, when instead, it should be a u-turn. We now collapse double L turns or double R turns in short non-internal intersections to u-turns. [#2740](https://github.com/valhalla/valhalla/pull/2740)
   * FIXED: fixes an issue that lead to adding an extra maneuver. We now combine a current maneuver short length non-internal edges (left or right) with the next maneuver that is a kRampStraight. [#2741](https://github.com/valhalla/valhalla/pull/2741)
   * FIXED: Reduce verbose instructions by collapsing small end ramp forks [#2762](https://github.com/valhalla/valhalla/issues/2762)
   * FIXED: Remove redundant return statements [#2776](https://github.com/valhalla/valhalla/pull/2776)
   * FIXED: Added unit test for BuildAdminFromPBF() to test GEOS 3.9 update. [#2787](https://github.com/valhalla/valhalla/pull/2787)
   * FIXED: Add support for geos-3.9 c++ api [#2739](https://github.com/valhalla/valhalla/issues/2739)
   * FIXED: Fix check for live speed validness [#2797](https://github.com/valhalla/valhalla/pull/2797)

* **Enhancement**
   * ADDED: Matrix of Bike Share [#2590](https://github.com/valhalla/valhalla/pull/2590)
   * ADDED: Add ability to provide custom implementation for candidate collection in CandidateQuery. [#2328](https://github.com/valhalla/valhalla/pull/2328)
   * ADDED: Cancellation of tile downloading. [#2319](https://github.com/valhalla/valhalla/pull/2319)
   * ADDED: Return the coordinates of the nodes isochrone input locations snapped to [#2111](https://github.com/valhalla/valhalla/pull/2111)
   * ADDED: Allows more complicated routes in timedependent a-star before timing out [#2068](https://github.com/valhalla/valhalla/pull/2068)
   * ADDED: Guide signs and junction names [#2096](https://github.com/valhalla/valhalla/pull/2096)
   * ADDED: Added a bool to the config indicating whether to use commercially set attributes.  Added logic to not call IsIntersectionInternal if this is a commercial data set.  [#2132](https://github.com/valhalla/valhalla/pull/2132)
   * ADDED: Removed commercial data set bool to the config and added more knobs for data.  Added infer_internal_intersections, infer_turn_channels, apply_country_overrides, and use_admin_db.  [#2173](https://github.com/valhalla/valhalla/pull/2173)
   * ADDED: Allow using googletest in unit tests and convert all tests to it (old test.cc is completely removed). [#2128](https://github.com/valhalla/valhalla/pull/2128)
   * ADDED: Add guidance view capability. [#2209](https://github.com/valhalla/valhalla/pull/2209)
   * ADDED: Collect turn cost information as path is formed so that it can be serialized out for trace attributes or osrm flavored intersections. Also add shape_index to osrm intersections. [#2207](https://github.com/valhalla/valhalla/pull/2207)
   * ADDED: Added alley factor to autocost.  Factor is defaulted at 1.0f or do not avoid alleys. [#2246](https://github.com/valhalla/valhalla/pull/2246)
   * ADDED: Support unlimited speed limits where maxspeed=none. [#2251](https://github.com/valhalla/valhalla/pull/2251)
   * ADDED: Implement improved Reachability check using base class Dijkstra. [#2243](https://github.com/valhalla/valhalla/pull/2243)
   * ADDED: Gurka integration test framework with ascii-art maps [#2244](https://github.com/valhalla/valhalla/pull/2244)
   * ADDED: Add to the stop impact when transitioning from higher to lower class road and we are not on a turn channel or ramp. Also, penalize lefts when driving on the right and vice versa. [#2282](https://github.com/valhalla/valhalla/pull/2282)
   * ADDED: Added reclassify_links, use_direction_on_ways, and allow_alt_name as config options.  If `use_direction_on_ways = true` then use `direction` and `int_direction` on the way to update the directional for the `ref` and `int_ref`.  Also, copy int_efs to the refs. [#2285](https://github.com/valhalla/valhalla/pull/2285)
   * ADDED: Add support for live traffic. [#2268](https://github.com/valhalla/valhalla/pull/2268)
   * ADDED: Implement per-location search filters for functional road class and forms of way. [#2289](https://github.com/valhalla/valhalla/pull/2289)
   * ADDED: Approach, multi-cue, and length updates [#2313](https://github.com/valhalla/valhalla/pull/2313)
   * ADDED: Speed up timezone differencing calculation if cache is provided. [#2316](https://github.com/valhalla/valhalla/pull/2316)
   * ADDED: Added rapidjson/schema.h to baldr/rapidjson_util.h to make it available for use within valhalla. [#2330](https://github.com/valhalla/valhalla/issues/2330)
   * ADDED: Support decimal precision for height values in elevation service. Also support polyline5 for encoded polylines input and output to elevation service. [#2324](https://github.com/valhalla/valhalla/pull/2324)
   * ADDED: Use both imminent and distant verbal multi-cue phrases. [#2353](https://github.com/valhalla/valhalla/pull/2353)
   * ADDED: Split parsing stage into 3 separate stages. [#2339](https://github.com/valhalla/valhalla/pull/2339)
   * CHANGED: Speed up graph enhancing by avoiding continuous unordered_set rebuilding [#2349](https://github.com/valhalla/valhalla/pull/2349)
   * CHANGED: Skip calling out to Lua for nodes/ways/relations with not tags - speeds up parsing. [#2351](https://github.com/valhalla/valhalla/pull/2351)
   * CHANGED: Switch to LuaJIT for lua scripting - speeds up file parsing [#2352](https://github.com/valhalla/valhalla/pull/2352)
   * ADDED: Ability to create OpenLR records from raw data. [#2356](https://github.com/valhalla/valhalla/pull/2356)
   * ADDED: Revamp length phrases [#2359](https://github.com/valhalla/valhalla/pull/2359)
   * CHANGED: Do not allocate memory in skadi if we don't need it. [#2373](https://github.com/valhalla/valhalla/pull/2373)
   * CHANGED: Map matching: throw error (443/NoSegment) when no candidate edges are available. [#2370](https://github.com/valhalla/valhalla/pull/2370)
   * ADDED: Add sk-SK.json (slovak) localization file. [#2376](https://github.com/valhalla/valhalla/pull/2376)
   * ADDED: Extend roundabout phrases. [#2378](https://github.com/valhalla/valhalla/pull/2378)
   * ADDED: More roundabout phrase tests. [#2382](https://github.com/valhalla/valhalla/pull/2382)
   * ADDED: Update the turn and continue phrases to include junction names and guide signs. [#2386](https://github.com/valhalla/valhalla/pull/2386)
   * ADDED: Add the remaining guide sign toward phrases [#2389](https://github.com/valhalla/valhalla/pull/2389)
   * ADDED: The ability to allow immediate uturns at trace points in a map matching request [#2380](https://github.com/valhalla/valhalla/pull/2380)
   * ADDED: Add utility functions to Signs. [#2390](https://github.com/valhalla/valhalla/pull/2390)
   * ADDED: Unified time tracking for all algorithms that support time-based graph expansion. [#2278](https://github.com/valhalla/valhalla/pull/2278)
   * ADDED: Add rail_ferry use and costing. [#2408](https://github.com/valhalla/valhalla/pull/2408)
   * ADDED: `street_side_max_distance`, `display_lat` and `display_lon` to `locations` in input for better control of routing side of street [#1769](https://github.com/valhalla/valhalla/pull/1769)
   * ADDED: Add additional exit phrases. [#2421](https://github.com/valhalla/valhalla/pull/2421)
   * ADDED: Add Japanese locale, update German. [#2432](https://github.com/valhalla/valhalla/pull/2432)
   * ADDED: Gurka expect_route refactor [#2435](https://github.com/valhalla/valhalla/pull/2435)
   * ADDED: Add option to suppress roundabout exits [#2437](https://github.com/valhalla/valhalla/pull/2437)
   * ADDED: Add Greek locale. [#2438](https://github.com/valhalla/valhalla/pull/2438)
   * ADDED (back): Support for 64bit wide way ids in the edgeinfo structure with no impact to size for data sources with ids 32bits wide. [#2422](https://github.com/valhalla/valhalla/pull/2422)
   * ADDED: Support for 64bit osm node ids in parsing stage of tile building [#2422](https://github.com/valhalla/valhalla/pull/2422)
   * CHANGED: Point2/PointLL are now templated to allow for higher precision coordinate math when desired [#2429](https://github.com/valhalla/valhalla/pull/2429)
   * ADDED: Optional OpenLR Encoded Path Edges in API Response [#2424](https://github.com/valhalla/valhalla/pull/2424)
   * ADDED: Add explicit include for sstream to be compatible with msvc_x64 toolset. [#2449](https://github.com/valhalla/valhalla/pull/2449)
   * ADDED: Properly split returned path if traffic conditions change partway along edges [#2451](https://github.com/valhalla/valhalla/pull/2451)
   * ADDED: Add Dutch locale. [#2464](https://github.com/valhalla/valhalla/pull/2464)
   * ADDED: Check with address sanititizer in CI. Add support for undefined behavior sanitizer. [#2487](https://github.com/valhalla/valhalla/pull/2487)
   * ADDED: Ability to recost a path and increased cost/time details along the trippath and json output [#2425](https://github.com/valhalla/valhalla/pull/2425)
   * ADDED: Add the ability to do bikeshare based (ped/bike) multimodal routing [#2031](https://github.com/valhalla/valhalla/pull/2031)
   * ADDED: Route through restrictions enabled by introducing a costing option. [#2469](https://github.com/valhalla/valhalla/pull/2469)
   * ADDED: Migrated to Ubuntu 20.04 base-image [#2508](https://github.com/valhalla/valhalla/pull/2508)
   * CHANGED: Speed up parseways stage by avoiding multiple string comparisons [#2518](https://github.com/valhalla/valhalla/pull/2518)
   * CHANGED: Speed up enhance stage by avoiding GraphTileBuilder copying [#2468](https://github.com/valhalla/valhalla/pull/2468)
   * ADDED: Costing options now includes shortest flag which favors shortest path routes [#2555](https://github.com/valhalla/valhalla/pull/2555)
   * ADDED: Incidents in intersections [#2547](https://github.com/valhalla/valhalla/pull/2547)
   * CHANGED: Refactor mapmatching configuration to use a struct (instead of `boost::property_tree::ptree`). [#2485](https://github.com/valhalla/valhalla/pull/2485)
   * ADDED: Save exit maneuver's begin heading when combining enter & exit roundabout maneuvers. [#2554](https://github.com/valhalla/valhalla/pull/2554)
   * ADDED: Added new urban flag that can be set if edge is within city boundaries to data processing; new use_urban_tag config option; added to osrm response within intersections. [#2522](https://github.com/valhalla/valhalla/pull/2522)
   * ADDED: Parses OpenLr of type PointAlongLine [#2565](https://github.com/valhalla/valhalla/pull/2565)
   * ADDED: Use edge.is_urban is set for serializing is_urban. [#2568](https://github.com/valhalla/valhalla/pull/2568)
   * ADDED: Added new rest/service area uses on the edge. [#2533](https://github.com/valhalla/valhalla/pull/2533)
   * ADDED: Dependency cache for Azure [#2567](https://github.com/valhalla/valhalla/pull/2567)
   * ADDED: Added flexibility to remove the use of the admindb and to use the country and state iso from the tiles; [#2579](https://github.com/valhalla/valhalla/pull/2579)
   * ADDED: Added toll gates and collection points (gantry) to the node;  [#2532](https://github.com/valhalla/valhalla/pull/2532)
   * ADDED: Added osrm serialization for rest/service areas and admins. [#2594](https://github.com/valhalla/valhalla/pull/2594)
   * CHANGED: Improved Russian localization; [#2593](https://github.com/valhalla/valhalla/pull/2593)
   * ADDED: Support restricted class in intersection annotations [#2589](https://github.com/valhalla/valhalla/pull/2589)
   * ADDED: Added trail type trace [#2606](https://github.com/valhalla/valhalla/pull/2606)
   * ADDED: Added tunnel names to the edges as a tagged name.  [#2608](https://github.com/valhalla/valhalla/pull/2608)
   * CHANGED: Moved incidents to the trip leg and cut the shape of the leg at that location [#2610](https://github.com/valhalla/valhalla/pull/2610)
   * ADDED: Costing option to ignore_closures when routing with current flow [#2615](https://github.com/valhalla/valhalla/pull/2615)
   * ADDED: Cross-compilation ability with MinGW64 [#2619](https://github.com/valhalla/valhalla/pull/2619)
   * ADDED: Defines the incident tile schema and incident metadata [#2620](https://github.com/valhalla/valhalla/pull/2620)
   * ADDED: Moves incident serializer logic into a generic serializer [#2621](https://github.com/valhalla/valhalla/pull/2621)
   * ADDED: Incident loading singleton for continually refreshing incident tiles [#2573](https://github.com/valhalla/valhalla/pull/2573)
   * ADDED: One shot mode to valhalla_service so you can run a single request of any type without starting a server [#2624](https://github.com/valhalla/valhalla/pull/2624)
   * ADDED: Adds text instructions to OSRM output [#2625](https://github.com/valhalla/valhalla/pull/2625)
   * ADDED: Adds support for alternate routes [#2626](https://github.com/valhalla/valhalla/pull/2626)
   * CHANGED: Switch Python bindings generator from boost.python to header-only pybind11[#2644](https://github.com/valhalla/valhalla/pull/2644)
   * ADDED: Add support of input file for one-shot mode of valhalla_service [#2648](https://github.com/valhalla/valhalla/pull/2648)
   * ADDED: Linear reference support to locate api [#2645](https://github.com/valhalla/valhalla/pull/2645)
   * ADDED: Implemented OSRM-like turn duration calculation for car. Uses it now in auto costing. [#2651](https://github.com/valhalla/valhalla/pull/2651)
   * ADDED: Enhanced turn lane information in guidance [#2653](https://github.com/valhalla/valhalla/pull/2653)
   * ADDED: `top_speed` option for all motorized vehicles [#2667](https://github.com/valhalla/valhalla/issues/2667)
   * CHANGED: Move turn_lane_direction helper to odin/util [#2675](https://github.com/valhalla/valhalla/pull/2675)
   * ADDED: Add annotations to osrm response including speed limits, unit and sign conventions [#2668](https://github.com/valhalla/valhalla/pull/2668)
   * ADDED: Added functions for predicted speeds encoding-decoding [#2674](https://github.com/valhalla/valhalla/pull/2674)
   * ADDED: Time invariant routing via the bidirectional algorithm. This has the effect that when time dependent routes (arrive_by and depart_at) fall back to bidirectional due to length restrictions they will actually use the correct time of day for one of the search directions [#2660](https://github.com/valhalla/valhalla/pull/2660)
   * ADDED: If the length of the edge is greater than kMaxEdgeLength, then consider this a catastrophic error if the should_error bool is true in the set_length function. [#2678](https://github.com/valhalla/valhalla/pull/2678)
   * ADDED: Moved lat,lon coordinates structures from single to double precision. Improves geometry accuracy noticibly at zooms above 17 as well as coordinate snapping and any other geometric operations. Adds about a 2% performance penalty for standard routes. Graph nodes now have 7 digits of precision.  [#2693](https://github.com/valhalla/valhalla/pull/2693)
   * ADDED: Added signboards to guidance views.  [#2687](https://github.com/valhalla/valhalla/pull/2687)
   * ADDED: Regular speed on shortcut edges is calculated with turn durations taken into account. Truck, motorcycle and motorscooter profiles use OSRM-like turn duration. [#2662](https://github.com/valhalla/valhalla/pull/2662)
   * CHANGED: Remove astar algorithm and replace its use with timedep_forward as its redundant [#2706](https://github.com/valhalla/valhalla/pull/2706)
   * ADDED: Recover and recost all shortcuts in final path for bidirectional astar algorithm [#2711](https://github.com/valhalla/valhalla/pull/2711)
   * ADDED: An option for shortcut recovery to be cached at start up to reduce the time it takes to do so on the fly [#2714](https://github.com/valhalla/valhalla/pull/2714)
   * ADDED: If width <= 1.9 then no access for auto, truck, bus, taxi, emergency and hov. [#2713](https://github.com/valhalla/valhalla/pull/2713)
   * ADDED: Centroid/Converge/Rendezvous/Meet API which allows input locations to find a least cost convergence point from all locations [#2734](https://github.com/valhalla/valhalla/pull/2734)
   * ADDED: Added support to process the sump_buster tag.  Also, fixed a few small access bugs for nodes. [#2731](https://github.com/valhalla/valhalla/pull/2731)
   * ADDED: Log message if failed to create tiles directory. [#2738](https://github.com/valhalla/valhalla/pull/2738)
   * CHANGED: Tile memory is only owned by the GraphTile rather than shared amongst copies of the graph tile (in GraphReader and TileCaches). [#2340](https://github.com/valhalla/valhalla/pull/2340)
   * ADDED: Add Estonian locale. [#2748](https://github.com/valhalla/valhalla/pull/2748)
   * CHANGED: Handle GraphTile objects as smart pointers [#2703](https://github.com/valhalla/valhalla/pull/2703)
   * CHANGED: Improve stability with no RTTI build [#2759](https://github.com/valhalla/valhalla/pull/2759) and [#2760](https://github.com/valhalla/valhalla/pull/2760)
   * CHANGED: Change generic service roads to a new Use=kServiceRoad. This is for highway=service without other service= tags (such as driveway, alley, parking aisle) [#2419](https://github.com/valhalla/valhalla/pull/2419)
   * ADDED: Isochrones support isodistance lines as well [#2699](https://github.com/valhalla/valhalla/pull/2699)
   * ADDED: Add support for ignoring live traffic closures for waypoints [#2685](https://github.com/valhalla/valhalla/pull/2685)
   * ADDED: Add use_distance to auto cost to allow choosing between two primary cost components, time or distance [#2771](https://github.com/valhalla/valhalla/pull/2771)
   * CHANGED: nit: Enables compiler warnings in part of loki module [#2767](https://github.com/valhalla/valhalla/pull/2767)
   * CHANGED: Reducing the number of uturns by increasing the cost to for them to 9.5f. Note: Did not increase the cost for motorcycles or motorscooters. [#2770](https://github.com/valhalla/valhalla/pull/2770)
   * ADDED: Add option to use thread-safe GraphTile's reference counter. [#2772](https://github.com/valhalla/valhalla/pull/2772)
   * CHANGED: nit: Enables compiler warnings in part of thor module [#2768](https://github.com/valhalla/valhalla/pull/2768)
   * ADDED: Add costing option `use_tracks` to avoid or favor tracks in route. [#2769](https://github.com/valhalla/valhalla/pull/2769)
   * CHANGED: chore: Updates libosmium [#2786](https://github.com/valhalla/valhalla/pull/2786)
   * CHANGED: Optimize double bucket queue to reduce memory reallocations. [#2719](https://github.com/valhalla/valhalla/pull/2719)
   * CHANGED: Collapse merge maneuvers [#2773](https://github.com/valhalla/valhalla/pull/2773)
   * CHANGED: Add shortcuts to the tiles' bins so we can find them when doing spatial lookups. [#2744](https://github.com/valhalla/valhalla/pull/2744)

## Release Date: 2019-11-21 Valhalla 3.0.9
* **Bug Fix**
   * FIXED: Changed reachability computation to consider both directions of travel wrt candidate edges [#1965](https://github.com/valhalla/valhalla/pull/1965)
   * FIXED: toss ways where access=private and highway=service and service != driveway. [#1960](https://github.com/valhalla/valhalla/pull/1960)
   * FIXED: Fix search_cutoff check in loki correlate_node. [#2023](https://github.com/valhalla/valhalla/pull/2023)
   * FIXED: Computes notion of a deadend at runtime in bidirectional a-star which fixes no-route with a complicated u-turn. [#1982](https://github.com/valhalla/valhalla/issues/1982)
   * FIXED: Fix a bug with heading filter at nodes. [#2058](https://github.com/valhalla/valhalla/pull/2058)
   * FIXED: Bug in map matching continuity checking such that continuity must only be in the forward direction. [#2029](https://github.com/valhalla/valhalla/pull/2029)
   * FIXED: Allow setting the time for map matching paths such that the time is used for speed lookup. [#2030](https://github.com/valhalla/valhalla/pull/2030)
   * FIXED: Don't use density factor for transition cost when user specified flag disables flow speeds. [#2048](https://github.com/valhalla/valhalla/pull/2048)
   * FIXED: Map matching trace_route output now allows for discontinuities in the match though multi match is not supported in valhalla route output. [#2049](https://github.com/valhalla/valhalla/pull/2049)
   * FIXED: Allows routes with no time specified to use time conditional edges and restrictions with a flag denoting as much [#2055](https://github.com/valhalla/valhalla/pull/2055)
   * FIXED: Fixed a bug with 'current' time type map matches. [#2060](https://github.com/valhalla/valhalla/pull/2060)
   * FIXED: Fixed a bug with time dependent expansion in which the expansion distance heuristic was not being used. [#2064](https://github.com/valhalla/valhalla/pull/2064)

* **Enhancement**
   * ADDED: Establish pinpoint test pattern [#1969](https://github.com/valhalla/valhalla/pull/1969)
   * ADDED: Suppress relative direction in ramp/exit instructions if it matches driving side of street [#1990](https://github.com/valhalla/valhalla/pull/1990)
   * ADDED: Added relative direction to the merge maneuver [#1989](https://github.com/valhalla/valhalla/pull/1989)
   * ADDED: Refactor costing to better handle multiple speed datasources [#2026](https://github.com/valhalla/valhalla/pull/2026)
   * ADDED: Better usability of curl for fetching tiles on the fly [#2026](https://github.com/valhalla/valhalla/pull/2026)
   * ADDED: LRU cache scheme for tile storage [#2026](https://github.com/valhalla/valhalla/pull/2026)
   * ADDED: GraphTile size check [#2026](https://github.com/valhalla/valhalla/pull/2026)
   * ADDED: Pick more sane values for highway and toll avoidance [#2026](https://github.com/valhalla/valhalla/pull/2026)
   * ADDED: Refactor adding predicted speed info to speed up process [#2026](https://github.com/valhalla/valhalla/pull/2026)
   * ADDED: Allow selecting speed data sources at request time [#2026](https://github.com/valhalla/valhalla/pull/2026)
   * ADDED: Allow disabling certain neighbors in connectivity map [#2026](https://github.com/valhalla/valhalla/pull/2026)
   * ADDED: Allows routes with time-restricted edges if no time specified and notes restriction in response [#1992](https://github.com/valhalla/valhalla/issues/1992)
   * ADDED: Runtime deadend detection to timedependent a-star. [#2059](https://github.com/valhalla/valhalla/pull/2059)

## Release Date: 2019-09-06 Valhalla 3.0.8
* **Bug Fix**
   * FIXED: Added logic to detect if user is to merge to the left or right [#1892](https://github.com/valhalla/valhalla/pull/1892)
   * FIXED: Overriding the destination_only flag when reclassifying ferries; Also penalizing ferries with a 5 min. penalty in the cost to allow us to avoid destination_only the majority of the time except when it is necessary. [#1905](https://github.com/valhalla/valhalla/pull/1905)
   * FIXED: Suppress forks at motorway junctions and intersecting service roads [#1909](https://github.com/valhalla/valhalla/pull/1909)
   * FIXED: Enhanced fork assignment logic [#1912](https://github.com/valhalla/valhalla/pull/1912)
   * FIXED: Added logic to fall back to return country poly if no state and updated lua for Metro Manila and Ireland [#1910](https://github.com/valhalla/valhalla/pull/1910)
   * FIXED: Added missing motorway fork instruction [#1914](https://github.com/valhalla/valhalla/pull/1914)
   * FIXED: Use begin street name for osrm compat mode [#1916](https://github.com/valhalla/valhalla/pull/1916)
   * FIXED: Added logic to fix missing highway cardinal directions in the US [#1917](https://github.com/valhalla/valhalla/pull/1917)
   * FIXED: Handle forward traversable significant road class intersecting edges [#1928](https://github.com/valhalla/valhalla/pull/1928)
   * FIXED: Fixed bug with shape trimming that impacted Uturns at Via locations. [#1935](https://github.com/valhalla/valhalla/pull/1935)
   * FIXED: Dive bomb updates.  Updated default speeds for urban areas based on roadclass for the enhancer.  Also, updated default speeds based on roadclass in lua.  Fixed an issue where we were subtracting 1 from uint32_t when 0 for stop impact.  Updated reclassify link logic to allow residential roads to be added to the tree, but we only downgrade the links to tertiary.  Updated TransitionCost functions to add 1.5 to the turncost when transitioning from a ramp to a non ramp and vice versa.  Also, added 0.5f to the turncost if the edge is a roundabout. [#1931](https://github.com/valhalla/valhalla/pull/1931)

* **Enhancement**
   * ADDED: Caching url fetched tiles to disk [#1887](https://github.com/valhalla/valhalla/pull/1887)
   * ADDED: filesystem::remove_all [#1887](https://github.com/valhalla/valhalla/pull/1887)
   * ADDED: Minimum enclosing bounding box tool [#1887](https://github.com/valhalla/valhalla/pull/1887)
   * ADDED: Use constrained flow speeds in bidirectional_astar.cc [#1907](https://github.com/valhalla/valhalla/pull/1907)
   * ADDED: Bike Share Stations are now in the graph which should set us up to do multimodal walk/bike scenarios [#1852](https://github.com/valhalla/valhalla/pull/1852)

## Release Date: 2019-7-18 Valhalla 3.0.7
* **Bug Fix**
   * FIXED: Fix pedestrian fork [#1886](https://github.com/valhalla/valhalla/pull/1886)

## Release Date: 2019-7-15 Valhalla 3.0.6
* **Bug Fix**
   * FIXED: Admin name changes. [#1853](https://github.com/valhalla/valhalla/pull/1853) Ref: [#1854](https://github.com/valhalla/valhalla/issues/1854)
   * FIXED: valhalla_add_predicted_traffic was overcommitted while gathering stats. Added a clear. [#1857](https://github.com/valhalla/valhalla/pull/1857)
   * FIXED: regression in map matching when moving to valhalla v3.0.0 [#1863](https://github.com/valhalla/valhalla/pull/1863)
   * FIXED: last step shape in osrm serializer should be 2 of the same point [#1867](https://github.com/valhalla/valhalla/pull/1867)
   * FIXED: Shape trimming at the beginning and ending of the route to not be degenerate [#1876](https://github.com/valhalla/valhalla/pull/1876)
   * FIXED: Duplicate waypoints in osrm serializer [#1880](https://github.com/valhalla/valhalla/pull/1880)
   * FIXED: Updates for heading precision [#1881](https://github.com/valhalla/valhalla/pull/1881)
   * FIXED: Map matching allowed untraversable edges at start of route [#1884](https://github.com/valhalla/valhalla/pull/1884)

* **Enhancement**
   * ADDED: Use the same protobuf object the entire way through the request process [#1837](https://github.com/valhalla/valhalla/pull/1837)
   * ADDED: Enhanced turn lane processing [#1859](https://github.com/valhalla/valhalla/pull/1859)
   * ADDED: Add global_synchronized_cache in valhalla_build_config [#1851](https://github.com/valhalla/valhalla/pull/1851)

## Release Date: 2019-06-04 Valhalla 3.0.5
* **Bug Fix**
   * FIXED: Protect against unnamed rotaries and routes that end in roundabouts not turning off rotary logic [#1840](https://github.com/valhalla/valhalla/pull/1840)

* **Enhancement**
   * ADDED: Add turn lane info at maneuver point [#1830](https://github.com/valhalla/valhalla/pull/1830)

## Release Date: 2019-05-31 Valhalla 3.0.4
* **Bug Fix**
   * FIXED: Improved logic to decide between bear vs. continue [#1798](https://github.com/valhalla/valhalla/pull/1798)
   * FIXED: Bicycle costing allows use of roads with all surface values, but with a penalty based on bicycle type. However, the edge filter totally disallows bad surfaces for some bicycle types, creating situations where reroutes fail if a rider uses a road with a poor surface. [#1800](https://github.com/valhalla/valhalla/pull/1800)
   * FIXED: Moved complex restrictions building to before validate. [#1805](https://github.com/valhalla/valhalla/pull/1805)
   * FIXED: Fix bicycle edge filter when avoid_bad_surfaces = 1.0 [#1806](https://github.com/valhalla/valhalla/pull/1806)
   * FIXED: Replace the EnhancedTripPath class inheritance with aggregation [#1807](https://github.com/valhalla/valhalla/pull/1807)
   * FIXED: Replace the old timezone shape zip file every time valhalla_build_timezones is ran [#1817](https://github.com/valhalla/valhalla/pull/1817)
   * FIXED: Don't use island snapped edge candidates (from disconnected components or low reach edges) when we rejected other high reachability edges that were closer [#1835](https://github.com/valhalla/valhalla/pull/1835)

## Release Date: 2019-05-08 Valhalla 3.0.3
* **Bug Fix**
   * FIXED: Fixed a rare loop condition in route matcher (edge walking to match a trace). [#1689](https://github.com/valhalla/valhalla/pull/1689)
   * FIXED: Fixed VACUUM ANALYZE syntax issue.  [#1704](https://github.com/valhalla/valhalla/pull/1704)
   * FIXED: Fixed the osrm maneuver type when a maneuver has the to_stay_on attribute set.  [#1714](https://github.com/valhalla/valhalla/pull/1714)
   * FIXED: Fixed osrm compatibility mode attributes.  [#1716](https://github.com/valhalla/valhalla/pull/1716)
   * FIXED: Fixed rotary/roundabout issues in Valhalla OSRM compatibility.  [#1727](https://github.com/valhalla/valhalla/pull/1727)
   * FIXED: Fixed the destinations assignment for exit names in OSRM compatibility mode. [#1732](https://github.com/valhalla/valhalla/pull/1732)
   * FIXED: Enhance merge maneuver type assignment. [#1735](https://github.com/valhalla/valhalla/pull/1735)
   * FIXED: Fixed fork assignments and on ramps for OSRM compatibility mode. [#1738](https://github.com/valhalla/valhalla/pull/1738)
   * FIXED: Fixed cardinal direction on reference names when forward/backward tag is present on relations. Fixes singly digitized roads with opposing directional modifiers. [#1741](https://github.com/valhalla/valhalla/pull/1741)
   * FIXED: Fixed fork assignment and narrative logic when a highway ends and splits into multiple ramps. [#1742](https://github.com/valhalla/valhalla/pull/1742)
   * FIXED: Do not use any avoid edges as origin or destination of a route, matrix, or isochrone. [#1745](https://github.com/valhalla/valhalla/pull/1745)
   * FIXED: Add leg summary and remove unused hint attribute for OSRM compatibility mode. [#1753](https://github.com/valhalla/valhalla/pull/1753)
   * FIXED: Improvements for pedestrian forks, pedestrian roundabouts, and continue maneuvers. [#1768](https://github.com/valhalla/valhalla/pull/1768)
   * FIXED: Added simplified overview for OSRM response and added use_toll logic back to truck costing. [#1765](https://github.com/valhalla/valhalla/pull/1765)
   * FIXED: temp fix for location distance bug [#1774](https://github.com/valhalla/valhalla/pull/1774)
   * FIXED: Fix pedestrian routes using walkway_factor [#1780](https://github.com/valhalla/valhalla/pull/1780)
   * FIXED: Update the begin and end heading of short edges based on use [#1783](https://github.com/valhalla/valhalla/pull/1783)
   * FIXED: GraphReader::AreEdgesConnected update.  If transition count == 0 return false and do not call transition function. [#1786](https://github.com/valhalla/valhalla/pull/1786)
   * FIXED: Only edge candidates that were used in the path are send to serializer: [#1788](https://github.com/valhalla/valhalla/pull/1788)
   * FIXED: Added logic to prevent the removal of a destination maneuver when ending on an internal edge [#1792](https://github.com/valhalla/valhalla/pull/1792)
   * FIXED: Fixed instructions when starting on an internal edge [#1796](https://github.com/valhalla/valhalla/pull/1796)

* **Enhancement**
   * Add the ability to run valhalla_build_tiles in stages. Specify the begin_stage and end_stage as command line options. Also cleans up temporary files as the last stage in the pipeline.
   * Add `remove` to `filesystem` namespace. [#1752](https://github.com/valhalla/valhalla/pull/1752)
   * Add TaxiCost into auto costing options.
   * Add `preferred_side` to allow per-location filtering of edges based on the side of the road the location is on and the driving side for that locale.
   * Slightly decreased the internal side-walk factor to .90f to favor roads with attached sidewalks. This impacts roads that have added sidewalk:left, sidewalk:right or sidewalk:both OSM tags (these become attributes on each directedEdge). The user can then avoid/penalize dedicated sidewalks and walkways, when they increase the walkway_factor. Since we slightly decreased the sidewalk_factor internally and only favor sidewalks if use is tagged as sidewalk_left or sidewalk_right, we should tend to route on roads with attached sidewalks rather than separate/dedicated sidewalks, allowing for more road names to be called out since these are labeled more.
   * Add `via` and `break_through` location types [#1737](https://github.com/valhalla/valhalla/pull/1737)
   * Add `street_side_tolerance` and `search_cutoff` to input `location` [#1777](https://github.com/valhalla/valhalla/pull/1777)
   * Return the Valhalla error `Path distance exceeds the max distance limit` for OSRM responses when the route is greater than the service limits. [#1781](https://github.com/valhalla/valhalla/pull/1781)

## Release Date: 2019-01-14 Valhalla 3.0.2
* **Bug Fix**
   * FIXED: Transit update - fix dow and exception when after midnight trips are normalized [#1682](https://github.com/valhalla/valhalla/pull/1682)
   * FIXED: valhalla_convert_transit segfault - GraphTileBuilder has null GraphTileHeader [#1683](https://github.com/valhalla/valhalla/issues/1683)
   * FIXED: Fix crash for trace_route with osrm serialization. Was passing shape rather than locations to the waypoint method.
   * FIXED: Properly set driving_side based on data set in TripPath.
   * FIXED: A bad bicycle route exposed an issue with bidirectional A* when the origin and destination edges are connected. Use A* in these cases to avoid requiring a high cost threshold in BD A*.
   * FIXED: x86 and x64 data compatibility was fixed as the structures weren't aligned.
   * FIXED: x86 tests were failing due mostly to floating point issues and the aforementioned structure misalignment.
* **Enhancement**
   * Add a durations list (delta time between each pair of trace points), a begin_time and a use_timestamp flag to trace_route requests. This allows using the input trace timestamps or durations plus the begin_time to compute elapsed time at each edge in the matched path (rather than using costing methods).
   * Add support for polyline5 encoding for OSRM formatted output.
* **Note**
   * Isochrones and openlr are both noted as not working with release builds for x86 (32bit) platforms. We'll look at getting this fixed in a future release

## Release Date: 2018-11-21 Valhalla 3.0.1
* **Bug Fix**
   * FIXED: Fixed a rare, but serious bug with bicycle costing. ferry_factor_ in bicycle costing shadowed the data member in the base dynamic cost class, leading to an uninitialized variable. Occasionally, this would lead to negative costs which caused failures. [#1663](https://github.com/valhalla/valhalla/pull/1663)
   * FIXED: Fixed use of units in OSRM compatibility mode. [#1662](https://github.com/valhalla/valhalla/pull/1662)

## Release Date: 2018-11-21 Valhalla 3.0.0
* **NOTE**
   * This release changes the Valhalla graph tile formats to make the tile data more efficient and flexible. Tile data is incompatible with Valhalla 2.x builds, and code for 3.x is incompatible with data built for Valahalla 2.x versions. Valhalla tile sizes are slightly smaller (for datasets using elevation information the size savings is over 10%). In addition, there is increased flexibility for creating different variants of tiles to support different applications (e.g. bicycle only, or driving only).
* **Enhancement**
   * Remove the use of DirectedEdge for transitions between nodes on different hierarchy levels. A new structure, NodeTransition, is now used to transition to nodes on different hierarchy level. This saves space since only the end node GraphId is needed for the transitions (and DirectedEdge is a large data structure).
   * Change the NodeInfo lat,lon to use an offset from the tile base lat,lon. This potentially allows higher precision than using float, but more importantly saves space and allows support for NodeTransitions as well as spare for future growth.
   * Remove the EdgeElevation structure and max grade information into DirectedEdge and mean elevation into EdgeInfo. This saves space.
   * Reduce wayid to 32 bits. This allows sufficient growth when using OpenStreetMap data and frees space in EdgeInfo (allows moving speed limit and mean elevation from other structures).
   * Move name consistency from NodeInfo to DirectedEdge. This allows a more efficient lookup of name consistency.
   * Update all path algorithms to use NodeTransition logic rather than special DirectedEdge transition types. This simplifies PathAlgorithms slightly and removes some conditional logic.
   * Add an optional GraphFilter stage to tile building pipeline. This allows removal of edges and nodes based on access. This allows bicycle only, pedestrian only, or driving only datasets (or combinations) to be created - allowing smaller datasets for special purpose applications.
* **Deprecate**
   * Valhalla 3.0 removes support for OSMLR.

## Release Date: 2018-11-20 Valhalla 2.7.2
* **Enhancement**
   * UPDATED: Added a configuration variable for max_timedep_distance. This is used in selecting the path algorithm and provides the maximum distance between locations when choosing a time dependent path algorithm (other than multi modal). Above this distance, bidirectional A* is used with no time dependencies.
   * UPDATED: Remove transition edges from priority queue in Multimodal methods.
   * UPDATED: Fully implement street names and exit signs with ability to identify route numbers. [#1635](https://github.com/valhalla/valhalla/pull/1635)
* **Bug Fix**
   * FIXED: A timed-turned restriction should not be applied when a non-timed route is executed.  [#1615](https://github.com/valhalla/valhalla/pull/1615)
   * FIXED: Changed unordered_map to unordered_multimap for polys. Poly map can contain the same key but different multi-polygons. For example, islands for a country or timezone polygons for a country.
   * FIXED: Fixed timezone db issue where TZIDs did not exist in the Howard Hinnant date time db that is used in the date_time class for tz indexes.  Added logic to create aliases for TZIDs based on https://en.wikipedia.org/wiki/List_of_tz_database_time_zones
   * FIXED: Fixed the ramp turn modifiers for osrm compat [#1569](https://github.com/valhalla/valhalla/pull/1569)
   * FIXED: Fixed the step geometry when using the osrm compat mode [#1571](https://github.com/valhalla/valhalla/pull/1571)
   * FIXED: Fixed a data creation bug causing issues with A* routes ending on loops. [#1576](https://github.com/valhalla/valhalla/pull/1576)
   * FIXED: Fixed an issue with a bad route where destination only was present. Was due to thresholds in bidirectional A*. Changed threshold to be cost based rather than number of iterations). [#1586](https://github.com/valhalla/valhalla/pull/1586)
   * FIXED: Fixed an issue with destination only (private) roads being used in bicycle routes. Centralized some "base" transition cost logic in the base DynamicCost class. [#1587](https://github.com/valhalla/valhalla/pull/1587)
   * FIXED: Remove extraneous ramp maneuvers [#1657](https://github.com/valhalla/valhalla/pull/1657)

## Release Date: 2018-10-02 Valhalla 2.7.1
* **Enhancement**
   * UPDATED: Added date time support to forward and reverse isochrones. Add speed lookup (predicted speeds and/or free-flow or constrained flow speed) if date_time is present.
   * UPDATED: Add timezone checks to multimodal routes and isochrones (updates localtime if the path crosses into a timezone different than the start location).
* **Data Producer Update**
   * UPDATED: Removed boost date time support from transit.  Now using the Howard Hinnant date library.
* **Bug Fix**
   * FIXED: Fixed a bug with shortcuts that leads to inconsistent routes depending on whether shortcuts are taken, different origins can lead to different paths near the destination. This fix also improves performance on long routes and matrices.
   * FIXED: We were getting inconsistent results between departing at current date/time vs entering the current date/time.  This issue is due to the fact that the iso_date_time function returns the full iso date_time with the timezone offset (e.g., 2018-09-27T10:23-07:00 vs 2018-09-27T10:23). When we refactored the date_time code to use the new Howard Hinnant date library, we introduced this bug.
   * FIXED: Increased the threshold in CostMatrix to address null time and distance values occurring for truck costing with locations near the max distance.

## Release Date: 2018-09-13 Valhalla 2.7.0
* **Enhancement**
   * UPDATED: Refactor to use the pbf options instead of the ptree config [#1428](https://github.com/valhalla/valhalla/pull/1428) This completes [#1357](https://github.com/valhalla/valhalla/issues/1357)
   * UPDATED: Removed the boost/date_time dependency from baldr and odin. We added the Howard Hinnant date and time library as a submodule. [#1494](https://github.com/valhalla/valhalla/pull/1494)
   * UPDATED: Fixed 'Drvie' typo [#1505](https://github.com/valhalla/valhalla/pull/1505) This completes [#1504](https://github.com/valhalla/valhalla/issues/1504)
   * UPDATED: Optimizations of GetSpeed for predicted speeds [#1490](https://github.com/valhalla/valhalla/issues/1490)
   * UPDATED: Isotile optimizations
   * UPDATED: Added stats to predictive traffic logging
   * UPDATED: resample_polyline - Breaks the polyline into equal length segments at a sample distance near the resolution. Break out of the loop through polyline points once we reach the specified number of samplesthen append the last
polyline point.
   * UPDATED: added android logging and uses a shared graph reader
   * UPDATED: Do not run a second pass on long pedestrian routes that include a ferry (but succeed on first pass). This is a performance fix. Long pedestrian routes with A star factor based on ferry speed end up being very inefficient.
* **Bug Fix**
   * FIXED: A* destination only
   * FIXED: Fixed through locations weren't honored [#1449](https://github.com/valhalla/valhalla/pull/1449)


## Release Date: 2018-08-02 Valhalla 3.0.0-rc.4
* **Node Bindings**
   * UPDATED: add some worker pool handling
   [#1467](https://github.com/valhalla/valhalla/pull/1467)

## Release Date: 2018-08-02 Valhalla 3.0.0-rc.3
* **Node Bindings**
   * UPDATED: replaced N-API with node-addon-api wrapper and made the actor
   functions asynchronous
   [#1457](https://github.com/valhalla/valhalla/pull/1457)

## Release Date: 2018-07-24 Valhalla 3.0.0-rc.2
* **Node Bindings**
   * FIXED: turn on the autocleanup functionality for the actor object.
   [#1439](https://github.com/valhalla/valhalla/pull/1439)

## Release Date: 2018-07-16 Valhalla 3.0.0-rc.1
* **Enhancement**
   * ADDED: exposed the rest of the actions to the node bindings and added tests. [#1415](https://github.com/valhalla/valhalla/pull/1415)

## Release Date: 2018-07-12 Valhalla 3.0.0-alpha.1
**NOTE**: There was already a small package named `valhalla` on the npm registry, only published up to version 0.0.3. The team at npm has transferred the package to us, but would like us to publish something to it ASAP to prove our stake in it. Though the bindings do not have all of the actor functionality exposed yet (just route), we are going to publish an alpha release of 3.0.0 to get something up on npm.
* **Infrastructure**:
   * ADDED: add in time dependent algorithms if the distance between locations is less than 500km.
   * ADDED: TurnLanes to indicate turning lanes at the end of a directed edge.
   * ADDED: Added PredictedSpeeds to Valhalla tiles and logic to compute speed based on predictive speed profiles.
* **Data Producer Update**
   * ADDED: is_route_num flag was added to Sign records. Set this to true if the exit sign comes from a route number/ref.
   * CHANGED: Lower speeds on driveways, drive-thru, and parking aisle. Set destination only flag for drive thru use.
   * ADDED: Initial implementation of turn lanes.
  **Bug Fix**
   * CHANGED: Fix destination only penalty for A* and time dependent cases.
   * CHANGED: Use the distance from GetOffsetForHeading, based on road classification and road use (e.g. ramp, turn channel, etc.), within tangent_angle function.
* **Map Matching**
   * FIXED: Fixed trace_route edge_walk server abort [#1365](https://github.com/valhalla/valhalla/pull/1365)
* **Enhancement**
   * ADDED: Added post process for updating free and constrained speeds in the directed edges.
   * UPDATED: Parse the json request once and store in a protocol buffer to pass along the pipeline. This completed the first portion of [#1357](https://github.com/valhalla/valhalla/issues/1357)
   * UPDATED: Changed the shape_match attribute from a string to an enum. Fixes [#1376](https://github.com/valhalla/valhalla/issues/1376)
   * ADDED: Node bindings for route [#1341](https://github.com/valhalla/valhalla/pull/1341)
   * UPDATED: Use a non-linear use_highways factor (to more heavily penalize highways as use_highways approaches 0).

## Release Date: 2018-07-15 Valhalla 2.6.3
* **API**:
   * FIXED: Use a non-linear use_highways factor (to more heavily penalize highways as use_highways approaches 0).
   * FIXED: Fixed the highway_factor when use_highways < 0.5.
   * ENHANCEMENT: Added logic to modulate the surface factor based on use_trails.
   * ADDED: New customer test requests for motorcycle costing.

## Release Date: 2018-06-28 Valhalla 2.6.2
* **Data Producer Update**
   * FIXED: Complex restriction sorting bug.  Check of has_dt in ComplexRestrictionBuilder::operator==.
* **API**:
   * FIXED: Fixed CostFactory convenience method that registers costing models
   * ADDED: Added use_tolls into motorcycle costing options

## Release Date: 2018-05-28 Valhalla 2.6.0
* **Infrastructure**:
   * CHANGED: Update cmake buildsystem to replace autoconf [#1272](https://github.com/valhalla/valhalla/pull/1272)
* **API**:
   * CHANGED: Move `trace_options` parsing to map matcher factory [#1260](https://github.com/valhalla/valhalla/pull/1260)
   * ADDED: New costing method for AutoDataFix [#1283](https://github.com/valhalla/valhalla/pull/1283)

## Release Date: 2018-05-21 Valhalla 2.5.0
* **Infrastructure**
   * ADDED: Add code formatting and linting.
* **API**
   * ADDED: Added new motorcycle costing, motorcycle access flag in data and use_trails option.
* **Routing**
   * ADDED: Add time dependnet forward and reverse A* methods.
   * FIXED: Increase minimum threshold for driving routes in bidirectional A* (fixes some instances of bad paths).
* **Data Producer Update**
   * CHANGED: Updates to properly handle cycleway crossings.
   * CHANGED: Conditionally include driveways that are private.
   * ADDED: Added logic to set motorcycle access.  This includes lua, country access, and user access flags for motorcycles.

## Release Date: 2018-04-11 Valhalla 2.4.9
* **Enhancement**
   * Added European Portuguese localization for Valhalla
   * Updates to EdgeStatus to improve performance. Use an unordered_map of tile Id and allocate an array for each edge in the tile. This allows using pointers to access status for sequential edges. This improves performance by 50% or so.
   * A couple of bicycle costing updates to improve route quality: avoid roads marked as part of a truck network, to remove the density penalty for transition costs.
   * When optimal matrix type is selected, now use CostMatrix for source to target pedestrian and bicycle matrix calls when both counts are above some threshold. This improves performance in general and lessens some long running requests.
*  **Data Producer Update**
   * Added logic to protect against setting a speed of 0 for ferries.

## Release Date: 2018-03-27 Valhalla 2.4.8
* **Enhancement**
   * Updates for Italian verbal translations
   * Optionally remove driveways at graph creation time
   * Optionally disable candidate edge penalty in path finding
   * OSRM compatible route, matrix and map matching response generation
   * Minimal Windows build compatibility
   * Refactoring to use PBF as the IPC mechanism for all objects
   * Improvements to internal intersection marking to reduce false positives
* **Bug Fix**
   * Cap candidate edge penalty in path finding to reduce excessive expansion
   * Fix trivial paths at deadends

## Release Date: 2018-02-08 Valhalla 2.4.7
* **Enhancement**
   * Speed up building tiles from small OSM imports by using boost directory iterator rather than going through all possible tiles and testing each if the file exists.
* **Bug Fix**
   * Protect against overflow in string to float conversion inside OSM parsing.

## Release Date: 2018-01-26 Valhalla 2.4.6
* **Enhancement**
   * Elevation library will lazy load RAW formatted sources

## Release Date: 2018-01-24 Valhalla 2.4.5
* **Enhancement**
   * Elevation packing utility can unpack lz4hc now
* **Bug Fix**
   * Fixed broken darwin builds

## Release Date: 2018-01-23 Valhalla 2.4.4
* **Enhancement**
   * Elevation service speed improvements and the ability to serve lz4hc compressed data
   * Basic support for downloading routing tiles on demand
   * Deprecated `valhalla_route_service`, now all services (including elevation) are found under `valhalla_service`

## Release Date: 2017-12-11 Valhalla 2.4.3
* **Enhancement**
   * Remove union from GraphId speeds up some platforms
   * Use SAC scale in pedestrian costing
   * Expanded python bindings to include all actions (route, matrix, isochrone, etc)
* **Bug Fix**
   * French translation typo fixes
*  **Data Producer Update**
   * Handling shapes that intersect the poles when binning
   * Handling when transit shapes are less than 2 points

## Release Date: 2017-11-09 Valhalla 2.4.1
*  **Data Producer Update**
   * Added kMopedAccess to modes for complex restrictions.  Remove the kMopedAccess when auto access is removed.  Also, add the kMopedAccess when an auto restriction is found.

## Release Date: 2017-11-08 Valhalla 2.4.0
*  **Data Producer Update**
   * Added logic to support restriction = x with a the except tag.  We apply the restriction to everything except for modes in the except tag.
   * Added logic to support railway_service and coach_service in transit.
* **Bug Fix**
  * Return proper edge_walk path for requested shape_match=walk_or_snap
  * Skip invalid stateid for Top-K requests

## Release Date: 2017-11-07 Valhalla 2.3.9
* **Enhancement**
  * Top-K map matched path generation now only returns unique paths and does so with fewer iterations
  * Navigator call outs for both imperial and metric units
  * The surface types allowed for a given bike route can now be controlled via a request parameter `avoid_bad_surfaces`
  * Improved support for motorscooter costing via surface types, road classification and vehicle specific tagging
* **Bug Fix**
  * Connectivity maps now include information about transit tiles
  * Lane counts for singly digitized roads are now correct for a given directed edge
  * Edge merging code for assigning osmlr segments is now robust to partial tile sets
  * Fix matrix path finding to allow transitioning down to lower levels when appropriate. In particular, do not supersede shortcut edges until no longer expanding on the next level.
  * Fix optimizer rotate location method. This fixes a bug where optimal ordering was bad for large location sets.
*  **Data Producer Update**
   * Duration tags are now used to properly set the speed of travel for a ferry routes

## Release Date: 2017-10-17 Valhalla 2.3.8
* **Bug Fix**
  * Fixed the roundabout exit count for bicycles when the roundabout is a road and not a cycleway
  * Enable a pedestrian path to remain on roundabout instead of getting off and back on
  * Fixed the penalization of candidate locations in the uni-directional A* algorithm (used for trivial paths)
*  **Data Producer Update**
   * Added logic to set bike forward and tag to true where kv["sac_scale"] == "hiking". All other values for sac_scale turn off bicycle access.  If sac_scale or mtb keys are found and a surface tag is not set we default to kPath.
   * Fixed a bug where surface=unpaved was being assigned Surface::kPavedSmooth.

## Release Date: 2017-9-11 Valhalla 2.3.7
* **Bug Fix**
  * Update bidirectional connections to handle cases where the connecting edge is one of the origin (or destination) edges and the cost is high. Fixes some pedestrian route issues that were reported.
*  **Data Producer Update**
   * Added support for motorroad tag (default and per country).
   * Update OSMLR segment association logic to fix issue where chunks wrote over leftover segments. Fix search along edges to include a radius so any nearby edges are also considered.

## Release Date: 2017-08-29 Valhalla 2.3.6
* **Bug Fix**
  * Pedestrian paths including ferries no longer cause circuitous routes
  * Fix a crash in map matching route finding where heading from shape was using a `nullptr` tile
  * Spanish language narrative corrections
  * Fix traffic segment matcher to always set the start time of a segment when its known
* **Enhancement**
  * Location correlation scoring improvements to avoid situations where less likely start or ending locations are selected

## Release Date: 2017-08-22 Valhalla 2.3.5
* **Bug Fix**
  * Clamp the edge score in thor. Extreme values were causing bad alloc crashes.
  * Fix multimodal isochrones. EdgeLabel refactor caused issues.
* **Data Producer Update**
  * Update lua logic to properly handle vehicle=no tags.

## Release Date: 2017-08-14 Valhalla 2.3.4
* **Bug Fix**
  * Enforce limits on maximum per point accuracy to avoid long running map matching computations

## Release Date: 2017-08-14 Valhalla 2.3.3
* **Bug Fix**
  * Maximum osm node reached now causes bitset to resize to accommodate when building tiles
  * Fix wrong side of street information and remove redundant node snapping
  * Fix path differences between services and `valhalla_run_route`
  * Fix map matching crash when interpolating duplicate input points
  * Fix unhandled exception when trace_route or trace_attributes when there are no continuous matches
* **Enhancement**
  * Folded Low-Stress Biking Code into the regular Bicycle code and removed the LowStressBicycleCost class. Now when making a query for bicycle routing, a value of 0 for use_hills and use_roads produces low-stress biking routes, while a value of 1 for both provides more intense professional bike routes.
  * Bike costing default values changed. use_roads and use_hills are now 0.25 by default instead of 0.5 and the default bike is now a hybrid bike instead of a road bike.
  * Added logic to use station hierarchy from transitland.  Osm and egress nodes are connected by transitconnections.  Egress and stations are connected by egressconnections.  Stations and platforms are connected by platformconnections.  This includes narrative updates for Odin as well.

## Release Date: 2017-07-31 Valhalla 2.3.2
* **Bug Fix**
  * Update to use oneway:psv if oneway:bus does not exist.
  * Fix out of bounds memory issue in DoubleBucketQueue.
  * Many things are now taken into consideration to determine which sides of the road have what cyclelanes, because they were not being parsed correctly before
  * Fixed issue where sometimes a "oneway:bicycle=no" tag on a two-way street would cause the road to become a oneway for bicycles
  * Fixed trace_attributes edge_walk cases where the start or end points in the shape are close to graph nodes (intersections)
  * Fixed 32bit architecture crashing for certain routes with non-deterministic placement of edges labels in bucketized queue datastructure
* **Enhancement**
  * Improve multi-modal routes by adjusting the pedestrian mode factor (routes use less walking in favor of public transit).
  * Added interface framework to support "top-k" paths within map-matching.
  * Created a base EdgeLabel class that contains all data needed within costing methods and supports the basic path algorithms (forward direction, A*, with accumulated path distance). Derive class for bidirectional algorithms (BDEdgeLabel) and for multimodal algorithms. Lowers memory use by combining some fields (using spare bits from GraphId).
  * Added elapsed time estimates to map-matching labels in preparation for using timestamps in map-matching.
  * Added parsing of various OSM tags: "bicycle=use_sidepath", "bicycle=dismount", "segregated=*", "shoulder=*", "cycleway:buffer=*", and several variations of these.
  * Both trace_route and trace_attributes will parse `time` and `accuracy` parameters when the shape is provided as unencoded
  * Map-matching will now use the time (in seconds) of each gps reading (if provided) to narrow the search space and avoid finding matches that are impossibly fast

## Release Date: 2017-07-10 Valhalla 2.3.0
* **Bug Fix**
  * Fixed a bug in traffic segment matcher where length was populated but had invalid times
* **Embedded Compilation**
  * Decoupled the service components from the rest of the worker objects so that the worker objects could be used in non http service contexts
   * Added an actor class which encapsulates the various worker objects and allows the various end points to be called /route /height etc. without needing to run a service
* **Low-Stress Bicycle**
  * Worked on creating a new low-stress biking option that focuses more on taking safer roads like cycle ways or residential roads than the standard bike costing option does.

## Release Date: 2017-06-26 Valhalla 2.2.9
* **Bug Fix**
  * Fix a bug introduced in 2.2.8 where map matching search extent was incorrect in longitude axis.

## Release Date: 2017-06-23 Valhalla 2.2.8
* **Bug Fix**
  * Traffic segment matcher (exposed through Python bindings) - fix cases where partial (or no) results could be returned when breaking out of loop in form_segments early.
* **Traffic Matching Update**
  * Traffic segment matcher - handle special cases when entering and exiting turn channels.
* **Guidance Improvements**
  * Added Swedish (se-SV) narrative file.

## Release Date: 2017-06-20 Valhalla 2.2.7
* **Bug Fixes**
  * Traffic segment matcher (exposed through Python bindings) makes use of accuracy per point in the input
  * Traffic segment matcher is robust to consecutive transition edges in matched path
* **Isochrone Changes**
  * Set up isochrone to be able to handle multi-location queries in the future
* **Data Producer Updates**
  * Fixes to valhalla_associate_segments to address threading issue.
  * Added support for restrictions that refers only to appropriate type of vehicle.
* **Navigator**
  * Added pre-alpha implementation that will perform guidance for mobile devices.
* **Map Matching Updates**
  * Added capability to customize match_options

## Release Date: 2017-06-12 Valhalla 2.2.6
* **Bug Fixes**
  * Fixed the begin shape index where an end_route_discontinuity exists
* **Guidance Improvements**
  * Updated Slovenian (sl-SI) narrative file.
* **Data Producer Updates**
  * Added support for per mode restrictions (e.g., restriction:&lt;type&gt;)  Saved these restrictions as "complex" restrictions which currently support per mode lookup (unlike simple restrictions which are assumed to apply to all driving modes).
* **Matrix Updates**
  * Increased max distance threshold for auto costing and other similar costings to 400 km instead of 200 km

## Release Date: 2017-06-05 Valhalla 2.2.5
* **Bug Fixes**
  * Fixed matched point edge_index by skipping transition edges.
  * Use double precision in meili grid traversal to fix some incorrect grid cases.
  * Update meili to use DoubleBucketQueue and GraphReader methods rather than internal methods.

## Release Date: 2017-05-17 Valhalla 2.2.4
* **Bug Fixes**
  * Fix isochrone bug where the default access mode was used - this rejected edges that should not have been rejected for cases than automobile.
  * Fix A* handling of edge costs for trivial routes. This fixed an issue with disconnected regions that projected to a single edge.
  * Fix TripPathBuilder crash if first edge is a transition edge (was occurring with map-matching in rare occasions).

## Release Date: 2017-05-15 Valhalla 2.2.3
* **Map Matching Improvement**
  * Return begin and end route discontinuities. Also, returns partial shape of edge at route discontinuity.
* **Isochrone Improvements**
  * Add logic to make sure the center location remains fixed at the center of a tile/grid in the isotile.
  * Add a default generalization factor that is based on the grid size. Users can still override this factor but the default behavior is improved.
  * Add ExpandForward and ExpandReverse methods as is done in bidirectional A*. This improves handling of transitions between hierarchy levels.
* **Graph Correlation Improvements**
  * Add options to control both radius and reachability per input location (with defaults) to control correlation of input locations to the graph in such a way as to avoid routing between disconnected regions and favor more likely paths.

## Release Date: 2017-05-08 Valhalla 2.2.0
* **Guidance Improvements**
  * Added Russian (ru-RU) narrative file.
  * Updated Slovenian (sl-SI) narrative file.
* **Data Producer Updates**
  * Assign destination sign info on bidirectional ramps.
  * Update ReclassifyLinks. Use a "link-tree" which is formed from the exit node and terminates at entrance nodes. Exit nodes are sorted by classification so motorway exits are done before trunks, etc. Updated the turn channel logic - now more consistently applies turn channel use.
  * Updated traffic segment associations to properly work with elevation and lane connectivity information (which is stored after the traffic association).

## Release Date: 2017-04-24 Valhalla 2.1.9
* **Elevation Update**
  * Created a new EdgeElevation structure which includes max upward and downward slope (moved from DirectedEdge) and mean elevation.
* **Routing Improvements**
  * Destination only fix when "nested" destination only areas cause a route failure. Allow destination only edges (with penalty) on 2nd pass.
  * Fix heading to properly use the partial edge shape rather than entire edge shape to determine heading at the begin and end locations.
  * Some cleanup and simplification of the bidirectional A* algorithm.
  * Some cleanup and simplification of TripPathBuilder.
  * Make TileHierarchy data and methods static and remove tile_dir from the tile hierarchy.
* **Map Matching Improvement**
  * Return matched points with trace attributes when using map_snap.
* **Data Producer Updates**
  * lua updates so that the chunnel will work again.

## Release Date: 2017-04-04 Valhalla 2.1.8
* **Map Matching Release**
  * Added max trace limits and out-of-bounds checks for customizable trace options

## Release Date: 2017-03-29 Valhalla 2.1.7
* **Map Matching Release**
  * Increased service limits for trace
* **Data Producer Updates**
  * Transit: Remove the dependency on using level 2 tiles for transit builder
* **Traffic Updates**
  * Segment matcher completely re-written to handle many complex issues when matching traces to OTSs
* **Service Improvement**
  * Bug Fix - relaxed rapidjson parsing to allow numeric type coercion
* **Routing Improvements**
  * Level the forward and reverse paths in bidirectional A * to account for distance approximation differences.
  * Add logic for Use==kPath to bicycle costing so that paths are favored (as are footways).

## Release Date: 2017-03-10 Valhalla 2.1.3
* **Guidance Improvement**
  * Corrections to Slovenian narrative language file
  **Routing Improvements**
  * Increased the pedestrian search radius from 25 to 50 within the meili configuration to reduce U-turns with map-matching
  * Added a max avoid location limit

## Release Date: 2017-02-22 Valhalla 2.1.0
* **Guidance Improvement**
  * Added ca-ES (Catalan) and sl-SI (Slovenian) narrative language files
* **Routing  Improvement**
  * Fix through location reverse ordering bug (introduced in 2.0.9) in output of route responses for depart_at routes
  * Fix edge_walking method to handle cases where more than 1 initial edge is found
* **Data Producer Updates**
  * Improved transit by processing frequency based schedules.
  * Updated graph validation to more aggressively check graph consistency on level 0 and level 1
  * Fix the EdgeInfo hash to not create duplicate edge info records when creating hierarchies

## Release Date: 2017-02-21 Valhalla 2.0.9
* **Guidance Improvement**
  * Improved Italian narrative by handling articulated prepositions
  * Properly calling out turn channel maneuver
* **Routing Improvement**
  * Improved path determination by increasing stop impact for link to link transitions at intersections
  * Fixed through location handling, now includes cost at throughs and properly uses heading
  * Added ability to adjust location heading tolerance
* **Traffic Updates**
  * Fixed segment matching json to properly return non-string values where appropriate
* **Data Producer Updates**
  * Process node:ref and way:junction_ref as a semicolon separated list for exit numbers
  * Removed duplicated interchange sign information when ways are split into edges
  * Use a sequence within HierarchyBuilder to lower memory requirements for planet / large data imports.
  * Add connecting OSM wayId to a transit stop within NodeInfo.
  * Lua update:  removed ways that were being added to the routing graph.
  * Transit:  Fixed an issue where add_service_day and remove_service_day was not using the tile creation date, but the service start date for transit.
  * Transit:  Added acceptance test logic.
  * Transit:  Added fallback option if the associated wayid is not found.  Use distance approximator to find the closest edge.
  * Transit:  Added URL encoding for one stop ids that contain diacriticals.  Also, added include_geometry=false for route requests.
* **Optimized Routing Update**
  * Added an original index to the location object in the optimized route response
* **Trace Route Improvement**
  * Updated find_start_node to fix "GraphTile NodeInfo index out of bounds" error

## Release Date: 2017-01-30 Valhalla 2.0.6
* **Guidance Improvement**
  * Italian phrases were updated
* **Routing Improvement**
  * Fixed an issue where date and time was returning an invalid ISO8601 time format for date_time values in positive UTC. + sign was missing.
  * Fixed an encoding issue that was discovered for tranist_fetcher.  We were not encoding onestop_ids or route_ids.  Also, added exclude_geometry=true for route API calls.
* **Data Producer Updates**
  * Added logic to grab a single feed in valhalla_build_transit.

## Release Date: 2017-01-04 Valhalla 2.0.3
* **Service Improvement**
  * Added support for interrupting requests. If the connection is closed, route computation and map-matching can be interrupted prior to completion.
* **Routing Improvement**
  * Ignore name inconsistency when entering a link to avoid double penalizing.
* **Data Producer Updates**
  * Fixed consistent name assignment for ramps and turn lanes which improved guidance.
  * Added a flag to directed edges indicating if the edge has names. This can potentially be used in costing methods.
  * Allow future use of spare GraphId bits within DirectedEdge.

## Release Date: 2016-12-13 Valhalla 2.0.2
* **Routing Improvement**
  * Added support for multi-way restrictions to matrix and isochrones.
  * Added HOV costing model.
  * Speed limit updates.   Added logic to save average speed separately from speed limits.
  * Added transit include and exclude logic to multimodal isochrone.
  * Fix some edge cases for trivial (single edge) paths.
  * Better treatment of destination access only when using bidirectional A*.
* **Performance Improvement**
  * Improved performance of the path algorithms by making many access methods inline.

## Release Date: 2016-11-28 Valhalla 2.0.1
* **Routing Improvement**
  * Preliminary support for multi-way restrictions
* **Issues Fixed**
  * Fixed tile incompatibility between 64 and 32bit architectures
  * Fixed missing edges within tile edge search indexes
  * Fixed an issue where transit isochrone was cut off if we took transit that was greater than the max_seconds and other transit lines or buses were then not considered.

## Release Date: 2016-11-15 Valhalla 2.0

* **Tile Redesign**
  * Updated the graph tiles to store edges only on the hierarchy level they belong to. Prior to this, the highways were stored on all levels, they now exist only on the highway hierarchy. Similar changes were made for arterial level roads. This leads to about a 20% reduction in tile size.
  * The tile redesign required changes to the path generation algorithms. They must now transition freely between levels, even for pedestrian and bicycle routes. To offset the extra transitions, the main algorithms were changed to expand nodes at each level that has directed edges, rather than adding the transition edges to the priority queue/adjacency list. This change helps performance. The hierarchy limits that are used to speed the computation of driving routes by utilizing the highway hierarchy were adjusted to work with the new path algorithms.
  * Some changes to costing were also required, for example pedestrian and bicycle routes skip shortcut edges.
  * Many tile data structures were altered to explicitly size different fields and make room for "spare" fields that will allow future growth. In addition, the tile itself has extra "spare" records that can be appended to the end of the tile and referenced from the tile header. This also will allow future growth without breaking backward compatibility.
* **Guidance Improvement**
  * Refactored trip path to use an enumerated `Use` for edge and an enumerated `NodeType` for node
  * Fixed some wording in the Hindi narrative file
  * Fixed missing turn maneuver by updating the forward intersecting edge logic
* **Issues Fixed**
  * Fixed an issue with pedestrian routes where a short u-turn was taken to avoid the "crossing" penalty.
  * Fixed bicycle routing due to high penalty to enter an access=destination area. Changed to a smaller, length based factor to try to avoid long regions where access = destination. Added a driveway penalty to avoid taking driveways (which are often marked as access=destination).
  * Fixed regression where service did not adhere to the list of allowed actions in the Loki configuration
* **Graph Correlation**
  * External contributions from Navitia have lead to greatly reduced per-location graph correlation. Average correlation time is now less than 1ms down from 4-9ms.

## Release Date: 2016-10-17

* **Guidance Improvement**
  * Added the Hindi (hi-IN) narrative language
* **Service Additions**
  * Added internal valhalla error codes utility in baldr and modified all services to make use of and return as JSON response
  * See documentation https://github.com/valhalla/valhalla-docs/blob/master/api-reference.md#internal-error-codes-and-conditions
* **Time-Distance Matrix Improvement**
  * Added a costmatrix performance fix for one_to_many matrix requests
* **Memory Mapped Tar Archive - Tile Extract Support**
  * Added the ability to load a tar archive of the routing graph tiles. This improves performance under heavy load and reduces the memory requirement while allowing multiple processes to share cache resources.

## Release Date: 2016-09-19

* **Guidance Improvement**
  * Added pirate narrative language
* **Routing Improvement**
  * Added the ability to include or exclude stops, routes, and operators in multimodal routing.
* **Service Improvement**
  * JSONify Error Response

## Release Date: 2016-08-30

* **Pedestrian Routing Improvement**
  * Fixes for trivial pedestrian routes

## Release Date: 2016-08-22

* **Guidance Improvements**
  * Added Spanish narrative
  * Updated the start and end edge heading calculation to be based on road class and edge use
* **Bicycle Routing Improvements**
  * Prevent getting off a higher class road for a small detour only to get back onto the road immediately.
  * Redo the speed penalties and road class factors - they were doubly penalizing many roads with very high values.
  * Simplify the computation of weighting factor for roads that do not have cycle lanes. Apply speed penalty to slightly reduce favoring
of non-separated bicycle lanes on high speed roads.
* **Routing Improvements**
  * Remove avoidance of U-turn for pedestrian routes. This improves use with map-matching since pedestrian routes can make U-turns.
  * Allow U-turns at dead-ends for driving (and bicycling) routes.
* **Service Additions**
  * Add support for multi-modal isochrones.
  * Added base code to allow reverse isochrones (path from anywhere to a single destination).
* **New Sources to Targets**
  * Added a new Matrix Service action that allows you to request any of the 3 types of time-distance matrices by calling 1 action.  This action takes a sources and targets parameter instead of the locations parameter.  Please see the updated Time-Distance Matrix Service API reference for more details.

## Release Date: 2016-08-08

 * **Service additions**
  * Latitude, longitude bounding boxes of the route and each leg have been added to the route results.
  * Added an initial isochrone capability. This includes methods to create an "isotile" - a 2-D gridded data set with time to reach each lat,lon grid from an origin location. This isoltile is then used to create contours at specified times. Interior contours are optionally removed and the remaining outer contours are generalized and converted to GeoJSON polygons. An initial version supporting multimodal route types has also been added.
 * **Data Producer Updates**
  * Fixed tranist scheduling issue where false schedules were getting added.
 * **Tools Additionas**
  * Added `valhalla_export_edges` tool to allow shape and names to be dumped from the routing tiles

## Release Date: 2016-07-19

 * **Guidance Improvements**
  * Added French narrative
  * Added capability to have narrative language aliases - For example: German `de-DE` has an alias of `de`
 * **Transit Stop Update** - Return latitude and longitude for each transit stop
 * **Data Producer Updates**
  * Added logic to use lanes:forward, lanes:backward, speed:forward, and speed:backward based on direction of the directed edge.
  * Added support for no_entry, no_exit, and no_turn restrictions.
  * Added logic to support country specific access. Based on country tables found here: http://wiki.openstreetmap.org/wiki/OSM_tags_for_routing/Access-Restrictions

## Release Date: 2016-06-08

 * **Bug Fix** - Fixed a bug where edge indexing created many small tiles where no edges actually intersected. This allowed impossible routes to be considered for path finding instead of rejecting them earlier.
 * **Guidance Improvements**
  * Fixed invalid u-turn direction
  * Updated to properly call out jughandle routes
  * Enhanced signless interchange maneuvers to help guide users
 * **Data Producer Updates**
  * Updated the speed assignment for ramp to be a percentage of the original road class speed assignment
  * Updated stop impact logic for turn channel onto ramp

## Release Date: 2016-05-19

 * **Bug Fix** - Fixed a bug where routes fail within small, disconnected "islands" due to the threshold logic in prior release. Also better logic for not-thru roads.

## Release Date: 2016-05-18

 * **Bidirectional A* Improvements** - Fixed an issue where if both origin and destination locations where on not-thru roads that meet at a common node the path ended up taking a long detour. Not all cases were fixed though - next release should fix. Trying to address the termination criteria for when the best connection point of the 2 paths is optimal. Turns out that the initial case where both opposing edges are settled is not guaranteed to be the least cost path. For now we are setting a threshold and extending the search while still tracking best connections. Fixed the opposing edge when a hierarchy transition occurs.
 * **Guidance Globalization** -  Fixed decimal distance to be locale based.
 * **Guidance Improvements**
  * Fixed roundabout spoke count issue by fixing the drive_on_right attribute.
  * Simplified narative by combining unnamed straight maneuvers
  * Added logic to confirm maneuver type assignment to avoid invalid guidance
  * Fixed turn maneuvers by improving logic for the following:
    * Internal intersection edges
    * 'T' intersections
    * Intersecting forward edges
 * **Data Producer Updates** - Fix the restrictions on a shortcut edge to be the same as the last directed edge of the shortcut (rather than the first one).

## Release Date: 2016-04-28

 * **Tile Format Updates** - Separated the transit graph from the "road only" graph into different tiles but retained their interconnectivity. Transit tiles are now hierarchy level 3.
 * **Tile Format Updates** - Reduced the size of graph edge shape data by 5% through the use of varint encoding (LEB128)
 * **Tile Format Updates** - Aligned `EdgeInfo` structures to proper byte boundaries so as to maintain compatibility for systems who don't support reading from unaligned addresses.
 * **Guidance Globalization** -  Added the it-IT(Italian) language file. Added support for CLDR plural rules. The cs-CZ(Czech), de-DE(German), and en-US(US English) language files have been updated.
 * **Travel mode based instructions** -  Updated the start, post ferry, and post transit insructions to be based on the travel mode, for example:
  * `Drive east on Main Street.`
  * `Walk northeast on Broadway.`
  * `Bike south on the cycleway.`

## Release Date: 2016-04-12

 * **Guidance Globalization** -  Added logic to use tagged language files that contain the guidance phrases. The initial versions of en-US, de-DE, and cs-CZ have been deployed.
 * **Updated ferry defaults** -  Bumped up use_ferry to 0.65 so that we don't penalize ferries as much.

## Release Date: 2016-03-31
 * **Data producer updates** - Do not generate shortcuts across a node which is a fork. This caused missing fork maneuvers on longer routes.  GetNames update ("Broadway fix").  Fixed an issue with looking up a name in the ref map and not the name map.  Also, removed duplicate names.  Private = false was unsetting destination only flags for parking aisles.

## Release Date: 2016-03-30
 * **TripPathBuilder Bug Fix** - Fixed an exception that was being thrown when trying to read directed edges past the end of the list within a tile. This was due to errors in setting walkability and cyclability on upper hierarchies.

## Release Date: 2016-03-28

 * **Improved Graph Correlation** -  Correlating input to the routing graph is carried out via closest first traversal of the graph's, now indexed, geometry. This results in faster correlation and guarantees the absolute closest edge is found.

## Release Date: 2016-03-16

 * **Transit type returned** -  The transit type (e.g. tram, metro, rail, bus, ferry, cable car, gondola, funicular) is now returned with each transit maneuver.
 * **Guidance language** -  If the language option is not supplied or is unsupported then the language will be set to the default (en-US). Also, the service will return the language in the trip results.
 * **Update multimodal path algorithm** - Applied some fixes to multimodal path algorithm. In particular fixed a bug where the wrong sortcost was added to the adjacency list. Also separated "in-station" transfer costs from transfers between stops.
 * **Data producer updates** - Do not combine shortcut edges at gates or toll booths. Fixes avoid toll issues on routes that included shortcut edges.

## Release Date: 2016-03-07

 * **Updated all APIs to honor the optional DNT (Do not track) http header** -  This will avoid logging locations.
 * **Reduce 'Merge maneuver' verbal alert instructions** -  Only create a verbal alert instruction for a 'Merge maneuver' if the previous maneuver is > 1.5 km.
 * **Updated transit defaults.  Tweaked transit costing logic to obtain better routes.** -  use_rail = 0.6, use_transfers = 0.3, transfer_cost = 15.0 and transfer_penalty = 300.0.  Updated the TransferCostFactor to use the transfer_factor correctly.  TransitionCost for pedestrian costing bumped up from 20.0f to 30.0f when predecessor edge is a transit connection.
 * **Initial Guidance Globalization** -  Partial framework for Guidance Globalization. Started reading some guidance phrases from en-US.json file.

## Release Date: 2016-02-22

 * **Use bidirectional A* for automobile routes** - Switch to bidirectional A* for all but bus routes and short routes (where origin and destination are less than 10km apart). This improves performance and has less failure cases for longer routes. Some data import adjustments were made (02-19) to fix some issues encountered with arterial and highway hierarchies. Also only use a maximum of 2 passes for bidirecdtional A* to reduce "long time to fail" cases.
 * **Added verbal multi-cue guidance** - This combines verbal instructions when 2 successive maneuvers occur in a short amount of time (e.g., Turn right onto MainStreet. Then Turn left onto 1st Avenue).

## Release Date: 2016-02-19

 * **Data producer updates** - Reduce stop impact when all edges are links (ramps or turn channels). Update opposing edge logic to reject edges that do no have proper access (forward access == reverse access on opposing edge and vice-versa). Update ReclassifyLinks for cases where a single edge (often a service road) intersects a ramp improperly causing the ramp to reclassified when it should not be. Updated maximum OSM node Id (now exceeds 4000000000). Move lua from conf repository into mjolnir.

## Release Date: 2016-02-01

 * **Data producer updates** - Reduce speed on unpaved/rough roads. Add statistics for hgv (truck) restrictions.

## Release Date: 2016-01-26

 * **Added capability to disable narrative production** - Added the `narrative` boolean option to allow users to disable narrative production. Locations, shape, length, and time are still returned. The narrative production is enabled by default. The possible values for the `narrative` option are: false and true
 * **Added capability to mark a request with an id** - The `id` is returned with the response so a user could match to the corresponding request.
 * **Added some logging enhancements, specifically [ANALYTICS] logging** - We want to focus more on what our data is telling us by logging specific stats in Logstash.

## Release Date: 2016-01-18

 * **Data producer updates** - Data importer configuration (lua) updates to fix a bug where buses were not allowed on restricted lanes.  Fixed surface issue (change the default surface to be "compacted" for footways).

## Release Date: 2016-01-04

 * **Fixed Wrong Costing Options Applied** - Fixed a bug in which a previous requests costing options would be used as defaults for all subsequent requests.

## Release Date: 2015-12-18

 * **Fix for bus access** - Data importer configuration (lua) updates to fix a bug where bus lanes were turning off access for other modes.
 * **Fix for extra emergency data** - Data importer configuration (lua) updates to fix a bug where we were saving hospitals in the data.
 * **Bicycle costing update** - Updated kTCSlight and kTCFavorable so that cycleways are favored by default vs roads.

## Release Date: 2015-12-17

 * **Graph Tile Data Structure update** - Updated structures within graph tiles to support transit efforts and truck routing. Removed TransitTrip, changed TransitRoute and TransitStop to indexes (rather than binary search). Added access restrictions (like height and weight restrictions) and the mode which they impact to reduce need to look-up.
 * **Data producer updates** - Updated graph tile structures and import processes.

## Release Date: 2015-11-23

 * **Fixed Open App for OSRM functionality** - Added OSRM functionality back to Loki to support Open App.

## Release Date: 2015-11-13

 * **Improved narrative for unnamed walkway, cycleway, and mountain bike trail** - A generic description will be used for the street name when a walkway, cycleway, or mountain bike trail maneuver is unnamed. For example, a turn right onto a unnamed walkway maneuver will now be: "Turn right onto walkway."
 * **Fix costing bug** - Fix a bug introduced in EdgeLabel refactor (impacted time distance matrix only).

## Release Date: 2015-11-3

 * **Enhance bi-directional A* logic** - Updates to bidirectional A* algorithm to fix the route completion logic to handle cases where a long "connection" edge could lead to a sub-optimal path. Add hierarchy and shortcut logic so we can test and use bidirectional A* for driving routes. Fix the destination logic to properly handle oneways as the destination edge. Also fix U-turn detection for reverse search when hierarchy transitions occur.
 * **Change "Go" to "Head" for some instructions** - Start, exit ferry.
 * **Update to roundabout instructions** - Call out roundabouts for edges marked as links (ramps, turn channels).
 * **Update bicycle costing** - Fix the road factor (for applying weights based on road classification) and lower turn cost values.

## Data Producer Release Date: 2015-11-2

 * **Updated logic to not create shortcut edges on roundabouts** - This fixes some roundabout exit counts.

## Release Date: 2015-10-20

 * **Bug Fix for Pedestrian and Bicycle Routes** - Fixed a bug with setting the destination in the bi-directional Astar algorithm. Locations that snapped to a dead-end node would have failed the route and caused a timeout while searching for a valid path. Also fixed the elapsed time computation on the reverse path of bi-directional algorithm.

## Release Date: 2015-10-16

 * **Through Location Types** - Improved support for locations with type = "through". Routes now combine paths that meet at each through location to create a single "leg" between locations with type = "break". Paths that continue at a through location will not create a U-turn unless the path enters a "dead-end" region (neighborhood with no outbound access).
 * **Update shortcut edge logic** - Now skips long shortcut edges when close to the destination. This can lead to missing the proper connection if the shortcut is too long. Fixes #245 (thor).
 * **Per mode service limits** - Update configuration to allow setting different maximum number of locations and distance per mode.
 * **Fix shape index for trivial path** - Fix a bug where when building the the trip path for a "trivial" route (includes just one edge) where the shape index exceeded that size of the shape.

## Release Date: 2015-09-28

 * **Elevation Influenced Bicycle Routing** - Enabled elevation influenced bicycle routing. A "use-hills" option was added to the bicycle costing profile that can tune routes to avoid hills based on grade and amount of elevation change.
 * **"Loop Edge" Fix** - Fixed a bug with edges that form a loop. Split them into 2 edges during data import.
 * **Additional information returned from 'locate' method** - Added information that can be useful when debugging routes and data. Adds information about nodes and edges at a location.
 * **Guidance/Narrative Updates** - Added side of street to destination narrative. Updated verbal instructions.<|MERGE_RESOLUTION|>--- conflicted
+++ resolved
@@ -3,13 +3,10 @@
 * **Bug Fix**
 * **Enhancement**
    * ADDED: Assign cost factors to linear features [#5584](https://github.com/valhalla/valhalla/pull/5584)
-<<<<<<< HEAD
    * ADDED: Proper time tracking in Bidirectional A* [#5640](https://github.com/valhalla/valhalla/pull/5640/)
-=======
    * CHANGED: Get rid of temporary std::vector in GraphTile::GetRestrictions [#5688](https://github.com/valhalla/valhalla/pull/5688)
    * CHANGED: Use std::from_chars instead of std::stoi/stof/stod [#5704](https://github.com/valhalla/valhalla/pull/5704)
    * CHANGED: Avoid dynamic allocation in loki::Search [#5724](https://github.com/valhalla/valhalla/pull/5724)
->>>>>>> 2516da84
 
 ## Release Date: 2025-11-14 Valhalla 3.6.1
 * **Removed**
@@ -35,13 +32,10 @@
    * ADDED: Make possible to use `-DCMAKE_UNITY_BUILD=ON` [#5691](https://github.com/valhalla/valhalla/pull/5691)
    * CHANGED: make alternative_iterations_delta configurable [#5679](https://github.com/valhalla/valhalla/pull/5679)
    * ADDED: `flow_sources` expansion property [#5697](https://github.com/valhalla/valhalla/pull/5697)
-<<<<<<< HEAD
-=======
    * CHANGED: Replace GDAL with libgeotiff, re-enable support for bindings [#5680](https://github.com/valhalla/valhalla/pull/5680)
    * ADDED: Support for loading tiles from a remote tarball with optional HTTP basic auth [#5467](https://github.com/valhalla/valhalla/pull/5467)
    * CHANGED: lower penalty for u-turns without name consistency [#5696](https://github.com/valhalla/valhalla/pull/5696)
    * CHANGED: Speed up transit feed ingestion with faster stop time look up via stop id [#5134](https://github.com/valhalla/valhalla/pull/5134)
->>>>>>> 2516da84
 
 ## Release Date: 2025-10-23 Valhalla 3.6.0
 * **Removed**
