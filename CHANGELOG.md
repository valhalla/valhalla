--- conflicted
+++ resolved
@@ -6,13 +6,10 @@
    * FIXED: typo in use value of map matching API (`platform_connection` was misspelled) [#4174](https://github.com/valhalla/valhalla/pull/4174)
 * **Enhancement**
    * UPDATED: French translations, thanks to @xlqian [#4159](https://github.com/valhalla/valhalla/pull/4159)
-<<<<<<< HEAD
    * CHANGED: -j flag for multithreaded executables to override mjolnir.concurrency [#4168](https://github.com/valhalla/valhalla/pull/4168)
    * CHANGED: moved the argparse boilerplate code to a private header which all programs can share [#4169](https://github.com/valhalla/valhalla/pull/4169)
-=======
    * ADDED: CI runs a spell check on the PR to detect spelling mistakes [#4179](https://github.com/valhalla/valhalla/pull/4179)
    * ADDED: `preferred_side_cutoff` parameter for locations [#4182](https://github.com/valhalla/valhalla/pull/4182)
->>>>>>> 1e975993
 
 ## Release Date: 2023-05-11 Valhalla 3.4.0
 * **Removed**
