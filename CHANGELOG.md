--- conflicted
+++ resolved
@@ -36,13 +36,10 @@
    * FIXED: fix config generator with thor.costmatrix_allow_second_pass [#4567](https://github.com/valhalla/valhalla/pull/4567)
    * FIXED: infinite loop or other random corruption in isochrones when retrieving partial shape of an edge [#4547](https://github.com/valhalla/valhalla/pull/4547)
    * FIXED: Aggregation updates: update opposing local idx after aggregating the edges, added classification check for aggregation, and shortcut length changes [#4570](https://github.com/valhalla/valhalla/pull/4570)
-<<<<<<< HEAD
    * FIXED: Fix segfault in OSRM serializer with bannerInstructions when destination is on roundabout [#4480](https://github.com/valhalla/valhalla/pull/4481)
    * FIXED: Fix segfault in costmatrix (date_time and time zone always added). [#4530](https://github.com/valhalla/valhalla/pull/4530)
    * FIXED: Fixed roundoff issue in Tiles Row and Col methods [#4585](https://github.com/valhalla/valhalla/pull/4585)
-=======
    * FIXED: Use helper function for only parsing out names from DirectedEdge when populating intersecting edges [#4604](https://github.com/valhalla/valhalla/pull/4604)  
->>>>>>> f025e810
 * **Enhancement**
    * UPDATED: French translations, thanks to @xlqian [#4159](https://github.com/valhalla/valhalla/pull/4159)
    * CHANGED: -j flag for multithreaded executables to override mjolnir.concurrency [#4168](https://github.com/valhalla/valhalla/pull/4168)
