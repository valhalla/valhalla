## Release Date: 2020-08-?? Valhalla 3.1.0
* **Removed**
   * REMOVED: Remove Node bindings. [#2502](https://github.com/valhalla/valhalla/pull/2502)
   * REMOVED: appveyor builds. [#2544](https://github.com/valhalla/valhalla/issues/2544)

* **Bug Fix**
   * FIXED: Crazy ETAs.  If a way has forward speed with no backward speed and it is not oneway, then we must set the default speed.  The reverse logic applies as well.  If a way has no backward speed but has a forward speed and it is not a oneway, then set the default speed. [#2102](https://github.com/valhalla/valhalla/pull/2102)
   * FIXED: Map matching elapsed times spliced amongst different legs and discontinuities are now correct [#2104](https://github.com/valhalla/valhalla/pull/2104)
   * FIXED: Date time information is now propogated amongst different legs and discontinuities [#2107](https://github.com/valhalla/valhalla/pull/2107)
   * FIXED: Adds support for geos-3.8 c++ api [#2021](https://github.com/valhalla/valhalla/issues/2021)
   * FIXED: Updated the osrm serializer to not set junction name for osrm origin/start maneuver - this is not helpful since we are not transitioning through the intersection.  [#2121](https://github.com/valhalla/valhalla/pull/2121)
   * FIXED: Removes precomputing of edge-costs which lead to wrong results [#2120](https://github.com/valhalla/valhalla/pull/2120)
   * FIXED: Complex turn-restriction invalidates edge marked as kPermanent [#2103](https://github.com/valhalla/valhalla/issues/2103)
   * FIXED: Fixes bug with inverted time-restriction parsing [#2167](https://github.com/valhalla/valhalla/pull/2167)
   * FIXED: Fixed several bugs with numeric underflow in map-matching trip durations. These may
     occur when serializing match results where adjacent trace points appear out-of-sequence on the
     same edge [#2178](https://github.com/valhalla/valhalla/pull/2178)
     - `MapMatcher::FormPath` now catches route discontinuities on the same edge when the distance
       percentage along don't agree. The trip leg builder builds disconnected legs on a single edge
       to avoid duration underflow.
     - Correctly populate edge groups when matching results contain loops. When a loop occurs,
       the leg builder now starts at the correct edge where the loop ends, and correctly accounts
       for any contained edges.
     - Duration over-trimming at the terminating edge of a match.
   * FIXED: Increased internal precision of time tracking per edge and maneuver so that maneuver times sum to the same time represented in the leg summary [#2195](https://github.com/valhalla/valhalla/pull/2195)
   * FIXED: Tagged speeds were not properly marked. We were not using forward and backward speeds to flag if a speed is tagged or not.  Should not update turn channel speeds if we are not inferring them.  Added additional logic to handle PH in the conditional restrictions. Do not update stop impact for ramps if they are marked as internal. [#2198](https://github.com/valhalla/valhalla/pull/2198)
   * FIXED: Fixed the sharp turn phrase [#2226](https://github.com/valhalla/valhalla/pull/2226)
   * FIXED: Protect against duplicate points in the input or points that snap to the same location resulting in `nan` times for the legs of the map match (of a 0 distance route) [#2229](https://github.com/valhalla/valhalla/pull/2229)
   * FIXED: Improves restriction check on briding edge in Bidirectional Astar [#2228](https://github.com/valhalla/valhalla/pull/2242)
   * FIXED: Allow nodes at location 0,0 [#2245](https://github.com/valhalla/valhalla/pull/2245)
   * FIXED: Fix RapidJSON compiler warnings and naming conflict [#2249](https://github.com/valhalla/valhalla/pull/2249)
   * FIXED: Fixed bug in resample_spherical_polyline where duplicate successive lat,lng locations in the polyline resulting in `nan` for the distance computation which shortcuts further sampling [#2239](https://github.com/valhalla/valhalla/pull/2239)
   * FIXED: Update exit logic for non-motorways [#2252](https://github.com/valhalla/valhalla/pull/2252)
   * FIXED: Transition point map-matching. When match results are on a transition point, we search for the sibling nodes at that transition and snap it to the corresponding edges in the route. [#2258](https://github.com/valhalla/valhalla/pull/2258)
   * FIXED: Fixed verbal multi-cue logic [#2270](https://github.com/valhalla/valhalla/pull/2270)
   * FIXED: Fixed Uturn cases when a not_thru edge is connected to the origin edge. [#2272](https://github.com/valhalla/valhalla/pull/2272)
   * FIXED: Update intersection classes in osrm response to not label all ramps as motorway [#2279](https://github.com/valhalla/valhalla/pull/2279)
   * FIXED: Fixed bug in mapmatcher when interpolation point goes before the first valid match or after the last valid match. Such behavior usually leads to discontinuity in matching. [#2275](https://github.com/valhalla/valhalla/pull/2275)
   * FIXED: Fixed an issue for time_allowed logic.  Previously we returned false on the first time allowed restriction and did not check them all. Added conditional restriction gurka test and datetime optional argument to gurka header file. [#2286](https://github.com/valhalla/valhalla/pull/2286)
   * FIXED: Fixed an issue for date ranges.  For example, for the range Jan 04 to Jan 02 we need to test to end of the year and then from the first of the year to the end date.  Also, fixed an emergency tag issue.  We should only set the use to emergency if all other access is off. [#2290](https://github.com/valhalla/valhalla/pull/2290)
   * FIXED: Found a few issues with the initial ref and direction logic for ways.  We were overwriting the refs with directionals to the name_offset_map instead of concatenating them together.  Also, we did not allow for blank entries for GetTagTokens. [#2298](https://github.com/valhalla/valhalla/pull/2298)
   * FIXED: Fixed an issue where MatchGuidanceViewJunctions is only looking at the first edge. Set the data_id for guidance views to the changeset id as it is already being populated. Also added test for guidance views. [#2303](https://github.com/valhalla/valhalla/pull/2303)
   * FIXED: Fixed a problem with live speeds where live speeds were being used to determine access, even when a live
   speed (current time) route wasn't what was requested. [#2311](https://github.com/valhalla/valhalla/pull/2311)
   * FIXED: Fix break/continue typo in search filtering [#2317](https://github.com/valhalla/valhalla/pull/2317)
   * FIXED: Fix a crash in trace_route due to iterating past the end of a vector. [#2322](https://github.com/valhalla/valhalla/pull/2322)
   * FIXED: Don't allow timezone information in the local date time string attached at each location. [#2312](https://github.com/valhalla/valhalla/pull/2312)
   * FIXED: Fix short route trimming in bidirectional astar [#2323](https://github.com/valhalla/valhalla/pull/2323)
   * FIXED: Fix shape trimming in leg building for snap candidates that lie within the margin of rounding error [#2326](https://github.com/valhalla/valhalla/pull/2326)
   * FIXED: Fixes route duration underflow with traffic data [#2325](https://github.com/valhalla/valhalla/pull/2325)
   * FIXED: Parse mtb:scale tags and set bicycle access if present [#2117](https://github.com/valhalla/valhalla/pull/2117)
   * FIXED: Fixed segfault.  Shape was missing from options for valhalla_path_comparison and valhalla_run_route.  Also, costing options was missing in valhalla_path_comparison. [#2343](https://github.com/valhalla/valhalla/pull/2343)
   * FIXED: Handle decimal numbers with zero-value mantissa properly in Lua [#2355](https://github.com/valhalla/valhalla/pull/2355)
   * FIXED: Many issues that resulted in discontinuities, failed matches or incorrect time/duration for map matching requests. [#2292](https://github.com/valhalla/valhalla/pull/2292)
   * FIXED: Seeing segfault when loading large osmdata data files before loading LuaJit. LuaJit fails to create luaL_newstate() Ref: [#2158](https://github.com/ntop/ntopng/issues/2158) Resolution is to load LuaJit before loading the data files. [#2383](https://github.com/valhalla/valhalla/pull/2383)
   * FIXED: Store positive/negative OpenLR offsets in bucketed form [#2405](https://github.com/valhalla/valhalla/2405)
   * FIXED: Fix on map-matching return code when breakage distance limitation exceeds. Instead of letting the request goes into meili and fails in finding a route, we check the distance in loki and early return with exception code 172. [#2406](https://github.com/valhalla/valhalla/pull/2406)
   * FIXED: Don't create edges for portions of ways that are doubled back on themselves as this confuses opposing edge index computations [#2385](https://github.com/valhalla/valhalla/pull/2385)
   * FIXED: Protect against nan in uniform_resample_spherical_polyline. [#2431](https://github.com/valhalla/valhalla/pull/2431)
   * FIXED: Obvious maneuvers. [#2436](https://github.com/valhalla/valhalla/pull/2436)
   * FIXED: Base64 encoding/decoding [#2452](https://github.com/valhalla/valhalla/pull/2452)
   * FIXED: Added post roundabout instruction when enter/exit roundabout maneuvers are combined [#2454](https://github.com/valhalla/valhalla/pull/2454)
   * FIXED: openlr: Explicitly check for linear reference option for Valhalla serialization. [#2458](https://github.com/valhalla/valhalla/pull/2458)
   * FIXED: Fix segfault: Do not combine last turn channel maneuver. [#2463](https://github.com/valhalla/valhalla/pull/2463)
   * FIXED: Remove extraneous whitespaces from ja-JP.json. [#2471](https://github.com/valhalla/valhalla/pull/2471)
   * FIXED: Checks protobuf serialization/parsing success [#2477](https://github.com/valhalla/valhalla/pull/2477)
   * FIXED: Fix dereferencing of end for std::lower_bound in sequence and possible UB [#2488](https://github.com/valhalla/valhalla/pull/2488)
   * FIXED: Make tile building reproducible: fix UB-s [#2480](https://github.com/valhalla/valhalla/pull/2480)
   * FIXED: Zero initialize EdgeInfoInner.spare0_. Uninitialized spare0_ field produced UB which causes gurka_reproduce_tile_build to fail intermittently. [2499](https://github.com/valhalla/valhalla/pull/2499)
   * FIXED: Drop unused CHANGELOG validation script, straggling NodeJS references [#2506](https://github.com/valhalla/valhalla/pull/2506)
   * FIXED: Fix missing nullptr checks in graphreader and loki::Reach (causing segfault during routing with not all levels of tiles availble) [#2504](https://github.com/valhalla/valhalla/pull/2504)
   * FIXED: Fix mismatch of triplegedge roadclass and directededge roadclass [#2507](https://github.com/valhalla/valhalla/pull/2507)
   * FIXED: Improve german destination_verbal_alert phrases [#2509](https://github.com/valhalla/valhalla/pull/2509)
   * FIXED: Undefined behavior cases discovered with undefined behavior sanitizer tool. [2498](https://github.com/valhalla/valhalla/pull/2498)
   * FIXED: Fixed logic so verbal keep instructions use branch exit sign info for ramps [#2520](https://github.com/valhalla/valhalla/pull/2520)
   * FIXED: Fix bug in trace_route for uturns causing garbage coordinates [#2517](https://github.com/valhalla/valhalla/pull/2517)
   * FIXED: Simplify heading calculation for turn type. Remove undefined behavior case. [#2513](https://github.com/valhalla/valhalla/pull/2513)
   * FIXED: Always set costing name even if one is not provided for osrm serializer weight_name. [#2528](https://github.com/valhalla/valhalla/pull/2528)
   * FIXED: Make single-thread tile building reproducible: fix seed for shuffle, use concurrency configuration from the mjolnir section. [#2515](https://github.com/valhalla/valhalla/pull/2515)
   * FIXED: More Windows compatibility: build tiles and some run actions work now (including CI tests) [#2300](https://github.com/valhalla/valhalla/issues/2300)
   * FIXED: Transcoding of c++ location to pbf location used path edges in the place of filtered edges. [#2542](https://github.com/valhalla/valhalla/pull/2542)
   * FIXED: Add back whitelisting action types. [#2545](https://github.com/valhalla/valhalla/pull/2545)
   * FIXED: Allow uturns for truck costing now that we have derived deadends marked in the edge label [#2559](https://github.com/valhalla/valhalla/pull/2559)
   * FIXED: Map matching uturn trimming at the end of an edge where it wasn't needed. [#2558](https://github.com/valhalla/valhalla/pull/2558)
   * FIXED: Multicue enter roundabout [#2556](https://github.com/valhalla/valhalla/pull/2556)
   * FIXED: Changed reachability computation to take into account live speed [#2597](https://github.com/valhalla/valhalla/pull/2597)
   * FIXED: Fixed a bug where the temp files were not getting read in if you started with the construct edges or build phase for valhalla_build_tiles. [#2601](https://github.com/valhalla/valhalla/pull/2601)
   * FIXED: Updated fr-FR.json with partial translations. [#2605](https://github.com/valhalla/valhalla/pull/2605)
   * FIXED: Removed superfluous const qualifier from odin/signs [#2609](https://github.com/valhalla/valhalla/pull/2609)
   * FIXED: Internal maneuver placement [#2600](https://github.com/valhalla/valhalla/pull/2600)
   * FIXED: Complete fr-FR.json locale. [#2614](https://github.com/valhalla/valhalla/pull/2614)
   * FIXED: Don't truncate precision in polyline encoding [#2632](https://github.com/valhalla/valhalla/pull/2632)
   * FIXED: Fix all compiler warnings in sif and set to -Werror [#2642](https://github.com/valhalla/valhalla/pull/2642)
   * FIXED: Remove unnecessary maneuvers to continue straight [#2647](https://github.com/valhalla/valhalla/pull/2647)
   * FIXED: Linear reference support in route/mapmatch apis (FOW, FRC, bearing, and number of references) [#2645](https://github.com/valhalla/valhalla/pull/2645)
   * FIXED: Ambiguous local to global (with timezone information) date time conversions now all choose to use the later time instead of throwing unhandled exceptions [#2665](https://github.com/valhalla/valhalla/pull/2665)
   * FIXED: Overestimated reach caused be reenquing transition nodes without checking that they had been already expanded [#2670](https://github.com/valhalla/valhalla/pull/2670)
   * FIXED: Build with C++17 standard. Deprecated function calls are substituted with new ones. [#2669](https://github.com/valhalla/valhalla/pull/2669)
   * FIXED: Improve German post_transition_verbal instruction [#2677](https://github.com/valhalla/valhalla/pull/2677)
   * FIXED: Lane updates.  Add the turn lanes to all edges of the way.  Do not "enhance" turn lanes if they are part of a complex restriction.  Moved ProcessTurnLanes after UpdateManeuverPlacementForInternalIntersectionTurns.  Fix for a missing "uturn" indication for intersections on the previous maneuver, we were serializing an empty list. [#2679](https://github.com/valhalla/valhalla/pull/2679)
   * FIXED: Fixes OpenLr serialization [#2688](https://github.com/valhalla/valhalla/pull/2688)
   * FIXED: Internal edges can't be also a ramp or a turn channel.  Also, if an edge is marked as ramp and turn channel mark it as a ramp.  [2689](https://github.com/valhalla/valhalla/pull/2689)
   * FIXED: Check that speeds are equal for the edges going in the same direction while buildig shortcuts [#2691](https://github.com/valhalla/valhalla/pull/2691)
   * FIXED: Missing fork or bear instruction [#2683](https://github.com/valhalla/valhalla/pull/2683)
   * FIXED: Eliminate null pointer dereference in GraphReader::AreEdgesConnected [#2695](https://github.com/valhalla/valhalla/issues/2695)
   * FIXED: Fix polyline simplification float/double comparison [#2698](https://github.com/valhalla/valhalla/issues/2698)
   * FIXED: Weights were sometimes negative due to incorrect updates to elapsed_cost [#2702](https://github.com/valhalla/valhalla/pull/2702)
   * FIXED: Fix bidirectional route failures at deadends [#2705](https://github.com/valhalla/valhalla/pull/2705)
   * FIXED: Updated logic to call out a non-obvious turn [#2708](https://github.com/valhalla/valhalla/pull/2708)
   * FIXED: valhalla_build_statistics multithreaded mode fixed [#2707](https://github.com/valhalla/valhalla/pull/2707)
   * FIXED: If infer_internal_intersections is true then allow internals that are also ramps or TCs. Without this we produce an extra continue manuever.  [#2710](https://github.com/valhalla/valhalla/pull/2710)
   * FIXED: We were routing down roads that should be destination only. Now we mark roads with motor_vehicle=destination and motor_vehicle=customers or access=destination and access=customers as destination only. [#2722](https://github.com/valhalla/valhalla/pull/2722)
   * FIXED: Replace all Python2 print statements with Python3 syntax [#2716](https://github.com/valhalla/valhalla/issues/2716)
   * FIXED: Some HGT files not found [#2723](https://github.com/valhalla/valhalla/issues/2723)
   * FIXED: Fix PencilPointUturn detection by removing short-edge check and updating angle threshold [#2725](https://github.com/valhalla/valhalla/issues/2725)
   * FIXED: Fix invalid continue/bear maneuvers [#2729](https://github.com/valhalla/valhalla/issues/2729)
   * FIXED: Fixes an issue that lead to double turns within a very short distance, when instead, it should be a u-turn. We now collapse double L turns or double R turns in short non-internal intersections to u-turns. [#2740](https://github.com/valhalla/valhalla/pull/2740)
   * FIXED: fixes an issue that lead to adding an extra maneuver. We now combine a current maneuver short length non-internal edges (left or right) with the next maneuver that is a kRampStraight. [#2741](https://github.com/valhalla/valhalla/pull/2741)
   * FIXED: Reduce verbose instructions by collapsing small end ramp forks [#2762](https://github.com/valhalla/valhalla/issues/2762)
   * FIXED: Remove redundant return statements [#2776](https://github.com/valhalla/valhalla/pull/2776)

* **Enhancement**
   * ADDED: Add ability to provide custom implementation for candidate collection in CandidateQuery. [#2328](https://github.com/valhalla/valhalla/pull/2328)
   * ADDED: Cancellation of tile downloading. [#2319](https://github.com/valhalla/valhalla/pull/2319)
   * ADDED: Return the coordinates of the nodes isochrone input locations snapped to [#2111](https://github.com/valhalla/valhalla/pull/2111)
   * ADDED: Allows more complicated routes in timedependent a-star before timing out [#2068](https://github.com/valhalla/valhalla/pull/2068)
   * ADDED: Guide signs and junction names [#2096](https://github.com/valhalla/valhalla/pull/2096)
   * ADDED: Added a bool to the config indicating whether to use commercially set attributes.  Added logic to not call IsIntersectionInternal if this is a commercial data set.  [#2132](https://github.com/valhalla/valhalla/pull/2132)
   * ADDED: Removed commerical data set bool to the config and added more knobs for data.  Added infer_internal_intersections, infer_turn_channels, apply_country_overrides, and use_admin_db.  [#2173](https://github.com/valhalla/valhalla/pull/2173)
   * ADDED: Allow using googletest in unit tests and convert all tests to it (old test.cc is completely removed). [#2128](https://github.com/valhalla/valhalla/pull/2128)
   * ADDED: Add guidance view capability. [#2209](https://github.com/valhalla/valhalla/pull/2209)
   * ADDED: Collect turn cost information as path is formed so that it can be seralized out for trace attributes or osrm flavored intersections. Also add shape_index to osrm intersections. [#2207](https://github.com/valhalla/valhalla/pull/2207)
   * ADDED: Added alley factor to autocost.  Factor is defaulted at 1.0f or do not avoid alleys. [#2246](https://github.com/valhalla/valhalla/pull/2246)
   * ADDED: Support unlimited speed limits where maxspeed=none. [#2251](https://github.com/valhalla/valhalla/pull/2251)
   * ADDED: Implement improved Reachability check using base class Dijkstra. [#2243](https://github.com/valhalla/valhalla/pull/2243)
   * ADDED: Gurka integration test framework with ascii-art maps [#2244](https://github.com/valhalla/valhalla/pull/2244)
   * ADDED: Add to the stop impact when transitioning from higher to lower class road and we are not on a turn channel or ramp. Also, penalize lefts when driving on the right and vice versa. [#2282](https://github.com/valhalla/valhalla/pull/2282)
   * ADDED: Added reclassify_links, use_direction_on_ways, and allow_alt_name as config options.  If `use_direction_on_ways = true` then use `direction` and `int_direction` on the way to update the directional for the `ref` and `int_ref`.  Also, copy int_efs to the refs. [#2285](https://github.com/valhalla/valhalla/pull/2285)
   * ADDED: Add support for live traffic. [#2268](https://github.com/valhalla/valhalla/pull/2268)
   * ADDED: Implement per-location search filters for functional road class and forms of way. [#2289](https://github.com/valhalla/valhalla/pull/2289)
   * ADDED: Approach, multi-cue, and length updates [#2313](https://github.com/valhalla/valhalla/pull/2313)
   * ADDED: Speed up timezone differencing calculation if cache is provided. [#2316](https://github.com/valhalla/valhalla/pull/2316)
   * ADDED: Added rapidjson/schema.h to baldr/rapidjson_util.h to make it available for use within valhalla. [#2330](https://github.com/valhalla/valhalla/issues/2330)
   * ADDED: Support decimal precision for height values in elevation service. Also support polyline5 for encoded polylines input and output to elevation service. [#2324](https://github.com/valhalla/valhalla/pull/2324)
   * ADDED: Use both imminent and distant verbal multi-cue phrases. [#2353](https://github.com/valhalla/valhalla/pull/2353)
   * ADDED: Split parsing stage into 3 separate stages. [#2339](https://github.com/valhalla/valhalla/pull/2339)
   * CHANGED: Speed up graph enhancing by avoiding continuous unordered_set rebuilding [#2349](https://github.com/valhalla/valhalla/pull/2349)
   * CHANGED: Skip calling out to Lua for nodes/ways/relations with not tags - speeds up parsing. [#2351](https://github.com/valhalla/valhalla/pull/2351)
   * CHANGED: Switch to LuaJIT for lua scripting - speeds up file parsing [#2352](https://github.com/valhalla/valhalla/pull/2352)
   * ADDED: Ability to create OpenLR records from raw data. [#2356](https://github.com/valhalla/valhalla/pull/2356)
   * ADDED: Revamp length phrases [#2359](https://github.com/valhalla/valhalla/pull/2359)
   * CHANGED: Do not allocate memory in skadi if we don't need it. [#2373](https://github.com/valhalla/valhalla/pull/2373)
   * CHANGED: Map matching: throw error (443/NoSegment) when no candidate edges are available. [#2370](https://github.com/valhalla/valhalla/pull/2370/)
   * ADDED: Add sk-SK.json (slovak) localization file. [#2376](https://github.com/valhalla/valhalla/pull/2376)
   * ADDED: Extend roundabout phrases. [#2378](https://github.com/valhalla/valhalla/pull/2378)
   * ADDED: More roundabout phrase tests. [#2382](https://github.com/valhalla/valhalla/pull/2382)
   * ADDED: Update the turn and continue phrases to include junction names and guide signs. [#2386](https://github.com/valhalla/valhalla/pull/2386)
   * ADDED: Add the remaining guide sign toward phrases [#2389](https://github.com/valhalla/valhalla/pull/2389)
   * ADDED: The ability to allow immediate uturns at trace points in a map matching request [#2380](https://github.com/valhalla/valhalla/pull/2380)
   * ADDED: Add utility functions to Signs. [#2390](https://github.com/valhalla/valhalla/pull/2390)
   * ADDED: Unified time tracking for all algorithms that support time-based graph expansion. [#2278](https://github.com/valhalla/valhalla/pull/2278)
   * ADDED: Add rail_ferry use and costing. [#2408](https://github.com/valhalla/valhalla/pull/2408)
   * ADDED: `street_side_max_distance`, `display_lat` and `display_lon` to `locations` in input for better control of routing side of street [#1769](https://github.com/valhalla/valhalla/pull/1769)
   * ADDED: Add addtional exit phrases. [#2421](https://github.com/valhalla/valhalla/pull/2421)
   * ADDED: Add Japanese locale, update German. [#2432](https://github.com/valhalla/valhalla/pull/2432)
   * ADDED: Gurka expect_route refactor [#2435](https://github.com/valhalla/valhalla/pull/2435)
   * ADDED: Add option to suppress roundabout exits [#2437](https://github.com/valhalla/valhalla/pull/2437)
   * ADDED: Add Greek locale. [#2438](https://github.com/valhalla/valhalla/pull/2438)
   * ADDED (back): Support for 64bit wide way ids in the edgeinfo structure with no impact to size for data sources with ids 32bits wide. [#2422](https://github.com/valhalla/valhalla/pull/2422)
   * ADDED: Support for 64bit osm node ids in parsing stage of tile building [#2422](https://github.com/valhalla/valhalla/pull/2422)
   * CHANGED: Point2/PointLL are now templated to allow for higher precision coordinate math when desired [#2429](https://github.com/valhalla/valhalla/pull/2429)
   * ADDED: Optional OpenLR Encoded Path Edges in API Response [#2424](https://github.com/valhalla/valhalla/pull/2424)
   * ADDED: Add explicit include for sstream to be compatible with msvc_x64 toolset. [#2449](https://github.com/valhalla/valhalla/pull/2449)
   * ADDED: Properly split returned path if traffic conditions change partway along edges [#2451](https://github.com/valhalla/valhalla/pull/2451/files)
   * ADDED: Add Dutch locale. [#2464](https://github.com/valhalla/valhalla/pull/2464)
   * ADDED: Check with address sanititizer in CI. Add support for undefined behavior sanitizer. [#2487](https://github.com/valhalla/valhalla/pull/2487)
   * ADDED: Ability to recost a path and increased cost/time details along the trippath and json output [#2425](https://github.com/valhalla/valhalla/pull/2425)
   * ADDED: Add the ability to do bikeshare based (ped/bike) multimodal routing [#2031](https://github.com/valhalla/valhalla/pull/2031)
   * ADDED: Route through restrictions enabled by introducing a costing option. [#2469](https://github.com/valhalla/valhalla/pull/2469)
   * ADDED: Migrated to Ubuntu 20.04 base-image [#2508](https://github.com/valhalla/valhalla/pull/2508)
   * CHANGED: Speed up parseways stage by avoiding multiple string comparisons [#2518](https://github.com/valhalla/valhalla/pull/2518)
   * CHANGED: Speed up enhance stage by avoiding GraphTileBuilder copying [#2468](https://github.com/valhalla/valhalla/pull/2468)
   * ADDED: Costing options now includes shortest flag which favors shortest path routes [#2555](https://github.com/valhalla/valhalla/pull/2555)
   * ADDED: Incidents in intersections [#2547](https://github.com/valhalla/valhalla/pull/2547)
   * CHANGED: Refactor mapmatching configuration to use a struct (instead of `boost::property_tree::ptree`). [#2485](https://github.com/valhalla/valhalla/pull/2485)
   * ADDED: Save exit maneuver's begin heading when combining enter & exit roundabout maneuvers. [#2554](https://github.com/valhalla/valhalla/pull/2554)
   * ADDED: Added new urban flag that can be set if edge is within city boundaries to data processing; new use_urban_tag config option; added to osrm response within intersections. [#2522](https://github.com/valhalla/valhalla/pull/2522)
   * ADDED: Parses OpenLr of type PointAlongLine [#2565](https://github.com/valhalla/valhalla/pull/2565)
   * ADDED: Use edge.is_urban is set for serializing is_urban. [#2568](https://github.com/valhalla/valhalla/pull/2568)
   * ADDED: Added new rest/service area uses on the edge. [#2533](https://github.com/valhalla/valhalla/pull/2533)
   * ADDED: Dependency cache for Azure [#2567](https://github.com/valhalla/valhalla/pull/2567)
   * ADDED: Added flexibility to remove the use of the admindb and to use the country and state iso from the tiles; [#2579](https://github.com/valhalla/valhalla/pull/2579)
   * ADDED: Added toll gates and collection points (gantry) to the node;  [#2532](https://github.com/valhalla/valhalla/pull/2532)
   * ADDED: Added osrm serialization for rest/service areas and admins. [#2594](https://github.com/valhalla/valhalla/pull/2594)
   * CHANGED: Improved Russian localization; [#2593](https://github.com/valhalla/valhalla/pull/2593)
   * ADDED: Support restricted class in intersection annotations [#2589](https://github.com/valhalla/valhalla/pull/2589)
   * ADDED: Added trail type trace [#2606](https://github.com/valhalla/valhalla/pull/2606)
   * ADDED: Added tunnel names to the edges as a tagged name.  [#2608](https://github.com/valhalla/valhalla/pull/2608)
   * CHANGED: Moved incidents to the trip leg and cut the shape of the leg at that location [#2610](https://github.com/valhalla/valhalla/pull/2610)
   * ADDED: Costing option to ignore_closures when routing with current flow [#2615](https://github.com/valhalla/valhalla/pull/2615)
   * ADDED: Cross-compilation ability with MinGW64 [#2619](https://github.com/valhalla/valhalla/pull/2619)
   * ADDED: Defines the incident tile schema and incident metadata [#2620](https://github.com/valhalla/valhalla/pull/2620)
   * ADDED: Moves incident serializer logic into a generic serializer [#2621](https://github.com/valhalla/valhalla/pull/2621)
   * ADDED: Incident loading singleton for continually refreshing incident tiles[#2573](https://github.com/valhalla/valhalla/pull/2573)
   * ADDED: One shot mode to valhalla_service so you can run a single request of any type without starting a server [#2624](https://github.com/valhalla/valhalla/pull/2624)
   * ADDED: Adds text instructions to OSRM output [#2625](https://github.com/valhalla/valhalla/pull/2625)
   * ADDED: Adds support for alternate routes [#2626](https://github.com/valhalla/valhalla/pull/2626)
   * CHANGED: Switch Python bindings generator from boost.python to header-only pybind11[#2644](https://github.com/valhalla/valhalla/pull/2644)
   * ADDED: Add support of input file for one-shot mode of valhalla_service [#2648](https://github.com/valhalla/valhalla/pull/2648)
   * ADDED: Linear reference support to locate api [#2645](https://github.com/valhalla/valhalla/pull/2645)
   * ADDED: Implemented OSRM-like turn duration calculation for car. Uses it now in auto costing. [#2651](https://github.com/valhalla/valhalla/pull/2651)
   * ADDED: Enhanced turn lane information in guidance [#2653](https://github.com/valhalla/valhalla/pull/2653)
   * ADDED: `top_speed` option for all motorized vehicles [#2667](https://github.com/valhalla/valhalla/issues/2667)
   * CHANGED: Move turn_lane_direction helper to odin/util [#2675](https://github.com/valhalla/valhalla/pull/2675)
   * ADDED: Add annotations to osrm response including speed limits, unit and sign conventions [#2668](https://github.com/valhalla/valhalla/pull/2668)
   * ADDED: Added functions for predicted speeds encoding-decoding [#2674](https://github.com/valhalla/valhalla/pull/2674)
   * ADDED: Time invariant routing via the bidirectional algorithm. This has the effect that when time dependent routes (arrive_by and depart_at) fall back to bidirectional due to length restrictions they will actually use the correct time of day for one of the search directions [#2660](https://github.com/valhalla/valhalla/pull/2660)
   * ADDED: If the length of the edge is greater than kMaxEdgeLength, then consider this a catastrophic error if the should_error bool is true in the set_length function. [2678](https://github.com/valhalla/valhalla/pull/2678)
   * ADDED: Moved lat,lon coordinates structures from single to double precision. Improves geometry accuracy noticibly at zooms above 17 as well as coordinate snapping and any other geometric operations. Addes about a 2% performance pentalty for standard routes. Graph nodes now have 7 digits of precision.  [#2693](https://github.com/valhalla/valhalla/pull/2693)
   * ADDED: Added signboards to guidance views.  [#2687](https://github.com/valhalla/valhalla/pull/2687)
   * ADDED: Regular speed on shortcut edges is calculated with turn durations taken into account. Truck, motorcycle and motorscooter profiles use OSRM-like turn duration. [#2662](https://github.com/valhalla/valhalla/pull/2662)
   * CHANGED: Remove astar algorithm and replace its use with timedep_forward as its redundant [#2706](https://github.com/valhalla/valhalla/pull/2706)
   * ADDED: An option for shortcut recovery to be cached at start up to reduce the time it takes to do so on the fly [#2714](https://github.com/valhalla/valhalla/pull/2714)
   * ADDED: If width <= 1.9 then no access for auto, truck, bus, taxi, emergency and hov. [#2713](https://github.com/valhalla/valhalla/pull/2713)
   * ADDED: Added support to process the sump_buster tag.  Also, fixed a few small access bugs for nodes. [#2731](https://github.com/valhalla/valhalla/pull/2731)
   * ADDED: Log message if failed to create tiles directory. [#2738](https://github.com/valhalla/valhalla/pull/2738)
   * CHANGED: Tile memory is only owned by the GraphTile rather than shared amongst copies of the graph tile (in GraphReader and TileCaches). [#2340](https://github.com/valhalla/valhalla/pull/2340)
   * ADDED: Add Estonian locale. [#2748](https://github.com/valhalla/valhalla/pull/2748)
   * CHANGED: Handle GraphTile objects as smart pointers [#2703](https://github.com/valhalla/valhalla/pull/2703)
   * CHANGED: Improve stability with no RTTI build [#2759](https://github.com/valhalla/valhalla/pull/2759) and [#2760](https://github.com/valhalla/valhalla/pull/2760)
   * CHANGED: Change generic service roads to a new Use=kServiceRoad. This is for highway=service without other service=* tags (such as driveway, alley, parking aisle) [#2419](https://github.com/valhalla/valhalla/pull/2419)
   * ADDED: Isochrones support isodistance lines as well [#2699](https://github.com/valhalla/valhalla/pull/2699)
   * ADDED: Add support for ignoring live traffic closures for waypoints [#2685](https://github.com/valhalla/valhalla/pull/2685)
   * CHANGED: Reducing the number of uturns by increasing the cost to for them to 9.5f. Note: Did not increase the cost for motorcycles or motorscooters. [#2770](https://github.com/valhalla/valhalla/pull/2770)
   * ADDED: Add option to use thread-safe GraphTile's reference counter. [#2772](https://github.com/valhalla/valhalla/pull/2772)
<<<<<<< HEAD
   * CHANGED: nit: Enables compiler warnings in part of thor module [#2768](https://github.com/valhalla/valhalla/pull/2768)

=======
   * CHANGED: Optimize double bucket queue to reduce memory reallocations. [#2719](https://github.com/valhalla/valhalla/pull/2719)
>>>>>>> ea2ed7a7

## Release Date: 2019-11-21 Valhalla 3.0.9
* **Bug Fix**
   * FIXED: Changed reachability computation to consider both directions of travel wrt candidate edges [#1965](https://github.com/valhalla/valhalla/pull/1965)
   * FIXED: toss ways where access=private and highway=service and service != driveway. [#1960](https://github.com/valhalla/valhalla/pull/1960)
   * FIXED: Fix search_cutoff check in loki correlate_node. [#2023](https://github.com/valhalla/valhalla/pull/2023)
   * FIXED: Computes notion of a deadend at runtime in bidirectional a-star which fixes no-route with a complicated u-turn. [#1982](https://github.com/valhalla/valhalla/issues/1982)
   * FIXED: Fix a bug with heading filter at nodes. [#2058](https://github.com/valhalla/valhalla/pull/2058)
   * FIXED: Bug in map matching continuity checking such that continuity must only be in the forward direction. [#2029](https://github.com/valhalla/valhalla/pull/2029)
   * FIXED: Allow setting the time for map matching paths such that the time is used for speed lookup. [#2030](https://github.com/valhalla/valhalla/pull/2030)
   * FIXED: Don't use density factor for transition cost when user specified flag disables flow speeds. [#2048](https://github.com/valhalla/valhalla/pull/2048)
   * FIXED: Map matching trace_route output now allows for discontinuities in the match though multi match is not supported in valhalla route output. [#2049](https://github.com/valhalla/valhalla/pull/2049)
   * FIXED: Allows routes with no time specified to use time conditional edges and restrictions with a flag denoting as much [#2055](https://github.com/valhalla/valhalla/pull/2055)
   * FIXED: Fixed a bug with 'current' time type map matches. [#2060](https://github.com/valhalla/valhalla/pull/2060)
   * FIXED: Fixed a bug with time dependent expansion in which the expansion distance heuristic was not being used. [#2064](https://github.com/valhalla/valhalla/pull/2064)

* **Enhancement**
   * ADDED: Establish pinpoint test pattern [#1969](https://github.com/valhalla/valhalla/pull/1969)
   * ADDED: Suppress relative direction in ramp/exit instructions if it matches driving side of street [#1990](https://github.com/valhalla/valhalla/pull/1990)
   * ADDED: Added relative direction to the merge maneuver [#1989](https://github.com/valhalla/valhalla/pull/1989)
   * ADDED: Refactor costing to better handle multiple speed datasources [#2026](https://github.com/valhalla/valhalla/pull/2026)
   * ADDED: Better usability of curl for fetching tiles on the fly [#2026](https://github.com/valhalla/valhalla/pull/2026)
   * ADDED: LRU cache scheme for tile storage [#2026](https://github.com/valhalla/valhalla/pull/2026)
   * ADDED: GraphTile size check [#2026](https://github.com/valhalla/valhalla/pull/2026)
   * ADDED: Pick more sane values for highway and toll avoidance [#2026](https://github.com/valhalla/valhalla/pull/2026)
   * ADDED: Refactor adding predicted speed info to speed up process [#2026](https://github.com/valhalla/valhalla/pull/2026)
   * ADDED: Allow selecting speed data sources at request time [#2026](https://github.com/valhalla/valhalla/pull/2026)
   * ADDED: Allow disabling certain neighbors in connectivity map [#2026](https://github.com/valhalla/valhalla/pull/2026)
   * ADDED: Allows routes with time-restricted edges if no time specified and notes restriction in response [#1992](https://github.com/valhalla/valhalla/issues/1992)
   * ADDED: Runtime deadend detection to timedependent a-star. [#2059](https://github.com/valhalla/valhalla/pull/2059)

## Release Date: 2019-09-06 Valhalla 3.0.8
* **Bug Fix**
   * FIXED: Added logic to detect if user is to merge to the left or right [#1892](https://github.com/valhalla/valhalla/pull/1892)
   * FIXED: Overriding the destination_only flag when reclassifying ferries; Also penalizing ferries with a 5 min. penalty in the cost to allow us to avoid destination_only the majority of the time except when it is necessary. [#1895](https://github.com/valhalla/valhalla/pull/1905)
   * FIXED: Suppress forks at motorway junctions and intersecting service roads [#1909](https://github.com/valhalla/valhalla/pull/1909)
   * FIXED: Enhanced fork assignment logic [#1912](https://github.com/valhalla/valhalla/pull/1912)
   * FIXED: Added logic to fall back to return country poly if no state and updated lua for Metro Manila and Ireland [#1910](https://github.com/valhalla/valhalla/pull/1910)
   * FIXED: Added missing motorway fork instruction [#1914](https://github.com/valhalla/valhalla/pull/1914)
   * FIXED: Use begin street name for osrm compat mode [#1916](https://github.com/valhalla/valhalla/pull/1916)
   * FIXED: Added logic to fix missing highway cardinal directions in the US [#1917](https://github.com/valhalla/valhalla/pull/1917)
   * FIXED: Handle forward traversable significant road class intersecting edges [#1928](https://github.com/valhalla/valhalla/pull/1928)
   * FIXED: Fixed bug with shape trimming that impacted Uturns at Via locations. [#1935](https://github.com/valhalla/valhalla/pull/1935)
   * FIXED: Dive bomb updates.  Updated default speeds for urban areas based on roadclass for the enhancer.  Also, updated default speeds based on roadclass in lua.  Fixed an issue where we were subtracting 1 from uint32_t when 0 for stop impact.  Updated reclassify link logic to allow residential roads to be added to the tree, but we only downgrade the links to tertiary.  Updated TransitionCost functions to add 1.5 to the turncost when transitioning from a ramp to a non ramp and vice versa.  Also, added 0.5f to the turncost if the edge is a roundabout. [#1931](https://github.com/valhalla/valhalla/pull/1931)

* **Enhancement**
   * ADDED: Caching url fetched tiles to disk [#1887](https://github.com/valhalla/valhalla/pull/1887)
   * ADDED: filesystem::remove_all [#1887](https://github.com/valhalla/valhalla/pull/1887)
   * ADDED: Minimum enclosing bounding box tool [#1887](https://github.com/valhalla/valhalla/pull/1887)
   * ADDED: Use constrained flow speeds in bidirectional_astar.cc [#1907](https://github.com/valhalla/valhalla/pull/1907)
   * ADDED: Bike Share Stations are now in the graph which should set us up to do multimodal walk/bike scenarios [#1852](https://github.com/valhalla/valhalla/pull/1852)

## Release Date: 2019-7-18 Valhalla 3.0.7
* **Bug Fix**
   * FIXED: Fix pedestrian fork [#1886](https://github.com/valhalla/valhalla/pull/1886)

## Release Date: 2019-7-15 Valhalla 3.0.6
* **Bug Fix**
   * FIXED: Admin name changes. [#1853](https://github.com/valhalla/valhalla/pull/1853) Ref: [#1854](https://github.com/valhalla/valhalla/issues/1854)
   * FIXED: valhalla_add_predicted_traffic was overcommitted while gathering stats. Added a clear. [#1857](https://github.com/valhalla/valhalla/pull/1857)
   * FIXED: regression in map matching when moving to valhalla v3.0.0 [#1863](https://github.com/valhalla/valhalla/pull/1863)
   * FIXED: last step shape in osrm serializer should be 2 of the same point [#1867](https://github.com/valhalla/valhalla/pull/1867)
   * FIXED: Shape trimming at the beginning and ending of the route to not be degenerate [#1876](https://github.com/valhalla/valhalla/pull/1876)
   * FIXED: Duplicate waypoints in osrm serializer [#1880](https://github.com/valhalla/valhalla/pull/1880)
   * FIXED: Updates for heading precision [#1881](https://github.com/valhalla/valhalla/pull/1881)
   * FIXED: Map matching allowed untraversable edges at start of route [#1884](https://github.com/valhalla/valhalla/pull/1884)

* **Enhancement**
   * ADDED: Use the same protobuf object the entire way through the request process [#1837](https://github.com/valhalla/valhalla/pull/1837)
   * ADDED: Enhanced turn lane processing [#1859](https://github.com/valhalla/valhalla/pull/1859)
   * ADDED: Add global_synchronized_cache in valhalla_build_config [#1851](https://github.com/valhalla/valhalla/pull/1851)

## Release Date: 2019-06-04 Valhalla 3.0.5
* **Bug Fix**
   * FIXED: Protect against unnamed rotaries and routes that end in roundabouts not turning off rotary logic [#1840](https://github.com/valhalla/valhalla/pull/1840)

* **Enhancement**
   * ADDED: Add turn lane info at maneuver point [#1830](https://github.com/valhalla/valhalla/pull/1830)

## Release Date: 2019-05-31 Valhalla 3.0.4
* **Bug Fix**
   * FIXED: Improved logic to decide between bear vs. continue [#1798](https://github.com/valhalla/valhalla/pull/1798)
   * FIXED: Bicycle costing allows use of roads with all surface values, but with a penalty based on bicycle type. However, the edge filter totally disallows bad surfaces for some bicycle types, creating situations where reroutes fail if a rider uses a road with a poor surface. [#1800](https://github.com/valhalla/valhalla/pull/1800)
   * FIXED: Moved complex restrictions building to before validate. [#1805](https://github.com/valhalla/valhalla/pull/1805)
   * FIXED: Fix bicycle edge filter whan avoid_bad_surfaces = 1.0 [#1806](https://github.com/valhalla/valhalla/pull/1806)
   * FIXED: Replace the EnhancedTripPath class inheritance with aggregation [#1807](https://github.com/valhalla/valhalla/pull/1807)
   * FIXED: Replace the old timezone shape zip file every time valhalla_build_timezones is ran [#1817](https://github.com/valhalla/valhalla/pull/1817)
   * FIXED: Don't use island snapped edge candidates (from disconnected components or low reach edges) when we rejected other high reachability edges that were closer [#1835](https://github.com/valhalla/valhalla/pull/1835)

## Release Date: 2019-05-08 Valhalla 3.0.3
* **Bug Fix**
   * FIXED: Fixed a rare loop condition in route matcher (edge walking to match a trace).
   * FIXED: Fixed VACUUM ANALYZE syntax issue.  [#1704](https://github.com/valhalla/valhalla/pull/1704)
   * FIXED: Fixed the osrm maneuver type when a maneuver has the to_stay_on attribute set.  [#1714](https://github.com/valhalla/valhalla/pull/1714)
   * FIXED: Fixed osrm compatibility mode attributes.  [#1716](https://github.com/valhalla/valhalla/pull/1716)
   * FIXED: Fixed rotary/roundabout issues in Valhalla OSRM compatibility.  [#1727](https://github.com/valhalla/valhalla/pull/1727)
   * FIXED: Fixed the destinations assignment for exit names in OSRM compatibility mode. [#1732](https://github.com/valhalla/valhalla/pull/1732)
   * FIXED: Enhance merge maneuver type assignment. [#1735](https://github.com/valhalla/valhalla/pull/1735)
   * FIXED: Fixed fork assignments and on ramps for OSRM compatibility mode. [#1738](https://github.com/valhalla/valhalla/pull/1738)
   * FIXED: Fixed cardinal direction on reference names when forward/backward tag is present on relations. Fixes singly digitized roads with opposing directional modifiers. [#1741](https://github.com/valhalla/valhalla/pull/1741)
   * FIXED: Fixed fork assignment and narrative logic when a highway ends and splits into multiple ramps. [#1742](https://github.com/valhalla/valhalla/pull/1742)
   * FIXED: Do not use any avoid edges as origin or destination of a route, matrix, or isochrone. [#1745](https://github.com/valhalla/valhalla/pull/1745)
   * FIXED: Add leg summary and remove unused hint attribute for OSRM compatibility mode. [#1753](https://github.com/valhalla/valhalla/pull/1753)
   * FIXED: Improvements for pedestrian forks, pedestrian roundabouts, and continue maneuvers. [#1768](https://github.com/valhalla/valhalla/pull/1768)
   * FIXED: Added simplified overview for OSRM response and added use_toll logic back to truck costing. [#1765](https://github.com/valhalla/valhalla/pull/1765)
   * FIXED: temp fix for location distance bug [#1774](https://github.com/valhalla/valhalla/pull/1774)
   * FIXED: Fix pedestrian routes using walkway_factor [#1780](https://github.com/valhalla/valhalla/pull/1780)
   * FIXED: Update the begin and end heading of short edges based on use [#1783](https://github.com/valhalla/valhalla/pull/1783)
   * FIXED: GraphReader::AreEdgesConnected update.  If transition count == 0 return false and do not call transition function. [#1786](https://github.com/valhalla/valhalla/pull/1786)
   * FIXED: Only edge candidates that were used in the path are send to serializer: [1788](https://github.com/valhalla/valhalla/pull/1788)
   * FIXED: Added logic to prevent the removal of a destination maneuver when ending on an internal edge [#1792](https://github.com/valhalla/valhalla/pull/1792)
   * FIXED: Fixed instructions when starting on an internal edge [#1796](https://github.com/valhalla/valhalla/pull/1796)

* **Enhancement**
   * Add the ability to run valhalla_build_tiles in stages. Specify the begin_stage and end_stage as command line options. Also cleans up temporary files as the last stage in the pipeline.
   * Add `remove` to `filesystem` namespace. [#1752](https://github.com/valhalla/valhalla/pull/1752)
   * Add TaxiCost into auto costing options.
   * Add `preferred_side` to allow per-location filtering of edges based on the side of the road the location is on and the driving side for that locale.
   * Slightly decreased the internal side-walk factor to .90f to favor roads with attached sidewalks. This impacts roads that have added sidewalk:left, sidewalk:right or sidewalk:both OSM tags (these become attributes on each directedEdge). The user can then avoid/penalize dedicated sidewalks and walkways, when they increase the walkway_factor. Since we slightly decreased the sidewalk_factor internally and only favor sidewalks if use is tagged as sidewalk_left or sidewalk_right, we should tend to route on roads with attached sidewalks rather than separate/dedicated sidewalks, allowing for more road names to be called out since these are labeled more.
   * Add `via` and `break_through` location types [#1737](https://github.com/valhalla/valhalla/pull/1737)
   * Add `street_side_tolerance` and `search_cutoff` to input `location` [#1777](https://github.com/valhalla/valhalla/pull/1777)
   * Return the Valhalla error `Path distance exceeds the max distance limit` for OSRM responses when the route is greater than the service limits. [#1781](https://github.com/valhalla/valhalla/pull/1781)

## Release Date: 2019-01-14 Valhalla 3.0.2
* **Bug Fix**
   * FIXED: Transit update - fix dow and exception when after midnight trips are normalized [#1682](https://github.com/valhalla/valhalla/pull/1682)
   * FIXED: valhalla_convert_transit segfault - GraphTileBuilder has null GraphTileHeader [#1683](https://github.com/valhalla/valhalla/issues/1683)
   * FIXED: Fix crash for trace_route with osrm serialization. Was passing shape rather than locations to the waypoint method.
   * FIXED: Properly set driving_side based on data set in TripPath.
   * FIXED: A bad bicycle route exposed an issue with bidirectional A* when the origin and destination edges are connected. Use A* in these cases to avoid requiring a high cost threshold in BD A*.
   * FIXED: x86 and x64 data compatibility was fixed as the structures weren't aligned.
   * FIXED: x86 tests were failing due mostly to floating point issues and the aforementioned structure misalignment.
* **Enhancement**
   * Add a durations list (delta time between each pair of trace points), a begin_time and a use_timestamp flag to trace_route requests. This allows using the input trace timestamps or durations plus the begin_time to compute elapsed time at each edge in the matched path (rather than using costing methods).
   * Add support for polyline5 encoding for OSRM formatted output.
* **Note**
   * Isochrones and openlr are both noted as not working with release builds for x86 (32bit) platforms. We'll look at getting this fixed in a future release

## Release Date: 2018-11-21 Valhalla 3.0.1
* **Bug Fix**
   * FIXED: Fixed a rare, but serious bug with bicycle costing. ferry_factor_ in bicycle costing shadowed the data member in the base dynamic cost class, leading to an unitialized variable. Occasionally, this would lead to negative costs which caused failures. [#1663](https://github.com/valhalla/valhalla/pull/1663)
   * FIXED: Fixed use of units in OSRM compatibility mode. [#1662](https://github.com/valhalla/valhalla/pull/1662)

## Release Date: 2018-11-21 Valhalla 3.0.0
* **NOTE**
   * This release changes the Valhalla graph tile formats to make the tile data more efficient and flexible. Tile data is incompatible with Valhalla 2.x builds, and code for 3.x is incompatible with data built for Valahalla 2.x versions. Valhalla tile sizes are slightly smaller (for datasets using elevation information the size savings is over 10%). In addition, there is increased flexibility for creating different variants of tiles to support different applications (e.g. bicycle only, or driving only).
* **Enhancement**
   * Remove the use of DirectedEdge for transitions between nodes on different hierarchy levels. A new structure, NodeTransition, is now used to transition to nodes on different hierarchy level. This saves space since only the end node GraphId is needed for the transitions (and DirectedEdge is a large data structure).
   * Change the NodeInfo lat,lon to use an offset from the tile base lat,lon. This potentially allows higher precision than using float, but more importantly saves space and allows support for NodeTransitions as well as spare for future growth.
   * Remove the EdgeElevation structure and max grade information into DirectedEdge and mean elevation into EdgeInfo. This saves space.
   * Reduce wayid to 32 bits. This allows sufficient growth when using OpenStreetMap data and frees space in EdgeInfo (allows moving speed limit and mean elevation from other structures).
   * Move name consistency from NodeInfo to DirectedEdge. This allows a more efficient lookup of name consistency.
   * Update all path algorithms to use NodeTransition logic rather than special DirectedEdge transition types. This simplifies PathAlgorithms slightly and removes some conditional logic.
   * Add an optional GraphFilter stage to tile building pipeline. This allows removal of edges and nodes based on access. This allows bicycle only, pedestrian only, or driving only datasets (or combinations) to be created - allowing smaller datasets for special purpose applications.
* **Deprecate**
   * Valhalla 3.0 removes support for OSMLR.

## Release Date: 2018-11-20 Valhalla 2.7.2
* **Enhancement**
   * UPDATED: Added a configuration variable for max_timedep_distance. This is used in selecting the path algorithm and provides the maximum distance between locations when choosing a time dependent path algorithm (other than multi modal). Above this distance, bidirectional A* is used with no time dependencies.
   * UPDATED: Remove transition edges from priority queue in Multimodal methods.
   * UPDATED: Fully implement street names and exit signs with ability to identify route numbers. [#1635](https://github.com/valhalla/valhalla/pull/1635)
* **Bug Fix**
   * FIXED: A timed-turned restriction should not be applied when a non-timed route is executed.  [#1615](https://github.com/valhalla/valhalla/pull/1615)
   * FIXED: Changed unordered_map to unordered_multimap for polys. Poly map can contain the same key but different multi-polygons. For example, islands for a country or timezone polygons for a country.
   * FIXED: Fixed timezone db issue where TZIDs did not exist in the Howard Hinnant date time db that is used in the date_time class for tz indexes.  Added logic to create aliases for TZIDs based on https://en.wikipedia.org/wiki/List_of_tz_database_time_zones
   * FIXED: Fixed the ramp turn modifiers for osrm compat [#1569](https://github.com/valhalla/valhalla/pull/1569)
   * FIXED: Fixed the step geometry when using the osrm compat mode [#1571](https://github.com/valhalla/valhalla/pull/1571)
   * FIXED: Fixed a data creation bug causing issues with A* routes ending on loops. [#1576](https://github.com/valhalla/valhalla/pull/1576)
   * FIXED: Fixed an issue with a bad route where destination only was present. Was due to thresholds in bidirectional A*. Changed threshold to be cost based rather than number of iterations). [#1586](https://github.com/valhalla/valhalla/pull/1586)
   * FIXED: Fixed an issue with destination only (private) roads being used in bicycle routes. Centralized some "base" transition cost logic in the base DynamicCost class. [#1587](https://github.com/valhalla/valhalla/pull/1587)
   * FIXED: Remove extraneous ramp maneuvers [#1657](https://github.com/valhalla/valhalla/pull/1657)

## Release Date: 2018-10-02 Valhalla 2.7.1
* **Enhancement**
   * UPDATED: Added date time support to forward and reverse isochrones. Add speed lookup (predicted speeds and/or free-flow or constrained flow speed) if date_time is present.
   * UPDATED: Add timezone checks to multimodal routes and isochrones (updates localtime if the path crosses into a timezone different than the start location).
* **Data Producer Update**
   * UPDATED: Removed boost date time support from transit.  Now using the Howard Hinnant date library.
* **Bug Fix**
   * FIXED: Fixed a bug with shortcuts that leads to inconsistent routes depending on whether shortcuts are taken, different origins can lead to different paths near the destination. This fix also improves performance on long routes and matrices.
   * FIXED: We were getting inconsistent results between departing at current date/time vs entering the current date/time.  This issue is due to the fact that the iso_date_time function returns the full iso date_time with the timezone offset (e.g., 2018-09-27T10:23-07:00 vs 2018-09-27T10:23). When we refactored the date_time code to use the new Howard Hinnant date library, we introduced this bug.
   * FIXED: Increased the threshold in CostMatrix to address null time and distance values occuring for truck costing with locations near the max distance.

## Release Date: 2018-09-13 Valhalla 2.7.0
* **Enhancement**
   * UPDATED: Refactor to use the pbf options instead of the ptree config [#1428](https://github.com/valhalla/valhalla/pull/1428) This completes [1357](https://github.com/valhalla/valhalla/issues/1357)
   * UPDATED: Removed the boost/date_time dependency from baldr and odin. We added the Howard Hinnant date and time library as a submodule. [#1494](https://github.com/valhalla/valhalla/pull/1494)
   * UPDATED: Fixed 'Drvie' typo [#1505](https://github.com/valhalla/valhalla/pull/1505) This completes [1504](https://github.com/valhalla/valhalla/issues/1504)
   * UPDATED: Optimizations of GetSpeed for predicted speeds [1490](https://github.com/valhalla/valhalla/issues/1490)
   * UPDATED: Isotile optimizations
   * UPDATED: Added stats to predictive traffic logging
   * UPDATED: resample_polyline - Breaks the polyline into equal length segments at a sample distance near the resolution. Break out of the loop through polyline points once we reach the specified number of samplesthen append the last
polyline point.
   * UPDATED: added android logging and uses a shared graph reader
   * UPDATED: Do not run a second pass on long pedestrian routes that include a ferry (but succeed on first pass). This is a performance fix. Long pedestrian routes with A star factor based on ferry speed end up being very inefficient.
* **Bug Fix**
   * FIXED: A* destination only
   * FIXED: Fixed through locations weren't honored [#1449](https://github.com/valhalla/valhalla/pull/1449)


## Release Date: 2018-08-02 Valhalla 3.0.0-rc.4
* **Node Bindings**
   * UPDATED: add some worker pool handling
   [#1467](https://github.com/valhalla/valhalla/pull/1467)

## Release Date: 2018-08-02 Valhalla 3.0.0-rc.3
* **Node Bindings**
   * UPDATED: replaced N-API with node-addon-api wrapper and made the actor
   functions asynchronous
   [#1457](https://github.com/valhalla/valhalla/pull/1457)

## Release Date: 2018-07-24 Valhalla 3.0.0-rc.2
* **Node Bindings**
   * FIXED: turn on the autocleanup functionality for the actor object.
   [#1439](https://github.com/valhalla/valhalla/pull/1439)

## Release Date: 2018-07-16 Valhalla 3.0.0-rc.1
* **Enhancement**
   * ADDED: exposed the rest of the actions to the node bindings and added tests. [#1415](https://github.com/valhalla/valhalla/pull/1415)

## Release Date: 2018-07-12 Valhalla 3.0.0-alpha.1
**NOTE**: There was already a small package named `valhalla` on the npm registry, only published up to version 0.0.3. The team at npm has transferred the package to us, but would like us to publish something to it ASAP to prove our stake in it. Though the bindings do not have all of the actor functionality exposed yet (just route), we are going to publish an alpha release of 3.0.0 to get something up on npm.
* **Infrastructure**:
   * ADDED: add in time dependent algorithms if the distance between locations is less than 500km.
   * ADDED: TurnLanes to indicate turning lanes at the end of a directed edge.
   * ADDED: Added PredictedSpeeds to Valhalla tiles and logic to compute speed based on predictive speed profiles.
* **Data Producer Update**
   * ADDED: is_route_num flag was added to Sign records. Set this to true if the exit sign comes from a route number/ref.
   * CHANGED: Lower speeds on driveways, drive-thru, and parking aisle. Set destination only flag for drive thru use.
   * ADDED: Initial implementation of turn lanes.
  **Bug Fix**
   * CHANGED: Fix destination only penalty for A* and time dependent cases.
   * CHANGED: Use the distance from GetOffsetForHeading, based on road classification and road use (e.g. ramp, turn channel, etc.), within tangent_angle function.
* **Map Matching**
   * FIXED: Fixed trace_route edge_walk server abort [#1365](https://github.com/valhalla/valhalla/pull/1365)
* **Enhancement**
   * ADDED: Added post process for updating free and constrained speeds in the directed edges.
   * UPDATED: Parse the json request once and store in a protocol buffer to pass along the pipeline. This completed the first portion of [1357](https://github.com/valhalla/valhalla/issues/1357)
   * UPDATED: Changed the shape_match attribute from a string to an enum. Fixes [1376](https://github.com/valhalla/valhalla/issues/1376)
   * ADDED: Node bindings for route [#1341](https://github.com/valhalla/valhalla/pull/1341)
   * UPDATED: Use a non-linear use_highways factor (to more heavily penalize highways as use_highways approaches 0).

## Release Date: 2018-07-15 Valhalla 2.6.3
* **API**:
   * FIXED: Use a non-linear use_highways factor (to more heavily penalize highways as use_highways approaches 0).
   * FIXED: Fixed the highway_factor when use_highways < 0.5.
   * ENHANCEMENT: Added logic to modulate the surface factor based on use_trails.
   * ADDED: New customer test requests for motorcycle costing.

## Release Date: 2018-06-28 Valhalla 2.6.2
* **Data Producer Update**
   * FIXED: Complex restriction sorting bug.  Check of has_dt in ComplexRestrictionBuilder::operator==.
* **API**:
   * FIXED: Fixed CostFactory convenience method that registers costing models
   * ADDED: Added use_tolls into motorcycle costing options

## Release Date: 2018-05-28 Valhalla 2.6.0
* **Infrastructure**:
   * CHANGED: Update cmake buildsystem to replace autoconf [#1272](https://github.com/valhalla/valhalla/pull/1272)
* **API**:
   * CHANGED: Move `trace_options` parsing to map matcher factory [#1260](https://github.com/valhalla/valhalla/pull/1260)
   * ADDED: New costing method for AutoDataFix [#1283](https://github.com/valhalla/valhalla/pull/1283)

## Release Date: 2018-05-21 Valhalla 2.5.0
* **Infrastructure**
   * ADDED: Add code formatting and linting.
* **API**
   * ADDED: Added new motorcycle costing, motorcycle access flag in data and use_trails option.
* **Routing**
   * ADDED: Add time dependnet forward and reverse A* methods.
   * FIXED: Increase minimum threshold for driving routes in bidirectional A* (fixes some instances of bad paths).
* **Data Producer Update**
   * CHANGED: Updates to properly handle cycleway crossings.
   * CHANGED: Conditionally include driveways that are private.
   * ADDED: Added logic to set motorcycle access.  This includes lua, country access, and user access flags for motorcycles.

## Release Date: 2018-04-11 Valhalla 2.4.9
* **Enhancement**
   * Added European Portuguese localization for Valhalla
   * Updates to EdgeStatus to improve performance. Use an unordered_map of tile Id and allocate an array for each edge in the tile. This allows using pointers to access status for sequential edges. This improves performance by 50% or so.
   * A couple of bicycle costing updates to improve route quality: avoid roads marked as part of a truck network, to remove the density penalty for transition costs.
   * When optimal matrix type is selected, now use CostMatrix for source to target pedestrian and bicycle matrix calls when both counts are above some threshold. This improves performance in general and lessens some long running requests.
*  **Data Producer Update**
   * Added logic to protect against setting a speed of 0 for ferries.

## Release Date: 2018-03-27 Valhalla 2.4.8
* **Enhancement**
   * Updates for Italian verbal translations
   * Optionally remove driveways at graph creation time
   * Optionally disable candidate edge penalty in path finding
   * OSRM compatible route, matrix and map matching response generation
   * Minimal Windows build compatibility
   * Refactoring to use PBF as the IPC mechanism for all objects
   * Improvements to internal intersection marking to reduce false positives
* **Bug Fix**
   * Cap candidate edge penalty in path finding to reduce excessive expansion
   * Fix trivial paths at deadends

## Release Date: 2018-02-08 Valhalla 2.4.7
* **Enhancement**
   * Speed up building tiles from small OSM imports by using boost directory iterator rather than going through all possible tiles and testing each if the file exists.
* **Bug Fix**
   * Protect against overflow in string to float conversion inside OSM parsing.

## Release Date: 2018-01-26 Valhalla 2.4.6
* **Enhancement**
   * Elevation library will lazy load RAW formatted sources

## Release Date: 2018-01-24 Valhalla 2.4.5
* **Enhancement**
   * Elevation packing utility can unpack lz4hc now
* **Bug Fix**
   * Fixed broken darwin builds

## Release Date: 2018-01-23 Valhalla 2.4.4
* **Enhancement**
   * Elevation service speed improvments and the ability to serve lz4hc compressed data
   * Basic support for downloading routing tiles on demand
   * Deprecated `valhalla_route_service`, now all services (including elevation) are found under `valhalla_service`

## Release Date: 2017-12-11 Valhalla 2.4.3
* **Enhancement**
   * Remove union from GraphId speeds up some platforms
   * Use SAC scale in pedestrian costing
   * Expanded python bindings to include all actions (route, matrix, isochrone, etc)
* **Bug Fix**
   * French translation typo fixes
*  **Data Producer Update**
   * Handling shapes that intersect the poles when binning
   * Handling when transit shapes are less than 2 points

## Release Date: 2017-11-09 Valhalla 2.4.1
*  **Data Producer Update**
   * Added kMopedAccess to modes for complex restrictions.  Remove the kMopedAccess when auto access is removed.  Also, add the kMopedAccess when an auto restriction is found.

## Release Date: 2017-11-08 Valhalla 2.4.0
*  **Data Producer Update**
   * Added logic to support restriction = x with a the except tag.  We apply the restriction to everything except for modes in the except tag.
   * Added logic to support railway_service and coach_service in transit.
* **Bug Fix**
  * Return proper edge_walk path for requested shape_match=walk_or_snap
  * Skip invalid stateid for Top-K requests

## Release Date: 2017-11-07 Valhalla 2.3.9
* **Enhancement**
  * Top-K map matched path generation now only returns unique paths and does so with fewer iterations
  * Navigator call outs for both imperial and metric units
  * The surface types allowed for a given bike route can now be controlled via a request parameter `avoid_bad_surfaces`
  * Improved support for motorscooter costing via surface types, road classification and vehicle specific tagging
* **Bug Fix**
  * Connectivity maps now include information about transit tiles
  * Lane counts for singly digitized roads are now correct for a given directed edge
  * Edge merging code for assigning osmlr segments is now robust to partial tile sets
  * Fix matrix path finding to allow transitioning down to lower levels when appropriate. In particular, do not supersede shortcut edges until no longer expanding on the next level.
  * Fix optimizer rotate location method. This fixes a bug where optimal ordering was bad for large location sets.
*  **Data Producer Update**
   * Duration tags are now used to properly set the speed of travel for a ferry routes

## Release Date: 2017-10-17 Valhalla 2.3.8
* **Bug Fix**
  * Fixed the roundabout exit count for bicycles when the roundabout is a road and not a cycleway
  * Enable a pedestrian path to remain on roundabout instead of getting off and back on
  * Fixed the penalization of candidate locations in the uni-directional A* algorithm (used for trivial paths)
*  **Data Producer Update**
   * Added logic to set bike forward and tag to true where kv["sac_scale"] == "hiking". All other values for sac_scale turn off bicycle access.  If sac_scale or mtb keys are found and a surface tag is not set we default to kPath.
   * Fixed a bug where surface=unpaved was being assigned Surface::kPavedSmooth.

## Release Date: 2017-9-11 Valhalla 2.3.7
* **Bug Fix**
  * Update bidirectional connections to handle cases where the connecting edge is one of the origin (or destination) edges and the cost is high. Fixes some pedestrian route issues that were reported.
*  **Data Producer Update**
   * Added support for motorroad tag (default and per country).
   * Update OSMLR segment association logic to fix issue where chunks wrote over leftover segments. Fix search along edges to include a radius so any nearby edges are also considered.

## Release Date: 2017-08-29 Valhalla 2.3.6
* **Bug Fix**
  * Pedestrian paths including ferries no longer cause circuitous routes
  * Fix a crash in map matching route finding where heading from shape was using a `nullptr` tile
  * Spanish language narrative corrections
  * Fix traffic segment matcher to always set the start time of a segment when its known
* **Enhancement**
  * Location correlation scoring improvements to avoid situations where less likely start or ending locations are selected

## Release Date: 2017-08-22 Valhalla 2.3.5
* **Bug Fix**
  * Clamp the edge score in thor. Extreme values were causing bad alloc crashes.
  * Fix multimodal isochrones. EdgeLabel refactor caused issues.
* **Data Producer Update**
  * Update lua logic to properly handle vehicle=no tags.

## Release Date: 2017-08-14 Valhalla 2.3.4
* **Bug Fix**
  * Enforce limits on maximum per point accuracy to avoid long running map matching computations

## Release Date: 2017-08-14 Valhalla 2.3.3
* **Bug Fix**
  * Maximum osm node reached now causes bitset to resize to accomodate when building tiles
  * Fix wrong side of street information and remove redundant node snapping
  * Fix path differences between services and `valhalla_run_route`
  * Fix map matching crash when interpolating duplicate input points
  * Fix unhandled exception when trace_route or trace_attributes when there are no continuous matches
* **Enhancement**
  * Folded Low-Stress Biking Code into the regular Bicycle code and removed the LowStressBicycleCost class. Now when making a query for bicycle routing, a value of 0 for use_hills and use_roads produces low-stress biking routes, while a value of 1 for both provides more intense professional bike routes.
  * Bike costing default values changed. use_roads and use_hills are now 0.25 by default instead of 0.5 and the default bike is now a hybrid bike instead of a road bike.
  * Added logic to use station hierarchy from transitland.  Osm and egress nodes are connected by transitconnections.  Egress and stations are connected by egressconnections.  Stations and platforms are connected by platformconnections.  This includes narrative updates for Odin as well.

## Release Date: 2017-07-31 Valhalla 2.3.2
* **Bug Fix**
  * Update to use oneway:psv if oneway:bus does not exist.
  * Fix out of bounds memory issue in DoubleBucketQueue.
  * Many things are now taken into consideration to determine which sides of the road have what cyclelanes, because they were not being parsed correctly before
  * Fixed issue where sometimes a "oneway:bicycle=no" tag on a two-way street would cause the road to become a oneway for bicycles
  * Fixed trace_attributes edge_walk cases where the start or end points in the shape are close to graph nodes (intersections)
  * Fixed 32bit architecture crashing for certain routes with non-deterministic placement of edges labels in bucketized queue datastructure
* **Enhancement**
  * Improve multi-modal routes by adjusting the pedestrian mode factor (routes use less walking in favor of public transit).
  * Added interface framework to support "top-k" paths within map-matching.
  * Created a base EdgeLabel class that contains all data needed within costing methods and supports the basic path algorithms (forward direction, A*, with accumulated path distance). Derive class for bidirectional algorithms (BDEdgeLabel) and for multimodal algorithms. Lowers memory use by combining some fields (using spare bits from GraphId).
  * Added elapsed time estimates to map-matching labels in preparation for using timestamps in map-matching.
  * Added parsing of various OSM tags: "bicycle=use_sidepath", "bicycle=dismount", "segregated=*", "shoulder=*", "cycleway:buffer=*", and several variations of these.
  * Both trace_route and trace_attributes will parse `time` and `accuracy` parameters when the shape is provided as unencoded
  * Map-matching will now use the time (in seconds) of each gps reading (if provided) to narrow the search space and avoid finding matches that are impossibly fast

## Release Date: 2017-07-10 Valhalla 2.3.0
* **Bug Fix**
  * Fixed a bug in traffic segment matcher where length was populated but had invalid times
* **Embedded Compilation**
  * Decoupled the service components from the rest of the worker objects so that the worker objects could be used in non http service contexts
   * Added an actor class which encapsulates the various worker objects and allows the various end points to be called /route /height etc. without needing to run a service
* **Low-Stress Bicycle**
  * Worked on creating a new low-stress biking option that focuses more on taking safer roads like cycle ways or residential roads than the standard bike costing option does.

## Release Date: 2017-06-26 Valhalla 2.2.9
* **Bug Fix**
  * Fix a bug introduced in 2.2.8 where map matching search extent was incorrect in longitude axis.

## Release Date: 2017-06-23 Valhalla 2.2.8
* **Bug Fix**
  * Traffic segment matcher (exposed through Python bindings) - fix cases where partial (or no) results could be returned when breaking out of loop in form_segments early.
* **Traffic Matching Update**
  * Traffic segment matcher - handle special cases when entering and exiting turn channels.
* **Guidance Improvements**
  * Added Swedish (se-SV) narrative file.

## Release Date: 2017-06-20 Valhalla 2.2.7
* **Bug Fixes**
  * Traffic segment matcher (exposed through Python bindings) makes use of accuracy per point in the input
  * Traffic segment matcher is robust to consecutive transition edges in matched path
* **Isochrone Changes**
  * Set up isochrone to be able to handle multi-location queries in the future
* **Data Producer Updates**
  * Fixes to valhalla_associate_segments to address threading issue.
  * Added support for restrictions that refers only to appropriate type of vehicle.
* **Navigator**
  * Added pre-alpha implementation that will perform guidance for mobile devices.
* **Map Matching Updates**
  * Added capability to customize match_options

## Release Date: 2017-06-12 Valhalla 2.2.6
* **Bug Fixes**
  * Fixed the begin shape index where an end_route_discontinuity exists
* **Guidance Improvements**
  * Updated Slovenian (sl-SI) narrative file.
* **Data Producer Updates**
  * Added support for per mode restrictions (e.g., restriction:&lt;type&gt;)  Saved these restrictions as "complex" restrictions which currently support per mode lookup (unlike simple restrictions which are assumed to apply to all driving modes).
* **Matrix Updates**
  * Increased max distance threshold for auto costing and other similar costings to 400 km instead of 200 km

## Release Date: 2017-06-05 Valhalla 2.2.5
* **Bug Fixes**
  * Fixed matched point edge_index by skipping transition edges.
  * Use double precision in meili grid traversal to fix some incorrect grid cases.
  * Update meili to use DoubleBucketQueue and GraphReader methods rather than internal methods.

## Release Date: 2017-05-17 Valhalla 2.2.4
* **Bug Fixes**
  * Fix isochrone bug where the default access mode was used - this rejected edges that should not have been rejected for cases than automobile.
  * Fix A* handling of edge costs for trivial routes. This fixed an issue with disconnected regions that projected to a single edge.
  * Fix TripPathBuilder crash if first edge is a transition edge (was occurring with map-matching in rare occasions).

## Release Date: 2017-05-15 Valhalla 2.2.3
* **Map Matching Improvement**
  * Return begin and end route discontinuities. Also, returns partial shape of edge at route discontinuity.
* **Isochrone Improvements**
  * Add logic to make sure the center location remains fixed at the center of a tile/grid in the isotile.
  * Add a default generalization factor that is based on the grid size. Users can still override this factor but the default behavior is improved.
  * Add ExpandForward and ExpandReverse methods as is done in bidirectional A*. This improves handling of transitions between hierarchy levels.
* **Graph Correlation Improvements**
  * Add options to control both radius and reachability per input location (with defaults) to control correlation of input locations to the graph in such a way as to avoid routing between disconnected regions and favor more likely paths.

## Release Date: 2017-05-08 Valhalla 2.2.0
* **Guidance Improvements**
  * Added Russian (ru-RU) narrative file.
  * Updated Slovenian (sl-SI) narrative file.
* **Data Producer Updates**
  * Assign destination sign info on bidirectional ramps.
  * Update ReclassifyLinks. Use a "link-tree" which is formed from the exit node and terminates at entrance nodes. Exit nodes are sorted by classification so motorway exits are done before trunks, etc. Updated the turn channel logic - now more consistently applies turn channel use.
  * Updated traffic segment associations to properly work with elevation and lane connectivity information (which is stored after the traffic association).

## Release Date: 2017-04-24 Valhalla 2.1.9
* **Elevation Update**
  * Created a new EdgeElevation structure which includes max upward and downward slope (moved from DirectedEdge) and mean elevation.
* **Routing Improvements**
  * Destination only fix when "nested" destination only areas cause a route failure. Allow destination only edges (with penalty) on 2nd pass.
  * Fix heading to properly use the partial edge shape rather than entire edge shape to determine heading at the begin and end locations.
  * Some cleanup and simplification of the bidirectional A* algorithm.
  * Some cleanup and simplification of TripPathBuilder.
  * Make TileHierarchy data and methods static and remove tile_dir from the tile hierarchy.
* **Map Matching Improvement**
  * Return matched points with trace attributes when using map_snap.
* **Data Producer Updates**
  * lua updates so that the chunnel will work again.

## Release Date: 2017-04-04 Valhalla 2.1.8
* **Map Matching Release**
  * Added max trace limits and out-of-bounds checks for customizable trace options

## Release Date: 2017-03-29 Valhalla 2.1.7
* **Map Matching Release**
  * Increased service limits for trace
* **Data Producer Updates**
  * Transit: Remove the dependency on using level 2 tiles for transit builder
* **Traffic Updates**
  * Segment matcher completely re-written to handle many complex issues when matching traces to OTSs
* **Service Improvement**
  * Bug Fix - relaxed rapidjson parsing to allow numeric type coercion
* **Routing Improvements**
  * Level the forward and reverse paths in bidirectional A * to account for distance approximation differences.
  * Add logic for Use==kPath to bicycle costing so that paths are favored (as are footways).

## Release Date: 2017-03-10 Valhalla 2.1.3
* **Guidance Improvement**
  * Corrections to Slovenian narrative language file
  **Routing Improvements**
  * Increased the pedestrian search radius from 25 to 50 within the meili configuration to reduce U-turns with map-matching
  * Added a max avoid location limit

## Release Date: 2017-02-22 Valhalla 2.1.0
* **Guidance Improvement**
  * Added ca-ES (Catalan) and sl-SI (Slovenian) narrative language files
* **Routing  Improvement**
  * Fix through location reverse ordering bug (introduced in 2.0.9) in output of route responses for depart_at routes
  * Fix edge_walking method to handle cases where more than 1 initial edge is found
* **Data Producer Updates**
  * Improved transit by processing frequency based schedules.
  * Updated graph validation to more aggressively check graph consistency on level 0 and level 1
  * Fix the EdgeInfo hash to not create duplicate edge info records when creating hierarchies

## Release Date: 2017-02-21 Valhalla 2.0.9
* **Guidance Improvement**
  * Improved Italian narrative by handling articulated prepositions
  * Properly calling out turn channel maneuver
* **Routing Improvement**
  * Improved path determination by increasing stop impact for link to link transitions at intersections
  * Fixed through location handling, now includes cost at throughs and properly uses heading
  * Added ability to adjust location heading tolerance
* **Traffic Updates**
  * Fixed segment matching json to properly return non-string values where apropriate
* **Data Producer Updates**
  * Process node:ref and way:junction_ref as a semicolon separated list for exit numbers
  * Removed duplicated interchange sign information when ways are split into edges
  * Use a sequence within HierarchyBuilder to lower memory requirements for planet / large data imports.
  * Add connecting OSM wayId to a transit stop within NodeInfo.
  * Lua update:  removed ways that were being added to the routing graph.
  * Transit:  Fixed an issue where add_service_day and remove_service_day was not using the tile creation date, but the service start date for transit.
  * Transit:  Added acceptance test logic.
  * Transit:  Added fallback option if the associated wayid is not found.  Use distance approximator to find the closest edge.
  * Transit:  Added URL encoding for one stop ids that contain diacriticals.  Also, added include_geometry=false for route requests.
* **Optimized Routing Update**
  * Added an original index to the location object in the optimized route response
* **Trace Route Improvement**
  * Updated find_start_node to fix "GraphTile NodeInfo index out of bounds" error

## Release Date: 2017-01-30 Valhalla 2.0.6
* **Guidance Improvement**
  * Italian phrases were updated
* **Routing Improvement**
  * Fixed an issue where date and time was returning an invalid ISO8601 time format for date_time values in positive UTC. + sign was missing.
  * Fixed an encoding issue that was discovered for tranist_fetcher.  We were not encoding onestop_ids or route_ids.  Also, added exclude_geometry=true for route API calls.
* **Data Producer Updates**
  * Added logic to grab a single feed in valhalla_build_transit.

## Release Date: 2017-01-04 Valhalla 2.0.3
* **Service Improvement**
  * Added support for interrupting requests. If the connection is closed, route computation and map-matching can be interrupted prior to completion.
* **Routing Improvement**
  * Ignore name inconsistency when entering a link to avoid double penalizing.
* **Data Producer Updates**
  * Fixed consistent name assignment for ramps and turn lanes which improved guidance.
  * Added a flag to directed edges indicating if the edge has names. This can potentially be used in costing methods.
  * Allow future use of spare GraphId bits within DirectedEdge.

## Release Date: 2016-12-13 Valhalla 2.0.2
* **Routing Improvement**
  * Added support for multi-way restrictions to matrix and isochrones.
  * Added HOV costing model.
  * Speed limit updates.   Added logic to save average speed separately from speed limits.
  * Added transit include and exclude logic to multimodal isochrone.
  * Fix some edge cases for trivial (single edge) paths.
  * Better treatment of destination access only when using bidirectional A*.
* **Performance Improvement**
  * Improved performance of the path algorithms by making many access methods inline.

## Release Date: 2016-11-28 Valhalla 2.0.1
* **Routing Improvement**
  * Preliminary support for multi-way restrictions
* **Issues Fixed**
  * Fixed tile incompatiblity between 64 and 32bit architectures
  * Fixed missing edges within tile edge search indexes
  * Fixed an issue where transit isochrone was cut off if we took transit that was greater than the max_seconds and other transit lines or buses were then not considered.

## Release Date: 2016-11-15 Valhalla 2.0

* **Tile Redesign**
  * Updated the graph tiles to store edges only on the hierarchy level they belong to. Prior to this, the highways were stored on all levels, they now exist only on the highway hierarchy. Similar changes were made for arterial level roads. This leads to about a 20% reduction in tile size.
  * The tile redesign required changes to the path generation algorithms. They must now transition freely beteeen levels, even for pedestrian and bicycle routes. To offset the extra transitions, the main algorithms were changed to expand nodes at each level that has directed edges, rather than adding the transition edges to the priority queue/adjacency list. This change helps performance. The hierarchy limits that are used to speed the computation of driving routes by utilizing the highway hierarchy were adjusted to work with the new path algorithms.
  * Some changes to costing were also required, for example pedestrian and bicycle routes skip shortcut edges.
  * Many tile data structures were altered to explicitly size different fields and make room for "spare" fields that will allow future growth. In addition, the tile itself has extra "spare" records that can be appended to the end of the tile and referenced from the tile header. This also will allow future growth without breaking backward compatibility.
* **Guidance Improvement**
  * Refactored trip path to use an enumerated `Use` for edge and an enumerated `NodeType` for node
  * Fixed some wording in the Hindi narrative file
  * Fixed missing turn maneuver by updating the forward intersecting edge logic
* **Issues Fixed**
  * Fixed an issue with pedestrian routes where a short u-turn was taken to avoid the "crossing" penalty.
  * Fixed bicycle routing due to high penalty to enter an access=destination area. Changed to a smaller, length based factor to try to avoid long regions where access = destination. Added a driveway penalty to avoid taking driveways (which are often marked as access=destination).
  * Fixed regression where service did not adhere to the list of allowed actions in the Loki configuration
* **Graph Correlation**
  * External contributions from Navitia have lead to greatly reduced per-location graph correlation. Average correlation time is now less than 1ms down from 4-9ms.

## Release Date: 2016-10-17

* **Guidance Improvement**
  * Added the Hindi (hi-IN) narrative language
* **Service Additions**
  * Added internal valhalla error codes utility in baldr and modified all services to make use of and return as JSON response
  * See documentation https://github.com/valhalla/valhalla-docs/blob/master/api-reference.md#internal-error-codes-and-conditions
* **Time-Distance Matrix Improvement**
  * Added a costmatrix performance fix for one_to_many matrix requests
* **Memory Mapped Tar Archive - Tile Extract Support**
  * Added the ability to load a tar archive of the routing graph tiles. This improves performance under heavy load and reduces the memory requirement while allowing multiple processes to share cache resources.

## Release Date: 2016-09-19

* **Guidance Improvement**
  * Added pirate narrative language
* **Routing Improvement**
  * Added the ability to include or exclude stops, routes, and operators in multimodal routing.
* **Service Improvement**
  * JSONify Error Response

## Release Date: 2016-08-30

* **Pedestrian Routing Improvement**
  * Fixes for trivial pedestrian routes

## Release Date: 2016-08-22

* **Guidance Improvements**
  * Added Spanish narrative
  * Updated the start and end edge heading calculation to be based on road class and edge use
* **Bicycle Routing Improvements**
  * Prevent getting off a higher class road for a small detour only to get back onto the road immediately.
  * Redo the speed penalties and road class factors - they were doubly penalizing many roads with very high values.
  * Simplify the computation of weighting factor for roads that do not have cycle lanes. Apply speed penalty to slightly reduce favoring
of non-separated bicycle lanes on high speed roads.
* **Routing Improvements**
  * Remove avoidance of U-turn for pedestrian routes. This improves use with map-matching since pedestrian routes can make U-turns.
  * Allow U-turns at dead-ends for driving (and bicycling) routes.
* **Service Additions**
  * Add support for multi-modal isochrones.
  * Added base code to allow reverse isochrones (path from anywhere to a single destination).
* **New Sources to Targets**
  * Added a new Matrix Service action that allows you to request any of the 3 types of time-distance matrices by calling 1 action.  This action takes a sources and targets parameter instead of the locations parameter.  Please see the updated Time-Distance Matrix Service API reference for more details.

## Release Date: 2016-08-08

 * **Service additions**
  * Latitude, longitude bounding boxes of the route and each leg have been added to the route results.
  * Added an initial isochrone capability. This includes methods to create an "isotile" - a 2-D gridded data set with time to reach each lat,lon grid from an origin location. This isoltile is then used to create contours at specified times. Interior contours are optionally removed and the remaining outer contours are generalized and converted to GeoJSON polygons. An initial version supporting multimodal route types has also been added.
 * **Data Producer Updates**
  * Fixed tranist scheduling issue where false schedules were getting added.
 * **Tools Additionas**
  * Added `valhalla_export_edges` tool to allow shape and names to be dumped from the routing tiles

## Release Date: 2016-07-19

 * **Guidance Improvements**
  * Added French narrative
  * Added capability to have narrative language aliases - For example: German `de-DE` has an alias of `de`
 * **Transit Stop Update** - Return latitude and longitude for each transit stop
 * **Data Producer Updates**
  * Added logic to use lanes:forward, lanes:backward, speed:forward, and speed:backward based on direction of the directed edge.
  * Added support for no_entry, no_exit, and no_turn restrictions.
  * Added logic to support country specific access. Based on country tables found here: http://wiki.openstreetmap.org/wiki/OSM_tags_for_routing/Access-Restrictions

## Release Date: 2016-06-08

 * **Bug Fix** - Fixed a bug where edge indexing created many small tiles where no edges actually intersected. This allowed impossible routes to be considered for path finding instead of rejecting them earlier.
 * **Guidance Improvements**
  * Fixed invalid u-turn direction
  * Updated to properly call out jughandle routes
  * Enhanced signless interchange maneuvers to help guide users
 * **Data Producer Updates**
  * Updated the speed assignment for ramp to be a percentage of the original road class speed assignment
  * Updated stop impact logic for turn channel onto ramp

## Release Date: 2016-05-19

 * **Bug Fix** - Fixed a bug where routes fail within small, disconnected "islands" due to the threshold logic in prior release. Also better logic for not-thru roads.

## Release Date: 2016-05-18

 * **Bidirectional A* Improvements** - Fixed an issue where if both origin and destination locations where on not-thru roads that meet at a common node the path ended up taking a long detour. Not all cases were fixed though - next release should fix. Trying to address the termination criteria for when the best connection point of the 2 paths is optimal. Turns out that the initial case where both opposing edges are settled is not guaranteed to be the least cost path. For now we are setting a threshold and extending the search while still tracking best connections. Fixed the opposing edge when a hierarchy transition occurs.
 * **Guidance Globalization** -  Fixed decimal distance to be locale based.
 * **Guidance Improvements**
  * Fixed roundabout spoke count issue by fixing the drive_on_right attribute.
  * Simplified narative by combining unnamed straight maneuvers
  * Added logic to confirm maneuver type assignment to avoid invalid guidance
  * Fixed turn maneuvers by improving logic for the following:
    * Internal intersection edges
    * 'T' intersections
    * Intersecting forward edges
 * **Data Producer Updates** - Fix the restrictions on a shortcut edge to be the same as the last directed edge of the shortcut (rather than the first one).

## Release Date: 2016-04-28

 * **Tile Format Updates** - Separated the transit graph from the "road only" graph into different tiles but retained their interconnectivity. Transit tiles are now hierarchy level 3.
 * **Tile Format Updates** - Reduced the size of graph edge shape data by 5% through the use of varint encoding (LEB128)
 * **Tile Format Updates** - Aligned `EdgeInfo` structures to proper byte boundaries so as to maintain compatibility for systems who don't support reading from unaligned addresses.
 * **Guidance Globalization** -  Added the it-IT(Italian) language file. Added support for CLDR plural rules. The cs-CZ(Czech), de-DE(German), and en-US(US English) language files have been updated.
 * **Travel mode based instructions** -  Updated the start, post ferry, and post transit insructions to be based on the travel mode, for example:
  * `Drive east on Main Street.`
  * `Walk northeast on Broadway.`
  * `Bike south on the cycleway.`

## Release Date: 2016-04-12

 * **Guidance Globalization** -  Added logic to use tagged language files that contain the guidance phrases. The initial versions of en-US, de-DE, and cs-CZ have been deployed.
 * **Updated ferry defaults** -  Bumped up use_ferry to 0.65 so that we don't penalize ferries as much.

## Release Date: 2016-03-31
 * **Data producer updates** - Do not generate shortcuts across a node which is a fork. This caused missing fork maneuvers on longer routes.  GetNames update ("Broadway fix").  Fixed an issue with looking up a name in the ref map and not the name map.  Also, removed duplicate names.  Private = false was unsetting destination only flags for parking aisles.

## Release Date: 2016-03-30
 * **TripPathBuilder Bug Fix** - Fixed an exception that was being thrown when trying to read directed edges past the end of the list within a tile. This was due to errors in setting walkability and cyclability on upper hierarchies.

## Release Date: 2016-03-28

 * **Improved Graph Correlation** -  Correlating input to the routing graph is carried out via closest first traversal of the graph's, now indexed, geometry. This results in faster correlation and gaurantees the absolute closest edge is found.

## Release Date: 2016-03-16

 * **Transit type returned** -  The transit type (e.g. tram, metro, rail, bus, ferry, cable car, gondola, funicular) is now returned with each transit maneuver.
 * **Guidance language** -  If the language option is not supplied or is unsupported then the language will be set to the default (en-US). Also, the service will return the language in the trip results.
 * **Update multimodal path algorithm** - Applied some fixes to multimodal path algorithm. In particular fixed a bug where the wrong sortcost was added to the adjacency list. Also separated "in-station" transfer costs from transfers between stops.
 * **Data producer updates** - Do not combine shortcut edges at gates or toll booths. Fixes avoid toll issues on routes that included shortcut edges.

## Release Date: 2016-03-07

 * **Updated all APIs to honor the optional DNT (Do not track) http header** -  This will avoid logging locations.
 * **Reduce 'Merge maneuver' verbal alert instructions** -  Only create a verbal alert instruction for a 'Merge maneuver' if the previous maneuver is > 1.5 km.
 * **Updated transit defaults.  Tweaked transit costing logic to obtain better routes.** -  use_rail = 0.6, use_transfers = 0.3, transfer_cost = 15.0 and transfer_penalty = 300.0.  Updated the TransferCostFactor to use the transfer_factor correctly.  TransitionCost for pedestrian costing bumped up from 20.0f to 30.0f when predecessor edge is a transit connection.
 * **Initial Guidance Globalization** -  Partial framework for Guidance Globalization. Started reading some guidance phrases from en-US.json file.

## Release Date: 2016-02-22

 * **Use bidirectional A* for automobile routes** - Switch to bidirectional A* for all but bus routes and short routes (where origin and destination are less than 10km apart). This improves performance and has less failure cases for longer routes. Some data import adjustments were made (02-19) to fix some issues encountered with arterial and highway hierarchies. Also only use a maximum of 2 passes for bidirecdtional A* to reduce "long time to fail" cases.
 * **Added verbal multi-cue guidance** - This combines verbal instructions when 2 successive maneuvers occur in a short amount of time (e.g., Turn right onto MainStreet. Then Turn left onto 1st Avenue).

## Release Date: 2016-02-19

 * **Data producer updates** - Reduce stop impact when all edges are links (ramps or turn channels). Update opposing edge logic to reject edges that do no have proper access (forward access == reverse access on opposing edge and vice-versa). Update ReclassifyLinks for cases where a single edge (often a service road) intersects a ramp improperly causing the ramp to reclassified when it should not be. Updated maximum OSM node Id (now exceeds 4000000000). Move lua from conf repository into mjolnir.

## Release Date: 2016-02-01

 * **Data producer updates** - Reduce speed on unpaved/rough roads. Add statistics for hgv (truck) restrictions.

## Release Date: 2016-01-26

 * **Added capability to disable narrative production** - Added the `narrative` boolean option to allow users to disable narrative production. Locations, shape, length, and time are still returned. The narrative production is enabled by default. The possible values for the `narrative` option are: false and true
 * **Added capability to mark a request with an id** - The `id` is returned with the response so a user could match to the corresponding request.
 * **Added some logging enhancements, specifically [ANALYTICS] logging** - We want to focus more on what our data is telling us by logging specific stats in Logstash.

## Release Date: 2016-01-18

 * **Data producer updates** - Data importer configuration (lua) updates to fix a bug where buses were not allowed on restricted lanes.  Fixed surface issue (change the default surface to be "compacted" for footways).

## Release Date: 2016-01-04

 * **Fixed Wrong Costing Options Applied** - Fixed a bug in which a previous requests costing options would be used as defaults for all subsequent requests.

## Release Date: 2015-12-18

 * **Fix for bus access** - Data importer configuration (lua) updates to fix a bug where bus lanes were turning off access for other modes.
 * **Fix for extra emergency data** - Data importer configuration (lua) updates to fix a bug where we were saving hospitals in the data.
 * **Bicycle costing update** - Updated kTCSlight and kTCFavorable so that cycleways are favored by default vs roads.

## Release Date: 2015-12-17

 * **Graph Tile Data Structure update** - Updated structures within graph tiles to support transit efforts and truck routing. Removed TransitTrip, changed TransitRoute and TransitStop to indexes (rather than binary search). Added access restrictions (like height and weight restrictions) and the mode which they impact to reduce need to look-up.
 * **Data producer updates** - Updated graph tile structures and import processes.

## Release Date: 2015-11-23

 * **Fixed Open App for OSRM functionality** - Added OSRM functionality back to Loki to support Open App.

## Release Date: 2015-11-13

 * **Improved narrative for unnamed walkway, cycleway, and mountain bike trail** - A generic description will be used for the street name when a walkway, cycleway, or mountain bike trail maneuver is unnamed. For example, a turn right onto a unnamed walkway maneuver will now be: "Turn right onto walkway."
 * **Fix costing bug** - Fix a bug introduced in EdgeLabel refactor (impacted time distance matrix only).

## Release Date: 2015-11-3

 * **Enhance bi-directional A* logic** - Updates to bidirectional A* algorithm to fix the route completion logic to handle cases where a long "connection" edge could lead to a sub-optimal path. Add hierarchy and shortcut logic so we can test and use bidirectional A* for driving routes. Fix the destination logic to properly handle oneways as the destination edge. Also fix U-turn detection for reverse search when hierarchy transitions occur.
 * **Change "Go" to "Head" for some instructions** - Start, exit ferry.
 * **Update to roundabout instructions** - Call out roundabouts for edges marked as links (ramps, turn channels).
 * **Update bicycle costing** - Fix the road factor (for applying weights based on road classification) and lower turn cost values.

## Data Producer Release Date: 2015-11-2

 * **Updated logic to not create shortcut edges on roundabouts** - This fixes some roundabout exit counts.

## Release Date: 2015-10-20

 * **Bug Fix for Pedestrian and Bicycle Routes** - Fixed a bug with setting the destination in the bi-directional Astar algorithm. Locations that snapped to a dead-end node would have failed the route and caused a timeout while searching for a valid path. Also fixed the elapsed time computation on the reverse path of bi-directional algorithm.

## Release Date: 2015-10-16

 * **Through Location Types** - Improved support for locations with type = "through". Routes now combine paths that meet at each through location to create a single "leg" between locations with type = "break". Paths that continue at a through location will not create a U-turn unless the path enters a "dead-end" region (neighborhood with no outbound access).
 * **Update shortcut edge logic** - Now skips long shortcut edges when close to the destination. This can lead to missing the proper connection if the shortcut is too long. Fixes #245 (thor).
 * **Per mode service limits** - Update configuration to allow setting different maximum number of locations and distance per mode.
 * **Fix shape index for trivial path** - Fix a bug where when building the the trip path for a "trivial" route (includes just one edge) where the shape index exceeded that size of the shape.

## Release Date: 2015-09-28

 * **Elevation Influenced Bicycle Routing** - Enabled elevation influenced bicycle routing. A "use-hills" option was added to the bicycle costing profile that can tune routes to avoid hills based on grade and amount of elevation change.
 * **"Loop Edge" Fix** - Fixed a bug with edges that form a loop. Split them into 2 edges during data import.
 * **Additional information returned from 'locate' method** - Added information that can be useful when debugging routes and data. Adds information about nodes and edges at a location.
 * **Guidance/Narrative Updates** - Added side of street to destination narrative. Updated verbal instructions.<|MERGE_RESOLUTION|>--- conflicted
+++ resolved
@@ -233,12 +233,9 @@
    * ADDED: Add support for ignoring live traffic closures for waypoints [#2685](https://github.com/valhalla/valhalla/pull/2685)
    * CHANGED: Reducing the number of uturns by increasing the cost to for them to 9.5f. Note: Did not increase the cost for motorcycles or motorscooters. [#2770](https://github.com/valhalla/valhalla/pull/2770)
    * ADDED: Add option to use thread-safe GraphTile's reference counter. [#2772](https://github.com/valhalla/valhalla/pull/2772)
-<<<<<<< HEAD
    * CHANGED: nit: Enables compiler warnings in part of thor module [#2768](https://github.com/valhalla/valhalla/pull/2768)
-
-=======
    * CHANGED: Optimize double bucket queue to reduce memory reallocations. [#2719](https://github.com/valhalla/valhalla/pull/2719)
->>>>>>> ea2ed7a7
+
 
 ## Release Date: 2019-11-21 Valhalla 3.0.9
 * **Bug Fix**
