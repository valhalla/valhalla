--- conflicted
+++ resolved
@@ -29,12 +29,9 @@
    * FIXED: Update exit logic for non-motorways [#2252](https://github.com/valhalla/valhalla/pull/2252)
    * FIXED: Transition point map-matching. When match results are on a transition point, we search for the sibling nodes at that transition and snap it to the corresponding edges in the route. [#2258](https://github.com/valhalla/valhalla/pull/2258)
    * FIXED: Fixed verbal multi-cue logic [#2270](https://github.com/valhalla/valhalla/pull/2270)
-<<<<<<< HEAD
    * FIXED: Fixed Uturn cases when a not_thru edge is connected to the origin edge. [2272](https://github.com/valhalla/valhalla/pull/2272)
-=======
    * FIXED: Update intersection classes in osrm response to not label all ramps as motorway [#2279](https://github.com/valhalla/valhalla/pull/2279)
    * FIXED: Fixed bug in mapmatcher when interpolation point goes before the first valid match or after the last valid match. Such behavior usually leads to discontinuity in matching. [#2275](https://github.com/valhalla/valhalla/pull/2275)
->>>>>>> 7c74c7bb
 
 * **Enhancement**
    * ADDED: Return the coordinates of the nodes isochrone input locations snapped to [#2111](https://github.com/valhalla/valhalla/pull/2111)
