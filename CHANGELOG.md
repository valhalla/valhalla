## Release Date: 2019-??-?? Valhalla 3.0.10
* **Bug Fix**
   * FIXED: Crazy ETAs.  If a way has forward speed with no backward speed and it is not oneway, then we must set the default speed.  The reverse logic applies as well.  If a way has no backward speed but has a forward speed and it is not a oneway, then set the default speed. [#2102](https://github.com/valhalla/valhalla/pull/2102)
   * FIXED: Map matching elapsed times spliced amongst different legs and discontinuities are now correct [#2104](https://github.com/valhalla/valhalla/pull/2104)
   * FIXED: Date time information is now propogated amongst different legs and discontinuities [#2107](https://github.com/valhalla/valhalla/pull/2107)
   * FIXED: Adds support for geos-3.8 c++ api [#2021](https://github.com/valhalla/valhalla/issues/2021)
   * FIXED: Updated the osrm serializer to not set junction name for osrm origin/start maneuver - this is not helpful since we are not transitioning through the intersection.  [#2121](https://github.com/valhalla/valhalla/pull/2121)
   * FIXED: Removes precomputing of edge-costs which lead to wrong results [#2120](https://github.com/valhalla/valhalla/pull/2120)
<<<<<<< HEAD
   * FIXED: Update Lua to version to 5.3, since 5.2 was parsing hgv restrictions wrong [#2032](https://github.com/valhalla/valhalla/issues/2032)
   
=======
   * FIXED: Complex turn-restriction invalidates edge marked as kPermanent [#2103](https://github.com/valhalla/valhalla/issues/2103)
   * FIXED: Fixes bug with inverted time-restriction parsing [#2167](https://github.com/valhalla/valhalla/pull/2167)
   * FIXED: Fixed several bugs with numeric underflow in map-matching trip durations. These may
     occur when serializing match results where adjacent trace points appear out-of-sequence on the
     same edge [#2178](https://github.com/valhalla/valhalla/pull/2178)
     - `MapMatcher::FormPath` now catches route discontinuities on the same edge when the distance
       percentage along don't agree. The trip leg builder builds disconnected legs on a single edge
       to avoid duration underflow.
     - Correctly populate edge groups when matching results contain loops. When a loop occurs,
       the leg builder now starts at the correct edge where the loop ends, and correctly accounts
       for any contained edges.
     - Duration over-trimming at the terminating edge of a match.
   * FIXED: Increased internal precision of time tracking per edge and maneuver so that maneuver times sum to the same time represented in the leg summary [#2195](https://github.com/valhalla/valhalla/pull/2195)
   * FIXED: Tagged speeds were not properly marked. We were not using forward and backward speeds to flag if a speed is tagged or not.  Should not update turn channel speeds if we are not inferring them.  Added additional logic to handle PH in the conditional restrictions. Do not update stop impact for ramps if they are marked as internal. [#2198](https://github.com/valhalla/valhalla/pull/2198)
   * FIXED: Fixed the sharp turn phrase [#2226](https://github.com/valhalla/valhalla/pull/2226)
   * FIXED: Protect against duplicate points in the input or points that snap to the same location resulting in `nan` times for the legs of the map match (of a 0 distance route) [#2229](https://github.com/valhalla/valhalla/pull/2229)
   * FIXED: Improves restriction check on briding edge in Bidirectional Astar [#2228](https://github.com/valhalla/valhalla/pull/2242)
   * FIXED: Allow nodes at location 0,0 [#2245](https://github.com/valhalla/valhalla/pull/2245)
   * FIXED: Fix RapidJSON compiler warnings and naming conflict [#2249](https://github.com/valhalla/valhalla/pull/2249)
   * FIXED: Fixed bug in resample_spherical_polyline where duplicate successive lat,lng locations in the polyline resulting in `nan` for the distance computation which shortcuts further sampling [#2239](https://github.com/valhalla/valhalla/pull/2239)
   * FIXED: Update exit logic for non-motorways [#2252](https://github.com/valhalla/valhalla/pull/2252)
   * FIXED: Transition point map-matching. When match results are on a transition point, we search for the sibling nodes at that transition and snap it to the corresponding edges in the route. [#2258](https://github.com/valhalla/valhalla/pull/2258)
   * FIXED: Fixed verbal multi-cue logic [#2270](https://github.com/valhalla/valhalla/pull/2270)
   * FIXED: Fixed Uturn cases when a not_thru edge is connected to the origin edge. [2272](https://github.com/valhalla/valhalla/pull/2272)
   * FIXED: Update intersection classes in osrm response to not label all ramps as motorway [#2279](https://github.com/valhalla/valhalla/pull/2279)
   * FIXED: Fixed bug in mapmatcher when interpolation point goes before the first valid match or after the last valid match. Such behavior usually leads to discontinuity in matching. [#2275](https://github.com/valhalla/valhalla/pull/2275)
   * FIXED: Fixed an issue for time_allowed logic.  Previously we returned false on the first time allowed restriction and did not check them all. Added conditional restriction gurka test and datetime optional argument to gurka header file. [#2286](https://github.com/valhalla/valhalla/pull/2286)
   * FIXED: Fixed an issue for date ranges.  For example, for the range Jan 04 to Jan 02 we need to test to end of the year and then from the first of the year to the end date.  Also, fixed an emergency tag issue.  We should only set the use to emergency if all other access is off. [2290](https://github.com/valhalla/valhalla/pull/2290)
   * FIXED: Found a few issues with the initial ref and direction logic for ways.  We were overwriting the refs with directionals to the name_offset_map instead of concatenating them together.  Also, we did not allow for blank entries for GetTagTokens. [2298](https://github.com/valhalla/valhalla/pull/2298)
   * FIXED: Fixed an issue where MatchGuidanceViewJunctions is only looking at the first edge. Set the data_id for guidance views to the changeset id as it is already being populated. Also added test for guidance views. [2303](https://github.com/valhalla/valhalla/pull/2303)
   * FIXED: Fixed a problem with live speeds where live speeds were being used to determine access, even when a live
   speed (current time) route wasn't what was requested. [#2311](https://github.com/valhalla/valhalla/pull/2311)
   * FIXED: Fix break/continue typo in search filtering [#2317](https://github.com/valhalla/valhalla/pull/2317)
   * FIXED: Fix a crash in trace_route due to iterating past the end of a vector. [2322](https://github.com/valhalla/valhalla/pull/2322)
   * FIXED: Don't allow timezone information in the local date time string attached at each location. [2312](https://github.com/valhalla/valhalla/pull/2312)
   * FIXED: Fix short route trimming in bidirectional astar [#2323](https://github.com/valhalla/valhalla/pull/2323)
   * FIXED: Fix shape trimming in leg building for snap candidates that lie within the margin of rounding error [#2326](https://github.com/valhalla/valhalla/pull/2326)
   * FIXED: Fixes route duration underflow with traffic data [#2325](https://github.com/valhalla/valhalla/pull/2325)

>>>>>>> 77cb981c
* **Enhancement**
   * ADDED: Add ability to provide custom implementation for candidate collection in CandidateQuery. [#2328](https://github.com/valhalla/valhalla/pull/2328)
   * ADDED: Cancellation of tile downloading. [#2319](https://github.com/valhalla/valhalla/pull/2319)
   * ADDED: Return the coordinates of the nodes isochrone input locations snapped to [#2111](https://github.com/valhalla/valhalla/pull/2111)
   * ADDED: Allows more complicated routes in timedependent a-star before timing out [#2068](https://github.com/valhalla/valhalla/pull/2068)
   * ADDED: Guide signs and junction names [#2096](https://github.com/valhalla/valhalla/pull/2096)
   * ADDED: Added a bool to the config indicating whether to use commercially set attributes.  Added logic to not call IsIntersectionInternal if this is a commercial data set.  [#2132](https://github.com/valhalla/valhalla/pull/2132)
   * ADDED: Removed commerical data set bool to the config and added more knobs for data.  Added infer_internal_intersections, infer_turn_channels, apply_country_overrides, and use_admin_db.  [#2173](https://github.com/valhalla/valhalla/pull/2173)
   * ADDED: Allow using googletest in unit tests and convert all tests to it (old test.cc is completely removed). [#2128](https://github.com/valhalla/valhalla/pull/2128)
   * ADDED: Add guidance view capability. [#2209](https://github.com/valhalla/valhalla/pull/2209)
   * ADDED: Collect turn cost information as path is formed so that it can be seralized out for trace attributes or osrm flavored intersections. Also add shape_index to osrm intersections. [#2207](https://github.com/valhalla/valhalla/pull/2207)
   * ADDED: Added alley factor to autocost.  Factor is defaulted at 1.0f or do not avoid alleys. [#2246](https://github.com/valhalla/valhalla/pull/2246)
   * ADDED: Support unlimited speed limits where maxspeed=none. [#2251](https://github.com/valhalla/valhalla/pull/2251)
   * ADDED: Implement improved Reachability check using base class Dijkstra. [#2243](https://github.com/valhalla/valhalla/pull/2243)
   * ADDED: Gurka integration test framework with ascii-art maps [#2244](https://github.com/valhalla/valhalla/pull/2244)
   * ADDED: Add to the stop impact when transitioning from higher to lower class road and we are not on a turn channel or ramp. Also, penalize lefts when driving on the right and vice versa. [#2282](https://github.com/valhalla/valhalla/pull/2282)
   * ADDED: Added reclassify_links, use_direction_on_ways, and allow_alt_name as config options.  If `use_direction_on_ways = true` then use `direction` and `int_direction` on the way to update the directional for the `ref` and `int_ref`.  Also, copy int_efs to the refs. [#2285](https://github.com/valhalla/valhalla/pull/2285)
   * ADDED: Add support for live traffic. [#2268](https://github.com/valhalla/valhalla/pull/2268)
   * ADDED: Implement per-location search filters for functional road class and forms of way. [#2289](https://github.com/valhalla/valhalla/pull/2289)
   * ADDED: Approach, multi-cue, and length updates [#2313](https://github.com/valhalla/valhalla/pull/2313)
   * ADDED: Speed up timezone differencing calculation if cache is provided. [#2316](https://github.com/valhalla/valhalla/pull/2316)
   * ADDED: Added rapidjson/schema.h to baldr/rapidjson_util.h to make it available for use within valhalla. [#2330](https://github.com/valhalla/valhalla/issues/2330)
   * ADDED: Support decimal precision for height values in elevation service. Also support polyline5 for encoded polylines input and output to elevation service. [2324](https://github.com/valhalla/valhalla/pull/2324)

## Release Date: 2019-11-21 Valhalla 3.0.9
* **Bug Fix**
   * FIXED: Changed reachability computation to consider both directions of travel wrt candidate edges [#1965](https://github.com/valhalla/valhalla/pull/1965)
   * FIXED: toss ways where access=private and highway=service and service != driveway. [#1960](https://github.com/valhalla/valhalla/pull/1960)
   * FIXED: Fix search_cutoff check in loki correlate_node. [#2023](https://github.com/valhalla/valhalla/pull/2023)
   * FIXED: Computes notion of a deadend at runtime in bidirectional a-star which fixes no-route with a complicated u-turn. [#1982](https://github.com/valhalla/valhalla/issues/1982)
   * FIXED: Fix a bug with heading filter at nodes. [#2058](https://github.com/valhalla/valhalla/pull/2058)
   * FIXED: Bug in map matching continuity checking such that continuity must only be in the forward direction. [#2029](https://github.com/valhalla/valhalla/pull/2029)
   * FIXED: Allow setting the time for map matching paths such that the time is used for speed lookup. [#2030](https://github.com/valhalla/valhalla/pull/2030)
   * FIXED: Don't use density factor for transition cost when user specified flag disables flow speeds. [#2048](https://github.com/valhalla/valhalla/pull/2048)
   * FIXED: Map matching trace_route output now allows for discontinuities in the match though multi match is not supported in valhalla route output. [#2049](https://github.com/valhalla/valhalla/pull/2049)
   * FIXED: Allows routes with no time specified to use time conditional edges and restrictions with a flag denoting as much [#2055](https://github.com/valhalla/valhalla/pull/2055)
   * FIXED: Fixed a bug with 'current' time type map matches. [#2060](https://github.com/valhalla/valhalla/pull/2060)
   * FIXED: Fixed a bug with time dependent expansion in which the expansion distance heuristic was not being used. [#2064](https://github.com/valhalla/valhalla/pull/2064)

* **Enhancement**
   * ADDED: Establish pinpoint test pattern [#1969](https://github.com/valhalla/valhalla/pull/1969)
   * ADDED: Suppress relative direction in ramp/exit instructions if it matches driving side of street [#1990](https://github.com/valhalla/valhalla/pull/1990)
   * ADDED: Added relative direction to the merge maneuver [#1989](https://github.com/valhalla/valhalla/pull/1989)
   * ADDED: Refactor costing to better handle multiple speed datasources [#2026](https://github.com/valhalla/valhalla/pull/2026)
   * ADDED: Better usability of curl for fetching tiles on the fly [#2026](https://github.com/valhalla/valhalla/pull/2026)
   * ADDED: LRU cache scheme for tile storage [#2026](https://github.com/valhalla/valhalla/pull/2026)
   * ADDED: GraphTile size check [#2026](https://github.com/valhalla/valhalla/pull/2026)
   * ADDED: Pick more sane values for highway and toll avoidance [#2026](https://github.com/valhalla/valhalla/pull/2026)
   * ADDED: Refactor adding predicted speed info to speed up process [#2026](https://github.com/valhalla/valhalla/pull/2026)
   * ADDED: Allow selecting speed data sources at request time [#2026](https://github.com/valhalla/valhalla/pull/2026)
   * ADDED: Allow disabling certain neighbors in connectivity map [#2026](https://github.com/valhalla/valhalla/pull/2026)
   * ADDED: Allows routes with time-restricted edges if no time specified and notes restriction in response [#1992](https://github.com/valhalla/valhalla/issues/1992)
   * ADDED: Runtime deadend detection to timedependent a-star. [#2059](https://github.com/valhalla/valhalla/pull/2059)

## Release Date: 2019-09-06 Valhalla 3.0.8
* **Bug Fix**
   * FIXED: Added logic to detect if user is to merge to the left or right [#1892](https://github.com/valhalla/valhalla/pull/1892)
   * FIXED: Overriding the destination_only flag when reclassifying ferries; Also penalizing ferries with a 5 min. penalty in the cost to allow us to avoid destination_only the majority of the time except when it is necessary. [#1895](https://github.com/valhalla/valhalla/pull/1905)
   * FIXED: Suppress forks at motorway junctions and intersecting service roads [#1909](https://github.com/valhalla/valhalla/pull/1909)
   * FIXED: Enhanced fork assignment logic [#1912](https://github.com/valhalla/valhalla/pull/1912)
   * FIXED: Added logic to fall back to return country poly if no state and updated lua for Metro Manila and Ireland [#1910](https://github.com/valhalla/valhalla/pull/1910)
   * FIXED: Added missing motorway fork instruction [#1914](https://github.com/valhalla/valhalla/pull/1914)
   * FIXED: Use begin street name for osrm compat mode [#1916](https://github.com/valhalla/valhalla/pull/1916)
   * FIXED: Added logic to fix missing highway cardinal directions in the US [#1917](https://github.com/valhalla/valhalla/pull/1917)
   * FIXED: Handle forward traversable significant road class intersecting edges [#1928](https://github.com/valhalla/valhalla/pull/1928)
   * FIXED: Fixed bug with shape trimming that impacted Uturns at Via locations. [#1935](https://github.com/valhalla/valhalla/pull/1935)
   * FIXED: Dive bomb updates.  Updated default speeds for urban areas based on roadclass for the enhancer.  Also, updated default speeds based on roadclass in lua.  Fixed an issue where we were subtracting 1 from uint32_t when 0 for stop impact.  Updated reclassify link logic to allow residential roads to be added to the tree, but we only downgrade the links to tertiary.  Updated TransitionCost functions to add 1.5 to the turncost when transitioning from a ramp to a non ramp and vice versa.  Also, added 0.5f to the turncost if the edge is a roundabout. [#1931](https://github.com/valhalla/valhalla/pull/1931)

* **Enhancement**
   * ADDED: Caching url fetched tiles to disk [#1887](https://github.com/valhalla/valhalla/pull/1887)
   * ADDED: filesystem::remove_all [#1887](https://github.com/valhalla/valhalla/pull/1887)
   * ADDED: Minimum enclosing bounding box tool [#1887](https://github.com/valhalla/valhalla/pull/1887)
   * ADDED: Use constrained flow speeds in bidirectional_astar.cc [#1907](https://github.com/valhalla/valhalla/pull/1907)
   * ADDED: Bike Share Stations are now in the graph which should set us up to do multimodal walk/bike scenarios [#1852](https://github.com/valhalla/valhalla/pull/1852)

## Release Date: 2019-7-18 Valhalla 3.0.7
* **Bug Fix**
   * FIXED: Fix pedestrian fork [#1886](https://github.com/valhalla/valhalla/pull/1886)

## Release Date: 2019-7-15 Valhalla 3.0.6
* **Bug Fix**
   * FIXED: Admin name changes. [#1853](https://github.com/valhalla/valhalla/pull/1853) Ref: [#1854](https://github.com/valhalla/valhalla/issues/1854)
   * FIXED: valhalla_add_predicted_traffic was overcommitted while gathering stats. Added a clear. [#1857](https://github.com/valhalla/valhalla/pull/1857)
   * FIXED: regression in map matching when moving to valhalla v3.0.0 [#1863](https://github.com/valhalla/valhalla/pull/1863)
   * FIXED: last step shape in osrm serializer should be 2 of the same point [#1867](https://github.com/valhalla/valhalla/pull/1867)
   * FIXED: Shape trimming at the beginning and ending of the route to not be degenerate [#1876](https://github.com/valhalla/valhalla/pull/1876)
   * FIXED: Duplicate waypoints in osrm serializer [#1880](https://github.com/valhalla/valhalla/pull/1880)
   * FIXED: Updates for heading precision [#1881](https://github.com/valhalla/valhalla/pull/1881)
   * FIXED: Map matching allowed untraversable edges at start of route [#1884](https://github.com/valhalla/valhalla/pull/1884)

* **Enhancement**
   * ADDED: Use the same protobuf object the entire way through the request process [#1837](https://github.com/valhalla/valhalla/pull/1837)
   * ADDED: Enhanced turn lane processing [#1859](https://github.com/valhalla/valhalla/pull/1859)
   * ADDED: Add global_synchronized_cache in valhalla_build_config [#1851](https://github.com/valhalla/valhalla/pull/1851)

## Release Date: 2019-06-04 Valhalla 3.0.5
* **Bug Fix**
   * FIXED: Protect against unnamed rotaries and routes that end in roundabouts not turning off rotary logic [#1840](https://github.com/valhalla/valhalla/pull/1840)

* **Enhancement**
   * ADDED: Add turn lane info at maneuver point [#1830](https://github.com/valhalla/valhalla/pull/1830)

## Release Date: 2019-05-31 Valhalla 3.0.4
* **Bug Fix**
   * FIXED: Improved logic to decide between bear vs. continue [#1798](https://github.com/valhalla/valhalla/pull/1798)
   * FIXED: Bicycle costing allows use of roads with all surface values, but with a penalty based on bicycle type. However, the edge filter totally disallows bad surfaces for some bicycle types, creating situations where reroutes fail if a rider uses a road with a poor surface. [#1800](https://github.com/valhalla/valhalla/pull/1800)
   * FIXED: Moved complex restrictions building to before validate. [#1805](https://github.com/valhalla/valhalla/pull/1805)
   * FIXED: Fix bicycle edge filter whan avoid_bad_surfaces = 1.0 [#1806](https://github.com/valhalla/valhalla/pull/1806)
   * FIXED: Replace the EnhancedTripPath class inheritance with aggregation [#1807](https://github.com/valhalla/valhalla/pull/1807)
   * FIXED: Replace the old timezone shape zip file every time valhalla_build_timezones is ran [#1817](https://github.com/valhalla/valhalla/pull/1817)
   * FIXED: Don't use island snapped edge candidates (from disconnected components or low reach edges) when we rejected other high reachability edges that were closer [#1835](https://github.com/valhalla/valhalla/pull/1835)

## Release Date: 2019-05-08 Valhalla 3.0.3
* **Bug Fix**
   * FIXED: Fixed a rare loop condition in route matcher (edge walking to match a trace).
   * FIXED: Fixed VACUUM ANALYZE syntax issue.  [#1704](https://github.com/valhalla/valhalla/pull/1704)
   * FIXED: Fixed the osrm maneuver type when a maneuver has the to_stay_on attribute set.  [#1714](https://github.com/valhalla/valhalla/pull/1714)
   * FIXED: Fixed osrm compatibility mode attributes.  [#1716](https://github.com/valhalla/valhalla/pull/1716)
   * FIXED: Fixed rotary/roundabout issues in Valhalla OSRM compatibility.  [#1727](https://github.com/valhalla/valhalla/pull/1727)
   * FIXED: Fixed the destinations assignment for exit names in OSRM compatibility mode. [#1732](https://github.com/valhalla/valhalla/pull/1732)
   * FIXED: Enhance merge maneuver type assignment. [#1735](https://github.com/valhalla/valhalla/pull/1735)
   * FIXED: Fixed fork assignments and on ramps for OSRM compatibility mode. [#1738](https://github.com/valhalla/valhalla/pull/1738)
   * FIXED: Fixed cardinal direction on reference names when forward/backward tag is present on relations. Fixes singly digitized roads with opposing directional modifiers. [#1741](https://github.com/valhalla/valhalla/pull/1741)
   * FIXED: Fixed fork assignment and narrative logic when a highway ends and splits into multiple ramps. [#1742](https://github.com/valhalla/valhalla/pull/1742)
   * FIXED: Do not use any avoid edges as origin or destination of a route, matrix, or isochrone. [#1745](https://github.com/valhalla/valhalla/pull/1745)
   * FIXED: Add leg summary and remove unused hint attribute for OSRM compatibility mode. [#1753](https://github.com/valhalla/valhalla/pull/1753)
   * FIXED: Improvements for pedestrian forks, pedestrian roundabouts, and continue maneuvers. [#1768](https://github.com/valhalla/valhalla/pull/1768)
   * FIXED: Added simplified overview for OSRM response and added use_toll logic back to truck costing. [#1765](https://github.com/valhalla/valhalla/pull/1765)
   * FIXED: temp fix for location distance bug [#1774](https://github.com/valhalla/valhalla/pull/1774)
   * FIXED: Fix pedestrian routes using walkway_factor [#1780](https://github.com/valhalla/valhalla/pull/1780)
   * FIXED: Update the begin and end heading of short edges based on use [#1783](https://github.com/valhalla/valhalla/pull/1783)
   * FIXED: GraphReader::AreEdgesConnected update.  If transition count == 0 return false and do not call transition function. [#1786](https://github.com/valhalla/valhalla/pull/1786)
   * FIXED: Only edge candidates that were used in the path are send to serializer: [1788](https://github.com/valhalla/valhalla/pull/1788)
   * FIXED: Added logic to prevent the removal of a destination maneuver when ending on an internal edge [#1792](https://github.com/valhalla/valhalla/pull/1792)
   * FIXED: Fixed instructions when starting on an internal edge [#1796](https://github.com/valhalla/valhalla/pull/1796)

* **Enhancement**
   * Add the ability to run valhalla_build_tiles in stages. Specify the begin_stage and end_stage as command line options. Also cleans up temporary files as the last stage in the pipeline.
   * Add `remove` to `filesystem` namespace. [#1752](https://github.com/valhalla/valhalla/pull/1752)
   * Add TaxiCost into auto costing options.
   * Add `preferred_side` to allow per-location filtering of edges based on the side of the road the location is on and the driving side for that locale.
   * Slightly decreased the internal side-walk factor to .90f to favor roads with attached sidewalks. This impacts roads that have added sidewalk:left, sidewalk:right or sidewalk:both OSM tags (these become attributes on each directedEdge). The user can then avoid/penalize dedicated sidewalks and walkways, when they increase the walkway_factor. Since we slightly decreased the sidewalk_factor internally and only favor sidewalks if use is tagged as sidewalk_left or sidewalk_right, we should tend to route on roads with attached sidewalks rather than separate/dedicated sidewalks, allowing for more road names to be called out since these are labeled more.
   * Add `via` and `break_through` location types [#1737](https://github.com/valhalla/valhalla/pull/1737)
   * Add `street_side_tolerance` and `search_cutoff` to input `location` [#1777](https://github.com/valhalla/valhalla/pull/1777)
   * Return the Valhalla error `Path distance exceeds the max distance limit` for OSRM responses when the route is greater than the service limits. [#1781](https://github.com/valhalla/valhalla/pull/1781)

## Release Date: 2019-01-14 Valhalla 3.0.2
* **Bug Fix**
   * FIXED: Transit update - fix dow and exception when after midnight trips are normalized [#1682](https://github.com/valhalla/valhalla/pull/1682)
   * FIXED: valhalla_convert_transit segfault - GraphTileBuilder has null GraphTileHeader [#1683](https://github.com/valhalla/valhalla/issues/1683)
   * FIXED: Fix crash for trace_route with osrm serialization. Was passing shape rather than locations to the waypoint method.
   * FIXED: Properly set driving_side based on data set in TripPath.
   * FIXED: A bad bicycle route exposed an issue with bidirectional A* when the origin and destination edges are connected. Use A* in these cases to avoid requiring a high cost threshold in BD A*.
   * FIXED: x86 and x64 data compatibility was fixed as the structures weren't aligned.
   * FIXED: x86 tests were failing due mostly to floating point issues and the aforementioned structure misalignment.
* **Enhancement**
   * Add a durations list (delta time between each pair of trace points), a begin_time and a use_timestamp flag to trace_route requests. This allows using the input trace timestamps or durations plus the begin_time to compute elapsed time at each edge in the matched path (rather than using costing methods).
   * Add support for polyline5 encoding for OSRM formatted output.
* **Note**
   * Isochrones and openlr are both noted as not working with release builds for x86 (32bit) platforms. We'll look at getting this fixed in a future release

## Release Date: 2018-11-21 Valhalla 3.0.1
* **Bug Fix**
   * FIXED: Fixed a rare, but serious bug with bicycle costing. ferry_factor_ in bicycle costing shadowed the data member in the base dynamic cost class, leading to an unitialized variable. Occasionally, this would lead to negative costs which caused failures. [#1663](https://github.com/valhalla/valhalla/pull/1663)
   * FIXED: Fixed use of units in OSRM compatibility mode. [#1662](https://github.com/valhalla/valhalla/pull/1662)

## Release Date: 2018-11-21 Valhalla 3.0.0
* **NOTE**
   * This release changes the Valhalla graph tile formats. Tile data is incompatible with Valhalla 2.x builds, and code for 3.x is incompatible with data built for Valahalla 2.x versions. Valhalla tile sizes are slightly smaller (for datasets using elevation information the size savings is over 10%). In addition, there is increased flexibility for creating different variants of tiles to support different applications (e.g. bicycle only, or driving only).
* **Enhancement**
   * Remove the use of DirectedEdge for transitions between nodes on different hierarchy levels. A new structure, NodeTransition, is now used to transition to nodes on different hierarchy level. This saves space since only the end node GraphId is needed for the transitions (and DirectedEdge is a large data structure).
   * Change the NodeInfo lat,lon to use an offset from the tile base lat,lon. This potentially allows higher precision than using float, but more importantly saves space and allows support for NodeTransitions as well as spare for future growth.
   * Remove the EdgeElevation structure and max grade information into DirectedEdge and mean elevation into EdgeInfo. This saves space.
   * Reduce wayid to 32 bits. This allows sufficient growth when using OpenStreetMap data and frees space in EdgeInfo (allows moving speed limit and mean elevation from other structures).
   * Move name consistency from NodeInfo to DirectedEdge. This allows a more efficient lookup of name consistency.
   * Update all path algorithms to use NodeTransition logic rather than special DirectedEdge transition types. This simplifies PathAlgorithms slightly and removes some conditional logic.
   * Add an optional GraphFilter stage to tile building pipeline. This allows removal of edges and nodes based on access. This allows bicycle only, pedestrian only, or driving only datasets (or combinations) to be created - allowing smaller datasets for special purpose applications.
* **Deprecate**
   * Valhalla 3.0 removes support for OSMLR.

## Release Date: 2018-11-20 Valhalla 2.7.2
* **Enhancement**
   * UPDATED: Added a configuration variable for max_timedep_distance. This is used in selecting the path algorithm and provides the maximum distance between locations when choosing a time dependent path algorithm (other than multi modal). Above this distance, bidirectional A* is used with no time dependencies.
   * UPDATED: Remove transition edges from priority queue in Multimodal methods.
   * UPDATED: Fully implement street names and exit signs with ability to identify route numbers. [#1635](https://github.com/valhalla/valhalla/pull/1635)
* **Bug Fix**
   * FIXED: A timed-turned restriction should not be applied when a non-timed route is executed.  [#1615](https://github.com/valhalla/valhalla/pull/1615)
   * FIXED: Changed unordered_map to unordered_multimap for polys. Poly map can contain the same key but different multi-polygons. For example, islands for a country or timezone polygons for a country.
   * FIXED: Fixed timezone db issue where TZIDs did not exist in the Howard Hinnant date time db that is used in the date_time class for tz indexes.  Added logic to create aliases for TZIDs based on https://en.wikipedia.org/wiki/List_of_tz_database_time_zones
   * FIXED: Fixed the ramp turn modifiers for osrm compat [#1569](https://github.com/valhalla/valhalla/pull/1569)
   * FIXED: Fixed the step geometry when using the osrm compat mode [#1571](https://github.com/valhalla/valhalla/pull/1571)
   * FIXED: Fixed a data creation bug causing issues with A* routes ending on loops. [#1576](https://github.com/valhalla/valhalla/pull/1576)
   * FIXED: Fixed an issue with a bad route where destination only was present. Was due to thresholds in bidirectional A*. Changed threshold to be cost based rather than number of iterations). [#1586](https://github.com/valhalla/valhalla/pull/1586)
   * FIXED: Fixed an issue with destination only (private) roads being used in bicycle routes. Centralized some "base" transition cost logic in the base DynamicCost class. [#1587](https://github.com/valhalla/valhalla/pull/1587)
   * FIXED: Remove extraneous ramp maneuvers [#1657](https://github.com/valhalla/valhalla/pull/1657)

## Release Date: 2018-10-02 Valhalla 2.7.1
* **Enhancement**
   * UPDATED: Added date time support to forward and reverse isochrones. Add speed lookup (predicted speeds and/or free-flow or constrained flow speed) if date_time is present.
   * UPDATED: Add timezone checks to multimodal routes and isochrones (updates localtime if the path crosses into a timezone different than the start location).
* **Data Producer Update**
   * UPDATED: Removed boost date time support from transit.  Now using the Howard Hinnant date library.
* **Bug Fix**
   * FIXED: Fixed a bug with shortcuts that leads to inconsistent routes depending on whether shortcuts are taken, different origins can lead to different paths near the destination. This fix also improves performance on long routes and matrices.
   * FIXED: We were getting inconsistent results between departing at current date/time vs entering the current date/time.  This issue is due to the fact that the iso_date_time function returns the full iso date_time with the timezone offset (e.g., 2018-09-27T10:23-07:00 vs 2018-09-27T10:23). When we refactored the date_time code to use the new Howard Hinnant date library, we introduced this bug.
   * FIXED: Increased the threshold in CostMatrix to address null time and distance values occuring for truck costing with locations near the max distance.

## Release Date: 2018-09-13 Valhalla 2.7.0
* **Enhancement**
   * UPDATED: Refactor to use the pbf options instead of the ptree config [#1428](https://github.com/valhalla/valhalla/pull/1428) This completes [1357](https://github.com/valhalla/valhalla/issues/1357)
   * UPDATED: Removed the boost/date_time dependency from baldr and odin. We added the Howard Hinnant date and time library as a submodule. [#1494](https://github.com/valhalla/valhalla/pull/1494)
   * UPDATED: Fixed 'Drvie' typo [#1505](https://github.com/valhalla/valhalla/pull/1505) This completes [1504](https://github.com/valhalla/valhalla/issues/1504)
   * UPDATED: Optimizations of GetSpeed for predicted speeds [1490](https://github.com/valhalla/valhalla/issues/1490)
   * UPDATED: Isotile optimizations
   * UPDATED: Added stats to predictive traffic logging
   * UPDATED: resample_polyline - Breaks the polyline into equal length segments at a sample distance near the resolution. Break out of the loop through polyline points once we reach the specified number of samplesthen append the last
polyline point.
   * UPDATED: added android logging and uses a shared graph reader
   * UPDATED: Do not run a second pass on long pedestrian routes that include a ferry (but succeed on first pass). This is a performance fix. Long pedestrian routes with A star factor based on ferry speed end up being very inefficient.
* **Bug Fix**
   * FIXED: A* destination only
   * FIXED: Fixed through locations weren't honored [#1449](https://github.com/valhalla/valhalla/pull/1449)


## Release Date: 2018-08-02 Valhalla 3.0.0-rc.4
* **Node Bindings**
   * UPDATED: add some worker pool handling
   [#1467](https://github.com/valhalla/valhalla/pull/1467)

## Release Date: 2018-08-02 Valhalla 3.0.0-rc.3
* **Node Bindings**
   * UPDATED: replaced N-API with node-addon-api wrapper and made the actor
   functions asynchronous
   [#1457](https://github.com/valhalla/valhalla/pull/1457)

## Release Date: 2018-07-24 Valhalla 3.0.0-rc.2
* **Node Bindings**
   * FIXED: turn on the autocleanup functionality for the actor object.
   [#1439](https://github.com/valhalla/valhalla/pull/1439)

## Release Date: 2018-07-16 Valhalla 3.0.0-rc.1
* **Enhancement**
   * ADDED: exposed the rest of the actions to the node bindings and added tests. [#1415](https://github.com/valhalla/valhalla/pull/1415)

## Release Date: 2018-07-12 Valhalla 3.0.0-alpha.1
**NOTE**: There was already a small package named `valhalla` on the npm registry, only published up to version 0.0.3. The team at npm has transferred the package to us, but would like us to publish something to it ASAP to prove our stake in it. Though the bindings do not have all of the actor functionality exposed yet (just route), we are going to publish an alpha release of 3.0.0 to get something up on npm.
* **Infrastructure**:
   * ADDED: add in time dependent algorithms if the distance between locations is less than 500km.
   * ADDED: TurnLanes to indicate turning lanes at the end of a directed edge.
   * ADDED: Added PredictedSpeeds to Valhalla tiles and logic to compute speed based on predictive speed profiles.
* **Data Producer Update**
   * ADDED: is_route_num flag was added to Sign records. Set this to true if the exit sign comes from a route number/ref.
   * CHANGED: Lower speeds on driveways, drive-thru, and parking aisle. Set destination only flag for drive thru use.
   * ADDED: Initial implementation of turn lanes.
  **Bug Fix**
   * CHANGED: Fix destination only penalty for A* and time dependent cases.
   * CHANGED: Use the distance from GetOffsetForHeading, based on road classification and road use (e.g. ramp, turn channel, etc.), within tangent_angle function.
* **Map Matching**
   * FIXED: Fixed trace_route edge_walk server abort [#1365](https://github.com/valhalla/valhalla/pull/1365)
* **Enhancement**
   * ADDED: Added post process for updating free and constrained speeds in the directed edges.
   * UPDATED: Parse the json request once and store in a protocol buffer to pass along the pipeline. This completed the first portion of [1357](https://github.com/valhalla/valhalla/issues/1357)
   * UPDATED: Changed the shape_match attribute from a string to an enum. Fixes [1376](https://github.com/valhalla/valhalla/issues/1376)
   * ADDED: Node bindings for route [#1341](https://github.com/valhalla/valhalla/pull/1341)
   * UPDATED: Use a non-linear use_highways factor (to more heavily penalize highways as use_highways approaches 0).

## Release Date: 2018-07-15 Valhalla 2.6.3
* **API**:
   * FIXED: Use a non-linear use_highways factor (to more heavily penalize highways as use_highways approaches 0).
   * FIXED: Fixed the highway_factor when use_highways < 0.5.
   * ENHANCEMENT: Added logic to modulate the surface factor based on use_trails.
   * ADDED: New customer test requests for motorcycle costing.

## Release Date: 2018-06-28 Valhalla 2.6.2
* **Data Producer Update**
   * FIXED: Complex restriction sorting bug.  Check of has_dt in ComplexRestrictionBuilder::operator==.
* **API**:
   * FIXED: Fixed CostFactory convenience method that registers costing models
   * ADDED: Added use_tolls into motorcycle costing options

## Release Date: 2018-05-28 Valhalla 2.6.0
* **Infrastructure**:
   * CHANGED: Update cmake buildsystem to replace autoconf [#1272](https://github.com/valhalla/valhalla/pull/1272)
* **API**:
   * CHANGED: Move `trace_options` parsing to map matcher factory [#1260](https://github.com/valhalla/valhalla/pull/1260)
   * ADDED: New costing method for AutoDataFix [#1283](https://github.com/valhalla/valhalla/pull/1283)

## Release Date: 2018-05-21 Valhalla 2.5.0
* **Infrastructure**
   * ADDED: Add code formatting and linting.
* **API**
   * ADDED: Added new motorcycle costing, motorcycle access flag in data and use_trails option.
* **Routing**
   * ADDED: Add time dependnet forward and reverse A* methods.
   * FIXED: Increase minimum threshold for driving routes in bidirectional A* (fixes some instances of bad paths).
* **Data Producer Update**
   * CHANGED: Updates to properly handle cycleway crossings.
   * CHANGED: Conditionally include driveways that are private.
   * ADDED: Added logic to set motorcycle access.  This includes lua, country access, and user access flags for motorcycles.

## Release Date: 2018-04-11 Valhalla 2.4.9
* **Enhancement**
   * Added European Portuguese localization for Valhalla
   * Updates to EdgeStatus to improve performance. Use an unordered_map of tile Id and allocate an array for each edge in the tile. This allows using pointers to access status for sequential edges. This improves performance by 50% or so.
   * A couple of bicycle costing updates to improve route quality: avoid roads marked as part of a truck network, to remove the density penalty for transition costs.
   * When optimal matrix type is selected, now use CostMatrix for source to target pedestrian and bicycle matrix calls when both counts are above some threshold. This improves performance in general and lessens some long running requests.
*  **Data Producer Update**
   * Added logic to protect against setting a speed of 0 for ferries.

## Release Date: 2018-03-27 Valhalla 2.4.8
* **Enhancement**
   * Updates for Italian verbal translations
   * Optionally remove driveways at graph creation time
   * Optionally disable candidate edge penalty in path finding
   * OSRM compatible route, matrix and map matching response generation
   * Minimal Windows build compatibility
   * Refactoring to use PBF as the IPC mechanism for all objects
   * Improvements to internal intersection marking to reduce false positives
* **Bug Fix**
   * Cap candidate edge penalty in path finding to reduce excessive expansion
   * Fix trivial paths at deadends

## Release Date: 2018-02-08 Valhalla 2.4.7
* **Enhancement**
   * Speed up building tiles from small OSM imports by using boost directory iterator rather than going through all possible tiles and testing each if the file exists.
* **Bug Fix**
   * Protect against overflow in string to float conversion inside OSM parsing.

## Release Date: 2018-01-26 Valhalla 2.4.6
* **Enhancement**
   * Elevation library will lazy load RAW formatted sources

## Release Date: 2018-01-24 Valhalla 2.4.5
* **Enhancement**
   * Elevation packing utility can unpack lz4hc now
* **Bug Fix**
   * Fixed broken darwin builds

## Release Date: 2018-01-23 Valhalla 2.4.4
* **Enhancement**
   * Elevation service speed improvments and the ability to serve lz4hc compressed data
   * Basic support for downloading routing tiles on demand
   * Deprecated `valhalla_route_service`, now all services (including elevation) are found under `valhalla_service`

## Release Date: 2017-12-11 Valhalla 2.4.3
* **Enhancement**
   * Remove union from GraphId speeds up some platforms
   * Use SAC scale in pedestrian costing
   * Expanded python bindings to include all actions (route, matrix, isochrone, etc)
* **Bug Fix**
   * French translation typo fixes
*  **Data Producer Update**
   * Handling shapes that intersect the poles when binning
   * Handling when transit shapes are less than 2 points

## Release Date: 2017-11-09 Valhalla 2.4.1
*  **Data Producer Update**
   * Added kMopedAccess to modes for complex restrictions.  Remove the kMopedAccess when auto access is removed.  Also, add the kMopedAccess when an auto restriction is found.

## Release Date: 2017-11-08 Valhalla 2.4.0
*  **Data Producer Update**
   * Added logic to support restriction = x with a the except tag.  We apply the restriction to everything except for modes in the except tag.
   * Added logic to support railway_service and coach_service in transit.
* **Bug Fix**
  * Return proper edge_walk path for requested shape_match=walk_or_snap
  * Skip invalid stateid for Top-K requests

## Release Date: 2017-11-07 Valhalla 2.3.9
* **Enhancement**
  * Top-K map matched path generation now only returns unique paths and does so with fewer iterations
  * Navigator call outs for both imperial and metric units
  * The surface types allowed for a given bike route can now be controlled via a request parameter `avoid_bad_surfaces`
  * Improved support for motorscooter costing via surface types, road classification and vehicle specific tagging
* **Bug Fix**
  * Connectivity maps now include information about transit tiles
  * Lane counts for singly digitized roads are now correct for a given directed edge
  * Edge merging code for assigning osmlr segments is now robust to partial tile sets
  * Fix matrix path finding to allow transitioning down to lower levels when appropriate. In particular, do not supersede shortcut edges until no longer expanding on the next level.
  * Fix optimizer rotate location method. This fixes a bug where optimal ordering was bad for large location sets.
*  **Data Producer Update**
   * Duration tags are now used to properly set the speed of travel for a ferry routes

## Release Date: 2017-10-17 Valhalla 2.3.8
* **Bug Fix**
  * Fixed the roundabout exit count for bicycles when the roundabout is a road and not a cycleway
  * Enable a pedestrian path to remain on roundabout instead of getting off and back on
  * Fixed the penalization of candidate locations in the uni-directional A* algorithm (used for trivial paths)
*  **Data Producer Update**
   * Added logic to set bike forward and tag to true where kv["sac_scale"] == "hiking". All other values for sac_scale turn off bicycle access.  If sac_scale or mtb keys are found and a surface tag is not set we default to kPath.
   * Fixed a bug where surface=unpaved was being assigned Surface::kPavedSmooth.

## Release Date: 2017-9-11 Valhalla 2.3.7
* **Bug Fix**
  * Update bidirectional connections to handle cases where the connecting edge is one of the origin (or destination) edges and the cost is high. Fixes some pedestrian route issues that were reported.
*  **Data Producer Update**
   * Added support for motorroad tag (default and per country).
   * Update OSMLR segment association logic to fix issue where chunks wrote over leftover segments. Fix search along edges to include a radius so any nearby edges are also considered.

## Release Date: 2017-08-29 Valhalla 2.3.6
* **Bug Fix**
  * Pedestrian paths including ferries no longer cause circuitous routes
  * Fix a crash in map matching route finding where heading from shape was using a `nullptr` tile
  * Spanish language narrative corrections
  * Fix traffic segment matcher to always set the start time of a segment when its known
* **Enhancement**
  * Location correlation scoring improvements to avoid situations where less likely start or ending locations are selected

## Release Date: 2017-08-22 Valhalla 2.3.5
* **Bug Fix**
  * Clamp the edge score in thor. Extreme values were causing bad alloc crashes.
  * Fix multimodal isochrones. EdgeLabel refactor caused issues.
* **Data Producer Update**
  * Update lua logic to properly handle vehicle=no tags.

## Release Date: 2017-08-14 Valhalla 2.3.4
* **Bug Fix**
  * Enforce limits on maximum per point accuracy to avoid long running map matching computations

## Release Date: 2017-08-14 Valhalla 2.3.3
* **Bug Fix**
  * Maximum osm node reached now causes bitset to resize to accomodate when building tiles
  * Fix wrong side of street information and remove redundant node snapping
  * Fix path differences between services and `valhalla_run_route`
  * Fix map matching crash when interpolating duplicate input points
  * Fix unhandled exception when trace_route or trace_attributes when there are no continuous matches
* **Enhancement**
  * Folded Low-Stress Biking Code into the regular Bicycle code and removed the LowStressBicycleCost class. Now when making a query for bicycle routing, a value of 0 for use_hills and use_roads produces low-stress biking routes, while a value of 1 for both provides more intense professional bike routes.
  * Bike costing default values changed. use_roads and use_hills are now 0.25 by default instead of 0.5 and the default bike is now a hybrid bike instead of a road bike.
  * Added logic to use station hierarchy from transitland.  Osm and egress nodes are connected by transitconnections.  Egress and stations are connected by egressconnections.  Stations and platforms are connected by platformconnections.  This includes narrative updates for Odin as well.

## Release Date: 2017-07-31 Valhalla 2.3.2
* **Bug Fix**
  * Update to use oneway:psv if oneway:bus does not exist.
  * Fix out of bounds memory issue in DoubleBucketQueue.
  * Many things are now taken into consideration to determine which sides of the road have what cyclelanes, because they were not being parsed correctly before
  * Fixed issue where sometimes a "oneway:bicycle=no" tag on a two-way street would cause the road to become a oneway for bicycles
  * Fixed trace_attributes edge_walk cases where the start or end points in the shape are close to graph nodes (intersections)
  * Fixed 32bit architecture crashing for certain routes with non-deterministic placement of edges labels in bucketized queue datastructure
* **Enhancement**
  * Improve multi-modal routes by adjusting the pedestrian mode factor (routes use less walking in favor of public transit).
  * Added interface framework to support "top-k" paths within map-matching.
  * Created a base EdgeLabel class that contains all data needed within costing methods and supports the basic path algorithms (forward direction, A*, with accumulated path distance). Derive class for bidirectional algorithms (BDEdgeLabel) and for multimodal algorithms. Lowers memory use by combining some fields (using spare bits from GraphId).
  * Added elapsed time estimates to map-matching labels in preparation for using timestamps in map-matching.
  * Added parsing of various OSM tags: "bicycle=use_sidepath", "bicycle=dismount", "segregated=*", "shoulder=*", "cycleway:buffer=*", and several variations of these.
  * Both trace_route and trace_attributes will parse `time` and `accuracy` parameters when the shape is provided as unencoded
  * Map-matching will now use the time (in seconds) of each gps reading (if provided) to narrow the search space and avoid finding matches that are impossibly fast

## Release Date: 2017-07-10 Valhalla 2.3.0
* **Bug Fix**
  * Fixed a bug in traffic segment matcher where length was populated but had invalid times
* **Embedded Compilation**
  * Decoupled the service components from the rest of the worker objects so that the worker objects could be used in non http service contexts
   * Added an actor class which encapsulates the various worker objects and allows the various end points to be called /route /height etc. without needing to run a service
* **Low-Stress Bicycle**
  * Worked on creating a new low-stress biking option that focuses more on taking safer roads like cycle ways or residential roads than the standard bike costing option does.

## Release Date: 2017-06-26 Valhalla 2.2.9
* **Bug Fix**
  * Fix a bug introduced in 2.2.8 where map matching search extent was incorrect in longitude axis.

## Release Date: 2017-06-23 Valhalla 2.2.8
* **Bug Fix**
  * Traffic segment matcher (exposed through Python bindings) - fix cases where partial (or no) results could be returned when breaking out of loop in form_segments early.
* **Traffic Matching Update**
  * Traffic segment matcher - handle special cases when entering and exiting turn channels.
* **Guidance Improvements**
  * Added Swedish (se-SV) narrative file.

## Release Date: 2017-06-20 Valhalla 2.2.7
* **Bug Fixes**
  * Traffic segment matcher (exposed through Python bindings) makes use of accuracy per point in the input
  * Traffic segment matcher is robust to consecutive transition edges in matched path
* **Isochrone Changes**
  * Set up isochrone to be able to handle multi-location queries in the future
* **Data Producer Updates**
  * Fixes to valhalla_associate_segments to address threading issue.
  * Added support for restrictions that refers only to appropriate type of vehicle.
* **Navigator**
  * Added pre-alpha implementation that will perform guidance for mobile devices.
* **Map Matching Updates**
  * Added capability to customize match_options

## Release Date: 2017-06-12 Valhalla 2.2.6
* **Bug Fixes**
  * Fixed the begin shape index where an end_route_discontinuity exists
* **Guidance Improvements**
  * Updated Slovenian (sl-SI) narrative file.
* **Data Producer Updates**
  * Added support for per mode restrictions (e.g., restriction:&lt;type&gt;)  Saved these restrictions as "complex" restrictions which currently support per mode lookup (unlike simple restrictions which are assumed to apply to all driving modes).
* **Matrix Updates**
  * Increased max distance threshold for auto costing and other similar costings to 400 km instead of 200 km

## Release Date: 2017-06-05 Valhalla 2.2.5
* **Bug Fixes**
  * Fixed matched point edge_index by skipping transition edges.
  * Use double precision in meili grid traversal to fix some incorrect grid cases.
  * Update meili to use DoubleBucketQueue and GraphReader methods rather than internal methods.

## Release Date: 2017-05-17 Valhalla 2.2.4
* **Bug Fixes**
  * Fix isochrone bug where the default access mode was used - this rejected edges that should not have been rejected for cases than automobile.
  * Fix A* handling of edge costs for trivial routes. This fixed an issue with disconnected regions that projected to a single edge.
  * Fix TripPathBuilder crash if first edge is a transition edge (was occurring with map-matching in rare occasions).

## Release Date: 2017-05-15 Valhalla 2.2.3
* **Map Matching Improvement**
  * Return begin and end route discontinuities. Also, returns partial shape of edge at route discontinuity.
* **Isochrone Improvements**
  * Add logic to make sure the center location remains fixed at the center of a tile/grid in the isotile.
  * Add a default generalization factor that is based on the grid size. Users can still override this factor but the default behavior is improved.
  * Add ExpandForward and ExpandReverse methods as is done in bidirectional A*. This improves handling of transitions between hierarchy levels.
* **Graph Correlation Improvements**
  * Add options to control both radius and reachability per input location (with defaults) to control correlation of input locations to the graph in such a way as to avoid routing between disconnected regions and favor more likely paths.

## Release Date: 2017-05-08 Valhalla 2.2.0
* **Guidance Improvements**
  * Added Russian (ru-RU) narrative file.
  * Updated Slovenian (sl-SI) narrative file.
* **Data Producer Updates**
  * Assign destination sign info on bidirectional ramps.
  * Update ReclassifyLinks. Use a "link-tree" which is formed from the exit node and terminates at entrance nodes. Exit nodes are sorted by classification so motorway exits are done before trunks, etc. Updated the turn channel logic - now more consistently applies turn channel use.
  * Updated traffic segment associations to properly work with elevation and lane connectivity information (which is stored after the traffic association).

## Release Date: 2017-04-24 Valhalla 2.1.9
* **Elevation Update**
  * Created a new EdgeElevation structure which includes max upward and downward slope (moved from DirectedEdge) and mean elevation.
* **Routing Improvements**
  * Destination only fix when "nested" destination only areas cause a route failure. Allow destination only edges (with penalty) on 2nd pass.
  * Fix heading to properly use the partial edge shape rather than entire edge shape to determine heading at the begin and end locations.
  * Some cleanup and simplification of the bidirectional A* algorithm.
  * Some cleanup and simplification of TripPathBuilder.
  * Make TileHierarchy data and methods static and remove tile_dir from the tile hierarchy.
* **Map Matching Improvement**
  * Return matched points with trace attributes when using map_snap.
* **Data Producer Updates**
  * lua updates so that the chunnel will work again.

## Release Date: 2017-04-04 Valhalla 2.1.8
* **Map Matching Release**
  * Added max trace limits and out-of-bounds checks for customizable trace options

## Release Date: 2017-03-29 Valhalla 2.1.7
* **Map Matching Release**
  * Increased service limits for trace
* **Data Producer Updates**
  * Transit: Remove the dependency on using level 2 tiles for transit builder
* **Traffic Updates**
  * Segment matcher completely re-written to handle many complex issues when matching traces to OTSs
* **Service Improvement**
  * Bug Fix - relaxed rapidjson parsing to allow numeric type coercion
* **Routing Improvements**
  * Level the forward and reverse paths in bidirectional A * to account for distance approximation differences.
  * Add logic for Use==kPath to bicycle costing so that paths are favored (as are footways).

## Release Date: 2017-03-10 Valhalla 2.1.3
* **Guidance Improvement**
  * Corrections to Slovenian narrative language file
  **Routing Improvements**
  * Increased the pedestrian search radius from 25 to 50 within the meili configuration to reduce U-turns with map-matching
  * Added a max avoid location limit

## Release Date: 2017-02-22 Valhalla 2.1.0
* **Guidance Improvement**
  * Added ca-ES (Catalan) and sl-SI (Slovenian) narrative language files
* **Routing  Improvement**
  * Fix through location reverse ordering bug (introduced in 2.0.9) in output of route responses for depart_at routes
  * Fix edge_walking method to handle cases where more than 1 initial edge is found
* **Data Producer Updates**
  * Improved transit by processing frequency based schedules.
  * Updated graph validation to more aggressively check graph consistency on level 0 and level 1
  * Fix the EdgeInfo hash to not create duplicate edge info records when creating hierarchies

## Release Date: 2017-02-21 Valhalla 2.0.9
* **Guidance Improvement**
  * Improved Italian narrative by handling articulated prepositions
  * Properly calling out turn channel maneuver
* **Routing Improvement**
  * Improved path determination by increasing stop impact for link to link transitions at intersections
  * Fixed through location handling, now includes cost at throughs and properly uses heading
  * Added ability to adjust location heading tolerance
* **Traffic Updates**
  * Fixed segment matching json to properly return non-string values where apropriate
* **Data Producer Updates**
  * Process node:ref and way:junction_ref as a semicolon separated list for exit numbers
  * Removed duplicated interchange sign information when ways are split into edges
  * Use a sequence within HierarchyBuilder to lower memory requirements for planet / large data imports.
  * Add connecting OSM wayId to a transit stop within NodeInfo.
  * Lua update:  removed ways that were being added to the routing graph.
  * Transit:  Fixed an issue where add_service_day and remove_service_day was not using the tile creation date, but the service start date for transit.
  * Transit:  Added acceptance test logic.
  * Transit:  Added fallback option if the associated wayid is not found.  Use distance approximator to find the closest edge.
  * Transit:  Added URL encoding for one stop ids that contain diacriticals.  Also, added include_geometry=false for route requests.
* **Optimized Routing Update**
  * Added an original index to the location object in the optimized route response
* **Trace Route Improvement**
  * Updated find_start_node to fix "GraphTile NodeInfo index out of bounds" error

## Release Date: 2017-01-30 Valhalla 2.0.6
* **Guidance Improvement**
  * Italian phrases were updated
* **Routing Improvement**
  * Fixed an issue where date and time was returning an invalid ISO8601 time format for date_time values in positive UTC. + sign was missing.
  * Fixed an encoding issue that was discovered for tranist_fetcher.  We were not encoding onestop_ids or route_ids.  Also, added exclude_geometry=true for route API calls.
* **Data Producer Updates**
  * Added logic to grab a single feed in valhalla_build_transit.

## Release Date: 2017-01-04 Valhalla 2.0.3
* **Service Improvement**
  * Added support for interrupting requests. If the connection is closed, route computation and map-matching can be interrupted prior to completion.
* **Routing Improvement**
  * Ignore name inconsistency when entering a link to avoid double penalizing.
* **Data Producer Updates**
  * Fixed consistent name assignment for ramps and turn lanes which improved guidance.
  * Added a flag to directed edges indicating if the edge has names. This can potentially be used in costing methods.
  * Allow future use of spare GraphId bits within DirectedEdge.

## Release Date: 2016-12-13 Valhalla 2.0.2
* **Routing Improvement**
  * Added support for multi-way restrictions to matrix and isochrones.
  * Added HOV costing model.
  * Speed limit updates.   Added logic to save average speed separately from speed limits.
  * Added transit include and exclude logic to multimodal isochrone.
  * Fix some edge cases for trivial (single edge) paths.
  * Better treatment of destination access only when using bidirectional A*.
* **Performance Improvement**
  * Improved performance of the path algorithms by making many access methods inline.

## Release Date: 2016-11-28 Valhalla 2.0.1
* **Routing Improvement**
  * Preliminary support for multi-way restrictions
* **Issues Fixed**
  * Fixed tile incompatiblity between 64 and 32bit architectures
  * Fixed missing edges within tile edge search indexes
  * Fixed an issue where transit isochrone was cut off if we took transit that was greater than the max_seconds and other transit lines or buses were then not considered.

## Release Date: 2016-11-15 Valhalla 2.0

* **Tile Redesign**
  * Updated the graph tiles to store edges only on the hierarchy level they belong to. Prior to this, the highways were stored on all levels, they now exist only on the highway hierarchy. Similar changes were made for arterial level roads. This leads to about a 20% reduction in tile size.
  * The tile redesign required changes to the path generation algorithms. They must now transition freely beteeen levels, even for pedestrian and bicycle routes. To offset the extra transitions, the main algorithms were changed to expand nodes at each level that has directed edges, rather than adding the transition edges to the priority queue/adjacency list. This change helps performance. The hierarchy limits that are used to speed the computation of driving routes by utilizing the highway hierarchy were adjusted to work with the new path algorithms.
  * Some changes to costing were also required, for example pedestrian and bicycle routes skip shortcut edges.
  * Many tile data structures were altered to explicitly size different fields and make room for "spare" fields that will allow future growth. In addition, the tile itself has extra "spare" records that can be appended to the end of the tile and referenced from the tile header. This also will allow future growth without breaking backward compatibility.
* **Guidance Improvement**
  * Refactored trip path to use an enumerated `Use` for edge and an enumerated `NodeType` for node
  * Fixed some wording in the Hindi narrative file
  * Fixed missing turn maneuver by updating the forward intersecting edge logic
* **Issues Fixed**
  * Fixed an issue with pedestrian routes where a short u-turn was taken to avoid the "crossing" penalty.
  * Fixed bicycle routing due to high penalty to enter an access=destination area. Changed to a smaller, length based factor to try to avoid long regions where access = destination. Added a driveway penalty to avoid taking driveways (which are often marked as access=destination).
  * Fixed regression where service did not adhere to the list of allowed actions in the Loki configuration
* **Graph Correlation**
  * External contributions from Navitia have lead to greatly reduced per-location graph correlation. Average correlation time is now less than 1ms down from 4-9ms.

## Release Date: 2016-10-17

* **Guidance Improvement**
  * Added the Hindi (hi-IN) narrative language
* **Service Additions**
  * Added internal valhalla error codes utility in baldr and modified all services to make use of and return as JSON response
  * See documentation https://github.com/valhalla/valhalla-docs/blob/master/api-reference.md#internal-error-codes-and-conditions
* **Time-Distance Matrix Improvement**
  * Added a costmatrix performance fix for one_to_many matrix requests
* **Memory Mapped Tar Archive - Tile Extract Support**
  * Added the ability to load a tar archive of the routing graph tiles. This improves performance under heavy load and reduces the memory requirement while allowing multiple processes to share cache resources.

## Release Date: 2016-09-19

* **Guidance Improvement**
  * Added pirate narrative language
* **Routing Improvement**
  * Added the ability to include or exclude stops, routes, and operators in multimodal routing.
* **Service Improvement**
  * JSONify Error Response

## Release Date: 2016-08-30

* **Pedestrian Routing Improvement**
  * Fixes for trivial pedestrian routes

## Release Date: 2016-08-22

* **Guidance Improvements**
  * Added Spanish narrative
  * Updated the start and end edge heading calculation to be based on road class and edge use
* **Bicycle Routing Improvements**
  * Prevent getting off a higher class road for a small detour only to get back onto the road immediately.
  * Redo the speed penalties and road class factors - they were doubly penalizing many roads with very high values.
  * Simplify the computation of weighting factor for roads that do not have cycle lanes. Apply speed penalty to slightly reduce favoring
of non-separated bicycle lanes on high speed roads.
* **Routing Improvements**
  * Remove avoidance of U-turn for pedestrian routes. This improves use with map-matching since pedestrian routes can make U-turns.
  * Allow U-turns at dead-ends for driving (and bicycling) routes.
* **Service Additions**
  * Add support for multi-modal isochrones.
  * Added base code to allow reverse isochrones (path from anywhere to a single destination).
* **New Sources to Targets**
  * Added a new Matrix Service action that allows you to request any of the 3 types of time-distance matrices by calling 1 action.  This action takes a sources and targets parameter instead of the locations parameter.  Please see the updated Time-Distance Matrix Service API reference for more details.

## Release Date: 2016-08-08

 * **Service additions**
  * Latitude, longitude bounding boxes of the route and each leg have been added to the route results.
  * Added an initial isochrone capability. This includes methods to create an "isotile" - a 2-D gridded data set with time to reach each lat,lon grid from an origin location. This isoltile is then used to create contours at specified times. Interior contours are optionally removed and the remaining outer contours are generalized and converted to GeoJSON polygons. An initial version supporting multimodal route types has also been added.
 * **Data Producer Updates**
  * Fixed tranist scheduling issue where false schedules were getting added.
 * **Tools Additionas**
  * Added `valhalla_export_edges` tool to allow shape and names to be dumped from the routing tiles

## Release Date: 2016-07-19

 * **Guidance Improvements**
  * Added French narrative
  * Added capability to have narrative language aliases - For example: German `de-DE` has an alias of `de`
 * **Transit Stop Update** - Return latitude and longitude for each transit stop
 * **Data Producer Updates**
  * Added logic to use lanes:forward, lanes:backward, speed:forward, and speed:backward based on direction of the directed edge.
  * Added support for no_entry, no_exit, and no_turn restrictions.
  * Added logic to support country specific access. Based on country tables found here: http://wiki.openstreetmap.org/wiki/OSM_tags_for_routing/Access-Restrictions

## Release Date: 2016-06-08

 * **Bug Fix** - Fixed a bug where edge indexing created many small tiles where no edges actually intersected. This allowed impossible routes to be considered for path finding instead of rejecting them earlier.
 * **Guidance Improvements**
  * Fixed invalid u-turn direction
  * Updated to properly call out jughandle routes
  * Enhanced signless interchange maneuvers to help guide users
 * **Data Producer Updates**
  * Updated the speed assignment for ramp to be a percentage of the original road class speed assignment
  * Updated stop impact logic for turn channel onto ramp

## Release Date: 2016-05-19

 * **Bug Fix** - Fixed a bug where routes fail within small, disconnected "islands" due to the threshold logic in prior release. Also better logic for not-thru roads.

## Release Date: 2016-05-18

 * **Bidirectional A* Improvements** - Fixed an issue where if both origin and destination locations where on not-thru roads that meet at a common node the path ended up taking a long detour. Not all cases were fixed though - next release should fix. Trying to address the termination criteria for when the best connection point of the 2 paths is optimal. Turns out that the initial case where both opposing edges are settled is not guaranteed to be the least cost path. For now we are setting a threshold and extending the search while still tracking best connections. Fixed the opposing edge when a hierarchy transition occurs.
 * **Guidance Globalization** -  Fixed decimal distance to be locale based.
 * **Guidance Improvements**
  * Fixed roundabout spoke count issue by fixing the drive_on_right attribute.
  * Simplified narative by combining unnamed straight maneuvers
  * Added logic to confirm maneuver type assignment to avoid invalid guidance
  * Fixed turn maneuvers by improving logic for the following:
    * Internal intersection edges
    * 'T' intersections
    * Intersecting forward edges
 * **Data Producer Updates** - Fix the restrictions on a shortcut edge to be the same as the last directed edge of the shortcut (rather than the first one).

## Release Date: 2016-04-28

 * **Tile Format Updates** - Separated the transit graph from the "road only" graph into different tiles but retained their interconnectivity. Transit tiles are now hierarchy level 3.
 * **Tile Format Updates** - Reduced the size of graph edge shape data by 5% through the use of varint encoding (LEB128)
 * **Tile Format Updates** - Aligned `EdgeInfo` structures to proper byte boundaries so as to maintain compatibility for systems who don't support reading from unaligned addresses.
 * **Guidance Globalization** -  Added the it-IT(Italian) language file. Added support for CLDR plural rules. The cs-CZ(Czech), de-DE(German), and en-US(US English) language files have been updated.
 * **Travel mode based instructions** -  Updated the start, post ferry, and post transit insructions to be based on the travel mode, for example:
  * `Drive east on Main Street.`
  * `Walk northeast on Broadway.`
  * `Bike south on the cycleway.`

## Release Date: 2016-04-12

 * **Guidance Globalization** -  Added logic to use tagged language files that contain the guidance phrases. The initial versions of en-US, de-DE, and cs-CZ have been deployed.
 * **Updated ferry defaults** -  Bumped up use_ferry to 0.65 so that we don't penalize ferries as much.

## Release Date: 2016-03-31
 * **Data producer updates** - Do not generate shortcuts across a node which is a fork. This caused missing fork maneuvers on longer routes.  GetNames update ("Broadway fix").  Fixed an issue with looking up a name in the ref map and not the name map.  Also, removed duplicate names.  Private = false was unsetting destination only flags for parking aisles.

## Release Date: 2016-03-30
 * **TripPathBuilder Bug Fix** - Fixed an exception that was being thrown when trying to read directed edges past the end of the list within a tile. This was due to errors in setting walkability and cyclability on upper hierarchies.

## Release Date: 2016-03-28

 * **Improved Graph Correlation** -  Correlating input to the routing graph is carried out via closest first traversal of the graph's, now indexed, geometry. This results in faster correlation and gaurantees the absolute closest edge is found.

## Release Date: 2016-03-16

 * **Transit type returned** -  The transit type (e.g. tram, metro, rail, bus, ferry, cable car, gondola, funicular) is now returned with each transit maneuver.
 * **Guidance language** -  If the language option is not supplied or is unsupported then the language will be set to the default (en-US). Also, the service will return the language in the trip results.
 * **Update multimodal path algorithm** - Applied some fixes to multimodal path algorithm. In particular fixed a bug where the wrong sortcost was added to the adjacency list. Also separated "in-station" transfer costs from transfers between stops.
 * **Data producer updates** - Do not combine shortcut edges at gates or toll booths. Fixes avoid toll issues on routes that included shortcut edges.

## Release Date: 2016-03-07

 * **Updated all APIs to honor the optional DNT (Do not track) http header** -  This will avoid logging locations.
 * **Reduce 'Merge maneuver' verbal alert instructions** -  Only create a verbal alert instruction for a 'Merge maneuver' if the previous maneuver is > 1.5 km.
 * **Updated transit defaults.  Tweaked transit costing logic to obtain better routes.** -  use_rail = 0.6, use_transfers = 0.3, transfer_cost = 15.0 and transfer_penalty = 300.0.  Updated the TransferCostFactor to use the transfer_factor correctly.  TransitionCost for pedestrian costing bumped up from 20.0f to 30.0f when predecessor edge is a transit connection.
 * **Initial Guidance Globalization** -  Partial framework for Guidance Globalization. Started reading some guidance phrases from en-US.json file.

## Release Date: 2016-02-22

 * **Use bidirectional A* for automobile routes** - Switch to bidirectional A* for all but bus routes and short routes (where origin and destination are less than 10km apart). This improves performance and has less failure cases for longer routes. Some data import adjustments were made (02-19) to fix some issues encountered with arterial and highway hierarchies. Also only use a maximum of 2 passes for bidirecdtional A* to reduce "long time to fail" cases.
 * **Added verbal multi-cue guidance** - This combines verbal instructions when 2 successive maneuvers occur in a short amount of time (e.g., Turn right onto MainStreet. Then Turn left onto 1st Avenue).

## Release Date: 2016-02-19

 * **Data producer updates** - Reduce stop impact when all edges are links (ramps or turn channels). Update opposing edge logic to reject edges that do no have proper access (forward access == reverse access on opposing edge and vice-versa). Update ReclassifyLinks for cases where a single edge (often a service road) intersects a ramp improperly causing the ramp to reclassified when it should not be. Updated maximum OSM node Id (now exceeds 4000000000). Move lua from conf repository into mjolnir.

## Release Date: 2016-02-01

 * **Data producer updates** - Reduce speed on unpaved/rough roads. Add statistics for hgv (truck) restrictions.

## Release Date: 2016-01-26

 * **Added capability to disable narrative production** - Added the `narrative` boolean option to allow users to disable narrative production. Locations, shape, length, and time are still returned. The narrative production is enabled by default. The possible values for the `narrative` option are: false and true
 * **Added capability to mark a request with an id** - The `id` is returned with the response so a user could match to the corresponding request.
 * **Added some logging enhancements, specifically [ANALYTICS] logging** - We want to focus more on what our data is telling us by logging specific stats in Logstash.

## Release Date: 2016-01-18

 * **Data producer updates** - Data importer configuration (lua) updates to fix a bug where buses were not allowed on restricted lanes.  Fixed surface issue (change the default surface to be "compacted" for footways).

## Release Date: 2016-01-04

 * **Fixed Wrong Costing Options Applied** - Fixed a bug in which a previous requests costing options would be used as defaults for all subsequent requests.

## Release Date: 2015-12-18

 * **Fix for bus access** - Data importer configuration (lua) updates to fix a bug where bus lanes were turning off access for other modes.
 * **Fix for extra emergency data** - Data importer configuration (lua) updates to fix a bug where we were saving hospitals in the data.
 * **Bicycle costing update** - Updated kTCSlight and kTCFavorable so that cycleways are favored by default vs roads.

## Release Date: 2015-12-17

 * **Graph Tile Data Structure update** - Updated structures within graph tiles to support transit efforts and truck routing. Removed TransitTrip, changed TransitRoute and TransitStop to indexes (rather than binary search). Added access restrictions (like height and weight restrictions) and the mode which they impact to reduce need to look-up.
 * **Data producer updates** - Updated graph tile structures and import processes.

## Release Date: 2015-11-23

 * **Fixed Open App for OSRM functionality** - Added OSRM functionality back to Loki to support Open App.

## Release Date: 2015-11-13

 * **Improved narrative for unnamed walkway, cycleway, and mountain bike trail** - A generic description will be used for the street name when a walkway, cycleway, or mountain bike trail maneuver is unnamed. For example, a turn right onto a unnamed walkway maneuver will now be: "Turn right onto walkway."
 * **Fix costing bug** - Fix a bug introduced in EdgeLabel refactor (impacted time distance matrix only).

## Release Date: 2015-11-3

 * **Enhance bi-directional A* logic** - Updates to bidirectional A* algorithm to fix the route completion logic to handle cases where a long "connection" edge could lead to a sub-optimal path. Add hierarchy and shortcut logic so we can test and use bidirectional A* for driving routes. Fix the destination logic to properly handle oneways as the destination edge. Also fix U-turn detection for reverse search when hierarchy transitions occur.
 * **Change "Go" to "Head" for some instructions** - Start, exit ferry.
 * **Update to roundabout instructions** - Call out roundabouts for edges marked as links (ramps, turn channels).
 * **Update bicycle costing** - Fix the road factor (for applying weights based on road classification) and lower turn cost values.

## Data Producer Release Date: 2015-11-2

 * **Updated logic to not create shortcut edges on roundabouts** - This fixes some roundabout exit counts.

## Release Date: 2015-10-20

 * **Bug Fix for Pedestrian and Bicycle Routes** - Fixed a bug with setting the destination in the bi-directional Astar algorithm. Locations that snapped to a dead-end node would have failed the route and caused a timeout while searching for a valid path. Also fixed the elapsed time computation on the reverse path of bi-directional algorithm.

## Release Date: 2015-10-16

 * **Through Location Types** - Improved support for locations with type = "through". Routes now combine paths that meet at each through location to create a single "leg" between locations with type = "break". Paths that continue at a through location will not create a U-turn unless the path enters a "dead-end" region (neighborhood with no outbound access).
 * **Update shortcut edge logic** - Now skips long shortcut edges when close to the destination. This can lead to missing the proper connection if the shortcut is too long. Fixes #245 (thor).
 * **Per mode service limits** - Update configuration to allow setting different maximum number of locations and distance per mode.
 * **Fix shape index for trivial path** - Fix a bug where when building the the trip path for a "trivial" route (includes just one edge) where the shape index exceeded that size of the shape.

## Release Date: 2015-09-28

 * **Elevation Influenced Bicycle Routing** - Enabled elevation influenced bicycle routing. A "use-hills" option was added to the bicycle costing profile that can tune routes to avoid hills based on grade and amount of elevation change.
 * **"Loop Edge" Fix** - Fixed a bug with edges that form a loop. Split them into 2 edges during data import.
 * **Additional information returned from 'locate' method** - Added information that can be useful when debugging routes and data. Adds information about nodes and edges at a location.
 * **Guidance/Narrative Updates** - Added side of street to destination narrative. Updated verbal instructions.<|MERGE_RESOLUTION|>--- conflicted
+++ resolved
@@ -6,10 +6,6 @@
    * FIXED: Adds support for geos-3.8 c++ api [#2021](https://github.com/valhalla/valhalla/issues/2021)
    * FIXED: Updated the osrm serializer to not set junction name for osrm origin/start maneuver - this is not helpful since we are not transitioning through the intersection.  [#2121](https://github.com/valhalla/valhalla/pull/2121)
    * FIXED: Removes precomputing of edge-costs which lead to wrong results [#2120](https://github.com/valhalla/valhalla/pull/2120)
-<<<<<<< HEAD
-   * FIXED: Update Lua to version to 5.3, since 5.2 was parsing hgv restrictions wrong [#2032](https://github.com/valhalla/valhalla/issues/2032)
-   
-=======
    * FIXED: Complex turn-restriction invalidates edge marked as kPermanent [#2103](https://github.com/valhalla/valhalla/issues/2103)
    * FIXED: Fixes bug with inverted time-restriction parsing [#2167](https://github.com/valhalla/valhalla/pull/2167)
    * FIXED: Fixed several bugs with numeric underflow in map-matching trip durations. These may
@@ -48,8 +44,8 @@
    * FIXED: Fix short route trimming in bidirectional astar [#2323](https://github.com/valhalla/valhalla/pull/2323)
    * FIXED: Fix shape trimming in leg building for snap candidates that lie within the margin of rounding error [#2326](https://github.com/valhalla/valhalla/pull/2326)
    * FIXED: Fixes route duration underflow with traffic data [#2325](https://github.com/valhalla/valhalla/pull/2325)
-
->>>>>>> 77cb981c
+   * FIXED: Update Lua to version to 5.3, since 5.2 was parsing hgv restrictions wrong [#2032](https://github.com/valhalla/valhalla/issues/2032)
+
 * **Enhancement**
    * ADDED: Add ability to provide custom implementation for candidate collection in CandidateQuery. [#2328](https://github.com/valhalla/valhalla/pull/2328)
    * ADDED: Cancellation of tile downloading. [#2319](https://github.com/valhalla/valhalla/pull/2319)
