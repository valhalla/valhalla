--- conflicted
+++ resolved
@@ -34,12 +34,9 @@
    * CHANGED: Refactored GraphBuilder::CreateSignInfoList [#3438](https://github.com/valhalla/valhalla/pull/3438)
    * ADDED: Add support for LZ4 compressed elevation tiles [#3401](https://github.com/valhalla/valhalla/pull/3401)
    * CHANGED: Rearranged some of the protobufs to remove redundancy [#3452](https://github.com/valhalla/valhalla/pull/3452)
-<<<<<<< HEAD
    * CHANGED: Remove boost.program_options in favor of cxxopts header-only lib and use conan to install header-only boost. [#3346](https://github.com/valhalla/valhalla/pull/3346)
-=======
    * CHANGED: overhaul python bindings [#3380](https://github.com/valhalla/valhalla/pull/3380)
    * ADDED: isochrone action for /expansion endpoint to track dijkstra expansion [#3215](https://github.com/valhalla/valhalla/pull/3215)
->>>>>>> 264567dc
 
 ## Release Date: 2021-10-07 Valhalla 3.1.4
 * **Removed**
