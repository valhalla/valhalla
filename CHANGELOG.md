--- conflicted
+++ resolved
@@ -1,3 +1,7 @@
+## Release Date: 2019-04-17 Valhalla 3.0.4
+* **Enhancement**
+* Slightly decreased the internal side-walk factor to .90f to favor roads with attached sidewalks. This impacts roads that have added sidewalk:left, sidewalk:right or sidewalk:both OSM tags (these become attributes on each directedEdge). The user can then avoid/penalize dedicated sidewalks and walkways, when they increase the walkway_factor. Since we slightly decreased the sidewalk_factor internally and only favor sidewalks if use is tagged as sidewalk_left or sidewalk_right, we should tend to route on roads with attached sidewalks rather than separate/dedicated sidewalks, allowing for more road names to be called out since these are labeled more.
+
 ## Release Date: 2019-04-01 Valhalla 3.0.3
 * **Bug Fix**
    * FIXED: Fixed a rare loop condition in route matcher (edge walking to match a trace).
@@ -16,12 +20,7 @@
 
 * **Enhancement**
    * Add the ability to run valhalla_build_tiles in stages. Specify the begin_stage and end_stage as command line options. Also cleans up temporary files as the last stage in the pipeline.
-<<<<<<< HEAD
-   * Slightly decreased the internal side-walk factor to .90f to favor roads with attached sidewalks. This impacts roads that have added sidewalk:left, sidewalk:right or sidewalk:both OSM tags (these become attributes on each directedEdge). The user can then avoid/penalize dedicated sidewalks and walkways, when they increase the walkway_factor. Since we slightly decreased the sidewalk_factor internally and only favor sidewalks if use is tagged as sidewalk_left or sidewalk_right, we should tend to route on roads with attached sidewalks rather than separate/dedicated sidewalks, allowing for more road names to be called out since these are labeled more.
-
-=======
    * Add TaxiCost into auto costing options. 
->>>>>>> 2345ba1f
 
 ## Release Date: 2019-01-14 Valhalla 3.0.2
 * **Bug Fix**
