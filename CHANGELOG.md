## Release Date: 2023-??-?? Valhalla 3.3.1
* **Removed**
   * REMOVED: Docker image pushes to Dockerhub [#4033](https://github.com/valhalla/valhalla/pull/4033)
   * REMOVED: transitland references and scripts and replace with info for raw GTFS feeds [#4033](https://github.com/valhalla/valhalla/pull/3906)
* **Bug Fix**
   * FIXED: underflow of uint64_t cast for matrix time results [#3906](https://github.com/valhalla/valhalla/pull/3906)
   * FIXED: update vcpkg commit for Azure pipelines to fix libtool mirrors [#3915](https://github.com/valhalla/valhalla/pull/3915)
   * FIXED: fix CHANGELOG release year (2022->2023) [#3927](https://github.com/valhalla/valhalla/pull/3927)
   * FIXED: avoid segfault on invalid exclude_polygons input [#3907](https://github.com/valhalla/valhalla/pull/3907)
   * FIXED: allow \_WIN32_WINNT to be defined by build system [#3933](https://github.com/valhalla/valhalla/issues/3933)
   * FIXED: disconnected stop pairs in gtfs import [#3943](https://github.com/valhalla/valhalla/pull/3943)
   * FIXED: in/egress traversability in gtfs ingestion is now defaulted to kBoth to enable pedestrian access on transit connect edges and through the in/egress node [#3948](https://github.com/valhalla/valhalla/pull/3948)
   * FIXED: parsing logic needed implicit order of stations/egresses/platforms in the GTFS feeds [#3949](https://github.com/valhalla/valhalla/pull/3949)
   * FIXED: segfault in TimeDistanceMatrix [#3964](https://github.com/valhalla/valhalla/pull/3949)
   * FIXED: write multiple PBFs if the protobuf object gets too big [#3954](https://github.com/valhalla/valhalla/pull/3954)
   * FIXED: pin conan version to latest 1.x for now [#3990](https://github.com/valhalla/valhalla/pull/3990)
   * FIXED: Fix matrix_locations when used in pbf request [#3997](https://github.com/valhalla/valhalla/pull/3997)
   * FIXED: got to the point where the basic transit routing test works [#3988](https://github.com/valhalla/valhalla/pull/3988)
   * FIXED: fix build with LOGGING_LEVEL=ALL [#3992](https://github.com/valhalla/valhalla/pull/3992)
   * FIXED: transit stitching when determining whether a platform was generated [#4020](https://github.com/valhalla/valhalla/pull/4020)
   * FIXED: multimodal isochrones [#4030](https://github.com/valhalla/valhalla/pull/4030)
   * FIXED: duplicated recosting names should throw [#4042](https://github.com/valhalla/valhalla/pull/4042)
   * FIXED: Remove arch specificity from strip command of Python bindings to make it more compatible with other archs [#4040](https://github.com/valhalla/valhalla/pull/4040)
   * FIXED: GraphReader::GetShortcut no longer returns false positives or false negatives [#4019](https://github.com/valhalla/valhalla/pull/4019)
   * FIXED: Tagging with bus=permit or taxi=permit did not override access=no [#4045](https://github.com/valhalla/valhalla/pull/4045)
   * FIXED: Upgrade RapidJSON to address undefined behavior [#4051](https://github.com/valhalla/valhalla/pull/4051)
   * FIXED: time handling for transit service [#4052](https://github.com/valhalla/valhalla/pull/4052)
<<<<<<< HEAD
   * FIXED: `FindLuaJit.cmake` to include Windows paths/library names [#4067](https://github.com/valhalla/valhalla/pull/4067)
=======
   * FIXED: multiple smaller bugs while testing more multimodal /route & /isochrones [#4055](https://github.com/valhalla/valhalla/pull/4055)
>>>>>>> 2b4095b7
* **Enhancement**
   * CHANGED: replace boost::optional with C++17's std::optional where possible [#3890](https://github.com/valhalla/valhalla/pull/3890)
   * ADDED: parse `lit` tag on ways and add it to graph [#3893](https://github.com/valhalla/valhalla/pull/3893)
   * ADDED: log lat/lon of node where children link edges exceed the configured maximum [#3911](https://github.com/valhalla/valhalla/pull/3911)
   * ADDED: log matrix algorithm which was used [#3916](https://github.com/valhalla/valhalla/pull/3916)
   * UPDATED: docker base image to Ubuntu 22.04 [#3912](https://github.com/valhalla/valhalla/pull/3912)
   * CHANGED: Unify handling of single-file -Werror in all modules [#3910](https://github.com/valhalla/valhalla/pull/3910)
   * CHANGED: Build skadi with -Werror [#3935](https://github.com/valhalla/valhalla/pull/3935)
   * ADDED: Connect transit tiles to the graph [#3700](https://github.com/valhalla/valhalla/pull/3700)
   * CHANGED: switch to C++17 master branch of `just_gtfs` [#3947](https://github.com/valhalla/valhalla/pull/3947)
   * ADDED: Support for configuring a universal request timeout [#3966](https://github.com/valhalla/valhalla/pull/3966)
   * ADDED: optionally include highway=platform edges for pedestrian access [#3971](https://github.com/valhalla/valhalla/pull/3971)
   * ADDED: `use_lit` costing option for pedestrian costing [#3957](https://github.com/valhalla/valhalla/pull/3957)
   * CHANGED: Removed stray NULL values in log output[#3974](https://github.com/valhalla/valhalla/pull/3974)
   * CHANGED: More conservative estimates for cost of walking slopes [#3982](https://github.com/valhalla/valhalla/pull/3982)
   * ADDED: An option to Slim down Matrix response [#3987](https://github.com/valhalla/valhalla/pull/3987)
   * CHANGED: Updated url for just_gtfs library [#3994](https://github.com/valhalla/valhalla/pull/3995)
   * ADDED: Docker image pushes to Github's docker registry [#4033](https://github.com/valhalla/valhalla/pull/4033)
   * ADDED: `disable_hierarchy_pruning` costing option to find the actual optimal route for motorized costing modes, i.e `auto`, `motorcycle`, `motor_scooter`, `bus`, `truck` & `taxi`. [#4000](https://github.com/valhalla/valhalla/pull/4000)
<<<<<<< HEAD
   * UPDATED: `vcpkg` to latest master, iconv wasn't building anymore [#4066](https://github.com/valhalla/valhalla/pull/4066)
=======
   * CHANGED: baldr directory: remove warnings and C++17 adjustments [#4011](https://github.com/valhalla/valhalla/pull/4011)
>>>>>>> 2b4095b7

## Release Date: 2023-01-03 Valhalla 3.3.0
* **Removed**
* **Bug Fix**
* **Enhancement**
  * CHANGED: Upgraded from C++14 to C++17. [#3878](https://github.com/valhalla/valhalla/pull/3878)

## Release Date: 2023-01-03 Valhalla 3.2.1
* **Removed**
* **Bug Fix**
   * FIXED: valhalla_run_route was missing config logic.[#3824](https://github.com/valhalla/valhalla/pull/3824)
   * FIXED: Added missing ferry tag if manoeuver uses a ferry. It's supposed to be there according to the docs. [#3815](https://github.com/valhalla/valhalla/issues/3815)
   * FIXED: Handle hexlifying strings with unsigned chars [#3842](https://github.com/valhalla/valhalla/pull/3842)
   * FIXED: Newer clang warns on `sprintf` which becomes a compilation error (due to `Werror`) so we use `snprintf` instead [#3846](https://github.com/valhalla/valhalla/issues/3846)
   * FIXED: Build all of Mjolnir with -Werror [#3845](https://github.com/valhalla/valhalla/pull/3845)
   * FIXED: Only set most destination information once for all origins in timedistancematrix [#3830](https://github.com/valhalla/valhalla/pull/3830)
   * FIXED: Integers to expansion JSON output were cast wrongly [#3857](https://github.com/valhalla/valhalla/pull/3857)
   * FIXED: hazmat=destination should be hazmat=false and fix the truckcost usage of hazmat [#3865](https://github.com/valhalla/valhalla/pull/3865)
   * FIXED: Make sure there is at least one path which is accessible for all vehicular modes when reclassifying ferry edges [#3860](https://github.com/valhalla/valhalla/pull/3860)
   * FIXED: valhalla_build_extract was failing to determine the tile ID to include in the extract [#3864](https://github.com/valhalla/valhalla/pull/3864)
   * FIXED: valhalla_ways_to_edges missed trimming the cache when overcommitted [#3872](https://github.com/valhalla/valhalla/pull/3864)
   * FIXED: Strange detours with multi-origin/destination unidirectional A* [#3585](https://github.com/valhalla/valhalla/pull/3585)
* **Enhancement**
   * ADDED: Added has_toll, has_higway, has_ferry tags to summary field of a leg and route and a highway tag to a maneuver if it includes a highway. [#3815](https://github.com/valhalla/valhalla/issues/3815)
   * ADDED: Add time info to sources_to_targets [#3795](https://github.com/valhalla/valhalla/pull/3795)
   * ADDED: "available_actions" to the /status response [#3836](https://github.com/valhalla/valhalla/pull/3836)
   * ADDED: "waiting" field on input/output intermediate break(_through) locations to respect services times [#3849](https://github.com/valhalla/valhalla/pull/3849)
   * ADDED: --bbox & --geojson-dir options to valhalla_build_extract to only archive a subset of tiles [#3856](https://github.com/valhalla/valhalla/pull/3856)
   * CHANGED: Replace unstable c++ geos API with a mix of geos' c api and boost::geometry for admin building [#3683](https://github.com/valhalla/valhalla/pull/3683)
   * ADDED: optional write-access to traffic extract from GraphReader [#3876](https://github.com/valhalla/valhalla/pull/3876)
   * UPDATED: locales from Transifex [#3879](https://github.com/valhalla/valhalla/pull/3879)
   * CHANGED: Build most of Baldr with -Werror [#3885](https://github.com/valhalla/valhalla/pull/3885)
   * UPDATED: some documentation overhaul to slim down root's README [#3881](https://github.com/valhalla/valhalla/pull/3881)
   * CHANGED: move documentation hosting to Github Pages from readthedocs.io [#3884](https://github.com/valhalla/valhalla/pull/3884)
   * ADDED: inline config arguments to some more executables [#3873](https://github.com/valhalla/valhalla/pull/3873)

## Release Date: 2022-10-26 Valhalla 3.2.0
* **Removed**
   * REMOVED: "build-\*" docker image to decrease complexity [#3689](https://github.com/valhalla/valhalla/pull/3541)

* **Bug Fix**
   * FIXED: Fix precision losses while encoding-decoding distance parameter in openlr [#3374](https://github.com/valhalla/valhalla/pull/3374)
   * FIXED: Fix bearing calculation for openlr records [#3379](https://github.com/valhalla/valhalla/pull/3379)
   * FIXED: Some refactoring that was proposed for the PR 3379 [3381](https://github.com/valhalla/valhalla/pull/3381)
   * FIXED: Avoid calling out "keep left/right" when passing an exit [3349](https://github.com/valhalla/valhalla/pull/3349)
   * FIXED: Fix iterator decrement beyond begin() in GeoPoint::HeadingAtEndOfPolyline() method [#3393](https://github.com/valhalla/valhalla/pull/3393)
   * FIXED: Add string for Use:kPedestrianCrossing to fix null output in to_string(Use). [#3416](https://github.com/valhalla/valhalla/pull/3416)
   * FIXED: Remove simple restrictions check for pedestrian cost calculation. [#3423](https://github.com/valhalla/valhalla/pull/3423)
   * FIXED: Parse "highway=busway" OSM tag: https://wiki.openstreetmap.org/wiki/Tag:highway%3Dbusway [#3413](https://github.com/valhalla/valhalla/pull/3413)
   * FIXED: Process int_ref irrespective of `use_directions_on_ways_` [#3446](https://github.com/valhalla/valhalla/pull/3446)
   * FIXED: workaround python's ArgumentParser bug to not accept negative numbers as arguments [#3443](https://github.com/valhalla/valhalla/pull/3443)
   * FIXED: Undefined behaviour on some platforms due to unaligned reads [#3447](https://github.com/valhalla/valhalla/pull/3447)
   * FIXED: Fixed undefined behavior due to invalid shift exponent when getting edge's heading [#3450](https://github.com/valhalla/valhalla/pull/3450)
   * FIXED: Use midgard::unaligned_read in GraphTileBuilder::AddSigns [#3456](https://github.com/valhalla/valhalla/pull/3456)
   * FIXED: Relax test margin for time dependent traffic test [#3467](https://github.com/valhalla/valhalla/pull/3467)
   * FIXED: Fixed missed intersection heading [#3463](https://github.com/valhalla/valhalla/pull/3463)
   * FIXED: Stopped putting binary bytes into a string field of the protobuf TaggedValue since proto3 protects against that for cross language support [#3468](https://github.com/valhalla/valhalla/pull/3468)
   * FIXED: valhalla_service uses now loki logging config instead of deprecated tyr logging [#3481](https://github.com/valhalla/valhalla/pull/3481)
   * FIXED: Docker image `valhalla/valhalla:run-latest`: conan error + python integration [#3485](https://github.com/valhalla/valhalla/pull/3485)
   * FIXED: fix more protobuf unstable 3.x API [#3494](https://github.com/valhalla/valhalla/pull/3494)
   * FIXED: fix one more protobuf unstable 3.x API [#3501](https://github.com/valhalla/valhalla/pull/3501)
   * FIXED: Fix valhalla_build_tiles imports only bss from last osm file [#3503](https://github.com/valhalla/valhalla/pull/3503)
   * FIXED: Fix total_run_stat.sh script. [#3511](https://github.com/valhalla/valhalla/pull/3511)
   * FIXED: Both `hov:designated` and `hov:minimum` have to be correctly set for the way to be considered hov-only [#3526](https://github.com/valhalla/valhalla/pull/3526)
   * FIXED: Wrong out index in route intersections [#3541](https://github.com/valhalla/valhalla/pull/3541)
   * FIXED: fix valhalla_export_edges: missing null columns separator [#3543](https://github.com/valhalla/valhalla/pull/3543)
   * FIXED: Removed/updated narrative language aliases that are not IETF BCP47 compliant [#3546](https://github.com/valhalla/valhalla/pull/3546)
   * FIXED: Wrong predecessor opposing edge in dijkstra's expansion [#3528](https://github.com/valhalla/valhalla/pull/3528)
   * FIXED: exit and exit_verbal in Russian locale should be same [#3545](https://github.com/valhalla/valhalla/pull/3545)
   * FIXED: Skip transit tiles in hierarchy builder [#3559](https://github.com/valhalla/valhalla/pull/3559)
   * FIXED: Fix some country overrides in adminconstants and add a couple new countries. [#3578](https://github.com/valhalla/valhalla/pull/3578)
   * FIXED: Improve build errors reporting [#3579](https://github.com/valhalla/valhalla/pull/3579)
   * FIXED: Fix "no elevation" values and /locate elevation response [#3571](https://github.com/valhalla/valhalla/pull/3571)
   * FIXED: Build tiles with admin/timezone support on Windows [#3580](https://github.com/valhalla/valhalla/pull/3580)
   * FIXED: admin "Saint-Martin" changed name to "Saint-Martin (France)" [#3619](https://github.com/valhalla/valhalla/pull/3619)
   * FIXED: openstreetmapspeeds global config with `null`s now supported [#3621](https://github.com/valhalla/valhalla/pull/3621)
   * FIXED: valhalla_run_matrix was failing (could not find proper max_matrix_distance) [#3635](https://github.com/valhalla/valhalla/pull/3635)
   * FIXED: Removed duplicate degrees/radians constants [#3642](https://github.com/valhalla/valhalla/pull/3642)
   * FIXED: Forgot to adapt driving side and country access rules in [#3619](https://github.com/valhalla/valhalla/pull/3619) [#3652](https://github.com/valhalla/valhalla/pull/3652)
   * FIXED: DateTime::is_conditional_active(...) incorrect end week handling [#3655](https://github.com/valhalla/valhalla/pull/3655)
   * FIXED: TimeDistanceBSSMatrix: incorrect initialization for destinations[#3659](https://github.com/valhalla/valhalla/pull/3659)
   * FIXED: Some interpolated points had invalid edge_index in trace_attributes response [#3646](https://github.com/valhalla/valhalla/pull/3670)
   * FIXED: Use a small node snap distance in map-matching. FIxes issue with incorrect turn followed by Uturn. [#3677](https://github.com/valhalla/valhalla/pull/3677)
   * FIXED: Conan error when building Docker image. [#3689](https://github.com/valhalla/valhalla/pull/3689)
   * FIXED: Allow country overrides for sidewalk [#3711](https://github.com/valhalla/valhalla/pull/3711)
   * FIXED: CostMatrix incorrect tile usage with oppedge. [#3719](https://github.com/valhalla/valhalla/pull/3719)
   * FIXED: Fix elevation serializing [#3735](https://github.com/valhalla/valhalla/pull/3735)
   * FIXED: Fix returning a potentially uninitialized value in PointXY::ClosestPoint [#3737](https://github.com/valhalla/valhalla/pull/3737)
   * FIXED: Wales and Scotland name change. [#3746](https://github.com/valhalla/valhalla/pull/3746)
   * FIXED: Pedestrian crossings are allowed for bikes [#3751](https://github.com/valhalla/valhalla/pull/3751)
   * FIXED: Fix for Mac OSx.  Small update for the workdir for the admin_sidewalk_override test.  [#3757](https://github.com/valhalla/valhalla/pull/3757)
   * FIXED: Add missing service road case from GetTripLegUse method. [#3763](https://github.com/valhalla/valhalla/pull/3763)
   * FIXED: Fix TimeDistanceMatrix results sequence [#3738](https://github.com/valhalla/valhalla/pull/3738)
   * FIXED: Fix status endpoint not reporting that the service is shutting down [#3785](https://github.com/valhalla/valhalla/pull/3785)
   * FIXED: Fix TimdDistanceMatrix SetSources and SetTargets [#3792](https://github.com/valhalla/valhalla/pull/3792)
   * FIXED: Added highway and surface factor in truckcost [#3590](https://github.com/valhalla/valhalla/pull/3590)
   * FIXED: Potential integer underflow in file suffix generation [#3783](https://github.com/valhalla/valhalla/pull/3783)
   * FIXED: Building Valhalla as a submodule [#3781](https://github.com/valhalla/valhalla/issues/3781)
   * FIXED: Fixed invalid time detection in GetSpeed [#3800](https://github.com/valhalla/valhalla/pull/3800)
   * FIXED: Osmway struct update: added up to 33 and not 32 [#3808](https://github.com/valhalla/valhalla/pull/3808)

* **Enhancement**
   * CHANGED: Pronunciation for names and destinations [#3132](https://github.com/valhalla/valhalla/pull/3132)
   * CHANGED: Requested code clean up for phonemes PR [#3356](https://github.com/valhalla/valhalla/pull/3356)
   * CHANGED: Refactor Pronunciation class to struct [#3359](https://github.com/valhalla/valhalla/pull/3359)
   * ADDED: Added support for probabale restrictions [#3361](https://github.com/valhalla/valhalla/pull/3361)
   * CHANGED: Refactored the verbal text formatter to handle logic for street name and sign [#3369](https://github.com/valhalla/valhalla/pull/3369)
   * CHANGED: return "version" and "tileset_age" on parameterless /status call [#3367](https://github.com/valhalla/valhalla/pull/3367)
   * CHANGED: de-singleton tile_extract by introducing an optional index.bin file created by valhalla_build_extract [#3281](https://github.com/valhalla/valhalla/pull/3281)
   * CHANGED: implement valhalla_build_elevation in python and add more --from-geojson & --from-graph options [#3318](https://github.com/valhalla/valhalla/pull/3318)
   * ADDED: Add boolean parameter to clear memory for edge labels from thor. [#2789](https://github.com/valhalla/valhalla/pull/2789)
   * CHANGED: Do not create statsd client in workers if it is not configured [#3394](https://github.com/valhalla/valhalla/pull/3394)
   * ADDED: Import of Bike Share Stations information in BSS Connection edges [#3411](https://github.com/valhalla/valhalla/pull/3411)
   * ADDED: Add heading to PathEdge to be able to return it on /locate [#3399](https://github.com/valhalla/valhalla/pull/3399)
   * ADDED: Add `prioritize_bidirectional` option for fast work and correct ETA calculation for `depart_at` date_time type. Smoothly stop using live-traffic [#3398](https://github.com/valhalla/valhalla/pull/3398)
   * CHANGED: Minor fix for headers  [#3436](https://github.com/valhalla/valhalla/pull/3436)
   * CHANGED: Use std::multimap for polygons returned for admin and timezone queries. Improves performance when building tiles. [#3427](https://github.com/valhalla/valhalla/pull/3427)
   * CHANGED: Refactored GraphBuilder::CreateSignInfoList [#3438](https://github.com/valhalla/valhalla/pull/3438)
   * ADDED: Add support for LZ4 compressed elevation tiles [#3401](https://github.com/valhalla/valhalla/pull/3401)
   * CHANGED: Rearranged some of the protobufs to remove redundancy [#3452](https://github.com/valhalla/valhalla/pull/3452)
   * CHANGED: overhaul python bindings [#3380](https://github.com/valhalla/valhalla/pull/3380)
   * CHANGED: Removed all protobuf defaults either by doing them in code or by relying on 0 initialization. Also deprecated best_paths and do_not_track [#3454](https://github.com/valhalla/valhalla/pull/3454)
   * ADDED: isochrone action for /expansion endpoint to track dijkstra expansion [#3215](https://github.com/valhalla/valhalla/pull/3215)
   * CHANGED: remove boost from dependencies and add conan as prep for #3346 [#3459](https://github.com/valhalla/valhalla/pull/3459)
   * CHANGED: Remove boost.program_options in favor of cxxopts header-only lib and use conan to install header-only boost. [#3346](https://github.com/valhalla/valhalla/pull/3346)
   * CHANGED: Moved all protos to proto3 for internal request/response handling [#3457](https://github.com/valhalla/valhalla/pull/3457)
   * CHANGED: Allow up to 32 outgoing link edges on a node when reclassifying links [#3483](https://github.com/valhalla/valhalla/pull/3483)
   * CHANGED: Reuse sample::get implementation [#3471](https://github.com/valhalla/valhalla/pull/3471)
   * ADDED: Beta support for interacting with the http/bindings/library via serialized and pbf objects respectively [#3464](https://github.com/valhalla/valhalla/pull/3464)
   * CHANGED: Update xcode to 12.4.0 [#3492](https://github.com/valhalla/valhalla/pull/3492)
   * ADDED: Add JSON generator to conan [#3493](https://github.com/valhalla/valhalla/pull/3493)
   * CHANGED: top_speed option: ignore live speed for speed based penalties [#3460](https://github.com/valhalla/valhalla/pull/3460)
   * ADDED: Add `include_construction` option into the config to include/exclude roads under construction from the graph [#3455](https://github.com/valhalla/valhalla/pull/3455)
   * CHANGED: Refactor options protobuf for Location and Costing objects [#3506](https://github.com/valhalla/valhalla/pull/3506)
   * CHANGED: valhalla.h and config.h don't need cmake configuration [#3502](https://github.com/valhalla/valhalla/pull/3502)
   * ADDED: New options to control what fields of the pbf are returned when pbf format responses are requested [#3207](https://github.com/valhalla/valhalla/pull/3507)
   * CHANGED: Rename tripcommon to common [#3516](https://github.com/valhalla/valhalla/pull/3516)
   * ADDED: Indoor routing - data model, data processing. [#3509](https://github.com/valhalla/valhalla/pull/3509)
   * ADDED: On-demand elevation tile fetching [#3391](https://github.com/valhalla/valhalla/pull/3391)
   * CHANGED: Remove many oneof uses from the protobuf api where the semantics of optional vs required isnt necessary [#3527](https://github.com/valhalla/valhalla/pull/3527)
   * ADDED: Indoor routing maneuvers [#3519](https://github.com/valhalla/valhalla/pull/3519)
   * ADDED: Expose reverse isochrone parameter for reverse expansion [#3528](https://github.com/valhalla/valhalla/pull/3528)
   * CHANGED: Add matrix classes to thor worker so they persist between requests. [#3560](https://github.com/valhalla/valhalla/pull/3560)
   * CHANGED: Remove `max_matrix_locations` and introduce `max_matrix_location_pairs` to configure the allowed number of total routes for the matrix action for more flexible asymmetric matrices [#3569](https://github.com/valhalla/valhalla/pull/3569)
   * CHANGED: modernized spatialite syntax [#3580](https://github.com/valhalla/valhalla/pull/3580)
   * ADDED: Options to generate partial results for time distance matrix when there is one source (one to many) or one target (many to one). [#3181](https://github.com/valhalla/valhalla/pull/3181)
   * ADDED: Enhance valhalla_build_elevation with LZ4 recompression support [#3607](https://github.com/valhalla/valhalla/pull/3607)
   * CHANGED: removed UK admin and upgraded its constituents to countries [#3619](https://github.com/valhalla/valhalla/pull/3619)
   * CHANGED: expansion service: only track requested max time/distance [#3532](https://github.com/valhalla/valhalla/pull/3509)
   * ADDED: Shorten down the request delay, when some sources/targets searches are early aborted [#3611](https://github.com/valhalla/valhalla/pull/3611)
   * ADDED: add `pre-commit` hook for running the `format.sh` script [#3637](https://github.com/valhalla/valhalla/pull/3637)
   * CHANGED: upgrade pybind11 to v2.9.2 to remove cmake warning [#3658](https://github.com/valhalla/valhalla/pull/3658)
   * ADDED: tests for just_gtfs reading and writing feeds [#3665](https://github.com/valhalla/valhalla/pull/3665)
   * CHANGED: Precise definition of types of edges on which BSS could be projected [#3658](https://github.com/valhalla/valhalla/pull/3663)
   * CHANGED: Remove duplicate implementation of `adjust_scores` [#3673](https://github.com/valhalla/valhalla/pull/3673)
   * ADDED: convert GTFS data into protobuf tiles [#3629](https://github.com/valhalla/valhalla/issues/3629)
   * CHANGED: Use `starts_with()` instead of `substr(0, N)` getting and comparing to prefix [#3702](https://github.com/valhalla/valhalla/pull/3702)
   * ADDED: Ferry support for HGV [#3710](https://github.com/valhalla/valhalla/issues/3710)
   * ADDED: Linting & formatting checks for Python code [#3713](https://github.com/valhalla/valhalla/pull/3713)
   * CHANGED: rename Turkey admin to Türkiye [#3720](https://github.com/valhalla/valhalla/pull/3713)
   * CHANGED: bumped vcpkg version to "2022.08.15" [#3754](https://github.com/valhalla/valhalla/pull/3754)
   * CHANGED: chore: Updates to clang-format 11.0.0 [#3533](https://github.com/valhalla/valhalla/pull/3533)
   * CHANGED: Ported trace_attributes serialization to RapidJSON. [#3333](https://github.com/valhalla/valhalla/pull/3333)
   * ADDED: Add helpers for DirectedEdgeExt and save them to file in GraphTileBuilder [#3562](https://github.com/valhalla/valhalla/pull/3562)
   * ADDED: Fixed Speed costing option [#3576](https://github.com/valhalla/valhalla/pull/3576)
   * ADDED: axle_count costing option for hgv [#3648](https://github.com/valhalla/valhalla/pull/3648)
   * ADDED: Matrix action for gurka [#3793](https://github.com/valhalla/valhalla/pull/3793)
   * ADDED: Add warnings array to response. [#3588](https://github.com/valhalla/valhalla/pull/3588)
   * CHANGED: Templatized TimeDistanceMatrix for forward/reverse search [#3773](https://github.com/valhalla/valhalla/pull/3773)
   * CHANGED: Templatized TimeDistanceBSSMatrix for forward/reverse search [#3778](https://github.com/valhalla/valhalla/pull/3778)
   * CHANGED: error code 154 shows distance limit in error message [#3779](https://github.com/valhalla/valhalla/pull/3779)

## Release Date: 2021-10-07 Valhalla 3.1.4
* **Removed**
* **Bug Fix**
   * FIXED: Revert default speed boost for turn channels [#3232](https://github.com/valhalla/valhalla/pull/3232)
   * FIXED: Use the right tile to get country for incident [#3235](https://github.com/valhalla/valhalla/pull/3235)
   * FIXED: Fix factors passed to `RelaxHierarchyLimits` [#3253](https://github.com/valhalla/valhalla/pull/3253)
   * FIXED: Fix TransitionCostReverse usage [#3260](https://github.com/valhalla/valhalla/pull/3260)
   * FIXED: Fix Tagged Value Support in EdgeInfo [#3262](https://github.com/valhalla/valhalla/issues/3262)
   * FIXED: TransitionCostReverse fix: revert internal_turn change [#3271](https://github.com/valhalla/valhalla/issues/3271)
   * FIXED: Optimize tiles usage in reach-based pruning [#3294](https://github.com/valhalla/valhalla/pull/3294)
   * FIXED: Slip lane detection: track visited nodes to avoid infinite loops [#3297](https://github.com/valhalla/valhalla/pull/3297)
   * FIXED: Fix distance value in a 0-length road [#3185](https://github.com/valhalla/valhalla/pull/3185)
   * FIXED: Trivial routes were broken when origin was node snapped and destnation was not and vice-versa for reverse astar [#3299](https://github.com/valhalla/valhalla/pull/3299)
   * FIXED: Tweaked TestAvoids map to get TestAvoidShortcutsTruck working [#3301](https://github.com/valhalla/valhalla/pull/3301)
   * FIXED: Overflow in sequence sort [#3303](https://github.com/valhalla/valhalla/pull/3303)
   * FIXED: Setting statsd tags in config via valhalla_build_config [#3225](https://github.com/valhalla/valhalla/pull/3225)
   * FIXED: Cache for gzipped elevation tiles [#3120](https://github.com/valhalla/valhalla/pull/3120)
   * FIXED: Current time conversion regression introduced in unidirectional algorithm refractor [#3278](https://github.com/valhalla/valhalla/issues/3278)
   * FIXED: Make combine_route_stats.py properly quote CSV output (best practice improvement) [#3328](https://github.com/valhalla/valhalla/pull/3328)
   * FIXED: Merge edge segment records in map matching properly so that resulting edge indices in trace_attributes are valid [#3280](https://github.com/valhalla/valhalla/pull/3280)
   * FIXED: Shape walking map matcher now sets correct edge candidates used in the match for origin and destination location [#3329](https://github.com/valhalla/valhalla/pull/3329)
   * FIXED: Better hash function of GraphId [#3332](https://github.com/valhalla/valhalla/pull/3332)

* **Enhancement**
   * CHANGED: Favor turn channels more [#3222](https://github.com/valhalla/valhalla/pull/3222)
   * CHANGED: Rename `valhalla::midgard::logging::LogLevel` enumerators to avoid clash with common macros [#3237](https://github.com/valhalla/valhalla/pull/3237)
   * CHANGED: Move pre-defined algorithm-based factors inside `RelaxHierarchyLimits` [#3253](https://github.com/valhalla/valhalla/pull/3253)
   * ADDED: Reject alternatives with too long detours [#3238](https://github.com/valhalla/valhalla/pull/3238)
   * ADDED: Added info to /status endpoint [#3008](https://github.com/valhalla/valhalla/pull/3008)
   * ADDED: Added stop and give_way/yield signs to the data and traffic signal fixes [#3251](https://github.com/valhalla/valhalla/pull/3251)
   * ADDED: use_hills for pedestrian costing, which also affects the walking speed [#3234](https://github.com/valhalla/valhalla/pull/3234)
   * CHANGED: Fixed cost threshold fot bidirectional astar. Implemented reach-based pruning for suboptimal branches [#3257](https://github.com/valhalla/valhalla/pull/3257)
   * ADDED: Added `exclude_unpaved` request parameter [#3240](https://github.com/valhalla/valhalla/pull/3240)
   * ADDED: Added support for routing onto HOV/HOT lanes via request parameters `include_hot`, `include_hov2`, and `include_hov3` [#3273](https://github.com/valhalla/valhalla/pull/3273)
   * ADDED: Add Z-level field to `EdgeInfo`. [#3261](https://github.com/valhalla/valhalla/pull/3261)
   * CHANGED: Calculate stretch threshold for alternatives based on the optimal route cost [#3276](https://github.com/valhalla/valhalla/pull/3276)
   * ADDED: Add `preferred_z_level` as a parameter of loki requests. [#3270](https://github.com/valhalla/valhalla/pull/3270)
   * ADDED: Add `preferred_layer` as a parameter of loki requests. [#3270](https://github.com/valhalla/valhalla/pull/3270)
   * ADDED: Exposing service area names in passive maneuvers. [#3277](https://github.com/valhalla/valhalla/pull/3277)
   * ADDED: Added traffic signal and stop sign check for stop impact. These traffic signals and stop sign are located on edges. [#3279](https://github.com/valhalla/valhalla/pull/3279)
   * CHANGED: Improved sharing criterion to obtain more reasonable alternatives; extended alternatives search [#3302](https://github.com/valhalla/valhalla/pull/3302)
   * ADDED: pull ubuntu:20.04 base image before building [#3233](https://github.com/valhalla/valhalla/pull/3223)
   * CHANGED: Improve Loki nearest-neighbour performance for large radius searches in open space [#3233](https://github.com/valhalla/valhalla/pull/3324)
   * ADDED: testing infrastructure for scripts and valhalla_build_config tests [#3308](https://github.com/valhalla/valhalla/pull/3308)
   * ADDED: Shape points and information about where intermediate locations are placed along the legs of a route [#3274](https://github.com/valhalla/valhalla/pull/3274)
   * CHANGED: Improved existing hov lane transition test case to make more realistic [#3330](https://github.com/valhalla/valhalla/pull/3330)
   * CHANGED: Update python usage in all scripts to python3 [#3337](https://github.com/valhalla/valhalla/pull/3337)
   * ADDED: Added `exclude_cash_only_tolls` request parameter [#3341](https://github.com/valhalla/valhalla/pull/3341)
   * CHANGED: Update api-reference for street_names [#3342](https://github.com/valhalla/valhalla/pull/3342)
   * ADDED: Disable msse2 flags when building on Apple Silicon chip [#3327](https://github.com/valhalla/valhalla/pull/3327)

## Release Date: 2021-07-20 Valhalla 3.1.3
* **Removed**
   * REMOVED: Unused overloads of `to_response` function [#3167](https://github.com/valhalla/valhalla/pull/3167)

* **Bug Fix**
   * FIXED: Fix heading on small edge [#3114](https://github.com/valhalla/valhalla/pull/3114)
   * FIXED: Added support for `access=psv`, which disables routing on these nodes and edges unless the mode is taxi or bus [#3107](https://github.com/valhalla/valhalla/pull/3107)
   * FIXED: Disables logging in CI to catch issues [#3121](https://github.com/valhalla/valhalla/pull/3121)
   * FIXED: Fixed U-turns through service roads [#3082](https://github.com/valhalla/valhalla/pull/3082)
   * FIXED: Added forgotten penalties for kLivingStreet and kTrack for pedestrian costing model [#3116](https://github.com/valhalla/valhalla/pull/3116)
   * FIXED: Updated the reverse turn bounds [#3122](https://github.com/valhalla/valhalla/pull/3122)
   * FIXED: Missing fork maneuver [#3134](https://github.com/valhalla/valhalla/pull/3134)
   * FIXED: Update turn channel logic to call out specific turn at the end of the turn channel if needed [#3140](https://github.com/valhalla/valhalla/pull/3140)
   * FIXED: Fixed cost thresholds for TimeDistanceMatrix. [#3131](https://github.com/valhalla/valhalla/pull/3131)
   * FIXED: Use distance threshold in hierarchy limits for bidirectional astar to expand more important lower level roads [#3156](https://github.com/valhalla/valhalla/pull/3156)
   * FIXED: Fixed incorrect dead-end roundabout labels. [#3129](https://github.com/valhalla/valhalla/pull/3129)
   * FIXED: googletest wasn't really updated in #3166 [#3187](https://github.com/valhalla/valhalla/pull/3187)
   * FIXED: Minor fix of benchmark code [#3190](https://github.com/valhalla/valhalla/pull/3190)
   * FIXED: avoid_polygons intersected edges as polygons instead of linestrings [#3194]((https://github.com/valhalla/valhalla/pull/3194)
   * FIXED: when binning horizontal edge shapes using single precision floats (converted from not double precision floats) allowed for the possiblity of marking many many tiles no where near the shape [#3204](https://github.com/valhalla/valhalla/pull/3204)
   * FIXED: Fix improper iterator usage in ManeuversBuilder [#3205](https://github.com/valhalla/valhalla/pull/3205)
   * FIXED: Modified approach for retrieving signs from a directed edge #3166 [#3208](https://github.com/valhalla/valhalla/pull/3208)
   * FIXED: Improve turn channel classification: detect slip lanes [#3196](https://github.com/valhalla/valhalla/pull/3196)
   * FIXED: Compatibility with older boost::optional versions [#3219](https://github.com/valhalla/valhalla/pull/3219)
   * FIXED: Older boost.geometry versions don't have correct() for geographic rings [#3218](https://github.com/valhalla/valhalla/pull/3218)
   * FIXED: Use default road speed for bicycle costing so traffic does not reduce penalty on high speed roads. [#3143](https://github.com/valhalla/valhalla/pull/3143)

* **Enhancement**
   * CHANGED: Refactor base costing options parsing to handle more common stuff in a one place [#3125](https://github.com/valhalla/valhalla/pull/3125)
   * CHANGED: Unified Sign/SignElement into sign.proto [#3146](https://github.com/valhalla/valhalla/pull/3146)
   * ADDED: New verbal succinct transition instruction to maneuver & narrativebuilder. Currently this instruction will be used in place of a very long street name to avoid repetition of long names [#2844](https://github.com/valhalla/valhalla/pull/2844)
   * ADDED: Added oneway support for pedestrian access and foot restrictions [#3123](https://github.com/valhalla/valhalla/pull/3123)
   * ADDED: Exposing rest-area names in passive maneuvers [#3172](https://github.com/valhalla/valhalla/pull/3172)
   * CHORE: Updates robin-hood-hashing third-party library
   * ADDED: Support `barrier=yes|swing_gate|jersey_barrier` tags [#3154](https://github.com/valhalla/valhalla/pull/3154)
   * ADDED: Maintain `access=permit|residents` tags as private [#3149](https://github.com/valhalla/valhalla/pull/3149)
   * CHANGED: Replace `avoid_*` API parameters with more accurate `exclude_*` [#3093](https://github.com/valhalla/valhalla/pull/3093)
   * ADDED: Penalize private gates [#3144](https://github.com/valhalla/valhalla/pull/3144)
   * CHANGED: Renamed protobuf Sign/SignElement to TripSign/TripSignElement [#3168](https://github.com/valhalla/valhalla/pull/3168)
   * CHORE: Updates googletest to release-1.11.0 [#3166](https://github.com/valhalla/valhalla/pull/3166)
   * CHORE: Enables -Wall on sif sources [#3178](https://github.com/valhalla/valhalla/pull/3178)
   * ADDED: Allow going through accessible `barrier=bollard` and penalize routing through it, when the access is private [#3175](https://github.com/valhalla/valhalla/pull/3175)
   * ADDED: Add country code to incident metadata [#3169](https://github.com/valhalla/valhalla/pull/3169)
   * CHANGED: Use distance instead of time to check limited sharing criteria [#3183](https://github.com/valhalla/valhalla/pull/3183)
   * ADDED: Introduced a new via_waypoints array on the leg in the osrm route serializer that describes where a particular waypoint from the root-level array matches to the route. [#3189](https://github.com/valhalla/valhalla/pull/3189)
   * ADDED: Added vehicle width and height as an option for auto (and derived: taxi, bus, hov) profile (https://github.com/valhalla/valhalla/pull/3179)
   * ADDED: Support for statsd integration for basic error and requests metrics [#3191](https://github.com/valhalla/valhalla/pull/3191)
   * CHANGED: Get rid of typeid in statistics-related code. [#3227](https://github.com/valhalla/valhalla/pull/3227)

## Release Date: 2021-05-26 Valhalla 3.1.2
* **Removed**
* **Bug Fix**
   * FIXED: Change unnamed road intersections from being treated as penil point u-turns [#3084](https://github.com/valhalla/valhalla/pull/3084)
   * FIXED: Fix TimeDepReverse termination and path cost calculation (for arrive_by routing) [#2987](https://github.com/valhalla/valhalla/pull/2987)
   * FIXED: Isochrone (::Generalize()) fix to avoid generating self-intersecting polygons [#3026](https://github.com/valhalla/valhalla/pull/3026)
   * FIXED: Handle day_on/day_off/hour_on/hour_off restrictions [#3029](https://github.com/valhalla/valhalla/pull/3029)
   * FIXED: Apply conditional restrictions with dow only to the edges when routing [#3039](https://github.com/valhalla/valhalla/pull/3039)
   * FIXED: Missing locking in incident handler needed to hang out to scop lock rather than let the temporary disolve [#3046](https://github.com/valhalla/valhalla/pull/3046)
   * FIXED: Continuous lane guidance fix [#3054](https://github.com/valhalla/valhalla/pull/3054)
   * FIXED: Fix reclassification for "shorter" ferries and rail ferries (for Chunnel routing issues) [#3038](https://github.com/valhalla/valhalla/pull/3038)
   * FIXED: Incorrect routing through motor_vehicle:conditional=destination. [#3041](https://github.com/valhalla/valhalla/pull/3041)
   * FIXED: Allow destination-only routing on the first-pass for non bidirectional Astar algorithms. [#3085](https://github.com/valhalla/valhalla/pull/3085)
   * FIXED: Highway/ramp lane bifurcation [#3088](https://github.com/valhalla/valhalla/pull/3088)
   * FIXED: out of bound access of tile hierarchy in base_ll function in graphheader [#3089](https://github.com/valhalla/valhalla/pull/3089)
   * FIXED: include shortcuts in avoid edge set for avoid_polygons [#3090](https://github.com/valhalla/valhalla/pull/3090)

* **Enhancement**
   * CHANGED: Refactor timedep forward/reverse to reduce code repetition [#2987](https://github.com/valhalla/valhalla/pull/2987)
   * CHANGED: Sync translation files with Transifex command line tool [#3030](https://github.com/valhalla/valhalla/pull/3030)
   * CHANGED: Use osm tags in links reclassification algorithm in order to reduce false positive downgrades [#3042](https://github.com/valhalla/valhalla/pull/3042)
   * CHANGED: Use CircleCI XL instances for linux based builds [#3043](https://github.com/valhalla/valhalla/pull/3043)
   * ADDED: ci: Enable undefined sanitizer [#2999](https://github.com/valhalla/valhalla/pull/2999)
   * ADDED: Optionally pass preconstructed graphreader to connectivity map [#3046](https://github.com/valhalla/valhalla/pull/3046)
   * CHANGED: ci: Skip Win CI runs for irrelevant files [#3014](https://github.com/valhalla/valhalla/pull/3014)
   * ADDED: Allow configuration-driven default speed assignment based on edge properties [#3055](https://github.com/valhalla/valhalla/pull/3055)
   * CHANGED: Use std::shared_ptr in case if ENABLE_THREAD_SAFE_TILE_REF_COUNT is ON. [#3067](https://github.com/valhalla/valhalla/pull/3067)
   * CHANGED: Reduce stop impact when driving in parking lots [#3051](https://github.com/valhalla/valhalla/pull/3051)
   * ADDED: Added another through route test [#3074](https://github.com/valhalla/valhalla/pull/3074)
   * ADDED: Adds incident-length to metadata proto [#3083](https://github.com/valhalla/valhalla/pull/3083)
   * ADDED: Do not penalize gates that have allowed access [#3078](https://github.com/valhalla/valhalla/pull/3078)
   * ADDED: Added missing k/v pairs to taginfo.json.  Updated PR template. [#3101](https://github.com/valhalla/valhalla/pull/3101)
   * CHANGED: Serialize isochrone 'contour' properties as floating point so they match user supplied value [#3078](https://github.com/valhalla/valhalla/pull/3095)
   * NIT: Enables compiler warnings as errors in midgard module [#3104](https://github.com/valhalla/valhalla/pull/3104)
   * CHANGED: Check all tiles for nullptr that reads from graphreader to avoid fails in case tiles might be missing. [#3065](https://github.com/valhalla/valhalla/pull/3065)

## Release Date: 2021-04-21 Valhalla 3.1.1
* **Removed**
   * REMOVED: The tossing of private roads in [#1960](https://github.com/valhalla/valhalla/pull/1960) was too aggressive and resulted in a lot of no routes.  Reverted this logic.  [#2934](https://github.com/valhalla/valhalla/pull/2934)
   * REMOVED: stray references to node bindings [#3012](https://github.com/valhalla/valhalla/pull/3012)

* **Bug Fix**
   * FIXED: Fix compression_utils.cc::inflate(...) throw - make it catchable [#2839](https://github.com/valhalla/valhalla/pull/2839)
   * FIXED: Fix compiler errors if HAVE_HTTP not enabled [#2807](https://github.com/valhalla/valhalla/pull/2807)
   * FIXED: Fix alternate route serialization [#2811](https://github.com/valhalla/valhalla/pull/2811)
   * FIXED: Store restrictions in the right tile [#2781](https://github.com/valhalla/valhalla/pull/2781)
   * FIXED: Failing to write tiles because of racing directory creation [#2810](https://github.com/valhalla/valhalla/pull/2810)
   * FIXED: Regression in stopping expansion on transitions down in time-dependent routes [#2815](https://github.com/valhalla/valhalla/pull/2815)
   * FIXED: Fix crash in loki when trace_route is called with 2 locations.[#2817](https://github.com/valhalla/valhalla/pull/2817)
   * FIXED: Mark the restriction start and end as via ways to fix IsBridgingEdge function in Bidirectional Astar [#2796](https://github.com/valhalla/valhalla/pull/2796)
   * FIXED: Dont add predictive traffic to the tile if it's empty [#2826](https://github.com/valhalla/valhalla/pull/2826)
   * FIXED: Fix logic bidirectional astar to avoid double u-turns and extra detours [#2802](https://github.com/valhalla/valhalla/pull/2802)
   * FIXED: Re-enable transition cost for motorcycle profile [#2837](https://github.com/valhalla/valhalla/pull/2837)
   * FIXED: Increase limits for timedep_* algorithms. Split track_factor into edge factor and transition penalty [#2845](https://github.com/valhalla/valhalla/pull/2845)
   * FIXED: Loki was looking up the wrong costing enum for avoids [#2856](https://github.com/valhalla/valhalla/pull/2856)
   * FIXED: Fix way_ids -> graph_ids conversion for complex restrictions: handle cases when a way is split into multiple edges [#2848](https://github.com/valhalla/valhalla/pull/2848)
   * FIXED: Honor access mode while matching OSMRestriction with the graph [#2849](https://github.com/valhalla/valhalla/pull/2849)
   * FIXED: Ensure route summaries are unique among all returned route/legs [#2874](https://github.com/valhalla/valhalla/pull/2874)
   * FIXED: Fix compilation errors when boost < 1.68 and libprotobuf < 3.6  [#2878](https://github.com/valhalla/valhalla/pull/2878)
   * FIXED: Allow u-turns at no-access barriers when forced by heading [#2875](https://github.com/valhalla/valhalla/pull/2875)
   * FIXED: Fixed "No route found" error in case of multipoint request with locations near low reachability edges [#2914](https://github.com/valhalla/valhalla/pull/2914)
   * FIXED: Python bindings installation [#2751](https://github.com/valhalla/valhalla/issues/2751)
   * FIXED: Skip bindings if there's no Python development version [#2893](https://github.com/valhalla/valhalla/pull/2893)
   * FIXED: Use CMakes built-in Python variables to configure installation [#2931](https://github.com/valhalla/valhalla/pull/2931)
   * FIXED: Sometimes emitting zero-length route geometry when traffic splits edge twice [#2943](https://github.com/valhalla/valhalla/pull/2943)
   * FIXED: Fix map-match segfault when gps-points project very near a node [#2946](https://github.com/valhalla/valhalla/pull/2946)
   * FIXED: Use kServiceRoad edges while searching for ferry connection [#2933](https://github.com/valhalla/valhalla/pull/2933)
   * FIXED: Enhanced logic for IsTurnChannelManeuverCombinable [#2952](https://github.com/valhalla/valhalla/pull/2952)
   * FIXED: Restore compatibility with gcc 6.3.0, libprotobuf 3.0.0, boost v1.62.0 [#2953](https://github.com/valhalla/valhalla/pull/2953)
   * FIXED: Dont abort bidirectional a-star search if only one direction is exhausted [#2936](https://github.com/valhalla/valhalla/pull/2936)
   * FIXED: Fixed missing comma in the scripts/valhalla_build_config [#2963](https://github.com/valhalla/valhalla/pull/2963)
   * FIXED: Reverse and Multimodal Isochrones were returning forward results [#2967](https://github.com/valhalla/valhalla/pull/2967)
   * FIXED: Map-match fix for first gps-point being exactly equal to street shape-point [#2977](https://github.com/valhalla/valhalla/pull/2977)
   * FIXED: Add missing GEOS:GEOS dep to mjolnir target [#2901](https://github.com/valhalla/valhalla/pull/2901)
   * FIXED: Allow expansion into a region when not_thru_pruning is false on 2nd pass [#2978](https://github.com/valhalla/valhalla/pull/2978)
   * FIXED: Fix polygon area calculation: use Shoelace formula [#2927](https://github.com/valhalla/valhalla/pull/2927)
   * FIXED: Isochrone: orient segments/rings acoording to the right-hand rule [#2932](https://github.com/valhalla/valhalla/pull/2932)
   * FIXED: Parsenodes fix: check if index is out-of-bound first [#2984](https://github.com/valhalla/valhalla/pull/2984)
   * FIXED: Fix for unique-summary logic [#2996](https://github.com/valhalla/valhalla/pull/2996)
   * FIXED: Isochrone: handle origin edges properly [#2990](https://github.com/valhalla/valhalla/pull/2990)
   * FIXED: Annotations fail with returning NaN speed when the same point is duplicated in route geometry [#2992](https://github.com/valhalla/valhalla/pull/2992)
   * FIXED: Fix run_with_server.py to work on macOS [#3003](https://github.com/valhalla/valhalla/pull/3003)
   * FIXED: Removed unexpected maneuvers at sharp bends [#2968](https://github.com/valhalla/valhalla/pull/2968)
   * FIXED: Remove large number formatting for non-US countries [#3015](https://github.com/valhalla/valhalla/pull/3015)
   * FIXED: Odin undefined behaviour: handle case when xedgeuse is not initialized [#3020](https://github.com/valhalla/valhalla/pull/3020)

* **Enhancement**
   * Pedestrian crossing should be a separate TripLeg_Use [#2950](https://github.com/valhalla/valhalla/pull/2950)
   * CHANGED: Azure uses ninja as generator [#2779](https://github.com/valhalla/valhalla/pull/2779)
   * ADDED: Support for date_time type invariant for map matching [#2712](https://github.com/valhalla/valhalla/pull/2712)
   * ADDED: Add Bulgarian locale [#2825](https://github.com/valhalla/valhalla/pull/2825)
   * FIXED: No need for write permissions on tarball indices [#2822](https://github.com/valhalla/valhalla/pull/2822)
   * ADDED: nit: Links debug build with lld [#2813](https://github.com/valhalla/valhalla/pull/2813)
   * ADDED: Add costing option `use_living_streets` to avoid or favor living streets in route. [#2788](https://github.com/valhalla/valhalla/pull/2788)
   * CHANGED: Do not allocate mapped_cache vector in skadi when no elevation source is provided. [#2841](https://github.com/valhalla/valhalla/pull/2841)
   * ADDED: avoid_polygons logic [#2750](https://github.com/valhalla/valhalla/pull/2750)
   * ADDED: Added support for destination for conditional access restrictions [#2857](https://github.com/valhalla/valhalla/pull/2857)
   * CHANGED: Large sequences are now merge sorted which can be dramatically faster with certain hardware configurations. This is especially useful in speeding up the earlier stages (parsing, graph construction) of tile building [#2850](https://github.com/valhalla/valhalla/pull/2850)
   * CHANGED: When creating the intial graph edges by setting at which nodes they start and end, first mark the indices of those nodes in another sequence and then sort them by edgeid so that we can do the setting of start and end node sequentially in the edges file. This is much more efficient on certain hardware configurations [#2851](https://github.com/valhalla/valhalla/pull/2851)
   * CHANGED: Use relative cost threshold to extend search in bidirectional astar in order to find more alternates [#2868](https://github.com/valhalla/valhalla/pull/2868)
   * CHANGED: Throw an exception if directory does not exist when building traffic extract [#2871](https://github.com/valhalla/valhalla/pull/2871)
   * CHANGED: Support for ignoring multiple consecutive closures at start/end locations [#2846](https://github.com/valhalla/valhalla/pull/2846)
   * ADDED: Added sac_scale to trace_attributes output and locate edge output [#2818](https://github.com/valhalla/valhalla/pull/2818)
   * ADDED: Ukrainian language translations [#2882](https://github.com/valhalla/valhalla/pull/2882)
   * ADDED: Add support for closure annotations [#2816](https://github.com/valhalla/valhalla/pull/2816)
   * ADDED: Add costing option `service_factor`. Implement possibility to avoid or favor generic service roads in route for all costing options. [#2870](https://github.com/valhalla/valhalla/pull/2870)
   * CHANGED: Reduce stop impact cost when flow data is present [#2891](https://github.com/valhalla/valhalla/pull/2891)
   * CHANGED: Update visual compare script [#2803](https://github.com/valhalla/valhalla/pull/2803)
   * CHANGED: Service roads are not penalized for `pedestrian` costing by default. [#2898](https://github.com/valhalla/valhalla/pull/2898)
   * ADDED: Add complex mandatory restrictions support [#2766](https://github.com/valhalla/valhalla/pull/2766)
   * ADDED: Status endpoint for future status info and health checking of running service [#2907](https://github.com/valhalla/valhalla/pull/2907)
   * ADDED: Add min_level argument to valhalla_ways_to_edges [#2918](https://github.com/valhalla/valhalla/pull/2918)
   * ADDED: Adding ability to store the roundabout_exit_turn_degree to the maneuver [#2941](https://github.com/valhalla/valhalla/pull/2941)
   * ADDED: Penalize pencil point uturns and uturns at short internal edges. Note: `motorcycle` and `motor_scooter` models do not penalize on short internal edges. No new uturn penalty logic has been added to the pedestrian and bicycle costing models. [#2944](https://github.com/valhalla/valhalla/pull/2944)
   * CHANGED: Allow config object to be passed-in to path algorithms [#2949](https://github.com/valhalla/valhalla/pull/2949)
   * CHANGED: Allow disabling Werror
   * ADDED: Add ability to build Valhalla modules as STATIC libraries. [#2957](https://github.com/valhalla/valhalla/pull/2957)
   * NIT: Enables compiler warnings in part of mjolnir module [#2922](https://github.com/valhalla/valhalla/pull/2922)
   * CHANGED: Refactor isochrone/reachability forward/reverse search to reduce code repetition [#2969](https://github.com/valhalla/valhalla/pull/2969)
   * ADDED: Set the roundabout exit shape index when we are collapsing the roundabout maneuvers. [#2975](https://github.com/valhalla/valhalla/pull/2975)
   * CHANGED: Penalized closed edges if using them at start/end locations [#2964](https://github.com/valhalla/valhalla/pull/2964)
   * ADDED: Add shoulder to trace_attributes output. [#2980](https://github.com/valhalla/valhalla/pull/2980)
   * CHANGED: Refactor bidirectional astar forward/reverse search to reduce code repetition [#2970](https://github.com/valhalla/valhalla/pull/2970)
   * CHANGED: Factor for service roads is 1.0 by default. [#2988](https://github.com/valhalla/valhalla/pull/2988)
   * ADDED: Support for conditionally skipping CI runs [#2986](https://github.com/valhalla/valhalla/pull/2986)
   * ADDED: Add instructions for building valhalla on `arm64` macbook [#2997](https://github.com/valhalla/valhalla/pull/2997)
   * NIT: Enables compiler warnings in part of mjolnir module [#2995](https://github.com/valhalla/valhalla/pull/2995)
   * CHANGED: nit(rename): Renames the encoded live speed properties [#2998](https://github.com/valhalla/valhalla/pull/2998)
   * ADDED: ci: Vendors the codecov script [#3002](https://github.com/valhalla/valhalla/pull/3002)
   * CHANGED: Allow None build type [#3005](https://github.com/valhalla/valhalla/pull/3005)
   * CHANGED: ci: Build Python bindings for Mac OS [#3013](https://github.com/valhalla/valhalla/pull/3013)

## Release Date: 2021-01-25 Valhalla 3.1.0
* **Removed**
   * REMOVED: Remove Node bindings. [#2502](https://github.com/valhalla/valhalla/pull/2502)
   * REMOVED: appveyor builds. [#2550](https://github.com/valhalla/valhalla/pull/2550)
   * REMOVED: Removed x86 CI builds. [#2792](https://github.com/valhalla/valhalla/pull/2792)

* **Bug Fix**
   * FIXED: Crazy ETAs.  If a way has forward speed with no backward speed and it is not oneway, then we must set the default speed.  The reverse logic applies as well.  If a way has no backward speed but has a forward speed and it is not a oneway, then set the default speed. [#2102](https://github.com/valhalla/valhalla/pull/2102)
   * FIXED: Map matching elapsed times spliced amongst different legs and discontinuities are now correct [#2104](https://github.com/valhalla/valhalla/pull/2104)
   * FIXED: Date time information is now propogated amongst different legs and discontinuities [#2107](https://github.com/valhalla/valhalla/pull/2107)
   * FIXED: Adds support for geos-3.8 c++ api [#2021](https://github.com/valhalla/valhalla/issues/2021)
   * FIXED: Updated the osrm serializer to not set junction name for osrm origin/start maneuver - this is not helpful since we are not transitioning through the intersection.  [#2121](https://github.com/valhalla/valhalla/pull/2121)
   * FIXED: Removes precomputing of edge-costs which lead to wrong results [#2120](https://github.com/valhalla/valhalla/pull/2120)
   * FIXED: Complex turn-restriction invalidates edge marked as kPermanent [#2103](https://github.com/valhalla/valhalla/issues/2103)
   * FIXED: Fixes bug with inverted time-restriction parsing [#2167](https://github.com/valhalla/valhalla/pull/2167)
   * FIXED: Fixed several bugs with numeric underflow in map-matching trip durations. These may
     occur when serializing match results where adjacent trace points appear out-of-sequence on the
     same edge [#2178](https://github.com/valhalla/valhalla/pull/2178)
     - `MapMatcher::FormPath` now catches route discontinuities on the same edge when the distance
       percentage along don't agree. The trip leg builder builds disconnected legs on a single edge
       to avoid duration underflow.
     - Correctly populate edge groups when matching results contain loops. When a loop occurs,
       the leg builder now starts at the correct edge where the loop ends, and correctly accounts
       for any contained edges.
     - Duration over-trimming at the terminating edge of a match.
   * FIXED: Increased internal precision of time tracking per edge and maneuver so that maneuver times sum to the same time represented in the leg summary [#2195](https://github.com/valhalla/valhalla/pull/2195)
   * FIXED: Tagged speeds were not properly marked. We were not using forward and backward speeds to flag if a speed is tagged or not.  Should not update turn channel speeds if we are not inferring them.  Added additional logic to handle PH in the conditional restrictions. Do not update stop impact for ramps if they are marked as internal. [#2198](https://github.com/valhalla/valhalla/pull/2198)
   * FIXED: Fixed the sharp turn phrase [#2226](https://github.com/valhalla/valhalla/pull/2226)
   * FIXED: Protect against duplicate points in the input or points that snap to the same location resulting in `nan` times for the legs of the map match (of a 0 distance route) [#2229](https://github.com/valhalla/valhalla/pull/2229)
   * FIXED: Improves restriction check on briding edge in Bidirectional Astar [#2228](https://github.com/valhalla/valhalla/pull/2242)
   * FIXED: Allow nodes at location 0,0 [#2245](https://github.com/valhalla/valhalla/pull/2245)
   * FIXED: Fix RapidJSON compiler warnings and naming conflict [#2249](https://github.com/valhalla/valhalla/pull/2249)
   * FIXED: Fixed bug in resample_spherical_polyline where duplicate successive lat,lng locations in the polyline resulting in `nan` for the distance computation which shortcuts further sampling [#2239](https://github.com/valhalla/valhalla/pull/2239)
   * FIXED: Update exit logic for non-motorways [#2252](https://github.com/valhalla/valhalla/pull/2252)
   * FIXED: Transition point map-matching. When match results are on a transition point, we search for the sibling nodes at that transition and snap it to the corresponding edges in the route. [#2258](https://github.com/valhalla/valhalla/pull/2258)
   * FIXED: Fixed verbal multi-cue logic [#2270](https://github.com/valhalla/valhalla/pull/2270)
   * FIXED: Fixed Uturn cases when a not_thru edge is connected to the origin edge. [#2272](https://github.com/valhalla/valhalla/pull/2272)
   * FIXED: Update intersection classes in osrm response to not label all ramps as motorway [#2279](https://github.com/valhalla/valhalla/pull/2279)
   * FIXED: Fixed bug in mapmatcher when interpolation point goes before the first valid match or after the last valid match. Such behavior usually leads to discontinuity in matching. [#2275](https://github.com/valhalla/valhalla/pull/2275)
   * FIXED: Fixed an issue for time_allowed logic.  Previously we returned false on the first time allowed restriction and did not check them all. Added conditional restriction gurka test and datetime optional argument to gurka header file. [#2286](https://github.com/valhalla/valhalla/pull/2286)
   * FIXED: Fixed an issue for date ranges.  For example, for the range Jan 04 to Jan 02 we need to test to end of the year and then from the first of the year to the end date.  Also, fixed an emergency tag issue.  We should only set the use to emergency if all other access is off. [#2290](https://github.com/valhalla/valhalla/pull/2290)
   * FIXED: Found a few issues with the initial ref and direction logic for ways.  We were overwriting the refs with directionals to the name_offset_map instead of concatenating them together.  Also, we did not allow for blank entries for GetTagTokens. [#2298](https://github.com/valhalla/valhalla/pull/2298)
   * FIXED: Fixed an issue where MatchGuidanceViewJunctions is only looking at the first edge. Set the data_id for guidance views to the changeset id as it is already being populated. Also added test for guidance views. [#2303](https://github.com/valhalla/valhalla/pull/2303)
   * FIXED: Fixed a problem with live speeds where live speeds were being used to determine access, even when a live
   speed (current time) route wasn't what was requested. [#2311](https://github.com/valhalla/valhalla/pull/2311)
   * FIXED: Fix break/continue typo in search filtering [#2317](https://github.com/valhalla/valhalla/pull/2317)
   * FIXED: Fix a crash in trace_route due to iterating past the end of a vector. [#2322](https://github.com/valhalla/valhalla/pull/2322)
   * FIXED: Don't allow timezone information in the local date time string attached at each location. [#2312](https://github.com/valhalla/valhalla/pull/2312)
   * FIXED: Fix short route trimming in bidirectional astar [#2323](https://github.com/valhalla/valhalla/pull/2323)
   * FIXED: Fix shape trimming in leg building for snap candidates that lie within the margin of rounding error [#2326](https://github.com/valhalla/valhalla/pull/2326)
   * FIXED: Fixes route duration underflow with traffic data [#2325](https://github.com/valhalla/valhalla/pull/2325)
   * FIXED: Parse mtb:scale tags and set bicycle access if present [#2117](https://github.com/valhalla/valhalla/pull/2117)
   * FIXED: Fixed segfault.  Shape was missing from options for valhalla_path_comparison and valhalla_run_route.  Also, costing options was missing in valhalla_path_comparison. [#2343](https://github.com/valhalla/valhalla/pull/2343)
   * FIXED: Handle decimal numbers with zero-value mantissa properly in Lua [#2355](https://github.com/valhalla/valhalla/pull/2355)
   * FIXED: Many issues that resulted in discontinuities, failed matches or incorrect time/duration for map matching requests. [#2292](https://github.com/valhalla/valhalla/pull/2292)
   * FIXED: Seeing segfault when loading large osmdata data files before loading LuaJit. LuaJit fails to create luaL_newstate() Ref: [#2158](https://github.com/ntop/ntopng/issues/2158) Resolution is to load LuaJit before loading the data files. [#2383](https://github.com/valhalla/valhalla/pull/2383)
   * FIXED: Store positive/negative OpenLR offsets in bucketed form [#2405](https://github.com/valhalla/valhalla/2405)
   * FIXED: Fix on map-matching return code when breakage distance limitation exceeds. Instead of letting the request goes into meili and fails in finding a route, we check the distance in loki and early return with exception code 172. [#2406](https://github.com/valhalla/valhalla/pull/2406)
   * FIXED: Don't create edges for portions of ways that are doubled back on themselves as this confuses opposing edge index computations [#2385](https://github.com/valhalla/valhalla/pull/2385)
   * FIXED: Protect against nan in uniform_resample_spherical_polyline. [#2431](https://github.com/valhalla/valhalla/pull/2431)
   * FIXED: Obvious maneuvers. [#2436](https://github.com/valhalla/valhalla/pull/2436)
   * FIXED: Base64 encoding/decoding [#2452](https://github.com/valhalla/valhalla/pull/2452)
   * FIXED: Added post roundabout instruction when enter/exit roundabout maneuvers are combined [#2454](https://github.com/valhalla/valhalla/pull/2454)
   * FIXED: openlr: Explicitly check for linear reference option for Valhalla serialization. [#2458](https://github.com/valhalla/valhalla/pull/2458)
   * FIXED: Fix segfault: Do not combine last turn channel maneuver. [#2463](https://github.com/valhalla/valhalla/pull/2463)
   * FIXED: Remove extraneous whitespaces from ja-JP.json. [#2471](https://github.com/valhalla/valhalla/pull/2471)
   * FIXED: Checks protobuf serialization/parsing success [#2477](https://github.com/valhalla/valhalla/pull/2477)
   * FIXED: Fix dereferencing of end for std::lower_bound in sequence and possible UB [#2488](https://github.com/valhalla/valhalla/pull/2488)
   * FIXED: Make tile building reproducible: fix UB-s [#2480](https://github.com/valhalla/valhalla/pull/2480)
   * FIXED: Zero initialize EdgeInfoInner.spare0_. Uninitialized spare0_ field produced UB which causes gurka_reproduce_tile_build to fail intermittently. [2499](https://github.com/valhalla/valhalla/pull/2499)
   * FIXED: Drop unused CHANGELOG validation script, straggling NodeJS references [#2506](https://github.com/valhalla/valhalla/pull/2506)
   * FIXED: Fix missing nullptr checks in graphreader and loki::Reach (causing segfault during routing with not all levels of tiles availble) [#2504](https://github.com/valhalla/valhalla/pull/2504)
   * FIXED: Fix mismatch of triplegedge roadclass and directededge roadclass [#2507](https://github.com/valhalla/valhalla/pull/2507)
   * FIXED: Improve german destination_verbal_alert phrases [#2509](https://github.com/valhalla/valhalla/pull/2509)
   * FIXED: Undefined behavior cases discovered with undefined behavior sanitizer tool. [2498](https://github.com/valhalla/valhalla/pull/2498)
   * FIXED: Fixed logic so verbal keep instructions use branch exit sign info for ramps [#2520](https://github.com/valhalla/valhalla/pull/2520)
   * FIXED: Fix bug in trace_route for uturns causing garbage coordinates [#2517](https://github.com/valhalla/valhalla/pull/2517)
   * FIXED: Simplify heading calculation for turn type. Remove undefined behavior case. [#2513](https://github.com/valhalla/valhalla/pull/2513)
   * FIXED: Always set costing name even if one is not provided for osrm serializer weight_name. [#2528](https://github.com/valhalla/valhalla/pull/2528)
   * FIXED: Make single-thread tile building reproducible: fix seed for shuffle, use concurrency configuration from the mjolnir section. [#2515](https://github.com/valhalla/valhalla/pull/2515)
   * FIXED: More Windows compatibility: build tiles and some run actions work now (including CI tests) [#2300](https://github.com/valhalla/valhalla/issues/2300)
   * FIXED: Transcoding of c++ location to pbf location used path edges in the place of filtered edges. [#2542](https://github.com/valhalla/valhalla/pull/2542)
   * FIXED: Add back whitelisting action types. [#2545](https://github.com/valhalla/valhalla/pull/2545)
   * FIXED: Allow uturns for truck costing now that we have derived deadends marked in the edge label [#2559](https://github.com/valhalla/valhalla/pull/2559)
   * FIXED: Map matching uturn trimming at the end of an edge where it wasn't needed. [#2558](https://github.com/valhalla/valhalla/pull/2558)
   * FIXED: Multicue enter roundabout [#2556](https://github.com/valhalla/valhalla/pull/2556)
   * FIXED: Changed reachability computation to take into account live speed [#2597](https://github.com/valhalla/valhalla/pull/2597)
   * FIXED: Fixed a bug where the temp files were not getting read in if you started with the construct edges or build phase for valhalla_build_tiles. [#2601](https://github.com/valhalla/valhalla/pull/2601)
   * FIXED: Updated fr-FR.json with partial translations. [#2605](https://github.com/valhalla/valhalla/pull/2605)
   * FIXED: Removed superfluous const qualifier from odin/signs [#2609](https://github.com/valhalla/valhalla/pull/2609)
   * FIXED: Internal maneuver placement [#2600](https://github.com/valhalla/valhalla/pull/2600)
   * FIXED: Complete fr-FR.json locale. [#2614](https://github.com/valhalla/valhalla/pull/2614)
   * FIXED: Don't truncate precision in polyline encoding [#2632](https://github.com/valhalla/valhalla/pull/2632)
   * FIXED: Fix all compiler warnings in sif and set to -Werror [#2642](https://github.com/valhalla/valhalla/pull/2642)
   * FIXED: Remove unnecessary maneuvers to continue straight [#2647](https://github.com/valhalla/valhalla/pull/2647)
   * FIXED: Linear reference support in route/mapmatch apis (FOW, FRC, bearing, and number of references) [#2645](https://github.com/valhalla/valhalla/pull/2645)
   * FIXED: Ambiguous local to global (with timezone information) date time conversions now all choose to use the later time instead of throwing unhandled exceptions [#2665](https://github.com/valhalla/valhalla/pull/2665)
   * FIXED: Overestimated reach caused be reenquing transition nodes without checking that they had been already expanded [#2670](https://github.com/valhalla/valhalla/pull/2670)
   * FIXED: Build with C++17 standard. Deprecated function calls are substituted with new ones. [#2669](https://github.com/valhalla/valhalla/pull/2669)
   * FIXED: Improve German post_transition_verbal instruction [#2677](https://github.com/valhalla/valhalla/pull/2677)
   * FIXED: Lane updates.  Add the turn lanes to all edges of the way.  Do not "enhance" turn lanes if they are part of a complex restriction.  Moved ProcessTurnLanes after UpdateManeuverPlacementForInternalIntersectionTurns.  Fix for a missing "uturn" indication for intersections on the previous maneuver, we were serializing an empty list. [#2679](https://github.com/valhalla/valhalla/pull/2679)
   * FIXED: Fixes OpenLr serialization [#2688](https://github.com/valhalla/valhalla/pull/2688)
   * FIXED: Internal edges can't be also a ramp or a turn channel.  Also, if an edge is marked as ramp and turn channel mark it as a ramp.  [2689](https://github.com/valhalla/valhalla/pull/2689)
   * FIXED: Check that speeds are equal for the edges going in the same direction while buildig shortcuts [#2691](https://github.com/valhalla/valhalla/pull/2691)
   * FIXED: Missing fork or bear instruction [#2683](https://github.com/valhalla/valhalla/pull/2683)
   * FIXED: Eliminate null pointer dereference in GraphReader::AreEdgesConnected [#2695](https://github.com/valhalla/valhalla/issues/2695)
   * FIXED: Fix polyline simplification float/double comparison [#2698](https://github.com/valhalla/valhalla/issues/2698)
   * FIXED: Weights were sometimes negative due to incorrect updates to elapsed_cost [#2702](https://github.com/valhalla/valhalla/pull/2702)
   * FIXED: Fix bidirectional route failures at deadends [#2705](https://github.com/valhalla/valhalla/pull/2705)
   * FIXED: Updated logic to call out a non-obvious turn [#2708](https://github.com/valhalla/valhalla/pull/2708)
   * FIXED: valhalla_build_statistics multithreaded mode fixed [#2707](https://github.com/valhalla/valhalla/pull/2707)
   * FIXED: If infer_internal_intersections is true then allow internals that are also ramps or TCs. Without this we produce an extra continue manuever.  [#2710](https://github.com/valhalla/valhalla/pull/2710)
   * FIXED: We were routing down roads that should be destination only. Now we mark roads with motor_vehicle=destination and motor_vehicle=customers or access=destination and access=customers as destination only. [#2722](https://github.com/valhalla/valhalla/pull/2722)
   * FIXED: Replace all Python2 print statements with Python3 syntax [#2716](https://github.com/valhalla/valhalla/issues/2716)
   * FIXED: Some HGT files not found [#2723](https://github.com/valhalla/valhalla/issues/2723)
   * FIXED: Fix PencilPointUturn detection by removing short-edge check and updating angle threshold [#2725](https://github.com/valhalla/valhalla/issues/2725)
   * FIXED: Fix invalid continue/bear maneuvers [#2729](https://github.com/valhalla/valhalla/issues/2729)
   * FIXED: Fixes an issue that lead to double turns within a very short distance, when instead, it should be a u-turn. We now collapse double L turns or double R turns in short non-internal intersections to u-turns. [#2740](https://github.com/valhalla/valhalla/pull/2740)
   * FIXED: fixes an issue that lead to adding an extra maneuver. We now combine a current maneuver short length non-internal edges (left or right) with the next maneuver that is a kRampStraight. [#2741](https://github.com/valhalla/valhalla/pull/2741)
   * FIXED: Reduce verbose instructions by collapsing small end ramp forks [#2762](https://github.com/valhalla/valhalla/issues/2762)
   * FIXED: Remove redundant return statements [#2776](https://github.com/valhalla/valhalla/pull/2776)
   * FIXED: Added unit test for BuildAdminFromPBF() to test GEOS 3.9 update. [#2787](https://github.com/valhalla/valhalla/pull/2787)
   * FIXED: Add support for geos-3.9 c++ api [#2739](https://github.com/valhalla/valhalla/issues/2739)
   * FIXED: Fix check for live speed validness [#2797](https://github.com/valhalla/valhalla/pull/2797)

* **Enhancement**
   * ADDED: Matrix of Bike Share [#2590](https://github.com/valhalla/valhalla/pull/2590)
   * ADDED: Add ability to provide custom implementation for candidate collection in CandidateQuery. [#2328](https://github.com/valhalla/valhalla/pull/2328)
   * ADDED: Cancellation of tile downloading. [#2319](https://github.com/valhalla/valhalla/pull/2319)
   * ADDED: Return the coordinates of the nodes isochrone input locations snapped to [#2111](https://github.com/valhalla/valhalla/pull/2111)
   * ADDED: Allows more complicated routes in timedependent a-star before timing out [#2068](https://github.com/valhalla/valhalla/pull/2068)
   * ADDED: Guide signs and junction names [#2096](https://github.com/valhalla/valhalla/pull/2096)
   * ADDED: Added a bool to the config indicating whether to use commercially set attributes.  Added logic to not call IsIntersectionInternal if this is a commercial data set.  [#2132](https://github.com/valhalla/valhalla/pull/2132)
   * ADDED: Removed commerical data set bool to the config and added more knobs for data.  Added infer_internal_intersections, infer_turn_channels, apply_country_overrides, and use_admin_db.  [#2173](https://github.com/valhalla/valhalla/pull/2173)
   * ADDED: Allow using googletest in unit tests and convert all tests to it (old test.cc is completely removed). [#2128](https://github.com/valhalla/valhalla/pull/2128)
   * ADDED: Add guidance view capability. [#2209](https://github.com/valhalla/valhalla/pull/2209)
   * ADDED: Collect turn cost information as path is formed so that it can be seralized out for trace attributes or osrm flavored intersections. Also add shape_index to osrm intersections. [#2207](https://github.com/valhalla/valhalla/pull/2207)
   * ADDED: Added alley factor to autocost.  Factor is defaulted at 1.0f or do not avoid alleys. [#2246](https://github.com/valhalla/valhalla/pull/2246)
   * ADDED: Support unlimited speed limits where maxspeed=none. [#2251](https://github.com/valhalla/valhalla/pull/2251)
   * ADDED: Implement improved Reachability check using base class Dijkstra. [#2243](https://github.com/valhalla/valhalla/pull/2243)
   * ADDED: Gurka integration test framework with ascii-art maps [#2244](https://github.com/valhalla/valhalla/pull/2244)
   * ADDED: Add to the stop impact when transitioning from higher to lower class road and we are not on a turn channel or ramp. Also, penalize lefts when driving on the right and vice versa. [#2282](https://github.com/valhalla/valhalla/pull/2282)
   * ADDED: Added reclassify_links, use_direction_on_ways, and allow_alt_name as config options.  If `use_direction_on_ways = true` then use `direction` and `int_direction` on the way to update the directional for the `ref` and `int_ref`.  Also, copy int_efs to the refs. [#2285](https://github.com/valhalla/valhalla/pull/2285)
   * ADDED: Add support for live traffic. [#2268](https://github.com/valhalla/valhalla/pull/2268)
   * ADDED: Implement per-location search filters for functional road class and forms of way. [#2289](https://github.com/valhalla/valhalla/pull/2289)
   * ADDED: Approach, multi-cue, and length updates [#2313](https://github.com/valhalla/valhalla/pull/2313)
   * ADDED: Speed up timezone differencing calculation if cache is provided. [#2316](https://github.com/valhalla/valhalla/pull/2316)
   * ADDED: Added rapidjson/schema.h to baldr/rapidjson_util.h to make it available for use within valhalla. [#2330](https://github.com/valhalla/valhalla/issues/2330)
   * ADDED: Support decimal precision for height values in elevation service. Also support polyline5 for encoded polylines input and output to elevation service. [#2324](https://github.com/valhalla/valhalla/pull/2324)
   * ADDED: Use both imminent and distant verbal multi-cue phrases. [#2353](https://github.com/valhalla/valhalla/pull/2353)
   * ADDED: Split parsing stage into 3 separate stages. [#2339](https://github.com/valhalla/valhalla/pull/2339)
   * CHANGED: Speed up graph enhancing by avoiding continuous unordered_set rebuilding [#2349](https://github.com/valhalla/valhalla/pull/2349)
   * CHANGED: Skip calling out to Lua for nodes/ways/relations with not tags - speeds up parsing. [#2351](https://github.com/valhalla/valhalla/pull/2351)
   * CHANGED: Switch to LuaJIT for lua scripting - speeds up file parsing [#2352](https://github.com/valhalla/valhalla/pull/2352)
   * ADDED: Ability to create OpenLR records from raw data. [#2356](https://github.com/valhalla/valhalla/pull/2356)
   * ADDED: Revamp length phrases [#2359](https://github.com/valhalla/valhalla/pull/2359)
   * CHANGED: Do not allocate memory in skadi if we don't need it. [#2373](https://github.com/valhalla/valhalla/pull/2373)
   * CHANGED: Map matching: throw error (443/NoSegment) when no candidate edges are available. [#2370](https://github.com/valhalla/valhalla/pull/2370/)
   * ADDED: Add sk-SK.json (slovak) localization file. [#2376](https://github.com/valhalla/valhalla/pull/2376)
   * ADDED: Extend roundabout phrases. [#2378](https://github.com/valhalla/valhalla/pull/2378)
   * ADDED: More roundabout phrase tests. [#2382](https://github.com/valhalla/valhalla/pull/2382)
   * ADDED: Update the turn and continue phrases to include junction names and guide signs. [#2386](https://github.com/valhalla/valhalla/pull/2386)
   * ADDED: Add the remaining guide sign toward phrases [#2389](https://github.com/valhalla/valhalla/pull/2389)
   * ADDED: The ability to allow immediate uturns at trace points in a map matching request [#2380](https://github.com/valhalla/valhalla/pull/2380)
   * ADDED: Add utility functions to Signs. [#2390](https://github.com/valhalla/valhalla/pull/2390)
   * ADDED: Unified time tracking for all algorithms that support time-based graph expansion. [#2278](https://github.com/valhalla/valhalla/pull/2278)
   * ADDED: Add rail_ferry use and costing. [#2408](https://github.com/valhalla/valhalla/pull/2408)
   * ADDED: `street_side_max_distance`, `display_lat` and `display_lon` to `locations` in input for better control of routing side of street [#1769](https://github.com/valhalla/valhalla/pull/1769)
   * ADDED: Add addtional exit phrases. [#2421](https://github.com/valhalla/valhalla/pull/2421)
   * ADDED: Add Japanese locale, update German. [#2432](https://github.com/valhalla/valhalla/pull/2432)
   * ADDED: Gurka expect_route refactor [#2435](https://github.com/valhalla/valhalla/pull/2435)
   * ADDED: Add option to suppress roundabout exits [#2437](https://github.com/valhalla/valhalla/pull/2437)
   * ADDED: Add Greek locale. [#2438](https://github.com/valhalla/valhalla/pull/2438)
   * ADDED (back): Support for 64bit wide way ids in the edgeinfo structure with no impact to size for data sources with ids 32bits wide. [#2422](https://github.com/valhalla/valhalla/pull/2422)
   * ADDED: Support for 64bit osm node ids in parsing stage of tile building [#2422](https://github.com/valhalla/valhalla/pull/2422)
   * CHANGED: Point2/PointLL are now templated to allow for higher precision coordinate math when desired [#2429](https://github.com/valhalla/valhalla/pull/2429)
   * ADDED: Optional OpenLR Encoded Path Edges in API Response [#2424](https://github.com/valhalla/valhalla/pull/2424)
   * ADDED: Add explicit include for sstream to be compatible with msvc_x64 toolset. [#2449](https://github.com/valhalla/valhalla/pull/2449)
   * ADDED: Properly split returned path if traffic conditions change partway along edges [#2451](https://github.com/valhalla/valhalla/pull/2451/files)
   * ADDED: Add Dutch locale. [#2464](https://github.com/valhalla/valhalla/pull/2464)
   * ADDED: Check with address sanititizer in CI. Add support for undefined behavior sanitizer. [#2487](https://github.com/valhalla/valhalla/pull/2487)
   * ADDED: Ability to recost a path and increased cost/time details along the trippath and json output [#2425](https://github.com/valhalla/valhalla/pull/2425)
   * ADDED: Add the ability to do bikeshare based (ped/bike) multimodal routing [#2031](https://github.com/valhalla/valhalla/pull/2031)
   * ADDED: Route through restrictions enabled by introducing a costing option. [#2469](https://github.com/valhalla/valhalla/pull/2469)
   * ADDED: Migrated to Ubuntu 20.04 base-image [#2508](https://github.com/valhalla/valhalla/pull/2508)
   * CHANGED: Speed up parseways stage by avoiding multiple string comparisons [#2518](https://github.com/valhalla/valhalla/pull/2518)
   * CHANGED: Speed up enhance stage by avoiding GraphTileBuilder copying [#2468](https://github.com/valhalla/valhalla/pull/2468)
   * ADDED: Costing options now includes shortest flag which favors shortest path routes [#2555](https://github.com/valhalla/valhalla/pull/2555)
   * ADDED: Incidents in intersections [#2547](https://github.com/valhalla/valhalla/pull/2547)
   * CHANGED: Refactor mapmatching configuration to use a struct (instead of `boost::property_tree::ptree`). [#2485](https://github.com/valhalla/valhalla/pull/2485)
   * ADDED: Save exit maneuver's begin heading when combining enter & exit roundabout maneuvers. [#2554](https://github.com/valhalla/valhalla/pull/2554)
   * ADDED: Added new urban flag that can be set if edge is within city boundaries to data processing; new use_urban_tag config option; added to osrm response within intersections. [#2522](https://github.com/valhalla/valhalla/pull/2522)
   * ADDED: Parses OpenLr of type PointAlongLine [#2565](https://github.com/valhalla/valhalla/pull/2565)
   * ADDED: Use edge.is_urban is set for serializing is_urban. [#2568](https://github.com/valhalla/valhalla/pull/2568)
   * ADDED: Added new rest/service area uses on the edge. [#2533](https://github.com/valhalla/valhalla/pull/2533)
   * ADDED: Dependency cache for Azure [#2567](https://github.com/valhalla/valhalla/pull/2567)
   * ADDED: Added flexibility to remove the use of the admindb and to use the country and state iso from the tiles; [#2579](https://github.com/valhalla/valhalla/pull/2579)
   * ADDED: Added toll gates and collection points (gantry) to the node;  [#2532](https://github.com/valhalla/valhalla/pull/2532)
   * ADDED: Added osrm serialization for rest/service areas and admins. [#2594](https://github.com/valhalla/valhalla/pull/2594)
   * CHANGED: Improved Russian localization; [#2593](https://github.com/valhalla/valhalla/pull/2593)
   * ADDED: Support restricted class in intersection annotations [#2589](https://github.com/valhalla/valhalla/pull/2589)
   * ADDED: Added trail type trace [#2606](https://github.com/valhalla/valhalla/pull/2606)
   * ADDED: Added tunnel names to the edges as a tagged name.  [#2608](https://github.com/valhalla/valhalla/pull/2608)
   * CHANGED: Moved incidents to the trip leg and cut the shape of the leg at that location [#2610](https://github.com/valhalla/valhalla/pull/2610)
   * ADDED: Costing option to ignore_closures when routing with current flow [#2615](https://github.com/valhalla/valhalla/pull/2615)
   * ADDED: Cross-compilation ability with MinGW64 [#2619](https://github.com/valhalla/valhalla/pull/2619)
   * ADDED: Defines the incident tile schema and incident metadata [#2620](https://github.com/valhalla/valhalla/pull/2620)
   * ADDED: Moves incident serializer logic into a generic serializer [#2621](https://github.com/valhalla/valhalla/pull/2621)
   * ADDED: Incident loading singleton for continually refreshing incident tiles[#2573](https://github.com/valhalla/valhalla/pull/2573)
   * ADDED: One shot mode to valhalla_service so you can run a single request of any type without starting a server [#2624](https://github.com/valhalla/valhalla/pull/2624)
   * ADDED: Adds text instructions to OSRM output [#2625](https://github.com/valhalla/valhalla/pull/2625)
   * ADDED: Adds support for alternate routes [#2626](https://github.com/valhalla/valhalla/pull/2626)
   * CHANGED: Switch Python bindings generator from boost.python to header-only pybind11[#2644](https://github.com/valhalla/valhalla/pull/2644)
   * ADDED: Add support of input file for one-shot mode of valhalla_service [#2648](https://github.com/valhalla/valhalla/pull/2648)
   * ADDED: Linear reference support to locate api [#2645](https://github.com/valhalla/valhalla/pull/2645)
   * ADDED: Implemented OSRM-like turn duration calculation for car. Uses it now in auto costing. [#2651](https://github.com/valhalla/valhalla/pull/2651)
   * ADDED: Enhanced turn lane information in guidance [#2653](https://github.com/valhalla/valhalla/pull/2653)
   * ADDED: `top_speed` option for all motorized vehicles [#2667](https://github.com/valhalla/valhalla/issues/2667)
   * CHANGED: Move turn_lane_direction helper to odin/util [#2675](https://github.com/valhalla/valhalla/pull/2675)
   * ADDED: Add annotations to osrm response including speed limits, unit and sign conventions [#2668](https://github.com/valhalla/valhalla/pull/2668)
   * ADDED: Added functions for predicted speeds encoding-decoding [#2674](https://github.com/valhalla/valhalla/pull/2674)
   * ADDED: Time invariant routing via the bidirectional algorithm. This has the effect that when time dependent routes (arrive_by and depart_at) fall back to bidirectional due to length restrictions they will actually use the correct time of day for one of the search directions [#2660](https://github.com/valhalla/valhalla/pull/2660)
   * ADDED: If the length of the edge is greater than kMaxEdgeLength, then consider this a catastrophic error if the should_error bool is true in the set_length function. [2678](https://github.com/valhalla/valhalla/pull/2678)
   * ADDED: Moved lat,lon coordinates structures from single to double precision. Improves geometry accuracy noticibly at zooms above 17 as well as coordinate snapping and any other geometric operations. Addes about a 2% performance pentalty for standard routes. Graph nodes now have 7 digits of precision.  [#2693](https://github.com/valhalla/valhalla/pull/2693)
   * ADDED: Added signboards to guidance views.  [#2687](https://github.com/valhalla/valhalla/pull/2687)
   * ADDED: Regular speed on shortcut edges is calculated with turn durations taken into account. Truck, motorcycle and motorscooter profiles use OSRM-like turn duration. [#2662](https://github.com/valhalla/valhalla/pull/2662)
   * CHANGED: Remove astar algorithm and replace its use with timedep_forward as its redundant [#2706](https://github.com/valhalla/valhalla/pull/2706)
   * ADDED: Recover and recost all shortcuts in final path for bidirectional astar algorithm [#2711](https://github.com/valhalla/valhalla/pull/2711)
   * ADDED: An option for shortcut recovery to be cached at start up to reduce the time it takes to do so on the fly [#2714](https://github.com/valhalla/valhalla/pull/2714)
   * ADDED: If width <= 1.9 then no access for auto, truck, bus, taxi, emergency and hov. [#2713](https://github.com/valhalla/valhalla/pull/2713)
   * ADDED: Centroid/Converge/Rendezvous/Meet API which allows input locations to find a least cost convergence point from all locations [#2734](https://github.com/valhalla/valhalla/pull/2734)
   * ADDED: Added support to process the sump_buster tag.  Also, fixed a few small access bugs for nodes. [#2731](https://github.com/valhalla/valhalla/pull/2731)
   * ADDED: Log message if failed to create tiles directory. [#2738](https://github.com/valhalla/valhalla/pull/2738)
   * CHANGED: Tile memory is only owned by the GraphTile rather than shared amongst copies of the graph tile (in GraphReader and TileCaches). [#2340](https://github.com/valhalla/valhalla/pull/2340)
   * ADDED: Add Estonian locale. [#2748](https://github.com/valhalla/valhalla/pull/2748)
   * CHANGED: Handle GraphTile objects as smart pointers [#2703](https://github.com/valhalla/valhalla/pull/2703)
   * CHANGED: Improve stability with no RTTI build [#2759](https://github.com/valhalla/valhalla/pull/2759) and [#2760](https://github.com/valhalla/valhalla/pull/2760)
   * CHANGED: Change generic service roads to a new Use=kServiceRoad. This is for highway=service without other service= tags (such as driveway, alley, parking aisle) [#2419](https://github.com/valhalla/valhalla/pull/2419)
   * ADDED: Isochrones support isodistance lines as well [#2699](https://github.com/valhalla/valhalla/pull/2699)
   * ADDED: Add support for ignoring live traffic closures for waypoints [#2685](https://github.com/valhalla/valhalla/pull/2685)
   * ADDED: Add use_distance to auto cost to allow choosing between two primary cost components, time or distance [#2771](https://github.com/valhalla/valhalla/pull/2771)
   * CHANGED: nit: Enables compiler warnings in part of loki module [#2767](https://github.com/valhalla/valhalla/pull/2767)
   * CHANGED: Reducing the number of uturns by increasing the cost to for them to 9.5f. Note: Did not increase the cost for motorcycles or motorscooters. [#2770](https://github.com/valhalla/valhalla/pull/2770)
   * ADDED: Add option to use thread-safe GraphTile's reference counter. [#2772](https://github.com/valhalla/valhalla/pull/2772)
   * CHANGED: nit: Enables compiler warnings in part of thor module [#2768](https://github.com/valhalla/valhalla/pull/2768)
   * ADDED: Add costing option `use_tracks` to avoid or favor tracks in route. [#2769](https://github.com/valhalla/valhalla/pull/2769)
   * CHANGED: chore: Updates libosmium [#2786](https://github.com/valhalla/valhalla/pull/2786)
   * CHANGED: Optimize double bucket queue to reduce memory reallocations. [#2719](https://github.com/valhalla/valhalla/pull/2719)
   * CHANGED: Collapse merge maneuvers [#2773](https://github.com/valhalla/valhalla/pull/2773)
   * CHANGED: Add shortcuts to the tiles' bins so we can find them when doing spatial lookups. [#2744](https://github.com/valhalla/valhalla/pull/2744)

## Release Date: 2019-11-21 Valhalla 3.0.9
* **Bug Fix**
   * FIXED: Changed reachability computation to consider both directions of travel wrt candidate edges [#1965](https://github.com/valhalla/valhalla/pull/1965)
   * FIXED: toss ways where access=private and highway=service and service != driveway. [#1960](https://github.com/valhalla/valhalla/pull/1960)
   * FIXED: Fix search_cutoff check in loki correlate_node. [#2023](https://github.com/valhalla/valhalla/pull/2023)
   * FIXED: Computes notion of a deadend at runtime in bidirectional a-star which fixes no-route with a complicated u-turn. [#1982](https://github.com/valhalla/valhalla/issues/1982)
   * FIXED: Fix a bug with heading filter at nodes. [#2058](https://github.com/valhalla/valhalla/pull/2058)
   * FIXED: Bug in map matching continuity checking such that continuity must only be in the forward direction. [#2029](https://github.com/valhalla/valhalla/pull/2029)
   * FIXED: Allow setting the time for map matching paths such that the time is used for speed lookup. [#2030](https://github.com/valhalla/valhalla/pull/2030)
   * FIXED: Don't use density factor for transition cost when user specified flag disables flow speeds. [#2048](https://github.com/valhalla/valhalla/pull/2048)
   * FIXED: Map matching trace_route output now allows for discontinuities in the match though multi match is not supported in valhalla route output. [#2049](https://github.com/valhalla/valhalla/pull/2049)
   * FIXED: Allows routes with no time specified to use time conditional edges and restrictions with a flag denoting as much [#2055](https://github.com/valhalla/valhalla/pull/2055)
   * FIXED: Fixed a bug with 'current' time type map matches. [#2060](https://github.com/valhalla/valhalla/pull/2060)
   * FIXED: Fixed a bug with time dependent expansion in which the expansion distance heuristic was not being used. [#2064](https://github.com/valhalla/valhalla/pull/2064)

* **Enhancement**
   * ADDED: Establish pinpoint test pattern [#1969](https://github.com/valhalla/valhalla/pull/1969)
   * ADDED: Suppress relative direction in ramp/exit instructions if it matches driving side of street [#1990](https://github.com/valhalla/valhalla/pull/1990)
   * ADDED: Added relative direction to the merge maneuver [#1989](https://github.com/valhalla/valhalla/pull/1989)
   * ADDED: Refactor costing to better handle multiple speed datasources [#2026](https://github.com/valhalla/valhalla/pull/2026)
   * ADDED: Better usability of curl for fetching tiles on the fly [#2026](https://github.com/valhalla/valhalla/pull/2026)
   * ADDED: LRU cache scheme for tile storage [#2026](https://github.com/valhalla/valhalla/pull/2026)
   * ADDED: GraphTile size check [#2026](https://github.com/valhalla/valhalla/pull/2026)
   * ADDED: Pick more sane values for highway and toll avoidance [#2026](https://github.com/valhalla/valhalla/pull/2026)
   * ADDED: Refactor adding predicted speed info to speed up process [#2026](https://github.com/valhalla/valhalla/pull/2026)
   * ADDED: Allow selecting speed data sources at request time [#2026](https://github.com/valhalla/valhalla/pull/2026)
   * ADDED: Allow disabling certain neighbors in connectivity map [#2026](https://github.com/valhalla/valhalla/pull/2026)
   * ADDED: Allows routes with time-restricted edges if no time specified and notes restriction in response [#1992](https://github.com/valhalla/valhalla/issues/1992)
   * ADDED: Runtime deadend detection to timedependent a-star. [#2059](https://github.com/valhalla/valhalla/pull/2059)

## Release Date: 2019-09-06 Valhalla 3.0.8
* **Bug Fix**
   * FIXED: Added logic to detect if user is to merge to the left or right [#1892](https://github.com/valhalla/valhalla/pull/1892)
   * FIXED: Overriding the destination_only flag when reclassifying ferries; Also penalizing ferries with a 5 min. penalty in the cost to allow us to avoid destination_only the majority of the time except when it is necessary. [#1895](https://github.com/valhalla/valhalla/pull/1905)
   * FIXED: Suppress forks at motorway junctions and intersecting service roads [#1909](https://github.com/valhalla/valhalla/pull/1909)
   * FIXED: Enhanced fork assignment logic [#1912](https://github.com/valhalla/valhalla/pull/1912)
   * FIXED: Added logic to fall back to return country poly if no state and updated lua for Metro Manila and Ireland [#1910](https://github.com/valhalla/valhalla/pull/1910)
   * FIXED: Added missing motorway fork instruction [#1914](https://github.com/valhalla/valhalla/pull/1914)
   * FIXED: Use begin street name for osrm compat mode [#1916](https://github.com/valhalla/valhalla/pull/1916)
   * FIXED: Added logic to fix missing highway cardinal directions in the US [#1917](https://github.com/valhalla/valhalla/pull/1917)
   * FIXED: Handle forward traversable significant road class intersecting edges [#1928](https://github.com/valhalla/valhalla/pull/1928)
   * FIXED: Fixed bug with shape trimming that impacted Uturns at Via locations. [#1935](https://github.com/valhalla/valhalla/pull/1935)
   * FIXED: Dive bomb updates.  Updated default speeds for urban areas based on roadclass for the enhancer.  Also, updated default speeds based on roadclass in lua.  Fixed an issue where we were subtracting 1 from uint32_t when 0 for stop impact.  Updated reclassify link logic to allow residential roads to be added to the tree, but we only downgrade the links to tertiary.  Updated TransitionCost functions to add 1.5 to the turncost when transitioning from a ramp to a non ramp and vice versa.  Also, added 0.5f to the turncost if the edge is a roundabout. [#1931](https://github.com/valhalla/valhalla/pull/1931)

* **Enhancement**
   * ADDED: Caching url fetched tiles to disk [#1887](https://github.com/valhalla/valhalla/pull/1887)
   * ADDED: filesystem::remove_all [#1887](https://github.com/valhalla/valhalla/pull/1887)
   * ADDED: Minimum enclosing bounding box tool [#1887](https://github.com/valhalla/valhalla/pull/1887)
   * ADDED: Use constrained flow speeds in bidirectional_astar.cc [#1907](https://github.com/valhalla/valhalla/pull/1907)
   * ADDED: Bike Share Stations are now in the graph which should set us up to do multimodal walk/bike scenarios [#1852](https://github.com/valhalla/valhalla/pull/1852)

## Release Date: 2019-7-18 Valhalla 3.0.7
* **Bug Fix**
   * FIXED: Fix pedestrian fork [#1886](https://github.com/valhalla/valhalla/pull/1886)

## Release Date: 2019-7-15 Valhalla 3.0.6
* **Bug Fix**
   * FIXED: Admin name changes. [#1853](https://github.com/valhalla/valhalla/pull/1853) Ref: [#1854](https://github.com/valhalla/valhalla/issues/1854)
   * FIXED: valhalla_add_predicted_traffic was overcommitted while gathering stats. Added a clear. [#1857](https://github.com/valhalla/valhalla/pull/1857)
   * FIXED: regression in map matching when moving to valhalla v3.0.0 [#1863](https://github.com/valhalla/valhalla/pull/1863)
   * FIXED: last step shape in osrm serializer should be 2 of the same point [#1867](https://github.com/valhalla/valhalla/pull/1867)
   * FIXED: Shape trimming at the beginning and ending of the route to not be degenerate [#1876](https://github.com/valhalla/valhalla/pull/1876)
   * FIXED: Duplicate waypoints in osrm serializer [#1880](https://github.com/valhalla/valhalla/pull/1880)
   * FIXED: Updates for heading precision [#1881](https://github.com/valhalla/valhalla/pull/1881)
   * FIXED: Map matching allowed untraversable edges at start of route [#1884](https://github.com/valhalla/valhalla/pull/1884)

* **Enhancement**
   * ADDED: Use the same protobuf object the entire way through the request process [#1837](https://github.com/valhalla/valhalla/pull/1837)
   * ADDED: Enhanced turn lane processing [#1859](https://github.com/valhalla/valhalla/pull/1859)
   * ADDED: Add global_synchronized_cache in valhalla_build_config [#1851](https://github.com/valhalla/valhalla/pull/1851)

## Release Date: 2019-06-04 Valhalla 3.0.5
* **Bug Fix**
   * FIXED: Protect against unnamed rotaries and routes that end in roundabouts not turning off rotary logic [#1840](https://github.com/valhalla/valhalla/pull/1840)

* **Enhancement**
   * ADDED: Add turn lane info at maneuver point [#1830](https://github.com/valhalla/valhalla/pull/1830)

## Release Date: 2019-05-31 Valhalla 3.0.4
* **Bug Fix**
   * FIXED: Improved logic to decide between bear vs. continue [#1798](https://github.com/valhalla/valhalla/pull/1798)
   * FIXED: Bicycle costing allows use of roads with all surface values, but with a penalty based on bicycle type. However, the edge filter totally disallows bad surfaces for some bicycle types, creating situations where reroutes fail if a rider uses a road with a poor surface. [#1800](https://github.com/valhalla/valhalla/pull/1800)
   * FIXED: Moved complex restrictions building to before validate. [#1805](https://github.com/valhalla/valhalla/pull/1805)
   * FIXED: Fix bicycle edge filter whan avoid_bad_surfaces = 1.0 [#1806](https://github.com/valhalla/valhalla/pull/1806)
   * FIXED: Replace the EnhancedTripPath class inheritance with aggregation [#1807](https://github.com/valhalla/valhalla/pull/1807)
   * FIXED: Replace the old timezone shape zip file every time valhalla_build_timezones is ran [#1817](https://github.com/valhalla/valhalla/pull/1817)
   * FIXED: Don't use island snapped edge candidates (from disconnected components or low reach edges) when we rejected other high reachability edges that were closer [#1835](https://github.com/valhalla/valhalla/pull/1835)

## Release Date: 2019-05-08 Valhalla 3.0.3
* **Bug Fix**
   * FIXED: Fixed a rare loop condition in route matcher (edge walking to match a trace).
   * FIXED: Fixed VACUUM ANALYZE syntax issue.  [#1704](https://github.com/valhalla/valhalla/pull/1704)
   * FIXED: Fixed the osrm maneuver type when a maneuver has the to_stay_on attribute set.  [#1714](https://github.com/valhalla/valhalla/pull/1714)
   * FIXED: Fixed osrm compatibility mode attributes.  [#1716](https://github.com/valhalla/valhalla/pull/1716)
   * FIXED: Fixed rotary/roundabout issues in Valhalla OSRM compatibility.  [#1727](https://github.com/valhalla/valhalla/pull/1727)
   * FIXED: Fixed the destinations assignment for exit names in OSRM compatibility mode. [#1732](https://github.com/valhalla/valhalla/pull/1732)
   * FIXED: Enhance merge maneuver type assignment. [#1735](https://github.com/valhalla/valhalla/pull/1735)
   * FIXED: Fixed fork assignments and on ramps for OSRM compatibility mode. [#1738](https://github.com/valhalla/valhalla/pull/1738)
   * FIXED: Fixed cardinal direction on reference names when forward/backward tag is present on relations. Fixes singly digitized roads with opposing directional modifiers. [#1741](https://github.com/valhalla/valhalla/pull/1741)
   * FIXED: Fixed fork assignment and narrative logic when a highway ends and splits into multiple ramps. [#1742](https://github.com/valhalla/valhalla/pull/1742)
   * FIXED: Do not use any avoid edges as origin or destination of a route, matrix, or isochrone. [#1745](https://github.com/valhalla/valhalla/pull/1745)
   * FIXED: Add leg summary and remove unused hint attribute for OSRM compatibility mode. [#1753](https://github.com/valhalla/valhalla/pull/1753)
   * FIXED: Improvements for pedestrian forks, pedestrian roundabouts, and continue maneuvers. [#1768](https://github.com/valhalla/valhalla/pull/1768)
   * FIXED: Added simplified overview for OSRM response and added use_toll logic back to truck costing. [#1765](https://github.com/valhalla/valhalla/pull/1765)
   * FIXED: temp fix for location distance bug [#1774](https://github.com/valhalla/valhalla/pull/1774)
   * FIXED: Fix pedestrian routes using walkway_factor [#1780](https://github.com/valhalla/valhalla/pull/1780)
   * FIXED: Update the begin and end heading of short edges based on use [#1783](https://github.com/valhalla/valhalla/pull/1783)
   * FIXED: GraphReader::AreEdgesConnected update.  If transition count == 0 return false and do not call transition function. [#1786](https://github.com/valhalla/valhalla/pull/1786)
   * FIXED: Only edge candidates that were used in the path are send to serializer: [1788](https://github.com/valhalla/valhalla/pull/1788)
   * FIXED: Added logic to prevent the removal of a destination maneuver when ending on an internal edge [#1792](https://github.com/valhalla/valhalla/pull/1792)
   * FIXED: Fixed instructions when starting on an internal edge [#1796](https://github.com/valhalla/valhalla/pull/1796)

* **Enhancement**
   * Add the ability to run valhalla_build_tiles in stages. Specify the begin_stage and end_stage as command line options. Also cleans up temporary files as the last stage in the pipeline.
   * Add `remove` to `filesystem` namespace. [#1752](https://github.com/valhalla/valhalla/pull/1752)
   * Add TaxiCost into auto costing options.
   * Add `preferred_side` to allow per-location filtering of edges based on the side of the road the location is on and the driving side for that locale.
   * Slightly decreased the internal side-walk factor to .90f to favor roads with attached sidewalks. This impacts roads that have added sidewalk:left, sidewalk:right or sidewalk:both OSM tags (these become attributes on each directedEdge). The user can then avoid/penalize dedicated sidewalks and walkways, when they increase the walkway_factor. Since we slightly decreased the sidewalk_factor internally and only favor sidewalks if use is tagged as sidewalk_left or sidewalk_right, we should tend to route on roads with attached sidewalks rather than separate/dedicated sidewalks, allowing for more road names to be called out since these are labeled more.
   * Add `via` and `break_through` location types [#1737](https://github.com/valhalla/valhalla/pull/1737)
   * Add `street_side_tolerance` and `search_cutoff` to input `location` [#1777](https://github.com/valhalla/valhalla/pull/1777)
   * Return the Valhalla error `Path distance exceeds the max distance limit` for OSRM responses when the route is greater than the service limits. [#1781](https://github.com/valhalla/valhalla/pull/1781)

## Release Date: 2019-01-14 Valhalla 3.0.2
* **Bug Fix**
   * FIXED: Transit update - fix dow and exception when after midnight trips are normalized [#1682](https://github.com/valhalla/valhalla/pull/1682)
   * FIXED: valhalla_convert_transit segfault - GraphTileBuilder has null GraphTileHeader [#1683](https://github.com/valhalla/valhalla/issues/1683)
   * FIXED: Fix crash for trace_route with osrm serialization. Was passing shape rather than locations to the waypoint method.
   * FIXED: Properly set driving_side based on data set in TripPath.
   * FIXED: A bad bicycle route exposed an issue with bidirectional A* when the origin and destination edges are connected. Use A* in these cases to avoid requiring a high cost threshold in BD A*.
   * FIXED: x86 and x64 data compatibility was fixed as the structures weren't aligned.
   * FIXED: x86 tests were failing due mostly to floating point issues and the aforementioned structure misalignment.
* **Enhancement**
   * Add a durations list (delta time between each pair of trace points), a begin_time and a use_timestamp flag to trace_route requests. This allows using the input trace timestamps or durations plus the begin_time to compute elapsed time at each edge in the matched path (rather than using costing methods).
   * Add support for polyline5 encoding for OSRM formatted output.
* **Note**
   * Isochrones and openlr are both noted as not working with release builds for x86 (32bit) platforms. We'll look at getting this fixed in a future release

## Release Date: 2018-11-21 Valhalla 3.0.1
* **Bug Fix**
   * FIXED: Fixed a rare, but serious bug with bicycle costing. ferry_factor_ in bicycle costing shadowed the data member in the base dynamic cost class, leading to an unitialized variable. Occasionally, this would lead to negative costs which caused failures. [#1663](https://github.com/valhalla/valhalla/pull/1663)
   * FIXED: Fixed use of units in OSRM compatibility mode. [#1662](https://github.com/valhalla/valhalla/pull/1662)

## Release Date: 2018-11-21 Valhalla 3.0.0
* **NOTE**
   * This release changes the Valhalla graph tile formats to make the tile data more efficient and flexible. Tile data is incompatible with Valhalla 2.x builds, and code for 3.x is incompatible with data built for Valahalla 2.x versions. Valhalla tile sizes are slightly smaller (for datasets using elevation information the size savings is over 10%). In addition, there is increased flexibility for creating different variants of tiles to support different applications (e.g. bicycle only, or driving only).
* **Enhancement**
   * Remove the use of DirectedEdge for transitions between nodes on different hierarchy levels. A new structure, NodeTransition, is now used to transition to nodes on different hierarchy level. This saves space since only the end node GraphId is needed for the transitions (and DirectedEdge is a large data structure).
   * Change the NodeInfo lat,lon to use an offset from the tile base lat,lon. This potentially allows higher precision than using float, but more importantly saves space and allows support for NodeTransitions as well as spare for future growth.
   * Remove the EdgeElevation structure and max grade information into DirectedEdge and mean elevation into EdgeInfo. This saves space.
   * Reduce wayid to 32 bits. This allows sufficient growth when using OpenStreetMap data and frees space in EdgeInfo (allows moving speed limit and mean elevation from other structures).
   * Move name consistency from NodeInfo to DirectedEdge. This allows a more efficient lookup of name consistency.
   * Update all path algorithms to use NodeTransition logic rather than special DirectedEdge transition types. This simplifies PathAlgorithms slightly and removes some conditional logic.
   * Add an optional GraphFilter stage to tile building pipeline. This allows removal of edges and nodes based on access. This allows bicycle only, pedestrian only, or driving only datasets (or combinations) to be created - allowing smaller datasets for special purpose applications.
* **Deprecate**
   * Valhalla 3.0 removes support for OSMLR.

## Release Date: 2018-11-20 Valhalla 2.7.2
* **Enhancement**
   * UPDATED: Added a configuration variable for max_timedep_distance. This is used in selecting the path algorithm and provides the maximum distance between locations when choosing a time dependent path algorithm (other than multi modal). Above this distance, bidirectional A* is used with no time dependencies.
   * UPDATED: Remove transition edges from priority queue in Multimodal methods.
   * UPDATED: Fully implement street names and exit signs with ability to identify route numbers. [#1635](https://github.com/valhalla/valhalla/pull/1635)
* **Bug Fix**
   * FIXED: A timed-turned restriction should not be applied when a non-timed route is executed.  [#1615](https://github.com/valhalla/valhalla/pull/1615)
   * FIXED: Changed unordered_map to unordered_multimap for polys. Poly map can contain the same key but different multi-polygons. For example, islands for a country or timezone polygons for a country.
   * FIXED: Fixed timezone db issue where TZIDs did not exist in the Howard Hinnant date time db that is used in the date_time class for tz indexes.  Added logic to create aliases for TZIDs based on https://en.wikipedia.org/wiki/List_of_tz_database_time_zones
   * FIXED: Fixed the ramp turn modifiers for osrm compat [#1569](https://github.com/valhalla/valhalla/pull/1569)
   * FIXED: Fixed the step geometry when using the osrm compat mode [#1571](https://github.com/valhalla/valhalla/pull/1571)
   * FIXED: Fixed a data creation bug causing issues with A* routes ending on loops. [#1576](https://github.com/valhalla/valhalla/pull/1576)
   * FIXED: Fixed an issue with a bad route where destination only was present. Was due to thresholds in bidirectional A*. Changed threshold to be cost based rather than number of iterations). [#1586](https://github.com/valhalla/valhalla/pull/1586)
   * FIXED: Fixed an issue with destination only (private) roads being used in bicycle routes. Centralized some "base" transition cost logic in the base DynamicCost class. [#1587](https://github.com/valhalla/valhalla/pull/1587)
   * FIXED: Remove extraneous ramp maneuvers [#1657](https://github.com/valhalla/valhalla/pull/1657)

## Release Date: 2018-10-02 Valhalla 2.7.1
* **Enhancement**
   * UPDATED: Added date time support to forward and reverse isochrones. Add speed lookup (predicted speeds and/or free-flow or constrained flow speed) if date_time is present.
   * UPDATED: Add timezone checks to multimodal routes and isochrones (updates localtime if the path crosses into a timezone different than the start location).
* **Data Producer Update**
   * UPDATED: Removed boost date time support from transit.  Now using the Howard Hinnant date library.
* **Bug Fix**
   * FIXED: Fixed a bug with shortcuts that leads to inconsistent routes depending on whether shortcuts are taken, different origins can lead to different paths near the destination. This fix also improves performance on long routes and matrices.
   * FIXED: We were getting inconsistent results between departing at current date/time vs entering the current date/time.  This issue is due to the fact that the iso_date_time function returns the full iso date_time with the timezone offset (e.g., 2018-09-27T10:23-07:00 vs 2018-09-27T10:23). When we refactored the date_time code to use the new Howard Hinnant date library, we introduced this bug.
   * FIXED: Increased the threshold in CostMatrix to address null time and distance values occuring for truck costing with locations near the max distance.

## Release Date: 2018-09-13 Valhalla 2.7.0
* **Enhancement**
   * UPDATED: Refactor to use the pbf options instead of the ptree config [#1428](https://github.com/valhalla/valhalla/pull/1428) This completes [1357](https://github.com/valhalla/valhalla/issues/1357)
   * UPDATED: Removed the boost/date_time dependency from baldr and odin. We added the Howard Hinnant date and time library as a submodule. [#1494](https://github.com/valhalla/valhalla/pull/1494)
   * UPDATED: Fixed 'Drvie' typo [#1505](https://github.com/valhalla/valhalla/pull/1505) This completes [1504](https://github.com/valhalla/valhalla/issues/1504)
   * UPDATED: Optimizations of GetSpeed for predicted speeds [1490](https://github.com/valhalla/valhalla/issues/1490)
   * UPDATED: Isotile optimizations
   * UPDATED: Added stats to predictive traffic logging
   * UPDATED: resample_polyline - Breaks the polyline into equal length segments at a sample distance near the resolution. Break out of the loop through polyline points once we reach the specified number of samplesthen append the last
polyline point.
   * UPDATED: added android logging and uses a shared graph reader
   * UPDATED: Do not run a second pass on long pedestrian routes that include a ferry (but succeed on first pass). This is a performance fix. Long pedestrian routes with A star factor based on ferry speed end up being very inefficient.
* **Bug Fix**
   * FIXED: A* destination only
   * FIXED: Fixed through locations weren't honored [#1449](https://github.com/valhalla/valhalla/pull/1449)


## Release Date: 2018-08-02 Valhalla 3.0.0-rc.4
* **Node Bindings**
   * UPDATED: add some worker pool handling
   [#1467](https://github.com/valhalla/valhalla/pull/1467)

## Release Date: 2018-08-02 Valhalla 3.0.0-rc.3
* **Node Bindings**
   * UPDATED: replaced N-API with node-addon-api wrapper and made the actor
   functions asynchronous
   [#1457](https://github.com/valhalla/valhalla/pull/1457)

## Release Date: 2018-07-24 Valhalla 3.0.0-rc.2
* **Node Bindings**
   * FIXED: turn on the autocleanup functionality for the actor object.
   [#1439](https://github.com/valhalla/valhalla/pull/1439)

## Release Date: 2018-07-16 Valhalla 3.0.0-rc.1
* **Enhancement**
   * ADDED: exposed the rest of the actions to the node bindings and added tests. [#1415](https://github.com/valhalla/valhalla/pull/1415)

## Release Date: 2018-07-12 Valhalla 3.0.0-alpha.1
**NOTE**: There was already a small package named `valhalla` on the npm registry, only published up to version 0.0.3. The team at npm has transferred the package to us, but would like us to publish something to it ASAP to prove our stake in it. Though the bindings do not have all of the actor functionality exposed yet (just route), we are going to publish an alpha release of 3.0.0 to get something up on npm.
* **Infrastructure**:
   * ADDED: add in time dependent algorithms if the distance between locations is less than 500km.
   * ADDED: TurnLanes to indicate turning lanes at the end of a directed edge.
   * ADDED: Added PredictedSpeeds to Valhalla tiles and logic to compute speed based on predictive speed profiles.
* **Data Producer Update**
   * ADDED: is_route_num flag was added to Sign records. Set this to true if the exit sign comes from a route number/ref.
   * CHANGED: Lower speeds on driveways, drive-thru, and parking aisle. Set destination only flag for drive thru use.
   * ADDED: Initial implementation of turn lanes.
  **Bug Fix**
   * CHANGED: Fix destination only penalty for A* and time dependent cases.
   * CHANGED: Use the distance from GetOffsetForHeading, based on road classification and road use (e.g. ramp, turn channel, etc.), within tangent_angle function.
* **Map Matching**
   * FIXED: Fixed trace_route edge_walk server abort [#1365](https://github.com/valhalla/valhalla/pull/1365)
* **Enhancement**
   * ADDED: Added post process for updating free and constrained speeds in the directed edges.
   * UPDATED: Parse the json request once and store in a protocol buffer to pass along the pipeline. This completed the first portion of [1357](https://github.com/valhalla/valhalla/issues/1357)
   * UPDATED: Changed the shape_match attribute from a string to an enum. Fixes [1376](https://github.com/valhalla/valhalla/issues/1376)
   * ADDED: Node bindings for route [#1341](https://github.com/valhalla/valhalla/pull/1341)
   * UPDATED: Use a non-linear use_highways factor (to more heavily penalize highways as use_highways approaches 0).

## Release Date: 2018-07-15 Valhalla 2.6.3
* **API**:
   * FIXED: Use a non-linear use_highways factor (to more heavily penalize highways as use_highways approaches 0).
   * FIXED: Fixed the highway_factor when use_highways < 0.5.
   * ENHANCEMENT: Added logic to modulate the surface factor based on use_trails.
   * ADDED: New customer test requests for motorcycle costing.

## Release Date: 2018-06-28 Valhalla 2.6.2
* **Data Producer Update**
   * FIXED: Complex restriction sorting bug.  Check of has_dt in ComplexRestrictionBuilder::operator==.
* **API**:
   * FIXED: Fixed CostFactory convenience method that registers costing models
   * ADDED: Added use_tolls into motorcycle costing options

## Release Date: 2018-05-28 Valhalla 2.6.0
* **Infrastructure**:
   * CHANGED: Update cmake buildsystem to replace autoconf [#1272](https://github.com/valhalla/valhalla/pull/1272)
* **API**:
   * CHANGED: Move `trace_options` parsing to map matcher factory [#1260](https://github.com/valhalla/valhalla/pull/1260)
   * ADDED: New costing method for AutoDataFix [#1283](https://github.com/valhalla/valhalla/pull/1283)

## Release Date: 2018-05-21 Valhalla 2.5.0
* **Infrastructure**
   * ADDED: Add code formatting and linting.
* **API**
   * ADDED: Added new motorcycle costing, motorcycle access flag in data and use_trails option.
* **Routing**
   * ADDED: Add time dependnet forward and reverse A* methods.
   * FIXED: Increase minimum threshold for driving routes in bidirectional A* (fixes some instances of bad paths).
* **Data Producer Update**
   * CHANGED: Updates to properly handle cycleway crossings.
   * CHANGED: Conditionally include driveways that are private.
   * ADDED: Added logic to set motorcycle access.  This includes lua, country access, and user access flags for motorcycles.

## Release Date: 2018-04-11 Valhalla 2.4.9
* **Enhancement**
   * Added European Portuguese localization for Valhalla
   * Updates to EdgeStatus to improve performance. Use an unordered_map of tile Id and allocate an array for each edge in the tile. This allows using pointers to access status for sequential edges. This improves performance by 50% or so.
   * A couple of bicycle costing updates to improve route quality: avoid roads marked as part of a truck network, to remove the density penalty for transition costs.
   * When optimal matrix type is selected, now use CostMatrix for source to target pedestrian and bicycle matrix calls when both counts are above some threshold. This improves performance in general and lessens some long running requests.
*  **Data Producer Update**
   * Added logic to protect against setting a speed of 0 for ferries.

## Release Date: 2018-03-27 Valhalla 2.4.8
* **Enhancement**
   * Updates for Italian verbal translations
   * Optionally remove driveways at graph creation time
   * Optionally disable candidate edge penalty in path finding
   * OSRM compatible route, matrix and map matching response generation
   * Minimal Windows build compatibility
   * Refactoring to use PBF as the IPC mechanism for all objects
   * Improvements to internal intersection marking to reduce false positives
* **Bug Fix**
   * Cap candidate edge penalty in path finding to reduce excessive expansion
   * Fix trivial paths at deadends

## Release Date: 2018-02-08 Valhalla 2.4.7
* **Enhancement**
   * Speed up building tiles from small OSM imports by using boost directory iterator rather than going through all possible tiles and testing each if the file exists.
* **Bug Fix**
   * Protect against overflow in string to float conversion inside OSM parsing.

## Release Date: 2018-01-26 Valhalla 2.4.6
* **Enhancement**
   * Elevation library will lazy load RAW formatted sources

## Release Date: 2018-01-24 Valhalla 2.4.5
* **Enhancement**
   * Elevation packing utility can unpack lz4hc now
* **Bug Fix**
   * Fixed broken darwin builds

## Release Date: 2018-01-23 Valhalla 2.4.4
* **Enhancement**
   * Elevation service speed improvments and the ability to serve lz4hc compressed data
   * Basic support for downloading routing tiles on demand
   * Deprecated `valhalla_route_service`, now all services (including elevation) are found under `valhalla_service`

## Release Date: 2017-12-11 Valhalla 2.4.3
* **Enhancement**
   * Remove union from GraphId speeds up some platforms
   * Use SAC scale in pedestrian costing
   * Expanded python bindings to include all actions (route, matrix, isochrone, etc)
* **Bug Fix**
   * French translation typo fixes
*  **Data Producer Update**
   * Handling shapes that intersect the poles when binning
   * Handling when transit shapes are less than 2 points

## Release Date: 2017-11-09 Valhalla 2.4.1
*  **Data Producer Update**
   * Added kMopedAccess to modes for complex restrictions.  Remove the kMopedAccess when auto access is removed.  Also, add the kMopedAccess when an auto restriction is found.

## Release Date: 2017-11-08 Valhalla 2.4.0
*  **Data Producer Update**
   * Added logic to support restriction = x with a the except tag.  We apply the restriction to everything except for modes in the except tag.
   * Added logic to support railway_service and coach_service in transit.
* **Bug Fix**
  * Return proper edge_walk path for requested shape_match=walk_or_snap
  * Skip invalid stateid for Top-K requests

## Release Date: 2017-11-07 Valhalla 2.3.9
* **Enhancement**
  * Top-K map matched path generation now only returns unique paths and does so with fewer iterations
  * Navigator call outs for both imperial and metric units
  * The surface types allowed for a given bike route can now be controlled via a request parameter `avoid_bad_surfaces`
  * Improved support for motorscooter costing via surface types, road classification and vehicle specific tagging
* **Bug Fix**
  * Connectivity maps now include information about transit tiles
  * Lane counts for singly digitized roads are now correct for a given directed edge
  * Edge merging code for assigning osmlr segments is now robust to partial tile sets
  * Fix matrix path finding to allow transitioning down to lower levels when appropriate. In particular, do not supersede shortcut edges until no longer expanding on the next level.
  * Fix optimizer rotate location method. This fixes a bug where optimal ordering was bad for large location sets.
*  **Data Producer Update**
   * Duration tags are now used to properly set the speed of travel for a ferry routes

## Release Date: 2017-10-17 Valhalla 2.3.8
* **Bug Fix**
  * Fixed the roundabout exit count for bicycles when the roundabout is a road and not a cycleway
  * Enable a pedestrian path to remain on roundabout instead of getting off and back on
  * Fixed the penalization of candidate locations in the uni-directional A* algorithm (used for trivial paths)
*  **Data Producer Update**
   * Added logic to set bike forward and tag to true where kv["sac_scale"] == "hiking". All other values for sac_scale turn off bicycle access.  If sac_scale or mtb keys are found and a surface tag is not set we default to kPath.
   * Fixed a bug where surface=unpaved was being assigned Surface::kPavedSmooth.

## Release Date: 2017-9-11 Valhalla 2.3.7
* **Bug Fix**
  * Update bidirectional connections to handle cases where the connecting edge is one of the origin (or destination) edges and the cost is high. Fixes some pedestrian route issues that were reported.
*  **Data Producer Update**
   * Added support for motorroad tag (default and per country).
   * Update OSMLR segment association logic to fix issue where chunks wrote over leftover segments. Fix search along edges to include a radius so any nearby edges are also considered.

## Release Date: 2017-08-29 Valhalla 2.3.6
* **Bug Fix**
  * Pedestrian paths including ferries no longer cause circuitous routes
  * Fix a crash in map matching route finding where heading from shape was using a `nullptr` tile
  * Spanish language narrative corrections
  * Fix traffic segment matcher to always set the start time of a segment when its known
* **Enhancement**
  * Location correlation scoring improvements to avoid situations where less likely start or ending locations are selected

## Release Date: 2017-08-22 Valhalla 2.3.5
* **Bug Fix**
  * Clamp the edge score in thor. Extreme values were causing bad alloc crashes.
  * Fix multimodal isochrones. EdgeLabel refactor caused issues.
* **Data Producer Update**
  * Update lua logic to properly handle vehicle=no tags.

## Release Date: 2017-08-14 Valhalla 2.3.4
* **Bug Fix**
  * Enforce limits on maximum per point accuracy to avoid long running map matching computations

## Release Date: 2017-08-14 Valhalla 2.3.3
* **Bug Fix**
  * Maximum osm node reached now causes bitset to resize to accomodate when building tiles
  * Fix wrong side of street information and remove redundant node snapping
  * Fix path differences between services and `valhalla_run_route`
  * Fix map matching crash when interpolating duplicate input points
  * Fix unhandled exception when trace_route or trace_attributes when there are no continuous matches
* **Enhancement**
  * Folded Low-Stress Biking Code into the regular Bicycle code and removed the LowStressBicycleCost class. Now when making a query for bicycle routing, a value of 0 for use_hills and use_roads produces low-stress biking routes, while a value of 1 for both provides more intense professional bike routes.
  * Bike costing default values changed. use_roads and use_hills are now 0.25 by default instead of 0.5 and the default bike is now a hybrid bike instead of a road bike.
  * Added logic to use station hierarchy from transitland.  Osm and egress nodes are connected by transitconnections.  Egress and stations are connected by egressconnections.  Stations and platforms are connected by platformconnections.  This includes narrative updates for Odin as well.

## Release Date: 2017-07-31 Valhalla 2.3.2
* **Bug Fix**
  * Update to use oneway:psv if oneway:bus does not exist.
  * Fix out of bounds memory issue in DoubleBucketQueue.
  * Many things are now taken into consideration to determine which sides of the road have what cyclelanes, because they were not being parsed correctly before
  * Fixed issue where sometimes a "oneway:bicycle=no" tag on a two-way street would cause the road to become a oneway for bicycles
  * Fixed trace_attributes edge_walk cases where the start or end points in the shape are close to graph nodes (intersections)
  * Fixed 32bit architecture crashing for certain routes with non-deterministic placement of edges labels in bucketized queue datastructure
* **Enhancement**
  * Improve multi-modal routes by adjusting the pedestrian mode factor (routes use less walking in favor of public transit).
  * Added interface framework to support "top-k" paths within map-matching.
  * Created a base EdgeLabel class that contains all data needed within costing methods and supports the basic path algorithms (forward direction, A*, with accumulated path distance). Derive class for bidirectional algorithms (BDEdgeLabel) and for multimodal algorithms. Lowers memory use by combining some fields (using spare bits from GraphId).
  * Added elapsed time estimates to map-matching labels in preparation for using timestamps in map-matching.
  * Added parsing of various OSM tags: "bicycle=use_sidepath", "bicycle=dismount", "segregated=*", "shoulder=*", "cycleway:buffer=*", and several variations of these.
  * Both trace_route and trace_attributes will parse `time` and `accuracy` parameters when the shape is provided as unencoded
  * Map-matching will now use the time (in seconds) of each gps reading (if provided) to narrow the search space and avoid finding matches that are impossibly fast

## Release Date: 2017-07-10 Valhalla 2.3.0
* **Bug Fix**
  * Fixed a bug in traffic segment matcher where length was populated but had invalid times
* **Embedded Compilation**
  * Decoupled the service components from the rest of the worker objects so that the worker objects could be used in non http service contexts
   * Added an actor class which encapsulates the various worker objects and allows the various end points to be called /route /height etc. without needing to run a service
* **Low-Stress Bicycle**
  * Worked on creating a new low-stress biking option that focuses more on taking safer roads like cycle ways or residential roads than the standard bike costing option does.

## Release Date: 2017-06-26 Valhalla 2.2.9
* **Bug Fix**
  * Fix a bug introduced in 2.2.8 where map matching search extent was incorrect in longitude axis.

## Release Date: 2017-06-23 Valhalla 2.2.8
* **Bug Fix**
  * Traffic segment matcher (exposed through Python bindings) - fix cases where partial (or no) results could be returned when breaking out of loop in form_segments early.
* **Traffic Matching Update**
  * Traffic segment matcher - handle special cases when entering and exiting turn channels.
* **Guidance Improvements**
  * Added Swedish (se-SV) narrative file.

## Release Date: 2017-06-20 Valhalla 2.2.7
* **Bug Fixes**
  * Traffic segment matcher (exposed through Python bindings) makes use of accuracy per point in the input
  * Traffic segment matcher is robust to consecutive transition edges in matched path
* **Isochrone Changes**
  * Set up isochrone to be able to handle multi-location queries in the future
* **Data Producer Updates**
  * Fixes to valhalla_associate_segments to address threading issue.
  * Added support for restrictions that refers only to appropriate type of vehicle.
* **Navigator**
  * Added pre-alpha implementation that will perform guidance for mobile devices.
* **Map Matching Updates**
  * Added capability to customize match_options

## Release Date: 2017-06-12 Valhalla 2.2.6
* **Bug Fixes**
  * Fixed the begin shape index where an end_route_discontinuity exists
* **Guidance Improvements**
  * Updated Slovenian (sl-SI) narrative file.
* **Data Producer Updates**
  * Added support for per mode restrictions (e.g., restriction:&lt;type&gt;)  Saved these restrictions as "complex" restrictions which currently support per mode lookup (unlike simple restrictions which are assumed to apply to all driving modes).
* **Matrix Updates**
  * Increased max distance threshold for auto costing and other similar costings to 400 km instead of 200 km

## Release Date: 2017-06-05 Valhalla 2.2.5
* **Bug Fixes**
  * Fixed matched point edge_index by skipping transition edges.
  * Use double precision in meili grid traversal to fix some incorrect grid cases.
  * Update meili to use DoubleBucketQueue and GraphReader methods rather than internal methods.

## Release Date: 2017-05-17 Valhalla 2.2.4
* **Bug Fixes**
  * Fix isochrone bug where the default access mode was used - this rejected edges that should not have been rejected for cases than automobile.
  * Fix A* handling of edge costs for trivial routes. This fixed an issue with disconnected regions that projected to a single edge.
  * Fix TripPathBuilder crash if first edge is a transition edge (was occurring with map-matching in rare occasions).

## Release Date: 2017-05-15 Valhalla 2.2.3
* **Map Matching Improvement**
  * Return begin and end route discontinuities. Also, returns partial shape of edge at route discontinuity.
* **Isochrone Improvements**
  * Add logic to make sure the center location remains fixed at the center of a tile/grid in the isotile.
  * Add a default generalization factor that is based on the grid size. Users can still override this factor but the default behavior is improved.
  * Add ExpandForward and ExpandReverse methods as is done in bidirectional A*. This improves handling of transitions between hierarchy levels.
* **Graph Correlation Improvements**
  * Add options to control both radius and reachability per input location (with defaults) to control correlation of input locations to the graph in such a way as to avoid routing between disconnected regions and favor more likely paths.

## Release Date: 2017-05-08 Valhalla 2.2.0
* **Guidance Improvements**
  * Added Russian (ru-RU) narrative file.
  * Updated Slovenian (sl-SI) narrative file.
* **Data Producer Updates**
  * Assign destination sign info on bidirectional ramps.
  * Update ReclassifyLinks. Use a "link-tree" which is formed from the exit node and terminates at entrance nodes. Exit nodes are sorted by classification so motorway exits are done before trunks, etc. Updated the turn channel logic - now more consistently applies turn channel use.
  * Updated traffic segment associations to properly work with elevation and lane connectivity information (which is stored after the traffic association).

## Release Date: 2017-04-24 Valhalla 2.1.9
* **Elevation Update**
  * Created a new EdgeElevation structure which includes max upward and downward slope (moved from DirectedEdge) and mean elevation.
* **Routing Improvements**
  * Destination only fix when "nested" destination only areas cause a route failure. Allow destination only edges (with penalty) on 2nd pass.
  * Fix heading to properly use the partial edge shape rather than entire edge shape to determine heading at the begin and end locations.
  * Some cleanup and simplification of the bidirectional A* algorithm.
  * Some cleanup and simplification of TripPathBuilder.
  * Make TileHierarchy data and methods static and remove tile_dir from the tile hierarchy.
* **Map Matching Improvement**
  * Return matched points with trace attributes when using map_snap.
* **Data Producer Updates**
  * lua updates so that the chunnel will work again.

## Release Date: 2017-04-04 Valhalla 2.1.8
* **Map Matching Release**
  * Added max trace limits and out-of-bounds checks for customizable trace options

## Release Date: 2017-03-29 Valhalla 2.1.7
* **Map Matching Release**
  * Increased service limits for trace
* **Data Producer Updates**
  * Transit: Remove the dependency on using level 2 tiles for transit builder
* **Traffic Updates**
  * Segment matcher completely re-written to handle many complex issues when matching traces to OTSs
* **Service Improvement**
  * Bug Fix - relaxed rapidjson parsing to allow numeric type coercion
* **Routing Improvements**
  * Level the forward and reverse paths in bidirectional A * to account for distance approximation differences.
  * Add logic for Use==kPath to bicycle costing so that paths are favored (as are footways).

## Release Date: 2017-03-10 Valhalla 2.1.3
* **Guidance Improvement**
  * Corrections to Slovenian narrative language file
  **Routing Improvements**
  * Increased the pedestrian search radius from 25 to 50 within the meili configuration to reduce U-turns with map-matching
  * Added a max avoid location limit

## Release Date: 2017-02-22 Valhalla 2.1.0
* **Guidance Improvement**
  * Added ca-ES (Catalan) and sl-SI (Slovenian) narrative language files
* **Routing  Improvement**
  * Fix through location reverse ordering bug (introduced in 2.0.9) in output of route responses for depart_at routes
  * Fix edge_walking method to handle cases where more than 1 initial edge is found
* **Data Producer Updates**
  * Improved transit by processing frequency based schedules.
  * Updated graph validation to more aggressively check graph consistency on level 0 and level 1
  * Fix the EdgeInfo hash to not create duplicate edge info records when creating hierarchies

## Release Date: 2017-02-21 Valhalla 2.0.9
* **Guidance Improvement**
  * Improved Italian narrative by handling articulated prepositions
  * Properly calling out turn channel maneuver
* **Routing Improvement**
  * Improved path determination by increasing stop impact for link to link transitions at intersections
  * Fixed through location handling, now includes cost at throughs and properly uses heading
  * Added ability to adjust location heading tolerance
* **Traffic Updates**
  * Fixed segment matching json to properly return non-string values where apropriate
* **Data Producer Updates**
  * Process node:ref and way:junction_ref as a semicolon separated list for exit numbers
  * Removed duplicated interchange sign information when ways are split into edges
  * Use a sequence within HierarchyBuilder to lower memory requirements for planet / large data imports.
  * Add connecting OSM wayId to a transit stop within NodeInfo.
  * Lua update:  removed ways that were being added to the routing graph.
  * Transit:  Fixed an issue where add_service_day and remove_service_day was not using the tile creation date, but the service start date for transit.
  * Transit:  Added acceptance test logic.
  * Transit:  Added fallback option if the associated wayid is not found.  Use distance approximator to find the closest edge.
  * Transit:  Added URL encoding for one stop ids that contain diacriticals.  Also, added include_geometry=false for route requests.
* **Optimized Routing Update**
  * Added an original index to the location object in the optimized route response
* **Trace Route Improvement**
  * Updated find_start_node to fix "GraphTile NodeInfo index out of bounds" error

## Release Date: 2017-01-30 Valhalla 2.0.6
* **Guidance Improvement**
  * Italian phrases were updated
* **Routing Improvement**
  * Fixed an issue where date and time was returning an invalid ISO8601 time format for date_time values in positive UTC. + sign was missing.
  * Fixed an encoding issue that was discovered for tranist_fetcher.  We were not encoding onestop_ids or route_ids.  Also, added exclude_geometry=true for route API calls.
* **Data Producer Updates**
  * Added logic to grab a single feed in valhalla_build_transit.

## Release Date: 2017-01-04 Valhalla 2.0.3
* **Service Improvement**
  * Added support for interrupting requests. If the connection is closed, route computation and map-matching can be interrupted prior to completion.
* **Routing Improvement**
  * Ignore name inconsistency when entering a link to avoid double penalizing.
* **Data Producer Updates**
  * Fixed consistent name assignment for ramps and turn lanes which improved guidance.
  * Added a flag to directed edges indicating if the edge has names. This can potentially be used in costing methods.
  * Allow future use of spare GraphId bits within DirectedEdge.

## Release Date: 2016-12-13 Valhalla 2.0.2
* **Routing Improvement**
  * Added support for multi-way restrictions to matrix and isochrones.
  * Added HOV costing model.
  * Speed limit updates.   Added logic to save average speed separately from speed limits.
  * Added transit include and exclude logic to multimodal isochrone.
  * Fix some edge cases for trivial (single edge) paths.
  * Better treatment of destination access only when using bidirectional A*.
* **Performance Improvement**
  * Improved performance of the path algorithms by making many access methods inline.

## Release Date: 2016-11-28 Valhalla 2.0.1
* **Routing Improvement**
  * Preliminary support for multi-way restrictions
* **Issues Fixed**
  * Fixed tile incompatiblity between 64 and 32bit architectures
  * Fixed missing edges within tile edge search indexes
  * Fixed an issue where transit isochrone was cut off if we took transit that was greater than the max_seconds and other transit lines or buses were then not considered.

## Release Date: 2016-11-15 Valhalla 2.0

* **Tile Redesign**
  * Updated the graph tiles to store edges only on the hierarchy level they belong to. Prior to this, the highways were stored on all levels, they now exist only on the highway hierarchy. Similar changes were made for arterial level roads. This leads to about a 20% reduction in tile size.
  * The tile redesign required changes to the path generation algorithms. They must now transition freely beteeen levels, even for pedestrian and bicycle routes. To offset the extra transitions, the main algorithms were changed to expand nodes at each level that has directed edges, rather than adding the transition edges to the priority queue/adjacency list. This change helps performance. The hierarchy limits that are used to speed the computation of driving routes by utilizing the highway hierarchy were adjusted to work with the new path algorithms.
  * Some changes to costing were also required, for example pedestrian and bicycle routes skip shortcut edges.
  * Many tile data structures were altered to explicitly size different fields and make room for "spare" fields that will allow future growth. In addition, the tile itself has extra "spare" records that can be appended to the end of the tile and referenced from the tile header. This also will allow future growth without breaking backward compatibility.
* **Guidance Improvement**
  * Refactored trip path to use an enumerated `Use` for edge and an enumerated `NodeType` for node
  * Fixed some wording in the Hindi narrative file
  * Fixed missing turn maneuver by updating the forward intersecting edge logic
* **Issues Fixed**
  * Fixed an issue with pedestrian routes where a short u-turn was taken to avoid the "crossing" penalty.
  * Fixed bicycle routing due to high penalty to enter an access=destination area. Changed to a smaller, length based factor to try to avoid long regions where access = destination. Added a driveway penalty to avoid taking driveways (which are often marked as access=destination).
  * Fixed regression where service did not adhere to the list of allowed actions in the Loki configuration
* **Graph Correlation**
  * External contributions from Navitia have lead to greatly reduced per-location graph correlation. Average correlation time is now less than 1ms down from 4-9ms.

## Release Date: 2016-10-17

* **Guidance Improvement**
  * Added the Hindi (hi-IN) narrative language
* **Service Additions**
  * Added internal valhalla error codes utility in baldr and modified all services to make use of and return as JSON response
  * See documentation https://github.com/valhalla/valhalla-docs/blob/master/api-reference.md#internal-error-codes-and-conditions
* **Time-Distance Matrix Improvement**
  * Added a costmatrix performance fix for one_to_many matrix requests
* **Memory Mapped Tar Archive - Tile Extract Support**
  * Added the ability to load a tar archive of the routing graph tiles. This improves performance under heavy load and reduces the memory requirement while allowing multiple processes to share cache resources.

## Release Date: 2016-09-19

* **Guidance Improvement**
  * Added pirate narrative language
* **Routing Improvement**
  * Added the ability to include or exclude stops, routes, and operators in multimodal routing.
* **Service Improvement**
  * JSONify Error Response

## Release Date: 2016-08-30

* **Pedestrian Routing Improvement**
  * Fixes for trivial pedestrian routes

## Release Date: 2016-08-22

* **Guidance Improvements**
  * Added Spanish narrative
  * Updated the start and end edge heading calculation to be based on road class and edge use
* **Bicycle Routing Improvements**
  * Prevent getting off a higher class road for a small detour only to get back onto the road immediately.
  * Redo the speed penalties and road class factors - they were doubly penalizing many roads with very high values.
  * Simplify the computation of weighting factor for roads that do not have cycle lanes. Apply speed penalty to slightly reduce favoring
of non-separated bicycle lanes on high speed roads.
* **Routing Improvements**
  * Remove avoidance of U-turn for pedestrian routes. This improves use with map-matching since pedestrian routes can make U-turns.
  * Allow U-turns at dead-ends for driving (and bicycling) routes.
* **Service Additions**
  * Add support for multi-modal isochrones.
  * Added base code to allow reverse isochrones (path from anywhere to a single destination).
* **New Sources to Targets**
  * Added a new Matrix Service action that allows you to request any of the 3 types of time-distance matrices by calling 1 action.  This action takes a sources and targets parameter instead of the locations parameter.  Please see the updated Time-Distance Matrix Service API reference for more details.

## Release Date: 2016-08-08

 * **Service additions**
  * Latitude, longitude bounding boxes of the route and each leg have been added to the route results.
  * Added an initial isochrone capability. This includes methods to create an "isotile" - a 2-D gridded data set with time to reach each lat,lon grid from an origin location. This isoltile is then used to create contours at specified times. Interior contours are optionally removed and the remaining outer contours are generalized and converted to GeoJSON polygons. An initial version supporting multimodal route types has also been added.
 * **Data Producer Updates**
  * Fixed tranist scheduling issue where false schedules were getting added.
 * **Tools Additionas**
  * Added `valhalla_export_edges` tool to allow shape and names to be dumped from the routing tiles

## Release Date: 2016-07-19

 * **Guidance Improvements**
  * Added French narrative
  * Added capability to have narrative language aliases - For example: German `de-DE` has an alias of `de`
 * **Transit Stop Update** - Return latitude and longitude for each transit stop
 * **Data Producer Updates**
  * Added logic to use lanes:forward, lanes:backward, speed:forward, and speed:backward based on direction of the directed edge.
  * Added support for no_entry, no_exit, and no_turn restrictions.
  * Added logic to support country specific access. Based on country tables found here: http://wiki.openstreetmap.org/wiki/OSM_tags_for_routing/Access-Restrictions

## Release Date: 2016-06-08

 * **Bug Fix** - Fixed a bug where edge indexing created many small tiles where no edges actually intersected. This allowed impossible routes to be considered for path finding instead of rejecting them earlier.
 * **Guidance Improvements**
  * Fixed invalid u-turn direction
  * Updated to properly call out jughandle routes
  * Enhanced signless interchange maneuvers to help guide users
 * **Data Producer Updates**
  * Updated the speed assignment for ramp to be a percentage of the original road class speed assignment
  * Updated stop impact logic for turn channel onto ramp

## Release Date: 2016-05-19

 * **Bug Fix** - Fixed a bug where routes fail within small, disconnected "islands" due to the threshold logic in prior release. Also better logic for not-thru roads.

## Release Date: 2016-05-18

 * **Bidirectional A* Improvements** - Fixed an issue where if both origin and destination locations where on not-thru roads that meet at a common node the path ended up taking a long detour. Not all cases were fixed though - next release should fix. Trying to address the termination criteria for when the best connection point of the 2 paths is optimal. Turns out that the initial case where both opposing edges are settled is not guaranteed to be the least cost path. For now we are setting a threshold and extending the search while still tracking best connections. Fixed the opposing edge when a hierarchy transition occurs.
 * **Guidance Globalization** -  Fixed decimal distance to be locale based.
 * **Guidance Improvements**
  * Fixed roundabout spoke count issue by fixing the drive_on_right attribute.
  * Simplified narative by combining unnamed straight maneuvers
  * Added logic to confirm maneuver type assignment to avoid invalid guidance
  * Fixed turn maneuvers by improving logic for the following:
    * Internal intersection edges
    * 'T' intersections
    * Intersecting forward edges
 * **Data Producer Updates** - Fix the restrictions on a shortcut edge to be the same as the last directed edge of the shortcut (rather than the first one).

## Release Date: 2016-04-28

 * **Tile Format Updates** - Separated the transit graph from the "road only" graph into different tiles but retained their interconnectivity. Transit tiles are now hierarchy level 3.
 * **Tile Format Updates** - Reduced the size of graph edge shape data by 5% through the use of varint encoding (LEB128)
 * **Tile Format Updates** - Aligned `EdgeInfo` structures to proper byte boundaries so as to maintain compatibility for systems who don't support reading from unaligned addresses.
 * **Guidance Globalization** -  Added the it-IT(Italian) language file. Added support for CLDR plural rules. The cs-CZ(Czech), de-DE(German), and en-US(US English) language files have been updated.
 * **Travel mode based instructions** -  Updated the start, post ferry, and post transit insructions to be based on the travel mode, for example:
  * `Drive east on Main Street.`
  * `Walk northeast on Broadway.`
  * `Bike south on the cycleway.`

## Release Date: 2016-04-12

 * **Guidance Globalization** -  Added logic to use tagged language files that contain the guidance phrases. The initial versions of en-US, de-DE, and cs-CZ have been deployed.
 * **Updated ferry defaults** -  Bumped up use_ferry to 0.65 so that we don't penalize ferries as much.

## Release Date: 2016-03-31
 * **Data producer updates** - Do not generate shortcuts across a node which is a fork. This caused missing fork maneuvers on longer routes.  GetNames update ("Broadway fix").  Fixed an issue with looking up a name in the ref map and not the name map.  Also, removed duplicate names.  Private = false was unsetting destination only flags for parking aisles.

## Release Date: 2016-03-30
 * **TripPathBuilder Bug Fix** - Fixed an exception that was being thrown when trying to read directed edges past the end of the list within a tile. This was due to errors in setting walkability and cyclability on upper hierarchies.

## Release Date: 2016-03-28

 * **Improved Graph Correlation** -  Correlating input to the routing graph is carried out via closest first traversal of the graph's, now indexed, geometry. This results in faster correlation and gaurantees the absolute closest edge is found.

## Release Date: 2016-03-16

 * **Transit type returned** -  The transit type (e.g. tram, metro, rail, bus, ferry, cable car, gondola, funicular) is now returned with each transit maneuver.
 * **Guidance language** -  If the language option is not supplied or is unsupported then the language will be set to the default (en-US). Also, the service will return the language in the trip results.
 * **Update multimodal path algorithm** - Applied some fixes to multimodal path algorithm. In particular fixed a bug where the wrong sortcost was added to the adjacency list. Also separated "in-station" transfer costs from transfers between stops.
 * **Data producer updates** - Do not combine shortcut edges at gates or toll booths. Fixes avoid toll issues on routes that included shortcut edges.

## Release Date: 2016-03-07

 * **Updated all APIs to honor the optional DNT (Do not track) http header** -  This will avoid logging locations.
 * **Reduce 'Merge maneuver' verbal alert instructions** -  Only create a verbal alert instruction for a 'Merge maneuver' if the previous maneuver is > 1.5 km.
 * **Updated transit defaults.  Tweaked transit costing logic to obtain better routes.** -  use_rail = 0.6, use_transfers = 0.3, transfer_cost = 15.0 and transfer_penalty = 300.0.  Updated the TransferCostFactor to use the transfer_factor correctly.  TransitionCost for pedestrian costing bumped up from 20.0f to 30.0f when predecessor edge is a transit connection.
 * **Initial Guidance Globalization** -  Partial framework for Guidance Globalization. Started reading some guidance phrases from en-US.json file.

## Release Date: 2016-02-22

 * **Use bidirectional A* for automobile routes** - Switch to bidirectional A* for all but bus routes and short routes (where origin and destination are less than 10km apart). This improves performance and has less failure cases for longer routes. Some data import adjustments were made (02-19) to fix some issues encountered with arterial and highway hierarchies. Also only use a maximum of 2 passes for bidirecdtional A* to reduce "long time to fail" cases.
 * **Added verbal multi-cue guidance** - This combines verbal instructions when 2 successive maneuvers occur in a short amount of time (e.g., Turn right onto MainStreet. Then Turn left onto 1st Avenue).

## Release Date: 2016-02-19

 * **Data producer updates** - Reduce stop impact when all edges are links (ramps or turn channels). Update opposing edge logic to reject edges that do no have proper access (forward access == reverse access on opposing edge and vice-versa). Update ReclassifyLinks for cases where a single edge (often a service road) intersects a ramp improperly causing the ramp to reclassified when it should not be. Updated maximum OSM node Id (now exceeds 4000000000). Move lua from conf repository into mjolnir.

## Release Date: 2016-02-01

 * **Data producer updates** - Reduce speed on unpaved/rough roads. Add statistics for hgv (truck) restrictions.

## Release Date: 2016-01-26

 * **Added capability to disable narrative production** - Added the `narrative` boolean option to allow users to disable narrative production. Locations, shape, length, and time are still returned. The narrative production is enabled by default. The possible values for the `narrative` option are: false and true
 * **Added capability to mark a request with an id** - The `id` is returned with the response so a user could match to the corresponding request.
 * **Added some logging enhancements, specifically [ANALYTICS] logging** - We want to focus more on what our data is telling us by logging specific stats in Logstash.

## Release Date: 2016-01-18

 * **Data producer updates** - Data importer configuration (lua) updates to fix a bug where buses were not allowed on restricted lanes.  Fixed surface issue (change the default surface to be "compacted" for footways).

## Release Date: 2016-01-04

 * **Fixed Wrong Costing Options Applied** - Fixed a bug in which a previous requests costing options would be used as defaults for all subsequent requests.

## Release Date: 2015-12-18

 * **Fix for bus access** - Data importer configuration (lua) updates to fix a bug where bus lanes were turning off access for other modes.
 * **Fix for extra emergency data** - Data importer configuration (lua) updates to fix a bug where we were saving hospitals in the data.
 * **Bicycle costing update** - Updated kTCSlight and kTCFavorable so that cycleways are favored by default vs roads.

## Release Date: 2015-12-17

 * **Graph Tile Data Structure update** - Updated structures within graph tiles to support transit efforts and truck routing. Removed TransitTrip, changed TransitRoute and TransitStop to indexes (rather than binary search). Added access restrictions (like height and weight restrictions) and the mode which they impact to reduce need to look-up.
 * **Data producer updates** - Updated graph tile structures and import processes.

## Release Date: 2015-11-23

 * **Fixed Open App for OSRM functionality** - Added OSRM functionality back to Loki to support Open App.

## Release Date: 2015-11-13

 * **Improved narrative for unnamed walkway, cycleway, and mountain bike trail** - A generic description will be used for the street name when a walkway, cycleway, or mountain bike trail maneuver is unnamed. For example, a turn right onto a unnamed walkway maneuver will now be: "Turn right onto walkway."
 * **Fix costing bug** - Fix a bug introduced in EdgeLabel refactor (impacted time distance matrix only).

## Release Date: 2015-11-3

 * **Enhance bi-directional A* logic** - Updates to bidirectional A* algorithm to fix the route completion logic to handle cases where a long "connection" edge could lead to a sub-optimal path. Add hierarchy and shortcut logic so we can test and use bidirectional A* for driving routes. Fix the destination logic to properly handle oneways as the destination edge. Also fix U-turn detection for reverse search when hierarchy transitions occur.
 * **Change "Go" to "Head" for some instructions** - Start, exit ferry.
 * **Update to roundabout instructions** - Call out roundabouts for edges marked as links (ramps, turn channels).
 * **Update bicycle costing** - Fix the road factor (for applying weights based on road classification) and lower turn cost values.

## Data Producer Release Date: 2015-11-2

 * **Updated logic to not create shortcut edges on roundabouts** - This fixes some roundabout exit counts.

## Release Date: 2015-10-20

 * **Bug Fix for Pedestrian and Bicycle Routes** - Fixed a bug with setting the destination in the bi-directional Astar algorithm. Locations that snapped to a dead-end node would have failed the route and caused a timeout while searching for a valid path. Also fixed the elapsed time computation on the reverse path of bi-directional algorithm.

## Release Date: 2015-10-16

 * **Through Location Types** - Improved support for locations with type = "through". Routes now combine paths that meet at each through location to create a single "leg" between locations with type = "break". Paths that continue at a through location will not create a U-turn unless the path enters a "dead-end" region (neighborhood with no outbound access).
 * **Update shortcut edge logic** - Now skips long shortcut edges when close to the destination. This can lead to missing the proper connection if the shortcut is too long. Fixes #245 (thor).
 * **Per mode service limits** - Update configuration to allow setting different maximum number of locations and distance per mode.
 * **Fix shape index for trivial path** - Fix a bug where when building the the trip path for a "trivial" route (includes just one edge) where the shape index exceeded that size of the shape.

## Release Date: 2015-09-28

 * **Elevation Influenced Bicycle Routing** - Enabled elevation influenced bicycle routing. A "use-hills" option was added to the bicycle costing profile that can tune routes to avoid hills based on grade and amount of elevation change.
 * **"Loop Edge" Fix** - Fixed a bug with edges that form a loop. Split them into 2 edges during data import.
 * **Additional information returned from 'locate' method** - Added information that can be useful when debugging routes and data. Adds information about nodes and edges at a location.
 * **Guidance/Narrative Updates** - Added side of street to destination narrative. Updated verbal instructions.<|MERGE_RESOLUTION|>--- conflicted
+++ resolved
@@ -25,11 +25,8 @@
    * FIXED: Tagging with bus=permit or taxi=permit did not override access=no [#4045](https://github.com/valhalla/valhalla/pull/4045)
    * FIXED: Upgrade RapidJSON to address undefined behavior [#4051](https://github.com/valhalla/valhalla/pull/4051)
    * FIXED: time handling for transit service [#4052](https://github.com/valhalla/valhalla/pull/4052)
-<<<<<<< HEAD
+   * FIXED: multiple smaller bugs while testing more multimodal /route & /isochrones [#4055](https://github.com/valhalla/valhalla/pull/4055)
    * FIXED: `FindLuaJit.cmake` to include Windows paths/library names [#4067](https://github.com/valhalla/valhalla/pull/4067)
-=======
-   * FIXED: multiple smaller bugs while testing more multimodal /route & /isochrones [#4055](https://github.com/valhalla/valhalla/pull/4055)
->>>>>>> 2b4095b7
 * **Enhancement**
    * CHANGED: replace boost::optional with C++17's std::optional where possible [#3890](https://github.com/valhalla/valhalla/pull/3890)
    * ADDED: parse `lit` tag on ways and add it to graph [#3893](https://github.com/valhalla/valhalla/pull/3893)
@@ -49,11 +46,8 @@
    * CHANGED: Updated url for just_gtfs library [#3994](https://github.com/valhalla/valhalla/pull/3995)
    * ADDED: Docker image pushes to Github's docker registry [#4033](https://github.com/valhalla/valhalla/pull/4033)
    * ADDED: `disable_hierarchy_pruning` costing option to find the actual optimal route for motorized costing modes, i.e `auto`, `motorcycle`, `motor_scooter`, `bus`, `truck` & `taxi`. [#4000](https://github.com/valhalla/valhalla/pull/4000)
-<<<<<<< HEAD
+   * CHANGED: baldr directory: remove warnings and C++17 adjustments [#4011](https://github.com/valhalla/valhalla/pull/4011)
    * UPDATED: `vcpkg` to latest master, iconv wasn't building anymore [#4066](https://github.com/valhalla/valhalla/pull/4066)
-=======
-   * CHANGED: baldr directory: remove warnings and C++17 adjustments [#4011](https://github.com/valhalla/valhalla/pull/4011)
->>>>>>> 2b4095b7
 
 ## Release Date: 2023-01-03 Valhalla 3.3.0
 * **Removed**
