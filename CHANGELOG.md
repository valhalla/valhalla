## Release Date: 2023-??-?? Valhalla 3.3.1
* **Removed**
   * REMOVED: Docker image pushes to Dockerhub [#4033](https://github.com/valhalla/valhalla/pull/4033)
   * REMOVED: transitland references and scripts and replace with info for raw GTFS feeds [#4033](https://github.com/valhalla/valhalla/pull/3906)
* **Bug Fix**
   * FIXED: underflow of uint64_t cast for matrix time results [#3906](https://github.com/valhalla/valhalla/pull/3906)
   * FIXED: update vcpkg commit for Azure pipelines to fix libtool mirrors [#3915](https://github.com/valhalla/valhalla/pull/3915)
   * FIXED: fix CHANGELOG release year (2022->2023) [#3927](https://github.com/valhalla/valhalla/pull/3927)
   * FIXED: avoid segfault on invalid exclude_polygons input [#3907](https://github.com/valhalla/valhalla/pull/3907)
   * FIXED: allow \_WIN32_WINNT to be defined by build system [#3933](https://github.com/valhalla/valhalla/issues/3933)
   * FIXED: disconnected stop pairs in gtfs import [#3943](https://github.com/valhalla/valhalla/pull/3943)
   * FIXED: in/egress traversability in gtfs ingestion is now defaulted to kBoth to enable pedestrian access on transit connect edges and through the in/egress node [#3948](https://github.com/valhalla/valhalla/pull/3948)
   * FIXED: parsing logic needed implicit order of stations/egresses/platforms in the GTFS feeds [#3949](https://github.com/valhalla/valhalla/pull/3949)
   * FIXED: segfault in TimeDistanceMatrix [#3964](https://github.com/valhalla/valhalla/pull/3949)
   * FIXED: write multiple PBFs if the protobuf object gets too big [#3954](https://github.com/valhalla/valhalla/pull/3954)
   * FIXED: pin conan version to latest 1.x for now [#3990](https://github.com/valhalla/valhalla/pull/3990)
   * FIXED: Fix matrix_locations when used in pbf request [#3997](https://github.com/valhalla/valhalla/pull/3997)
   * FIXED: got to the point where the basic transit routing test works [#3988](https://github.com/valhalla/valhalla/pull/3988)
   * FIXED: fix build with LOGGING_LEVEL=ALL [#3992](https://github.com/valhalla/valhalla/pull/3992)
   * FIXED: transit stitching when determining whether a platform was generated [#4020](https://github.com/valhalla/valhalla/pull/4020)
   * FIXED: multimodal isochrones [#4030](https://github.com/valhalla/valhalla/pull/4030)
   * FIXED: duplicated recosting names should throw [#4042](https://github.com/valhalla/valhalla/pull/4042)
   * FIXED: Remove arch specificity from strip command of Python bindings to make it more compatible with other archs [#4040](https://github.com/valhalla/valhalla/pull/4040)
   * FIXED: GraphReader::GetShortcut no longer returns false positives or false negatives [#4019](https://github.com/valhalla/valhalla/pull/4019)
   * FIXED: Tagging with bus=permit or taxi=permit did not override access=no [#4045](https://github.com/valhalla/valhalla/pull/4045)
   * FIXED: Upgrade RapidJSON to address undefined behavior [#4051](https://github.com/valhalla/valhalla/pull/4051)
   * FIXED: time handling for transit service [#4052](https://github.com/valhalla/valhalla/pull/4052)
   * FIXED: multiple smaller bugs while testing more multimodal /route & /isochrones [#4055](https://github.com/valhalla/valhalla/pull/4055)
   * FIXED: `FindLuaJit.cmake` to include Windows paths/library names [#4067](https://github.com/valhalla/valhalla/pull/4067)
* **Enhancement**
   * CHANGED: replace boost::optional with C++17's std::optional where possible [#3890](https://github.com/valhalla/valhalla/pull/3890)
   * ADDED: parse `lit` tag on ways and add it to graph [#3893](https://github.com/valhalla/valhalla/pull/3893)
   * ADDED: log lat/lon of node where children link edges exceed the configured maximum [#3911](https://github.com/valhalla/valhalla/pull/3911)
   * ADDED: log matrix algorithm which was used [#3916](https://github.com/valhalla/valhalla/pull/3916)
   * UPDATED: docker base image to Ubuntu 22.04 [#3912](https://github.com/valhalla/valhalla/pull/3912)
   * CHANGED: Unify handling of single-file -Werror in all modules [#3910](https://github.com/valhalla/valhalla/pull/3910)
   * CHANGED: Build skadi with -Werror [#3935](https://github.com/valhalla/valhalla/pull/3935)
   * ADDED: Connect transit tiles to the graph [#3700](https://github.com/valhalla/valhalla/pull/3700)
   * CHANGED: switch to C++17 master branch of `just_gtfs` [#3947](https://github.com/valhalla/valhalla/pull/3947)
   * ADDED: Support for configuring a universal request timeout [#3966](https://github.com/valhalla/valhalla/pull/3966)
   * ADDED: optionally include highway=platform edges for pedestrian access [#3971](https://github.com/valhalla/valhalla/pull/3971)
   * ADDED: `use_lit` costing option for pedestrian costing [#3957](https://github.com/valhalla/valhalla/pull/3957)
   * CHANGED: Removed stray NULL values in log output[#3974](https://github.com/valhalla/valhalla/pull/3974)
   * CHANGED: More conservative estimates for cost of walking slopes [#3982](https://github.com/valhalla/valhalla/pull/3982)
   * ADDED: An option to Slim down Matrix response [#3987](https://github.com/valhalla/valhalla/pull/3987)
   * CHANGED: Updated url for just_gtfs library [#3994](https://github.com/valhalla/valhalla/pull/3995)
   * ADDED: Docker image pushes to Github's docker registry [#4033](https://github.com/valhalla/valhalla/pull/4033)
   * ADDED: `disable_hierarchy_pruning` costing option to find the actual optimal route for motorized costing modes, i.e `auto`, `motorcycle`, `motor_scooter`, `bus`, `truck` & `taxi`. [#4000](https://github.com/valhalla/valhalla/pull/4000)
   * CHANGED: baldr directory: remove warnings and C++17 adjustments [#4011](https://github.com/valhalla/valhalla/pull/4011)
<<<<<<< HEAD
   * ADDED: time awareness to CostMatrix for e.g. traffic support [#4071](https://github.com/valhalla/valhalla/pull/4071)
=======
   * UPDATED: `vcpkg` to latest master, iconv wasn't building anymore [#4066](https://github.com/valhalla/valhalla/pull/4066)
   * CHANGED: pybind11 upgrade for python 3.11 [#4067](https://github.com/valhalla/valhalla/pull/4067)
>>>>>>> 6e0db89c

## Release Date: 2023-01-03 Valhalla 3.3.0
* **Removed**
* **Bug Fix**
* **Enhancement**
  * CHANGED: Upgraded from C++14 to C++17. [#3878](https://github.com/valhalla/valhalla/pull/3878)

## Release Date: 2023-01-03 Valhalla 3.2.1
* **Removed**
* **Bug Fix**
   * FIXED: valhalla_run_route was missing config logic.[#3824](https://github.com/valhalla/valhalla/pull/3824)
   * FIXED: Added missing ferry tag if manoeuver uses a ferry. It's supposed to be there according to the docs. [#3815](https://github.com/valhalla/valhalla/issues/3815)
   * FIXED: Handle hexlifying strings with unsigned chars [#3842](https://github.com/valhalla/valhalla/pull/3842)
   * FIXED: Newer clang warns on `sprintf` which becomes a compilation error (due to `Werror`) so we use `snprintf` instead [#3846](https://github.com/valhalla/valhalla/issues/3846)
   * FIXED: Build all of Mjolnir with -Werror [#3845](https://github.com/valhalla/valhalla/pull/3845)
   * FIXED: Only set most destination information once for all origins in timedistancematrix [#3830](https://github.com/valhalla/valhalla/pull/3830)
   * FIXED: Integers to expansion JSON output were cast wrongly [#3857](https://github.com/valhalla/valhalla/pull/3857)
   * FIXED: hazmat=destination should be hazmat=false and fix the truckcost usage of hazmat [#3865](https://github.com/valhalla/valhalla/pull/3865)
   * FIXED: Make sure there is at least one path which is accessible for all vehicular modes when reclassifying ferry edges [#3860](https://github.com/valhalla/valhalla/pull/3860)
   * FIXED: valhalla_build_extract was failing to determine the tile ID to include in the extract [#3864](https://github.com/valhalla/valhalla/pull/3864)
   * FIXED: valhalla_ways_to_edges missed trimming the cache when overcommitted [#3872](https://github.com/valhalla/valhalla/pull/3864)
   * FIXED: Strange detours with multi-origin/destination unidirectional A* [#3585](https://github.com/valhalla/valhalla/pull/3585)
* **Enhancement**
   * ADDED: Added has_toll, has_higway, has_ferry tags to summary field of a leg and route and a highway tag to a maneuver if it includes a highway. [#3815](https://github.com/valhalla/valhalla/issues/3815)
   * ADDED: Add time info to sources_to_targets [#3795](https://github.com/valhalla/valhalla/pull/3795)
   * ADDED: "available_actions" to the /status response [#3836](https://github.com/valhalla/valhalla/pull/3836)
   * ADDED: "waiting" field on input/output intermediate break(_through) locations to respect services times [#3849](https://github.com/valhalla/valhalla/pull/3849)
   * ADDED: --bbox & --geojson-dir options to valhalla_build_extract to only archive a subset of tiles [#3856](https://github.com/valhalla/valhalla/pull/3856)
   * CHANGED: Replace unstable c++ geos API with a mix of geos' c api and boost::geometry for admin building [#3683](https://github.com/valhalla/valhalla/pull/3683)
   * ADDED: optional write-access to traffic extract from GraphReader [#3876](https://github.com/valhalla/valhalla/pull/3876)
   * UPDATED: locales from Transifex [#3879](https://github.com/valhalla/valhalla/pull/3879)
   * CHANGED: Build most of Baldr with -Werror [#3885](https://github.com/valhalla/valhalla/pull/3885)
   * UPDATED: some documentation overhaul to slim down root's README [#3881](https://github.com/valhalla/valhalla/pull/3881)
   * CHANGED: move documentation hosting to Github Pages from readthedocs.io [#3884](https://github.com/valhalla/valhalla/pull/3884)
   * ADDED: inline config arguments to some more executables [#3873](https://github.com/valhalla/valhalla/pull/3873)

## Release Date: 2022-10-26 Valhalla 3.2.0
* **Removed**
   * REMOVED: "build-\*" docker image to decrease complexity [#3689](https://github.com/valhalla/valhalla/pull/3541)

* **Bug Fix**
   * FIXED: Fix precision losses while encoding-decoding distance parameter in openlr [#3374](https://github.com/valhalla/valhalla/pull/3374)
   * FIXED: Fix bearing calculation for openlr records [#3379](https://github.com/valhalla/valhalla/pull/3379)
   * FIXED: Some refactoring that was proposed for the PR 3379 [3381](https://github.com/valhalla/valhalla/pull/3381)
   * FIXED: Avoid calling out "keep left/right" when passing an exit [3349](https://github.com/valhalla/valhalla/pull/3349)
   * FIXED: Fix iterator decrement beyond begin() in GeoPoint::HeadingAtEndOfPolyline() method [#3393](https://github.com/valhalla/valhalla/pull/3393)
   * FIXED: Add string for Use:kPedestrianCrossing to fix null output in to_string(Use). [#3416](https://github.com/valhalla/valhalla/pull/3416)
   * FIXED: Remove simple restrictions check for pedestrian cost calculation. [#3423](https://github.com/valhalla/valhalla/pull/3423)
   * FIXED: Parse "highway=busway" OSM tag: https://wiki.openstreetmap.org/wiki/Tag:highway%3Dbusway [#3413](https://github.com/valhalla/valhalla/pull/3413)
   * FIXED: Process int_ref irrespective of `use_directions_on_ways_` [#3446](https://github.com/valhalla/valhalla/pull/3446)
   * FIXED: workaround python's ArgumentParser bug to not accept negative numbers as arguments [#3443](https://github.com/valhalla/valhalla/pull/3443)
   * FIXED: Undefined behaviour on some platforms due to unaligned reads [#3447](https://github.com/valhalla/valhalla/pull/3447)
   * FIXED: Fixed undefined behavior due to invalid shift exponent when getting edge's heading [#3450](https://github.com/valhalla/valhalla/pull/3450)
   * FIXED: Use midgard::unaligned_read in GraphTileBuilder::AddSigns [#3456](https://github.com/valhalla/valhalla/pull/3456)
   * FIXED: Relax test margin for time dependent traffic test [#3467](https://github.com/valhalla/valhalla/pull/3467)
   * FIXED: Fixed missed intersection heading [#3463](https://github.com/valhalla/valhalla/pull/3463)
   * FIXED: Stopped putting binary bytes into a string field of the protobuf TaggedValue since proto3 protects against that for cross language support [#3468](https://github.com/valhalla/valhalla/pull/3468)
   * FIXED: valhalla_service uses now loki logging config instead of deprecated tyr logging [#3481](https://github.com/valhalla/valhalla/pull/3481)
   * FIXED: Docker image `valhalla/valhalla:run-latest`: conan error + python integration [#3485](https://github.com/valhalla/valhalla/pull/3485)
   * FIXED: fix more protobuf unstable 3.x API [#3494](https://github.com/valhalla/valhalla/pull/3494)
   * FIXED: fix one more protobuf unstable 3.x API [#3501](https://github.com/valhalla/valhalla/pull/3501)
   * FIXED: Fix valhalla_build_tiles imports only bss from last osm file [#3503](https://github.com/valhalla/valhalla/pull/3503)
   * FIXED: Fix total_run_stat.sh script. [#3511](https://github.com/valhalla/valhalla/pull/3511)
   * FIXED: Both `hov:designated` and `hov:minimum` have to be correctly set for the way to be considered hov-only [#3526](https://github.com/valhalla/valhalla/pull/3526)
   * FIXED: Wrong out index in route intersections [#3541](https://github.com/valhalla/valhalla/pull/3541)
   * FIXED: fix valhalla_export_edges: missing null columns separator [#3543](https://github.com/valhalla/valhalla/pull/3543)
   * FIXED: Removed/updated narrative language aliases that are not IETF BCP47 compliant [#3546](https://github.com/valhalla/valhalla/pull/3546)
   * FIXED: Wrong predecessor opposing edge in dijkstra's expansion [#3528](https://github.com/valhalla/valhalla/pull/3528)
   * FIXED: exit and exit_verbal in Russian locale should be same [#3545](https://github.com/valhalla/valhalla/pull/3545)
   * FIXED: Skip transit tiles in hierarchy builder [#3559](https://github.com/valhalla/valhalla/pull/3559)
   * FIXED: Fix some country overrides in adminconstants and add a couple new countries. [#3578](https://github.com/valhalla/valhalla/pull/3578)
   * FIXED: Improve build errors reporting [#3579](https://github.com/valhalla/valhalla/pull/3579)
   * FIXED: Fix "no elevation" values and /locate elevation response [#3571](https://github.com/valhalla/valhalla/pull/3571)
   * FIXED: Build tiles with admin/timezone support on Windows [#3580](https://github.com/valhalla/valhalla/pull/3580)
   * FIXED: admin "Saint-Martin" changed name to "Saint-Martin (France)" [#3619](https://github.com/valhalla/valhalla/pull/3619)
   * FIXED: openstreetmapspeeds global config with `null`s now supported [#3621](https://github.com/valhalla/valhalla/pull/3621)
   * FIXED: valhalla_run_matrix was failing (could not find proper max_matrix_distance) [#3635](https://github.com/valhalla/valhalla/pull/3635)
   * FIXED: Removed duplicate degrees/radians constants [#3642](https://github.com/valhalla/valhalla/pull/3642)
   * FIXED: Forgot to adapt driving side and country access rules in [#3619](https://github.com/valhalla/valhalla/pull/3619) [#3652](https://github.com/valhalla/valhalla/pull/3652)
   * FIXED: DateTime::is_conditional_active(...) incorrect end week handling [#3655](https://github.com/valhalla/valhalla/pull/3655)
   * FIXED: TimeDistanceBSSMatrix: incorrect initialization for destinations[#3659](https://github.com/valhalla/valhalla/pull/3659)
   * FIXED: Some interpolated points had invalid edge_index in trace_attributes response [#3646](https://github.com/valhalla/valhalla/pull/3670)
   * FIXED: Use a small node snap distance in map-matching. FIxes issue with incorrect turn followed by Uturn. [#3677](https://github.com/valhalla/valhalla/pull/3677)
   * FIXED: Conan error when building Docker image. [#3689](https://github.com/valhalla/valhalla/pull/3689)
   * FIXED: Allow country overrides for sidewalk [#3711](https://github.com/valhalla/valhalla/pull/3711)
   * FIXED: CostMatrix incorrect tile usage with oppedge. [#3719](https://github.com/valhalla/valhalla/pull/3719)
   * FIXED: Fix elevation serializing [#3735](https://github.com/valhalla/valhalla/pull/3735)
   * FIXED: Fix returning a potentially uninitialized value in PointXY::ClosestPoint [#3737](https://github.com/valhalla/valhalla/pull/3737)
   * FIXED: Wales and Scotland name change. [#3746](https://github.com/valhalla/valhalla/pull/3746)
   * FIXED: Pedestrian crossings are allowed for bikes [#3751](https://github.com/valhalla/valhalla/pull/3751)
   * FIXED: Fix for Mac OSx.  Small update for the workdir for the admin_sidewalk_override test.  [#3757](https://github.com/valhalla/valhalla/pull/3757)
   * FIXED: Add missing service road case from GetTripLegUse method. [#3763](https://github.com/valhalla/valhalla/pull/3763)
   * FIXED: Fix TimeDistanceMatrix results sequence [#3738](https://github.com/valhalla/valhalla/pull/3738)
   * FIXED: Fix status endpoint not reporting that the service is shutting down [#3785](https://github.com/valhalla/valhalla/pull/3785)
   * FIXED: Fix TimdDistanceMatrix SetSources and SetTargets [#3792](https://github.com/valhalla/valhalla/pull/3792)
   * FIXED: Added highway and surface factor in truckcost [#3590](https://github.com/valhalla/valhalla/pull/3590)
   * FIXED: Potential integer underflow in file suffix generation [#3783](https://github.com/valhalla/valhalla/pull/3783)
   * FIXED: Building Valhalla as a submodule [#3781](https://github.com/valhalla/valhalla/issues/3781)
   * FIXED: Fixed invalid time detection in GetSpeed [#3800](https://github.com/valhalla/valhalla/pull/3800)
   * FIXED: Osmway struct update: added up to 33 and not 32 [#3808](https://github.com/valhalla/valhalla/pull/3808)

* **Enhancement**
   * CHANGED: Pronunciation for names and destinations [#3132](https://github.com/valhalla/valhalla/pull/3132)
   * CHANGED: Requested code clean up for phonemes PR [#3356](https://github.com/valhalla/valhalla/pull/3356)
   * CHANGED: Refactor Pronunciation class to struct [#3359](https://github.com/valhalla/valhalla/pull/3359)
   * ADDED: Added support for probabale restrictions [#3361](https://github.com/valhalla/valhalla/pull/3361)
   * CHANGED: Refactored the verbal text formatter to handle logic for street name and sign [#3369](https://github.com/valhalla/valhalla/pull/3369)
   * CHANGED: return "version" and "tileset_age" on parameterless /status call [#3367](https://github.com/valhalla/valhalla/pull/3367)
   * CHANGED: de-singleton tile_extract by introducing an optional index.bin file created by valhalla_build_extract [#3281](https://github.com/valhalla/valhalla/pull/3281)
   * CHANGED: implement valhalla_build_elevation in python and add more --from-geojson & --from-graph options [#3318](https://github.com/valhalla/valhalla/pull/3318)
   * ADDED: Add boolean parameter to clear memory for edge labels from thor. [#2789](https://github.com/valhalla/valhalla/pull/2789)
   * CHANGED: Do not create statsd client in workers if it is not configured [#3394](https://github.com/valhalla/valhalla/pull/3394)
   * ADDED: Import of Bike Share Stations information in BSS Connection edges [#3411](https://github.com/valhalla/valhalla/pull/3411)
   * ADDED: Add heading to PathEdge to be able to return it on /locate [#3399](https://github.com/valhalla/valhalla/pull/3399)
   * ADDED: Add `prioritize_bidirectional` option for fast work and correct ETA calculation for `depart_at` date_time type. Smoothly stop using live-traffic [#3398](https://github.com/valhalla/valhalla/pull/3398)
   * CHANGED: Minor fix for headers  [#3436](https://github.com/valhalla/valhalla/pull/3436)
   * CHANGED: Use std::multimap for polygons returned for admin and timezone queries. Improves performance when building tiles. [#3427](https://github.com/valhalla/valhalla/pull/3427)
   * CHANGED: Refactored GraphBuilder::CreateSignInfoList [#3438](https://github.com/valhalla/valhalla/pull/3438)
   * ADDED: Add support for LZ4 compressed elevation tiles [#3401](https://github.com/valhalla/valhalla/pull/3401)
   * CHANGED: Rearranged some of the protobufs to remove redundancy [#3452](https://github.com/valhalla/valhalla/pull/3452)
   * CHANGED: overhaul python bindings [#3380](https://github.com/valhalla/valhalla/pull/3380)
   * CHANGED: Removed all protobuf defaults either by doing them in code or by relying on 0 initialization. Also deprecated best_paths and do_not_track [#3454](https://github.com/valhalla/valhalla/pull/3454)
   * ADDED: isochrone action for /expansion endpoint to track dijkstra expansion [#3215](https://github.com/valhalla/valhalla/pull/3215)
   * CHANGED: remove boost from dependencies and add conan as prep for #3346 [#3459](https://github.com/valhalla/valhalla/pull/3459)
   * CHANGED: Remove boost.program_options in favor of cxxopts header-only lib and use conan to install header-only boost. [#3346](https://github.com/valhalla/valhalla/pull/3346)
   * CHANGED: Moved all protos to proto3 for internal request/response handling [#3457](https://github.com/valhalla/valhalla/pull/3457)
   * CHANGED: Allow up to 32 outgoing link edges on a node when reclassifying links [#3483](https://github.com/valhalla/valhalla/pull/3483)
   * CHANGED: Reuse sample::get implementation [#3471](https://github.com/valhalla/valhalla/pull/3471)
   * ADDED: Beta support for interacting with the http/bindings/library via serialized and pbf objects respectively [#3464](https://github.com/valhalla/valhalla/pull/3464)
   * CHANGED: Update xcode to 12.4.0 [#3492](https://github.com/valhalla/valhalla/pull/3492)
   * ADDED: Add JSON generator to conan [#3493](https://github.com/valhalla/valhalla/pull/3493)
   * CHANGED: top_speed option: ignore live speed for speed based penalties [#3460](https://github.com/valhalla/valhalla/pull/3460)
   * ADDED: Add `include_construction` option into the config to include/exclude roads under construction from the graph [#3455](https://github.com/valhalla/valhalla/pull/3455)
   * CHANGED: Refactor options protobuf for Location and Costing objects [#3506](https://github.com/valhalla/valhalla/pull/3506)
   * CHANGED: valhalla.h and config.h don't need cmake configuration [#3502](https://github.com/valhalla/valhalla/pull/3502)
   * ADDED: New options to control what fields of the pbf are returned when pbf format responses are requested [#3207](https://github.com/valhalla/valhalla/pull/3507)
   * CHANGED: Rename tripcommon to common [#3516](https://github.com/valhalla/valhalla/pull/3516)
   * ADDED: Indoor routing - data model, data processing. [#3509](https://github.com/valhalla/valhalla/pull/3509)
   * ADDED: On-demand elevation tile fetching [#3391](https://github.com/valhalla/valhalla/pull/3391)
   * CHANGED: Remove many oneof uses from the protobuf api where the semantics of optional vs required isnt necessary [#3527](https://github.com/valhalla/valhalla/pull/3527)
   * ADDED: Indoor routing maneuvers [#3519](https://github.com/valhalla/valhalla/pull/3519)
   * ADDED: Expose reverse isochrone parameter for reverse expansion [#3528](https://github.com/valhalla/valhalla/pull/3528)
   * CHANGED: Add matrix classes to thor worker so they persist between requests. [#3560](https://github.com/valhalla/valhalla/pull/3560)
   * CHANGED: Remove `max_matrix_locations` and introduce `max_matrix_location_pairs` to configure the allowed number of total routes for the matrix action for more flexible asymmetric matrices [#3569](https://github.com/valhalla/valhalla/pull/3569)
   * CHANGED: modernized spatialite syntax [#3580](https://github.com/valhalla/valhalla/pull/3580)
   * ADDED: Options to generate partial results for time distance matrix when there is one source (one to many) or one target (many to one). [#3181](https://github.com/valhalla/valhalla/pull/3181)
   * ADDED: Enhance valhalla_build_elevation with LZ4 recompression support [#3607](https://github.com/valhalla/valhalla/pull/3607)
   * CHANGED: removed UK admin and upgraded its constituents to countries [#3619](https://github.com/valhalla/valhalla/pull/3619)
   * CHANGED: expansion service: only track requested max time/distance [#3532](https://github.com/valhalla/valhalla/pull/3509)
   * ADDED: Shorten down the request delay, when some sources/targets searches are early aborted [#3611](https://github.com/valhalla/valhalla/pull/3611)
   * ADDED: add `pre-commit` hook for running the `format.sh` script [#3637](https://github.com/valhalla/valhalla/pull/3637)
   * CHANGED: upgrade pybind11 to v2.9.2 to remove cmake warning [#3658](https://github.com/valhalla/valhalla/pull/3658)
   * ADDED: tests for just_gtfs reading and writing feeds [#3665](https://github.com/valhalla/valhalla/pull/3665)
   * CHANGED: Precise definition of types of edges on which BSS could be projected [#3658](https://github.com/valhalla/valhalla/pull/3663)
   * CHANGED: Remove duplicate implementation of `adjust_scores` [#3673](https://github.com/valhalla/valhalla/pull/3673)
   * ADDED: convert GTFS data into protobuf tiles [#3629](https://github.com/valhalla/valhalla/issues/3629)
   * CHANGED: Use `starts_with()` instead of `substr(0, N)` getting and comparing to prefix [#3702](https://github.com/valhalla/valhalla/pull/3702)
   * ADDED: Ferry support for HGV [#3710](https://github.com/valhalla/valhalla/issues/3710)
   * ADDED: Linting & formatting checks for Python code [#3713](https://github.com/valhalla/valhalla/pull/3713)
   * CHANGED: rename Turkey admin to Türkiye [#3720](https://github.com/valhalla/valhalla/pull/3713)
   * CHANGED: bumped vcpkg version to "2022.08.15" [#3754](https://github.com/valhalla/valhalla/pull/3754)
   * CHANGED: chore: Updates to clang-format 11.0.0 [#3533](https://github.com/valhalla/valhalla/pull/3533)
   * CHANGED: Ported trace_attributes serialization to RapidJSON. [#3333](https://github.com/valhalla/valhalla/pull/3333)
   * ADDED: Add helpers for DirectedEdgeExt and save them to file in GraphTileBuilder [#3562](https://github.com/valhalla/valhalla/pull/3562)
   * ADDED: Fixed Speed costing option [#3576](https://github.com/valhalla/valhalla/pull/3576)
   * ADDED: axle_count costing option for hgv [#3648](https://github.com/valhalla/valhalla/pull/3648)
   * ADDED: Matrix action for gurka [#3793](https://github.com/valhalla/valhalla/pull/3793)
   * ADDED: Add warnings array to response. [#3588](https://github.com/valhalla/valhalla/pull/3588)
   * CHANGED: Templatized TimeDistanceMatrix for forward/reverse search [#3773](https://github.com/valhalla/valhalla/pull/3773)
   * CHANGED: Templatized TimeDistanceBSSMatrix for forward/reverse search [#3778](https://github.com/valhalla/valhalla/pull/3778)
   * CHANGED: error code 154 shows distance limit in error message [#3779](https://github.com/valhalla/valhalla/pull/3779)

## Release Date: 2021-10-07 Valhalla 3.1.4
* **Removed**
* **Bug Fix**
   * FIXED: Revert default speed boost for turn channels [#3232](https://github.com/valhalla/valhalla/pull/3232)
   * FIXED: Use the right tile to get country for incident [#3235](https://github.com/valhalla/valhalla/pull/3235)
   * FIXED: Fix factors passed to `RelaxHierarchyLimits` [#3253](https://github.com/valhalla/valhalla/pull/3253)
   * FIXED: Fix TransitionCostReverse usage [#3260](https://github.com/valhalla/valhalla/pull/3260)
   * FIXED: Fix Tagged Value Support in EdgeInfo [#3262](https://github.com/valhalla/valhalla/issues/3262)
   * FIXED: TransitionCostReverse fix: revert internal_turn change [#3271](https://github.com/valhalla/valhalla/issues/3271)
   * FIXED: Optimize tiles usage in reach-based pruning [#3294](https://github.com/valhalla/valhalla/pull/3294)
   * FIXED: Slip lane detection: track visited nodes to avoid infinite loops [#3297](https://github.com/valhalla/valhalla/pull/3297)
   * FIXED: Fix distance value in a 0-length road [#3185](https://github.com/valhalla/valhalla/pull/3185)
   * FIXED: Trivial routes were broken when origin was node snapped and destnation was not and vice-versa for reverse astar [#3299](https://github.com/valhalla/valhalla/pull/3299)
   * FIXED: Tweaked TestAvoids map to get TestAvoidShortcutsTruck working [#3301](https://github.com/valhalla/valhalla/pull/3301)
   * FIXED: Overflow in sequence sort [#3303](https://github.com/valhalla/valhalla/pull/3303)
   * FIXED: Setting statsd tags in config via valhalla_build_config [#3225](https://github.com/valhalla/valhalla/pull/3225)
   * FIXED: Cache for gzipped elevation tiles [#3120](https://github.com/valhalla/valhalla/pull/3120)
   * FIXED: Current time conversion regression introduced in unidirectional algorithm refractor [#3278](https://github.com/valhalla/valhalla/issues/3278)
   * FIXED: Make combine_route_stats.py properly quote CSV output (best practice improvement) [#3328](https://github.com/valhalla/valhalla/pull/3328)
   * FIXED: Merge edge segment records in map matching properly so that resulting edge indices in trace_attributes are valid [#3280](https://github.com/valhalla/valhalla/pull/3280)
   * FIXED: Shape walking map matcher now sets correct edge candidates used in the match for origin and destination location [#3329](https://github.com/valhalla/valhalla/pull/3329)
   * FIXED: Better hash function of GraphId [#3332](https://github.com/valhalla/valhalla/pull/3332)

* **Enhancement**
   * CHANGED: Favor turn channels more [#3222](https://github.com/valhalla/valhalla/pull/3222)
   * CHANGED: Rename `valhalla::midgard::logging::LogLevel` enumerators to avoid clash with common macros [#3237](https://github.com/valhalla/valhalla/pull/3237)
   * CHANGED: Move pre-defined algorithm-based factors inside `RelaxHierarchyLimits` [#3253](https://github.com/valhalla/valhalla/pull/3253)
   * ADDED: Reject alternatives with too long detours [#3238](https://github.com/valhalla/valhalla/pull/3238)
   * ADDED: Added info to /status endpoint [#3008](https://github.com/valhalla/valhalla/pull/3008)
   * ADDED: Added stop and give_way/yield signs to the data and traffic signal fixes [#3251](https://github.com/valhalla/valhalla/pull/3251)
   * ADDED: use_hills for pedestrian costing, which also affects the walking speed [#3234](https://github.com/valhalla/valhalla/pull/3234)
   * CHANGED: Fixed cost threshold fot bidirectional astar. Implemented reach-based pruning for suboptimal branches [#3257](https://github.com/valhalla/valhalla/pull/3257)
   * ADDED: Added `exclude_unpaved` request parameter [#3240](https://github.com/valhalla/valhalla/pull/3240)
   * ADDED: Added support for routing onto HOV/HOT lanes via request parameters `include_hot`, `include_hov2`, and `include_hov3` [#3273](https://github.com/valhalla/valhalla/pull/3273)
   * ADDED: Add Z-level field to `EdgeInfo`. [#3261](https://github.com/valhalla/valhalla/pull/3261)
   * CHANGED: Calculate stretch threshold for alternatives based on the optimal route cost [#3276](https://github.com/valhalla/valhalla/pull/3276)
   * ADDED: Add `preferred_z_level` as a parameter of loki requests. [#3270](https://github.com/valhalla/valhalla/pull/3270)
   * ADDED: Add `preferred_layer` as a parameter of loki requests. [#3270](https://github.com/valhalla/valhalla/pull/3270)
   * ADDED: Exposing service area names in passive maneuvers. [#3277](https://github.com/valhalla/valhalla/pull/3277)
   * ADDED: Added traffic signal and stop sign check for stop impact. These traffic signals and stop sign are located on edges. [#3279](https://github.com/valhalla/valhalla/pull/3279)
   * CHANGED: Improved sharing criterion to obtain more reasonable alternatives; extended alternatives search [#3302](https://github.com/valhalla/valhalla/pull/3302)
   * ADDED: pull ubuntu:20.04 base image before building [#3233](https://github.com/valhalla/valhalla/pull/3223)
   * CHANGED: Improve Loki nearest-neighbour performance for large radius searches in open space [#3233](https://github.com/valhalla/valhalla/pull/3324)
   * ADDED: testing infrastructure for scripts and valhalla_build_config tests [#3308](https://github.com/valhalla/valhalla/pull/3308)
   * ADDED: Shape points and information about where intermediate locations are placed along the legs of a route [#3274](https://github.com/valhalla/valhalla/pull/3274)
   * CHANGED: Improved existing hov lane transition test case to make more realistic [#3330](https://github.com/valhalla/valhalla/pull/3330)
   * CHANGED: Update python usage in all scripts to python3 [#3337](https://github.com/valhalla/valhalla/pull/3337)
   * ADDED: Added `exclude_cash_only_tolls` request parameter [#3341](https://github.com/valhalla/valhalla/pull/3341)
   * CHANGED: Update api-reference for street_names [#3342](https://github.com/valhalla/valhalla/pull/3342)
   * ADDED: Disable msse2 flags when building on Apple Silicon chip [#3327](https://github.com/valhalla/valhalla/pull/3327)

## Release Date: 2021-07-20 Valhalla 3.1.3
* **Removed**
   * REMOVED: Unused overloads of `to_response` function [#3167](https://github.com/valhalla/valhalla/pull/3167)

* **Bug Fix**
   * FIXED: Fix heading on small edge [#3114](https://github.com/valhalla/valhalla/pull/3114)
   * FIXED: Added support for `access=psv`, which disables routing on these nodes and edges unless the mode is taxi or bus [#3107](https://github.com/valhalla/valhalla/pull/3107)
   * FIXED: Disables logging in CI to catch issues [#3121](https://github.com/valhalla/valhalla/pull/3121)
   * FIXED: Fixed U-turns through service roads [#3082](https://github.com/valhalla/valhalla/pull/3082)
   * FIXED: Added forgotten penalties for kLivingStreet and kTrack for pedestrian costing model [#3116](https://github.com/valhalla/valhalla/pull/3116)
   * FIXED: Updated the reverse turn bounds [#3122](https://github.com/valhalla/valhalla/pull/3122)
   * FIXED: Missing fork maneuver [#3134](https://github.com/valhalla/valhalla/pull/3134)
   * FIXED: Update turn channel logic to call out specific turn at the end of the turn channel if needed [#3140](https://github.com/valhalla/valhalla/pull/3140)
   * FIXED: Fixed cost thresholds for TimeDistanceMatrix. [#3131](https://github.com/valhalla/valhalla/pull/3131)
   * FIXED: Use distance threshold in hierarchy limits for bidirectional astar to expand more important lower level roads [#3156](https://github.com/valhalla/valhalla/pull/3156)
   * FIXED: Fixed incorrect dead-end roundabout labels. [#3129](https://github.com/valhalla/valhalla/pull/3129)
   * FIXED: googletest wasn't really updated in #3166 [#3187](https://github.com/valhalla/valhalla/pull/3187)
   * FIXED: Minor fix of benchmark code [#3190](https://github.com/valhalla/valhalla/pull/3190)
   * FIXED: avoid_polygons intersected edges as polygons instead of linestrings [#3194]((https://github.com/valhalla/valhalla/pull/3194)
   * FIXED: when binning horizontal edge shapes using single precision floats (converted from not double precision floats) allowed for the possiblity of marking many many tiles no where near the shape [#3204](https://github.com/valhalla/valhalla/pull/3204)
   * FIXED: Fix improper iterator usage in ManeuversBuilder [#3205](https://github.com/valhalla/valhalla/pull/3205)
   * FIXED: Modified approach for retrieving signs from a directed edge #3166 [#3208](https://github.com/valhalla/valhalla/pull/3208)
   * FIXED: Improve turn channel classification: detect slip lanes [#3196](https://github.com/valhalla/valhalla/pull/3196)
   * FIXED: Compatibility with older boost::optional versions [#3219](https://github.com/valhalla/valhalla/pull/3219)
   * FIXED: Older boost.geometry versions don't have correct() for geographic rings [#3218](https://github.com/valhalla/valhalla/pull/3218)
   * FIXED: Use default road speed for bicycle costing so traffic does not reduce penalty on high speed roads. [#3143](https://github.com/valhalla/valhalla/pull/3143)

* **Enhancement**
   * CHANGED: Refactor base costing options parsing to handle more common stuff in a one place [#3125](https://github.com/valhalla/valhalla/pull/3125)
   * CHANGED: Unified Sign/SignElement into sign.proto [#3146](https://github.com/valhalla/valhalla/pull/3146)
   * ADDED: New verbal succinct transition instruction to maneuver & narrativebuilder. Currently this instruction will be used in place of a very long street name to avoid repetition of long names [#2844](https://github.com/valhalla/valhalla/pull/2844)
   * ADDED: Added oneway support for pedestrian access and foot restrictions [#3123](https://github.com/valhalla/valhalla/pull/3123)
   * ADDED: Exposing rest-area names in passive maneuvers [#3172](https://github.com/valhalla/valhalla/pull/3172)
   * CHORE: Updates robin-hood-hashing third-party library
   * ADDED: Support `barrier=yes|swing_gate|jersey_barrier` tags [#3154](https://github.com/valhalla/valhalla/pull/3154)
   * ADDED: Maintain `access=permit|residents` tags as private [#3149](https://github.com/valhalla/valhalla/pull/3149)
   * CHANGED: Replace `avoid_*` API parameters with more accurate `exclude_*` [#3093](https://github.com/valhalla/valhalla/pull/3093)
   * ADDED: Penalize private gates [#3144](https://github.com/valhalla/valhalla/pull/3144)
   * CHANGED: Renamed protobuf Sign/SignElement to TripSign/TripSignElement [#3168](https://github.com/valhalla/valhalla/pull/3168)
   * CHORE: Updates googletest to release-1.11.0 [#3166](https://github.com/valhalla/valhalla/pull/3166)
   * CHORE: Enables -Wall on sif sources [#3178](https://github.com/valhalla/valhalla/pull/3178)
   * ADDED: Allow going through accessible `barrier=bollard` and penalize routing through it, when the access is private [#3175](https://github.com/valhalla/valhalla/pull/3175)
   * ADDED: Add country code to incident metadata [#3169](https://github.com/valhalla/valhalla/pull/3169)
   * CHANGED: Use distance instead of time to check limited sharing criteria [#3183](https://github.com/valhalla/valhalla/pull/3183)
   * ADDED: Introduced a new via_waypoints array on the leg in the osrm route serializer that describes where a particular waypoint from the root-level array matches to the route. [#3189](https://github.com/valhalla/valhalla/pull/3189)
   * ADDED: Added vehicle width and height as an option for auto (and derived: taxi, bus, hov) profile (https://github.com/valhalla/valhalla/pull/3179)
   * ADDED: Support for statsd integration for basic error and requests metrics [#3191](https://github.com/valhalla/valhalla/pull/3191)
   * CHANGED: Get rid of typeid in statistics-related code. [#3227](https://github.com/valhalla/valhalla/pull/3227)

## Release Date: 2021-05-26 Valhalla 3.1.2
* **Removed**
* **Bug Fix**
   * FIXED: Change unnamed road intersections from being treated as penil point u-turns [#3084](https://github.com/valhalla/valhalla/pull/3084)
   * FIXED: Fix TimeDepReverse termination and path cost calculation (for arrive_by routing) [#2987](https://github.com/valhalla/valhalla/pull/2987)
   * FIXED: Isochrone (::Generalize()) fix to avoid generating self-intersecting polygons [#3026](https://github.com/valhalla/valhalla/pull/3026)
   * FIXED: Handle day_on/day_off/hour_on/hour_off restrictions [#3029](https://github.com/valhalla/valhalla/pull/3029)
   * FIXED: Apply conditional restrictions with dow only to the edges when routing [#3039](https://github.com/valhalla/valhalla/pull/3039)
   * FIXED: Missing locking in incident handler needed to hang out to scop lock rather than let the temporary disolve [#3046](https://github.com/valhalla/valhalla/pull/3046)
   * FIXED: Continuous lane guidance fix [#3054](https://github.com/valhalla/valhalla/pull/3054)
   * FIXED: Fix reclassification for "shorter" ferries and rail ferries (for Chunnel routing issues) [#3038](https://github.com/valhalla/valhalla/pull/3038)
   * FIXED: Incorrect routing through motor_vehicle:conditional=destination. [#3041](https://github.com/valhalla/valhalla/pull/3041)
   * FIXED: Allow destination-only routing on the first-pass for non bidirectional Astar algorithms. [#3085](https://github.com/valhalla/valhalla/pull/3085)
   * FIXED: Highway/ramp lane bifurcation [#3088](https://github.com/valhalla/valhalla/pull/3088)
   * FIXED: out of bound access of tile hierarchy in base_ll function in graphheader [#3089](https://github.com/valhalla/valhalla/pull/3089)
   * FIXED: include shortcuts in avoid edge set for avoid_polygons [#3090](https://github.com/valhalla/valhalla/pull/3090)

* **Enhancement**
   * CHANGED: Refactor timedep forward/reverse to reduce code repetition [#2987](https://github.com/valhalla/valhalla/pull/2987)
   * CHANGED: Sync translation files with Transifex command line tool [#3030](https://github.com/valhalla/valhalla/pull/3030)
   * CHANGED: Use osm tags in links reclassification algorithm in order to reduce false positive downgrades [#3042](https://github.com/valhalla/valhalla/pull/3042)
   * CHANGED: Use CircleCI XL instances for linux based builds [#3043](https://github.com/valhalla/valhalla/pull/3043)
   * ADDED: ci: Enable undefined sanitizer [#2999](https://github.com/valhalla/valhalla/pull/2999)
   * ADDED: Optionally pass preconstructed graphreader to connectivity map [#3046](https://github.com/valhalla/valhalla/pull/3046)
   * CHANGED: ci: Skip Win CI runs for irrelevant files [#3014](https://github.com/valhalla/valhalla/pull/3014)
   * ADDED: Allow configuration-driven default speed assignment based on edge properties [#3055](https://github.com/valhalla/valhalla/pull/3055)
   * CHANGED: Use std::shared_ptr in case if ENABLE_THREAD_SAFE_TILE_REF_COUNT is ON. [#3067](https://github.com/valhalla/valhalla/pull/3067)
   * CHANGED: Reduce stop impact when driving in parking lots [#3051](https://github.com/valhalla/valhalla/pull/3051)
   * ADDED: Added another through route test [#3074](https://github.com/valhalla/valhalla/pull/3074)
   * ADDED: Adds incident-length to metadata proto [#3083](https://github.com/valhalla/valhalla/pull/3083)
   * ADDED: Do not penalize gates that have allowed access [#3078](https://github.com/valhalla/valhalla/pull/3078)
   * ADDED: Added missing k/v pairs to taginfo.json.  Updated PR template. [#3101](https://github.com/valhalla/valhalla/pull/3101)
   * CHANGED: Serialize isochrone 'contour' properties as floating point so they match user supplied value [#3078](https://github.com/valhalla/valhalla/pull/3095)
   * NIT: Enables compiler warnings as errors in midgard module [#3104](https://github.com/valhalla/valhalla/pull/3104)
   * CHANGED: Check all tiles for nullptr that reads from graphreader to avoid fails in case tiles might be missing. [#3065](https://github.com/valhalla/valhalla/pull/3065)

## Release Date: 2021-04-21 Valhalla 3.1.1
* **Removed**
   * REMOVED: The tossing of private roads in [#1960](https://github.com/valhalla/valhalla/pull/1960) was too aggressive and resulted in a lot of no routes.  Reverted this logic.  [#2934](https://github.com/valhalla/valhalla/pull/2934)
   * REMOVED: stray references to node bindings [#3012](https://github.com/valhalla/valhalla/pull/3012)

* **Bug Fix**
   * FIXED: Fix compression_utils.cc::inflate(...) throw - make it catchable [#2839](https://github.com/valhalla/valhalla/pull/2839)
   * FIXED: Fix compiler errors if HAVE_HTTP not enabled [#2807](https://github.com/valhalla/valhalla/pull/2807)
   * FIXED: Fix alternate route serialization [#2811](https://github.com/valhalla/valhalla/pull/2811)
   * FIXED: Store restrictions in the right tile [#2781](https://github.com/valhalla/valhalla/pull/2781)
   * FIXED: Failing to write tiles because of racing directory creation [#2810](https://github.com/valhalla/valhalla/pull/2810)
   * FIXED: Regression in stopping expansion on transitions down in time-dependent routes [#2815](https://github.com/valhalla/valhalla/pull/2815)
   * FIXED: Fix crash in loki when trace_route is called with 2 locations.[#2817](https://github.com/valhalla/valhalla/pull/2817)
   * FIXED: Mark the restriction start and end as via ways to fix IsBridgingEdge function in Bidirectional Astar [#2796](https://github.com/valhalla/valhalla/pull/2796)
   * FIXED: Dont add predictive traffic to the tile if it's empty [#2826](https://github.com/valhalla/valhalla/pull/2826)
   * FIXED: Fix logic bidirectional astar to avoid double u-turns and extra detours [#2802](https://github.com/valhalla/valhalla/pull/2802)
   * FIXED: Re-enable transition cost for motorcycle profile [#2837](https://github.com/valhalla/valhalla/pull/2837)
   * FIXED: Increase limits for timedep_* algorithms. Split track_factor into edge factor and transition penalty [#2845](https://github.com/valhalla/valhalla/pull/2845)
   * FIXED: Loki was looking up the wrong costing enum for avoids [#2856](https://github.com/valhalla/valhalla/pull/2856)
   * FIXED: Fix way_ids -> graph_ids conversion for complex restrictions: handle cases when a way is split into multiple edges [#2848](https://github.com/valhalla/valhalla/pull/2848)
   * FIXED: Honor access mode while matching OSMRestriction with the graph [#2849](https://github.com/valhalla/valhalla/pull/2849)
   * FIXED: Ensure route summaries are unique among all returned route/legs [#2874](https://github.com/valhalla/valhalla/pull/2874)
   * FIXED: Fix compilation errors when boost < 1.68 and libprotobuf < 3.6  [#2878](https://github.com/valhalla/valhalla/pull/2878)
   * FIXED: Allow u-turns at no-access barriers when forced by heading [#2875](https://github.com/valhalla/valhalla/pull/2875)
   * FIXED: Fixed "No route found" error in case of multipoint request with locations near low reachability edges [#2914](https://github.com/valhalla/valhalla/pull/2914)
   * FIXED: Python bindings installation [#2751](https://github.com/valhalla/valhalla/issues/2751)
   * FIXED: Skip bindings if there's no Python development version [#2893](https://github.com/valhalla/valhalla/pull/2893)
   * FIXED: Use CMakes built-in Python variables to configure installation [#2931](https://github.com/valhalla/valhalla/pull/2931)
   * FIXED: Sometimes emitting zero-length route geometry when traffic splits edge twice [#2943](https://github.com/valhalla/valhalla/pull/2943)
   * FIXED: Fix map-match segfault when gps-points project very near a node [#2946](https://github.com/valhalla/valhalla/pull/2946)
   * FIXED: Use kServiceRoad edges while searching for ferry connection [#2933](https://github.com/valhalla/valhalla/pull/2933)
   * FIXED: Enhanced logic for IsTurnChannelManeuverCombinable [#2952](https://github.com/valhalla/valhalla/pull/2952)
   * FIXED: Restore compatibility with gcc 6.3.0, libprotobuf 3.0.0, boost v1.62.0 [#2953](https://github.com/valhalla/valhalla/pull/2953)
   * FIXED: Dont abort bidirectional a-star search if only one direction is exhausted [#2936](https://github.com/valhalla/valhalla/pull/2936)
   * FIXED: Fixed missing comma in the scripts/valhalla_build_config [#2963](https://github.com/valhalla/valhalla/pull/2963)
   * FIXED: Reverse and Multimodal Isochrones were returning forward results [#2967](https://github.com/valhalla/valhalla/pull/2967)
   * FIXED: Map-match fix for first gps-point being exactly equal to street shape-point [#2977](https://github.com/valhalla/valhalla/pull/2977)
   * FIXED: Add missing GEOS:GEOS dep to mjolnir target [#2901](https://github.com/valhalla/valhalla/pull/2901)
   * FIXED: Allow expansion into a region when not_thru_pruning is false on 2nd pass [#2978](https://github.com/valhalla/valhalla/pull/2978)
   * FIXED: Fix polygon area calculation: use Shoelace formula [#2927](https://github.com/valhalla/valhalla/pull/2927)
   * FIXED: Isochrone: orient segments/rings acoording to the right-hand rule [#2932](https://github.com/valhalla/valhalla/pull/2932)
   * FIXED: Parsenodes fix: check if index is out-of-bound first [#2984](https://github.com/valhalla/valhalla/pull/2984)
   * FIXED: Fix for unique-summary logic [#2996](https://github.com/valhalla/valhalla/pull/2996)
   * FIXED: Isochrone: handle origin edges properly [#2990](https://github.com/valhalla/valhalla/pull/2990)
   * FIXED: Annotations fail with returning NaN speed when the same point is duplicated in route geometry [#2992](https://github.com/valhalla/valhalla/pull/2992)
   * FIXED: Fix run_with_server.py to work on macOS [#3003](https://github.com/valhalla/valhalla/pull/3003)
   * FIXED: Removed unexpected maneuvers at sharp bends [#2968](https://github.com/valhalla/valhalla/pull/2968)
   * FIXED: Remove large number formatting for non-US countries [#3015](https://github.com/valhalla/valhalla/pull/3015)
   * FIXED: Odin undefined behaviour: handle case when xedgeuse is not initialized [#3020](https://github.com/valhalla/valhalla/pull/3020)

* **Enhancement**
   * Pedestrian crossing should be a separate TripLeg_Use [#2950](https://github.com/valhalla/valhalla/pull/2950)
   * CHANGED: Azure uses ninja as generator [#2779](https://github.com/valhalla/valhalla/pull/2779)
   * ADDED: Support for date_time type invariant for map matching [#2712](https://github.com/valhalla/valhalla/pull/2712)
   * ADDED: Add Bulgarian locale [#2825](https://github.com/valhalla/valhalla/pull/2825)
   * FIXED: No need for write permissions on tarball indices [#2822](https://github.com/valhalla/valhalla/pull/2822)
   * ADDED: nit: Links debug build with lld [#2813](https://github.com/valhalla/valhalla/pull/2813)
   * ADDED: Add costing option `use_living_streets` to avoid or favor living streets in route. [#2788](https://github.com/valhalla/valhalla/pull/2788)
   * CHANGED: Do not allocate mapped_cache vector in skadi when no elevation source is provided. [#2841](https://github.com/valhalla/valhalla/pull/2841)
   * ADDED: avoid_polygons logic [#2750](https://github.com/valhalla/valhalla/pull/2750)
   * ADDED: Added support for destination for conditional access restrictions [#2857](https://github.com/valhalla/valhalla/pull/2857)
   * CHANGED: Large sequences are now merge sorted which can be dramatically faster with certain hardware configurations. This is especially useful in speeding up the earlier stages (parsing, graph construction) of tile building [#2850](https://github.com/valhalla/valhalla/pull/2850)
   * CHANGED: When creating the intial graph edges by setting at which nodes they start and end, first mark the indices of those nodes in another sequence and then sort them by edgeid so that we can do the setting of start and end node sequentially in the edges file. This is much more efficient on certain hardware configurations [#2851](https://github.com/valhalla/valhalla/pull/2851)
   * CHANGED: Use relative cost threshold to extend search in bidirectional astar in order to find more alternates [#2868](https://github.com/valhalla/valhalla/pull/2868)
   * CHANGED: Throw an exception if directory does not exist when building traffic extract [#2871](https://github.com/valhalla/valhalla/pull/2871)
   * CHANGED: Support for ignoring multiple consecutive closures at start/end locations [#2846](https://github.com/valhalla/valhalla/pull/2846)
   * ADDED: Added sac_scale to trace_attributes output and locate edge output [#2818](https://github.com/valhalla/valhalla/pull/2818)
   * ADDED: Ukrainian language translations [#2882](https://github.com/valhalla/valhalla/pull/2882)
   * ADDED: Add support for closure annotations [#2816](https://github.com/valhalla/valhalla/pull/2816)
   * ADDED: Add costing option `service_factor`. Implement possibility to avoid or favor generic service roads in route for all costing options. [#2870](https://github.com/valhalla/valhalla/pull/2870)
   * CHANGED: Reduce stop impact cost when flow data is present [#2891](https://github.com/valhalla/valhalla/pull/2891)
   * CHANGED: Update visual compare script [#2803](https://github.com/valhalla/valhalla/pull/2803)
   * CHANGED: Service roads are not penalized for `pedestrian` costing by default. [#2898](https://github.com/valhalla/valhalla/pull/2898)
   * ADDED: Add complex mandatory restrictions support [#2766](https://github.com/valhalla/valhalla/pull/2766)
   * ADDED: Status endpoint for future status info and health checking of running service [#2907](https://github.com/valhalla/valhalla/pull/2907)
   * ADDED: Add min_level argument to valhalla_ways_to_edges [#2918](https://github.com/valhalla/valhalla/pull/2918)
   * ADDED: Adding ability to store the roundabout_exit_turn_degree to the maneuver [#2941](https://github.com/valhalla/valhalla/pull/2941)
   * ADDED: Penalize pencil point uturns and uturns at short internal edges. Note: `motorcycle` and `motor_scooter` models do not penalize on short internal edges. No new uturn penalty logic has been added to the pedestrian and bicycle costing models. [#2944](https://github.com/valhalla/valhalla/pull/2944)
   * CHANGED: Allow config object to be passed-in to path algorithms [#2949](https://github.com/valhalla/valhalla/pull/2949)
   * CHANGED: Allow disabling Werror
   * ADDED: Add ability to build Valhalla modules as STATIC libraries. [#2957](https://github.com/valhalla/valhalla/pull/2957)
   * NIT: Enables compiler warnings in part of mjolnir module [#2922](https://github.com/valhalla/valhalla/pull/2922)
   * CHANGED: Refactor isochrone/reachability forward/reverse search to reduce code repetition [#2969](https://github.com/valhalla/valhalla/pull/2969)
   * ADDED: Set the roundabout exit shape index when we are collapsing the roundabout maneuvers. [#2975](https://github.com/valhalla/valhalla/pull/2975)
   * CHANGED: Penalized closed edges if using them at start/end locations [#2964](https://github.com/valhalla/valhalla/pull/2964)
   * ADDED: Add shoulder to trace_attributes output. [#2980](https://github.com/valhalla/valhalla/pull/2980)
   * CHANGED: Refactor bidirectional astar forward/reverse search to reduce code repetition [#2970](https://github.com/valhalla/valhalla/pull/2970)
   * CHANGED: Factor for service roads is 1.0 by default. [#2988](https://github.com/valhalla/valhalla/pull/2988)
   * ADDED: Support for conditionally skipping CI runs [#2986](https://github.com/valhalla/valhalla/pull/2986)
   * ADDED: Add instructions for building valhalla on `arm64` macbook [#2997](https://github.com/valhalla/valhalla/pull/2997)
   * NIT: Enables compiler warnings in part of mjolnir module [#2995](https://github.com/valhalla/valhalla/pull/2995)
   * CHANGED: nit(rename): Renames the encoded live speed properties [#2998](https://github.com/valhalla/valhalla/pull/2998)
   * ADDED: ci: Vendors the codecov script [#3002](https://github.com/valhalla/valhalla/pull/3002)
   * CHANGED: Allow None build type [#3005](https://github.com/valhalla/valhalla/pull/3005)
   * CHANGED: ci: Build Python bindings for Mac OS [#3013](https://github.com/valhalla/valhalla/pull/3013)

## Release Date: 2021-01-25 Valhalla 3.1.0
* **Removed**
   * REMOVED: Remove Node bindings. [#2502](https://github.com/valhalla/valhalla/pull/2502)
   * REMOVED: appveyor builds. [#2550](https://github.com/valhalla/valhalla/pull/2550)
   * REMOVED: Removed x86 CI builds. [#2792](https://github.com/valhalla/valhalla/pull/2792)

* **Bug Fix**
   * FIXED: Crazy ETAs.  If a way has forward speed with no backward speed and it is not oneway, then we must set the default speed.  The reverse logic applies as well.  If a way has no backward speed but has a forward speed and it is not a oneway, then set the default speed. [#2102](https://github.com/valhalla/valhalla/pull/2102)
   * FIXED: Map matching elapsed times spliced amongst different legs and discontinuities are now correct [#2104](https://github.com/valhalla/valhalla/pull/2104)
   * FIXED: Date time information is now propogated amongst different legs and discontinuities [#2107](https://github.com/valhalla/valhalla/pull/2107)
   * FIXED: Adds support for geos-3.8 c++ api [#2021](https://github.com/valhalla/valhalla/issues/2021)
   * FIXED: Updated the osrm serializer to not set junction name for osrm origin/start maneuver - this is not helpful since we are not transitioning through the intersection.  [#2121](https://github.com/valhalla/valhalla/pull/2121)
   * FIXED: Removes precomputing of edge-costs which lead to wrong results [#2120](https://github.com/valhalla/valhalla/pull/2120)
   * FIXED: Complex turn-restriction invalidates edge marked as kPermanent [#2103](https://github.com/valhalla/valhalla/issues/2103)
   * FIXED: Fixes bug with inverted time-restriction parsing [#2167](https://github.com/valhalla/valhalla/pull/2167)
   * FIXED: Fixed several bugs with numeric underflow in map-matching trip durations. These may
     occur when serializing match results where adjacent trace points appear out-of-sequence on the
     same edge [#2178](https://github.com/valhalla/valhalla/pull/2178)
     - `MapMatcher::FormPath` now catches route discontinuities on the same edge when the distance
       percentage along don't agree. The trip leg builder builds disconnected legs on a single edge
       to avoid duration underflow.
     - Correctly populate edge groups when matching results contain loops. When a loop occurs,
       the leg builder now starts at the correct edge where the loop ends, and correctly accounts
       for any contained edges.
     - Duration over-trimming at the terminating edge of a match.
   * FIXED: Increased internal precision of time tracking per edge and maneuver so that maneuver times sum to the same time represented in the leg summary [#2195](https://github.com/valhalla/valhalla/pull/2195)
   * FIXED: Tagged speeds were not properly marked. We were not using forward and backward speeds to flag if a speed is tagged or not.  Should not update turn channel speeds if we are not inferring them.  Added additional logic to handle PH in the conditional restrictions. Do not update stop impact for ramps if they are marked as internal. [#2198](https://github.com/valhalla/valhalla/pull/2198)
   * FIXED: Fixed the sharp turn phrase [#2226](https://github.com/valhalla/valhalla/pull/2226)
   * FIXED: Protect against duplicate points in the input or points that snap to the same location resulting in `nan` times for the legs of the map match (of a 0 distance route) [#2229](https://github.com/valhalla/valhalla/pull/2229)
   * FIXED: Improves restriction check on briding edge in Bidirectional Astar [#2228](https://github.com/valhalla/valhalla/pull/2242)
   * FIXED: Allow nodes at location 0,0 [#2245](https://github.com/valhalla/valhalla/pull/2245)
   * FIXED: Fix RapidJSON compiler warnings and naming conflict [#2249](https://github.com/valhalla/valhalla/pull/2249)
   * FIXED: Fixed bug in resample_spherical_polyline where duplicate successive lat,lng locations in the polyline resulting in `nan` for the distance computation which shortcuts further sampling [#2239](https://github.com/valhalla/valhalla/pull/2239)
   * FIXED: Update exit logic for non-motorways [#2252](https://github.com/valhalla/valhalla/pull/2252)
   * FIXED: Transition point map-matching. When match results are on a transition point, we search for the sibling nodes at that transition and snap it to the corresponding edges in the route. [#2258](https://github.com/valhalla/valhalla/pull/2258)
   * FIXED: Fixed verbal multi-cue logic [#2270](https://github.com/valhalla/valhalla/pull/2270)
   * FIXED: Fixed Uturn cases when a not_thru edge is connected to the origin edge. [#2272](https://github.com/valhalla/valhalla/pull/2272)
   * FIXED: Update intersection classes in osrm response to not label all ramps as motorway [#2279](https://github.com/valhalla/valhalla/pull/2279)
   * FIXED: Fixed bug in mapmatcher when interpolation point goes before the first valid match or after the last valid match. Such behavior usually leads to discontinuity in matching. [#2275](https://github.com/valhalla/valhalla/pull/2275)
   * FIXED: Fixed an issue for time_allowed logic.  Previously we returned false on the first time allowed restriction and did not check them all. Added conditional restriction gurka test and datetime optional argument to gurka header file. [#2286](https://github.com/valhalla/valhalla/pull/2286)
   * FIXED: Fixed an issue for date ranges.  For example, for the range Jan 04 to Jan 02 we need to test to end of the year and then from the first of the year to the end date.  Also, fixed an emergency tag issue.  We should only set the use to emergency if all other access is off. [#2290](https://github.com/valhalla/valhalla/pull/2290)
   * FIXED: Found a few issues with the initial ref and direction logic for ways.  We were overwriting the refs with directionals to the name_offset_map instead of concatenating them together.  Also, we did not allow for blank entries for GetTagTokens. [#2298](https://github.com/valhalla/valhalla/pull/2298)
   * FIXED: Fixed an issue where MatchGuidanceViewJunctions is only looking at the first edge. Set the data_id for guidance views to the changeset id as it is already being populated. Also added test for guidance views. [#2303](https://github.com/valhalla/valhalla/pull/2303)
   * FIXED: Fixed a problem with live speeds where live speeds were being used to determine access, even when a live
   speed (current time) route wasn't what was requested. [#2311](https://github.com/valhalla/valhalla/pull/2311)
   * FIXED: Fix break/continue typo in search filtering [#2317](https://github.com/valhalla/valhalla/pull/2317)
   * FIXED: Fix a crash in trace_route due to iterating past the end of a vector. [#2322](https://github.com/valhalla/valhalla/pull/2322)
   * FIXED: Don't allow timezone information in the local date time string attached at each location. [#2312](https://github.com/valhalla/valhalla/pull/2312)
   * FIXED: Fix short route trimming in bidirectional astar [#2323](https://github.com/valhalla/valhalla/pull/2323)
   * FIXED: Fix shape trimming in leg building for snap candidates that lie within the margin of rounding error [#2326](https://github.com/valhalla/valhalla/pull/2326)
   * FIXED: Fixes route duration underflow with traffic data [#2325](https://github.com/valhalla/valhalla/pull/2325)
   * FIXED: Parse mtb:scale tags and set bicycle access if present [#2117](https://github.com/valhalla/valhalla/pull/2117)
   * FIXED: Fixed segfault.  Shape was missing from options for valhalla_path_comparison and valhalla_run_route.  Also, costing options was missing in valhalla_path_comparison. [#2343](https://github.com/valhalla/valhalla/pull/2343)
   * FIXED: Handle decimal numbers with zero-value mantissa properly in Lua [#2355](https://github.com/valhalla/valhalla/pull/2355)
   * FIXED: Many issues that resulted in discontinuities, failed matches or incorrect time/duration for map matching requests. [#2292](https://github.com/valhalla/valhalla/pull/2292)
   * FIXED: Seeing segfault when loading large osmdata data files before loading LuaJit. LuaJit fails to create luaL_newstate() Ref: [#2158](https://github.com/ntop/ntopng/issues/2158) Resolution is to load LuaJit before loading the data files. [#2383](https://github.com/valhalla/valhalla/pull/2383)
   * FIXED: Store positive/negative OpenLR offsets in bucketed form [#2405](https://github.com/valhalla/valhalla/2405)
   * FIXED: Fix on map-matching return code when breakage distance limitation exceeds. Instead of letting the request goes into meili and fails in finding a route, we check the distance in loki and early return with exception code 172. [#2406](https://github.com/valhalla/valhalla/pull/2406)
   * FIXED: Don't create edges for portions of ways that are doubled back on themselves as this confuses opposing edge index computations [#2385](https://github.com/valhalla/valhalla/pull/2385)
   * FIXED: Protect against nan in uniform_resample_spherical_polyline. [#2431](https://github.com/valhalla/valhalla/pull/2431)
   * FIXED: Obvious maneuvers. [#2436](https://github.com/valhalla/valhalla/pull/2436)
   * FIXED: Base64 encoding/decoding [#2452](https://github.com/valhalla/valhalla/pull/2452)
   * FIXED: Added post roundabout instruction when enter/exit roundabout maneuvers are combined [#2454](https://github.com/valhalla/valhalla/pull/2454)
   * FIXED: openlr: Explicitly check for linear reference option for Valhalla serialization. [#2458](https://github.com/valhalla/valhalla/pull/2458)
   * FIXED: Fix segfault: Do not combine last turn channel maneuver. [#2463](https://github.com/valhalla/valhalla/pull/2463)
   * FIXED: Remove extraneous whitespaces from ja-JP.json. [#2471](https://github.com/valhalla/valhalla/pull/2471)
   * FIXED: Checks protobuf serialization/parsing success [#2477](https://github.com/valhalla/valhalla/pull/2477)
   * FIXED: Fix dereferencing of end for std::lower_bound in sequence and possible UB [#2488](https://github.com/valhalla/valhalla/pull/2488)
   * FIXED: Make tile building reproducible: fix UB-s [#2480](https://github.com/valhalla/valhalla/pull/2480)
   * FIXED: Zero initialize EdgeInfoInner.spare0_. Uninitialized spare0_ field produced UB which causes gurka_reproduce_tile_build to fail intermittently. [2499](https://github.com/valhalla/valhalla/pull/2499)
   * FIXED: Drop unused CHANGELOG validation script, straggling NodeJS references [#2506](https://github.com/valhalla/valhalla/pull/2506)
   * FIXED: Fix missing nullptr checks in graphreader and loki::Reach (causing segfault during routing with not all levels of tiles availble) [#2504](https://github.com/valhalla/valhalla/pull/2504)
   * FIXED: Fix mismatch of triplegedge roadclass and directededge roadclass [#2507](https://github.com/valhalla/valhalla/pull/2507)
   * FIXED: Improve german destination_verbal_alert phrases [#2509](https://github.com/valhalla/valhalla/pull/2509)
   * FIXED: Undefined behavior cases discovered with undefined behavior sanitizer tool. [2498](https://github.com/valhalla/valhalla/pull/2498)
   * FIXED: Fixed logic so verbal keep instructions use branch exit sign info for ramps [#2520](https://github.com/valhalla/valhalla/pull/2520)
   * FIXED: Fix bug in trace_route for uturns causing garbage coordinates [#2517](https://github.com/valhalla/valhalla/pull/2517)
   * FIXED: Simplify heading calculation for turn type. Remove undefined behavior case. [#2513](https://github.com/valhalla/valhalla/pull/2513)
   * FIXED: Always set costing name even if one is not provided for osrm serializer weight_name. [#2528](https://github.com/valhalla/valhalla/pull/2528)
   * FIXED: Make single-thread tile building reproducible: fix seed for shuffle, use concurrency configuration from the mjolnir section. [#2515](https://github.com/valhalla/valhalla/pull/2515)
   * FIXED: More Windows compatibility: build tiles and some run actions work now (including CI tests) [#2300](https://github.com/valhalla/valhalla/issues/2300)
   * FIXED: Transcoding of c++ location to pbf location used path edges in the place of filtered edges. [#2542](https://github.com/valhalla/valhalla/pull/2542)
   * FIXED: Add back whitelisting action types. [#2545](https://github.com/valhalla/valhalla/pull/2545)
   * FIXED: Allow uturns for truck costing now that we have derived deadends marked in the edge label [#2559](https://github.com/valhalla/valhalla/pull/2559)
   * FIXED: Map matching uturn trimming at the end of an edge where it wasn't needed. [#2558](https://github.com/valhalla/valhalla/pull/2558)
   * FIXED: Multicue enter roundabout [#2556](https://github.com/valhalla/valhalla/pull/2556)
   * FIXED: Changed reachability computation to take into account live speed [#2597](https://github.com/valhalla/valhalla/pull/2597)
   * FIXED: Fixed a bug where the temp files were not getting read in if you started with the construct edges or build phase for valhalla_build_tiles. [#2601](https://github.com/valhalla/valhalla/pull/2601)
   * FIXED: Updated fr-FR.json with partial translations. [#2605](https://github.com/valhalla/valhalla/pull/2605)
   * FIXED: Removed superfluous const qualifier from odin/signs [#2609](https://github.com/valhalla/valhalla/pull/2609)
   * FIXED: Internal maneuver placement [#2600](https://github.com/valhalla/valhalla/pull/2600)
   * FIXED: Complete fr-FR.json locale. [#2614](https://github.com/valhalla/valhalla/pull/2614)
   * FIXED: Don't truncate precision in polyline encoding [#2632](https://github.com/valhalla/valhalla/pull/2632)
   * FIXED: Fix all compiler warnings in sif and set to -Werror [#2642](https://github.com/valhalla/valhalla/pull/2642)
   * FIXED: Remove unnecessary maneuvers to continue straight [#2647](https://github.com/valhalla/valhalla/pull/2647)
   * FIXED: Linear reference support in route/mapmatch apis (FOW, FRC, bearing, and number of references) [#2645](https://github.com/valhalla/valhalla/pull/2645)
   * FIXED: Ambiguous local to global (with timezone information) date time conversions now all choose to use the later time instead of throwing unhandled exceptions [#2665](https://github.com/valhalla/valhalla/pull/2665)
   * FIXED: Overestimated reach caused be reenquing transition nodes without checking that they had been already expanded [#2670](https://github.com/valhalla/valhalla/pull/2670)
   * FIXED: Build with C++17 standard. Deprecated function calls are substituted with new ones. [#2669](https://github.com/valhalla/valhalla/pull/2669)
   * FIXED: Improve German post_transition_verbal instruction [#2677](https://github.com/valhalla/valhalla/pull/2677)
   * FIXED: Lane updates.  Add the turn lanes to all edges of the way.  Do not "enhance" turn lanes if they are part of a complex restriction.  Moved ProcessTurnLanes after UpdateManeuverPlacementForInternalIntersectionTurns.  Fix for a missing "uturn" indication for intersections on the previous maneuver, we were serializing an empty list. [#2679](https://github.com/valhalla/valhalla/pull/2679)
   * FIXED: Fixes OpenLr serialization [#2688](https://github.com/valhalla/valhalla/pull/2688)
   * FIXED: Internal edges can't be also a ramp or a turn channel.  Also, if an edge is marked as ramp and turn channel mark it as a ramp.  [2689](https://github.com/valhalla/valhalla/pull/2689)
   * FIXED: Check that speeds are equal for the edges going in the same direction while buildig shortcuts [#2691](https://github.com/valhalla/valhalla/pull/2691)
   * FIXED: Missing fork or bear instruction [#2683](https://github.com/valhalla/valhalla/pull/2683)
   * FIXED: Eliminate null pointer dereference in GraphReader::AreEdgesConnected [#2695](https://github.com/valhalla/valhalla/issues/2695)
   * FIXED: Fix polyline simplification float/double comparison [#2698](https://github.com/valhalla/valhalla/issues/2698)
   * FIXED: Weights were sometimes negative due to incorrect updates to elapsed_cost [#2702](https://github.com/valhalla/valhalla/pull/2702)
   * FIXED: Fix bidirectional route failures at deadends [#2705](https://github.com/valhalla/valhalla/pull/2705)
   * FIXED: Updated logic to call out a non-obvious turn [#2708](https://github.com/valhalla/valhalla/pull/2708)
   * FIXED: valhalla_build_statistics multithreaded mode fixed [#2707](https://github.com/valhalla/valhalla/pull/2707)
   * FIXED: If infer_internal_intersections is true then allow internals that are also ramps or TCs. Without this we produce an extra continue manuever.  [#2710](https://github.com/valhalla/valhalla/pull/2710)
   * FIXED: We were routing down roads that should be destination only. Now we mark roads with motor_vehicle=destination and motor_vehicle=customers or access=destination and access=customers as destination only. [#2722](https://github.com/valhalla/valhalla/pull/2722)
   * FIXED: Replace all Python2 print statements with Python3 syntax [#2716](https://github.com/valhalla/valhalla/issues/2716)
   * FIXED: Some HGT files not found [#2723](https://github.com/valhalla/valhalla/issues/2723)
   * FIXED: Fix PencilPointUturn detection by removing short-edge check and updating angle threshold [#2725](https://github.com/valhalla/valhalla/issues/2725)
   * FIXED: Fix invalid continue/bear maneuvers [#2729](https://github.com/valhalla/valhalla/issues/2729)
   * FIXED: Fixes an issue that lead to double turns within a very short distance, when instead, it should be a u-turn. We now collapse double L turns or double R turns in short non-internal intersections to u-turns. [#2740](https://github.com/valhalla/valhalla/pull/2740)
   * FIXED: fixes an issue that lead to adding an extra maneuver. We now combine a current maneuver short length non-internal edges (left or right) with the next maneuver that is a kRampStraight. [#2741](https://github.com/valhalla/valhalla/pull/2741)
   * FIXED: Reduce verbose instructions by collapsing small end ramp forks [#2762](https://github.com/valhalla/valhalla/issues/2762)
   * FIXED: Remove redundant return statements [#2776](https://github.com/valhalla/valhalla/pull/2776)
   * FIXED: Added unit test for BuildAdminFromPBF() to test GEOS 3.9 update. [#2787](https://github.com/valhalla/valhalla/pull/2787)
   * FIXED: Add support for geos-3.9 c++ api [#2739](https://github.com/valhalla/valhalla/issues/2739)
   * FIXED: Fix check for live speed validness [#2797](https://github.com/valhalla/valhalla/pull/2797)

* **Enhancement**
   * ADDED: Matrix of Bike Share [#2590](https://github.com/valhalla/valhalla/pull/2590)
   * ADDED: Add ability to provide custom implementation for candidate collection in CandidateQuery. [#2328](https://github.com/valhalla/valhalla/pull/2328)
   * ADDED: Cancellation of tile downloading. [#2319](https://github.com/valhalla/valhalla/pull/2319)
   * ADDED: Return the coordinates of the nodes isochrone input locations snapped to [#2111](https://github.com/valhalla/valhalla/pull/2111)
   * ADDED: Allows more complicated routes in timedependent a-star before timing out [#2068](https://github.com/valhalla/valhalla/pull/2068)
   * ADDED: Guide signs and junction names [#2096](https://github.com/valhalla/valhalla/pull/2096)
   * ADDED: Added a bool to the config indicating whether to use commercially set attributes.  Added logic to not call IsIntersectionInternal if this is a commercial data set.  [#2132](https://github.com/valhalla/valhalla/pull/2132)
   * ADDED: Removed commerical data set bool to the config and added more knobs for data.  Added infer_internal_intersections, infer_turn_channels, apply_country_overrides, and use_admin_db.  [#2173](https://github.com/valhalla/valhalla/pull/2173)
   * ADDED: Allow using googletest in unit tests and convert all tests to it (old test.cc is completely removed). [#2128](https://github.com/valhalla/valhalla/pull/2128)
   * ADDED: Add guidance view capability. [#2209](https://github.com/valhalla/valhalla/pull/2209)
   * ADDED: Collect turn cost information as path is formed so that it can be seralized out for trace attributes or osrm flavored intersections. Also add shape_index to osrm intersections. [#2207](https://github.com/valhalla/valhalla/pull/2207)
   * ADDED: Added alley factor to autocost.  Factor is defaulted at 1.0f or do not avoid alleys. [#2246](https://github.com/valhalla/valhalla/pull/2246)
   * ADDED: Support unlimited speed limits where maxspeed=none. [#2251](https://github.com/valhalla/valhalla/pull/2251)
   * ADDED: Implement improved Reachability check using base class Dijkstra. [#2243](https://github.com/valhalla/valhalla/pull/2243)
   * ADDED: Gurka integration test framework with ascii-art maps [#2244](https://github.com/valhalla/valhalla/pull/2244)
   * ADDED: Add to the stop impact when transitioning from higher to lower class road and we are not on a turn channel or ramp. Also, penalize lefts when driving on the right and vice versa. [#2282](https://github.com/valhalla/valhalla/pull/2282)
   * ADDED: Added reclassify_links, use_direction_on_ways, and allow_alt_name as config options.  If `use_direction_on_ways = true` then use `direction` and `int_direction` on the way to update the directional for the `ref` and `int_ref`.  Also, copy int_efs to the refs. [#2285](https://github.com/valhalla/valhalla/pull/2285)
   * ADDED: Add support for live traffic. [#2268](https://github.com/valhalla/valhalla/pull/2268)
   * ADDED: Implement per-location search filters for functional road class and forms of way. [#2289](https://github.com/valhalla/valhalla/pull/2289)
   * ADDED: Approach, multi-cue, and length updates [#2313](https://github.com/valhalla/valhalla/pull/2313)
   * ADDED: Speed up timezone differencing calculation if cache is provided. [#2316](https://github.com/valhalla/valhalla/pull/2316)
   * ADDED: Added rapidjson/schema.h to baldr/rapidjson_util.h to make it available for use within valhalla. [#2330](https://github.com/valhalla/valhalla/issues/2330)
   * ADDED: Support decimal precision for height values in elevation service. Also support polyline5 for encoded polylines input and output to elevation service. [#2324](https://github.com/valhalla/valhalla/pull/2324)
   * ADDED: Use both imminent and distant verbal multi-cue phrases. [#2353](https://github.com/valhalla/valhalla/pull/2353)
   * ADDED: Split parsing stage into 3 separate stages. [#2339](https://github.com/valhalla/valhalla/pull/2339)
   * CHANGED: Speed up graph enhancing by avoiding continuous unordered_set rebuilding [#2349](https://github.com/valhalla/valhalla/pull/2349)
   * CHANGED: Skip calling out to Lua for nodes/ways/relations with not tags - speeds up parsing. [#2351](https://github.com/valhalla/valhalla/pull/2351)
   * CHANGED: Switch to LuaJIT for lua scripting - speeds up file parsing [#2352](https://github.com/valhalla/valhalla/pull/2352)
   * ADDED: Ability to create OpenLR records from raw data. [#2356](https://github.com/valhalla/valhalla/pull/2356)
   * ADDED: Revamp length phrases [#2359](https://github.com/valhalla/valhalla/pull/2359)
   * CHANGED: Do not allocate memory in skadi if we don't need it. [#2373](https://github.com/valhalla/valhalla/pull/2373)
   * CHANGED: Map matching: throw error (443/NoSegment) when no candidate edges are available. [#2370](https://github.com/valhalla/valhalla/pull/2370/)
   * ADDED: Add sk-SK.json (slovak) localization file. [#2376](https://github.com/valhalla/valhalla/pull/2376)
   * ADDED: Extend roundabout phrases. [#2378](https://github.com/valhalla/valhalla/pull/2378)
   * ADDED: More roundabout phrase tests. [#2382](https://github.com/valhalla/valhalla/pull/2382)
   * ADDED: Update the turn and continue phrases to include junction names and guide signs. [#2386](https://github.com/valhalla/valhalla/pull/2386)
   * ADDED: Add the remaining guide sign toward phrases [#2389](https://github.com/valhalla/valhalla/pull/2389)
   * ADDED: The ability to allow immediate uturns at trace points in a map matching request [#2380](https://github.com/valhalla/valhalla/pull/2380)
   * ADDED: Add utility functions to Signs. [#2390](https://github.com/valhalla/valhalla/pull/2390)
   * ADDED: Unified time tracking for all algorithms that support time-based graph expansion. [#2278](https://github.com/valhalla/valhalla/pull/2278)
   * ADDED: Add rail_ferry use and costing. [#2408](https://github.com/valhalla/valhalla/pull/2408)
   * ADDED: `street_side_max_distance`, `display_lat` and `display_lon` to `locations` in input for better control of routing side of street [#1769](https://github.com/valhalla/valhalla/pull/1769)
   * ADDED: Add addtional exit phrases. [#2421](https://github.com/valhalla/valhalla/pull/2421)
   * ADDED: Add Japanese locale, update German. [#2432](https://github.com/valhalla/valhalla/pull/2432)
   * ADDED: Gurka expect_route refactor [#2435](https://github.com/valhalla/valhalla/pull/2435)
   * ADDED: Add option to suppress roundabout exits [#2437](https://github.com/valhalla/valhalla/pull/2437)
   * ADDED: Add Greek locale. [#2438](https://github.com/valhalla/valhalla/pull/2438)
   * ADDED (back): Support for 64bit wide way ids in the edgeinfo structure with no impact to size for data sources with ids 32bits wide. [#2422](https://github.com/valhalla/valhalla/pull/2422)
   * ADDED: Support for 64bit osm node ids in parsing stage of tile building [#2422](https://github.com/valhalla/valhalla/pull/2422)
   * CHANGED: Point2/PointLL are now templated to allow for higher precision coordinate math when desired [#2429](https://github.com/valhalla/valhalla/pull/2429)
   * ADDED: Optional OpenLR Encoded Path Edges in API Response [#2424](https://github.com/valhalla/valhalla/pull/2424)
   * ADDED: Add explicit include for sstream to be compatible with msvc_x64 toolset. [#2449](https://github.com/valhalla/valhalla/pull/2449)
   * ADDED: Properly split returned path if traffic conditions change partway along edges [#2451](https://github.com/valhalla/valhalla/pull/2451/files)
   * ADDED: Add Dutch locale. [#2464](https://github.com/valhalla/valhalla/pull/2464)
   * ADDED: Check with address sanititizer in CI. Add support for undefined behavior sanitizer. [#2487](https://github.com/valhalla/valhalla/pull/2487)
   * ADDED: Ability to recost a path and increased cost/time details along the trippath and json output [#2425](https://github.com/valhalla/valhalla/pull/2425)
   * ADDED: Add the ability to do bikeshare based (ped/bike) multimodal routing [#2031](https://github.com/valhalla/valhalla/pull/2031)
   * ADDED: Route through restrictions enabled by introducing a costing option. [#2469](https://github.com/valhalla/valhalla/pull/2469)
   * ADDED: Migrated to Ubuntu 20.04 base-image [#2508](https://github.com/valhalla/valhalla/pull/2508)
   * CHANGED: Speed up parseways stage by avoiding multiple string comparisons [#2518](https://github.com/valhalla/valhalla/pull/2518)
   * CHANGED: Speed up enhance stage by avoiding GraphTileBuilder copying [#2468](https://github.com/valhalla/valhalla/pull/2468)
   * ADDED: Costing options now includes shortest flag which favors shortest path routes [#2555](https://github.com/valhalla/valhalla/pull/2555)
   * ADDED: Incidents in intersections [#2547](https://github.com/valhalla/valhalla/pull/2547)
   * CHANGED: Refactor mapmatching configuration to use a struct (instead of `boost::property_tree::ptree`). [#2485](https://github.com/valhalla/valhalla/pull/2485)
   * ADDED: Save exit maneuver's begin heading when combining enter & exit roundabout maneuvers. [#2554](https://github.com/valhalla/valhalla/pull/2554)
   * ADDED: Added new urban flag that can be set if edge is within city boundaries to data processing; new use_urban_tag config option; added to osrm response within intersections. [#2522](https://github.com/valhalla/valhalla/pull/2522)
   * ADDED: Parses OpenLr of type PointAlongLine [#2565](https://github.com/valhalla/valhalla/pull/2565)
   * ADDED: Use edge.is_urban is set for serializing is_urban. [#2568](https://github.com/valhalla/valhalla/pull/2568)
   * ADDED: Added new rest/service area uses on the edge. [#2533](https://github.com/valhalla/valhalla/pull/2533)
   * ADDED: Dependency cache for Azure [#2567](https://github.com/valhalla/valhalla/pull/2567)
   * ADDED: Added flexibility to remove the use of the admindb and to use the country and state iso from the tiles; [#2579](https://github.com/valhalla/valhalla/pull/2579)
   * ADDED: Added toll gates and collection points (gantry) to the node;  [#2532](https://github.com/valhalla/valhalla/pull/2532)
   * ADDED: Added osrm serialization for rest/service areas and admins. [#2594](https://github.com/valhalla/valhalla/pull/2594)
   * CHANGED: Improved Russian localization; [#2593](https://github.com/valhalla/valhalla/pull/2593)
   * ADDED: Support restricted class in intersection annotations [#2589](https://github.com/valhalla/valhalla/pull/2589)
   * ADDED: Added trail type trace [#2606](https://github.com/valhalla/valhalla/pull/2606)
   * ADDED: Added tunnel names to the edges as a tagged name.  [#2608](https://github.com/valhalla/valhalla/pull/2608)
   * CHANGED: Moved incidents to the trip leg and cut the shape of the leg at that location [#2610](https://github.com/valhalla/valhalla/pull/2610)
   * ADDED: Costing option to ignore_closures when routing with current flow [#2615](https://github.com/valhalla/valhalla/pull/2615)
   * ADDED: Cross-compilation ability with MinGW64 [#2619](https://github.com/valhalla/valhalla/pull/2619)
   * ADDED: Defines the incident tile schema and incident metadata [#2620](https://github.com/valhalla/valhalla/pull/2620)
   * ADDED: Moves incident serializer logic into a generic serializer [#2621](https://github.com/valhalla/valhalla/pull/2621)
   * ADDED: Incident loading singleton for continually refreshing incident tiles[#2573](https://github.com/valhalla/valhalla/pull/2573)
   * ADDED: One shot mode to valhalla_service so you can run a single request of any type without starting a server [#2624](https://github.com/valhalla/valhalla/pull/2624)
   * ADDED: Adds text instructions to OSRM output [#2625](https://github.com/valhalla/valhalla/pull/2625)
   * ADDED: Adds support for alternate routes [#2626](https://github.com/valhalla/valhalla/pull/2626)
   * CHANGED: Switch Python bindings generator from boost.python to header-only pybind11[#2644](https://github.com/valhalla/valhalla/pull/2644)
   * ADDED: Add support of input file for one-shot mode of valhalla_service [#2648](https://github.com/valhalla/valhalla/pull/2648)
   * ADDED: Linear reference support to locate api [#2645](https://github.com/valhalla/valhalla/pull/2645)
   * ADDED: Implemented OSRM-like turn duration calculation for car. Uses it now in auto costing. [#2651](https://github.com/valhalla/valhalla/pull/2651)
   * ADDED: Enhanced turn lane information in guidance [#2653](https://github.com/valhalla/valhalla/pull/2653)
   * ADDED: `top_speed` option for all motorized vehicles [#2667](https://github.com/valhalla/valhalla/issues/2667)
   * CHANGED: Move turn_lane_direction helper to odin/util [#2675](https://github.com/valhalla/valhalla/pull/2675)
   * ADDED: Add annotations to osrm response including speed limits, unit and sign conventions [#2668](https://github.com/valhalla/valhalla/pull/2668)
   * ADDED: Added functions for predicted speeds encoding-decoding [#2674](https://github.com/valhalla/valhalla/pull/2674)
   * ADDED: Time invariant routing via the bidirectional algorithm. This has the effect that when time dependent routes (arrive_by and depart_at) fall back to bidirectional due to length restrictions they will actually use the correct time of day for one of the search directions [#2660](https://github.com/valhalla/valhalla/pull/2660)
   * ADDED: If the length of the edge is greater than kMaxEdgeLength, then consider this a catastrophic error if the should_error bool is true in the set_length function. [2678](https://github.com/valhalla/valhalla/pull/2678)
   * ADDED: Moved lat,lon coordinates structures from single to double precision. Improves geometry accuracy noticibly at zooms above 17 as well as coordinate snapping and any other geometric operations. Addes about a 2% performance pentalty for standard routes. Graph nodes now have 7 digits of precision.  [#2693](https://github.com/valhalla/valhalla/pull/2693)
   * ADDED: Added signboards to guidance views.  [#2687](https://github.com/valhalla/valhalla/pull/2687)
   * ADDED: Regular speed on shortcut edges is calculated with turn durations taken into account. Truck, motorcycle and motorscooter profiles use OSRM-like turn duration. [#2662](https://github.com/valhalla/valhalla/pull/2662)
   * CHANGED: Remove astar algorithm and replace its use with timedep_forward as its redundant [#2706](https://github.com/valhalla/valhalla/pull/2706)
   * ADDED: Recover and recost all shortcuts in final path for bidirectional astar algorithm [#2711](https://github.com/valhalla/valhalla/pull/2711)
   * ADDED: An option for shortcut recovery to be cached at start up to reduce the time it takes to do so on the fly [#2714](https://github.com/valhalla/valhalla/pull/2714)
   * ADDED: If width <= 1.9 then no access for auto, truck, bus, taxi, emergency and hov. [#2713](https://github.com/valhalla/valhalla/pull/2713)
   * ADDED: Centroid/Converge/Rendezvous/Meet API which allows input locations to find a least cost convergence point from all locations [#2734](https://github.com/valhalla/valhalla/pull/2734)
   * ADDED: Added support to process the sump_buster tag.  Also, fixed a few small access bugs for nodes. [#2731](https://github.com/valhalla/valhalla/pull/2731)
   * ADDED: Log message if failed to create tiles directory. [#2738](https://github.com/valhalla/valhalla/pull/2738)
   * CHANGED: Tile memory is only owned by the GraphTile rather than shared amongst copies of the graph tile (in GraphReader and TileCaches). [#2340](https://github.com/valhalla/valhalla/pull/2340)
   * ADDED: Add Estonian locale. [#2748](https://github.com/valhalla/valhalla/pull/2748)
   * CHANGED: Handle GraphTile objects as smart pointers [#2703](https://github.com/valhalla/valhalla/pull/2703)
   * CHANGED: Improve stability with no RTTI build [#2759](https://github.com/valhalla/valhalla/pull/2759) and [#2760](https://github.com/valhalla/valhalla/pull/2760)
   * CHANGED: Change generic service roads to a new Use=kServiceRoad. This is for highway=service without other service= tags (such as driveway, alley, parking aisle) [#2419](https://github.com/valhalla/valhalla/pull/2419)
   * ADDED: Isochrones support isodistance lines as well [#2699](https://github.com/valhalla/valhalla/pull/2699)
   * ADDED: Add support for ignoring live traffic closures for waypoints [#2685](https://github.com/valhalla/valhalla/pull/2685)
   * ADDED: Add use_distance to auto cost to allow choosing between two primary cost components, time or distance [#2771](https://github.com/valhalla/valhalla/pull/2771)
   * CHANGED: nit: Enables compiler warnings in part of loki module [#2767](https://github.com/valhalla/valhalla/pull/2767)
   * CHANGED: Reducing the number of uturns by increasing the cost to for them to 9.5f. Note: Did not increase the cost for motorcycles or motorscooters. [#2770](https://github.com/valhalla/valhalla/pull/2770)
   * ADDED: Add option to use thread-safe GraphTile's reference counter. [#2772](https://github.com/valhalla/valhalla/pull/2772)
   * CHANGED: nit: Enables compiler warnings in part of thor module [#2768](https://github.com/valhalla/valhalla/pull/2768)
   * ADDED: Add costing option `use_tracks` to avoid or favor tracks in route. [#2769](https://github.com/valhalla/valhalla/pull/2769)
   * CHANGED: chore: Updates libosmium [#2786](https://github.com/valhalla/valhalla/pull/2786)
   * CHANGED: Optimize double bucket queue to reduce memory reallocations. [#2719](https://github.com/valhalla/valhalla/pull/2719)
   * CHANGED: Collapse merge maneuvers [#2773](https://github.com/valhalla/valhalla/pull/2773)
   * CHANGED: Add shortcuts to the tiles' bins so we can find them when doing spatial lookups. [#2744](https://github.com/valhalla/valhalla/pull/2744)

## Release Date: 2019-11-21 Valhalla 3.0.9
* **Bug Fix**
   * FIXED: Changed reachability computation to consider both directions of travel wrt candidate edges [#1965](https://github.com/valhalla/valhalla/pull/1965)
   * FIXED: toss ways where access=private and highway=service and service != driveway. [#1960](https://github.com/valhalla/valhalla/pull/1960)
   * FIXED: Fix search_cutoff check in loki correlate_node. [#2023](https://github.com/valhalla/valhalla/pull/2023)
   * FIXED: Computes notion of a deadend at runtime in bidirectional a-star which fixes no-route with a complicated u-turn. [#1982](https://github.com/valhalla/valhalla/issues/1982)
   * FIXED: Fix a bug with heading filter at nodes. [#2058](https://github.com/valhalla/valhalla/pull/2058)
   * FIXED: Bug in map matching continuity checking such that continuity must only be in the forward direction. [#2029](https://github.com/valhalla/valhalla/pull/2029)
   * FIXED: Allow setting the time for map matching paths such that the time is used for speed lookup. [#2030](https://github.com/valhalla/valhalla/pull/2030)
   * FIXED: Don't use density factor for transition cost when user specified flag disables flow speeds. [#2048](https://github.com/valhalla/valhalla/pull/2048)
   * FIXED: Map matching trace_route output now allows for discontinuities in the match though multi match is not supported in valhalla route output. [#2049](https://github.com/valhalla/valhalla/pull/2049)
   * FIXED: Allows routes with no time specified to use time conditional edges and restrictions with a flag denoting as much [#2055](https://github.com/valhalla/valhalla/pull/2055)
   * FIXED: Fixed a bug with 'current' time type map matches. [#2060](https://github.com/valhalla/valhalla/pull/2060)
   * FIXED: Fixed a bug with time dependent expansion in which the expansion distance heuristic was not being used. [#2064](https://github.com/valhalla/valhalla/pull/2064)

* **Enhancement**
   * ADDED: Establish pinpoint test pattern [#1969](https://github.com/valhalla/valhalla/pull/1969)
   * ADDED: Suppress relative direction in ramp/exit instructions if it matches driving side of street [#1990](https://github.com/valhalla/valhalla/pull/1990)
   * ADDED: Added relative direction to the merge maneuver [#1989](https://github.com/valhalla/valhalla/pull/1989)
   * ADDED: Refactor costing to better handle multiple speed datasources [#2026](https://github.com/valhalla/valhalla/pull/2026)
   * ADDED: Better usability of curl for fetching tiles on the fly [#2026](https://github.com/valhalla/valhalla/pull/2026)
   * ADDED: LRU cache scheme for tile storage [#2026](https://github.com/valhalla/valhalla/pull/2026)
   * ADDED: GraphTile size check [#2026](https://github.com/valhalla/valhalla/pull/2026)
   * ADDED: Pick more sane values for highway and toll avoidance [#2026](https://github.com/valhalla/valhalla/pull/2026)
   * ADDED: Refactor adding predicted speed info to speed up process [#2026](https://github.com/valhalla/valhalla/pull/2026)
   * ADDED: Allow selecting speed data sources at request time [#2026](https://github.com/valhalla/valhalla/pull/2026)
   * ADDED: Allow disabling certain neighbors in connectivity map [#2026](https://github.com/valhalla/valhalla/pull/2026)
   * ADDED: Allows routes with time-restricted edges if no time specified and notes restriction in response [#1992](https://github.com/valhalla/valhalla/issues/1992)
   * ADDED: Runtime deadend detection to timedependent a-star. [#2059](https://github.com/valhalla/valhalla/pull/2059)

## Release Date: 2019-09-06 Valhalla 3.0.8
* **Bug Fix**
   * FIXED: Added logic to detect if user is to merge to the left or right [#1892](https://github.com/valhalla/valhalla/pull/1892)
   * FIXED: Overriding the destination_only flag when reclassifying ferries; Also penalizing ferries with a 5 min. penalty in the cost to allow us to avoid destination_only the majority of the time except when it is necessary. [#1895](https://github.com/valhalla/valhalla/pull/1905)
   * FIXED: Suppress forks at motorway junctions and intersecting service roads [#1909](https://github.com/valhalla/valhalla/pull/1909)
   * FIXED: Enhanced fork assignment logic [#1912](https://github.com/valhalla/valhalla/pull/1912)
   * FIXED: Added logic to fall back to return country poly if no state and updated lua for Metro Manila and Ireland [#1910](https://github.com/valhalla/valhalla/pull/1910)
   * FIXED: Added missing motorway fork instruction [#1914](https://github.com/valhalla/valhalla/pull/1914)
   * FIXED: Use begin street name for osrm compat mode [#1916](https://github.com/valhalla/valhalla/pull/1916)
   * FIXED: Added logic to fix missing highway cardinal directions in the US [#1917](https://github.com/valhalla/valhalla/pull/1917)
   * FIXED: Handle forward traversable significant road class intersecting edges [#1928](https://github.com/valhalla/valhalla/pull/1928)
   * FIXED: Fixed bug with shape trimming that impacted Uturns at Via locations. [#1935](https://github.com/valhalla/valhalla/pull/1935)
   * FIXED: Dive bomb updates.  Updated default speeds for urban areas based on roadclass for the enhancer.  Also, updated default speeds based on roadclass in lua.  Fixed an issue where we were subtracting 1 from uint32_t when 0 for stop impact.  Updated reclassify link logic to allow residential roads to be added to the tree, but we only downgrade the links to tertiary.  Updated TransitionCost functions to add 1.5 to the turncost when transitioning from a ramp to a non ramp and vice versa.  Also, added 0.5f to the turncost if the edge is a roundabout. [#1931](https://github.com/valhalla/valhalla/pull/1931)

* **Enhancement**
   * ADDED: Caching url fetched tiles to disk [#1887](https://github.com/valhalla/valhalla/pull/1887)
   * ADDED: filesystem::remove_all [#1887](https://github.com/valhalla/valhalla/pull/1887)
   * ADDED: Minimum enclosing bounding box tool [#1887](https://github.com/valhalla/valhalla/pull/1887)
   * ADDED: Use constrained flow speeds in bidirectional_astar.cc [#1907](https://github.com/valhalla/valhalla/pull/1907)
   * ADDED: Bike Share Stations are now in the graph which should set us up to do multimodal walk/bike scenarios [#1852](https://github.com/valhalla/valhalla/pull/1852)

## Release Date: 2019-7-18 Valhalla 3.0.7
* **Bug Fix**
   * FIXED: Fix pedestrian fork [#1886](https://github.com/valhalla/valhalla/pull/1886)

## Release Date: 2019-7-15 Valhalla 3.0.6
* **Bug Fix**
   * FIXED: Admin name changes. [#1853](https://github.com/valhalla/valhalla/pull/1853) Ref: [#1854](https://github.com/valhalla/valhalla/issues/1854)
   * FIXED: valhalla_add_predicted_traffic was overcommitted while gathering stats. Added a clear. [#1857](https://github.com/valhalla/valhalla/pull/1857)
   * FIXED: regression in map matching when moving to valhalla v3.0.0 [#1863](https://github.com/valhalla/valhalla/pull/1863)
   * FIXED: last step shape in osrm serializer should be 2 of the same point [#1867](https://github.com/valhalla/valhalla/pull/1867)
   * FIXED: Shape trimming at the beginning and ending of the route to not be degenerate [#1876](https://github.com/valhalla/valhalla/pull/1876)
   * FIXED: Duplicate waypoints in osrm serializer [#1880](https://github.com/valhalla/valhalla/pull/1880)
   * FIXED: Updates for heading precision [#1881](https://github.com/valhalla/valhalla/pull/1881)
   * FIXED: Map matching allowed untraversable edges at start of route [#1884](https://github.com/valhalla/valhalla/pull/1884)

* **Enhancement**
   * ADDED: Use the same protobuf object the entire way through the request process [#1837](https://github.com/valhalla/valhalla/pull/1837)
   * ADDED: Enhanced turn lane processing [#1859](https://github.com/valhalla/valhalla/pull/1859)
   * ADDED: Add global_synchronized_cache in valhalla_build_config [#1851](https://github.com/valhalla/valhalla/pull/1851)

## Release Date: 2019-06-04 Valhalla 3.0.5
* **Bug Fix**
   * FIXED: Protect against unnamed rotaries and routes that end in roundabouts not turning off rotary logic [#1840](https://github.com/valhalla/valhalla/pull/1840)

* **Enhancement**
   * ADDED: Add turn lane info at maneuver point [#1830](https://github.com/valhalla/valhalla/pull/1830)

## Release Date: 2019-05-31 Valhalla 3.0.4
* **Bug Fix**
   * FIXED: Improved logic to decide between bear vs. continue [#1798](https://github.com/valhalla/valhalla/pull/1798)
   * FIXED: Bicycle costing allows use of roads with all surface values, but with a penalty based on bicycle type. However, the edge filter totally disallows bad surfaces for some bicycle types, creating situations where reroutes fail if a rider uses a road with a poor surface. [#1800](https://github.com/valhalla/valhalla/pull/1800)
   * FIXED: Moved complex restrictions building to before validate. [#1805](https://github.com/valhalla/valhalla/pull/1805)
   * FIXED: Fix bicycle edge filter whan avoid_bad_surfaces = 1.0 [#1806](https://github.com/valhalla/valhalla/pull/1806)
   * FIXED: Replace the EnhancedTripPath class inheritance with aggregation [#1807](https://github.com/valhalla/valhalla/pull/1807)
   * FIXED: Replace the old timezone shape zip file every time valhalla_build_timezones is ran [#1817](https://github.com/valhalla/valhalla/pull/1817)
   * FIXED: Don't use island snapped edge candidates (from disconnected components or low reach edges) when we rejected other high reachability edges that were closer [#1835](https://github.com/valhalla/valhalla/pull/1835)

## Release Date: 2019-05-08 Valhalla 3.0.3
* **Bug Fix**
   * FIXED: Fixed a rare loop condition in route matcher (edge walking to match a trace).
   * FIXED: Fixed VACUUM ANALYZE syntax issue.  [#1704](https://github.com/valhalla/valhalla/pull/1704)
   * FIXED: Fixed the osrm maneuver type when a maneuver has the to_stay_on attribute set.  [#1714](https://github.com/valhalla/valhalla/pull/1714)
   * FIXED: Fixed osrm compatibility mode attributes.  [#1716](https://github.com/valhalla/valhalla/pull/1716)
   * FIXED: Fixed rotary/roundabout issues in Valhalla OSRM compatibility.  [#1727](https://github.com/valhalla/valhalla/pull/1727)
   * FIXED: Fixed the destinations assignment for exit names in OSRM compatibility mode. [#1732](https://github.com/valhalla/valhalla/pull/1732)
   * FIXED: Enhance merge maneuver type assignment. [#1735](https://github.com/valhalla/valhalla/pull/1735)
   * FIXED: Fixed fork assignments and on ramps for OSRM compatibility mode. [#1738](https://github.com/valhalla/valhalla/pull/1738)
   * FIXED: Fixed cardinal direction on reference names when forward/backward tag is present on relations. Fixes singly digitized roads with opposing directional modifiers. [#1741](https://github.com/valhalla/valhalla/pull/1741)
   * FIXED: Fixed fork assignment and narrative logic when a highway ends and splits into multiple ramps. [#1742](https://github.com/valhalla/valhalla/pull/1742)
   * FIXED: Do not use any avoid edges as origin or destination of a route, matrix, or isochrone. [#1745](https://github.com/valhalla/valhalla/pull/1745)
   * FIXED: Add leg summary and remove unused hint attribute for OSRM compatibility mode. [#1753](https://github.com/valhalla/valhalla/pull/1753)
   * FIXED: Improvements for pedestrian forks, pedestrian roundabouts, and continue maneuvers. [#1768](https://github.com/valhalla/valhalla/pull/1768)
   * FIXED: Added simplified overview for OSRM response and added use_toll logic back to truck costing. [#1765](https://github.com/valhalla/valhalla/pull/1765)
   * FIXED: temp fix for location distance bug [#1774](https://github.com/valhalla/valhalla/pull/1774)
   * FIXED: Fix pedestrian routes using walkway_factor [#1780](https://github.com/valhalla/valhalla/pull/1780)
   * FIXED: Update the begin and end heading of short edges based on use [#1783](https://github.com/valhalla/valhalla/pull/1783)
   * FIXED: GraphReader::AreEdgesConnected update.  If transition count == 0 return false and do not call transition function. [#1786](https://github.com/valhalla/valhalla/pull/1786)
   * FIXED: Only edge candidates that were used in the path are send to serializer: [1788](https://github.com/valhalla/valhalla/pull/1788)
   * FIXED: Added logic to prevent the removal of a destination maneuver when ending on an internal edge [#1792](https://github.com/valhalla/valhalla/pull/1792)
   * FIXED: Fixed instructions when starting on an internal edge [#1796](https://github.com/valhalla/valhalla/pull/1796)

* **Enhancement**
   * Add the ability to run valhalla_build_tiles in stages. Specify the begin_stage and end_stage as command line options. Also cleans up temporary files as the last stage in the pipeline.
   * Add `remove` to `filesystem` namespace. [#1752](https://github.com/valhalla/valhalla/pull/1752)
   * Add TaxiCost into auto costing options.
   * Add `preferred_side` to allow per-location filtering of edges based on the side of the road the location is on and the driving side for that locale.
   * Slightly decreased the internal side-walk factor to .90f to favor roads with attached sidewalks. This impacts roads that have added sidewalk:left, sidewalk:right or sidewalk:both OSM tags (these become attributes on each directedEdge). The user can then avoid/penalize dedicated sidewalks and walkways, when they increase the walkway_factor. Since we slightly decreased the sidewalk_factor internally and only favor sidewalks if use is tagged as sidewalk_left or sidewalk_right, we should tend to route on roads with attached sidewalks rather than separate/dedicated sidewalks, allowing for more road names to be called out since these are labeled more.
   * Add `via` and `break_through` location types [#1737](https://github.com/valhalla/valhalla/pull/1737)
   * Add `street_side_tolerance` and `search_cutoff` to input `location` [#1777](https://github.com/valhalla/valhalla/pull/1777)
   * Return the Valhalla error `Path distance exceeds the max distance limit` for OSRM responses when the route is greater than the service limits. [#1781](https://github.com/valhalla/valhalla/pull/1781)

## Release Date: 2019-01-14 Valhalla 3.0.2
* **Bug Fix**
   * FIXED: Transit update - fix dow and exception when after midnight trips are normalized [#1682](https://github.com/valhalla/valhalla/pull/1682)
   * FIXED: valhalla_convert_transit segfault - GraphTileBuilder has null GraphTileHeader [#1683](https://github.com/valhalla/valhalla/issues/1683)
   * FIXED: Fix crash for trace_route with osrm serialization. Was passing shape rather than locations to the waypoint method.
   * FIXED: Properly set driving_side based on data set in TripPath.
   * FIXED: A bad bicycle route exposed an issue with bidirectional A* when the origin and destination edges are connected. Use A* in these cases to avoid requiring a high cost threshold in BD A*.
   * FIXED: x86 and x64 data compatibility was fixed as the structures weren't aligned.
   * FIXED: x86 tests were failing due mostly to floating point issues and the aforementioned structure misalignment.
* **Enhancement**
   * Add a durations list (delta time between each pair of trace points), a begin_time and a use_timestamp flag to trace_route requests. This allows using the input trace timestamps or durations plus the begin_time to compute elapsed time at each edge in the matched path (rather than using costing methods).
   * Add support for polyline5 encoding for OSRM formatted output.
* **Note**
   * Isochrones and openlr are both noted as not working with release builds for x86 (32bit) platforms. We'll look at getting this fixed in a future release

## Release Date: 2018-11-21 Valhalla 3.0.1
* **Bug Fix**
   * FIXED: Fixed a rare, but serious bug with bicycle costing. ferry_factor_ in bicycle costing shadowed the data member in the base dynamic cost class, leading to an unitialized variable. Occasionally, this would lead to negative costs which caused failures. [#1663](https://github.com/valhalla/valhalla/pull/1663)
   * FIXED: Fixed use of units in OSRM compatibility mode. [#1662](https://github.com/valhalla/valhalla/pull/1662)

## Release Date: 2018-11-21 Valhalla 3.0.0
* **NOTE**
   * This release changes the Valhalla graph tile formats to make the tile data more efficient and flexible. Tile data is incompatible with Valhalla 2.x builds, and code for 3.x is incompatible with data built for Valahalla 2.x versions. Valhalla tile sizes are slightly smaller (for datasets using elevation information the size savings is over 10%). In addition, there is increased flexibility for creating different variants of tiles to support different applications (e.g. bicycle only, or driving only).
* **Enhancement**
   * Remove the use of DirectedEdge for transitions between nodes on different hierarchy levels. A new structure, NodeTransition, is now used to transition to nodes on different hierarchy level. This saves space since only the end node GraphId is needed for the transitions (and DirectedEdge is a large data structure).
   * Change the NodeInfo lat,lon to use an offset from the tile base lat,lon. This potentially allows higher precision than using float, but more importantly saves space and allows support for NodeTransitions as well as spare for future growth.
   * Remove the EdgeElevation structure and max grade information into DirectedEdge and mean elevation into EdgeInfo. This saves space.
   * Reduce wayid to 32 bits. This allows sufficient growth when using OpenStreetMap data and frees space in EdgeInfo (allows moving speed limit and mean elevation from other structures).
   * Move name consistency from NodeInfo to DirectedEdge. This allows a more efficient lookup of name consistency.
   * Update all path algorithms to use NodeTransition logic rather than special DirectedEdge transition types. This simplifies PathAlgorithms slightly and removes some conditional logic.
   * Add an optional GraphFilter stage to tile building pipeline. This allows removal of edges and nodes based on access. This allows bicycle only, pedestrian only, or driving only datasets (or combinations) to be created - allowing smaller datasets for special purpose applications.
* **Deprecate**
   * Valhalla 3.0 removes support for OSMLR.

## Release Date: 2018-11-20 Valhalla 2.7.2
* **Enhancement**
   * UPDATED: Added a configuration variable for max_timedep_distance. This is used in selecting the path algorithm and provides the maximum distance between locations when choosing a time dependent path algorithm (other than multi modal). Above this distance, bidirectional A* is used with no time dependencies.
   * UPDATED: Remove transition edges from priority queue in Multimodal methods.
   * UPDATED: Fully implement street names and exit signs with ability to identify route numbers. [#1635](https://github.com/valhalla/valhalla/pull/1635)
* **Bug Fix**
   * FIXED: A timed-turned restriction should not be applied when a non-timed route is executed.  [#1615](https://github.com/valhalla/valhalla/pull/1615)
   * FIXED: Changed unordered_map to unordered_multimap for polys. Poly map can contain the same key but different multi-polygons. For example, islands for a country or timezone polygons for a country.
   * FIXED: Fixed timezone db issue where TZIDs did not exist in the Howard Hinnant date time db that is used in the date_time class for tz indexes.  Added logic to create aliases for TZIDs based on https://en.wikipedia.org/wiki/List_of_tz_database_time_zones
   * FIXED: Fixed the ramp turn modifiers for osrm compat [#1569](https://github.com/valhalla/valhalla/pull/1569)
   * FIXED: Fixed the step geometry when using the osrm compat mode [#1571](https://github.com/valhalla/valhalla/pull/1571)
   * FIXED: Fixed a data creation bug causing issues with A* routes ending on loops. [#1576](https://github.com/valhalla/valhalla/pull/1576)
   * FIXED: Fixed an issue with a bad route where destination only was present. Was due to thresholds in bidirectional A*. Changed threshold to be cost based rather than number of iterations). [#1586](https://github.com/valhalla/valhalla/pull/1586)
   * FIXED: Fixed an issue with destination only (private) roads being used in bicycle routes. Centralized some "base" transition cost logic in the base DynamicCost class. [#1587](https://github.com/valhalla/valhalla/pull/1587)
   * FIXED: Remove extraneous ramp maneuvers [#1657](https://github.com/valhalla/valhalla/pull/1657)

## Release Date: 2018-10-02 Valhalla 2.7.1
* **Enhancement**
   * UPDATED: Added date time support to forward and reverse isochrones. Add speed lookup (predicted speeds and/or free-flow or constrained flow speed) if date_time is present.
   * UPDATED: Add timezone checks to multimodal routes and isochrones (updates localtime if the path crosses into a timezone different than the start location).
* **Data Producer Update**
   * UPDATED: Removed boost date time support from transit.  Now using the Howard Hinnant date library.
* **Bug Fix**
   * FIXED: Fixed a bug with shortcuts that leads to inconsistent routes depending on whether shortcuts are taken, different origins can lead to different paths near the destination. This fix also improves performance on long routes and matrices.
   * FIXED: We were getting inconsistent results between departing at current date/time vs entering the current date/time.  This issue is due to the fact that the iso_date_time function returns the full iso date_time with the timezone offset (e.g., 2018-09-27T10:23-07:00 vs 2018-09-27T10:23). When we refactored the date_time code to use the new Howard Hinnant date library, we introduced this bug.
   * FIXED: Increased the threshold in CostMatrix to address null time and distance values occuring for truck costing with locations near the max distance.

## Release Date: 2018-09-13 Valhalla 2.7.0
* **Enhancement**
   * UPDATED: Refactor to use the pbf options instead of the ptree config [#1428](https://github.com/valhalla/valhalla/pull/1428) This completes [1357](https://github.com/valhalla/valhalla/issues/1357)
   * UPDATED: Removed the boost/date_time dependency from baldr and odin. We added the Howard Hinnant date and time library as a submodule. [#1494](https://github.com/valhalla/valhalla/pull/1494)
   * UPDATED: Fixed 'Drvie' typo [#1505](https://github.com/valhalla/valhalla/pull/1505) This completes [1504](https://github.com/valhalla/valhalla/issues/1504)
   * UPDATED: Optimizations of GetSpeed for predicted speeds [1490](https://github.com/valhalla/valhalla/issues/1490)
   * UPDATED: Isotile optimizations
   * UPDATED: Added stats to predictive traffic logging
   * UPDATED: resample_polyline - Breaks the polyline into equal length segments at a sample distance near the resolution. Break out of the loop through polyline points once we reach the specified number of samplesthen append the last
polyline point.
   * UPDATED: added android logging and uses a shared graph reader
   * UPDATED: Do not run a second pass on long pedestrian routes that include a ferry (but succeed on first pass). This is a performance fix. Long pedestrian routes with A star factor based on ferry speed end up being very inefficient.
* **Bug Fix**
   * FIXED: A* destination only
   * FIXED: Fixed through locations weren't honored [#1449](https://github.com/valhalla/valhalla/pull/1449)


## Release Date: 2018-08-02 Valhalla 3.0.0-rc.4
* **Node Bindings**
   * UPDATED: add some worker pool handling
   [#1467](https://github.com/valhalla/valhalla/pull/1467)

## Release Date: 2018-08-02 Valhalla 3.0.0-rc.3
* **Node Bindings**
   * UPDATED: replaced N-API with node-addon-api wrapper and made the actor
   functions asynchronous
   [#1457](https://github.com/valhalla/valhalla/pull/1457)

## Release Date: 2018-07-24 Valhalla 3.0.0-rc.2
* **Node Bindings**
   * FIXED: turn on the autocleanup functionality for the actor object.
   [#1439](https://github.com/valhalla/valhalla/pull/1439)

## Release Date: 2018-07-16 Valhalla 3.0.0-rc.1
* **Enhancement**
   * ADDED: exposed the rest of the actions to the node bindings and added tests. [#1415](https://github.com/valhalla/valhalla/pull/1415)

## Release Date: 2018-07-12 Valhalla 3.0.0-alpha.1
**NOTE**: There was already a small package named `valhalla` on the npm registry, only published up to version 0.0.3. The team at npm has transferred the package to us, but would like us to publish something to it ASAP to prove our stake in it. Though the bindings do not have all of the actor functionality exposed yet (just route), we are going to publish an alpha release of 3.0.0 to get something up on npm.
* **Infrastructure**:
   * ADDED: add in time dependent algorithms if the distance between locations is less than 500km.
   * ADDED: TurnLanes to indicate turning lanes at the end of a directed edge.
   * ADDED: Added PredictedSpeeds to Valhalla tiles and logic to compute speed based on predictive speed profiles.
* **Data Producer Update**
   * ADDED: is_route_num flag was added to Sign records. Set this to true if the exit sign comes from a route number/ref.
   * CHANGED: Lower speeds on driveways, drive-thru, and parking aisle. Set destination only flag for drive thru use.
   * ADDED: Initial implementation of turn lanes.
  **Bug Fix**
   * CHANGED: Fix destination only penalty for A* and time dependent cases.
   * CHANGED: Use the distance from GetOffsetForHeading, based on road classification and road use (e.g. ramp, turn channel, etc.), within tangent_angle function.
* **Map Matching**
   * FIXED: Fixed trace_route edge_walk server abort [#1365](https://github.com/valhalla/valhalla/pull/1365)
* **Enhancement**
   * ADDED: Added post process for updating free and constrained speeds in the directed edges.
   * UPDATED: Parse the json request once and store in a protocol buffer to pass along the pipeline. This completed the first portion of [1357](https://github.com/valhalla/valhalla/issues/1357)
   * UPDATED: Changed the shape_match attribute from a string to an enum. Fixes [1376](https://github.com/valhalla/valhalla/issues/1376)
   * ADDED: Node bindings for route [#1341](https://github.com/valhalla/valhalla/pull/1341)
   * UPDATED: Use a non-linear use_highways factor (to more heavily penalize highways as use_highways approaches 0).

## Release Date: 2018-07-15 Valhalla 2.6.3
* **API**:
   * FIXED: Use a non-linear use_highways factor (to more heavily penalize highways as use_highways approaches 0).
   * FIXED: Fixed the highway_factor when use_highways < 0.5.
   * ENHANCEMENT: Added logic to modulate the surface factor based on use_trails.
   * ADDED: New customer test requests for motorcycle costing.

## Release Date: 2018-06-28 Valhalla 2.6.2
* **Data Producer Update**
   * FIXED: Complex restriction sorting bug.  Check of has_dt in ComplexRestrictionBuilder::operator==.
* **API**:
   * FIXED: Fixed CostFactory convenience method that registers costing models
   * ADDED: Added use_tolls into motorcycle costing options

## Release Date: 2018-05-28 Valhalla 2.6.0
* **Infrastructure**:
   * CHANGED: Update cmake buildsystem to replace autoconf [#1272](https://github.com/valhalla/valhalla/pull/1272)
* **API**:
   * CHANGED: Move `trace_options` parsing to map matcher factory [#1260](https://github.com/valhalla/valhalla/pull/1260)
   * ADDED: New costing method for AutoDataFix [#1283](https://github.com/valhalla/valhalla/pull/1283)

## Release Date: 2018-05-21 Valhalla 2.5.0
* **Infrastructure**
   * ADDED: Add code formatting and linting.
* **API**
   * ADDED: Added new motorcycle costing, motorcycle access flag in data and use_trails option.
* **Routing**
   * ADDED: Add time dependnet forward and reverse A* methods.
   * FIXED: Increase minimum threshold for driving routes in bidirectional A* (fixes some instances of bad paths).
* **Data Producer Update**
   * CHANGED: Updates to properly handle cycleway crossings.
   * CHANGED: Conditionally include driveways that are private.
   * ADDED: Added logic to set motorcycle access.  This includes lua, country access, and user access flags for motorcycles.

## Release Date: 2018-04-11 Valhalla 2.4.9
* **Enhancement**
   * Added European Portuguese localization for Valhalla
   * Updates to EdgeStatus to improve performance. Use an unordered_map of tile Id and allocate an array for each edge in the tile. This allows using pointers to access status for sequential edges. This improves performance by 50% or so.
   * A couple of bicycle costing updates to improve route quality: avoid roads marked as part of a truck network, to remove the density penalty for transition costs.
   * When optimal matrix type is selected, now use CostMatrix for source to target pedestrian and bicycle matrix calls when both counts are above some threshold. This improves performance in general and lessens some long running requests.
*  **Data Producer Update**
   * Added logic to protect against setting a speed of 0 for ferries.

## Release Date: 2018-03-27 Valhalla 2.4.8
* **Enhancement**
   * Updates for Italian verbal translations
   * Optionally remove driveways at graph creation time
   * Optionally disable candidate edge penalty in path finding
   * OSRM compatible route, matrix and map matching response generation
   * Minimal Windows build compatibility
   * Refactoring to use PBF as the IPC mechanism for all objects
   * Improvements to internal intersection marking to reduce false positives
* **Bug Fix**
   * Cap candidate edge penalty in path finding to reduce excessive expansion
   * Fix trivial paths at deadends

## Release Date: 2018-02-08 Valhalla 2.4.7
* **Enhancement**
   * Speed up building tiles from small OSM imports by using boost directory iterator rather than going through all possible tiles and testing each if the file exists.
* **Bug Fix**
   * Protect against overflow in string to float conversion inside OSM parsing.

## Release Date: 2018-01-26 Valhalla 2.4.6
* **Enhancement**
   * Elevation library will lazy load RAW formatted sources

## Release Date: 2018-01-24 Valhalla 2.4.5
* **Enhancement**
   * Elevation packing utility can unpack lz4hc now
* **Bug Fix**
   * Fixed broken darwin builds

## Release Date: 2018-01-23 Valhalla 2.4.4
* **Enhancement**
   * Elevation service speed improvments and the ability to serve lz4hc compressed data
   * Basic support for downloading routing tiles on demand
   * Deprecated `valhalla_route_service`, now all services (including elevation) are found under `valhalla_service`

## Release Date: 2017-12-11 Valhalla 2.4.3
* **Enhancement**
   * Remove union from GraphId speeds up some platforms
   * Use SAC scale in pedestrian costing
   * Expanded python bindings to include all actions (route, matrix, isochrone, etc)
* **Bug Fix**
   * French translation typo fixes
*  **Data Producer Update**
   * Handling shapes that intersect the poles when binning
   * Handling when transit shapes are less than 2 points

## Release Date: 2017-11-09 Valhalla 2.4.1
*  **Data Producer Update**
   * Added kMopedAccess to modes for complex restrictions.  Remove the kMopedAccess when auto access is removed.  Also, add the kMopedAccess when an auto restriction is found.

## Release Date: 2017-11-08 Valhalla 2.4.0
*  **Data Producer Update**
   * Added logic to support restriction = x with a the except tag.  We apply the restriction to everything except for modes in the except tag.
   * Added logic to support railway_service and coach_service in transit.
* **Bug Fix**
  * Return proper edge_walk path for requested shape_match=walk_or_snap
  * Skip invalid stateid for Top-K requests

## Release Date: 2017-11-07 Valhalla 2.3.9
* **Enhancement**
  * Top-K map matched path generation now only returns unique paths and does so with fewer iterations
  * Navigator call outs for both imperial and metric units
  * The surface types allowed for a given bike route can now be controlled via a request parameter `avoid_bad_surfaces`
  * Improved support for motorscooter costing via surface types, road classification and vehicle specific tagging
* **Bug Fix**
  * Connectivity maps now include information about transit tiles
  * Lane counts for singly digitized roads are now correct for a given directed edge
  * Edge merging code for assigning osmlr segments is now robust to partial tile sets
  * Fix matrix path finding to allow transitioning down to lower levels when appropriate. In particular, do not supersede shortcut edges until no longer expanding on the next level.
  * Fix optimizer rotate location method. This fixes a bug where optimal ordering was bad for large location sets.
*  **Data Producer Update**
   * Duration tags are now used to properly set the speed of travel for a ferry routes

## Release Date: 2017-10-17 Valhalla 2.3.8
* **Bug Fix**
  * Fixed the roundabout exit count for bicycles when the roundabout is a road and not a cycleway
  * Enable a pedestrian path to remain on roundabout instead of getting off and back on
  * Fixed the penalization of candidate locations in the uni-directional A* algorithm (used for trivial paths)
*  **Data Producer Update**
   * Added logic to set bike forward and tag to true where kv["sac_scale"] == "hiking". All other values for sac_scale turn off bicycle access.  If sac_scale or mtb keys are found and a surface tag is not set we default to kPath.
   * Fixed a bug where surface=unpaved was being assigned Surface::kPavedSmooth.

## Release Date: 2017-9-11 Valhalla 2.3.7
* **Bug Fix**
  * Update bidirectional connections to handle cases where the connecting edge is one of the origin (or destination) edges and the cost is high. Fixes some pedestrian route issues that were reported.
*  **Data Producer Update**
   * Added support for motorroad tag (default and per country).
   * Update OSMLR segment association logic to fix issue where chunks wrote over leftover segments. Fix search along edges to include a radius so any nearby edges are also considered.

## Release Date: 2017-08-29 Valhalla 2.3.6
* **Bug Fix**
  * Pedestrian paths including ferries no longer cause circuitous routes
  * Fix a crash in map matching route finding where heading from shape was using a `nullptr` tile
  * Spanish language narrative corrections
  * Fix traffic segment matcher to always set the start time of a segment when its known
* **Enhancement**
  * Location correlation scoring improvements to avoid situations where less likely start or ending locations are selected

## Release Date: 2017-08-22 Valhalla 2.3.5
* **Bug Fix**
  * Clamp the edge score in thor. Extreme values were causing bad alloc crashes.
  * Fix multimodal isochrones. EdgeLabel refactor caused issues.
* **Data Producer Update**
  * Update lua logic to properly handle vehicle=no tags.

## Release Date: 2017-08-14 Valhalla 2.3.4
* **Bug Fix**
  * Enforce limits on maximum per point accuracy to avoid long running map matching computations

## Release Date: 2017-08-14 Valhalla 2.3.3
* **Bug Fix**
  * Maximum osm node reached now causes bitset to resize to accomodate when building tiles
  * Fix wrong side of street information and remove redundant node snapping
  * Fix path differences between services and `valhalla_run_route`
  * Fix map matching crash when interpolating duplicate input points
  * Fix unhandled exception when trace_route or trace_attributes when there are no continuous matches
* **Enhancement**
  * Folded Low-Stress Biking Code into the regular Bicycle code and removed the LowStressBicycleCost class. Now when making a query for bicycle routing, a value of 0 for use_hills and use_roads produces low-stress biking routes, while a value of 1 for both provides more intense professional bike routes.
  * Bike costing default values changed. use_roads and use_hills are now 0.25 by default instead of 0.5 and the default bike is now a hybrid bike instead of a road bike.
  * Added logic to use station hierarchy from transitland.  Osm and egress nodes are connected by transitconnections.  Egress and stations are connected by egressconnections.  Stations and platforms are connected by platformconnections.  This includes narrative updates for Odin as well.

## Release Date: 2017-07-31 Valhalla 2.3.2
* **Bug Fix**
  * Update to use oneway:psv if oneway:bus does not exist.
  * Fix out of bounds memory issue in DoubleBucketQueue.
  * Many things are now taken into consideration to determine which sides of the road have what cyclelanes, because they were not being parsed correctly before
  * Fixed issue where sometimes a "oneway:bicycle=no" tag on a two-way street would cause the road to become a oneway for bicycles
  * Fixed trace_attributes edge_walk cases where the start or end points in the shape are close to graph nodes (intersections)
  * Fixed 32bit architecture crashing for certain routes with non-deterministic placement of edges labels in bucketized queue datastructure
* **Enhancement**
  * Improve multi-modal routes by adjusting the pedestrian mode factor (routes use less walking in favor of public transit).
  * Added interface framework to support "top-k" paths within map-matching.
  * Created a base EdgeLabel class that contains all data needed within costing methods and supports the basic path algorithms (forward direction, A*, with accumulated path distance). Derive class for bidirectional algorithms (BDEdgeLabel) and for multimodal algorithms. Lowers memory use by combining some fields (using spare bits from GraphId).
  * Added elapsed time estimates to map-matching labels in preparation for using timestamps in map-matching.
  * Added parsing of various OSM tags: "bicycle=use_sidepath", "bicycle=dismount", "segregated=*", "shoulder=*", "cycleway:buffer=*", and several variations of these.
  * Both trace_route and trace_attributes will parse `time` and `accuracy` parameters when the shape is provided as unencoded
  * Map-matching will now use the time (in seconds) of each gps reading (if provided) to narrow the search space and avoid finding matches that are impossibly fast

## Release Date: 2017-07-10 Valhalla 2.3.0
* **Bug Fix**
  * Fixed a bug in traffic segment matcher where length was populated but had invalid times
* **Embedded Compilation**
  * Decoupled the service components from the rest of the worker objects so that the worker objects could be used in non http service contexts
   * Added an actor class which encapsulates the various worker objects and allows the various end points to be called /route /height etc. without needing to run a service
* **Low-Stress Bicycle**
  * Worked on creating a new low-stress biking option that focuses more on taking safer roads like cycle ways or residential roads than the standard bike costing option does.

## Release Date: 2017-06-26 Valhalla 2.2.9
* **Bug Fix**
  * Fix a bug introduced in 2.2.8 where map matching search extent was incorrect in longitude axis.

## Release Date: 2017-06-23 Valhalla 2.2.8
* **Bug Fix**
  * Traffic segment matcher (exposed through Python bindings) - fix cases where partial (or no) results could be returned when breaking out of loop in form_segments early.
* **Traffic Matching Update**
  * Traffic segment matcher - handle special cases when entering and exiting turn channels.
* **Guidance Improvements**
  * Added Swedish (se-SV) narrative file.

## Release Date: 2017-06-20 Valhalla 2.2.7
* **Bug Fixes**
  * Traffic segment matcher (exposed through Python bindings) makes use of accuracy per point in the input
  * Traffic segment matcher is robust to consecutive transition edges in matched path
* **Isochrone Changes**
  * Set up isochrone to be able to handle multi-location queries in the future
* **Data Producer Updates**
  * Fixes to valhalla_associate_segments to address threading issue.
  * Added support for restrictions that refers only to appropriate type of vehicle.
* **Navigator**
  * Added pre-alpha implementation that will perform guidance for mobile devices.
* **Map Matching Updates**
  * Added capability to customize match_options

## Release Date: 2017-06-12 Valhalla 2.2.6
* **Bug Fixes**
  * Fixed the begin shape index where an end_route_discontinuity exists
* **Guidance Improvements**
  * Updated Slovenian (sl-SI) narrative file.
* **Data Producer Updates**
  * Added support for per mode restrictions (e.g., restriction:&lt;type&gt;)  Saved these restrictions as "complex" restrictions which currently support per mode lookup (unlike simple restrictions which are assumed to apply to all driving modes).
* **Matrix Updates**
  * Increased max distance threshold for auto costing and other similar costings to 400 km instead of 200 km

## Release Date: 2017-06-05 Valhalla 2.2.5
* **Bug Fixes**
  * Fixed matched point edge_index by skipping transition edges.
  * Use double precision in meili grid traversal to fix some incorrect grid cases.
  * Update meili to use DoubleBucketQueue and GraphReader methods rather than internal methods.

## Release Date: 2017-05-17 Valhalla 2.2.4
* **Bug Fixes**
  * Fix isochrone bug where the default access mode was used - this rejected edges that should not have been rejected for cases than automobile.
  * Fix A* handling of edge costs for trivial routes. This fixed an issue with disconnected regions that projected to a single edge.
  * Fix TripPathBuilder crash if first edge is a transition edge (was occurring with map-matching in rare occasions).

## Release Date: 2017-05-15 Valhalla 2.2.3
* **Map Matching Improvement**
  * Return begin and end route discontinuities. Also, returns partial shape of edge at route discontinuity.
* **Isochrone Improvements**
  * Add logic to make sure the center location remains fixed at the center of a tile/grid in the isotile.
  * Add a default generalization factor that is based on the grid size. Users can still override this factor but the default behavior is improved.
  * Add ExpandForward and ExpandReverse methods as is done in bidirectional A*. This improves handling of transitions between hierarchy levels.
* **Graph Correlation Improvements**
  * Add options to control both radius and reachability per input location (with defaults) to control correlation of input locations to the graph in such a way as to avoid routing between disconnected regions and favor more likely paths.

## Release Date: 2017-05-08 Valhalla 2.2.0
* **Guidance Improvements**
  * Added Russian (ru-RU) narrative file.
  * Updated Slovenian (sl-SI) narrative file.
* **Data Producer Updates**
  * Assign destination sign info on bidirectional ramps.
  * Update ReclassifyLinks. Use a "link-tree" which is formed from the exit node and terminates at entrance nodes. Exit nodes are sorted by classification so motorway exits are done before trunks, etc. Updated the turn channel logic - now more consistently applies turn channel use.
  * Updated traffic segment associations to properly work with elevation and lane connectivity information (which is stored after the traffic association).

## Release Date: 2017-04-24 Valhalla 2.1.9
* **Elevation Update**
  * Created a new EdgeElevation structure which includes max upward and downward slope (moved from DirectedEdge) and mean elevation.
* **Routing Improvements**
  * Destination only fix when "nested" destination only areas cause a route failure. Allow destination only edges (with penalty) on 2nd pass.
  * Fix heading to properly use the partial edge shape rather than entire edge shape to determine heading at the begin and end locations.
  * Some cleanup and simplification of the bidirectional A* algorithm.
  * Some cleanup and simplification of TripPathBuilder.
  * Make TileHierarchy data and methods static and remove tile_dir from the tile hierarchy.
* **Map Matching Improvement**
  * Return matched points with trace attributes when using map_snap.
* **Data Producer Updates**
  * lua updates so that the chunnel will work again.

## Release Date: 2017-04-04 Valhalla 2.1.8
* **Map Matching Release**
  * Added max trace limits and out-of-bounds checks for customizable trace options

## Release Date: 2017-03-29 Valhalla 2.1.7
* **Map Matching Release**
  * Increased service limits for trace
* **Data Producer Updates**
  * Transit: Remove the dependency on using level 2 tiles for transit builder
* **Traffic Updates**
  * Segment matcher completely re-written to handle many complex issues when matching traces to OTSs
* **Service Improvement**
  * Bug Fix - relaxed rapidjson parsing to allow numeric type coercion
* **Routing Improvements**
  * Level the forward and reverse paths in bidirectional A * to account for distance approximation differences.
  * Add logic for Use==kPath to bicycle costing so that paths are favored (as are footways).

## Release Date: 2017-03-10 Valhalla 2.1.3
* **Guidance Improvement**
  * Corrections to Slovenian narrative language file
  **Routing Improvements**
  * Increased the pedestrian search radius from 25 to 50 within the meili configuration to reduce U-turns with map-matching
  * Added a max avoid location limit

## Release Date: 2017-02-22 Valhalla 2.1.0
* **Guidance Improvement**
  * Added ca-ES (Catalan) and sl-SI (Slovenian) narrative language files
* **Routing  Improvement**
  * Fix through location reverse ordering bug (introduced in 2.0.9) in output of route responses for depart_at routes
  * Fix edge_walking method to handle cases where more than 1 initial edge is found
* **Data Producer Updates**
  * Improved transit by processing frequency based schedules.
  * Updated graph validation to more aggressively check graph consistency on level 0 and level 1
  * Fix the EdgeInfo hash to not create duplicate edge info records when creating hierarchies

## Release Date: 2017-02-21 Valhalla 2.0.9
* **Guidance Improvement**
  * Improved Italian narrative by handling articulated prepositions
  * Properly calling out turn channel maneuver
* **Routing Improvement**
  * Improved path determination by increasing stop impact for link to link transitions at intersections
  * Fixed through location handling, now includes cost at throughs and properly uses heading
  * Added ability to adjust location heading tolerance
* **Traffic Updates**
  * Fixed segment matching json to properly return non-string values where apropriate
* **Data Producer Updates**
  * Process node:ref and way:junction_ref as a semicolon separated list for exit numbers
  * Removed duplicated interchange sign information when ways are split into edges
  * Use a sequence within HierarchyBuilder to lower memory requirements for planet / large data imports.
  * Add connecting OSM wayId to a transit stop within NodeInfo.
  * Lua update:  removed ways that were being added to the routing graph.
  * Transit:  Fixed an issue where add_service_day and remove_service_day was not using the tile creation date, but the service start date for transit.
  * Transit:  Added acceptance test logic.
  * Transit:  Added fallback option if the associated wayid is not found.  Use distance approximator to find the closest edge.
  * Transit:  Added URL encoding for one stop ids that contain diacriticals.  Also, added include_geometry=false for route requests.
* **Optimized Routing Update**
  * Added an original index to the location object in the optimized route response
* **Trace Route Improvement**
  * Updated find_start_node to fix "GraphTile NodeInfo index out of bounds" error

## Release Date: 2017-01-30 Valhalla 2.0.6
* **Guidance Improvement**
  * Italian phrases were updated
* **Routing Improvement**
  * Fixed an issue where date and time was returning an invalid ISO8601 time format for date_time values in positive UTC. + sign was missing.
  * Fixed an encoding issue that was discovered for tranist_fetcher.  We were not encoding onestop_ids or route_ids.  Also, added exclude_geometry=true for route API calls.
* **Data Producer Updates**
  * Added logic to grab a single feed in valhalla_build_transit.

## Release Date: 2017-01-04 Valhalla 2.0.3
* **Service Improvement**
  * Added support for interrupting requests. If the connection is closed, route computation and map-matching can be interrupted prior to completion.
* **Routing Improvement**
  * Ignore name inconsistency when entering a link to avoid double penalizing.
* **Data Producer Updates**
  * Fixed consistent name assignment for ramps and turn lanes which improved guidance.
  * Added a flag to directed edges indicating if the edge has names. This can potentially be used in costing methods.
  * Allow future use of spare GraphId bits within DirectedEdge.

## Release Date: 2016-12-13 Valhalla 2.0.2
* **Routing Improvement**
  * Added support for multi-way restrictions to matrix and isochrones.
  * Added HOV costing model.
  * Speed limit updates.   Added logic to save average speed separately from speed limits.
  * Added transit include and exclude logic to multimodal isochrone.
  * Fix some edge cases for trivial (single edge) paths.
  * Better treatment of destination access only when using bidirectional A*.
* **Performance Improvement**
  * Improved performance of the path algorithms by making many access methods inline.

## Release Date: 2016-11-28 Valhalla 2.0.1
* **Routing Improvement**
  * Preliminary support for multi-way restrictions
* **Issues Fixed**
  * Fixed tile incompatiblity between 64 and 32bit architectures
  * Fixed missing edges within tile edge search indexes
  * Fixed an issue where transit isochrone was cut off if we took transit that was greater than the max_seconds and other transit lines or buses were then not considered.

## Release Date: 2016-11-15 Valhalla 2.0

* **Tile Redesign**
  * Updated the graph tiles to store edges only on the hierarchy level they belong to. Prior to this, the highways were stored on all levels, they now exist only on the highway hierarchy. Similar changes were made for arterial level roads. This leads to about a 20% reduction in tile size.
  * The tile redesign required changes to the path generation algorithms. They must now transition freely beteeen levels, even for pedestrian and bicycle routes. To offset the extra transitions, the main algorithms were changed to expand nodes at each level that has directed edges, rather than adding the transition edges to the priority queue/adjacency list. This change helps performance. The hierarchy limits that are used to speed the computation of driving routes by utilizing the highway hierarchy were adjusted to work with the new path algorithms.
  * Some changes to costing were also required, for example pedestrian and bicycle routes skip shortcut edges.
  * Many tile data structures were altered to explicitly size different fields and make room for "spare" fields that will allow future growth. In addition, the tile itself has extra "spare" records that can be appended to the end of the tile and referenced from the tile header. This also will allow future growth without breaking backward compatibility.
* **Guidance Improvement**
  * Refactored trip path to use an enumerated `Use` for edge and an enumerated `NodeType` for node
  * Fixed some wording in the Hindi narrative file
  * Fixed missing turn maneuver by updating the forward intersecting edge logic
* **Issues Fixed**
  * Fixed an issue with pedestrian routes where a short u-turn was taken to avoid the "crossing" penalty.
  * Fixed bicycle routing due to high penalty to enter an access=destination area. Changed to a smaller, length based factor to try to avoid long regions where access = destination. Added a driveway penalty to avoid taking driveways (which are often marked as access=destination).
  * Fixed regression where service did not adhere to the list of allowed actions in the Loki configuration
* **Graph Correlation**
  * External contributions from Navitia have lead to greatly reduced per-location graph correlation. Average correlation time is now less than 1ms down from 4-9ms.

## Release Date: 2016-10-17

* **Guidance Improvement**
  * Added the Hindi (hi-IN) narrative language
* **Service Additions**
  * Added internal valhalla error codes utility in baldr and modified all services to make use of and return as JSON response
  * See documentation https://github.com/valhalla/valhalla-docs/blob/master/api-reference.md#internal-error-codes-and-conditions
* **Time-Distance Matrix Improvement**
  * Added a costmatrix performance fix for one_to_many matrix requests
* **Memory Mapped Tar Archive - Tile Extract Support**
  * Added the ability to load a tar archive of the routing graph tiles. This improves performance under heavy load and reduces the memory requirement while allowing multiple processes to share cache resources.

## Release Date: 2016-09-19

* **Guidance Improvement**
  * Added pirate narrative language
* **Routing Improvement**
  * Added the ability to include or exclude stops, routes, and operators in multimodal routing.
* **Service Improvement**
  * JSONify Error Response

## Release Date: 2016-08-30

* **Pedestrian Routing Improvement**
  * Fixes for trivial pedestrian routes

## Release Date: 2016-08-22

* **Guidance Improvements**
  * Added Spanish narrative
  * Updated the start and end edge heading calculation to be based on road class and edge use
* **Bicycle Routing Improvements**
  * Prevent getting off a higher class road for a small detour only to get back onto the road immediately.
  * Redo the speed penalties and road class factors - they were doubly penalizing many roads with very high values.
  * Simplify the computation of weighting factor for roads that do not have cycle lanes. Apply speed penalty to slightly reduce favoring
of non-separated bicycle lanes on high speed roads.
* **Routing Improvements**
  * Remove avoidance of U-turn for pedestrian routes. This improves use with map-matching since pedestrian routes can make U-turns.
  * Allow U-turns at dead-ends for driving (and bicycling) routes.
* **Service Additions**
  * Add support for multi-modal isochrones.
  * Added base code to allow reverse isochrones (path from anywhere to a single destination).
* **New Sources to Targets**
  * Added a new Matrix Service action that allows you to request any of the 3 types of time-distance matrices by calling 1 action.  This action takes a sources and targets parameter instead of the locations parameter.  Please see the updated Time-Distance Matrix Service API reference for more details.

## Release Date: 2016-08-08

 * **Service additions**
  * Latitude, longitude bounding boxes of the route and each leg have been added to the route results.
  * Added an initial isochrone capability. This includes methods to create an "isotile" - a 2-D gridded data set with time to reach each lat,lon grid from an origin location. This isoltile is then used to create contours at specified times. Interior contours are optionally removed and the remaining outer contours are generalized and converted to GeoJSON polygons. An initial version supporting multimodal route types has also been added.
 * **Data Producer Updates**
  * Fixed tranist scheduling issue where false schedules were getting added.
 * **Tools Additionas**
  * Added `valhalla_export_edges` tool to allow shape and names to be dumped from the routing tiles

## Release Date: 2016-07-19

 * **Guidance Improvements**
  * Added French narrative
  * Added capability to have narrative language aliases - For example: German `de-DE` has an alias of `de`
 * **Transit Stop Update** - Return latitude and longitude for each transit stop
 * **Data Producer Updates**
  * Added logic to use lanes:forward, lanes:backward, speed:forward, and speed:backward based on direction of the directed edge.
  * Added support for no_entry, no_exit, and no_turn restrictions.
  * Added logic to support country specific access. Based on country tables found here: http://wiki.openstreetmap.org/wiki/OSM_tags_for_routing/Access-Restrictions

## Release Date: 2016-06-08

 * **Bug Fix** - Fixed a bug where edge indexing created many small tiles where no edges actually intersected. This allowed impossible routes to be considered for path finding instead of rejecting them earlier.
 * **Guidance Improvements**
  * Fixed invalid u-turn direction
  * Updated to properly call out jughandle routes
  * Enhanced signless interchange maneuvers to help guide users
 * **Data Producer Updates**
  * Updated the speed assignment for ramp to be a percentage of the original road class speed assignment
  * Updated stop impact logic for turn channel onto ramp

## Release Date: 2016-05-19

 * **Bug Fix** - Fixed a bug where routes fail within small, disconnected "islands" due to the threshold logic in prior release. Also better logic for not-thru roads.

## Release Date: 2016-05-18

 * **Bidirectional A* Improvements** - Fixed an issue where if both origin and destination locations where on not-thru roads that meet at a common node the path ended up taking a long detour. Not all cases were fixed though - next release should fix. Trying to address the termination criteria for when the best connection point of the 2 paths is optimal. Turns out that the initial case where both opposing edges are settled is not guaranteed to be the least cost path. For now we are setting a threshold and extending the search while still tracking best connections. Fixed the opposing edge when a hierarchy transition occurs.
 * **Guidance Globalization** -  Fixed decimal distance to be locale based.
 * **Guidance Improvements**
  * Fixed roundabout spoke count issue by fixing the drive_on_right attribute.
  * Simplified narative by combining unnamed straight maneuvers
  * Added logic to confirm maneuver type assignment to avoid invalid guidance
  * Fixed turn maneuvers by improving logic for the following:
    * Internal intersection edges
    * 'T' intersections
    * Intersecting forward edges
 * **Data Producer Updates** - Fix the restrictions on a shortcut edge to be the same as the last directed edge of the shortcut (rather than the first one).

## Release Date: 2016-04-28

 * **Tile Format Updates** - Separated the transit graph from the "road only" graph into different tiles but retained their interconnectivity. Transit tiles are now hierarchy level 3.
 * **Tile Format Updates** - Reduced the size of graph edge shape data by 5% through the use of varint encoding (LEB128)
 * **Tile Format Updates** - Aligned `EdgeInfo` structures to proper byte boundaries so as to maintain compatibility for systems who don't support reading from unaligned addresses.
 * **Guidance Globalization** -  Added the it-IT(Italian) language file. Added support for CLDR plural rules. The cs-CZ(Czech), de-DE(German), and en-US(US English) language files have been updated.
 * **Travel mode based instructions** -  Updated the start, post ferry, and post transit insructions to be based on the travel mode, for example:
  * `Drive east on Main Street.`
  * `Walk northeast on Broadway.`
  * `Bike south on the cycleway.`

## Release Date: 2016-04-12

 * **Guidance Globalization** -  Added logic to use tagged language files that contain the guidance phrases. The initial versions of en-US, de-DE, and cs-CZ have been deployed.
 * **Updated ferry defaults** -  Bumped up use_ferry to 0.65 so that we don't penalize ferries as much.

## Release Date: 2016-03-31
 * **Data producer updates** - Do not generate shortcuts across a node which is a fork. This caused missing fork maneuvers on longer routes.  GetNames update ("Broadway fix").  Fixed an issue with looking up a name in the ref map and not the name map.  Also, removed duplicate names.  Private = false was unsetting destination only flags for parking aisles.

## Release Date: 2016-03-30
 * **TripPathBuilder Bug Fix** - Fixed an exception that was being thrown when trying to read directed edges past the end of the list within a tile. This was due to errors in setting walkability and cyclability on upper hierarchies.

## Release Date: 2016-03-28

 * **Improved Graph Correlation** -  Correlating input to the routing graph is carried out via closest first traversal of the graph's, now indexed, geometry. This results in faster correlation and gaurantees the absolute closest edge is found.

## Release Date: 2016-03-16

 * **Transit type returned** -  The transit type (e.g. tram, metro, rail, bus, ferry, cable car, gondola, funicular) is now returned with each transit maneuver.
 * **Guidance language** -  If the language option is not supplied or is unsupported then the language will be set to the default (en-US). Also, the service will return the language in the trip results.
 * **Update multimodal path algorithm** - Applied some fixes to multimodal path algorithm. In particular fixed a bug where the wrong sortcost was added to the adjacency list. Also separated "in-station" transfer costs from transfers between stops.
 * **Data producer updates** - Do not combine shortcut edges at gates or toll booths. Fixes avoid toll issues on routes that included shortcut edges.

## Release Date: 2016-03-07

 * **Updated all APIs to honor the optional DNT (Do not track) http header** -  This will avoid logging locations.
 * **Reduce 'Merge maneuver' verbal alert instructions** -  Only create a verbal alert instruction for a 'Merge maneuver' if the previous maneuver is > 1.5 km.
 * **Updated transit defaults.  Tweaked transit costing logic to obtain better routes.** -  use_rail = 0.6, use_transfers = 0.3, transfer_cost = 15.0 and transfer_penalty = 300.0.  Updated the TransferCostFactor to use the transfer_factor correctly.  TransitionCost for pedestrian costing bumped up from 20.0f to 30.0f when predecessor edge is a transit connection.
 * **Initial Guidance Globalization** -  Partial framework for Guidance Globalization. Started reading some guidance phrases from en-US.json file.

## Release Date: 2016-02-22

 * **Use bidirectional A* for automobile routes** - Switch to bidirectional A* for all but bus routes and short routes (where origin and destination are less than 10km apart). This improves performance and has less failure cases for longer routes. Some data import adjustments were made (02-19) to fix some issues encountered with arterial and highway hierarchies. Also only use a maximum of 2 passes for bidirecdtional A* to reduce "long time to fail" cases.
 * **Added verbal multi-cue guidance** - This combines verbal instructions when 2 successive maneuvers occur in a short amount of time (e.g., Turn right onto MainStreet. Then Turn left onto 1st Avenue).

## Release Date: 2016-02-19

 * **Data producer updates** - Reduce stop impact when all edges are links (ramps or turn channels). Update opposing edge logic to reject edges that do no have proper access (forward access == reverse access on opposing edge and vice-versa). Update ReclassifyLinks for cases where a single edge (often a service road) intersects a ramp improperly causing the ramp to reclassified when it should not be. Updated maximum OSM node Id (now exceeds 4000000000). Move lua from conf repository into mjolnir.

## Release Date: 2016-02-01

 * **Data producer updates** - Reduce speed on unpaved/rough roads. Add statistics for hgv (truck) restrictions.

## Release Date: 2016-01-26

 * **Added capability to disable narrative production** - Added the `narrative` boolean option to allow users to disable narrative production. Locations, shape, length, and time are still returned. The narrative production is enabled by default. The possible values for the `narrative` option are: false and true
 * **Added capability to mark a request with an id** - The `id` is returned with the response so a user could match to the corresponding request.
 * **Added some logging enhancements, specifically [ANALYTICS] logging** - We want to focus more on what our data is telling us by logging specific stats in Logstash.

## Release Date: 2016-01-18

 * **Data producer updates** - Data importer configuration (lua) updates to fix a bug where buses were not allowed on restricted lanes.  Fixed surface issue (change the default surface to be "compacted" for footways).

## Release Date: 2016-01-04

 * **Fixed Wrong Costing Options Applied** - Fixed a bug in which a previous requests costing options would be used as defaults for all subsequent requests.

## Release Date: 2015-12-18

 * **Fix for bus access** - Data importer configuration (lua) updates to fix a bug where bus lanes were turning off access for other modes.
 * **Fix for extra emergency data** - Data importer configuration (lua) updates to fix a bug where we were saving hospitals in the data.
 * **Bicycle costing update** - Updated kTCSlight and kTCFavorable so that cycleways are favored by default vs roads.

## Release Date: 2015-12-17

 * **Graph Tile Data Structure update** - Updated structures within graph tiles to support transit efforts and truck routing. Removed TransitTrip, changed TransitRoute and TransitStop to indexes (rather than binary search). Added access restrictions (like height and weight restrictions) and the mode which they impact to reduce need to look-up.
 * **Data producer updates** - Updated graph tile structures and import processes.

## Release Date: 2015-11-23

 * **Fixed Open App for OSRM functionality** - Added OSRM functionality back to Loki to support Open App.

## Release Date: 2015-11-13

 * **Improved narrative for unnamed walkway, cycleway, and mountain bike trail** - A generic description will be used for the street name when a walkway, cycleway, or mountain bike trail maneuver is unnamed. For example, a turn right onto a unnamed walkway maneuver will now be: "Turn right onto walkway."
 * **Fix costing bug** - Fix a bug introduced in EdgeLabel refactor (impacted time distance matrix only).

## Release Date: 2015-11-3

 * **Enhance bi-directional A* logic** - Updates to bidirectional A* algorithm to fix the route completion logic to handle cases where a long "connection" edge could lead to a sub-optimal path. Add hierarchy and shortcut logic so we can test and use bidirectional A* for driving routes. Fix the destination logic to properly handle oneways as the destination edge. Also fix U-turn detection for reverse search when hierarchy transitions occur.
 * **Change "Go" to "Head" for some instructions** - Start, exit ferry.
 * **Update to roundabout instructions** - Call out roundabouts for edges marked as links (ramps, turn channels).
 * **Update bicycle costing** - Fix the road factor (for applying weights based on road classification) and lower turn cost values.

## Data Producer Release Date: 2015-11-2

 * **Updated logic to not create shortcut edges on roundabouts** - This fixes some roundabout exit counts.

## Release Date: 2015-10-20

 * **Bug Fix for Pedestrian and Bicycle Routes** - Fixed a bug with setting the destination in the bi-directional Astar algorithm. Locations that snapped to a dead-end node would have failed the route and caused a timeout while searching for a valid path. Also fixed the elapsed time computation on the reverse path of bi-directional algorithm.

## Release Date: 2015-10-16

 * **Through Location Types** - Improved support for locations with type = "through". Routes now combine paths that meet at each through location to create a single "leg" between locations with type = "break". Paths that continue at a through location will not create a U-turn unless the path enters a "dead-end" region (neighborhood with no outbound access).
 * **Update shortcut edge logic** - Now skips long shortcut edges when close to the destination. This can lead to missing the proper connection if the shortcut is too long. Fixes #245 (thor).
 * **Per mode service limits** - Update configuration to allow setting different maximum number of locations and distance per mode.
 * **Fix shape index for trivial path** - Fix a bug where when building the the trip path for a "trivial" route (includes just one edge) where the shape index exceeded that size of the shape.

## Release Date: 2015-09-28

 * **Elevation Influenced Bicycle Routing** - Enabled elevation influenced bicycle routing. A "use-hills" option was added to the bicycle costing profile that can tune routes to avoid hills based on grade and amount of elevation change.
 * **"Loop Edge" Fix** - Fixed a bug with edges that form a loop. Split them into 2 edges during data import.
 * **Additional information returned from 'locate' method** - Added information that can be useful when debugging routes and data. Adds information about nodes and edges at a location.
 * **Guidance/Narrative Updates** - Added side of street to destination narrative. Updated verbal instructions.<|MERGE_RESOLUTION|>--- conflicted
+++ resolved
@@ -47,12 +47,9 @@
    * ADDED: Docker image pushes to Github's docker registry [#4033](https://github.com/valhalla/valhalla/pull/4033)
    * ADDED: `disable_hierarchy_pruning` costing option to find the actual optimal route for motorized costing modes, i.e `auto`, `motorcycle`, `motor_scooter`, `bus`, `truck` & `taxi`. [#4000](https://github.com/valhalla/valhalla/pull/4000)
    * CHANGED: baldr directory: remove warnings and C++17 adjustments [#4011](https://github.com/valhalla/valhalla/pull/4011)
-<<<<<<< HEAD
    * ADDED: time awareness to CostMatrix for e.g. traffic support [#4071](https://github.com/valhalla/valhalla/pull/4071)
-=======
    * UPDATED: `vcpkg` to latest master, iconv wasn't building anymore [#4066](https://github.com/valhalla/valhalla/pull/4066)
    * CHANGED: pybind11 upgrade for python 3.11 [#4067](https://github.com/valhalla/valhalla/pull/4067)
->>>>>>> 6e0db89c
 
 ## Release Date: 2023-01-03 Valhalla 3.3.0
 * **Removed**
