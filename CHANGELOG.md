--- conflicted
+++ resolved
@@ -28,10 +28,7 @@
    * FIXED: insane ETAs for `motor_scooter` on `track`s [#4468](https://github.com/valhalla/valhalla/pull/4468)
    * FIXED: -j wasn't taken into account anymore [#4483](https://github.com/valhalla/valhalla/pull/4483)
    * FIXED: time distance matrix was always using time zone of last settled edge id [#4494](https://github.com/valhalla/valhalla/pull/4494)
-<<<<<<< HEAD
-=======
    * FIXED: log to stderr in valhalla_export_edges [#4498](https://github.com/valhalla/valhalla/pull/4498)
->>>>>>> 5540cd7d
 * **Enhancement**
    * UPDATED: French translations, thanks to @xlqian [#4159](https://github.com/valhalla/valhalla/pull/4159)
    * CHANGED: -j flag for multithreaded executables to override mjolnir.concurrency [#4168](https://github.com/valhalla/valhalla/pull/4168)
@@ -73,12 +70,9 @@
    * ADDED: find connection on backward search for bidir matrix algo [#4329](https://github.com/valhalla/valhalla/pull/4329)
    * FIXED: Fix segfault in OSRM serializer with bannerInstructions when destination is on roundabout [#4480](https://github.com/valhalla/valhalla/pull/4481)
    * CHANGED: Adujustment of walk speed when walking on slight downhill [#4302](https://github.com/valhalla/valhalla/pull/4302)
-<<<<<<< HEAD
-   * ADDED: Timezone info in route and matrix responses [#4491](https://github.com/valhalla/valhalla/pull/4491)
-=======
    * CHANGED: Do not reclassify ferry connections when no hierarchies are to be generated [#4487](https://github.com/valhalla/valhalla/pull/4487)
    * ADDED: Added a config option to sort nodes spatially during graph building [#4455](https://github.com/valhalla/valhalla/pull/4455)
->>>>>>> 5540cd7d
+   * ADDED: Timezone info in route and matrix responses [#4491](https://github.com/valhalla/valhalla/pull/4491)
 
 ## Release Date: 2023-05-11 Valhalla 3.4.0
 * **Removed**
