--- conflicted
+++ resolved
@@ -22,11 +22,8 @@
    * FIXED: Tagged speeds were not properly marked. We were not using forward and backward speeds to flag if a speed is tagged or not.  Should not update turn channel speeds if we are not inferring them.  Added additional logic to handle PH in the conditional restrictions. Do not update stop impact for ramps if they are marked as internal. [#2198](https://github.com/valhalla/valhalla/pull/2198)
    * FIXED: Fixed the sharp turn phrase [#2226](https://github.com/valhalla/valhalla/pull/2226)
    * FIXED: Protect against duplicate points in the input or points that snap to the same location resulting in `nan` times for the legs of the map match (of a 0 distance route) [#2229](https://github.com/valhalla/valhalla/pull/2229)
-<<<<<<< HEAD
    * FIXED: Improves restriction check on briding edge in Bidirectional Astar [#2228](https://github.com/valhalla/valhalla/pull/2242)
-=======
    * FIXED: Allow nodes at location 0,0 [#2245](https://github.com/valhalla/valhalla/pull/2245)
->>>>>>> a8489604
 
 * **Enhancement**
    * ADDED: Return the coordinates of the nodes isochrone input locations snapped to [#2111](https://github.com/valhalla/valhalla/pull/2111)
