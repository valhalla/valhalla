--- conflicted
+++ resolved
@@ -152,12 +152,9 @@
    * UPGRADED: pybind11 from 2.11.1 to 3.0.1 [#5539](https://github.com/valhalla/valhalla/pull/5539)
    * CHANGED: Replace `oneof bool` to `bool` for default false options [#5541](https://github.com/valhalla/valhalla/pull/5541)
    * CHANGED: Optimise stopimpact calls in TransitionCost [#5545](https://github.com/valhalla/valhalla/pull/5545)
-<<<<<<< HEAD
-   * CHANGED: Broke out exceptions.h from worker.h [#5571](https://github.com/valhalla/valhalla/pull/5571)
-=======
    * CHANGED: Optimise best_transition_cost function [#5537](https://github.com/valhalla/valhalla/pull/5537)
    * ADDED `thor.costmatrix.min_iterations` config param [#5559](https://github.com/valhalla/valhalla/pull/5559)
->>>>>>> 068be8b8
+   * CHANGED: Broke out exceptions.h from worker.h [#5571](https://github.com/valhalla/valhalla/pull/5571)
 
 ## Release Date: 2024-10-10 Valhalla 3.5.1
 * **Removed**
