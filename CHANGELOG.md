## Release Date: 2023-??-?? Valhalla 3.4.1
* **Removed**
* **Bug Fix**
   * FIXED: gcc13 was missing some std header includes [#4154](https://github.com/valhalla/valhalla/pull/4154)
   * FIXED: when reclassifying ferry edges, remove destonly from ways only if the connecting way was destonly [#4118](https://github.com/valhalla/valhalla/pull/4118)
   * FIXED: typo in use value of map matching API (`platform_connection` was misspelled) [#4174](https://github.com/valhalla/valhalla/pull/4174)
   * FIXED: fix crash in timedistancebssmatrix.cc  [#4244](https://github.com/valhalla/valhalla/pull/4244)
   * FIXED: missing protobuf CMake configuration to link abseil for protobuf >= 3.22.0 [#4207](https://github.com/valhalla/valhalla/pull/4207)
   * FIXED: broken links on the optimized route API page [#4260](https://github.com/valhalla/valhalla/pull/4260)
   * FIXED: remove clearing of headings while calculating a matrix [#4288](https://github.com/valhalla/valhalla/pull/4288)
   * FIXED: only recost matrix pairs which have connections found [#4344](https://github.com/valhalla/valhalla/pull/4344)
   * FIXED: arm builds. tons of errors due to floating point issues mostly [#4213](https://github.com/valhalla/valhalla/pull/4213)
   * FIXED: respond with correlated edges for format=valhalla and matrix [#4335](https://github.com/valhalla/valhalla/pull/4335)
   * FIXED: `sources` & `targets` for verbose matrix response was kinda broken due to #4335 above [#4366](https://github.com/valhalla/valhalla/pull/4366)
   * FIXED: recover proper shortest path to ferry connections (when multiple edges exist between node pair) [#4361](https://github.com/valhalla/valhalla/pull/4361)
   * FIXED: recover proper shortest path to ferry connections (make sure correct label index is used) [#4378](https://github.com/valhalla/valhalla/pull/4378)
   * FIXED: Allow all roads for motorcycles [#4348](https://github.com/valhalla/valhalla/pull/4348)
   * FIXED: motorcar:conditional should not apply to motorcycle and moped [#4359](https://github.com/valhalla/valhalla/pull/4359)
   * FIXED: break shortcuts when there are different restrictions on base edges [#4326](https://github.com/valhalla/valhalla/pull/4326)
   * FIXED: Incorrect `edge_index` assignment in `thor_worker_t::build_trace` [#4413](https://github.com/valhalla/valhalla/pull/4413)
   * FIXED: lots of issues with CostMatrix (primarily deadend logic) with a complete refactor modeling things very close to bidir A*, also to prepare for a unification of the two [#4372](https://github.com/valhalla/valhalla/pull/4372)
   * FIXED: diff_names check was missing for Graphfilter and Shortcutbuilder for AddEdgeInfo call.  [#4436](https://github.com/valhalla/valhalla/pull/4436)
   * FIXED: updated timezone database and added code to keep compatibility with old servers/new data and vice versa [#4446](https://github.com/valhalla/valhalla/pull/4446)
<<<<<<< HEAD
   * FIXED: base transition costs were getting overridden by osrm car turn duration [#4463](https://github.com/valhalla/valhalla/pull/4463)
=======
   * FIXED: retry elevation tile download if the download failed for some reason or the downloaded tile was corrupt [#4461](https://github.com/valhalla/valhalla/pull/4461)
>>>>>>> 52d6ca70
* **Enhancement**
   * UPDATED: French translations, thanks to @xlqian [#4159](https://github.com/valhalla/valhalla/pull/4159)
   * CHANGED: -j flag for multithreaded executables to override mjolnir.concurrency [#4168](https://github.com/valhalla/valhalla/pull/4168)
   * CHANGED: moved the argparse boilerplate code to a private header which all programs can share [#4169](https://github.com/valhalla/valhalla/pull/4169)
   * ADDED: CI runs a spell check on the PR to detect spelling mistakes [#4179](https://github.com/valhalla/valhalla/pull/4179)
   * ADDED: `preferred_side_cutoff` parameter for locations [#4182](https://github.com/valhalla/valhalla/pull/4182)
   * ADDED: PBF output for matrix endpoint [#4121](https://github.com/valhalla/valhalla/pull/4121)
   * CHANGED: sped up the transit gtfs ingestion process by sorting the feeds before querying them and avoiding copying their structures. forked just_gtfs into the valhalla org to accomplish it [#4167](https://github.com/valhalla/valhalla/pull/4167)
   * CHANGED: write traffic tile headers in `valhalla_build_extract` [#4195](https://github.com/valhalla/valhalla/pull/4195)
   * ADDED: `source_percent_along` & `target_percent_along` to /trace_attributes JSON response [#4199](https://github.com/valhalla/valhalla/pull/4199)
   * ADDED: sqlite database to store landmarks along with interfaces of insert and bounding box queries [#4189](https://github.com/valhalla/valhalla/pull/4189)
   * CHANGED: refactor landmark database interface to use a pimpl [#4202](https://github.com/valhalla/valhalla/pull/4202)
   * ADDED: support for `:forward` and `:backward` for `motor_vehicle`, `vehicle`, `foot` and `bicycle` tag prefixes [#4204](https://github.com/valhalla/valhalla/pull/4204)
   * ADDED: add `valhalla_build_landmarks` to parse POIs from osm pbfs and store them as landmarks in the landmark sqlite database [#4201](https://github.com/valhalla/valhalla/pull/4201)
   * ADDED: add primary key in the landmark sqlite database and a method to retrieve landmarks via their primary keys [#4224](https://github.com/valhalla/valhalla/pull/4224)
   * ADDED: update graph tile to allow adding landmarks to edge info, and refactor edgeinfo.cc [#4233](https://github.com/valhalla/valhalla/pull/4233)
   * ADDED: `sources_to_targets` action for `/expansion` [#4263](https://github.com/valhalla/valhalla/pull/4263)
   * ADDED: option `--extract-tar` to `valhalla_build_extract` to create extracts from .tar files instead of tile directory [#4255](https://github.com/valhalla/valhalla/pull/4255)
   * ADDED: Support for `bannerInstructions` attribute in OSRM serializer via `banner_instructions` request parameter [#4093](https://github.com/valhalla/valhalla/pull/4093)
   * UPDATED: submodules which had new releases, unless it was a major version change [#4231](https://github.com/valhalla/valhalla/pull/4231)
   * ADDED: Support for elevation along a route. Add elevation to EdgeInfo within Valhalla tiles [#4279](https://github.com/valhalla/valhalla/pull/4279)
   * ADDED: the workflow to find landmarks in a graph tile, associate them with nearby edges, and update the graph tile to store the associations [#4278](https://github.com/valhalla/valhalla/pull/4278)
   * ADDED: update maneuver generation to add nearby landmarks to maneuvers as direction support [#4293](https://github.com/valhalla/valhalla/pull/4293)
   * CHANGED: the boost property tree config is now read into a singleton that doesn't need to be passed around anymore [#4220](https://github.com/valhalla/valhalla/pull/4220)
   * ADDED: Update the street name and sign data processing include language and pronunciations [#4268](https://github.com/valhalla/valhalla/pull/4268)
   * CHANGED: more sustainable way to work with protobuf in cmake [#4334](https://github.com/valhalla/valhalla/pull/4334)
   * CHANGED: use date_time API to retrieve timezone aliases instead of our own curated list [#4382](https://github.com/valhalla/valhalla/pull/4382)
   * CHANGED: less aggressive logging for nodes' headings & ferry connections [#4420][https://github.com/valhalla/valhalla/pull/4420]
   * ADDED: add documentation about historical traffic [#4259](https://github.com/valhalla/valhalla/pull/4259)
   * ADDED: config option to control how much memory we'll reserve for CostMatrix locations [#4424](https://github.com/valhalla/valhalla/pull/4424)
   * CHANGED: refactor EdgeLabel (and derived classes) to reduce memory use. [#4439](https://github.com/valhalla/valhalla/pull/4439)
   * ADDED: "shape" field to matrix response for CostMatrix only [#4432](https://github.com/valhalla/valhalla/pull/4432)
   * CHANGED: `/expansion`: add field `prev_edge_id`, make the GeoJSON features `LineString`s [#4275](https://github.com/valhalla/valhalla/issues/4275)
   * ADDED: --optimize & --log-details to valhalla_run_matrix [#4355](https://github.com/valhalla/valhalla/pull/4334)
   * ADDED: most access restrictions to /locate response [#4431](https://github.com/valhalla/valhalla/pull/4431)
   * ADDED: hgv=destination and friends for truck-specific "destination_only" logic [#4450](https://github.com/valhalla/valhalla/issues/4450)
   * UPDATED: updated country access overrides [#4460](https://github.com/valhalla/valhalla/pull/4460)

## Release Date: 2023-05-11 Valhalla 3.4.0
* **Removed**
   * REMOVED: Docker image pushes to Dockerhub [#4033](https://github.com/valhalla/valhalla/pull/4033)
   * REMOVED: transitland references and scripts and replace with info for raw GTFS feeds [#4033](https://github.com/valhalla/valhalla/pull/3906)
* **Bug Fix**
   * FIXED: underflow of uint64_t cast for matrix time results [#3906](https://github.com/valhalla/valhalla/pull/3906)
   * FIXED: update vcpkg commit for Azure pipelines to fix libtool mirrors [#3915](https://github.com/valhalla/valhalla/pull/3915)
   * FIXED: fix CHANGELOG release year (2022->2023) [#3927](https://github.com/valhalla/valhalla/pull/3927)
   * FIXED: avoid segfault on invalid exclude_polygons input [#3907](https://github.com/valhalla/valhalla/pull/3907)
   * FIXED: allow \_WIN32_WINNT to be defined by build system [#3933](https://github.com/valhalla/valhalla/issues/3933)
   * FIXED: disconnected stop pairs in gtfs import [#3943](https://github.com/valhalla/valhalla/pull/3943)
   * FIXED: in/egress traversability in gtfs ingestion is now defaulted to kBoth to enable pedestrian access on transit connect edges and through the in/egress node [#3948](https://github.com/valhalla/valhalla/pull/3948)
   * FIXED: parsing logic needed implicit order of stations/egresses/platforms in the GTFS feeds [#3949](https://github.com/valhalla/valhalla/pull/3949)
   * FIXED: segfault in TimeDistanceMatrix [#3964](https://github.com/valhalla/valhalla/pull/3949)
   * FIXED: write multiple PBFs if the protobuf object gets too big [#3954](https://github.com/valhalla/valhalla/pull/3954)
   * FIXED: pin conan version to latest 1.x for now [#3990](https://github.com/valhalla/valhalla/pull/3990)
   * FIXED: Fix matrix_locations when used in pbf request [#3997](https://github.com/valhalla/valhalla/pull/3997)
   * FIXED: got to the point where the basic transit routing test works [#3988](https://github.com/valhalla/valhalla/pull/3988)
   * FIXED: fix build with LOGGING_LEVEL=ALL [#3992](https://github.com/valhalla/valhalla/pull/3992)
   * FIXED: transit stitching when determining whether a platform was generated [#4020](https://github.com/valhalla/valhalla/pull/4020)
   * FIXED: multimodal isochrones [#4030](https://github.com/valhalla/valhalla/pull/4030)
   * FIXED: duplicated recosting names should throw [#4042](https://github.com/valhalla/valhalla/pull/4042)
   * FIXED: Remove arch specificity from strip command of Python bindings to make it more compatible with other archs [#4040](https://github.com/valhalla/valhalla/pull/4040)
   * FIXED: GraphReader::GetShortcut no longer returns false positives or false negatives [#4019](https://github.com/valhalla/valhalla/pull/4019)
   * FIXED: Tagging with bus=permit or taxi=permit did not override access=no [#4045](https://github.com/valhalla/valhalla/pull/4045)
   * FIXED: Upgrade RapidJSON to address undefined behavior [#4051](https://github.com/valhalla/valhalla/pull/4051)
   * FIXED: time handling for transit service [#4052](https://github.com/valhalla/valhalla/pull/4052)
   * FIXED: multiple smaller bugs while testing more multimodal /route & /isochrones [#4055](https://github.com/valhalla/valhalla/pull/4055)
   * FIXED: `FindLuaJit.cmake` to include Windows paths/library names [#4067](https://github.com/valhalla/valhalla/pull/4067)
   * FIXED: Move complex turn restriction check out of can_form_shortcut() [#4047](https://github.com/valhalla/valhalla/pull/4047)
   * FIXED: fix `clear` methods on matrix algorithms and reserve some space for labels with a new config [#4075](https://github.com/valhalla/valhalla/pull/4075)
   * FIXED: fix `valhalla_build_admins` & `valhalla_ways_to_edges` argument parsing [#4097](https://github.com/valhalla/valhalla/pull/4097)
   * FIXED: fail early in `valhalla_build_admins` if parent directory can't be created, also exit with failure [#4099](https://github.com/valhalla/valhalla/pull/4099)
* **Enhancement**
   * CHANGED: replace boost::optional with C++17's std::optional where possible [#3890](https://github.com/valhalla/valhalla/pull/3890)
   * ADDED: parse `lit` tag on ways and add it to graph [#3893](https://github.com/valhalla/valhalla/pull/3893)
   * ADDED: log lat/lon of node where children link edges exceed the configured maximum [#3911](https://github.com/valhalla/valhalla/pull/3911)
   * ADDED: log matrix algorithm which was used [#3916](https://github.com/valhalla/valhalla/pull/3916)
   * UPDATED: docker base image to Ubuntu 22.04 [#3912](https://github.com/valhalla/valhalla/pull/3912)
   * CHANGED: Unify handling of single-file -Werror in all modules [#3910](https://github.com/valhalla/valhalla/pull/3910)
   * CHANGED: Build skadi with -Werror [#3935](https://github.com/valhalla/valhalla/pull/3935)
   * ADDED: Connect transit tiles to the graph [#3700](https://github.com/valhalla/valhalla/pull/3700)
   * CHANGED: switch to C++17 master branch of `just_gtfs` [#3947](https://github.com/valhalla/valhalla/pull/3947)
   * ADDED: Support for configuring a universal request timeout [#3966](https://github.com/valhalla/valhalla/pull/3966)
   * ADDED: optionally include highway=platform edges for pedestrian access [#3971](https://github.com/valhalla/valhalla/pull/3971)
   * ADDED: `use_lit` costing option for pedestrian costing [#3957](https://github.com/valhalla/valhalla/pull/3957)
   * CHANGED: Removed stray NULL values in log output[#3974](https://github.com/valhalla/valhalla/pull/3974)
   * CHANGED: More conservative estimates for cost of walking slopes [#3982](https://github.com/valhalla/valhalla/pull/3982)
   * ADDED: An option to slim down matrix response [#3987](https://github.com/valhalla/valhalla/pull/3987)
   * CHANGED: Updated url for just_gtfs library [#3994](https://github.com/valhalla/valhalla/pull/3995)
   * ADDED: Docker image pushes to Github's docker registry [#4033](https://github.com/valhalla/valhalla/pull/4033)
   * ADDED: `disable_hierarchy_pruning` costing option to find the actual optimal route for motorized costing modes, i.e `auto`, `motorcycle`, `motor_scooter`, `bus`, `truck` & `taxi`. [#4000](https://github.com/valhalla/valhalla/pull/4000)
   * CHANGED: baldr directory: remove warnings and C++17 adjustments [#4011](https://github.com/valhalla/valhalla/pull/4011)
   * UPDATED: `vcpkg` to latest master, iconv wasn't building anymore [#4066](https://github.com/valhalla/valhalla/pull/4066)
   * CHANGED: pybind11 upgrade for python 3.11 [#4067](https://github.com/valhalla/valhalla/pull/4067)
   * CHANGED: added transit level to connectivity map [#4082](https://github.com/valhalla/valhalla/pull/4082)
   * ADDED: "has_transit_tiles" & "osm_changeset" to verbose status response [#4062](https://github.com/valhalla/valhalla/pull/4062)
   * ADDED: time awareness to CostMatrix for e.g. traffic support [#4071](https://github.com/valhalla/valhalla/pull/4071)
   * UPDATED: transifex translations [#4102](https://github.com/valhalla/valhalla/pull/4102)

## Release Date: 2023-01-03 Valhalla 3.3.0
* **Removed**
* **Bug Fix**
* **Enhancement**
  * CHANGED: Upgraded from C++14 to C++17. [#3878](https://github.com/valhalla/valhalla/pull/3878)

## Release Date: 2023-01-03 Valhalla 3.2.1
* **Removed**
* **Bug Fix**
   * FIXED: valhalla_run_route was missing config logic.[#3824](https://github.com/valhalla/valhalla/pull/3824)
   * FIXED: Added missing ferry tag if manoeuver uses a ferry. It's supposed to be there according to the docs. [#3815](https://github.com/valhalla/valhalla/issues/3815)
   * FIXED: Handle hexlifying strings with unsigned chars [#3842](https://github.com/valhalla/valhalla/pull/3842)
   * FIXED: Newer clang warns on `sprintf` which becomes a compilation error (due to `Werror`) so we use `snprintf` instead [#3846](https://github.com/valhalla/valhalla/issues/3846)
   * FIXED: Build all of Mjolnir with -Werror [#3845](https://github.com/valhalla/valhalla/pull/3845)
   * FIXED: Only set most destination information once for all origins in timedistancematrix [#3830](https://github.com/valhalla/valhalla/pull/3830)
   * FIXED: Integers to expansion JSON output were cast wrongly [#3857](https://github.com/valhalla/valhalla/pull/3857)
   * FIXED: hazmat=destination should be hazmat=false and fix the truckcost usage of hazmat [#3865](https://github.com/valhalla/valhalla/pull/3865)
   * FIXED: Make sure there is at least one path which is accessible for all vehicular modes when reclassifying ferry edges [#3860](https://github.com/valhalla/valhalla/pull/3860)
   * FIXED: valhalla_build_extract was failing to determine the tile ID to include in the extract [#3864](https://github.com/valhalla/valhalla/pull/3864)
   * FIXED: valhalla_ways_to_edges missed trimming the cache when overcommitted [#3872](https://github.com/valhalla/valhalla/pull/3864)
   * FIXED: Strange detours with multi-origin/destination unidirectional A* [#3585](https://github.com/valhalla/valhalla/pull/3585)
* **Enhancement**
   * ADDED: Added has_toll, has_highway, has_ferry tags to summary field of a leg and route and a highway tag to a maneuver if it includes a highway. [#3815](https://github.com/valhalla/valhalla/issues/3815)
   * ADDED: Add time info to sources_to_targets [#3795](https://github.com/valhalla/valhalla/pull/3795)
   * ADDED: "available_actions" to the /status response [#3836](https://github.com/valhalla/valhalla/pull/3836)
   * ADDED: "waiting" field on input/output intermediate break(\_through) locations to respect services times [#3849](https://github.com/valhalla/valhalla/pull/3849)
   * ADDED: --bbox & --geojson-dir options to valhalla_build_extract to only archive a subset of tiles [#3856](https://github.com/valhalla/valhalla/pull/3856)
   * CHANGED: Replace unstable c++ geos API with a mix of geos' c api and boost::geometry for admin building [#3683](https://github.com/valhalla/valhalla/pull/3683)
   * ADDED: optional write-access to traffic extract from GraphReader [#3876](https://github.com/valhalla/valhalla/pull/3876)
   * UPDATED: locales from Transifex [#3879](https://github.com/valhalla/valhalla/pull/3879)
   * CHANGED: Build most of Baldr with -Werror [#3885](https://github.com/valhalla/valhalla/pull/3885)
   * UPDATED: some documentation overhaul to slim down root's README [#3881](https://github.com/valhalla/valhalla/pull/3881)
   * CHANGED: move documentation hosting to Github Pages from readthedocs.io [#3884](https://github.com/valhalla/valhalla/pull/3884)
   * ADDED: inline config arguments to some more executables [#3873](https://github.com/valhalla/valhalla/pull/3873)

## Release Date: 2022-10-26 Valhalla 3.2.0
* **Removed**
   * REMOVED: "build-\*" docker image to decrease complexity [#3689](https://github.com/valhalla/valhalla/pull/3541)

* **Bug Fix**
   * FIXED: Fix precision losses while encoding-decoding distance parameter in openlr [#3374](https://github.com/valhalla/valhalla/pull/3374)
   * FIXED: Fix bearing calculation for openlr records [#3379](https://github.com/valhalla/valhalla/pull/3379)
   * FIXED: Some refactoring that was proposed for the PR 3379 [3381](https://github.com/valhalla/valhalla/pull/3381)
   * FIXED: Avoid calling out "keep left/right" when passing an exit [3349](https://github.com/valhalla/valhalla/pull/3349)
   * FIXED: Fix iterator decrement beyond begin() in GeoPoint::HeadingAtEndOfPolyline() method [#3393](https://github.com/valhalla/valhalla/pull/3393)
   * FIXED: Add string for Use:kPedestrianCrossing to fix null output in to_string(Use). [#3416](https://github.com/valhalla/valhalla/pull/3416)
   * FIXED: Remove simple restrictions check for pedestrian cost calculation. [#3423](https://github.com/valhalla/valhalla/pull/3423)
   * FIXED: Parse "highway=busway" OSM tag: https://wiki.openstreetmap.org/wiki/Tag:highway%3Dbusway [#3413](https://github.com/valhalla/valhalla/pull/3413)
   * FIXED: Process int_ref irrespective of `use_directions_on_ways_` [#3446](https://github.com/valhalla/valhalla/pull/3446)
   * FIXED: workaround python's ArgumentParser bug to not accept negative numbers as arguments [#3443](https://github.com/valhalla/valhalla/pull/3443)
   * FIXED: Undefined behaviour on some platforms due to unaligned reads [#3447](https://github.com/valhalla/valhalla/pull/3447)
   * FIXED: Fixed undefined behavior due to invalid shift exponent when getting edge's heading [#3450](https://github.com/valhalla/valhalla/pull/3450)
   * FIXED: Use midgard::unaligned_read in GraphTileBuilder::AddSigns [#3456](https://github.com/valhalla/valhalla/pull/3456)
   * FIXED: Relax test margin for time dependent traffic test [#3467](https://github.com/valhalla/valhalla/pull/3467)
   * FIXED: Fixed missed intersection heading [#3463](https://github.com/valhalla/valhalla/pull/3463)
   * FIXED: Stopped putting binary bytes into a string field of the protobuf TaggedValue since proto3 protects against that for cross language support [#3468](https://github.com/valhalla/valhalla/pull/3468)
   * FIXED: valhalla_service uses now loki logging config instead of deprecated tyr logging [#3481](https://github.com/valhalla/valhalla/pull/3481)
   * FIXED: Docker image `valhalla/valhalla:run-latest`: conan error + python integration [#3485](https://github.com/valhalla/valhalla/pull/3485)
   * FIXED: fix more protobuf unstable 3.x API [#3494](https://github.com/valhalla/valhalla/pull/3494)
   * FIXED: fix one more protobuf unstable 3.x API [#3501](https://github.com/valhalla/valhalla/pull/3501)
   * FIXED: Fix valhalla_build_tiles imports only bss from last osm file [#3503](https://github.com/valhalla/valhalla/pull/3503)
   * FIXED: Fix total_run_stat.sh script. [#3511](https://github.com/valhalla/valhalla/pull/3511)
   * FIXED: Both `hov:designated` and `hov:minimum` have to be correctly set for the way to be considered hov-only [#3526](https://github.com/valhalla/valhalla/pull/3526)
   * FIXED: Wrong out index in route intersections [#3541](https://github.com/valhalla/valhalla/pull/3541)
   * FIXED: fix valhalla_export_edges: missing null columns separator [#3543](https://github.com/valhalla/valhalla/pull/3543)
   * FIXED: Removed/updated narrative language aliases that are not IETF BCP47 compliant [#3546](https://github.com/valhalla/valhalla/pull/3546)
   * FIXED: Wrong predecessor opposing edge in dijkstra's expansion [#3528](https://github.com/valhalla/valhalla/pull/3528)
   * FIXED: exit and exit_verbal in Russian locale should be same [#3545](https://github.com/valhalla/valhalla/pull/3545)
   * FIXED: Skip transit tiles in hierarchy builder [#3559](https://github.com/valhalla/valhalla/pull/3559)
   * FIXED: Fix some country overrides in adminconstants and add a couple new countries. [#3578](https://github.com/valhalla/valhalla/pull/3578)
   * FIXED: Improve build errors reporting [#3579](https://github.com/valhalla/valhalla/pull/3579)
   * FIXED: Fix "no elevation" values and /locate elevation response [#3571](https://github.com/valhalla/valhalla/pull/3571)
   * FIXED: Build tiles with admin/timezone support on Windows [#3580](https://github.com/valhalla/valhalla/pull/3580)
   * FIXED: admin "Saint-Martin" changed name to "Saint-Martin (France)" [#3619](https://github.com/valhalla/valhalla/pull/3619)
   * FIXED: openstreetmapspeeds global config with `null`s now supported [#3621](https://github.com/valhalla/valhalla/pull/3621)
   * FIXED: valhalla_run_matrix was failing (could not find proper max_matrix_distance) [#3635](https://github.com/valhalla/valhalla/pull/3635)
   * FIXED: Removed duplicate degrees/radians constants [#3642](https://github.com/valhalla/valhalla/pull/3642)
   * FIXED: Forgot to adapt driving side and country access rules in [#3619](https://github.com/valhalla/valhalla/pull/3619) [#3652](https://github.com/valhalla/valhalla/pull/3652)
   * FIXED: DateTime::is_conditional_active(...) incorrect end week handling [#3655](https://github.com/valhalla/valhalla/pull/3655)
   * FIXED: TimeDistanceBSSMatrix: incorrect initialization for destinations[#3659](https://github.com/valhalla/valhalla/pull/3659)
   * FIXED: Some interpolated points had invalid edge_index in trace_attributes response [#3646](https://github.com/valhalla/valhalla/pull/3670)
   * FIXED: Use a small node snap distance in map-matching. FIxes issue with incorrect turn followed by Uturn. [#3677](https://github.com/valhalla/valhalla/pull/3677)
   * FIXED: Conan error when building Docker image. [#3689](https://github.com/valhalla/valhalla/pull/3689)
   * FIXED: Allow country overrides for sidewalk [#3711](https://github.com/valhalla/valhalla/pull/3711)
   * FIXED: CostMatrix incorrect tile usage with oppedge. [#3719](https://github.com/valhalla/valhalla/pull/3719)
   * FIXED: Fix elevation serializing [#3735](https://github.com/valhalla/valhalla/pull/3735)
   * FIXED: Fix returning a potentially uninitialized value in PointXY::ClosestPoint [#3737](https://github.com/valhalla/valhalla/pull/3737)
   * FIXED: Wales and Scotland name change. [#3746](https://github.com/valhalla/valhalla/pull/3746)
   * FIXED: Pedestrian crossings are allowed for bikes [#3751](https://github.com/valhalla/valhalla/pull/3751)
   * FIXED: Fix for Mac OSx.  Small update for the workdir for the admin_sidewalk_override test.  [#3757](https://github.com/valhalla/valhalla/pull/3757)
   * FIXED: Add missing service road case from GetTripLegUse method. [#3763](https://github.com/valhalla/valhalla/pull/3763)
   * FIXED: Fix TimeDistanceMatrix results sequence [#3738](https://github.com/valhalla/valhalla/pull/3738)
   * FIXED: Fix status endpoint not reporting that the service is shutting down [#3785](https://github.com/valhalla/valhalla/pull/3785)
   * FIXED: Fix TimdDistanceMatrix SetSources and SetTargets [#3792](https://github.com/valhalla/valhalla/pull/3792)
   * FIXED: Added highway and surface factor in truckcost [#3590](https://github.com/valhalla/valhalla/pull/3590)
   * FIXED: Potential integer underflow in file suffix generation [#3783](https://github.com/valhalla/valhalla/pull/3783)
   * FIXED: Building Valhalla as a submodule [#3781](https://github.com/valhalla/valhalla/issues/3781)
   * FIXED: Fixed invalid time detection in GetSpeed [#3800](https://github.com/valhalla/valhalla/pull/3800)
   * FIXED: Osmway struct update: added up to 33 and not 32 [#3808](https://github.com/valhalla/valhalla/pull/3808)

* **Enhancement**
   * CHANGED: Pronunciation for names and destinations [#3132](https://github.com/valhalla/valhalla/pull/3132)
   * CHANGED: Requested code clean up for phonemes PR [#3356](https://github.com/valhalla/valhalla/pull/3356)
   * CHANGED: Refactor Pronunciation class to struct [#3359](https://github.com/valhalla/valhalla/pull/3359)
   * ADDED: Added support for probabale restrictions [#3361](https://github.com/valhalla/valhalla/pull/3361)
   * CHANGED: Refactored the verbal text formatter to handle logic for street name and sign [#3369](https://github.com/valhalla/valhalla/pull/3369)
   * CHANGED: return "version" and "tileset_age" on parameterless /status call [#3367](https://github.com/valhalla/valhalla/pull/3367)
   * CHANGED: de-singleton tile_extract by introducing an optional index.bin file created by valhalla_build_extract [#3281](https://github.com/valhalla/valhalla/pull/3281)
   * CHANGED: implement valhalla_build_elevation in python and add more --from-geojson & --from-graph options [#3318](https://github.com/valhalla/valhalla/pull/3318)
   * ADDED: Add boolean parameter to clear memory for edge labels from thor. [#2789](https://github.com/valhalla/valhalla/pull/2789)
   * CHANGED: Do not create statsd client in workers if it is not configured [#3394](https://github.com/valhalla/valhalla/pull/3394)
   * ADDED: Import of Bike Share Stations information in BSS Connection edges [#3411](https://github.com/valhalla/valhalla/pull/3411)
   * ADDED: Add heading to PathEdge to be able to return it on /locate [#3399](https://github.com/valhalla/valhalla/pull/3399)
   * ADDED: Add `prioritize_bidirectional` option for fast work and correct ETA calculation for `depart_at` date_time type. Smoothly stop using live-traffic [#3398](https://github.com/valhalla/valhalla/pull/3398)
   * CHANGED: Minor fix for headers  [#3436](https://github.com/valhalla/valhalla/pull/3436)
   * CHANGED: Use std::multimap for polygons returned for admin and timezone queries. Improves performance when building tiles. [#3427](https://github.com/valhalla/valhalla/pull/3427)
   * CHANGED: Refactored GraphBuilder::CreateSignInfoList [#3438](https://github.com/valhalla/valhalla/pull/3438)
   * ADDED: Add support for LZ4 compressed elevation tiles [#3401](https://github.com/valhalla/valhalla/pull/3401)
   * CHANGED: Rearranged some of the protobufs to remove redundancy [#3452](https://github.com/valhalla/valhalla/pull/3452)
   * CHANGED: overhaul python bindings [#3380](https://github.com/valhalla/valhalla/pull/3380)
   * CHANGED: Removed all protobuf defaults either by doing them in code or by relying on 0 initialization. Also deprecated best_paths and do_not_track [#3454](https://github.com/valhalla/valhalla/pull/3454)
   * ADDED: isochrone action for /expansion endpoint to track dijkstra expansion [#3215](https://github.com/valhalla/valhalla/pull/3215)
   * CHANGED: remove boost from dependencies and add conan as prep for #3346 [#3459](https://github.com/valhalla/valhalla/pull/3459)
   * CHANGED: Remove boost.program_options in favor of cxxopts header-only lib and use conan to install header-only boost. [#3346](https://github.com/valhalla/valhalla/pull/3346)
   * CHANGED: Moved all protos to proto3 for internal request/response handling [#3457](https://github.com/valhalla/valhalla/pull/3457)
   * CHANGED: Allow up to 32 outgoing link edges on a node when reclassifying links [#3483](https://github.com/valhalla/valhalla/pull/3483)
   * CHANGED: Reuse sample::get implementation [#3471](https://github.com/valhalla/valhalla/pull/3471)
   * ADDED: Beta support for interacting with the http/bindings/library via serialized and pbf objects respectively [#3464](https://github.com/valhalla/valhalla/pull/3464)
   * CHANGED: Update xcode to 12.4.0 [#3492](https://github.com/valhalla/valhalla/pull/3492)
   * ADDED: Add JSON generator to conan [#3493](https://github.com/valhalla/valhalla/pull/3493)
   * CHANGED: top_speed option: ignore live speed for speed based penalties [#3460](https://github.com/valhalla/valhalla/pull/3460)
   * ADDED: Add `include_construction` option into the config to include/exclude roads under construction from the graph [#3455](https://github.com/valhalla/valhalla/pull/3455)
   * CHANGED: Refactor options protobuf for Location and Costing objects [#3506](https://github.com/valhalla/valhalla/pull/3506)
   * CHANGED: valhalla.h and config.h don't need cmake configuration [#3502](https://github.com/valhalla/valhalla/pull/3502)
   * ADDED: New options to control what fields of the pbf are returned when pbf format responses are requested [#3207](https://github.com/valhalla/valhalla/pull/3507)
   * CHANGED: Rename tripcommon to common [#3516](https://github.com/valhalla/valhalla/pull/3516)
   * ADDED: Indoor routing - data model, data processing. [#3509](https://github.com/valhalla/valhalla/pull/3509)
   * ADDED: On-demand elevation tile fetching [#3391](https://github.com/valhalla/valhalla/pull/3391)
   * CHANGED: Remove many oneof uses from the protobuf api where the semantics of optional vs required isnt necessary [#3527](https://github.com/valhalla/valhalla/pull/3527)
   * ADDED: Indoor routing maneuvers [#3519](https://github.com/valhalla/valhalla/pull/3519)
   * ADDED: Expose reverse isochrone parameter for reverse expansion [#3528](https://github.com/valhalla/valhalla/pull/3528)
   * CHANGED: Add matrix classes to thor worker so they persist between requests. [#3560](https://github.com/valhalla/valhalla/pull/3560)
   * CHANGED: Remove `max_matrix_locations` and introduce `max_matrix_location_pairs` to configure the allowed number of total routes for the matrix action for more flexible asymmetric matrices [#3569](https://github.com/valhalla/valhalla/pull/3569)
   * CHANGED: modernized spatialite syntax [#3580](https://github.com/valhalla/valhalla/pull/3580)
   * ADDED: Options to generate partial results for time distance matrix when there is one source (one to many) or one target (many to one). [#3181](https://github.com/valhalla/valhalla/pull/3181)
   * ADDED: Enhance valhalla_build_elevation with LZ4 recompression support [#3607](https://github.com/valhalla/valhalla/pull/3607)
   * CHANGED: removed UK admin and upgraded its constituents to countries [#3619](https://github.com/valhalla/valhalla/pull/3619)
   * CHANGED: expansion service: only track requested max time/distance [#3532](https://github.com/valhalla/valhalla/pull/3509)
   * ADDED: Shorten down the request delay, when some sources/targets searches are early aborted [#3611](https://github.com/valhalla/valhalla/pull/3611)
   * ADDED: add `pre-commit` hook for running the `format.sh` script [#3637](https://github.com/valhalla/valhalla/pull/3637)
   * CHANGED: upgrade pybind11 to v2.9.2 to remove cmake warning [#3658](https://github.com/valhalla/valhalla/pull/3658)
   * ADDED: tests for just_gtfs reading and writing feeds [#3665](https://github.com/valhalla/valhalla/pull/3665)
   * CHANGED: Precise definition of types of edges on which BSS could be projected [#3658](https://github.com/valhalla/valhalla/pull/3663)
   * CHANGED: Remove duplicate implementation of `adjust_scores` [#3673](https://github.com/valhalla/valhalla/pull/3673)
   * ADDED: convert GTFS data into protobuf tiles [#3629](https://github.com/valhalla/valhalla/issues/3629)
   * CHANGED: Use `starts_with()` instead of `substr(0, N)` getting and comparing to prefix [#3702](https://github.com/valhalla/valhalla/pull/3702)
   * ADDED: Ferry support for HGV [#3710](https://github.com/valhalla/valhalla/issues/3710)
   * ADDED: Linting & formatting checks for Python code [#3713](https://github.com/valhalla/valhalla/pull/3713)
   * CHANGED: rename Turkey admin to Türkiye [#3720](https://github.com/valhalla/valhalla/pull/3713)
   * CHANGED: bumped vcpkg version to "2022.08.15" [#3754](https://github.com/valhalla/valhalla/pull/3754)
   * CHANGED: chore: Updates to clang-format 11.0.0 [#3533](https://github.com/valhalla/valhalla/pull/3533)
   * CHANGED: Ported trace_attributes serialization to RapidJSON. [#3333](https://github.com/valhalla/valhalla/pull/3333)
   * ADDED: Add helpers for DirectedEdgeExt and save them to file in GraphTileBuilder [#3562](https://github.com/valhalla/valhalla/pull/3562)
   * ADDED: Fixed Speed costing option [#3576](https://github.com/valhalla/valhalla/pull/3576)
   * ADDED: axle_count costing option for hgv [#3648](https://github.com/valhalla/valhalla/pull/3648)
   * ADDED: Matrix action for gurka [#3793](https://github.com/valhalla/valhalla/pull/3793)
   * ADDED: Add warnings array to response. [#3588](https://github.com/valhalla/valhalla/pull/3588)
   * CHANGED: Templatized TimeDistanceMatrix for forward/reverse search [#3773](https://github.com/valhalla/valhalla/pull/3773)
   * CHANGED: Templatized TimeDistanceBSSMatrix for forward/reverse search [#3778](https://github.com/valhalla/valhalla/pull/3778)
   * CHANGED: error code 154 shows distance limit in error message [#3779](https://github.com/valhalla/valhalla/pull/3779)

## Release Date: 2021-10-07 Valhalla 3.1.4
* **Removed**
* **Bug Fix**
   * FIXED: Revert default speed boost for turn channels [#3232](https://github.com/valhalla/valhalla/pull/3232)
   * FIXED: Use the right tile to get country for incident [#3235](https://github.com/valhalla/valhalla/pull/3235)
   * FIXED: Fix factors passed to `RelaxHierarchyLimits` [#3253](https://github.com/valhalla/valhalla/pull/3253)
   * FIXED: Fix TransitionCostReverse usage [#3260](https://github.com/valhalla/valhalla/pull/3260)
   * FIXED: Fix Tagged Value Support in EdgeInfo [#3262](https://github.com/valhalla/valhalla/issues/3262)
   * FIXED: TransitionCostReverse fix: revert internal_turn change [#3271](https://github.com/valhalla/valhalla/issues/3271)
   * FIXED: Optimize tiles usage in reach-based pruning [#3294](https://github.com/valhalla/valhalla/pull/3294)
   * FIXED: Slip lane detection: track visited nodes to avoid infinite loops [#3297](https://github.com/valhalla/valhalla/pull/3297)
   * FIXED: Fix distance value in a 0-length road [#3185](https://github.com/valhalla/valhalla/pull/3185)
   * FIXED: Trivial routes were broken when origin was node snapped and destnation was not and vice-versa for reverse astar [#3299](https://github.com/valhalla/valhalla/pull/3299)
   * FIXED: Tweaked TestAvoids map to get TestAvoidShortcutsTruck working [#3301](https://github.com/valhalla/valhalla/pull/3301)
   * FIXED: Overflow in sequence sort [#3303](https://github.com/valhalla/valhalla/pull/3303)
   * FIXED: Setting statsd tags in config via valhalla_build_config [#3225](https://github.com/valhalla/valhalla/pull/3225)
   * FIXED: Cache for gzipped elevation tiles [#3120](https://github.com/valhalla/valhalla/pull/3120)
   * FIXED: Current time conversion regression introduced in unidirectional algorithm refractor [#3278](https://github.com/valhalla/valhalla/issues/3278)
   * FIXED: Make combine_route_stats.py properly quote CSV output (best practice improvement) [#3328](https://github.com/valhalla/valhalla/pull/3328)
   * FIXED: Merge edge segment records in map matching properly so that resulting edge indices in trace_attributes are valid [#3280](https://github.com/valhalla/valhalla/pull/3280)
   * FIXED: Shape walking map matcher now sets correct edge candidates used in the match for origin and destination location [#3329](https://github.com/valhalla/valhalla/pull/3329)
   * FIXED: Better hash function of GraphId [#3332](https://github.com/valhalla/valhalla/pull/3332)

* **Enhancement**
   * CHANGED: Favor turn channels more [#3222](https://github.com/valhalla/valhalla/pull/3222)
   * CHANGED: Rename `valhalla::midgard::logging::LogLevel` enumerators to avoid clash with common macros [#3237](https://github.com/valhalla/valhalla/pull/3237)
   * CHANGED: Move pre-defined algorithm-based factors inside `RelaxHierarchyLimits` [#3253](https://github.com/valhalla/valhalla/pull/3253)
   * ADDED: Reject alternatives with too long detours [#3238](https://github.com/valhalla/valhalla/pull/3238)
   * ADDED: Added info to /status endpoint [#3008](https://github.com/valhalla/valhalla/pull/3008)
   * ADDED: Added stop and give_way/yield signs to the data and traffic signal fixes [#3251](https://github.com/valhalla/valhalla/pull/3251)
   * ADDED: use_hills for pedestrian costing, which also affects the walking speed [#3234](https://github.com/valhalla/valhalla/pull/3234)
   * CHANGED: Fixed cost threshold for bidirectional astar. Implemented reach-based pruning for suboptimal branches [#3257](https://github.com/valhalla/valhalla/pull/3257)
   * ADDED: Added `exclude_unpaved` request parameter [#3240](https://github.com/valhalla/valhalla/pull/3240)
   * ADDED: Added support for routing onto HOV/HOT lanes via request parameters `include_hot`, `include_hov2`, and `include_hov3` [#3273](https://github.com/valhalla/valhalla/pull/3273)
   * ADDED: Add Z-level field to `EdgeInfo`. [#3261](https://github.com/valhalla/valhalla/pull/3261)
   * CHANGED: Calculate stretch threshold for alternatives based on the optimal route cost [#3276](https://github.com/valhalla/valhalla/pull/3276)
   * ADDED: Add `preferred_z_level` as a parameter of loki requests. [#3270](https://github.com/valhalla/valhalla/pull/3270)
   * ADDED: Add `preferred_layer` as a parameter of loki requests. [#3270](https://github.com/valhalla/valhalla/pull/3270)
   * ADDED: Exposing service area names in passive maneuvers. [#3277](https://github.com/valhalla/valhalla/pull/3277)
   * ADDED: Added traffic signal and stop sign check for stop impact. These traffic signals and stop sign are located on edges. [#3279](https://github.com/valhalla/valhalla/pull/3279)
   * CHANGED: Improved sharing criterion to obtain more reasonable alternatives; extended alternatives search [#3302](https://github.com/valhalla/valhalla/pull/3302)
   * ADDED: pull ubuntu:20.04 base image before building [#3233](https://github.com/valhalla/valhalla/pull/3223)
   * CHANGED: Improve Loki nearest-neighbour performance for large radius searches in open space [#3233](https://github.com/valhalla/valhalla/pull/3324)
   * ADDED: testing infrastructure for scripts and valhalla_build_config tests [#3308](https://github.com/valhalla/valhalla/pull/3308)
   * ADDED: Shape points and information about where intermediate locations are placed along the legs of a route [#3274](https://github.com/valhalla/valhalla/pull/3274)
   * CHANGED: Improved existing hov lane transition test case to make more realistic [#3330](https://github.com/valhalla/valhalla/pull/3330)
   * CHANGED: Update python usage in all scripts to python3 [#3337](https://github.com/valhalla/valhalla/pull/3337)
   * ADDED: Added `exclude_cash_only_tolls` request parameter [#3341](https://github.com/valhalla/valhalla/pull/3341)
   * CHANGED: Update api-reference for street_names [#3342](https://github.com/valhalla/valhalla/pull/3342)
   * ADDED: Disable msse2 flags when building on Apple Silicon chip [#3327](https://github.com/valhalla/valhalla/pull/3327)

## Release Date: 2021-07-20 Valhalla 3.1.3
* **Removed**
   * REMOVED: Unused overloads of `to_response` function [#3167](https://github.com/valhalla/valhalla/pull/3167)

* **Bug Fix**
   * FIXED: Fix heading on small edge [#3114](https://github.com/valhalla/valhalla/pull/3114)
   * FIXED: Added support for `access=psv`, which disables routing on these nodes and edges unless the mode is taxi or bus [#3107](https://github.com/valhalla/valhalla/pull/3107)
   * FIXED: Disables logging in CI to catch issues [#3121](https://github.com/valhalla/valhalla/pull/3121)
   * FIXED: Fixed U-turns through service roads [#3082](https://github.com/valhalla/valhalla/pull/3082)
   * FIXED: Added forgotten penalties for kLivingStreet and kTrack for pedestrian costing model [#3116](https://github.com/valhalla/valhalla/pull/3116)
   * FIXED: Updated the reverse turn bounds [#3122](https://github.com/valhalla/valhalla/pull/3122)
   * FIXED: Missing fork maneuver [#3134](https://github.com/valhalla/valhalla/pull/3134)
   * FIXED: Update turn channel logic to call out specific turn at the end of the turn channel if needed [#3140](https://github.com/valhalla/valhalla/pull/3140)
   * FIXED: Fixed cost thresholds for TimeDistanceMatrix. [#3131](https://github.com/valhalla/valhalla/pull/3131)
   * FIXED: Use distance threshold in hierarchy limits for bidirectional astar to expand more important lower level roads [#3156](https://github.com/valhalla/valhalla/pull/3156)
   * FIXED: Fixed incorrect dead-end roundabout labels. [#3129](https://github.com/valhalla/valhalla/pull/3129)
   * FIXED: googletest wasn't really updated in #3166 [#3187](https://github.com/valhalla/valhalla/pull/3187)
   * FIXED: Minor fix of benchmark code [#3190](https://github.com/valhalla/valhalla/pull/3190)
   * FIXED: avoid_polygons intersected edges as polygons instead of linestrings [#3194]((https://github.com/valhalla/valhalla/pull/3194)
   * FIXED: when binning horizontal edge shapes using single precision floats (converted from not double precision floats) allowed for the possibility of marking many many tiles no where near the shape [#3204](https://github.com/valhalla/valhalla/pull/3204)
   * FIXED: Fix improper iterator usage in ManeuversBuilder [#3205](https://github.com/valhalla/valhalla/pull/3205)
   * FIXED: Modified approach for retrieving signs from a directed edge #3166 [#3208](https://github.com/valhalla/valhalla/pull/3208)
   * FIXED: Improve turn channel classification: detect slip lanes [#3196](https://github.com/valhalla/valhalla/pull/3196)
   * FIXED: Compatibility with older boost::optional versions [#3219](https://github.com/valhalla/valhalla/pull/3219)
   * FIXED: Older boost.geometry versions don't have correct() for geographic rings [#3218](https://github.com/valhalla/valhalla/pull/3218)
   * FIXED: Use default road speed for bicycle costing so traffic does not reduce penalty on high speed roads. [#3143](https://github.com/valhalla/valhalla/pull/3143)

* **Enhancement**
   * CHANGED: Refactor base costing options parsing to handle more common stuff in a one place [#3125](https://github.com/valhalla/valhalla/pull/3125)
   * CHANGED: Unified Sign/SignElement into sign.proto [#3146](https://github.com/valhalla/valhalla/pull/3146)
   * ADDED: New verbal succinct transition instruction to maneuver & narrativebuilder. Currently this instruction will be used in place of a very long street name to avoid repetition of long names [#2844](https://github.com/valhalla/valhalla/pull/2844)
   * ADDED: Added oneway support for pedestrian access and foot restrictions [#3123](https://github.com/valhalla/valhalla/pull/3123)
   * ADDED: Exposing rest-area names in passive maneuvers [#3172](https://github.com/valhalla/valhalla/pull/3172)
   * CHORE: Updates robin-hood-hashing third-party library
   * ADDED: Support `barrier=yes|swing_gate|jersey_barrier` tags [#3154](https://github.com/valhalla/valhalla/pull/3154)
   * ADDED: Maintain `access=permit|residents` tags as private [#3149](https://github.com/valhalla/valhalla/pull/3149)
   * CHANGED: Replace `avoid_*` API parameters with more accurate `exclude_*` [#3093](https://github.com/valhalla/valhalla/pull/3093)
   * ADDED: Penalize private gates [#3144](https://github.com/valhalla/valhalla/pull/3144)
   * CHANGED: Renamed protobuf Sign/SignElement to TripSign/TripSignElement [#3168](https://github.com/valhalla/valhalla/pull/3168)
   * CHORE: Updates googletest to release-1.11.0 [#3166](https://github.com/valhalla/valhalla/pull/3166)
   * CHORE: Enables -Wall on sif sources [#3178](https://github.com/valhalla/valhalla/pull/3178)
   * ADDED: Allow going through accessible `barrier=bollard` and penalize routing through it, when the access is private [#3175](https://github.com/valhalla/valhalla/pull/3175)
   * ADDED: Add country code to incident metadata [#3169](https://github.com/valhalla/valhalla/pull/3169)
   * CHANGED: Use distance instead of time to check limited sharing criteria [#3183](https://github.com/valhalla/valhalla/pull/3183)
   * ADDED: Introduced a new via_waypoints array on the leg in the osrm route serializer that describes where a particular waypoint from the root-level array matches to the route. [#3189](https://github.com/valhalla/valhalla/pull/3189)
   * ADDED: Added vehicle width and height as an option for auto (and derived: taxi, bus, hov) profile (https://github.com/valhalla/valhalla/pull/3179)
   * ADDED: Support for statsd integration for basic error and requests metrics [#3191](https://github.com/valhalla/valhalla/pull/3191)
   * CHANGED: Get rid of typeid in statistics-related code. [#3227](https://github.com/valhalla/valhalla/pull/3227)

## Release Date: 2021-05-26 Valhalla 3.1.2
* **Removed**
* **Bug Fix**
   * FIXED: Change unnamed road intersections from being treated as penil point u-turns [#3084](https://github.com/valhalla/valhalla/pull/3084)
   * FIXED: Fix TimeDepReverse termination and path cost calculation (for arrive_by routing) [#2987](https://github.com/valhalla/valhalla/pull/2987)
   * FIXED: Isochrone (::Generalize()) fix to avoid generating self-intersecting polygons [#3026](https://github.com/valhalla/valhalla/pull/3026)
   * FIXED: Handle day_on/day_off/hour_on/hour_off restrictions [#3029](https://github.com/valhalla/valhalla/pull/3029)
   * FIXED: Apply conditional restrictions with dow only to the edges when routing [#3039](https://github.com/valhalla/valhalla/pull/3039)
   * FIXED: Missing locking in incident handler needed to hang out to scop lock rather than let the temporary dissolve [#3046](https://github.com/valhalla/valhalla/pull/3046)
   * FIXED: Continuous lane guidance fix [#3054](https://github.com/valhalla/valhalla/pull/3054)
   * FIXED: Fix reclassification for "shorter" ferries and rail ferries (for Chunnel routing issues) [#3038](https://github.com/valhalla/valhalla/pull/3038)
   * FIXED: Incorrect routing through motor_vehicle:conditional=destination. [#3041](https://github.com/valhalla/valhalla/pull/3041)
   * FIXED: Allow destination-only routing on the first-pass for non bidirectional Astar algorithms. [#3085](https://github.com/valhalla/valhalla/pull/3085)
   * FIXED: Highway/ramp lane bifurcation [#3088](https://github.com/valhalla/valhalla/pull/3088)
   * FIXED: out of bound access of tile hierarchy in base_ll function in graphheader [#3089](https://github.com/valhalla/valhalla/pull/3089)
   * FIXED: include shortcuts in avoid edge set for avoid_polygons [#3090](https://github.com/valhalla/valhalla/pull/3090)

* **Enhancement**
   * CHANGED: Refactor timedep forward/reverse to reduce code repetition [#2987](https://github.com/valhalla/valhalla/pull/2987)
   * CHANGED: Sync translation files with Transifex command line tool [#3030](https://github.com/valhalla/valhalla/pull/3030)
   * CHANGED: Use osm tags in links reclassification algorithm in order to reduce false positive downgrades [#3042](https://github.com/valhalla/valhalla/pull/3042)
   * CHANGED: Use CircleCI XL instances for linux based builds [#3043](https://github.com/valhalla/valhalla/pull/3043)
   * ADDED: ci: Enable undefined sanitizer [#2999](https://github.com/valhalla/valhalla/pull/2999)
   * ADDED: Optionally pass preconstructed graphreader to connectivity map [#3046](https://github.com/valhalla/valhalla/pull/3046)
   * CHANGED: ci: Skip Win CI runs for irrelevant files [#3014](https://github.com/valhalla/valhalla/pull/3014)
   * ADDED: Allow configuration-driven default speed assignment based on edge properties [#3055](https://github.com/valhalla/valhalla/pull/3055)
   * CHANGED: Use std::shared_ptr in case if ENABLE_THREAD_SAFE_TILE_REF_COUNT is ON. [#3067](https://github.com/valhalla/valhalla/pull/3067)
   * CHANGED: Reduce stop impact when driving in parking lots [#3051](https://github.com/valhalla/valhalla/pull/3051)
   * ADDED: Added another through route test [#3074](https://github.com/valhalla/valhalla/pull/3074)
   * ADDED: Adds incident-length to metadata proto [#3083](https://github.com/valhalla/valhalla/pull/3083)
   * ADDED: Do not penalize gates that have allowed access [#3078](https://github.com/valhalla/valhalla/pull/3078)
   * ADDED: Added missing k/v pairs to taginfo.json.  Updated PR template. [#3101](https://github.com/valhalla/valhalla/pull/3101)
   * CHANGED: Serialize isochrone 'contour' properties as floating point so they match user supplied value [#3078](https://github.com/valhalla/valhalla/pull/3095)
   * NIT: Enables compiler warnings as errors in midgard module [#3104](https://github.com/valhalla/valhalla/pull/3104)
   * CHANGED: Check all tiles for nullptr that reads from graphreader to avoid fails in case tiles might be missing. [#3065](https://github.com/valhalla/valhalla/pull/3065)

## Release Date: 2021-04-21 Valhalla 3.1.1
* **Removed**
   * REMOVED: The tossing of private roads in [#1960](https://github.com/valhalla/valhalla/pull/1960) was too aggressive and resulted in a lot of no routes.  Reverted this logic.  [#2934](https://github.com/valhalla/valhalla/pull/2934)
   * REMOVED: stray references to node bindings [#3012](https://github.com/valhalla/valhalla/pull/3012)

* **Bug Fix**
   * FIXED: Fix compression_utils.cc::inflate(...) throw - make it catchable [#2839](https://github.com/valhalla/valhalla/pull/2839)
   * FIXED: Fix compiler errors if HAVE_HTTP not enabled [#2807](https://github.com/valhalla/valhalla/pull/2807)
   * FIXED: Fix alternate route serialization [#2811](https://github.com/valhalla/valhalla/pull/2811)
   * FIXED: Store restrictions in the right tile [#2781](https://github.com/valhalla/valhalla/pull/2781)
   * FIXED: Failing to write tiles because of racing directory creation [#2810](https://github.com/valhalla/valhalla/pull/2810)
   * FIXED: Regression in stopping expansion on transitions down in time-dependent routes [#2815](https://github.com/valhalla/valhalla/pull/2815)
   * FIXED: Fix crash in loki when trace_route is called with 2 locations.[#2817](https://github.com/valhalla/valhalla/pull/2817)
   * FIXED: Mark the restriction start and end as via ways to fix IsBridgingEdge function in Bidirectional Astar [#2796](https://github.com/valhalla/valhalla/pull/2796)
   * FIXED: Dont add predictive traffic to the tile if it's empty [#2826](https://github.com/valhalla/valhalla/pull/2826)
   * FIXED: Fix logic bidirectional astar to avoid double u-turns and extra detours [#2802](https://github.com/valhalla/valhalla/pull/2802)
   * FIXED: Re-enable transition cost for motorcycle profile [#2837](https://github.com/valhalla/valhalla/pull/2837)
   * FIXED: Increase limits for timedep_* algorithms. Split track_factor into edge factor and transition penalty [#2845](https://github.com/valhalla/valhalla/pull/2845)
   * FIXED: Loki was looking up the wrong costing enum for avoids [#2856](https://github.com/valhalla/valhalla/pull/2856)
   * FIXED: Fix way_ids -> graph_ids conversion for complex restrictions: handle cases when a way is split into multiple edges [#2848](https://github.com/valhalla/valhalla/pull/2848)
   * FIXED: Honor access mode while matching OSMRestriction with the graph [#2849](https://github.com/valhalla/valhalla/pull/2849)
   * FIXED: Ensure route summaries are unique among all returned route/legs [#2874](https://github.com/valhalla/valhalla/pull/2874)
   * FIXED: Fix compilation errors when boost < 1.68 and libprotobuf < 3.6  [#2878](https://github.com/valhalla/valhalla/pull/2878)
   * FIXED: Allow u-turns at no-access barriers when forced by heading [#2875](https://github.com/valhalla/valhalla/pull/2875)
   * FIXED: Fixed "No route found" error in case of multipoint request with locations near low reachability edges [#2914](https://github.com/valhalla/valhalla/pull/2914)
   * FIXED: Python bindings installation [#2751](https://github.com/valhalla/valhalla/issues/2751)
   * FIXED: Skip bindings if there's no Python development version [#2893](https://github.com/valhalla/valhalla/pull/2893)
   * FIXED: Use CMakes built-in Python variables to configure installation [#2931](https://github.com/valhalla/valhalla/pull/2931)
   * FIXED: Sometimes emitting zero-length route geometry when traffic splits edge twice [#2943](https://github.com/valhalla/valhalla/pull/2943)
   * FIXED: Fix map-match segfault when gps-points project very near a node [#2946](https://github.com/valhalla/valhalla/pull/2946)
   * FIXED: Use kServiceRoad edges while searching for ferry connection [#2933](https://github.com/valhalla/valhalla/pull/2933)
   * FIXED: Enhanced logic for IsTurnChannelManeuverCombinable [#2952](https://github.com/valhalla/valhalla/pull/2952)
   * FIXED: Restore compatibility with gcc 6.3.0, libprotobuf 3.0.0, boost v1.62.0 [#2953](https://github.com/valhalla/valhalla/pull/2953)
   * FIXED: Dont abort bidirectional a-star search if only one direction is exhausted [#2936](https://github.com/valhalla/valhalla/pull/2936)
   * FIXED: Fixed missing comma in the scripts/valhalla_build_config [#2963](https://github.com/valhalla/valhalla/pull/2963)
   * FIXED: Reverse and Multimodal Isochrones were returning forward results [#2967](https://github.com/valhalla/valhalla/pull/2967)
   * FIXED: Map-match fix for first gps-point being exactly equal to street shape-point [#2977](https://github.com/valhalla/valhalla/pull/2977)
   * FIXED: Add missing GEOS:GEOS dep to mjolnir target [#2901](https://github.com/valhalla/valhalla/pull/2901)
   * FIXED: Allow expansion into a region when not_thru_pruning is false on 2nd pass [#2978](https://github.com/valhalla/valhalla/pull/2978)
   * FIXED: Fix polygon area calculation: use Shoelace formula [#2927](https://github.com/valhalla/valhalla/pull/2927)
   * FIXED: Isochrone: orient segments/rings according to the right-hand rule [#2932](https://github.com/valhalla/valhalla/pull/2932)
   * FIXED: Parsenodes fix: check if index is out-of-bound first [#2984](https://github.com/valhalla/valhalla/pull/2984)
   * FIXED: Fix for unique-summary logic [#2996](https://github.com/valhalla/valhalla/pull/2996)
   * FIXED: Isochrone: handle origin edges properly [#2990](https://github.com/valhalla/valhalla/pull/2990)
   * FIXED: Annotations fail with returning NaN speed when the same point is duplicated in route geometry [#2992](https://github.com/valhalla/valhalla/pull/2992)
   * FIXED: Fix run_with_server.py to work on macOS [#3003](https://github.com/valhalla/valhalla/pull/3003)
   * FIXED: Removed unexpected maneuvers at sharp bends [#2968](https://github.com/valhalla/valhalla/pull/2968)
   * FIXED: Remove large number formatting for non-US countries [#3015](https://github.com/valhalla/valhalla/pull/3015)
   * FIXED: Odin undefined behaviour: handle case when xedgeuse is not initialized [#3020](https://github.com/valhalla/valhalla/pull/3020)

* **Enhancement**
   * Pedestrian crossing should be a separate TripLeg_Use [#2950](https://github.com/valhalla/valhalla/pull/2950)
   * CHANGED: Azure uses ninja as generator [#2779](https://github.com/valhalla/valhalla/pull/2779)
   * ADDED: Support for date_time type invariant for map matching [#2712](https://github.com/valhalla/valhalla/pull/2712)
   * ADDED: Add Bulgarian locale [#2825](https://github.com/valhalla/valhalla/pull/2825)
   * FIXED: No need for write permissions on tarball indices [#2822](https://github.com/valhalla/valhalla/pull/2822)
   * ADDED: nit: Links debug build with lld [#2813](https://github.com/valhalla/valhalla/pull/2813)
   * ADDED: Add costing option `use_living_streets` to avoid or favor living streets in route. [#2788](https://github.com/valhalla/valhalla/pull/2788)
   * CHANGED: Do not allocate mapped_cache vector in skadi when no elevation source is provided. [#2841](https://github.com/valhalla/valhalla/pull/2841)
   * ADDED: avoid_polygons logic [#2750](https://github.com/valhalla/valhalla/pull/2750)
   * ADDED: Added support for destination for conditional access restrictions [#2857](https://github.com/valhalla/valhalla/pull/2857)
   * CHANGED: Large sequences are now merge sorted which can be dramatically faster with certain hardware configurations. This is especially useful in speeding up the earlier stages (parsing, graph construction) of tile building [#2850](https://github.com/valhalla/valhalla/pull/2850)
   * CHANGED: When creating the initial graph edges by setting at which nodes they start and end, first mark the indices of those nodes in another sequence and then sort them by edgeid so that we can do the setting of start and end node sequentially in the edges file. This is much more efficient on certain hardware configurations [#2851](https://github.com/valhalla/valhalla/pull/2851)
   * CHANGED: Use relative cost threshold to extend search in bidirectional astar in order to find more alternates [#2868](https://github.com/valhalla/valhalla/pull/2868)
   * CHANGED: Throw an exception if directory does not exist when building traffic extract [#2871](https://github.com/valhalla/valhalla/pull/2871)
   * CHANGED: Support for ignoring multiple consecutive closures at start/end locations [#2846](https://github.com/valhalla/valhalla/pull/2846)
   * ADDED: Added sac_scale to trace_attributes output and locate edge output [#2818](https://github.com/valhalla/valhalla/pull/2818)
   * ADDED: Ukrainian language translations [#2882](https://github.com/valhalla/valhalla/pull/2882)
   * ADDED: Add support for closure annotations [#2816](https://github.com/valhalla/valhalla/pull/2816)
   * ADDED: Add costing option `service_factor`. Implement possibility to avoid or favor generic service roads in route for all costing options. [#2870](https://github.com/valhalla/valhalla/pull/2870)
   * CHANGED: Reduce stop impact cost when flow data is present [#2891](https://github.com/valhalla/valhalla/pull/2891)
   * CHANGED: Update visual compare script [#2803](https://github.com/valhalla/valhalla/pull/2803)
   * CHANGED: Service roads are not penalized for `pedestrian` costing by default. [#2898](https://github.com/valhalla/valhalla/pull/2898)
   * ADDED: Add complex mandatory restrictions support [#2766](https://github.com/valhalla/valhalla/pull/2766)
   * ADDED: Status endpoint for future status info and health checking of running service [#2907](https://github.com/valhalla/valhalla/pull/2907)
   * ADDED: Add min_level argument to valhalla_ways_to_edges [#2918](https://github.com/valhalla/valhalla/pull/2918)
   * ADDED: Adding ability to store the roundabout_exit_turn_degree to the maneuver [#2941](https://github.com/valhalla/valhalla/pull/2941)
   * ADDED: Penalize pencil point uturns and uturns at short internal edges. Note: `motorcycle` and `motor_scooter` models do not penalize on short internal edges. No new uturn penalty logic has been added to the pedestrian and bicycle costing models. [#2944](https://github.com/valhalla/valhalla/pull/2944)
   * CHANGED: Allow config object to be passed-in to path algorithms [#2949](https://github.com/valhalla/valhalla/pull/2949)
   * CHANGED: Allow disabling Werror
   * ADDED: Add ability to build Valhalla modules as STATIC libraries. [#2957](https://github.com/valhalla/valhalla/pull/2957)
   * NIT: Enables compiler warnings in part of mjolnir module [#2922](https://github.com/valhalla/valhalla/pull/2922)
   * CHANGED: Refactor isochrone/reachability forward/reverse search to reduce code repetition [#2969](https://github.com/valhalla/valhalla/pull/2969)
   * ADDED: Set the roundabout exit shape index when we are collapsing the roundabout maneuvers. [#2975](https://github.com/valhalla/valhalla/pull/2975)
   * CHANGED: Penalized closed edges if using them at start/end locations [#2964](https://github.com/valhalla/valhalla/pull/2964)
   * ADDED: Add shoulder to trace_attributes output. [#2980](https://github.com/valhalla/valhalla/pull/2980)
   * CHANGED: Refactor bidirectional astar forward/reverse search to reduce code repetition [#2970](https://github.com/valhalla/valhalla/pull/2970)
   * CHANGED: Factor for service roads is 1.0 by default. [#2988](https://github.com/valhalla/valhalla/pull/2988)
   * ADDED: Support for conditionally skipping CI runs [#2986](https://github.com/valhalla/valhalla/pull/2986)
   * ADDED: Add instructions for building valhalla on `arm64` macbook [#2997](https://github.com/valhalla/valhalla/pull/2997)
   * NIT: Enables compiler warnings in part of mjolnir module [#2995](https://github.com/valhalla/valhalla/pull/2995)
   * CHANGED: nit(rename): Renames the encoded live speed properties [#2998](https://github.com/valhalla/valhalla/pull/2998)
   * ADDED: ci: Vendors the codecov script [#3002](https://github.com/valhalla/valhalla/pull/3002)
   * CHANGED: Allow None build type [#3005](https://github.com/valhalla/valhalla/pull/3005)
   * CHANGED: ci: Build Python bindings for Mac OS [#3013](https://github.com/valhalla/valhalla/pull/3013)

## Release Date: 2021-01-25 Valhalla 3.1.0
* **Removed**
   * REMOVED: Remove Node bindings. [#2502](https://github.com/valhalla/valhalla/pull/2502)
   * REMOVED: appveyor builds. [#2550](https://github.com/valhalla/valhalla/pull/2550)
   * REMOVED: Removed x86 CI builds. [#2792](https://github.com/valhalla/valhalla/pull/2792)

* **Bug Fix**
   * FIXED: Crazy ETAs.  If a way has forward speed with no backward speed and it is not oneway, then we must set the default speed.  The reverse logic applies as well.  If a way has no backward speed but has a forward speed and it is not a oneway, then set the default speed. [#2102](https://github.com/valhalla/valhalla/pull/2102)
   * FIXED: Map matching elapsed times spliced amongst different legs and discontinuities are now correct [#2104](https://github.com/valhalla/valhalla/pull/2104)
   * FIXED: Date time information is now propagated amongst different legs and discontinuities [#2107](https://github.com/valhalla/valhalla/pull/2107)
   * FIXED: Adds support for geos-3.8 c++ api [#2021](https://github.com/valhalla/valhalla/issues/2021)
   * FIXED: Updated the osrm serializer to not set junction name for osrm origin/start maneuver - this is not helpful since we are not transitioning through the intersection.  [#2121](https://github.com/valhalla/valhalla/pull/2121)
   * FIXED: Removes precomputing of edge-costs which lead to wrong results [#2120](https://github.com/valhalla/valhalla/pull/2120)
   * FIXED: Complex turn-restriction invalidates edge marked as kPermanent [#2103](https://github.com/valhalla/valhalla/issues/2103)
   * FIXED: Fixes bug with inverted time-restriction parsing [#2167](https://github.com/valhalla/valhalla/pull/2167)
   * FIXED: Fixed several bugs with numeric underflow in map-matching trip durations. These may
     occur when serializing match results where adjacent trace points appear out-of-sequence on the
     same edge [#2178](https://github.com/valhalla/valhalla/pull/2178)
     - `MapMatcher::FormPath` now catches route discontinuities on the same edge when the distance
       percentage along don't agree. The trip leg builder builds disconnected legs on a single edge
       to avoid duration underflow.
     - Correctly populate edge groups when matching results contain loops. When a loop occurs,
       the leg builder now starts at the correct edge where the loop ends, and correctly accounts
       for any contained edges.
     - Duration over-trimming at the terminating edge of a match.
   * FIXED: Increased internal precision of time tracking per edge and maneuver so that maneuver times sum to the same time represented in the leg summary [#2195](https://github.com/valhalla/valhalla/pull/2195)
   * FIXED: Tagged speeds were not properly marked. We were not using forward and backward speeds to flag if a speed is tagged or not.  Should not update turn channel speeds if we are not inferring them.  Added additional logic to handle PH in the conditional restrictions. Do not update stop impact for ramps if they are marked as internal. [#2198](https://github.com/valhalla/valhalla/pull/2198)
   * FIXED: Fixed the sharp turn phrase [#2226](https://github.com/valhalla/valhalla/pull/2226)
   * FIXED: Protect against duplicate points in the input or points that snap to the same location resulting in `nan` times for the legs of the map match (of a 0 distance route) [#2229](https://github.com/valhalla/valhalla/pull/2229)
   * FIXED: Improves restriction check on briding edge in Bidirectional Astar [#2228](https://github.com/valhalla/valhalla/pull/2242)
   * FIXED: Allow nodes at location 0,0 [#2245](https://github.com/valhalla/valhalla/pull/2245)
   * FIXED: Fix RapidJSON compiler warnings and naming conflict [#2249](https://github.com/valhalla/valhalla/pull/2249)
   * FIXED: Fixed bug in resample_spherical_polyline where duplicate successive lat,lng locations in the polyline resulting in `nan` for the distance computation which shortcuts further sampling [#2239](https://github.com/valhalla/valhalla/pull/2239)
   * FIXED: Update exit logic for non-motorways [#2252](https://github.com/valhalla/valhalla/pull/2252)
   * FIXED: Transition point map-matching. When match results are on a transition point, we search for the sibling nodes at that transition and snap it to the corresponding edges in the route. [#2258](https://github.com/valhalla/valhalla/pull/2258)
   * FIXED: Fixed verbal multi-cue logic [#2270](https://github.com/valhalla/valhalla/pull/2270)
   * FIXED: Fixed Uturn cases when a not_thru edge is connected to the origin edge. [#2272](https://github.com/valhalla/valhalla/pull/2272)
   * FIXED: Update intersection classes in osrm response to not label all ramps as motorway [#2279](https://github.com/valhalla/valhalla/pull/2279)
   * FIXED: Fixed bug in mapmatcher when interpolation point goes before the first valid match or after the last valid match. Such behavior usually leads to discontinuity in matching. [#2275](https://github.com/valhalla/valhalla/pull/2275)
   * FIXED: Fixed an issue for time_allowed logic.  Previously we returned false on the first time allowed restriction and did not check them all. Added conditional restriction gurka test and datetime optional argument to gurka header file. [#2286](https://github.com/valhalla/valhalla/pull/2286)
   * FIXED: Fixed an issue for date ranges.  For example, for the range Jan 04 to Jan 02 we need to test to end of the year and then from the first of the year to the end date.  Also, fixed an emergency tag issue.  We should only set the use to emergency if all other access is off. [#2290](https://github.com/valhalla/valhalla/pull/2290)
   * FIXED: Found a few issues with the initial ref and direction logic for ways.  We were overwriting the refs with directionals to the name_offset_map instead of concatenating them together.  Also, we did not allow for blank entries for GetTagTokens. [#2298](https://github.com/valhalla/valhalla/pull/2298)
   * FIXED: Fixed an issue where MatchGuidanceViewJunctions is only looking at the first edge. Set the data_id for guidance views to the changeset id as it is already being populated. Also added test for guidance views. [#2303](https://github.com/valhalla/valhalla/pull/2303)
   * FIXED: Fixed a problem with live speeds where live speeds were being used to determine access, even when a live
   speed (current time) route wasn't what was requested. [#2311](https://github.com/valhalla/valhalla/pull/2311)
   * FIXED: Fix break/continue typo in search filtering [#2317](https://github.com/valhalla/valhalla/pull/2317)
   * FIXED: Fix a crash in trace_route due to iterating past the end of a vector. [#2322](https://github.com/valhalla/valhalla/pull/2322)
   * FIXED: Don't allow timezone information in the local date time string attached at each location. [#2312](https://github.com/valhalla/valhalla/pull/2312)
   * FIXED: Fix short route trimming in bidirectional astar [#2323](https://github.com/valhalla/valhalla/pull/2323)
   * FIXED: Fix shape trimming in leg building for snap candidates that lie within the margin of rounding error [#2326](https://github.com/valhalla/valhalla/pull/2326)
   * FIXED: Fixes route duration underflow with traffic data [#2325](https://github.com/valhalla/valhalla/pull/2325)
   * FIXED: Parse mtb:scale tags and set bicycle access if present [#2117](https://github.com/valhalla/valhalla/pull/2117)
   * FIXED: Fixed segfault.  Shape was missing from options for valhalla_path_comparison and valhalla_run_route.  Also, costing options was missing in valhalla_path_comparison. [#2343](https://github.com/valhalla/valhalla/pull/2343)
   * FIXED: Handle decimal numbers with zero-value mantissa properly in Lua [#2355](https://github.com/valhalla/valhalla/pull/2355)
   * FIXED: Many issues that resulted in discontinuities, failed matches or incorrect time/duration for map matching requests. [#2292](https://github.com/valhalla/valhalla/pull/2292)
   * FIXED: Seeing segfault when loading large osmdata data files before loading LuaJit. LuaJit fails to create luaL_newstate() Ref: [#2158](https://github.com/ntop/ntopng/issues/2158) Resolution is to load LuaJit before loading the data files. [#2383](https://github.com/valhalla/valhalla/pull/2383)
   * FIXED: Store positive/negative OpenLR offsets in bucketed form [#2405](https://github.com/valhalla/valhalla/2405)
   * FIXED: Fix on map-matching return code when breakage distance limitation exceeds. Instead of letting the request goes into meili and fails in finding a route, we check the distance in loki and early return with exception code 172. [#2406](https://github.com/valhalla/valhalla/pull/2406)
   * FIXED: Don't create edges for portions of ways that are doubled back on themselves as this confuses opposing edge index computations [#2385](https://github.com/valhalla/valhalla/pull/2385)
   * FIXED: Protect against nan in uniform_resample_spherical_polyline. [#2431](https://github.com/valhalla/valhalla/pull/2431)
   * FIXED: Obvious maneuvers. [#2436](https://github.com/valhalla/valhalla/pull/2436)
   * FIXED: Base64 encoding/decoding [#2452](https://github.com/valhalla/valhalla/pull/2452)
   * FIXED: Added post roundabout instruction when enter/exit roundabout maneuvers are combined [#2454](https://github.com/valhalla/valhalla/pull/2454)
   * FIXED: openlr: Explicitly check for linear reference option for Valhalla serialization. [#2458](https://github.com/valhalla/valhalla/pull/2458)
   * FIXED: Fix segfault: Do not combine last turn channel maneuver. [#2463](https://github.com/valhalla/valhalla/pull/2463)
   * FIXED: Remove extraneous whitespaces from ja-JP.json. [#2471](https://github.com/valhalla/valhalla/pull/2471)
   * FIXED: Checks protobuf serialization/parsing success [#2477](https://github.com/valhalla/valhalla/pull/2477)
   * FIXED: Fix dereferencing of end for std::lower_bound in sequence and possible UB [#2488](https://github.com/valhalla/valhalla/pull/2488)
   * FIXED: Make tile building reproducible: fix UB-s [#2480](https://github.com/valhalla/valhalla/pull/2480)
   * FIXED: Zero initialize EdgeInfoInner.spare0_. Uninitialized spare0_ field produced UB which causes gurka_reproduce_tile_build to fail intermittently. [2499](https://github.com/valhalla/valhalla/pull/2499)
   * FIXED: Drop unused CHANGELOG validation script, straggling NodeJS references [#2506](https://github.com/valhalla/valhalla/pull/2506)
   * FIXED: Fix missing nullptr checks in graphreader and loki::Reach (causing segfault during routing with not all levels of tiles available) [#2504](https://github.com/valhalla/valhalla/pull/2504)
   * FIXED: Fix mismatch of triplegedge roadclass and directededge roadclass [#2507](https://github.com/valhalla/valhalla/pull/2507)
   * FIXED: Improve german destination_verbal_alert phrases [#2509](https://github.com/valhalla/valhalla/pull/2509)
   * FIXED: Undefined behavior cases discovered with undefined behavior sanitizer tool. [2498](https://github.com/valhalla/valhalla/pull/2498)
   * FIXED: Fixed logic so verbal keep instructions use branch exit sign info for ramps [#2520](https://github.com/valhalla/valhalla/pull/2520)
   * FIXED: Fix bug in trace_route for uturns causing garbage coordinates [#2517](https://github.com/valhalla/valhalla/pull/2517)
   * FIXED: Simplify heading calculation for turn type. Remove undefined behavior case. [#2513](https://github.com/valhalla/valhalla/pull/2513)
   * FIXED: Always set costing name even if one is not provided for osrm serializer weight_name. [#2528](https://github.com/valhalla/valhalla/pull/2528)
   * FIXED: Make single-thread tile building reproducible: fix seed for shuffle, use concurrency configuration from the mjolnir section. [#2515](https://github.com/valhalla/valhalla/pull/2515)
   * FIXED: More Windows compatibility: build tiles and some run actions work now (including CI tests) [#2300](https://github.com/valhalla/valhalla/issues/2300)
   * FIXED: Transcoding of c++ location to pbf location used path edges in the place of filtered edges. [#2542](https://github.com/valhalla/valhalla/pull/2542)
   * FIXED: Add back whitelisting action types. [#2545](https://github.com/valhalla/valhalla/pull/2545)
   * FIXED: Allow uturns for truck costing now that we have derived deadends marked in the edge label [#2559](https://github.com/valhalla/valhalla/pull/2559)
   * FIXED: Map matching uturn trimming at the end of an edge where it wasn't needed. [#2558](https://github.com/valhalla/valhalla/pull/2558)
   * FIXED: Multicue enter roundabout [#2556](https://github.com/valhalla/valhalla/pull/2556)
   * FIXED: Changed reachability computation to take into account live speed [#2597](https://github.com/valhalla/valhalla/pull/2597)
   * FIXED: Fixed a bug where the temp files were not getting read in if you started with the construct edges or build phase for valhalla_build_tiles. [#2601](https://github.com/valhalla/valhalla/pull/2601)
   * FIXED: Updated fr-FR.json with partial translations. [#2605](https://github.com/valhalla/valhalla/pull/2605)
   * FIXED: Removed superfluous const qualifier from odin/signs [#2609](https://github.com/valhalla/valhalla/pull/2609)
   * FIXED: Internal maneuver placement [#2600](https://github.com/valhalla/valhalla/pull/2600)
   * FIXED: Complete fr-FR.json locale. [#2614](https://github.com/valhalla/valhalla/pull/2614)
   * FIXED: Don't truncate precision in polyline encoding [#2632](https://github.com/valhalla/valhalla/pull/2632)
   * FIXED: Fix all compiler warnings in sif and set to -Werror [#2642](https://github.com/valhalla/valhalla/pull/2642)
   * FIXED: Remove unnecessary maneuvers to continue straight [#2647](https://github.com/valhalla/valhalla/pull/2647)
   * FIXED: Linear reference support in route/mapmatch apis (FOW, FRC, bearing, and number of references) [#2645](https://github.com/valhalla/valhalla/pull/2645)
   * FIXED: Ambiguous local to global (with timezone information) date time conversions now all choose to use the later time instead of throwing unhandled exceptions [#2665](https://github.com/valhalla/valhalla/pull/2665)
   * FIXED: Overestimated reach caused be reenquing transition nodes without checking that they had been already expanded [#2670](https://github.com/valhalla/valhalla/pull/2670)
   * FIXED: Build with C++17 standard. Deprecated function calls are substituted with new ones. [#2669](https://github.com/valhalla/valhalla/pull/2669)
   * FIXED: Improve German post_transition_verbal instruction [#2677](https://github.com/valhalla/valhalla/pull/2677)
   * FIXED: Lane updates.  Add the turn lanes to all edges of the way.  Do not "enhance" turn lanes if they are part of a complex restriction.  Moved ProcessTurnLanes after UpdateManeuverPlacementForInternalIntersectionTurns.  Fix for a missing "uturn" indication for intersections on the previous maneuver, we were serializing an empty list. [#2679](https://github.com/valhalla/valhalla/pull/2679)
   * FIXED: Fixes OpenLr serialization [#2688](https://github.com/valhalla/valhalla/pull/2688)
   * FIXED: Internal edges can't be also a ramp or a turn channel.  Also, if an edge is marked as ramp and turn channel mark it as a ramp.  [2689](https://github.com/valhalla/valhalla/pull/2689)
   * FIXED: Check that speeds are equal for the edges going in the same direction while buildig shortcuts [#2691](https://github.com/valhalla/valhalla/pull/2691)
   * FIXED: Missing fork or bear instruction [#2683](https://github.com/valhalla/valhalla/pull/2683)
   * FIXED: Eliminate null pointer dereference in GraphReader::AreEdgesConnected [#2695](https://github.com/valhalla/valhalla/issues/2695)
   * FIXED: Fix polyline simplification float/double comparison [#2698](https://github.com/valhalla/valhalla/issues/2698)
   * FIXED: Weights were sometimes negative due to incorrect updates to elapsed_cost [#2702](https://github.com/valhalla/valhalla/pull/2702)
   * FIXED: Fix bidirectional route failures at deadends [#2705](https://github.com/valhalla/valhalla/pull/2705)
   * FIXED: Updated logic to call out a non-obvious turn [#2708](https://github.com/valhalla/valhalla/pull/2708)
   * FIXED: valhalla_build_statistics multithreaded mode fixed [#2707](https://github.com/valhalla/valhalla/pull/2707)
   * FIXED: If infer_internal_intersections is true then allow internals that are also ramps or TCs. Without this we produce an extra continue maneuver.  [#2710](https://github.com/valhalla/valhalla/pull/2710)
   * FIXED: We were routing down roads that should be destination only. Now we mark roads with motor_vehicle=destination and motor_vehicle=customers or access=destination and access=customers as destination only. [#2722](https://github.com/valhalla/valhalla/pull/2722)
   * FIXED: Replace all Python2 print statements with Python3 syntax [#2716](https://github.com/valhalla/valhalla/issues/2716)
   * FIXED: Some HGT files not found [#2723](https://github.com/valhalla/valhalla/issues/2723)
   * FIXED: Fix PencilPointUturn detection by removing short-edge check and updating angle threshold [#2725](https://github.com/valhalla/valhalla/issues/2725)
   * FIXED: Fix invalid continue/bear maneuvers [#2729](https://github.com/valhalla/valhalla/issues/2729)
   * FIXED: Fixes an issue that lead to double turns within a very short distance, when instead, it should be a u-turn. We now collapse double L turns or double R turns in short non-internal intersections to u-turns. [#2740](https://github.com/valhalla/valhalla/pull/2740)
   * FIXED: fixes an issue that lead to adding an extra maneuver. We now combine a current maneuver short length non-internal edges (left or right) with the next maneuver that is a kRampStraight. [#2741](https://github.com/valhalla/valhalla/pull/2741)
   * FIXED: Reduce verbose instructions by collapsing small end ramp forks [#2762](https://github.com/valhalla/valhalla/issues/2762)
   * FIXED: Remove redundant return statements [#2776](https://github.com/valhalla/valhalla/pull/2776)
   * FIXED: Added unit test for BuildAdminFromPBF() to test GEOS 3.9 update. [#2787](https://github.com/valhalla/valhalla/pull/2787)
   * FIXED: Add support for geos-3.9 c++ api [#2739](https://github.com/valhalla/valhalla/issues/2739)
   * FIXED: Fix check for live speed validness [#2797](https://github.com/valhalla/valhalla/pull/2797)

* **Enhancement**
   * ADDED: Matrix of Bike Share [#2590](https://github.com/valhalla/valhalla/pull/2590)
   * ADDED: Add ability to provide custom implementation for candidate collection in CandidateQuery. [#2328](https://github.com/valhalla/valhalla/pull/2328)
   * ADDED: Cancellation of tile downloading. [#2319](https://github.com/valhalla/valhalla/pull/2319)
   * ADDED: Return the coordinates of the nodes isochrone input locations snapped to [#2111](https://github.com/valhalla/valhalla/pull/2111)
   * ADDED: Allows more complicated routes in timedependent a-star before timing out [#2068](https://github.com/valhalla/valhalla/pull/2068)
   * ADDED: Guide signs and junction names [#2096](https://github.com/valhalla/valhalla/pull/2096)
   * ADDED: Added a bool to the config indicating whether to use commercially set attributes.  Added logic to not call IsIntersectionInternal if this is a commercial data set.  [#2132](https://github.com/valhalla/valhalla/pull/2132)
   * ADDED: Removed commercial data set bool to the config and added more knobs for data.  Added infer_internal_intersections, infer_turn_channels, apply_country_overrides, and use_admin_db.  [#2173](https://github.com/valhalla/valhalla/pull/2173)
   * ADDED: Allow using googletest in unit tests and convert all tests to it (old test.cc is completely removed). [#2128](https://github.com/valhalla/valhalla/pull/2128)
   * ADDED: Add guidance view capability. [#2209](https://github.com/valhalla/valhalla/pull/2209)
   * ADDED: Collect turn cost information as path is formed so that it can be serialized out for trace attributes or osrm flavored intersections. Also add shape_index to osrm intersections. [#2207](https://github.com/valhalla/valhalla/pull/2207)
   * ADDED: Added alley factor to autocost.  Factor is defaulted at 1.0f or do not avoid alleys. [#2246](https://github.com/valhalla/valhalla/pull/2246)
   * ADDED: Support unlimited speed limits where maxspeed=none. [#2251](https://github.com/valhalla/valhalla/pull/2251)
   * ADDED: Implement improved Reachability check using base class Dijkstra. [#2243](https://github.com/valhalla/valhalla/pull/2243)
   * ADDED: Gurka integration test framework with ascii-art maps [#2244](https://github.com/valhalla/valhalla/pull/2244)
   * ADDED: Add to the stop impact when transitioning from higher to lower class road and we are not on a turn channel or ramp. Also, penalize lefts when driving on the right and vice versa. [#2282](https://github.com/valhalla/valhalla/pull/2282)
   * ADDED: Added reclassify_links, use_direction_on_ways, and allow_alt_name as config options.  If `use_direction_on_ways = true` then use `direction` and `int_direction` on the way to update the directional for the `ref` and `int_ref`.  Also, copy int_efs to the refs. [#2285](https://github.com/valhalla/valhalla/pull/2285)
   * ADDED: Add support for live traffic. [#2268](https://github.com/valhalla/valhalla/pull/2268)
   * ADDED: Implement per-location search filters for functional road class and forms of way. [#2289](https://github.com/valhalla/valhalla/pull/2289)
   * ADDED: Approach, multi-cue, and length updates [#2313](https://github.com/valhalla/valhalla/pull/2313)
   * ADDED: Speed up timezone differencing calculation if cache is provided. [#2316](https://github.com/valhalla/valhalla/pull/2316)
   * ADDED: Added rapidjson/schema.h to baldr/rapidjson_util.h to make it available for use within valhalla. [#2330](https://github.com/valhalla/valhalla/issues/2330)
   * ADDED: Support decimal precision for height values in elevation service. Also support polyline5 for encoded polylines input and output to elevation service. [#2324](https://github.com/valhalla/valhalla/pull/2324)
   * ADDED: Use both imminent and distant verbal multi-cue phrases. [#2353](https://github.com/valhalla/valhalla/pull/2353)
   * ADDED: Split parsing stage into 3 separate stages. [#2339](https://github.com/valhalla/valhalla/pull/2339)
   * CHANGED: Speed up graph enhancing by avoiding continuous unordered_set rebuilding [#2349](https://github.com/valhalla/valhalla/pull/2349)
   * CHANGED: Skip calling out to Lua for nodes/ways/relations with not tags - speeds up parsing. [#2351](https://github.com/valhalla/valhalla/pull/2351)
   * CHANGED: Switch to LuaJIT for lua scripting - speeds up file parsing [#2352](https://github.com/valhalla/valhalla/pull/2352)
   * ADDED: Ability to create OpenLR records from raw data. [#2356](https://github.com/valhalla/valhalla/pull/2356)
   * ADDED: Revamp length phrases [#2359](https://github.com/valhalla/valhalla/pull/2359)
   * CHANGED: Do not allocate memory in skadi if we don't need it. [#2373](https://github.com/valhalla/valhalla/pull/2373)
   * CHANGED: Map matching: throw error (443/NoSegment) when no candidate edges are available. [#2370](https://github.com/valhalla/valhalla/pull/2370/)
   * ADDED: Add sk-SK.json (slovak) localization file. [#2376](https://github.com/valhalla/valhalla/pull/2376)
   * ADDED: Extend roundabout phrases. [#2378](https://github.com/valhalla/valhalla/pull/2378)
   * ADDED: More roundabout phrase tests. [#2382](https://github.com/valhalla/valhalla/pull/2382)
   * ADDED: Update the turn and continue phrases to include junction names and guide signs. [#2386](https://github.com/valhalla/valhalla/pull/2386)
   * ADDED: Add the remaining guide sign toward phrases [#2389](https://github.com/valhalla/valhalla/pull/2389)
   * ADDED: The ability to allow immediate uturns at trace points in a map matching request [#2380](https://github.com/valhalla/valhalla/pull/2380)
   * ADDED: Add utility functions to Signs. [#2390](https://github.com/valhalla/valhalla/pull/2390)
   * ADDED: Unified time tracking for all algorithms that support time-based graph expansion. [#2278](https://github.com/valhalla/valhalla/pull/2278)
   * ADDED: Add rail_ferry use and costing. [#2408](https://github.com/valhalla/valhalla/pull/2408)
   * ADDED: `street_side_max_distance`, `display_lat` and `display_lon` to `locations` in input for better control of routing side of street [#1769](https://github.com/valhalla/valhalla/pull/1769)
   * ADDED: Add additional exit phrases. [#2421](https://github.com/valhalla/valhalla/pull/2421)
   * ADDED: Add Japanese locale, update German. [#2432](https://github.com/valhalla/valhalla/pull/2432)
   * ADDED: Gurka expect_route refactor [#2435](https://github.com/valhalla/valhalla/pull/2435)
   * ADDED: Add option to suppress roundabout exits [#2437](https://github.com/valhalla/valhalla/pull/2437)
   * ADDED: Add Greek locale. [#2438](https://github.com/valhalla/valhalla/pull/2438)
   * ADDED (back): Support for 64bit wide way ids in the edgeinfo structure with no impact to size for data sources with ids 32bits wide. [#2422](https://github.com/valhalla/valhalla/pull/2422)
   * ADDED: Support for 64bit osm node ids in parsing stage of tile building [#2422](https://github.com/valhalla/valhalla/pull/2422)
   * CHANGED: Point2/PointLL are now templated to allow for higher precision coordinate math when desired [#2429](https://github.com/valhalla/valhalla/pull/2429)
   * ADDED: Optional OpenLR Encoded Path Edges in API Response [#2424](https://github.com/valhalla/valhalla/pull/2424)
   * ADDED: Add explicit include for sstream to be compatible with msvc_x64 toolset. [#2449](https://github.com/valhalla/valhalla/pull/2449)
   * ADDED: Properly split returned path if traffic conditions change partway along edges [#2451](https://github.com/valhalla/valhalla/pull/2451/files)
   * ADDED: Add Dutch locale. [#2464](https://github.com/valhalla/valhalla/pull/2464)
   * ADDED: Check with address sanititizer in CI. Add support for undefined behavior sanitizer. [#2487](https://github.com/valhalla/valhalla/pull/2487)
   * ADDED: Ability to recost a path and increased cost/time details along the trippath and json output [#2425](https://github.com/valhalla/valhalla/pull/2425)
   * ADDED: Add the ability to do bikeshare based (ped/bike) multimodal routing [#2031](https://github.com/valhalla/valhalla/pull/2031)
   * ADDED: Route through restrictions enabled by introducing a costing option. [#2469](https://github.com/valhalla/valhalla/pull/2469)
   * ADDED: Migrated to Ubuntu 20.04 base-image [#2508](https://github.com/valhalla/valhalla/pull/2508)
   * CHANGED: Speed up parseways stage by avoiding multiple string comparisons [#2518](https://github.com/valhalla/valhalla/pull/2518)
   * CHANGED: Speed up enhance stage by avoiding GraphTileBuilder copying [#2468](https://github.com/valhalla/valhalla/pull/2468)
   * ADDED: Costing options now includes shortest flag which favors shortest path routes [#2555](https://github.com/valhalla/valhalla/pull/2555)
   * ADDED: Incidents in intersections [#2547](https://github.com/valhalla/valhalla/pull/2547)
   * CHANGED: Refactor mapmatching configuration to use a struct (instead of `boost::property_tree::ptree`). [#2485](https://github.com/valhalla/valhalla/pull/2485)
   * ADDED: Save exit maneuver's begin heading when combining enter & exit roundabout maneuvers. [#2554](https://github.com/valhalla/valhalla/pull/2554)
   * ADDED: Added new urban flag that can be set if edge is within city boundaries to data processing; new use_urban_tag config option; added to osrm response within intersections. [#2522](https://github.com/valhalla/valhalla/pull/2522)
   * ADDED: Parses OpenLr of type PointAlongLine [#2565](https://github.com/valhalla/valhalla/pull/2565)
   * ADDED: Use edge.is_urban is set for serializing is_urban. [#2568](https://github.com/valhalla/valhalla/pull/2568)
   * ADDED: Added new rest/service area uses on the edge. [#2533](https://github.com/valhalla/valhalla/pull/2533)
   * ADDED: Dependency cache for Azure [#2567](https://github.com/valhalla/valhalla/pull/2567)
   * ADDED: Added flexibility to remove the use of the admindb and to use the country and state iso from the tiles; [#2579](https://github.com/valhalla/valhalla/pull/2579)
   * ADDED: Added toll gates and collection points (gantry) to the node;  [#2532](https://github.com/valhalla/valhalla/pull/2532)
   * ADDED: Added osrm serialization for rest/service areas and admins. [#2594](https://github.com/valhalla/valhalla/pull/2594)
   * CHANGED: Improved Russian localization; [#2593](https://github.com/valhalla/valhalla/pull/2593)
   * ADDED: Support restricted class in intersection annotations [#2589](https://github.com/valhalla/valhalla/pull/2589)
   * ADDED: Added trail type trace [#2606](https://github.com/valhalla/valhalla/pull/2606)
   * ADDED: Added tunnel names to the edges as a tagged name.  [#2608](https://github.com/valhalla/valhalla/pull/2608)
   * CHANGED: Moved incidents to the trip leg and cut the shape of the leg at that location [#2610](https://github.com/valhalla/valhalla/pull/2610)
   * ADDED: Costing option to ignore_closures when routing with current flow [#2615](https://github.com/valhalla/valhalla/pull/2615)
   * ADDED: Cross-compilation ability with MinGW64 [#2619](https://github.com/valhalla/valhalla/pull/2619)
   * ADDED: Defines the incident tile schema and incident metadata [#2620](https://github.com/valhalla/valhalla/pull/2620)
   * ADDED: Moves incident serializer logic into a generic serializer [#2621](https://github.com/valhalla/valhalla/pull/2621)
   * ADDED: Incident loading singleton for continually refreshing incident tiles[#2573](https://github.com/valhalla/valhalla/pull/2573)
   * ADDED: One shot mode to valhalla_service so you can run a single request of any type without starting a server [#2624](https://github.com/valhalla/valhalla/pull/2624)
   * ADDED: Adds text instructions to OSRM output [#2625](https://github.com/valhalla/valhalla/pull/2625)
   * ADDED: Adds support for alternate routes [#2626](https://github.com/valhalla/valhalla/pull/2626)
   * CHANGED: Switch Python bindings generator from boost.python to header-only pybind11[#2644](https://github.com/valhalla/valhalla/pull/2644)
   * ADDED: Add support of input file for one-shot mode of valhalla_service [#2648](https://github.com/valhalla/valhalla/pull/2648)
   * ADDED: Linear reference support to locate api [#2645](https://github.com/valhalla/valhalla/pull/2645)
   * ADDED: Implemented OSRM-like turn duration calculation for car. Uses it now in auto costing. [#2651](https://github.com/valhalla/valhalla/pull/2651)
   * ADDED: Enhanced turn lane information in guidance [#2653](https://github.com/valhalla/valhalla/pull/2653)
   * ADDED: `top_speed` option for all motorized vehicles [#2667](https://github.com/valhalla/valhalla/issues/2667)
   * CHANGED: Move turn_lane_direction helper to odin/util [#2675](https://github.com/valhalla/valhalla/pull/2675)
   * ADDED: Add annotations to osrm response including speed limits, unit and sign conventions [#2668](https://github.com/valhalla/valhalla/pull/2668)
   * ADDED: Added functions for predicted speeds encoding-decoding [#2674](https://github.com/valhalla/valhalla/pull/2674)
   * ADDED: Time invariant routing via the bidirectional algorithm. This has the effect that when time dependent routes (arrive_by and depart_at) fall back to bidirectional due to length restrictions they will actually use the correct time of day for one of the search directions [#2660](https://github.com/valhalla/valhalla/pull/2660)
   * ADDED: If the length of the edge is greater than kMaxEdgeLength, then consider this a catastrophic error if the should_error bool is true in the set_length function. [2678](https://github.com/valhalla/valhalla/pull/2678)
   * ADDED: Moved lat,lon coordinates structures from single to double precision. Improves geometry accuracy noticibly at zooms above 17 as well as coordinate snapping and any other geometric operations. Adds about a 2% performance penalty for standard routes. Graph nodes now have 7 digits of precision.  [#2693](https://github.com/valhalla/valhalla/pull/2693)
   * ADDED: Added signboards to guidance views.  [#2687](https://github.com/valhalla/valhalla/pull/2687)
   * ADDED: Regular speed on shortcut edges is calculated with turn durations taken into account. Truck, motorcycle and motorscooter profiles use OSRM-like turn duration. [#2662](https://github.com/valhalla/valhalla/pull/2662)
   * CHANGED: Remove astar algorithm and replace its use with timedep_forward as its redundant [#2706](https://github.com/valhalla/valhalla/pull/2706)
   * ADDED: Recover and recost all shortcuts in final path for bidirectional astar algorithm [#2711](https://github.com/valhalla/valhalla/pull/2711)
   * ADDED: An option for shortcut recovery to be cached at start up to reduce the time it takes to do so on the fly [#2714](https://github.com/valhalla/valhalla/pull/2714)
   * ADDED: If width <= 1.9 then no access for auto, truck, bus, taxi, emergency and hov. [#2713](https://github.com/valhalla/valhalla/pull/2713)
   * ADDED: Centroid/Converge/Rendezvous/Meet API which allows input locations to find a least cost convergence point from all locations [#2734](https://github.com/valhalla/valhalla/pull/2734)
   * ADDED: Added support to process the sump_buster tag.  Also, fixed a few small access bugs for nodes. [#2731](https://github.com/valhalla/valhalla/pull/2731)
   * ADDED: Log message if failed to create tiles directory. [#2738](https://github.com/valhalla/valhalla/pull/2738)
   * CHANGED: Tile memory is only owned by the GraphTile rather than shared amongst copies of the graph tile (in GraphReader and TileCaches). [#2340](https://github.com/valhalla/valhalla/pull/2340)
   * ADDED: Add Estonian locale. [#2748](https://github.com/valhalla/valhalla/pull/2748)
   * CHANGED: Handle GraphTile objects as smart pointers [#2703](https://github.com/valhalla/valhalla/pull/2703)
   * CHANGED: Improve stability with no RTTI build [#2759](https://github.com/valhalla/valhalla/pull/2759) and [#2760](https://github.com/valhalla/valhalla/pull/2760)
   * CHANGED: Change generic service roads to a new Use=kServiceRoad. This is for highway=service without other service= tags (such as driveway, alley, parking aisle) [#2419](https://github.com/valhalla/valhalla/pull/2419)
   * ADDED: Isochrones support isodistance lines as well [#2699](https://github.com/valhalla/valhalla/pull/2699)
   * ADDED: Add support for ignoring live traffic closures for waypoints [#2685](https://github.com/valhalla/valhalla/pull/2685)
   * ADDED: Add use_distance to auto cost to allow choosing between two primary cost components, time or distance [#2771](https://github.com/valhalla/valhalla/pull/2771)
   * CHANGED: nit: Enables compiler warnings in part of loki module [#2767](https://github.com/valhalla/valhalla/pull/2767)
   * CHANGED: Reducing the number of uturns by increasing the cost to for them to 9.5f. Note: Did not increase the cost for motorcycles or motorscooters. [#2770](https://github.com/valhalla/valhalla/pull/2770)
   * ADDED: Add option to use thread-safe GraphTile's reference counter. [#2772](https://github.com/valhalla/valhalla/pull/2772)
   * CHANGED: nit: Enables compiler warnings in part of thor module [#2768](https://github.com/valhalla/valhalla/pull/2768)
   * ADDED: Add costing option `use_tracks` to avoid or favor tracks in route. [#2769](https://github.com/valhalla/valhalla/pull/2769)
   * CHANGED: chore: Updates libosmium [#2786](https://github.com/valhalla/valhalla/pull/2786)
   * CHANGED: Optimize double bucket queue to reduce memory reallocations. [#2719](https://github.com/valhalla/valhalla/pull/2719)
   * CHANGED: Collapse merge maneuvers [#2773](https://github.com/valhalla/valhalla/pull/2773)
   * CHANGED: Add shortcuts to the tiles' bins so we can find them when doing spatial lookups. [#2744](https://github.com/valhalla/valhalla/pull/2744)

## Release Date: 2019-11-21 Valhalla 3.0.9
* **Bug Fix**
   * FIXED: Changed reachability computation to consider both directions of travel wrt candidate edges [#1965](https://github.com/valhalla/valhalla/pull/1965)
   * FIXED: toss ways where access=private and highway=service and service != driveway. [#1960](https://github.com/valhalla/valhalla/pull/1960)
   * FIXED: Fix search_cutoff check in loki correlate_node. [#2023](https://github.com/valhalla/valhalla/pull/2023)
   * FIXED: Computes notion of a deadend at runtime in bidirectional a-star which fixes no-route with a complicated u-turn. [#1982](https://github.com/valhalla/valhalla/issues/1982)
   * FIXED: Fix a bug with heading filter at nodes. [#2058](https://github.com/valhalla/valhalla/pull/2058)
   * FIXED: Bug in map matching continuity checking such that continuity must only be in the forward direction. [#2029](https://github.com/valhalla/valhalla/pull/2029)
   * FIXED: Allow setting the time for map matching paths such that the time is used for speed lookup. [#2030](https://github.com/valhalla/valhalla/pull/2030)
   * FIXED: Don't use density factor for transition cost when user specified flag disables flow speeds. [#2048](https://github.com/valhalla/valhalla/pull/2048)
   * FIXED: Map matching trace_route output now allows for discontinuities in the match though multi match is not supported in valhalla route output. [#2049](https://github.com/valhalla/valhalla/pull/2049)
   * FIXED: Allows routes with no time specified to use time conditional edges and restrictions with a flag denoting as much [#2055](https://github.com/valhalla/valhalla/pull/2055)
   * FIXED: Fixed a bug with 'current' time type map matches. [#2060](https://github.com/valhalla/valhalla/pull/2060)
   * FIXED: Fixed a bug with time dependent expansion in which the expansion distance heuristic was not being used. [#2064](https://github.com/valhalla/valhalla/pull/2064)

* **Enhancement**
   * ADDED: Establish pinpoint test pattern [#1969](https://github.com/valhalla/valhalla/pull/1969)
   * ADDED: Suppress relative direction in ramp/exit instructions if it matches driving side of street [#1990](https://github.com/valhalla/valhalla/pull/1990)
   * ADDED: Added relative direction to the merge maneuver [#1989](https://github.com/valhalla/valhalla/pull/1989)
   * ADDED: Refactor costing to better handle multiple speed datasources [#2026](https://github.com/valhalla/valhalla/pull/2026)
   * ADDED: Better usability of curl for fetching tiles on the fly [#2026](https://github.com/valhalla/valhalla/pull/2026)
   * ADDED: LRU cache scheme for tile storage [#2026](https://github.com/valhalla/valhalla/pull/2026)
   * ADDED: GraphTile size check [#2026](https://github.com/valhalla/valhalla/pull/2026)
   * ADDED: Pick more sane values for highway and toll avoidance [#2026](https://github.com/valhalla/valhalla/pull/2026)
   * ADDED: Refactor adding predicted speed info to speed up process [#2026](https://github.com/valhalla/valhalla/pull/2026)
   * ADDED: Allow selecting speed data sources at request time [#2026](https://github.com/valhalla/valhalla/pull/2026)
   * ADDED: Allow disabling certain neighbors in connectivity map [#2026](https://github.com/valhalla/valhalla/pull/2026)
   * ADDED: Allows routes with time-restricted edges if no time specified and notes restriction in response [#1992](https://github.com/valhalla/valhalla/issues/1992)
   * ADDED: Runtime deadend detection to timedependent a-star. [#2059](https://github.com/valhalla/valhalla/pull/2059)

## Release Date: 2019-09-06 Valhalla 3.0.8
* **Bug Fix**
   * FIXED: Added logic to detect if user is to merge to the left or right [#1892](https://github.com/valhalla/valhalla/pull/1892)
   * FIXED: Overriding the destination_only flag when reclassifying ferries; Also penalizing ferries with a 5 min. penalty in the cost to allow us to avoid destination_only the majority of the time except when it is necessary. [#1895](https://github.com/valhalla/valhalla/pull/1905)
   * FIXED: Suppress forks at motorway junctions and intersecting service roads [#1909](https://github.com/valhalla/valhalla/pull/1909)
   * FIXED: Enhanced fork assignment logic [#1912](https://github.com/valhalla/valhalla/pull/1912)
   * FIXED: Added logic to fall back to return country poly if no state and updated lua for Metro Manila and Ireland [#1910](https://github.com/valhalla/valhalla/pull/1910)
   * FIXED: Added missing motorway fork instruction [#1914](https://github.com/valhalla/valhalla/pull/1914)
   * FIXED: Use begin street name for osrm compat mode [#1916](https://github.com/valhalla/valhalla/pull/1916)
   * FIXED: Added logic to fix missing highway cardinal directions in the US [#1917](https://github.com/valhalla/valhalla/pull/1917)
   * FIXED: Handle forward traversable significant road class intersecting edges [#1928](https://github.com/valhalla/valhalla/pull/1928)
   * FIXED: Fixed bug with shape trimming that impacted Uturns at Via locations. [#1935](https://github.com/valhalla/valhalla/pull/1935)
   * FIXED: Dive bomb updates.  Updated default speeds for urban areas based on roadclass for the enhancer.  Also, updated default speeds based on roadclass in lua.  Fixed an issue where we were subtracting 1 from uint32_t when 0 for stop impact.  Updated reclassify link logic to allow residential roads to be added to the tree, but we only downgrade the links to tertiary.  Updated TransitionCost functions to add 1.5 to the turncost when transitioning from a ramp to a non ramp and vice versa.  Also, added 0.5f to the turncost if the edge is a roundabout. [#1931](https://github.com/valhalla/valhalla/pull/1931)

* **Enhancement**
   * ADDED: Caching url fetched tiles to disk [#1887](https://github.com/valhalla/valhalla/pull/1887)
   * ADDED: filesystem::remove_all [#1887](https://github.com/valhalla/valhalla/pull/1887)
   * ADDED: Minimum enclosing bounding box tool [#1887](https://github.com/valhalla/valhalla/pull/1887)
   * ADDED: Use constrained flow speeds in bidirectional_astar.cc [#1907](https://github.com/valhalla/valhalla/pull/1907)
   * ADDED: Bike Share Stations are now in the graph which should set us up to do multimodal walk/bike scenarios [#1852](https://github.com/valhalla/valhalla/pull/1852)

## Release Date: 2019-7-18 Valhalla 3.0.7
* **Bug Fix**
   * FIXED: Fix pedestrian fork [#1886](https://github.com/valhalla/valhalla/pull/1886)

## Release Date: 2019-7-15 Valhalla 3.0.6
* **Bug Fix**
   * FIXED: Admin name changes. [#1853](https://github.com/valhalla/valhalla/pull/1853) Ref: [#1854](https://github.com/valhalla/valhalla/issues/1854)
   * FIXED: valhalla_add_predicted_traffic was overcommitted while gathering stats. Added a clear. [#1857](https://github.com/valhalla/valhalla/pull/1857)
   * FIXED: regression in map matching when moving to valhalla v3.0.0 [#1863](https://github.com/valhalla/valhalla/pull/1863)
   * FIXED: last step shape in osrm serializer should be 2 of the same point [#1867](https://github.com/valhalla/valhalla/pull/1867)
   * FIXED: Shape trimming at the beginning and ending of the route to not be degenerate [#1876](https://github.com/valhalla/valhalla/pull/1876)
   * FIXED: Duplicate waypoints in osrm serializer [#1880](https://github.com/valhalla/valhalla/pull/1880)
   * FIXED: Updates for heading precision [#1881](https://github.com/valhalla/valhalla/pull/1881)
   * FIXED: Map matching allowed untraversable edges at start of route [#1884](https://github.com/valhalla/valhalla/pull/1884)

* **Enhancement**
   * ADDED: Use the same protobuf object the entire way through the request process [#1837](https://github.com/valhalla/valhalla/pull/1837)
   * ADDED: Enhanced turn lane processing [#1859](https://github.com/valhalla/valhalla/pull/1859)
   * ADDED: Add global_synchronized_cache in valhalla_build_config [#1851](https://github.com/valhalla/valhalla/pull/1851)

## Release Date: 2019-06-04 Valhalla 3.0.5
* **Bug Fix**
   * FIXED: Protect against unnamed rotaries and routes that end in roundabouts not turning off rotary logic [#1840](https://github.com/valhalla/valhalla/pull/1840)

* **Enhancement**
   * ADDED: Add turn lane info at maneuver point [#1830](https://github.com/valhalla/valhalla/pull/1830)

## Release Date: 2019-05-31 Valhalla 3.0.4
* **Bug Fix**
   * FIXED: Improved logic to decide between bear vs. continue [#1798](https://github.com/valhalla/valhalla/pull/1798)
   * FIXED: Bicycle costing allows use of roads with all surface values, but with a penalty based on bicycle type. However, the edge filter totally disallows bad surfaces for some bicycle types, creating situations where reroutes fail if a rider uses a road with a poor surface. [#1800](https://github.com/valhalla/valhalla/pull/1800)
   * FIXED: Moved complex restrictions building to before validate. [#1805](https://github.com/valhalla/valhalla/pull/1805)
   * FIXED: Fix bicycle edge filter when avoid_bad_surfaces = 1.0 [#1806](https://github.com/valhalla/valhalla/pull/1806)
   * FIXED: Replace the EnhancedTripPath class inheritance with aggregation [#1807](https://github.com/valhalla/valhalla/pull/1807)
   * FIXED: Replace the old timezone shape zip file every time valhalla_build_timezones is ran [#1817](https://github.com/valhalla/valhalla/pull/1817)
   * FIXED: Don't use island snapped edge candidates (from disconnected components or low reach edges) when we rejected other high reachability edges that were closer [#1835](https://github.com/valhalla/valhalla/pull/1835)

## Release Date: 2019-05-08 Valhalla 3.0.3
* **Bug Fix**
   * FIXED: Fixed a rare loop condition in route matcher (edge walking to match a trace).
   * FIXED: Fixed VACUUM ANALYZE syntax issue.  [#1704](https://github.com/valhalla/valhalla/pull/1704)
   * FIXED: Fixed the osrm maneuver type when a maneuver has the to_stay_on attribute set.  [#1714](https://github.com/valhalla/valhalla/pull/1714)
   * FIXED: Fixed osrm compatibility mode attributes.  [#1716](https://github.com/valhalla/valhalla/pull/1716)
   * FIXED: Fixed rotary/roundabout issues in Valhalla OSRM compatibility.  [#1727](https://github.com/valhalla/valhalla/pull/1727)
   * FIXED: Fixed the destinations assignment for exit names in OSRM compatibility mode. [#1732](https://github.com/valhalla/valhalla/pull/1732)
   * FIXED: Enhance merge maneuver type assignment. [#1735](https://github.com/valhalla/valhalla/pull/1735)
   * FIXED: Fixed fork assignments and on ramps for OSRM compatibility mode. [#1738](https://github.com/valhalla/valhalla/pull/1738)
   * FIXED: Fixed cardinal direction on reference names when forward/backward tag is present on relations. Fixes singly digitized roads with opposing directional modifiers. [#1741](https://github.com/valhalla/valhalla/pull/1741)
   * FIXED: Fixed fork assignment and narrative logic when a highway ends and splits into multiple ramps. [#1742](https://github.com/valhalla/valhalla/pull/1742)
   * FIXED: Do not use any avoid edges as origin or destination of a route, matrix, or isochrone. [#1745](https://github.com/valhalla/valhalla/pull/1745)
   * FIXED: Add leg summary and remove unused hint attribute for OSRM compatibility mode. [#1753](https://github.com/valhalla/valhalla/pull/1753)
   * FIXED: Improvements for pedestrian forks, pedestrian roundabouts, and continue maneuvers. [#1768](https://github.com/valhalla/valhalla/pull/1768)
   * FIXED: Added simplified overview for OSRM response and added use_toll logic back to truck costing. [#1765](https://github.com/valhalla/valhalla/pull/1765)
   * FIXED: temp fix for location distance bug [#1774](https://github.com/valhalla/valhalla/pull/1774)
   * FIXED: Fix pedestrian routes using walkway_factor [#1780](https://github.com/valhalla/valhalla/pull/1780)
   * FIXED: Update the begin and end heading of short edges based on use [#1783](https://github.com/valhalla/valhalla/pull/1783)
   * FIXED: GraphReader::AreEdgesConnected update.  If transition count == 0 return false and do not call transition function. [#1786](https://github.com/valhalla/valhalla/pull/1786)
   * FIXED: Only edge candidates that were used in the path are send to serializer: [1788](https://github.com/valhalla/valhalla/pull/1788)
   * FIXED: Added logic to prevent the removal of a destination maneuver when ending on an internal edge [#1792](https://github.com/valhalla/valhalla/pull/1792)
   * FIXED: Fixed instructions when starting on an internal edge [#1796](https://github.com/valhalla/valhalla/pull/1796)

* **Enhancement**
   * Add the ability to run valhalla_build_tiles in stages. Specify the begin_stage and end_stage as command line options. Also cleans up temporary files as the last stage in the pipeline.
   * Add `remove` to `filesystem` namespace. [#1752](https://github.com/valhalla/valhalla/pull/1752)
   * Add TaxiCost into auto costing options.
   * Add `preferred_side` to allow per-location filtering of edges based on the side of the road the location is on and the driving side for that locale.
   * Slightly decreased the internal side-walk factor to .90f to favor roads with attached sidewalks. This impacts roads that have added sidewalk:left, sidewalk:right or sidewalk:both OSM tags (these become attributes on each directedEdge). The user can then avoid/penalize dedicated sidewalks and walkways, when they increase the walkway_factor. Since we slightly decreased the sidewalk_factor internally and only favor sidewalks if use is tagged as sidewalk_left or sidewalk_right, we should tend to route on roads with attached sidewalks rather than separate/dedicated sidewalks, allowing for more road names to be called out since these are labeled more.
   * Add `via` and `break_through` location types [#1737](https://github.com/valhalla/valhalla/pull/1737)
   * Add `street_side_tolerance` and `search_cutoff` to input `location` [#1777](https://github.com/valhalla/valhalla/pull/1777)
   * Return the Valhalla error `Path distance exceeds the max distance limit` for OSRM responses when the route is greater than the service limits. [#1781](https://github.com/valhalla/valhalla/pull/1781)

## Release Date: 2019-01-14 Valhalla 3.0.2
* **Bug Fix**
   * FIXED: Transit update - fix dow and exception when after midnight trips are normalized [#1682](https://github.com/valhalla/valhalla/pull/1682)
   * FIXED: valhalla_convert_transit segfault - GraphTileBuilder has null GraphTileHeader [#1683](https://github.com/valhalla/valhalla/issues/1683)
   * FIXED: Fix crash for trace_route with osrm serialization. Was passing shape rather than locations to the waypoint method.
   * FIXED: Properly set driving_side based on data set in TripPath.
   * FIXED: A bad bicycle route exposed an issue with bidirectional A* when the origin and destination edges are connected. Use A* in these cases to avoid requiring a high cost threshold in BD A*.
   * FIXED: x86 and x64 data compatibility was fixed as the structures weren't aligned.
   * FIXED: x86 tests were failing due mostly to floating point issues and the aforementioned structure misalignment.
* **Enhancement**
   * Add a durations list (delta time between each pair of trace points), a begin_time and a use_timestamp flag to trace_route requests. This allows using the input trace timestamps or durations plus the begin_time to compute elapsed time at each edge in the matched path (rather than using costing methods).
   * Add support for polyline5 encoding for OSRM formatted output.
* **Note**
   * Isochrones and openlr are both noted as not working with release builds for x86 (32bit) platforms. We'll look at getting this fixed in a future release

## Release Date: 2018-11-21 Valhalla 3.0.1
* **Bug Fix**
   * FIXED: Fixed a rare, but serious bug with bicycle costing. ferry_factor_ in bicycle costing shadowed the data member in the base dynamic cost class, leading to an uninitialized variable. Occasionally, this would lead to negative costs which caused failures. [#1663](https://github.com/valhalla/valhalla/pull/1663)
   * FIXED: Fixed use of units in OSRM compatibility mode. [#1662](https://github.com/valhalla/valhalla/pull/1662)

## Release Date: 2018-11-21 Valhalla 3.0.0
* **NOTE**
   * This release changes the Valhalla graph tile formats to make the tile data more efficient and flexible. Tile data is incompatible with Valhalla 2.x builds, and code for 3.x is incompatible with data built for Valahalla 2.x versions. Valhalla tile sizes are slightly smaller (for datasets using elevation information the size savings is over 10%). In addition, there is increased flexibility for creating different variants of tiles to support different applications (e.g. bicycle only, or driving only).
* **Enhancement**
   * Remove the use of DirectedEdge for transitions between nodes on different hierarchy levels. A new structure, NodeTransition, is now used to transition to nodes on different hierarchy level. This saves space since only the end node GraphId is needed for the transitions (and DirectedEdge is a large data structure).
   * Change the NodeInfo lat,lon to use an offset from the tile base lat,lon. This potentially allows higher precision than using float, but more importantly saves space and allows support for NodeTransitions as well as spare for future growth.
   * Remove the EdgeElevation structure and max grade information into DirectedEdge and mean elevation into EdgeInfo. This saves space.
   * Reduce wayid to 32 bits. This allows sufficient growth when using OpenStreetMap data and frees space in EdgeInfo (allows moving speed limit and mean elevation from other structures).
   * Move name consistency from NodeInfo to DirectedEdge. This allows a more efficient lookup of name consistency.
   * Update all path algorithms to use NodeTransition logic rather than special DirectedEdge transition types. This simplifies PathAlgorithms slightly and removes some conditional logic.
   * Add an optional GraphFilter stage to tile building pipeline. This allows removal of edges and nodes based on access. This allows bicycle only, pedestrian only, or driving only datasets (or combinations) to be created - allowing smaller datasets for special purpose applications.
* **Deprecate**
   * Valhalla 3.0 removes support for OSMLR.

## Release Date: 2018-11-20 Valhalla 2.7.2
* **Enhancement**
   * UPDATED: Added a configuration variable for max_timedep_distance. This is used in selecting the path algorithm and provides the maximum distance between locations when choosing a time dependent path algorithm (other than multi modal). Above this distance, bidirectional A* is used with no time dependencies.
   * UPDATED: Remove transition edges from priority queue in Multimodal methods.
   * UPDATED: Fully implement street names and exit signs with ability to identify route numbers. [#1635](https://github.com/valhalla/valhalla/pull/1635)
* **Bug Fix**
   * FIXED: A timed-turned restriction should not be applied when a non-timed route is executed.  [#1615](https://github.com/valhalla/valhalla/pull/1615)
   * FIXED: Changed unordered_map to unordered_multimap for polys. Poly map can contain the same key but different multi-polygons. For example, islands for a country or timezone polygons for a country.
   * FIXED: Fixed timezone db issue where TZIDs did not exist in the Howard Hinnant date time db that is used in the date_time class for tz indexes.  Added logic to create aliases for TZIDs based on https://en.wikipedia.org/wiki/List_of_tz_database_time_zones
   * FIXED: Fixed the ramp turn modifiers for osrm compat [#1569](https://github.com/valhalla/valhalla/pull/1569)
   * FIXED: Fixed the step geometry when using the osrm compat mode [#1571](https://github.com/valhalla/valhalla/pull/1571)
   * FIXED: Fixed a data creation bug causing issues with A* routes ending on loops. [#1576](https://github.com/valhalla/valhalla/pull/1576)
   * FIXED: Fixed an issue with a bad route where destination only was present. Was due to thresholds in bidirectional A*. Changed threshold to be cost based rather than number of iterations). [#1586](https://github.com/valhalla/valhalla/pull/1586)
   * FIXED: Fixed an issue with destination only (private) roads being used in bicycle routes. Centralized some "base" transition cost logic in the base DynamicCost class. [#1587](https://github.com/valhalla/valhalla/pull/1587)
   * FIXED: Remove extraneous ramp maneuvers [#1657](https://github.com/valhalla/valhalla/pull/1657)

## Release Date: 2018-10-02 Valhalla 2.7.1
* **Enhancement**
   * UPDATED: Added date time support to forward and reverse isochrones. Add speed lookup (predicted speeds and/or free-flow or constrained flow speed) if date_time is present.
   * UPDATED: Add timezone checks to multimodal routes and isochrones (updates localtime if the path crosses into a timezone different than the start location).
* **Data Producer Update**
   * UPDATED: Removed boost date time support from transit.  Now using the Howard Hinnant date library.
* **Bug Fix**
   * FIXED: Fixed a bug with shortcuts that leads to inconsistent routes depending on whether shortcuts are taken, different origins can lead to different paths near the destination. This fix also improves performance on long routes and matrices.
   * FIXED: We were getting inconsistent results between departing at current date/time vs entering the current date/time.  This issue is due to the fact that the iso_date_time function returns the full iso date_time with the timezone offset (e.g., 2018-09-27T10:23-07:00 vs 2018-09-27T10:23). When we refactored the date_time code to use the new Howard Hinnant date library, we introduced this bug.
   * FIXED: Increased the threshold in CostMatrix to address null time and distance values occurring for truck costing with locations near the max distance.

## Release Date: 2018-09-13 Valhalla 2.7.0
* **Enhancement**
   * UPDATED: Refactor to use the pbf options instead of the ptree config [#1428](https://github.com/valhalla/valhalla/pull/1428) This completes [1357](https://github.com/valhalla/valhalla/issues/1357)
   * UPDATED: Removed the boost/date_time dependency from baldr and odin. We added the Howard Hinnant date and time library as a submodule. [#1494](https://github.com/valhalla/valhalla/pull/1494)
   * UPDATED: Fixed 'Drvie' typo [#1505](https://github.com/valhalla/valhalla/pull/1505) This completes [1504](https://github.com/valhalla/valhalla/issues/1504)
   * UPDATED: Optimizations of GetSpeed for predicted speeds [1490](https://github.com/valhalla/valhalla/issues/1490)
   * UPDATED: Isotile optimizations
   * UPDATED: Added stats to predictive traffic logging
   * UPDATED: resample_polyline - Breaks the polyline into equal length segments at a sample distance near the resolution. Break out of the loop through polyline points once we reach the specified number of samplesthen append the last
polyline point.
   * UPDATED: added android logging and uses a shared graph reader
   * UPDATED: Do not run a second pass on long pedestrian routes that include a ferry (but succeed on first pass). This is a performance fix. Long pedestrian routes with A star factor based on ferry speed end up being very inefficient.
* **Bug Fix**
   * FIXED: A* destination only
   * FIXED: Fixed through locations weren't honored [#1449](https://github.com/valhalla/valhalla/pull/1449)


## Release Date: 2018-08-02 Valhalla 3.0.0-rc.4
* **Node Bindings**
   * UPDATED: add some worker pool handling
   [#1467](https://github.com/valhalla/valhalla/pull/1467)

## Release Date: 2018-08-02 Valhalla 3.0.0-rc.3
* **Node Bindings**
   * UPDATED: replaced N-API with node-addon-api wrapper and made the actor
   functions asynchronous
   [#1457](https://github.com/valhalla/valhalla/pull/1457)

## Release Date: 2018-07-24 Valhalla 3.0.0-rc.2
* **Node Bindings**
   * FIXED: turn on the autocleanup functionality for the actor object.
   [#1439](https://github.com/valhalla/valhalla/pull/1439)

## Release Date: 2018-07-16 Valhalla 3.0.0-rc.1
* **Enhancement**
   * ADDED: exposed the rest of the actions to the node bindings and added tests. [#1415](https://github.com/valhalla/valhalla/pull/1415)

## Release Date: 2018-07-12 Valhalla 3.0.0-alpha.1
**NOTE**: There was already a small package named `valhalla` on the npm registry, only published up to version 0.0.3. The team at npm has transferred the package to us, but would like us to publish something to it ASAP to prove our stake in it. Though the bindings do not have all of the actor functionality exposed yet (just route), we are going to publish an alpha release of 3.0.0 to get something up on npm.
* **Infrastructure**:
   * ADDED: add in time dependent algorithms if the distance between locations is less than 500km.
   * ADDED: TurnLanes to indicate turning lanes at the end of a directed edge.
   * ADDED: Added PredictedSpeeds to Valhalla tiles and logic to compute speed based on predictive speed profiles.
* **Data Producer Update**
   * ADDED: is_route_num flag was added to Sign records. Set this to true if the exit sign comes from a route number/ref.
   * CHANGED: Lower speeds on driveways, drive-thru, and parking aisle. Set destination only flag for drive thru use.
   * ADDED: Initial implementation of turn lanes.
  **Bug Fix**
   * CHANGED: Fix destination only penalty for A* and time dependent cases.
   * CHANGED: Use the distance from GetOffsetForHeading, based on road classification and road use (e.g. ramp, turn channel, etc.), within tangent_angle function.
* **Map Matching**
   * FIXED: Fixed trace_route edge_walk server abort [#1365](https://github.com/valhalla/valhalla/pull/1365)
* **Enhancement**
   * ADDED: Added post process for updating free and constrained speeds in the directed edges.
   * UPDATED: Parse the json request once and store in a protocol buffer to pass along the pipeline. This completed the first portion of [1357](https://github.com/valhalla/valhalla/issues/1357)
   * UPDATED: Changed the shape_match attribute from a string to an enum. Fixes [1376](https://github.com/valhalla/valhalla/issues/1376)
   * ADDED: Node bindings for route [#1341](https://github.com/valhalla/valhalla/pull/1341)
   * UPDATED: Use a non-linear use_highways factor (to more heavily penalize highways as use_highways approaches 0).

## Release Date: 2018-07-15 Valhalla 2.6.3
* **API**:
   * FIXED: Use a non-linear use_highways factor (to more heavily penalize highways as use_highways approaches 0).
   * FIXED: Fixed the highway_factor when use_highways < 0.5.
   * ENHANCEMENT: Added logic to modulate the surface factor based on use_trails.
   * ADDED: New customer test requests for motorcycle costing.

## Release Date: 2018-06-28 Valhalla 2.6.2
* **Data Producer Update**
   * FIXED: Complex restriction sorting bug.  Check of has_dt in ComplexRestrictionBuilder::operator==.
* **API**:
   * FIXED: Fixed CostFactory convenience method that registers costing models
   * ADDED: Added use_tolls into motorcycle costing options

## Release Date: 2018-05-28 Valhalla 2.6.0
* **Infrastructure**:
   * CHANGED: Update cmake buildsystem to replace autoconf [#1272](https://github.com/valhalla/valhalla/pull/1272)
* **API**:
   * CHANGED: Move `trace_options` parsing to map matcher factory [#1260](https://github.com/valhalla/valhalla/pull/1260)
   * ADDED: New costing method for AutoDataFix [#1283](https://github.com/valhalla/valhalla/pull/1283)

## Release Date: 2018-05-21 Valhalla 2.5.0
* **Infrastructure**
   * ADDED: Add code formatting and linting.
* **API**
   * ADDED: Added new motorcycle costing, motorcycle access flag in data and use_trails option.
* **Routing**
   * ADDED: Add time dependnet forward and reverse A* methods.
   * FIXED: Increase minimum threshold for driving routes in bidirectional A* (fixes some instances of bad paths).
* **Data Producer Update**
   * CHANGED: Updates to properly handle cycleway crossings.
   * CHANGED: Conditionally include driveways that are private.
   * ADDED: Added logic to set motorcycle access.  This includes lua, country access, and user access flags for motorcycles.

## Release Date: 2018-04-11 Valhalla 2.4.9
* **Enhancement**
   * Added European Portuguese localization for Valhalla
   * Updates to EdgeStatus to improve performance. Use an unordered_map of tile Id and allocate an array for each edge in the tile. This allows using pointers to access status for sequential edges. This improves performance by 50% or so.
   * A couple of bicycle costing updates to improve route quality: avoid roads marked as part of a truck network, to remove the density penalty for transition costs.
   * When optimal matrix type is selected, now use CostMatrix for source to target pedestrian and bicycle matrix calls when both counts are above some threshold. This improves performance in general and lessens some long running requests.
*  **Data Producer Update**
   * Added logic to protect against setting a speed of 0 for ferries.

## Release Date: 2018-03-27 Valhalla 2.4.8
* **Enhancement**
   * Updates for Italian verbal translations
   * Optionally remove driveways at graph creation time
   * Optionally disable candidate edge penalty in path finding
   * OSRM compatible route, matrix and map matching response generation
   * Minimal Windows build compatibility
   * Refactoring to use PBF as the IPC mechanism for all objects
   * Improvements to internal intersection marking to reduce false positives
* **Bug Fix**
   * Cap candidate edge penalty in path finding to reduce excessive expansion
   * Fix trivial paths at deadends

## Release Date: 2018-02-08 Valhalla 2.4.7
* **Enhancement**
   * Speed up building tiles from small OSM imports by using boost directory iterator rather than going through all possible tiles and testing each if the file exists.
* **Bug Fix**
   * Protect against overflow in string to float conversion inside OSM parsing.

## Release Date: 2018-01-26 Valhalla 2.4.6
* **Enhancement**
   * Elevation library will lazy load RAW formatted sources

## Release Date: 2018-01-24 Valhalla 2.4.5
* **Enhancement**
   * Elevation packing utility can unpack lz4hc now
* **Bug Fix**
   * Fixed broken darwin builds

## Release Date: 2018-01-23 Valhalla 2.4.4
* **Enhancement**
   * Elevation service speed improvements and the ability to serve lz4hc compressed data
   * Basic support for downloading routing tiles on demand
   * Deprecated `valhalla_route_service`, now all services (including elevation) are found under `valhalla_service`

## Release Date: 2017-12-11 Valhalla 2.4.3
* **Enhancement**
   * Remove union from GraphId speeds up some platforms
   * Use SAC scale in pedestrian costing
   * Expanded python bindings to include all actions (route, matrix, isochrone, etc)
* **Bug Fix**
   * French translation typo fixes
*  **Data Producer Update**
   * Handling shapes that intersect the poles when binning
   * Handling when transit shapes are less than 2 points

## Release Date: 2017-11-09 Valhalla 2.4.1
*  **Data Producer Update**
   * Added kMopedAccess to modes for complex restrictions.  Remove the kMopedAccess when auto access is removed.  Also, add the kMopedAccess when an auto restriction is found.

## Release Date: 2017-11-08 Valhalla 2.4.0
*  **Data Producer Update**
   * Added logic to support restriction = x with a the except tag.  We apply the restriction to everything except for modes in the except tag.
   * Added logic to support railway_service and coach_service in transit.
* **Bug Fix**
  * Return proper edge_walk path for requested shape_match=walk_or_snap
  * Skip invalid stateid for Top-K requests

## Release Date: 2017-11-07 Valhalla 2.3.9
* **Enhancement**
  * Top-K map matched path generation now only returns unique paths and does so with fewer iterations
  * Navigator call outs for both imperial and metric units
  * The surface types allowed for a given bike route can now be controlled via a request parameter `avoid_bad_surfaces`
  * Improved support for motorscooter costing via surface types, road classification and vehicle specific tagging
* **Bug Fix**
  * Connectivity maps now include information about transit tiles
  * Lane counts for singly digitized roads are now correct for a given directed edge
  * Edge merging code for assigning osmlr segments is now robust to partial tile sets
  * Fix matrix path finding to allow transitioning down to lower levels when appropriate. In particular, do not supersede shortcut edges until no longer expanding on the next level.
  * Fix optimizer rotate location method. This fixes a bug where optimal ordering was bad for large location sets.
*  **Data Producer Update**
   * Duration tags are now used to properly set the speed of travel for a ferry routes

## Release Date: 2017-10-17 Valhalla 2.3.8
* **Bug Fix**
  * Fixed the roundabout exit count for bicycles when the roundabout is a road and not a cycleway
  * Enable a pedestrian path to remain on roundabout instead of getting off and back on
  * Fixed the penalization of candidate locations in the uni-directional A* algorithm (used for trivial paths)
*  **Data Producer Update**
   * Added logic to set bike forward and tag to true where kv["sac_scale"] == "hiking". All other values for sac_scale turn off bicycle access.  If sac_scale or mtb keys are found and a surface tag is not set we default to kPath.
   * Fixed a bug where surface=unpaved was being assigned Surface::kPavedSmooth.

## Release Date: 2017-9-11 Valhalla 2.3.7
* **Bug Fix**
  * Update bidirectional connections to handle cases where the connecting edge is one of the origin (or destination) edges and the cost is high. Fixes some pedestrian route issues that were reported.
*  **Data Producer Update**
   * Added support for motorroad tag (default and per country).
   * Update OSMLR segment association logic to fix issue where chunks wrote over leftover segments. Fix search along edges to include a radius so any nearby edges are also considered.

## Release Date: 2017-08-29 Valhalla 2.3.6
* **Bug Fix**
  * Pedestrian paths including ferries no longer cause circuitous routes
  * Fix a crash in map matching route finding where heading from shape was using a `nullptr` tile
  * Spanish language narrative corrections
  * Fix traffic segment matcher to always set the start time of a segment when its known
* **Enhancement**
  * Location correlation scoring improvements to avoid situations where less likely start or ending locations are selected

## Release Date: 2017-08-22 Valhalla 2.3.5
* **Bug Fix**
  * Clamp the edge score in thor. Extreme values were causing bad alloc crashes.
  * Fix multimodal isochrones. EdgeLabel refactor caused issues.
* **Data Producer Update**
  * Update lua logic to properly handle vehicle=no tags.

## Release Date: 2017-08-14 Valhalla 2.3.4
* **Bug Fix**
  * Enforce limits on maximum per point accuracy to avoid long running map matching computations

## Release Date: 2017-08-14 Valhalla 2.3.3
* **Bug Fix**
  * Maximum osm node reached now causes bitset to resize to accommodate when building tiles
  * Fix wrong side of street information and remove redundant node snapping
  * Fix path differences between services and `valhalla_run_route`
  * Fix map matching crash when interpolating duplicate input points
  * Fix unhandled exception when trace_route or trace_attributes when there are no continuous matches
* **Enhancement**
  * Folded Low-Stress Biking Code into the regular Bicycle code and removed the LowStressBicycleCost class. Now when making a query for bicycle routing, a value of 0 for use_hills and use_roads produces low-stress biking routes, while a value of 1 for both provides more intense professional bike routes.
  * Bike costing default values changed. use_roads and use_hills are now 0.25 by default instead of 0.5 and the default bike is now a hybrid bike instead of a road bike.
  * Added logic to use station hierarchy from transitland.  Osm and egress nodes are connected by transitconnections.  Egress and stations are connected by egressconnections.  Stations and platforms are connected by platformconnections.  This includes narrative updates for Odin as well.

## Release Date: 2017-07-31 Valhalla 2.3.2
* **Bug Fix**
  * Update to use oneway:psv if oneway:bus does not exist.
  * Fix out of bounds memory issue in DoubleBucketQueue.
  * Many things are now taken into consideration to determine which sides of the road have what cyclelanes, because they were not being parsed correctly before
  * Fixed issue where sometimes a "oneway:bicycle=no" tag on a two-way street would cause the road to become a oneway for bicycles
  * Fixed trace_attributes edge_walk cases where the start or end points in the shape are close to graph nodes (intersections)
  * Fixed 32bit architecture crashing for certain routes with non-deterministic placement of edges labels in bucketized queue datastructure
* **Enhancement**
  * Improve multi-modal routes by adjusting the pedestrian mode factor (routes use less walking in favor of public transit).
  * Added interface framework to support "top-k" paths within map-matching.
  * Created a base EdgeLabel class that contains all data needed within costing methods and supports the basic path algorithms (forward direction, A*, with accumulated path distance). Derive class for bidirectional algorithms (BDEdgeLabel) and for multimodal algorithms. Lowers memory use by combining some fields (using spare bits from GraphId).
  * Added elapsed time estimates to map-matching labels in preparation for using timestamps in map-matching.
  * Added parsing of various OSM tags: "bicycle=use_sidepath", "bicycle=dismount", "segregated=*", "shoulder=*", "cycleway:buffer=*", and several variations of these.
  * Both trace_route and trace_attributes will parse `time` and `accuracy` parameters when the shape is provided as unencoded
  * Map-matching will now use the time (in seconds) of each gps reading (if provided) to narrow the search space and avoid finding matches that are impossibly fast

## Release Date: 2017-07-10 Valhalla 2.3.0
* **Bug Fix**
  * Fixed a bug in traffic segment matcher where length was populated but had invalid times
* **Embedded Compilation**
  * Decoupled the service components from the rest of the worker objects so that the worker objects could be used in non http service contexts
   * Added an actor class which encapsulates the various worker objects and allows the various end points to be called /route /height etc. without needing to run a service
* **Low-Stress Bicycle**
  * Worked on creating a new low-stress biking option that focuses more on taking safer roads like cycle ways or residential roads than the standard bike costing option does.

## Release Date: 2017-06-26 Valhalla 2.2.9
* **Bug Fix**
  * Fix a bug introduced in 2.2.8 where map matching search extent was incorrect in longitude axis.

## Release Date: 2017-06-23 Valhalla 2.2.8
* **Bug Fix**
  * Traffic segment matcher (exposed through Python bindings) - fix cases where partial (or no) results could be returned when breaking out of loop in form_segments early.
* **Traffic Matching Update**
  * Traffic segment matcher - handle special cases when entering and exiting turn channels.
* **Guidance Improvements**
  * Added Swedish (se-SV) narrative file.

## Release Date: 2017-06-20 Valhalla 2.2.7
* **Bug Fixes**
  * Traffic segment matcher (exposed through Python bindings) makes use of accuracy per point in the input
  * Traffic segment matcher is robust to consecutive transition edges in matched path
* **Isochrone Changes**
  * Set up isochrone to be able to handle multi-location queries in the future
* **Data Producer Updates**
  * Fixes to valhalla_associate_segments to address threading issue.
  * Added support for restrictions that refers only to appropriate type of vehicle.
* **Navigator**
  * Added pre-alpha implementation that will perform guidance for mobile devices.
* **Map Matching Updates**
  * Added capability to customize match_options

## Release Date: 2017-06-12 Valhalla 2.2.6
* **Bug Fixes**
  * Fixed the begin shape index where an end_route_discontinuity exists
* **Guidance Improvements**
  * Updated Slovenian (sl-SI) narrative file.
* **Data Producer Updates**
  * Added support for per mode restrictions (e.g., restriction:&lt;type&gt;)  Saved these restrictions as "complex" restrictions which currently support per mode lookup (unlike simple restrictions which are assumed to apply to all driving modes).
* **Matrix Updates**
  * Increased max distance threshold for auto costing and other similar costings to 400 km instead of 200 km

## Release Date: 2017-06-05 Valhalla 2.2.5
* **Bug Fixes**
  * Fixed matched point edge_index by skipping transition edges.
  * Use double precision in meili grid traversal to fix some incorrect grid cases.
  * Update meili to use DoubleBucketQueue and GraphReader methods rather than internal methods.

## Release Date: 2017-05-17 Valhalla 2.2.4
* **Bug Fixes**
  * Fix isochrone bug where the default access mode was used - this rejected edges that should not have been rejected for cases than automobile.
  * Fix A* handling of edge costs for trivial routes. This fixed an issue with disconnected regions that projected to a single edge.
  * Fix TripPathBuilder crash if first edge is a transition edge (was occurring with map-matching in rare occasions).

## Release Date: 2017-05-15 Valhalla 2.2.3
* **Map Matching Improvement**
  * Return begin and end route discontinuities. Also, returns partial shape of edge at route discontinuity.
* **Isochrone Improvements**
  * Add logic to make sure the center location remains fixed at the center of a tile/grid in the isotile.
  * Add a default generalization factor that is based on the grid size. Users can still override this factor but the default behavior is improved.
  * Add ExpandForward and ExpandReverse methods as is done in bidirectional A*. This improves handling of transitions between hierarchy levels.
* **Graph Correlation Improvements**
  * Add options to control both radius and reachability per input location (with defaults) to control correlation of input locations to the graph in such a way as to avoid routing between disconnected regions and favor more likely paths.

## Release Date: 2017-05-08 Valhalla 2.2.0
* **Guidance Improvements**
  * Added Russian (ru-RU) narrative file.
  * Updated Slovenian (sl-SI) narrative file.
* **Data Producer Updates**
  * Assign destination sign info on bidirectional ramps.
  * Update ReclassifyLinks. Use a "link-tree" which is formed from the exit node and terminates at entrance nodes. Exit nodes are sorted by classification so motorway exits are done before trunks, etc. Updated the turn channel logic - now more consistently applies turn channel use.
  * Updated traffic segment associations to properly work with elevation and lane connectivity information (which is stored after the traffic association).

## Release Date: 2017-04-24 Valhalla 2.1.9
* **Elevation Update**
  * Created a new EdgeElevation structure which includes max upward and downward slope (moved from DirectedEdge) and mean elevation.
* **Routing Improvements**
  * Destination only fix when "nested" destination only areas cause a route failure. Allow destination only edges (with penalty) on 2nd pass.
  * Fix heading to properly use the partial edge shape rather than entire edge shape to determine heading at the begin and end locations.
  * Some cleanup and simplification of the bidirectional A* algorithm.
  * Some cleanup and simplification of TripPathBuilder.
  * Make TileHierarchy data and methods static and remove tile_dir from the tile hierarchy.
* **Map Matching Improvement**
  * Return matched points with trace attributes when using map_snap.
* **Data Producer Updates**
  * lua updates so that the chunnel will work again.

## Release Date: 2017-04-04 Valhalla 2.1.8
* **Map Matching Release**
  * Added max trace limits and out-of-bounds checks for customizable trace options

## Release Date: 2017-03-29 Valhalla 2.1.7
* **Map Matching Release**
  * Increased service limits for trace
* **Data Producer Updates**
  * Transit: Remove the dependency on using level 2 tiles for transit builder
* **Traffic Updates**
  * Segment matcher completely re-written to handle many complex issues when matching traces to OTSs
* **Service Improvement**
  * Bug Fix - relaxed rapidjson parsing to allow numeric type coercion
* **Routing Improvements**
  * Level the forward and reverse paths in bidirectional A * to account for distance approximation differences.
  * Add logic for Use==kPath to bicycle costing so that paths are favored (as are footways).

## Release Date: 2017-03-10 Valhalla 2.1.3
* **Guidance Improvement**
  * Corrections to Slovenian narrative language file
  **Routing Improvements**
  * Increased the pedestrian search radius from 25 to 50 within the meili configuration to reduce U-turns with map-matching
  * Added a max avoid location limit

## Release Date: 2017-02-22 Valhalla 2.1.0
* **Guidance Improvement**
  * Added ca-ES (Catalan) and sl-SI (Slovenian) narrative language files
* **Routing  Improvement**
  * Fix through location reverse ordering bug (introduced in 2.0.9) in output of route responses for depart_at routes
  * Fix edge_walking method to handle cases where more than 1 initial edge is found
* **Data Producer Updates**
  * Improved transit by processing frequency based schedules.
  * Updated graph validation to more aggressively check graph consistency on level 0 and level 1
  * Fix the EdgeInfo hash to not create duplicate edge info records when creating hierarchies

## Release Date: 2017-02-21 Valhalla 2.0.9
* **Guidance Improvement**
  * Improved Italian narrative by handling articulated prepositions
  * Properly calling out turn channel maneuver
* **Routing Improvement**
  * Improved path determination by increasing stop impact for link to link transitions at intersections
  * Fixed through location handling, now includes cost at throughs and properly uses heading
  * Added ability to adjust location heading tolerance
* **Traffic Updates**
  * Fixed segment matching json to properly return non-string values where appropriate
* **Data Producer Updates**
  * Process node:ref and way:junction_ref as a semicolon separated list for exit numbers
  * Removed duplicated interchange sign information when ways are split into edges
  * Use a sequence within HierarchyBuilder to lower memory requirements for planet / large data imports.
  * Add connecting OSM wayId to a transit stop within NodeInfo.
  * Lua update:  removed ways that were being added to the routing graph.
  * Transit:  Fixed an issue where add_service_day and remove_service_day was not using the tile creation date, but the service start date for transit.
  * Transit:  Added acceptance test logic.
  * Transit:  Added fallback option if the associated wayid is not found.  Use distance approximator to find the closest edge.
  * Transit:  Added URL encoding for one stop ids that contain diacriticals.  Also, added include_geometry=false for route requests.
* **Optimized Routing Update**
  * Added an original index to the location object in the optimized route response
* **Trace Route Improvement**
  * Updated find_start_node to fix "GraphTile NodeInfo index out of bounds" error

## Release Date: 2017-01-30 Valhalla 2.0.6
* **Guidance Improvement**
  * Italian phrases were updated
* **Routing Improvement**
  * Fixed an issue where date and time was returning an invalid ISO8601 time format for date_time values in positive UTC. + sign was missing.
  * Fixed an encoding issue that was discovered for tranist_fetcher.  We were not encoding onestop_ids or route_ids.  Also, added exclude_geometry=true for route API calls.
* **Data Producer Updates**
  * Added logic to grab a single feed in valhalla_build_transit.

## Release Date: 2017-01-04 Valhalla 2.0.3
* **Service Improvement**
  * Added support for interrupting requests. If the connection is closed, route computation and map-matching can be interrupted prior to completion.
* **Routing Improvement**
  * Ignore name inconsistency when entering a link to avoid double penalizing.
* **Data Producer Updates**
  * Fixed consistent name assignment for ramps and turn lanes which improved guidance.
  * Added a flag to directed edges indicating if the edge has names. This can potentially be used in costing methods.
  * Allow future use of spare GraphId bits within DirectedEdge.

## Release Date: 2016-12-13 Valhalla 2.0.2
* **Routing Improvement**
  * Added support for multi-way restrictions to matrix and isochrones.
  * Added HOV costing model.
  * Speed limit updates.   Added logic to save average speed separately from speed limits.
  * Added transit include and exclude logic to multimodal isochrone.
  * Fix some edge cases for trivial (single edge) paths.
  * Better treatment of destination access only when using bidirectional A*.
* **Performance Improvement**
  * Improved performance of the path algorithms by making many access methods inline.

## Release Date: 2016-11-28 Valhalla 2.0.1
* **Routing Improvement**
  * Preliminary support for multi-way restrictions
* **Issues Fixed**
  * Fixed tile incompatibility between 64 and 32bit architectures
  * Fixed missing edges within tile edge search indexes
  * Fixed an issue where transit isochrone was cut off if we took transit that was greater than the max_seconds and other transit lines or buses were then not considered.

## Release Date: 2016-11-15 Valhalla 2.0

* **Tile Redesign**
  * Updated the graph tiles to store edges only on the hierarchy level they belong to. Prior to this, the highways were stored on all levels, they now exist only on the highway hierarchy. Similar changes were made for arterial level roads. This leads to about a 20% reduction in tile size.
  * The tile redesign required changes to the path generation algorithms. They must now transition freely between levels, even for pedestrian and bicycle routes. To offset the extra transitions, the main algorithms were changed to expand nodes at each level that has directed edges, rather than adding the transition edges to the priority queue/adjacency list. This change helps performance. The hierarchy limits that are used to speed the computation of driving routes by utilizing the highway hierarchy were adjusted to work with the new path algorithms.
  * Some changes to costing were also required, for example pedestrian and bicycle routes skip shortcut edges.
  * Many tile data structures were altered to explicitly size different fields and make room for "spare" fields that will allow future growth. In addition, the tile itself has extra "spare" records that can be appended to the end of the tile and referenced from the tile header. This also will allow future growth without breaking backward compatibility.
* **Guidance Improvement**
  * Refactored trip path to use an enumerated `Use` for edge and an enumerated `NodeType` for node
  * Fixed some wording in the Hindi narrative file
  * Fixed missing turn maneuver by updating the forward intersecting edge logic
* **Issues Fixed**
  * Fixed an issue with pedestrian routes where a short u-turn was taken to avoid the "crossing" penalty.
  * Fixed bicycle routing due to high penalty to enter an access=destination area. Changed to a smaller, length based factor to try to avoid long regions where access = destination. Added a driveway penalty to avoid taking driveways (which are often marked as access=destination).
  * Fixed regression where service did not adhere to the list of allowed actions in the Loki configuration
* **Graph Correlation**
  * External contributions from Navitia have lead to greatly reduced per-location graph correlation. Average correlation time is now less than 1ms down from 4-9ms.

## Release Date: 2016-10-17

* **Guidance Improvement**
  * Added the Hindi (hi-IN) narrative language
* **Service Additions**
  * Added internal valhalla error codes utility in baldr and modified all services to make use of and return as JSON response
  * See documentation https://github.com/valhalla/valhalla-docs/blob/master/api-reference.md#internal-error-codes-and-conditions
* **Time-Distance Matrix Improvement**
  * Added a costmatrix performance fix for one_to_many matrix requests
* **Memory Mapped Tar Archive - Tile Extract Support**
  * Added the ability to load a tar archive of the routing graph tiles. This improves performance under heavy load and reduces the memory requirement while allowing multiple processes to share cache resources.

## Release Date: 2016-09-19

* **Guidance Improvement**
  * Added pirate narrative language
* **Routing Improvement**
  * Added the ability to include or exclude stops, routes, and operators in multimodal routing.
* **Service Improvement**
  * JSONify Error Response

## Release Date: 2016-08-30

* **Pedestrian Routing Improvement**
  * Fixes for trivial pedestrian routes

## Release Date: 2016-08-22

* **Guidance Improvements**
  * Added Spanish narrative
  * Updated the start and end edge heading calculation to be based on road class and edge use
* **Bicycle Routing Improvements**
  * Prevent getting off a higher class road for a small detour only to get back onto the road immediately.
  * Redo the speed penalties and road class factors - they were doubly penalizing many roads with very high values.
  * Simplify the computation of weighting factor for roads that do not have cycle lanes. Apply speed penalty to slightly reduce favoring
of non-separated bicycle lanes on high speed roads.
* **Routing Improvements**
  * Remove avoidance of U-turn for pedestrian routes. This improves use with map-matching since pedestrian routes can make U-turns.
  * Allow U-turns at dead-ends for driving (and bicycling) routes.
* **Service Additions**
  * Add support for multi-modal isochrones.
  * Added base code to allow reverse isochrones (path from anywhere to a single destination).
* **New Sources to Targets**
  * Added a new Matrix Service action that allows you to request any of the 3 types of time-distance matrices by calling 1 action.  This action takes a sources and targets parameter instead of the locations parameter.  Please see the updated Time-Distance Matrix Service API reference for more details.

## Release Date: 2016-08-08

 * **Service additions**
  * Latitude, longitude bounding boxes of the route and each leg have been added to the route results.
  * Added an initial isochrone capability. This includes methods to create an "isotile" - a 2-D gridded data set with time to reach each lat,lon grid from an origin location. This isoltile is then used to create contours at specified times. Interior contours are optionally removed and the remaining outer contours are generalized and converted to GeoJSON polygons. An initial version supporting multimodal route types has also been added.
 * **Data Producer Updates**
  * Fixed tranist scheduling issue where false schedules were getting added.
 * **Tools Additionas**
  * Added `valhalla_export_edges` tool to allow shape and names to be dumped from the routing tiles

## Release Date: 2016-07-19

 * **Guidance Improvements**
  * Added French narrative
  * Added capability to have narrative language aliases - For example: German `de-DE` has an alias of `de`
 * **Transit Stop Update** - Return latitude and longitude for each transit stop
 * **Data Producer Updates**
  * Added logic to use lanes:forward, lanes:backward, speed:forward, and speed:backward based on direction of the directed edge.
  * Added support for no_entry, no_exit, and no_turn restrictions.
  * Added logic to support country specific access. Based on country tables found here: http://wiki.openstreetmap.org/wiki/OSM_tags_for_routing/Access-Restrictions

## Release Date: 2016-06-08

 * **Bug Fix** - Fixed a bug where edge indexing created many small tiles where no edges actually intersected. This allowed impossible routes to be considered for path finding instead of rejecting them earlier.
 * **Guidance Improvements**
  * Fixed invalid u-turn direction
  * Updated to properly call out jughandle routes
  * Enhanced signless interchange maneuvers to help guide users
 * **Data Producer Updates**
  * Updated the speed assignment for ramp to be a percentage of the original road class speed assignment
  * Updated stop impact logic for turn channel onto ramp

## Release Date: 2016-05-19

 * **Bug Fix** - Fixed a bug where routes fail within small, disconnected "islands" due to the threshold logic in prior release. Also better logic for not-thru roads.

## Release Date: 2016-05-18

 * **Bidirectional A* Improvements** - Fixed an issue where if both origin and destination locations where on not-thru roads that meet at a common node the path ended up taking a long detour. Not all cases were fixed though - next release should fix. Trying to address the termination criteria for when the best connection point of the 2 paths is optimal. Turns out that the initial case where both opposing edges are settled is not guaranteed to be the least cost path. For now we are setting a threshold and extending the search while still tracking best connections. Fixed the opposing edge when a hierarchy transition occurs.
 * **Guidance Globalization** -  Fixed decimal distance to be locale based.
 * **Guidance Improvements**
  * Fixed roundabout spoke count issue by fixing the drive_on_right attribute.
  * Simplified narative by combining unnamed straight maneuvers
  * Added logic to confirm maneuver type assignment to avoid invalid guidance
  * Fixed turn maneuvers by improving logic for the following:
    * Internal intersection edges
    * 'T' intersections
    * Intersecting forward edges
 * **Data Producer Updates** - Fix the restrictions on a shortcut edge to be the same as the last directed edge of the shortcut (rather than the first one).

## Release Date: 2016-04-28

 * **Tile Format Updates** - Separated the transit graph from the "road only" graph into different tiles but retained their interconnectivity. Transit tiles are now hierarchy level 3.
 * **Tile Format Updates** - Reduced the size of graph edge shape data by 5% through the use of varint encoding (LEB128)
 * **Tile Format Updates** - Aligned `EdgeInfo` structures to proper byte boundaries so as to maintain compatibility for systems who don't support reading from unaligned addresses.
 * **Guidance Globalization** -  Added the it-IT(Italian) language file. Added support for CLDR plural rules. The cs-CZ(Czech), de-DE(German), and en-US(US English) language files have been updated.
 * **Travel mode based instructions** -  Updated the start, post ferry, and post transit insructions to be based on the travel mode, for example:
  * `Drive east on Main Street.`
  * `Walk northeast on Broadway.`
  * `Bike south on the cycleway.`

## Release Date: 2016-04-12

 * **Guidance Globalization** -  Added logic to use tagged language files that contain the guidance phrases. The initial versions of en-US, de-DE, and cs-CZ have been deployed.
 * **Updated ferry defaults** -  Bumped up use_ferry to 0.65 so that we don't penalize ferries as much.

## Release Date: 2016-03-31
 * **Data producer updates** - Do not generate shortcuts across a node which is a fork. This caused missing fork maneuvers on longer routes.  GetNames update ("Broadway fix").  Fixed an issue with looking up a name in the ref map and not the name map.  Also, removed duplicate names.  Private = false was unsetting destination only flags for parking aisles.

## Release Date: 2016-03-30
 * **TripPathBuilder Bug Fix** - Fixed an exception that was being thrown when trying to read directed edges past the end of the list within a tile. This was due to errors in setting walkability and cyclability on upper hierarchies.

## Release Date: 2016-03-28

 * **Improved Graph Correlation** -  Correlating input to the routing graph is carried out via closest first traversal of the graph's, now indexed, geometry. This results in faster correlation and guarantees the absolute closest edge is found.

## Release Date: 2016-03-16

 * **Transit type returned** -  The transit type (e.g. tram, metro, rail, bus, ferry, cable car, gondola, funicular) is now returned with each transit maneuver.
 * **Guidance language** -  If the language option is not supplied or is unsupported then the language will be set to the default (en-US). Also, the service will return the language in the trip results.
 * **Update multimodal path algorithm** - Applied some fixes to multimodal path algorithm. In particular fixed a bug where the wrong sortcost was added to the adjacency list. Also separated "in-station" transfer costs from transfers between stops.
 * **Data producer updates** - Do not combine shortcut edges at gates or toll booths. Fixes avoid toll issues on routes that included shortcut edges.

## Release Date: 2016-03-07

 * **Updated all APIs to honor the optional DNT (Do not track) http header** -  This will avoid logging locations.
 * **Reduce 'Merge maneuver' verbal alert instructions** -  Only create a verbal alert instruction for a 'Merge maneuver' if the previous maneuver is > 1.5 km.
 * **Updated transit defaults.  Tweaked transit costing logic to obtain better routes.** -  use_rail = 0.6, use_transfers = 0.3, transfer_cost = 15.0 and transfer_penalty = 300.0.  Updated the TransferCostFactor to use the transfer_factor correctly.  TransitionCost for pedestrian costing bumped up from 20.0f to 30.0f when predecessor edge is a transit connection.
 * **Initial Guidance Globalization** -  Partial framework for Guidance Globalization. Started reading some guidance phrases from en-US.json file.

## Release Date: 2016-02-22

 * **Use bidirectional A* for automobile routes** - Switch to bidirectional A* for all but bus routes and short routes (where origin and destination are less than 10km apart). This improves performance and has less failure cases for longer routes. Some data import adjustments were made (02-19) to fix some issues encountered with arterial and highway hierarchies. Also only use a maximum of 2 passes for bidirecdtional A* to reduce "long time to fail" cases.
 * **Added verbal multi-cue guidance** - This combines verbal instructions when 2 successive maneuvers occur in a short amount of time (e.g., Turn right onto MainStreet. Then Turn left onto 1st Avenue).

## Release Date: 2016-02-19

 * **Data producer updates** - Reduce stop impact when all edges are links (ramps or turn channels). Update opposing edge logic to reject edges that do no have proper access (forward access == reverse access on opposing edge and vice-versa). Update ReclassifyLinks for cases where a single edge (often a service road) intersects a ramp improperly causing the ramp to reclassified when it should not be. Updated maximum OSM node Id (now exceeds 4000000000). Move lua from conf repository into mjolnir.

## Release Date: 2016-02-01

 * **Data producer updates** - Reduce speed on unpaved/rough roads. Add statistics for hgv (truck) restrictions.

## Release Date: 2016-01-26

 * **Added capability to disable narrative production** - Added the `narrative` boolean option to allow users to disable narrative production. Locations, shape, length, and time are still returned. The narrative production is enabled by default. The possible values for the `narrative` option are: false and true
 * **Added capability to mark a request with an id** - The `id` is returned with the response so a user could match to the corresponding request.
 * **Added some logging enhancements, specifically [ANALYTICS] logging** - We want to focus more on what our data is telling us by logging specific stats in Logstash.

## Release Date: 2016-01-18

 * **Data producer updates** - Data importer configuration (lua) updates to fix a bug where buses were not allowed on restricted lanes.  Fixed surface issue (change the default surface to be "compacted" for footways).

## Release Date: 2016-01-04

 * **Fixed Wrong Costing Options Applied** - Fixed a bug in which a previous requests costing options would be used as defaults for all subsequent requests.

## Release Date: 2015-12-18

 * **Fix for bus access** - Data importer configuration (lua) updates to fix a bug where bus lanes were turning off access for other modes.
 * **Fix for extra emergency data** - Data importer configuration (lua) updates to fix a bug where we were saving hospitals in the data.
 * **Bicycle costing update** - Updated kTCSlight and kTCFavorable so that cycleways are favored by default vs roads.

## Release Date: 2015-12-17

 * **Graph Tile Data Structure update** - Updated structures within graph tiles to support transit efforts and truck routing. Removed TransitTrip, changed TransitRoute and TransitStop to indexes (rather than binary search). Added access restrictions (like height and weight restrictions) and the mode which they impact to reduce need to look-up.
 * **Data producer updates** - Updated graph tile structures and import processes.

## Release Date: 2015-11-23

 * **Fixed Open App for OSRM functionality** - Added OSRM functionality back to Loki to support Open App.

## Release Date: 2015-11-13

 * **Improved narrative for unnamed walkway, cycleway, and mountain bike trail** - A generic description will be used for the street name when a walkway, cycleway, or mountain bike trail maneuver is unnamed. For example, a turn right onto a unnamed walkway maneuver will now be: "Turn right onto walkway."
 * **Fix costing bug** - Fix a bug introduced in EdgeLabel refactor (impacted time distance matrix only).

## Release Date: 2015-11-3

 * **Enhance bi-directional A* logic** - Updates to bidirectional A* algorithm to fix the route completion logic to handle cases where a long "connection" edge could lead to a sub-optimal path. Add hierarchy and shortcut logic so we can test and use bidirectional A* for driving routes. Fix the destination logic to properly handle oneways as the destination edge. Also fix U-turn detection for reverse search when hierarchy transitions occur.
 * **Change "Go" to "Head" for some instructions** - Start, exit ferry.
 * **Update to roundabout instructions** - Call out roundabouts for edges marked as links (ramps, turn channels).
 * **Update bicycle costing** - Fix the road factor (for applying weights based on road classification) and lower turn cost values.

## Data Producer Release Date: 2015-11-2

 * **Updated logic to not create shortcut edges on roundabouts** - This fixes some roundabout exit counts.

## Release Date: 2015-10-20

 * **Bug Fix for Pedestrian and Bicycle Routes** - Fixed a bug with setting the destination in the bi-directional Astar algorithm. Locations that snapped to a dead-end node would have failed the route and caused a timeout while searching for a valid path. Also fixed the elapsed time computation on the reverse path of bi-directional algorithm.

## Release Date: 2015-10-16

 * **Through Location Types** - Improved support for locations with type = "through". Routes now combine paths that meet at each through location to create a single "leg" between locations with type = "break". Paths that continue at a through location will not create a U-turn unless the path enters a "dead-end" region (neighborhood with no outbound access).
 * **Update shortcut edge logic** - Now skips long shortcut edges when close to the destination. This can lead to missing the proper connection if the shortcut is too long. Fixes #245 (thor).
 * **Per mode service limits** - Update configuration to allow setting different maximum number of locations and distance per mode.
 * **Fix shape index for trivial path** - Fix a bug where when building the the trip path for a "trivial" route (includes just one edge) where the shape index exceeded that size of the shape.

## Release Date: 2015-09-28

 * **Elevation Influenced Bicycle Routing** - Enabled elevation influenced bicycle routing. A "use-hills" option was added to the bicycle costing profile that can tune routes to avoid hills based on grade and amount of elevation change.
 * **"Loop Edge" Fix** - Fixed a bug with edges that form a loop. Split them into 2 edges during data import.
 * **Additional information returned from 'locate' method** - Added information that can be useful when debugging routes and data. Adds information about nodes and edges at a location.
 * **Guidance/Narrative Updates** - Added side of street to destination narrative. Updated verbal instructions.<|MERGE_RESOLUTION|>--- conflicted
+++ resolved
@@ -21,11 +21,8 @@
    * FIXED: lots of issues with CostMatrix (primarily deadend logic) with a complete refactor modeling things very close to bidir A*, also to prepare for a unification of the two [#4372](https://github.com/valhalla/valhalla/pull/4372)
    * FIXED: diff_names check was missing for Graphfilter and Shortcutbuilder for AddEdgeInfo call.  [#4436](https://github.com/valhalla/valhalla/pull/4436)
    * FIXED: updated timezone database and added code to keep compatibility with old servers/new data and vice versa [#4446](https://github.com/valhalla/valhalla/pull/4446)
-<<<<<<< HEAD
+   * FIXED: retry elevation tile download if the download failed for some reason or the downloaded tile was corrupt [#4461](https://github.com/valhalla/valhalla/pull/4461)
    * FIXED: base transition costs were getting overridden by osrm car turn duration [#4463](https://github.com/valhalla/valhalla/pull/4463)
-=======
-   * FIXED: retry elevation tile download if the download failed for some reason or the downloaded tile was corrupt [#4461](https://github.com/valhalla/valhalla/pull/4461)
->>>>>>> 52d6ca70
 * **Enhancement**
    * UPDATED: French translations, thanks to @xlqian [#4159](https://github.com/valhalla/valhalla/pull/4159)
    * CHANGED: -j flag for multithreaded executables to override mjolnir.concurrency [#4168](https://github.com/valhalla/valhalla/pull/4168)
