--- conflicted
+++ resolved
@@ -9,11 +9,8 @@
    * FIXED: Only set most destination information once for all origins in timedistancematrix [#3830](https://github.com/valhalla/valhalla/pull/3830)
    * FIXED: Integers to expansion JSON output were cast wrongly [#3857](https://github.com/valhalla/valhalla/pull/3857)
    * FIXED: hazmat=destination should be hazmat=false and fix the truckcost usage of hazmat [#3865](https://github.com/valhalla/valhalla/pull/3865)
-<<<<<<< HEAD
+   * FIXED: Make sure there is at least one path which is accessible for all vehicular modes when reclassifying ferry edges [#3860](https://github.com/valhalla/valhalla/pull/3860)
    * FIXED: valhalla_build_extract was failing to determine the tile ID to include in the extract [#3864](https://github.com/valhalla/valhalla/pull/3864)
-=======
-   * FIXED: Make sure there is at least one path which is accessible for all vehicular modes when reclassifying ferry edges [#3860](https://github.com/valhalla/valhalla/pull/3860)
->>>>>>> e8ca92b1
 * **Enhancement**
    * ADDED: Added has_toll, has_higway, has_ferry tags to summary field of a leg and route and a highway tag to a maneuver if it includes a highway. [#3815](https://github.com/valhalla/valhalla/issues/3815)
    * ADDED: Add time info to sources_to_targets [#3795](https://github.com/valhalla/valhalla/pull/3795)
