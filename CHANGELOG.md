## Release Date: 2021-??-?? Valhalla 3.1.3
* **Removed**
* **Bug Fix**
   * FIXED: Fix heading on small edge [#3114](https://github.com/valhalla/valhalla/pull/3114)
   * FIXED: Added support for `access=psv`, which disables routing on these nodes and edges unless the mode is taxi or bus [#3107](https://github.com/valhalla/valhalla/pull/3107)

* **Enhancement**

## Release Date: 2021-05-26 Valhalla 3.1.2
* **Removed**
* **Bug Fix**
   * FIXED: Change unnamed road intersections from being treated as penil point u-turns [#3084](https://github.com/valhalla/valhalla/pull/3084)
   * FIXED: Fix TimeDepReverse termination and path cost calculation (for arrive_by routing) [#2987](https://github.com/valhalla/valhalla/pull/2987)
   * FIXED: Isochrone (::Generalize()) fix to avoid generating self-intersecting polygons [#3026](https://github.com/valhalla/valhalla/pull/3026)
   * FIXED: Handle day_on/day_off/hour_on/hour_off restrictions [#3029](https://github.com/valhalla/valhalla/pull/3029)
   * FIXED: Apply conditional restrictions with dow only to the edges when routing [#3039](https://github.com/valhalla/valhalla/pull/3039)
   * FIXED: Missing locking in incident handler needed to hang out to scop lock rather than let the temporary disolve [#3046](https://github.com/valhalla/valhalla/pull/3046)
   * FIXED: Continuous lane guidance fix [#3054](https://github.com/valhalla/valhalla/pull/3054)
   * FIXED: Fix reclassification for "shorter" ferries and rail ferries (for Chunnel routing issues) [#3038](https://github.com/valhalla/valhalla/pull/3038)
   * FIXED: Incorrect routing through motor_vehicle:conditional=destination. [#3041](https://github.com/valhalla/valhalla/pull/3041)
   * FIXED: Allow destination-only routing on the first-pass for non bidirectional Astar algorithms. [#3085](https://github.com/valhalla/valhalla/pull/3085)
   * FIXED: Highway/ramp lane bifurcation [#3088](https://github.com/valhalla/valhalla/pull/3088)
   * FIXED: out of bound access of tile hierarchy in base_ll function in graphheader [#3089](https://github.com/valhalla/valhalla/pull/3089)
   * FIXED: include shortcuts in avoid edge set for avoid_polygons [#3090](https://github.com/valhalla/valhalla/pull/3090)
  
* **Enhancement**
   * CHANGED: Refactor timedep forward/reverse to reduce code repetition [#2987](https://github.com/valhalla/valhalla/pull/2987)
   * CHANGED: Sync translation files with Transifex command line tool [#3030](https://github.com/valhalla/valhalla/pull/3030)
   * CHANGED: Use osm tags in links reclassification algorithm in order to reduce false positive downgrades [#3042](https://github.com/valhalla/valhalla/pull/3042) 
   * CHANGED: Use CircleCI XL instances for linux based builds [#3043](https://github.com/valhalla/valhalla/pull/3043)
   * ADDED: ci: Enable undefined sanitizer [#2999](https://github.com/valhalla/valhalla/pull/2999)
   * ADDED: Optionally pass preconstructed graphreader to connectivity map [#3046](https://github.com/valhalla/valhalla/pull/3046)
   * CHANGED: ci: Skip Win CI runs for irrelevant files [#3014](https://github.com/valhalla/valhalla/pull/3014)
   * ADDED: Allow configuration-driven default speed assignment based on edge properties [#3055](https://github.com/valhalla/valhalla/pull/3055)
   * CHANGED: Use std::shared_ptr in case if ENABLE_THREAD_SAFE_TILE_REF_COUNT is ON. [#3067](https://github.com/valhalla/valhalla/pull/3067)
   * CHANGED: Reduce stop impact when driving in parking lots [#3051](https://github.com/valhalla/valhalla/pull/3051)
   * ADDED: Added another through route test [#3074](https://github.com/valhalla/valhalla/pull/3074)
   * ADDED: Adds incident-length to metadata proto [#3083](https://github.com/valhalla/valhalla/pull/3083)
   * ADDED: Do not penalize gates that have allowed access [#3078](https://github.com/valhalla/valhalla/pull/3078)
   * ADDED: Added missing k/v pairs to taginfo.json.  Updated PR template. [#3101](https://github.com/valhalla/valhalla/pull/3101)
   * CHANGED: Serialize isochrone 'contour' properties as floating point so they match user supplied value [#3078](https://github.com/valhalla/valhalla/pull/3095)
   * NIT: Enables compiler warnings as errors in midgard module [#3104](https://github.com/valhalla/valhalla/pull/3104)

## Release Date: 2021-04-21 Valhalla 3.1.1
* **Removed**
   * REMOVED: The tossing of private roads in [#1960](https://github.com/valhalla/valhalla/pull/1960) was too aggressive and resulted in a lot of no routes.  Reverted this logic.  [#2934](https://github.com/valhalla/valhalla/pull/2934)
   * REMOVED: stray references to node bindings [#3012](https://github.com/valhalla/valhalla/pull/3012)

* **Bug Fix**
   * FIXED: Fix compression_utils.cc::inflate(...) throw - make it catchable [#2839](https://github.com/valhalla/valhalla/pull/2839)
   * FIXED: Fix compiler errors if HAVE_HTTP not enabled [#2807](https://github.com/valhalla/valhalla/pull/2807)
   * FIXED: Fix alternate route serialization [#2811](https://github.com/valhalla/valhalla/pull/2811)
   * FIXED: Store restrictions in the right tile [#2781](https://github.com/valhalla/valhalla/pull/2781)
   * FIXED: Failing to write tiles because of racing directory creation [#2810](https://github.com/valhalla/valhalla/pull/2810)
   * FIXED: Regression in stopping expansion on transitions down in time-dependent routes [#2815](https://github.com/valhalla/valhalla/pull/2815)
   * FIXED: Fix crash in loki when trace_route is called with 2 locations.[#2817](https://github.com/valhalla/valhalla/pull/2817)
   * FIXED: Mark the restriction start and end as via ways to fix IsBridgingEdge function in Bidirectional Astar [#2796](https://github.com/valhalla/valhalla/pull/2796)
   * FIXED: Dont add predictive traffic to the tile if it's empty [#2826](https://github.com/valhalla/valhalla/pull/2826)
   * FIXED: Fix logic bidirectional astar to avoid double u-turns and extra detours [#2802](https://github.com/valhalla/valhalla/pull/2802)
   * FIXED: Re-enable transition cost for motorcycle profile [#2837](https://github.com/valhalla/valhalla/pull/2837)
   * FIXED: Increase limits for timedep_* algorithms. Split track_factor into edge factor and transition penalty [#2845](https://github.com/valhalla/valhalla/pull/2845)
   * FIXED: Loki was looking up the wrong costing enum for avoids [#2856](https://github.com/valhalla/valhalla/pull/2856)
   * FIXED: Fix way_ids -> graph_ids conversion for complex restrictions: handle cases when a way is split into multiple edges [#2848](https://github.com/valhalla/valhalla/pull/2848)
   * FIXED: Honor access mode while matching OSMRestriction with the graph [#2849](https://github.com/valhalla/valhalla/pull/2849)
   * FIXED: Ensure route summaries are unique among all returned route/legs [#2874](https://github.com/valhalla/valhalla/pull/2874)
   * FIXED: Fix compilation errors when boost < 1.68 and libprotobuf < 3.6  [#2878](https://github.com/valhalla/valhalla/pull/2878)
   * FIXED: Allow u-turns at no-access barriers when forced by heading [#2875](https://github.com/valhalla/valhalla/pull/2875)
   * FIXED: Fixed "No route found" error in case of multipoint request with locations near low reachability edges [#2914](https://github.com/valhalla/valhalla/pull/2914)
   * FIXED: Python bindings installation [#2751](https://github.com/valhalla/valhalla/issues/2751)
   * FIXED: Skip bindings if there's no Python development version [#2893](https://github.com/valhalla/valhalla/pull/2893)
   * FIXED: Use CMakes built-in Python variables to configure installation [#2931](https://github.com/valhalla/valhalla/pull/2931)
   * FIXED: Sometimes emitting zero-length route geometry when traffic splits edge twice [#2943](https://github.com/valhalla/valhalla/pull/2943)
   * FIXED: Fix map-match segfault when gps-points project very near a node [#2946](https://github.com/valhalla/valhalla/pull/2946)
   * FIXED: Use kServiceRoad edges while searching for ferry connection [#2933](https://github.com/valhalla/valhalla/pull/2933)
   * FIXED: Enhanced logic for IsTurnChannelManeuverCombinable [#2952](https://github.com/valhalla/valhalla/pull/2952)
   * FIXED: Restore compatibility with gcc 6.3.0, libprotobuf 3.0.0, boost v1.62.0 [#2953](https://github.com/valhalla/valhalla/pull/2953)
   * FIXED: Dont abort bidirectional a-star search if only one direction is exhausted [#2936](https://github.com/valhalla/valhalla/pull/2936)
   * FIXED: Fixed missing comma in the scripts/valhalla_build_config [#2963](https://github.com/valhalla/valhalla/pull/2963)
   * FIXED: Reverse and Multimodal Isochrones were returning forward results [#2967](https://github.com/valhalla/valhalla/pull/2967)
   * FIXED: Map-match fix for first gps-point being exactly equal to street shape-point [#2977](https://github.com/valhalla/valhalla/pull/2977)
   * FIXED: Add missing GEOS:GEOS dep to mjolnir target [#2901](https://github.com/valhalla/valhalla/pull/2901)
   * FIXED: Allow expansion into a region when not_thru_pruning is false on 2nd pass [#2978](https://github.com/valhalla/valhalla/pull/2978)
   * FIXED: Fix polygon area calculation: use Shoelace formula [#2927](https://github.com/valhalla/valhalla/pull/2927)
   * FIXED: Isochrone: orient segments/rings acoording to the right-hand rule [#2932](https://github.com/valhalla/valhalla/pull/2932)
   * FIXED: Parsenodes fix: check if index is out-of-bound first [#2984](https://github.com/valhalla/valhalla/pull/2984)
   * FIXED: Fix for unique-summary logic [#2996](https://github.com/valhalla/valhalla/pull/2996)
   * FIXED: Isochrone: handle origin edges properly [#2990](https://github.com/valhalla/valhalla/pull/2990)
   * FIXED: Annotations fail with returning NaN speed when the same point is duplicated in route geometry [#2992](https://github.com/valhalla/valhalla/pull/2992)
   * FIXED: Fix run_with_server.py to work on macOS [#3003](https://github.com/valhalla/valhalla/pull/3003)
   * FIXED: Removed unexpected maneuvers at sharp bends [#2968](https://github.com/valhalla/valhalla/pull/2968)
   * FIXED: Remove large number formatting for non-US countries [#3015](https://github.com/valhalla/valhalla/pull/3015)
   * FIXED: Odin undefined behaviour: handle case when xedgeuse is not initialized [#3020](https://github.com/valhalla/valhalla/pull/3020)

* **Enhancement**
   * Pedestrian crossing should be a separate TripLeg_Use [#2950](https://github.com/valhalla/valhalla/pull/2950)
   * CHANGED: Azure uses ninja as generator [#2779](https://github.com/valhalla/valhalla/pull/2779)
   * ADDED: Support for date_time type invariant for map matching [#2712](https://github.com/valhalla/valhalla/pull/2712)
   * ADDED: Add Bulgarian locale [#2825](https://github.com/valhalla/valhalla/pull/2825)
   * FIXED: No need for write permissions on tarball indices [#2822](https://github.com/valhalla/valhalla/pull/2822)
   * ADDED: nit: Links debug build with lld [#2813](https://github.com/valhalla/valhalla/pull/2813)
   * ADDED: Add costing option `use_living_streets` to avoid or favor living streets in route. [#2788](https://github.com/valhalla/valhalla/pull/2788)
   * CHANGED: Do not allocate mapped_cache vector in skadi when no elevation source is provided. [#2841](https://github.com/valhalla/valhalla/pull/2841)
   * ADDED: avoid_polygons logic [#2750](https://github.com/valhalla/valhalla/pull/2750)
   * ADDED: Added support for destination for conditional access restrictions [#2857](https://github.com/valhalla/valhalla/pull/2857)
   * CHANGED: Large sequences are now merge sorted which can be dramatically faster with certain hardware configurations. This is especially useful in speeding up the earlier stages (parsing, graph construction) of tile building [#2850](https://github.com/valhalla/valhalla/pull/2850)
   * CHANGED: When creating the intial graph edges by setting at which nodes they start and end, first mark the indices of those nodes in another sequence and then sort them by edgeid so that we can do the setting of start and end node sequentially in the edges file. This is much more efficient on certain hardware configurations [#2851](https://github.com/valhalla/valhalla/pull/2851)
   * CHANGED: Use relative cost threshold to extend search in bidirectional astar in order to find more alternates [#2868](https://github.com/valhalla/valhalla/pull/2868)
   * CHANGED: Throw an exception if directory does not exist when building traffic extract [#2871](https://github.com/valhalla/valhalla/pull/2871)
   * CHANGED: Support for ignoring multiple consecutive closures at start/end locations [#2846](https://github.com/valhalla/valhalla/pull/2846)
   * ADDED: Added sac_scale to trace_attributes output and locate edge output [#2818](https://github.com/valhalla/valhalla/pull/2818)
   * ADDED: Ukrainian language translations [#2882](https://github.com/valhalla/valhalla/pull/2882)
   * ADDED: Add support for closure annotations [#2816](https://github.com/valhalla/valhalla/pull/2816)
   * ADDED: Add costing option `service_factor`. Implement possibility to avoid or favor generic service roads in route for all costing options. [#2870](https://github.com/valhalla/valhalla/pull/2870)
   * CHANGED: Reduce stop impact cost when flow data is present [#2891](https://github.com/valhalla/valhalla/pull/2891)
   * CHANGED: Update visual compare script [#2803](https://github.com/valhalla/valhalla/pull/2803)
   * CHANGED: Service roads are not penalized for `pedestrian` costing by default. [#2898](https://github.com/valhalla/valhalla/pull/2898)
   * ADDED: Add complex mandatory restrictions support [#2766](https://github.com/valhalla/valhalla/pull/2766)
   * ADDED: Status endpoint for future status info and health checking of running service [#2907](https://github.com/valhalla/valhalla/pull/2907)
   * ADDED: Add min_level argument to valhalla_ways_to_edges [#2918](https://github.com/valhalla/valhalla/pull/2918)
   * ADDED: Adding ability to store the roundabout_exit_turn_degree to the maneuver [#2941](https://github.com/valhalla/valhalla/pull/2941)
   * ADDED: Penalize pencil point uturns and uturns at short internal edges. Note: `motorcycle` and `motor_scooter` models do not penalize on short internal edges. No new uturn penalty logic has been added to the pedestrian and bicycle costing models. [#2944](https://github.com/valhalla/valhalla/pull/2944)
   * CHANGED: Allow config object to be passed-in to path algorithms [#2949](https://github.com/valhalla/valhalla/pull/2949)
   * CHANGED: Allow disabling Werror
   * ADDED: Add ability to build Valhalla modules as STATIC libraries. [#2957](https://github.com/valhalla/valhalla/pull/2957)
   * NIT: Enables compiler warnings in part of mjolnir module [#2922](https://github.com/valhalla/valhalla/pull/2922)
   * CHANGED: Refactor isochrone/reachability forward/reverse search to reduce code repetition [#2969](https://github.com/valhalla/valhalla/pull/2969)
   * ADDED: Set the roundabout exit shape index when we are collapsing the roundabout maneuvers. [#2975](https://github.com/valhalla/valhalla/pull/2975)
   * CHANGED: Penalized closed edges if using them at start/end locations [#2964](https://github.com/valhalla/valhalla/pull/2964)
   * ADDED: Add shoulder to trace_attributes output. [#2980](https://github.com/valhalla/valhalla/pull/2980)
   * CHANGED: Refactor bidirectional astar forward/reverse search to reduce code repetition [#2970](https://github.com/valhalla/valhalla/pull/2970)
   * CHANGED: Factor for service roads is 1.0 by default. [#2988](https://github.com/valhalla/valhalla/pull/2988)
   * ADDED: Support for conditionally skipping CI runs [#2986](https://github.com/valhalla/valhalla/pull/2986)
   * ADDED: Add instructions for building valhalla on `arm64` macbook [#2997](https://github.com/valhalla/valhalla/pull/2997)
   * NIT: Enables compiler warnings in part of mjolnir module [#2995](https://github.com/valhalla/valhalla/pull/2995)
   * CHANGED: nit(rename): Renames the encoded live speed properties [#2998](https://github.com/valhalla/valhalla/pull/2998)
   * ADDED: ci: Vendors the codecov script [#3002](https://github.com/valhalla/valhalla/pull/3002)
   * CHANGED: Allow None build type [#3005](https://github.com/valhalla/valhalla/pull/3005)
<<<<<<< HEAD
   * CHANGED: ci: Build Python bindings for Mac OS [#3011](https://github.com/valhalla/valhalla/pull/3011)
   * ADDED: New verbal succinct transition instruction to maneuver & narrativebuilder. Currently this instruction will be used in place of a very long street name to avoid repetition of long names [#2844](https://github.com/valhalla/valhalla/pull/2844).
=======
   * CHANGED: ci: Build Python bindings for Mac OS [#3013](https://github.com/valhalla/valhalla/pull/3013)
>>>>>>> a1f15955

## Release Date: 2021-01-25 Valhalla 3.1.0
* **Removed**
   * REMOVED: Remove Node bindings. [#2502](https://github.com/valhalla/valhalla/pull/2502)
   * REMOVED: appveyor builds. [#2550](https://github.com/valhalla/valhalla/pull/2550)
   * REMOVED: Removed x86 CI builds. [#2792](https://github.com/valhalla/valhalla/pull/2792)

* **Bug Fix**
   * FIXED: Crazy ETAs.  If a way has forward speed with no backward speed and it is not oneway, then we must set the default speed.  The reverse logic applies as well.  If a way has no backward speed but has a forward speed and it is not a oneway, then set the default speed. [#2102](https://github.com/valhalla/valhalla/pull/2102)
   * FIXED: Map matching elapsed times spliced amongst different legs and discontinuities are now correct [#2104](https://github.com/valhalla/valhalla/pull/2104)
   * FIXED: Date time information is now propogated amongst different legs and discontinuities [#2107](https://github.com/valhalla/valhalla/pull/2107)
   * FIXED: Adds support for geos-3.8 c++ api [#2021](https://github.com/valhalla/valhalla/issues/2021)
   * FIXED: Updated the osrm serializer to not set junction name for osrm origin/start maneuver - this is not helpful since we are not transitioning through the intersection.  [#2121](https://github.com/valhalla/valhalla/pull/2121)
   * FIXED: Removes precomputing of edge-costs which lead to wrong results [#2120](https://github.com/valhalla/valhalla/pull/2120)
   * FIXED: Complex turn-restriction invalidates edge marked as kPermanent [#2103](https://github.com/valhalla/valhalla/issues/2103)
   * FIXED: Fixes bug with inverted time-restriction parsing [#2167](https://github.com/valhalla/valhalla/pull/2167)
   * FIXED: Fixed several bugs with numeric underflow in map-matching trip durations. These may
     occur when serializing match results where adjacent trace points appear out-of-sequence on the
     same edge [#2178](https://github.com/valhalla/valhalla/pull/2178)
     - `MapMatcher::FormPath` now catches route discontinuities on the same edge when the distance
       percentage along don't agree. The trip leg builder builds disconnected legs on a single edge
       to avoid duration underflow.
     - Correctly populate edge groups when matching results contain loops. When a loop occurs,
       the leg builder now starts at the correct edge where the loop ends, and correctly accounts
       for any contained edges.
     - Duration over-trimming at the terminating edge of a match.
   * FIXED: Increased internal precision of time tracking per edge and maneuver so that maneuver times sum to the same time represented in the leg summary [#2195](https://github.com/valhalla/valhalla/pull/2195)
   * FIXED: Tagged speeds were not properly marked. We were not using forward and backward speeds to flag if a speed is tagged or not.  Should not update turn channel speeds if we are not inferring them.  Added additional logic to handle PH in the conditional restrictions. Do not update stop impact for ramps if they are marked as internal. [#2198](https://github.com/valhalla/valhalla/pull/2198)
   * FIXED: Fixed the sharp turn phrase [#2226](https://github.com/valhalla/valhalla/pull/2226)
   * FIXED: Protect against duplicate points in the input or points that snap to the same location resulting in `nan` times for the legs of the map match (of a 0 distance route) [#2229](https://github.com/valhalla/valhalla/pull/2229)
   * FIXED: Improves restriction check on briding edge in Bidirectional Astar [#2228](https://github.com/valhalla/valhalla/pull/2242)
   * FIXED: Allow nodes at location 0,0 [#2245](https://github.com/valhalla/valhalla/pull/2245)
   * FIXED: Fix RapidJSON compiler warnings and naming conflict [#2249](https://github.com/valhalla/valhalla/pull/2249)
   * FIXED: Fixed bug in resample_spherical_polyline where duplicate successive lat,lng locations in the polyline resulting in `nan` for the distance computation which shortcuts further sampling [#2239](https://github.com/valhalla/valhalla/pull/2239)
   * FIXED: Update exit logic for non-motorways [#2252](https://github.com/valhalla/valhalla/pull/2252)
   * FIXED: Transition point map-matching. When match results are on a transition point, we search for the sibling nodes at that transition and snap it to the corresponding edges in the route. [#2258](https://github.com/valhalla/valhalla/pull/2258)
   * FIXED: Fixed verbal multi-cue logic [#2270](https://github.com/valhalla/valhalla/pull/2270)
   * FIXED: Fixed Uturn cases when a not_thru edge is connected to the origin edge. [#2272](https://github.com/valhalla/valhalla/pull/2272)
   * FIXED: Update intersection classes in osrm response to not label all ramps as motorway [#2279](https://github.com/valhalla/valhalla/pull/2279)
   * FIXED: Fixed bug in mapmatcher when interpolation point goes before the first valid match or after the last valid match. Such behavior usually leads to discontinuity in matching. [#2275](https://github.com/valhalla/valhalla/pull/2275)
   * FIXED: Fixed an issue for time_allowed logic.  Previously we returned false on the first time allowed restriction and did not check them all. Added conditional restriction gurka test and datetime optional argument to gurka header file. [#2286](https://github.com/valhalla/valhalla/pull/2286)
   * FIXED: Fixed an issue for date ranges.  For example, for the range Jan 04 to Jan 02 we need to test to end of the year and then from the first of the year to the end date.  Also, fixed an emergency tag issue.  We should only set the use to emergency if all other access is off. [#2290](https://github.com/valhalla/valhalla/pull/2290)
   * FIXED: Found a few issues with the initial ref and direction logic for ways.  We were overwriting the refs with directionals to the name_offset_map instead of concatenating them together.  Also, we did not allow for blank entries for GetTagTokens. [#2298](https://github.com/valhalla/valhalla/pull/2298)
   * FIXED: Fixed an issue where MatchGuidanceViewJunctions is only looking at the first edge. Set the data_id for guidance views to the changeset id as it is already being populated. Also added test for guidance views. [#2303](https://github.com/valhalla/valhalla/pull/2303)
   * FIXED: Fixed a problem with live speeds where live speeds were being used to determine access, even when a live
   speed (current time) route wasn't what was requested. [#2311](https://github.com/valhalla/valhalla/pull/2311)
   * FIXED: Fix break/continue typo in search filtering [#2317](https://github.com/valhalla/valhalla/pull/2317)
   * FIXED: Fix a crash in trace_route due to iterating past the end of a vector. [#2322](https://github.com/valhalla/valhalla/pull/2322)
   * FIXED: Don't allow timezone information in the local date time string attached at each location. [#2312](https://github.com/valhalla/valhalla/pull/2312)
   * FIXED: Fix short route trimming in bidirectional astar [#2323](https://github.com/valhalla/valhalla/pull/2323)
   * FIXED: Fix shape trimming in leg building for snap candidates that lie within the margin of rounding error [#2326](https://github.com/valhalla/valhalla/pull/2326)
   * FIXED: Fixes route duration underflow with traffic data [#2325](https://github.com/valhalla/valhalla/pull/2325)
   * FIXED: Parse mtb:scale tags and set bicycle access if present [#2117](https://github.com/valhalla/valhalla/pull/2117)
   * FIXED: Fixed segfault.  Shape was missing from options for valhalla_path_comparison and valhalla_run_route.  Also, costing options was missing in valhalla_path_comparison. [#2343](https://github.com/valhalla/valhalla/pull/2343)
   * FIXED: Handle decimal numbers with zero-value mantissa properly in Lua [#2355](https://github.com/valhalla/valhalla/pull/2355)
   * FIXED: Many issues that resulted in discontinuities, failed matches or incorrect time/duration for map matching requests. [#2292](https://github.com/valhalla/valhalla/pull/2292)
   * FIXED: Seeing segfault when loading large osmdata data files before loading LuaJit. LuaJit fails to create luaL_newstate() Ref: [#2158](https://github.com/ntop/ntopng/issues/2158) Resolution is to load LuaJit before loading the data files. [#2383](https://github.com/valhalla/valhalla/pull/2383)
   * FIXED: Store positive/negative OpenLR offsets in bucketed form [#2405](https://github.com/valhalla/valhalla/2405)
   * FIXED: Fix on map-matching return code when breakage distance limitation exceeds. Instead of letting the request goes into meili and fails in finding a route, we check the distance in loki and early return with exception code 172. [#2406](https://github.com/valhalla/valhalla/pull/2406)
   * FIXED: Don't create edges for portions of ways that are doubled back on themselves as this confuses opposing edge index computations [#2385](https://github.com/valhalla/valhalla/pull/2385)
   * FIXED: Protect against nan in uniform_resample_spherical_polyline. [#2431](https://github.com/valhalla/valhalla/pull/2431)
   * FIXED: Obvious maneuvers. [#2436](https://github.com/valhalla/valhalla/pull/2436)
   * FIXED: Base64 encoding/decoding [#2452](https://github.com/valhalla/valhalla/pull/2452)
   * FIXED: Added post roundabout instruction when enter/exit roundabout maneuvers are combined [#2454](https://github.com/valhalla/valhalla/pull/2454)
   * FIXED: openlr: Explicitly check for linear reference option for Valhalla serialization. [#2458](https://github.com/valhalla/valhalla/pull/2458)
   * FIXED: Fix segfault: Do not combine last turn channel maneuver. [#2463](https://github.com/valhalla/valhalla/pull/2463)
   * FIXED: Remove extraneous whitespaces from ja-JP.json. [#2471](https://github.com/valhalla/valhalla/pull/2471)
   * FIXED: Checks protobuf serialization/parsing success [#2477](https://github.com/valhalla/valhalla/pull/2477)
   * FIXED: Fix dereferencing of end for std::lower_bound in sequence and possible UB [#2488](https://github.com/valhalla/valhalla/pull/2488)
   * FIXED: Make tile building reproducible: fix UB-s [#2480](https://github.com/valhalla/valhalla/pull/2480)
   * FIXED: Zero initialize EdgeInfoInner.spare0_. Uninitialized spare0_ field produced UB which causes gurka_reproduce_tile_build to fail intermittently. [2499](https://github.com/valhalla/valhalla/pull/2499)
   * FIXED: Drop unused CHANGELOG validation script, straggling NodeJS references [#2506](https://github.com/valhalla/valhalla/pull/2506)
   * FIXED: Fix missing nullptr checks in graphreader and loki::Reach (causing segfault during routing with not all levels of tiles availble) [#2504](https://github.com/valhalla/valhalla/pull/2504)
   * FIXED: Fix mismatch of triplegedge roadclass and directededge roadclass [#2507](https://github.com/valhalla/valhalla/pull/2507)
   * FIXED: Improve german destination_verbal_alert phrases [#2509](https://github.com/valhalla/valhalla/pull/2509)
   * FIXED: Undefined behavior cases discovered with undefined behavior sanitizer tool. [2498](https://github.com/valhalla/valhalla/pull/2498)
   * FIXED: Fixed logic so verbal keep instructions use branch exit sign info for ramps [#2520](https://github.com/valhalla/valhalla/pull/2520)
   * FIXED: Fix bug in trace_route for uturns causing garbage coordinates [#2517](https://github.com/valhalla/valhalla/pull/2517)
   * FIXED: Simplify heading calculation for turn type. Remove undefined behavior case. [#2513](https://github.com/valhalla/valhalla/pull/2513)
   * FIXED: Always set costing name even if one is not provided for osrm serializer weight_name. [#2528](https://github.com/valhalla/valhalla/pull/2528)
   * FIXED: Make single-thread tile building reproducible: fix seed for shuffle, use concurrency configuration from the mjolnir section. [#2515](https://github.com/valhalla/valhalla/pull/2515)
   * FIXED: More Windows compatibility: build tiles and some run actions work now (including CI tests) [#2300](https://github.com/valhalla/valhalla/issues/2300)
   * FIXED: Transcoding of c++ location to pbf location used path edges in the place of filtered edges. [#2542](https://github.com/valhalla/valhalla/pull/2542)
   * FIXED: Add back whitelisting action types. [#2545](https://github.com/valhalla/valhalla/pull/2545)
   * FIXED: Allow uturns for truck costing now that we have derived deadends marked in the edge label [#2559](https://github.com/valhalla/valhalla/pull/2559)
   * FIXED: Map matching uturn trimming at the end of an edge where it wasn't needed. [#2558](https://github.com/valhalla/valhalla/pull/2558)
   * FIXED: Multicue enter roundabout [#2556](https://github.com/valhalla/valhalla/pull/2556)
   * FIXED: Changed reachability computation to take into account live speed [#2597](https://github.com/valhalla/valhalla/pull/2597)
   * FIXED: Fixed a bug where the temp files were not getting read in if you started with the construct edges or build phase for valhalla_build_tiles. [#2601](https://github.com/valhalla/valhalla/pull/2601)
   * FIXED: Updated fr-FR.json with partial translations. [#2605](https://github.com/valhalla/valhalla/pull/2605)
   * FIXED: Removed superfluous const qualifier from odin/signs [#2609](https://github.com/valhalla/valhalla/pull/2609)
   * FIXED: Internal maneuver placement [#2600](https://github.com/valhalla/valhalla/pull/2600)
   * FIXED: Complete fr-FR.json locale. [#2614](https://github.com/valhalla/valhalla/pull/2614)
   * FIXED: Don't truncate precision in polyline encoding [#2632](https://github.com/valhalla/valhalla/pull/2632)
   * FIXED: Fix all compiler warnings in sif and set to -Werror [#2642](https://github.com/valhalla/valhalla/pull/2642)
   * FIXED: Remove unnecessary maneuvers to continue straight [#2647](https://github.com/valhalla/valhalla/pull/2647)
   * FIXED: Linear reference support in route/mapmatch apis (FOW, FRC, bearing, and number of references) [#2645](https://github.com/valhalla/valhalla/pull/2645)
   * FIXED: Ambiguous local to global (with timezone information) date time conversions now all choose to use the later time instead of throwing unhandled exceptions [#2665](https://github.com/valhalla/valhalla/pull/2665)
   * FIXED: Overestimated reach caused be reenquing transition nodes without checking that they had been already expanded [#2670](https://github.com/valhalla/valhalla/pull/2670)
   * FIXED: Build with C++17 standard. Deprecated function calls are substituted with new ones. [#2669](https://github.com/valhalla/valhalla/pull/2669)
   * FIXED: Improve German post_transition_verbal instruction [#2677](https://github.com/valhalla/valhalla/pull/2677)
   * FIXED: Lane updates.  Add the turn lanes to all edges of the way.  Do not "enhance" turn lanes if they are part of a complex restriction.  Moved ProcessTurnLanes after UpdateManeuverPlacementForInternalIntersectionTurns.  Fix for a missing "uturn" indication for intersections on the previous maneuver, we were serializing an empty list. [#2679](https://github.com/valhalla/valhalla/pull/2679)
   * FIXED: Fixes OpenLr serialization [#2688](https://github.com/valhalla/valhalla/pull/2688)
   * FIXED: Internal edges can't be also a ramp or a turn channel.  Also, if an edge is marked as ramp and turn channel mark it as a ramp.  [2689](https://github.com/valhalla/valhalla/pull/2689)
   * FIXED: Check that speeds are equal for the edges going in the same direction while buildig shortcuts [#2691](https://github.com/valhalla/valhalla/pull/2691)
   * FIXED: Missing fork or bear instruction [#2683](https://github.com/valhalla/valhalla/pull/2683)
   * FIXED: Eliminate null pointer dereference in GraphReader::AreEdgesConnected [#2695](https://github.com/valhalla/valhalla/issues/2695)
   * FIXED: Fix polyline simplification float/double comparison [#2698](https://github.com/valhalla/valhalla/issues/2698)
   * FIXED: Weights were sometimes negative due to incorrect updates to elapsed_cost [#2702](https://github.com/valhalla/valhalla/pull/2702)
   * FIXED: Fix bidirectional route failures at deadends [#2705](https://github.com/valhalla/valhalla/pull/2705)
   * FIXED: Updated logic to call out a non-obvious turn [#2708](https://github.com/valhalla/valhalla/pull/2708)
   * FIXED: valhalla_build_statistics multithreaded mode fixed [#2707](https://github.com/valhalla/valhalla/pull/2707)
   * FIXED: If infer_internal_intersections is true then allow internals that are also ramps or TCs. Without this we produce an extra continue manuever.  [#2710](https://github.com/valhalla/valhalla/pull/2710)
   * FIXED: We were routing down roads that should be destination only. Now we mark roads with motor_vehicle=destination and motor_vehicle=customers or access=destination and access=customers as destination only. [#2722](https://github.com/valhalla/valhalla/pull/2722)
   * FIXED: Replace all Python2 print statements with Python3 syntax [#2716](https://github.com/valhalla/valhalla/issues/2716)
   * FIXED: Some HGT files not found [#2723](https://github.com/valhalla/valhalla/issues/2723)
   * FIXED: Fix PencilPointUturn detection by removing short-edge check and updating angle threshold [#2725](https://github.com/valhalla/valhalla/issues/2725)
   * FIXED: Fix invalid continue/bear maneuvers [#2729](https://github.com/valhalla/valhalla/issues/2729)
   * FIXED: Fixes an issue that lead to double turns within a very short distance, when instead, it should be a u-turn. We now collapse double L turns or double R turns in short non-internal intersections to u-turns. [#2740](https://github.com/valhalla/valhalla/pull/2740)
   * FIXED: fixes an issue that lead to adding an extra maneuver. We now combine a current maneuver short length non-internal edges (left or right) with the next maneuver that is a kRampStraight. [#2741](https://github.com/valhalla/valhalla/pull/2741)
   * FIXED: Reduce verbose instructions by collapsing small end ramp forks [#2762](https://github.com/valhalla/valhalla/issues/2762)
   * FIXED: Remove redundant return statements [#2776](https://github.com/valhalla/valhalla/pull/2776)
   * FIXED: Added unit test for BuildAdminFromPBF() to test GEOS 3.9 update. [#2787](https://github.com/valhalla/valhalla/pull/2787)
   * FIXED: Add support for geos-3.9 c++ api [#2739](https://github.com/valhalla/valhalla/issues/2739)
   * FIXED: Fix check for live speed validness [#2797](https://github.com/valhalla/valhalla/pull/2797)

* **Enhancement**
   * ADDED: Matrix of Bike Share [#2590](https://github.com/valhalla/valhalla/pull/2590)
   * ADDED: Add ability to provide custom implementation for candidate collection in CandidateQuery. [#2328](https://github.com/valhalla/valhalla/pull/2328)
   * ADDED: Cancellation of tile downloading. [#2319](https://github.com/valhalla/valhalla/pull/2319)
   * ADDED: Return the coordinates of the nodes isochrone input locations snapped to [#2111](https://github.com/valhalla/valhalla/pull/2111)
   * ADDED: Allows more complicated routes in timedependent a-star before timing out [#2068](https://github.com/valhalla/valhalla/pull/2068)
   * ADDED: Guide signs and junction names [#2096](https://github.com/valhalla/valhalla/pull/2096)
   * ADDED: Added a bool to the config indicating whether to use commercially set attributes.  Added logic to not call IsIntersectionInternal if this is a commercial data set.  [#2132](https://github.com/valhalla/valhalla/pull/2132)
   * ADDED: Removed commerical data set bool to the config and added more knobs for data.  Added infer_internal_intersections, infer_turn_channels, apply_country_overrides, and use_admin_db.  [#2173](https://github.com/valhalla/valhalla/pull/2173)
   * ADDED: Allow using googletest in unit tests and convert all tests to it (old test.cc is completely removed). [#2128](https://github.com/valhalla/valhalla/pull/2128)
   * ADDED: Add guidance view capability. [#2209](https://github.com/valhalla/valhalla/pull/2209)
   * ADDED: Collect turn cost information as path is formed so that it can be seralized out for trace attributes or osrm flavored intersections. Also add shape_index to osrm intersections. [#2207](https://github.com/valhalla/valhalla/pull/2207)
   * ADDED: Added alley factor to autocost.  Factor is defaulted at 1.0f or do not avoid alleys. [#2246](https://github.com/valhalla/valhalla/pull/2246)
   * ADDED: Support unlimited speed limits where maxspeed=none. [#2251](https://github.com/valhalla/valhalla/pull/2251)
   * ADDED: Implement improved Reachability check using base class Dijkstra. [#2243](https://github.com/valhalla/valhalla/pull/2243)
   * ADDED: Gurka integration test framework with ascii-art maps [#2244](https://github.com/valhalla/valhalla/pull/2244)
   * ADDED: Add to the stop impact when transitioning from higher to lower class road and we are not on a turn channel or ramp. Also, penalize lefts when driving on the right and vice versa. [#2282](https://github.com/valhalla/valhalla/pull/2282)
   * ADDED: Added reclassify_links, use_direction_on_ways, and allow_alt_name as config options.  If `use_direction_on_ways = true` then use `direction` and `int_direction` on the way to update the directional for the `ref` and `int_ref`.  Also, copy int_efs to the refs. [#2285](https://github.com/valhalla/valhalla/pull/2285)
   * ADDED: Add support for live traffic. [#2268](https://github.com/valhalla/valhalla/pull/2268)
   * ADDED: Implement per-location search filters for functional road class and forms of way. [#2289](https://github.com/valhalla/valhalla/pull/2289)
   * ADDED: Approach, multi-cue, and length updates [#2313](https://github.com/valhalla/valhalla/pull/2313)
   * ADDED: Speed up timezone differencing calculation if cache is provided. [#2316](https://github.com/valhalla/valhalla/pull/2316)
   * ADDED: Added rapidjson/schema.h to baldr/rapidjson_util.h to make it available for use within valhalla. [#2330](https://github.com/valhalla/valhalla/issues/2330)
   * ADDED: Support decimal precision for height values in elevation service. Also support polyline5 for encoded polylines input and output to elevation service. [#2324](https://github.com/valhalla/valhalla/pull/2324)
   * ADDED: Use both imminent and distant verbal multi-cue phrases. [#2353](https://github.com/valhalla/valhalla/pull/2353)
   * ADDED: Split parsing stage into 3 separate stages. [#2339](https://github.com/valhalla/valhalla/pull/2339)
   * CHANGED: Speed up graph enhancing by avoiding continuous unordered_set rebuilding [#2349](https://github.com/valhalla/valhalla/pull/2349)
   * CHANGED: Skip calling out to Lua for nodes/ways/relations with not tags - speeds up parsing. [#2351](https://github.com/valhalla/valhalla/pull/2351)
   * CHANGED: Switch to LuaJIT for lua scripting - speeds up file parsing [#2352](https://github.com/valhalla/valhalla/pull/2352)
   * ADDED: Ability to create OpenLR records from raw data. [#2356](https://github.com/valhalla/valhalla/pull/2356)
   * ADDED: Revamp length phrases [#2359](https://github.com/valhalla/valhalla/pull/2359)
   * CHANGED: Do not allocate memory in skadi if we don't need it. [#2373](https://github.com/valhalla/valhalla/pull/2373)
   * CHANGED: Map matching: throw error (443/NoSegment) when no candidate edges are available. [#2370](https://github.com/valhalla/valhalla/pull/2370/)
   * ADDED: Add sk-SK.json (slovak) localization file. [#2376](https://github.com/valhalla/valhalla/pull/2376)
   * ADDED: Extend roundabout phrases. [#2378](https://github.com/valhalla/valhalla/pull/2378)
   * ADDED: More roundabout phrase tests. [#2382](https://github.com/valhalla/valhalla/pull/2382)
   * ADDED: Update the turn and continue phrases to include junction names and guide signs. [#2386](https://github.com/valhalla/valhalla/pull/2386)
   * ADDED: Add the remaining guide sign toward phrases [#2389](https://github.com/valhalla/valhalla/pull/2389)
   * ADDED: The ability to allow immediate uturns at trace points in a map matching request [#2380](https://github.com/valhalla/valhalla/pull/2380)
   * ADDED: Add utility functions to Signs. [#2390](https://github.com/valhalla/valhalla/pull/2390)
   * ADDED: Unified time tracking for all algorithms that support time-based graph expansion. [#2278](https://github.com/valhalla/valhalla/pull/2278)
   * ADDED: Add rail_ferry use and costing. [#2408](https://github.com/valhalla/valhalla/pull/2408)
   * ADDED: `street_side_max_distance`, `display_lat` and `display_lon` to `locations` in input for better control of routing side of street [#1769](https://github.com/valhalla/valhalla/pull/1769)
   * ADDED: Add addtional exit phrases. [#2421](https://github.com/valhalla/valhalla/pull/2421)
   * ADDED: Add Japanese locale, update German. [#2432](https://github.com/valhalla/valhalla/pull/2432)
   * ADDED: Gurka expect_route refactor [#2435](https://github.com/valhalla/valhalla/pull/2435)
   * ADDED: Add option to suppress roundabout exits [#2437](https://github.com/valhalla/valhalla/pull/2437)
   * ADDED: Add Greek locale. [#2438](https://github.com/valhalla/valhalla/pull/2438)
   * ADDED (back): Support for 64bit wide way ids in the edgeinfo structure with no impact to size for data sources with ids 32bits wide. [#2422](https://github.com/valhalla/valhalla/pull/2422)
   * ADDED: Support for 64bit osm node ids in parsing stage of tile building [#2422](https://github.com/valhalla/valhalla/pull/2422)
   * CHANGED: Point2/PointLL are now templated to allow for higher precision coordinate math when desired [#2429](https://github.com/valhalla/valhalla/pull/2429)
   * ADDED: Optional OpenLR Encoded Path Edges in API Response [#2424](https://github.com/valhalla/valhalla/pull/2424)
   * ADDED: Add explicit include for sstream to be compatible with msvc_x64 toolset. [#2449](https://github.com/valhalla/valhalla/pull/2449)
   * ADDED: Properly split returned path if traffic conditions change partway along edges [#2451](https://github.com/valhalla/valhalla/pull/2451/files)
   * ADDED: Add Dutch locale. [#2464](https://github.com/valhalla/valhalla/pull/2464)
   * ADDED: Check with address sanititizer in CI. Add support for undefined behavior sanitizer. [#2487](https://github.com/valhalla/valhalla/pull/2487)
   * ADDED: Ability to recost a path and increased cost/time details along the trippath and json output [#2425](https://github.com/valhalla/valhalla/pull/2425)
   * ADDED: Add the ability to do bikeshare based (ped/bike) multimodal routing [#2031](https://github.com/valhalla/valhalla/pull/2031)
   * ADDED: Route through restrictions enabled by introducing a costing option. [#2469](https://github.com/valhalla/valhalla/pull/2469)
   * ADDED: Migrated to Ubuntu 20.04 base-image [#2508](https://github.com/valhalla/valhalla/pull/2508)
   * CHANGED: Speed up parseways stage by avoiding multiple string comparisons [#2518](https://github.com/valhalla/valhalla/pull/2518)
   * CHANGED: Speed up enhance stage by avoiding GraphTileBuilder copying [#2468](https://github.com/valhalla/valhalla/pull/2468)
   * ADDED: Costing options now includes shortest flag which favors shortest path routes [#2555](https://github.com/valhalla/valhalla/pull/2555)
   * ADDED: Incidents in intersections [#2547](https://github.com/valhalla/valhalla/pull/2547)
   * CHANGED: Refactor mapmatching configuration to use a struct (instead of `boost::property_tree::ptree`). [#2485](https://github.com/valhalla/valhalla/pull/2485)
   * ADDED: Save exit maneuver's begin heading when combining enter & exit roundabout maneuvers. [#2554](https://github.com/valhalla/valhalla/pull/2554)
   * ADDED: Added new urban flag that can be set if edge is within city boundaries to data processing; new use_urban_tag config option; added to osrm response within intersections. [#2522](https://github.com/valhalla/valhalla/pull/2522)
   * ADDED: Parses OpenLr of type PointAlongLine [#2565](https://github.com/valhalla/valhalla/pull/2565)
   * ADDED: Use edge.is_urban is set for serializing is_urban. [#2568](https://github.com/valhalla/valhalla/pull/2568)
   * ADDED: Added new rest/service area uses on the edge. [#2533](https://github.com/valhalla/valhalla/pull/2533)
   * ADDED: Dependency cache for Azure [#2567](https://github.com/valhalla/valhalla/pull/2567)
   * ADDED: Added flexibility to remove the use of the admindb and to use the country and state iso from the tiles; [#2579](https://github.com/valhalla/valhalla/pull/2579)
   * ADDED: Added toll gates and collection points (gantry) to the node;  [#2532](https://github.com/valhalla/valhalla/pull/2532)
   * ADDED: Added osrm serialization for rest/service areas and admins. [#2594](https://github.com/valhalla/valhalla/pull/2594)
   * CHANGED: Improved Russian localization; [#2593](https://github.com/valhalla/valhalla/pull/2593)
   * ADDED: Support restricted class in intersection annotations [#2589](https://github.com/valhalla/valhalla/pull/2589)
   * ADDED: Added trail type trace [#2606](https://github.com/valhalla/valhalla/pull/2606)
   * ADDED: Added tunnel names to the edges as a tagged name.  [#2608](https://github.com/valhalla/valhalla/pull/2608)
   * CHANGED: Moved incidents to the trip leg and cut the shape of the leg at that location [#2610](https://github.com/valhalla/valhalla/pull/2610)
   * ADDED: Costing option to ignore_closures when routing with current flow [#2615](https://github.com/valhalla/valhalla/pull/2615)
   * ADDED: Cross-compilation ability with MinGW64 [#2619](https://github.com/valhalla/valhalla/pull/2619)
   * ADDED: Defines the incident tile schema and incident metadata [#2620](https://github.com/valhalla/valhalla/pull/2620)
   * ADDED: Moves incident serializer logic into a generic serializer [#2621](https://github.com/valhalla/valhalla/pull/2621)
   * ADDED: Incident loading singleton for continually refreshing incident tiles[#2573](https://github.com/valhalla/valhalla/pull/2573)
   * ADDED: One shot mode to valhalla_service so you can run a single request of any type without starting a server [#2624](https://github.com/valhalla/valhalla/pull/2624)
   * ADDED: Adds text instructions to OSRM output [#2625](https://github.com/valhalla/valhalla/pull/2625)
   * ADDED: Adds support for alternate routes [#2626](https://github.com/valhalla/valhalla/pull/2626)
   * CHANGED: Switch Python bindings generator from boost.python to header-only pybind11[#2644](https://github.com/valhalla/valhalla/pull/2644)
   * ADDED: Add support of input file for one-shot mode of valhalla_service [#2648](https://github.com/valhalla/valhalla/pull/2648)
   * ADDED: Linear reference support to locate api [#2645](https://github.com/valhalla/valhalla/pull/2645)
   * ADDED: Implemented OSRM-like turn duration calculation for car. Uses it now in auto costing. [#2651](https://github.com/valhalla/valhalla/pull/2651)
   * ADDED: Enhanced turn lane information in guidance [#2653](https://github.com/valhalla/valhalla/pull/2653)
   * ADDED: `top_speed` option for all motorized vehicles [#2667](https://github.com/valhalla/valhalla/issues/2667)
   * CHANGED: Move turn_lane_direction helper to odin/util [#2675](https://github.com/valhalla/valhalla/pull/2675)
   * ADDED: Add annotations to osrm response including speed limits, unit and sign conventions [#2668](https://github.com/valhalla/valhalla/pull/2668)
   * ADDED: Added functions for predicted speeds encoding-decoding [#2674](https://github.com/valhalla/valhalla/pull/2674)
   * ADDED: Time invariant routing via the bidirectional algorithm. This has the effect that when time dependent routes (arrive_by and depart_at) fall back to bidirectional due to length restrictions they will actually use the correct time of day for one of the search directions [#2660](https://github.com/valhalla/valhalla/pull/2660)
   * ADDED: If the length of the edge is greater than kMaxEdgeLength, then consider this a catastrophic error if the should_error bool is true in the set_length function. [2678](https://github.com/valhalla/valhalla/pull/2678)
   * ADDED: Moved lat,lon coordinates structures from single to double precision. Improves geometry accuracy noticibly at zooms above 17 as well as coordinate snapping and any other geometric operations. Addes about a 2% performance pentalty for standard routes. Graph nodes now have 7 digits of precision.  [#2693](https://github.com/valhalla/valhalla/pull/2693)
   * ADDED: Added signboards to guidance views.  [#2687](https://github.com/valhalla/valhalla/pull/2687)
   * ADDED: Regular speed on shortcut edges is calculated with turn durations taken into account. Truck, motorcycle and motorscooter profiles use OSRM-like turn duration. [#2662](https://github.com/valhalla/valhalla/pull/2662)
   * CHANGED: Remove astar algorithm and replace its use with timedep_forward as its redundant [#2706](https://github.com/valhalla/valhalla/pull/2706)
   * ADDED: Recover and recost all shortcuts in final path for bidirectional astar algorithm [#2711](https://github.com/valhalla/valhalla/pull/2711)
   * ADDED: An option for shortcut recovery to be cached at start up to reduce the time it takes to do so on the fly [#2714](https://github.com/valhalla/valhalla/pull/2714)
   * ADDED: If width <= 1.9 then no access for auto, truck, bus, taxi, emergency and hov. [#2713](https://github.com/valhalla/valhalla/pull/2713)
   * ADDED: Centroid/Converge/Rendezvous/Meet API which allows input locations to find a least cost convergence point from all locations [#2734](https://github.com/valhalla/valhalla/pull/2734)
   * ADDED: Added support to process the sump_buster tag.  Also, fixed a few small access bugs for nodes. [#2731](https://github.com/valhalla/valhalla/pull/2731)
   * ADDED: Log message if failed to create tiles directory. [#2738](https://github.com/valhalla/valhalla/pull/2738)
   * CHANGED: Tile memory is only owned by the GraphTile rather than shared amongst copies of the graph tile (in GraphReader and TileCaches). [#2340](https://github.com/valhalla/valhalla/pull/2340)
   * ADDED: Add Estonian locale. [#2748](https://github.com/valhalla/valhalla/pull/2748)
   * CHANGED: Handle GraphTile objects as smart pointers [#2703](https://github.com/valhalla/valhalla/pull/2703)
   * CHANGED: Improve stability with no RTTI build [#2759](https://github.com/valhalla/valhalla/pull/2759) and [#2760](https://github.com/valhalla/valhalla/pull/2760)
   * CHANGED: Change generic service roads to a new Use=kServiceRoad. This is for highway=service without other service= tags (such as driveway, alley, parking aisle) [#2419](https://github.com/valhalla/valhalla/pull/2419)
   * ADDED: Isochrones support isodistance lines as well [#2699](https://github.com/valhalla/valhalla/pull/2699)
   * ADDED: Add support for ignoring live traffic closures for waypoints [#2685](https://github.com/valhalla/valhalla/pull/2685)
   * ADDED: Add use_distance to auto cost to allow choosing between two primary cost components, time or distance [#2771](https://github.com/valhalla/valhalla/pull/2771)
   * CHANGED: nit: Enables compiler warnings in part of loki module [#2767](https://github.com/valhalla/valhalla/pull/2767)
   * CHANGED: Reducing the number of uturns by increasing the cost to for them to 9.5f. Note: Did not increase the cost for motorcycles or motorscooters. [#2770](https://github.com/valhalla/valhalla/pull/2770)
   * ADDED: Add option to use thread-safe GraphTile's reference counter. [#2772](https://github.com/valhalla/valhalla/pull/2772)
   * CHANGED: nit: Enables compiler warnings in part of thor module [#2768](https://github.com/valhalla/valhalla/pull/2768)
   * ADDED: Add costing option `use_tracks` to avoid or favor tracks in route. [#2769](https://github.com/valhalla/valhalla/pull/2769)
   * CHANGED: chore: Updates libosmium [#2786](https://github.com/valhalla/valhalla/pull/2786)
   * CHANGED: Optimize double bucket queue to reduce memory reallocations. [#2719](https://github.com/valhalla/valhalla/pull/2719)
   * CHANGED: Collapse merge maneuvers [#2773](https://github.com/valhalla/valhalla/pull/2773)
   * CHANGED: Add shortcuts to the tiles' bins so we can find them when doing spatial lookups. [#2744](https://github.com/valhalla/valhalla/pull/2744)

## Release Date: 2019-11-21 Valhalla 3.0.9
* **Bug Fix**
   * FIXED: Changed reachability computation to consider both directions of travel wrt candidate edges [#1965](https://github.com/valhalla/valhalla/pull/1965)
   * FIXED: toss ways where access=private and highway=service and service != driveway. [#1960](https://github.com/valhalla/valhalla/pull/1960)
   * FIXED: Fix search_cutoff check in loki correlate_node. [#2023](https://github.com/valhalla/valhalla/pull/2023)
   * FIXED: Computes notion of a deadend at runtime in bidirectional a-star which fixes no-route with a complicated u-turn. [#1982](https://github.com/valhalla/valhalla/issues/1982)
   * FIXED: Fix a bug with heading filter at nodes. [#2058](https://github.com/valhalla/valhalla/pull/2058)
   * FIXED: Bug in map matching continuity checking such that continuity must only be in the forward direction. [#2029](https://github.com/valhalla/valhalla/pull/2029)
   * FIXED: Allow setting the time for map matching paths such that the time is used for speed lookup. [#2030](https://github.com/valhalla/valhalla/pull/2030)
   * FIXED: Don't use density factor for transition cost when user specified flag disables flow speeds. [#2048](https://github.com/valhalla/valhalla/pull/2048)
   * FIXED: Map matching trace_route output now allows for discontinuities in the match though multi match is not supported in valhalla route output. [#2049](https://github.com/valhalla/valhalla/pull/2049)
   * FIXED: Allows routes with no time specified to use time conditional edges and restrictions with a flag denoting as much [#2055](https://github.com/valhalla/valhalla/pull/2055)
   * FIXED: Fixed a bug with 'current' time type map matches. [#2060](https://github.com/valhalla/valhalla/pull/2060)
   * FIXED: Fixed a bug with time dependent expansion in which the expansion distance heuristic was not being used. [#2064](https://github.com/valhalla/valhalla/pull/2064)

* **Enhancement**
   * ADDED: Establish pinpoint test pattern [#1969](https://github.com/valhalla/valhalla/pull/1969)
   * ADDED: Suppress relative direction in ramp/exit instructions if it matches driving side of street [#1990](https://github.com/valhalla/valhalla/pull/1990)
   * ADDED: Added relative direction to the merge maneuver [#1989](https://github.com/valhalla/valhalla/pull/1989)
   * ADDED: Refactor costing to better handle multiple speed datasources [#2026](https://github.com/valhalla/valhalla/pull/2026)
   * ADDED: Better usability of curl for fetching tiles on the fly [#2026](https://github.com/valhalla/valhalla/pull/2026)
   * ADDED: LRU cache scheme for tile storage [#2026](https://github.com/valhalla/valhalla/pull/2026)
   * ADDED: GraphTile size check [#2026](https://github.com/valhalla/valhalla/pull/2026)
   * ADDED: Pick more sane values for highway and toll avoidance [#2026](https://github.com/valhalla/valhalla/pull/2026)
   * ADDED: Refactor adding predicted speed info to speed up process [#2026](https://github.com/valhalla/valhalla/pull/2026)
   * ADDED: Allow selecting speed data sources at request time [#2026](https://github.com/valhalla/valhalla/pull/2026)
   * ADDED: Allow disabling certain neighbors in connectivity map [#2026](https://github.com/valhalla/valhalla/pull/2026)
   * ADDED: Allows routes with time-restricted edges if no time specified and notes restriction in response [#1992](https://github.com/valhalla/valhalla/issues/1992)
   * ADDED: Runtime deadend detection to timedependent a-star. [#2059](https://github.com/valhalla/valhalla/pull/2059)

## Release Date: 2019-09-06 Valhalla 3.0.8
* **Bug Fix**
   * FIXED: Added logic to detect if user is to merge to the left or right [#1892](https://github.com/valhalla/valhalla/pull/1892)
   * FIXED: Overriding the destination_only flag when reclassifying ferries; Also penalizing ferries with a 5 min. penalty in the cost to allow us to avoid destination_only the majority of the time except when it is necessary. [#1895](https://github.com/valhalla/valhalla/pull/1905)
   * FIXED: Suppress forks at motorway junctions and intersecting service roads [#1909](https://github.com/valhalla/valhalla/pull/1909)
   * FIXED: Enhanced fork assignment logic [#1912](https://github.com/valhalla/valhalla/pull/1912)
   * FIXED: Added logic to fall back to return country poly if no state and updated lua for Metro Manila and Ireland [#1910](https://github.com/valhalla/valhalla/pull/1910)
   * FIXED: Added missing motorway fork instruction [#1914](https://github.com/valhalla/valhalla/pull/1914)
   * FIXED: Use begin street name for osrm compat mode [#1916](https://github.com/valhalla/valhalla/pull/1916)
   * FIXED: Added logic to fix missing highway cardinal directions in the US [#1917](https://github.com/valhalla/valhalla/pull/1917)
   * FIXED: Handle forward traversable significant road class intersecting edges [#1928](https://github.com/valhalla/valhalla/pull/1928)
   * FIXED: Fixed bug with shape trimming that impacted Uturns at Via locations. [#1935](https://github.com/valhalla/valhalla/pull/1935)
   * FIXED: Dive bomb updates.  Updated default speeds for urban areas based on roadclass for the enhancer.  Also, updated default speeds based on roadclass in lua.  Fixed an issue where we were subtracting 1 from uint32_t when 0 for stop impact.  Updated reclassify link logic to allow residential roads to be added to the tree, but we only downgrade the links to tertiary.  Updated TransitionCost functions to add 1.5 to the turncost when transitioning from a ramp to a non ramp and vice versa.  Also, added 0.5f to the turncost if the edge is a roundabout. [#1931](https://github.com/valhalla/valhalla/pull/1931)

* **Enhancement**
   * ADDED: Caching url fetched tiles to disk [#1887](https://github.com/valhalla/valhalla/pull/1887)
   * ADDED: filesystem::remove_all [#1887](https://github.com/valhalla/valhalla/pull/1887)
   * ADDED: Minimum enclosing bounding box tool [#1887](https://github.com/valhalla/valhalla/pull/1887)
   * ADDED: Use constrained flow speeds in bidirectional_astar.cc [#1907](https://github.com/valhalla/valhalla/pull/1907)
   * ADDED: Bike Share Stations are now in the graph which should set us up to do multimodal walk/bike scenarios [#1852](https://github.com/valhalla/valhalla/pull/1852)

## Release Date: 2019-7-18 Valhalla 3.0.7
* **Bug Fix**
   * FIXED: Fix pedestrian fork [#1886](https://github.com/valhalla/valhalla/pull/1886)

## Release Date: 2019-7-15 Valhalla 3.0.6
* **Bug Fix**
   * FIXED: Admin name changes. [#1853](https://github.com/valhalla/valhalla/pull/1853) Ref: [#1854](https://github.com/valhalla/valhalla/issues/1854)
   * FIXED: valhalla_add_predicted_traffic was overcommitted while gathering stats. Added a clear. [#1857](https://github.com/valhalla/valhalla/pull/1857)
   * FIXED: regression in map matching when moving to valhalla v3.0.0 [#1863](https://github.com/valhalla/valhalla/pull/1863)
   * FIXED: last step shape in osrm serializer should be 2 of the same point [#1867](https://github.com/valhalla/valhalla/pull/1867)
   * FIXED: Shape trimming at the beginning and ending of the route to not be degenerate [#1876](https://github.com/valhalla/valhalla/pull/1876)
   * FIXED: Duplicate waypoints in osrm serializer [#1880](https://github.com/valhalla/valhalla/pull/1880)
   * FIXED: Updates for heading precision [#1881](https://github.com/valhalla/valhalla/pull/1881)
   * FIXED: Map matching allowed untraversable edges at start of route [#1884](https://github.com/valhalla/valhalla/pull/1884)

* **Enhancement**
   * ADDED: Use the same protobuf object the entire way through the request process [#1837](https://github.com/valhalla/valhalla/pull/1837)
   * ADDED: Enhanced turn lane processing [#1859](https://github.com/valhalla/valhalla/pull/1859)
   * ADDED: Add global_synchronized_cache in valhalla_build_config [#1851](https://github.com/valhalla/valhalla/pull/1851)

## Release Date: 2019-06-04 Valhalla 3.0.5
* **Bug Fix**
   * FIXED: Protect against unnamed rotaries and routes that end in roundabouts not turning off rotary logic [#1840](https://github.com/valhalla/valhalla/pull/1840)

* **Enhancement**
   * ADDED: Add turn lane info at maneuver point [#1830](https://github.com/valhalla/valhalla/pull/1830)

## Release Date: 2019-05-31 Valhalla 3.0.4
* **Bug Fix**
   * FIXED: Improved logic to decide between bear vs. continue [#1798](https://github.com/valhalla/valhalla/pull/1798)
   * FIXED: Bicycle costing allows use of roads with all surface values, but with a penalty based on bicycle type. However, the edge filter totally disallows bad surfaces for some bicycle types, creating situations where reroutes fail if a rider uses a road with a poor surface. [#1800](https://github.com/valhalla/valhalla/pull/1800)
   * FIXED: Moved complex restrictions building to before validate. [#1805](https://github.com/valhalla/valhalla/pull/1805)
   * FIXED: Fix bicycle edge filter whan avoid_bad_surfaces = 1.0 [#1806](https://github.com/valhalla/valhalla/pull/1806)
   * FIXED: Replace the EnhancedTripPath class inheritance with aggregation [#1807](https://github.com/valhalla/valhalla/pull/1807)
   * FIXED: Replace the old timezone shape zip file every time valhalla_build_timezones is ran [#1817](https://github.com/valhalla/valhalla/pull/1817)
   * FIXED: Don't use island snapped edge candidates (from disconnected components or low reach edges) when we rejected other high reachability edges that were closer [#1835](https://github.com/valhalla/valhalla/pull/1835)

## Release Date: 2019-05-08 Valhalla 3.0.3
* **Bug Fix**
   * FIXED: Fixed a rare loop condition in route matcher (edge walking to match a trace).
   * FIXED: Fixed VACUUM ANALYZE syntax issue.  [#1704](https://github.com/valhalla/valhalla/pull/1704)
   * FIXED: Fixed the osrm maneuver type when a maneuver has the to_stay_on attribute set.  [#1714](https://github.com/valhalla/valhalla/pull/1714)
   * FIXED: Fixed osrm compatibility mode attributes.  [#1716](https://github.com/valhalla/valhalla/pull/1716)
   * FIXED: Fixed rotary/roundabout issues in Valhalla OSRM compatibility.  [#1727](https://github.com/valhalla/valhalla/pull/1727)
   * FIXED: Fixed the destinations assignment for exit names in OSRM compatibility mode. [#1732](https://github.com/valhalla/valhalla/pull/1732)
   * FIXED: Enhance merge maneuver type assignment. [#1735](https://github.com/valhalla/valhalla/pull/1735)
   * FIXED: Fixed fork assignments and on ramps for OSRM compatibility mode. [#1738](https://github.com/valhalla/valhalla/pull/1738)
   * FIXED: Fixed cardinal direction on reference names when forward/backward tag is present on relations. Fixes singly digitized roads with opposing directional modifiers. [#1741](https://github.com/valhalla/valhalla/pull/1741)
   * FIXED: Fixed fork assignment and narrative logic when a highway ends and splits into multiple ramps. [#1742](https://github.com/valhalla/valhalla/pull/1742)
   * FIXED: Do not use any avoid edges as origin or destination of a route, matrix, or isochrone. [#1745](https://github.com/valhalla/valhalla/pull/1745)
   * FIXED: Add leg summary and remove unused hint attribute for OSRM compatibility mode. [#1753](https://github.com/valhalla/valhalla/pull/1753)
   * FIXED: Improvements for pedestrian forks, pedestrian roundabouts, and continue maneuvers. [#1768](https://github.com/valhalla/valhalla/pull/1768)
   * FIXED: Added simplified overview for OSRM response and added use_toll logic back to truck costing. [#1765](https://github.com/valhalla/valhalla/pull/1765)
   * FIXED: temp fix for location distance bug [#1774](https://github.com/valhalla/valhalla/pull/1774)
   * FIXED: Fix pedestrian routes using walkway_factor [#1780](https://github.com/valhalla/valhalla/pull/1780)
   * FIXED: Update the begin and end heading of short edges based on use [#1783](https://github.com/valhalla/valhalla/pull/1783)
   * FIXED: GraphReader::AreEdgesConnected update.  If transition count == 0 return false and do not call transition function. [#1786](https://github.com/valhalla/valhalla/pull/1786)
   * FIXED: Only edge candidates that were used in the path are send to serializer: [1788](https://github.com/valhalla/valhalla/pull/1788)
   * FIXED: Added logic to prevent the removal of a destination maneuver when ending on an internal edge [#1792](https://github.com/valhalla/valhalla/pull/1792)
   * FIXED: Fixed instructions when starting on an internal edge [#1796](https://github.com/valhalla/valhalla/pull/1796)

* **Enhancement**
   * Add the ability to run valhalla_build_tiles in stages. Specify the begin_stage and end_stage as command line options. Also cleans up temporary files as the last stage in the pipeline.
   * Add `remove` to `filesystem` namespace. [#1752](https://github.com/valhalla/valhalla/pull/1752)
   * Add TaxiCost into auto costing options.
   * Add `preferred_side` to allow per-location filtering of edges based on the side of the road the location is on and the driving side for that locale.
   * Slightly decreased the internal side-walk factor to .90f to favor roads with attached sidewalks. This impacts roads that have added sidewalk:left, sidewalk:right or sidewalk:both OSM tags (these become attributes on each directedEdge). The user can then avoid/penalize dedicated sidewalks and walkways, when they increase the walkway_factor. Since we slightly decreased the sidewalk_factor internally and only favor sidewalks if use is tagged as sidewalk_left or sidewalk_right, we should tend to route on roads with attached sidewalks rather than separate/dedicated sidewalks, allowing for more road names to be called out since these are labeled more.
   * Add `via` and `break_through` location types [#1737](https://github.com/valhalla/valhalla/pull/1737)
   * Add `street_side_tolerance` and `search_cutoff` to input `location` [#1777](https://github.com/valhalla/valhalla/pull/1777)
   * Return the Valhalla error `Path distance exceeds the max distance limit` for OSRM responses when the route is greater than the service limits. [#1781](https://github.com/valhalla/valhalla/pull/1781)

## Release Date: 2019-01-14 Valhalla 3.0.2
* **Bug Fix**
   * FIXED: Transit update - fix dow and exception when after midnight trips are normalized [#1682](https://github.com/valhalla/valhalla/pull/1682)
   * FIXED: valhalla_convert_transit segfault - GraphTileBuilder has null GraphTileHeader [#1683](https://github.com/valhalla/valhalla/issues/1683)
   * FIXED: Fix crash for trace_route with osrm serialization. Was passing shape rather than locations to the waypoint method.
   * FIXED: Properly set driving_side based on data set in TripPath.
   * FIXED: A bad bicycle route exposed an issue with bidirectional A* when the origin and destination edges are connected. Use A* in these cases to avoid requiring a high cost threshold in BD A*.
   * FIXED: x86 and x64 data compatibility was fixed as the structures weren't aligned.
   * FIXED: x86 tests were failing due mostly to floating point issues and the aforementioned structure misalignment.
* **Enhancement**
   * Add a durations list (delta time between each pair of trace points), a begin_time and a use_timestamp flag to trace_route requests. This allows using the input trace timestamps or durations plus the begin_time to compute elapsed time at each edge in the matched path (rather than using costing methods).
   * Add support for polyline5 encoding for OSRM formatted output.
* **Note**
   * Isochrones and openlr are both noted as not working with release builds for x86 (32bit) platforms. We'll look at getting this fixed in a future release

## Release Date: 2018-11-21 Valhalla 3.0.1
* **Bug Fix**
   * FIXED: Fixed a rare, but serious bug with bicycle costing. ferry_factor_ in bicycle costing shadowed the data member in the base dynamic cost class, leading to an unitialized variable. Occasionally, this would lead to negative costs which caused failures. [#1663](https://github.com/valhalla/valhalla/pull/1663)
   * FIXED: Fixed use of units in OSRM compatibility mode. [#1662](https://github.com/valhalla/valhalla/pull/1662)

## Release Date: 2018-11-21 Valhalla 3.0.0
* **NOTE**
   * This release changes the Valhalla graph tile formats to make the tile data more efficient and flexible. Tile data is incompatible with Valhalla 2.x builds, and code for 3.x is incompatible with data built for Valahalla 2.x versions. Valhalla tile sizes are slightly smaller (for datasets using elevation information the size savings is over 10%). In addition, there is increased flexibility for creating different variants of tiles to support different applications (e.g. bicycle only, or driving only).
* **Enhancement**
   * Remove the use of DirectedEdge for transitions between nodes on different hierarchy levels. A new structure, NodeTransition, is now used to transition to nodes on different hierarchy level. This saves space since only the end node GraphId is needed for the transitions (and DirectedEdge is a large data structure).
   * Change the NodeInfo lat,lon to use an offset from the tile base lat,lon. This potentially allows higher precision than using float, but more importantly saves space and allows support for NodeTransitions as well as spare for future growth.
   * Remove the EdgeElevation structure and max grade information into DirectedEdge and mean elevation into EdgeInfo. This saves space.
   * Reduce wayid to 32 bits. This allows sufficient growth when using OpenStreetMap data and frees space in EdgeInfo (allows moving speed limit and mean elevation from other structures).
   * Move name consistency from NodeInfo to DirectedEdge. This allows a more efficient lookup of name consistency.
   * Update all path algorithms to use NodeTransition logic rather than special DirectedEdge transition types. This simplifies PathAlgorithms slightly and removes some conditional logic.
   * Add an optional GraphFilter stage to tile building pipeline. This allows removal of edges and nodes based on access. This allows bicycle only, pedestrian only, or driving only datasets (or combinations) to be created - allowing smaller datasets for special purpose applications.
* **Deprecate**
   * Valhalla 3.0 removes support for OSMLR.

## Release Date: 2018-11-20 Valhalla 2.7.2
* **Enhancement**
   * UPDATED: Added a configuration variable for max_timedep_distance. This is used in selecting the path algorithm and provides the maximum distance between locations when choosing a time dependent path algorithm (other than multi modal). Above this distance, bidirectional A* is used with no time dependencies.
   * UPDATED: Remove transition edges from priority queue in Multimodal methods.
   * UPDATED: Fully implement street names and exit signs with ability to identify route numbers. [#1635](https://github.com/valhalla/valhalla/pull/1635)
* **Bug Fix**
   * FIXED: A timed-turned restriction should not be applied when a non-timed route is executed.  [#1615](https://github.com/valhalla/valhalla/pull/1615)
   * FIXED: Changed unordered_map to unordered_multimap for polys. Poly map can contain the same key but different multi-polygons. For example, islands for a country or timezone polygons for a country.
   * FIXED: Fixed timezone db issue where TZIDs did not exist in the Howard Hinnant date time db that is used in the date_time class for tz indexes.  Added logic to create aliases for TZIDs based on https://en.wikipedia.org/wiki/List_of_tz_database_time_zones
   * FIXED: Fixed the ramp turn modifiers for osrm compat [#1569](https://github.com/valhalla/valhalla/pull/1569)
   * FIXED: Fixed the step geometry when using the osrm compat mode [#1571](https://github.com/valhalla/valhalla/pull/1571)
   * FIXED: Fixed a data creation bug causing issues with A* routes ending on loops. [#1576](https://github.com/valhalla/valhalla/pull/1576)
   * FIXED: Fixed an issue with a bad route where destination only was present. Was due to thresholds in bidirectional A*. Changed threshold to be cost based rather than number of iterations). [#1586](https://github.com/valhalla/valhalla/pull/1586)
   * FIXED: Fixed an issue with destination only (private) roads being used in bicycle routes. Centralized some "base" transition cost logic in the base DynamicCost class. [#1587](https://github.com/valhalla/valhalla/pull/1587)
   * FIXED: Remove extraneous ramp maneuvers [#1657](https://github.com/valhalla/valhalla/pull/1657)

## Release Date: 2018-10-02 Valhalla 2.7.1
* **Enhancement**
   * UPDATED: Added date time support to forward and reverse isochrones. Add speed lookup (predicted speeds and/or free-flow or constrained flow speed) if date_time is present.
   * UPDATED: Add timezone checks to multimodal routes and isochrones (updates localtime if the path crosses into a timezone different than the start location).
* **Data Producer Update**
   * UPDATED: Removed boost date time support from transit.  Now using the Howard Hinnant date library.
* **Bug Fix**
   * FIXED: Fixed a bug with shortcuts that leads to inconsistent routes depending on whether shortcuts are taken, different origins can lead to different paths near the destination. This fix also improves performance on long routes and matrices.
   * FIXED: We were getting inconsistent results between departing at current date/time vs entering the current date/time.  This issue is due to the fact that the iso_date_time function returns the full iso date_time with the timezone offset (e.g., 2018-09-27T10:23-07:00 vs 2018-09-27T10:23). When we refactored the date_time code to use the new Howard Hinnant date library, we introduced this bug.
   * FIXED: Increased the threshold in CostMatrix to address null time and distance values occuring for truck costing with locations near the max distance.

## Release Date: 2018-09-13 Valhalla 2.7.0
* **Enhancement**
   * UPDATED: Refactor to use the pbf options instead of the ptree config [#1428](https://github.com/valhalla/valhalla/pull/1428) This completes [1357](https://github.com/valhalla/valhalla/issues/1357)
   * UPDATED: Removed the boost/date_time dependency from baldr and odin. We added the Howard Hinnant date and time library as a submodule. [#1494](https://github.com/valhalla/valhalla/pull/1494)
   * UPDATED: Fixed 'Drvie' typo [#1505](https://github.com/valhalla/valhalla/pull/1505) This completes [1504](https://github.com/valhalla/valhalla/issues/1504)
   * UPDATED: Optimizations of GetSpeed for predicted speeds [1490](https://github.com/valhalla/valhalla/issues/1490)
   * UPDATED: Isotile optimizations
   * UPDATED: Added stats to predictive traffic logging
   * UPDATED: resample_polyline - Breaks the polyline into equal length segments at a sample distance near the resolution. Break out of the loop through polyline points once we reach the specified number of samplesthen append the last
polyline point.
   * UPDATED: added android logging and uses a shared graph reader
   * UPDATED: Do not run a second pass on long pedestrian routes that include a ferry (but succeed on first pass). This is a performance fix. Long pedestrian routes with A star factor based on ferry speed end up being very inefficient.
* **Bug Fix**
   * FIXED: A* destination only
   * FIXED: Fixed through locations weren't honored [#1449](https://github.com/valhalla/valhalla/pull/1449)


## Release Date: 2018-08-02 Valhalla 3.0.0-rc.4
* **Node Bindings**
   * UPDATED: add some worker pool handling
   [#1467](https://github.com/valhalla/valhalla/pull/1467)

## Release Date: 2018-08-02 Valhalla 3.0.0-rc.3
* **Node Bindings**
   * UPDATED: replaced N-API with node-addon-api wrapper and made the actor
   functions asynchronous
   [#1457](https://github.com/valhalla/valhalla/pull/1457)

## Release Date: 2018-07-24 Valhalla 3.0.0-rc.2
* **Node Bindings**
   * FIXED: turn on the autocleanup functionality for the actor object.
   [#1439](https://github.com/valhalla/valhalla/pull/1439)

## Release Date: 2018-07-16 Valhalla 3.0.0-rc.1
* **Enhancement**
   * ADDED: exposed the rest of the actions to the node bindings and added tests. [#1415](https://github.com/valhalla/valhalla/pull/1415)

## Release Date: 2018-07-12 Valhalla 3.0.0-alpha.1
**NOTE**: There was already a small package named `valhalla` on the npm registry, only published up to version 0.0.3. The team at npm has transferred the package to us, but would like us to publish something to it ASAP to prove our stake in it. Though the bindings do not have all of the actor functionality exposed yet (just route), we are going to publish an alpha release of 3.0.0 to get something up on npm.
* **Infrastructure**:
   * ADDED: add in time dependent algorithms if the distance between locations is less than 500km.
   * ADDED: TurnLanes to indicate turning lanes at the end of a directed edge.
   * ADDED: Added PredictedSpeeds to Valhalla tiles and logic to compute speed based on predictive speed profiles.
* **Data Producer Update**
   * ADDED: is_route_num flag was added to Sign records. Set this to true if the exit sign comes from a route number/ref.
   * CHANGED: Lower speeds on driveways, drive-thru, and parking aisle. Set destination only flag for drive thru use.
   * ADDED: Initial implementation of turn lanes.
  **Bug Fix**
   * CHANGED: Fix destination only penalty for A* and time dependent cases.
   * CHANGED: Use the distance from GetOffsetForHeading, based on road classification and road use (e.g. ramp, turn channel, etc.), within tangent_angle function.
* **Map Matching**
   * FIXED: Fixed trace_route edge_walk server abort [#1365](https://github.com/valhalla/valhalla/pull/1365)
* **Enhancement**
   * ADDED: Added post process for updating free and constrained speeds in the directed edges.
   * UPDATED: Parse the json request once and store in a protocol buffer to pass along the pipeline. This completed the first portion of [1357](https://github.com/valhalla/valhalla/issues/1357)
   * UPDATED: Changed the shape_match attribute from a string to an enum. Fixes [1376](https://github.com/valhalla/valhalla/issues/1376)
   * ADDED: Node bindings for route [#1341](https://github.com/valhalla/valhalla/pull/1341)
   * UPDATED: Use a non-linear use_highways factor (to more heavily penalize highways as use_highways approaches 0).

## Release Date: 2018-07-15 Valhalla 2.6.3
* **API**:
   * FIXED: Use a non-linear use_highways factor (to more heavily penalize highways as use_highways approaches 0).
   * FIXED: Fixed the highway_factor when use_highways < 0.5.
   * ENHANCEMENT: Added logic to modulate the surface factor based on use_trails.
   * ADDED: New customer test requests for motorcycle costing.

## Release Date: 2018-06-28 Valhalla 2.6.2
* **Data Producer Update**
   * FIXED: Complex restriction sorting bug.  Check of has_dt in ComplexRestrictionBuilder::operator==.
* **API**:
   * FIXED: Fixed CostFactory convenience method that registers costing models
   * ADDED: Added use_tolls into motorcycle costing options

## Release Date: 2018-05-28 Valhalla 2.6.0
* **Infrastructure**:
   * CHANGED: Update cmake buildsystem to replace autoconf [#1272](https://github.com/valhalla/valhalla/pull/1272)
* **API**:
   * CHANGED: Move `trace_options` parsing to map matcher factory [#1260](https://github.com/valhalla/valhalla/pull/1260)
   * ADDED: New costing method for AutoDataFix [#1283](https://github.com/valhalla/valhalla/pull/1283)

## Release Date: 2018-05-21 Valhalla 2.5.0
* **Infrastructure**
   * ADDED: Add code formatting and linting.
* **API**
   * ADDED: Added new motorcycle costing, motorcycle access flag in data and use_trails option.
* **Routing**
   * ADDED: Add time dependnet forward and reverse A* methods.
   * FIXED: Increase minimum threshold for driving routes in bidirectional A* (fixes some instances of bad paths).
* **Data Producer Update**
   * CHANGED: Updates to properly handle cycleway crossings.
   * CHANGED: Conditionally include driveways that are private.
   * ADDED: Added logic to set motorcycle access.  This includes lua, country access, and user access flags for motorcycles.

## Release Date: 2018-04-11 Valhalla 2.4.9
* **Enhancement**
   * Added European Portuguese localization for Valhalla
   * Updates to EdgeStatus to improve performance. Use an unordered_map of tile Id and allocate an array for each edge in the tile. This allows using pointers to access status for sequential edges. This improves performance by 50% or so.
   * A couple of bicycle costing updates to improve route quality: avoid roads marked as part of a truck network, to remove the density penalty for transition costs.
   * When optimal matrix type is selected, now use CostMatrix for source to target pedestrian and bicycle matrix calls when both counts are above some threshold. This improves performance in general and lessens some long running requests.
*  **Data Producer Update**
   * Added logic to protect against setting a speed of 0 for ferries.

## Release Date: 2018-03-27 Valhalla 2.4.8
* **Enhancement**
   * Updates for Italian verbal translations
   * Optionally remove driveways at graph creation time
   * Optionally disable candidate edge penalty in path finding
   * OSRM compatible route, matrix and map matching response generation
   * Minimal Windows build compatibility
   * Refactoring to use PBF as the IPC mechanism for all objects
   * Improvements to internal intersection marking to reduce false positives
* **Bug Fix**
   * Cap candidate edge penalty in path finding to reduce excessive expansion
   * Fix trivial paths at deadends

## Release Date: 2018-02-08 Valhalla 2.4.7
* **Enhancement**
   * Speed up building tiles from small OSM imports by using boost directory iterator rather than going through all possible tiles and testing each if the file exists.
* **Bug Fix**
   * Protect against overflow in string to float conversion inside OSM parsing.

## Release Date: 2018-01-26 Valhalla 2.4.6
* **Enhancement**
   * Elevation library will lazy load RAW formatted sources

## Release Date: 2018-01-24 Valhalla 2.4.5
* **Enhancement**
   * Elevation packing utility can unpack lz4hc now
* **Bug Fix**
   * Fixed broken darwin builds

## Release Date: 2018-01-23 Valhalla 2.4.4
* **Enhancement**
   * Elevation service speed improvments and the ability to serve lz4hc compressed data
   * Basic support for downloading routing tiles on demand
   * Deprecated `valhalla_route_service`, now all services (including elevation) are found under `valhalla_service`

## Release Date: 2017-12-11 Valhalla 2.4.3
* **Enhancement**
   * Remove union from GraphId speeds up some platforms
   * Use SAC scale in pedestrian costing
   * Expanded python bindings to include all actions (route, matrix, isochrone, etc)
* **Bug Fix**
   * French translation typo fixes
*  **Data Producer Update**
   * Handling shapes that intersect the poles when binning
   * Handling when transit shapes are less than 2 points

## Release Date: 2017-11-09 Valhalla 2.4.1
*  **Data Producer Update**
   * Added kMopedAccess to modes for complex restrictions.  Remove the kMopedAccess when auto access is removed.  Also, add the kMopedAccess when an auto restriction is found.

## Release Date: 2017-11-08 Valhalla 2.4.0
*  **Data Producer Update**
   * Added logic to support restriction = x with a the except tag.  We apply the restriction to everything except for modes in the except tag.
   * Added logic to support railway_service and coach_service in transit.
* **Bug Fix**
  * Return proper edge_walk path for requested shape_match=walk_or_snap
  * Skip invalid stateid for Top-K requests

## Release Date: 2017-11-07 Valhalla 2.3.9
* **Enhancement**
  * Top-K map matched path generation now only returns unique paths and does so with fewer iterations
  * Navigator call outs for both imperial and metric units
  * The surface types allowed for a given bike route can now be controlled via a request parameter `avoid_bad_surfaces`
  * Improved support for motorscooter costing via surface types, road classification and vehicle specific tagging
* **Bug Fix**
  * Connectivity maps now include information about transit tiles
  * Lane counts for singly digitized roads are now correct for a given directed edge
  * Edge merging code for assigning osmlr segments is now robust to partial tile sets
  * Fix matrix path finding to allow transitioning down to lower levels when appropriate. In particular, do not supersede shortcut edges until no longer expanding on the next level.
  * Fix optimizer rotate location method. This fixes a bug where optimal ordering was bad for large location sets.
*  **Data Producer Update**
   * Duration tags are now used to properly set the speed of travel for a ferry routes

## Release Date: 2017-10-17 Valhalla 2.3.8
* **Bug Fix**
  * Fixed the roundabout exit count for bicycles when the roundabout is a road and not a cycleway
  * Enable a pedestrian path to remain on roundabout instead of getting off and back on
  * Fixed the penalization of candidate locations in the uni-directional A* algorithm (used for trivial paths)
*  **Data Producer Update**
   * Added logic to set bike forward and tag to true where kv["sac_scale"] == "hiking". All other values for sac_scale turn off bicycle access.  If sac_scale or mtb keys are found and a surface tag is not set we default to kPath.
   * Fixed a bug where surface=unpaved was being assigned Surface::kPavedSmooth.

## Release Date: 2017-9-11 Valhalla 2.3.7
* **Bug Fix**
  * Update bidirectional connections to handle cases where the connecting edge is one of the origin (or destination) edges and the cost is high. Fixes some pedestrian route issues that were reported.
*  **Data Producer Update**
   * Added support for motorroad tag (default and per country).
   * Update OSMLR segment association logic to fix issue where chunks wrote over leftover segments. Fix search along edges to include a radius so any nearby edges are also considered.

## Release Date: 2017-08-29 Valhalla 2.3.6
* **Bug Fix**
  * Pedestrian paths including ferries no longer cause circuitous routes
  * Fix a crash in map matching route finding where heading from shape was using a `nullptr` tile
  * Spanish language narrative corrections
  * Fix traffic segment matcher to always set the start time of a segment when its known
* **Enhancement**
  * Location correlation scoring improvements to avoid situations where less likely start or ending locations are selected

## Release Date: 2017-08-22 Valhalla 2.3.5
* **Bug Fix**
  * Clamp the edge score in thor. Extreme values were causing bad alloc crashes.
  * Fix multimodal isochrones. EdgeLabel refactor caused issues.
* **Data Producer Update**
  * Update lua logic to properly handle vehicle=no tags.

## Release Date: 2017-08-14 Valhalla 2.3.4
* **Bug Fix**
  * Enforce limits on maximum per point accuracy to avoid long running map matching computations

## Release Date: 2017-08-14 Valhalla 2.3.3
* **Bug Fix**
  * Maximum osm node reached now causes bitset to resize to accomodate when building tiles
  * Fix wrong side of street information and remove redundant node snapping
  * Fix path differences between services and `valhalla_run_route`
  * Fix map matching crash when interpolating duplicate input points
  * Fix unhandled exception when trace_route or trace_attributes when there are no continuous matches
* **Enhancement**
  * Folded Low-Stress Biking Code into the regular Bicycle code and removed the LowStressBicycleCost class. Now when making a query for bicycle routing, a value of 0 for use_hills and use_roads produces low-stress biking routes, while a value of 1 for both provides more intense professional bike routes.
  * Bike costing default values changed. use_roads and use_hills are now 0.25 by default instead of 0.5 and the default bike is now a hybrid bike instead of a road bike.
  * Added logic to use station hierarchy from transitland.  Osm and egress nodes are connected by transitconnections.  Egress and stations are connected by egressconnections.  Stations and platforms are connected by platformconnections.  This includes narrative updates for Odin as well.

## Release Date: 2017-07-31 Valhalla 2.3.2
* **Bug Fix**
  * Update to use oneway:psv if oneway:bus does not exist.
  * Fix out of bounds memory issue in DoubleBucketQueue.
  * Many things are now taken into consideration to determine which sides of the road have what cyclelanes, because they were not being parsed correctly before
  * Fixed issue where sometimes a "oneway:bicycle=no" tag on a two-way street would cause the road to become a oneway for bicycles
  * Fixed trace_attributes edge_walk cases where the start or end points in the shape are close to graph nodes (intersections)
  * Fixed 32bit architecture crashing for certain routes with non-deterministic placement of edges labels in bucketized queue datastructure
* **Enhancement**
  * Improve multi-modal routes by adjusting the pedestrian mode factor (routes use less walking in favor of public transit).
  * Added interface framework to support "top-k" paths within map-matching.
  * Created a base EdgeLabel class that contains all data needed within costing methods and supports the basic path algorithms (forward direction, A*, with accumulated path distance). Derive class for bidirectional algorithms (BDEdgeLabel) and for multimodal algorithms. Lowers memory use by combining some fields (using spare bits from GraphId).
  * Added elapsed time estimates to map-matching labels in preparation for using timestamps in map-matching.
  * Added parsing of various OSM tags: "bicycle=use_sidepath", "bicycle=dismount", "segregated=*", "shoulder=*", "cycleway:buffer=*", and several variations of these.
  * Both trace_route and trace_attributes will parse `time` and `accuracy` parameters when the shape is provided as unencoded
  * Map-matching will now use the time (in seconds) of each gps reading (if provided) to narrow the search space and avoid finding matches that are impossibly fast

## Release Date: 2017-07-10 Valhalla 2.3.0
* **Bug Fix**
  * Fixed a bug in traffic segment matcher where length was populated but had invalid times
* **Embedded Compilation**
  * Decoupled the service components from the rest of the worker objects so that the worker objects could be used in non http service contexts
   * Added an actor class which encapsulates the various worker objects and allows the various end points to be called /route /height etc. without needing to run a service
* **Low-Stress Bicycle**
  * Worked on creating a new low-stress biking option that focuses more on taking safer roads like cycle ways or residential roads than the standard bike costing option does.

## Release Date: 2017-06-26 Valhalla 2.2.9
* **Bug Fix**
  * Fix a bug introduced in 2.2.8 where map matching search extent was incorrect in longitude axis.

## Release Date: 2017-06-23 Valhalla 2.2.8
* **Bug Fix**
  * Traffic segment matcher (exposed through Python bindings) - fix cases where partial (or no) results could be returned when breaking out of loop in form_segments early.
* **Traffic Matching Update**
  * Traffic segment matcher - handle special cases when entering and exiting turn channels.
* **Guidance Improvements**
  * Added Swedish (se-SV) narrative file.

## Release Date: 2017-06-20 Valhalla 2.2.7
* **Bug Fixes**
  * Traffic segment matcher (exposed through Python bindings) makes use of accuracy per point in the input
  * Traffic segment matcher is robust to consecutive transition edges in matched path
* **Isochrone Changes**
  * Set up isochrone to be able to handle multi-location queries in the future
* **Data Producer Updates**
  * Fixes to valhalla_associate_segments to address threading issue.
  * Added support for restrictions that refers only to appropriate type of vehicle.
* **Navigator**
  * Added pre-alpha implementation that will perform guidance for mobile devices.
* **Map Matching Updates**
  * Added capability to customize match_options

## Release Date: 2017-06-12 Valhalla 2.2.6
* **Bug Fixes**
  * Fixed the begin shape index where an end_route_discontinuity exists
* **Guidance Improvements**
  * Updated Slovenian (sl-SI) narrative file.
* **Data Producer Updates**
  * Added support for per mode restrictions (e.g., restriction:&lt;type&gt;)  Saved these restrictions as "complex" restrictions which currently support per mode lookup (unlike simple restrictions which are assumed to apply to all driving modes).
* **Matrix Updates**
  * Increased max distance threshold for auto costing and other similar costings to 400 km instead of 200 km

## Release Date: 2017-06-05 Valhalla 2.2.5
* **Bug Fixes**
  * Fixed matched point edge_index by skipping transition edges.
  * Use double precision in meili grid traversal to fix some incorrect grid cases.
  * Update meili to use DoubleBucketQueue and GraphReader methods rather than internal methods.

## Release Date: 2017-05-17 Valhalla 2.2.4
* **Bug Fixes**
  * Fix isochrone bug where the default access mode was used - this rejected edges that should not have been rejected for cases than automobile.
  * Fix A* handling of edge costs for trivial routes. This fixed an issue with disconnected regions that projected to a single edge.
  * Fix TripPathBuilder crash if first edge is a transition edge (was occurring with map-matching in rare occasions).

## Release Date: 2017-05-15 Valhalla 2.2.3
* **Map Matching Improvement**
  * Return begin and end route discontinuities. Also, returns partial shape of edge at route discontinuity.
* **Isochrone Improvements**
  * Add logic to make sure the center location remains fixed at the center of a tile/grid in the isotile.
  * Add a default generalization factor that is based on the grid size. Users can still override this factor but the default behavior is improved.
  * Add ExpandForward and ExpandReverse methods as is done in bidirectional A*. This improves handling of transitions between hierarchy levels.
* **Graph Correlation Improvements**
  * Add options to control both radius and reachability per input location (with defaults) to control correlation of input locations to the graph in such a way as to avoid routing between disconnected regions and favor more likely paths.

## Release Date: 2017-05-08 Valhalla 2.2.0
* **Guidance Improvements**
  * Added Russian (ru-RU) narrative file.
  * Updated Slovenian (sl-SI) narrative file.
* **Data Producer Updates**
  * Assign destination sign info on bidirectional ramps.
  * Update ReclassifyLinks. Use a "link-tree" which is formed from the exit node and terminates at entrance nodes. Exit nodes are sorted by classification so motorway exits are done before trunks, etc. Updated the turn channel logic - now more consistently applies turn channel use.
  * Updated traffic segment associations to properly work with elevation and lane connectivity information (which is stored after the traffic association).

## Release Date: 2017-04-24 Valhalla 2.1.9
* **Elevation Update**
  * Created a new EdgeElevation structure which includes max upward and downward slope (moved from DirectedEdge) and mean elevation.
* **Routing Improvements**
  * Destination only fix when "nested" destination only areas cause a route failure. Allow destination only edges (with penalty) on 2nd pass.
  * Fix heading to properly use the partial edge shape rather than entire edge shape to determine heading at the begin and end locations.
  * Some cleanup and simplification of the bidirectional A* algorithm.
  * Some cleanup and simplification of TripPathBuilder.
  * Make TileHierarchy data and methods static and remove tile_dir from the tile hierarchy.
* **Map Matching Improvement**
  * Return matched points with trace attributes when using map_snap.
* **Data Producer Updates**
  * lua updates so that the chunnel will work again.

## Release Date: 2017-04-04 Valhalla 2.1.8
* **Map Matching Release**
  * Added max trace limits and out-of-bounds checks for customizable trace options

## Release Date: 2017-03-29 Valhalla 2.1.7
* **Map Matching Release**
  * Increased service limits for trace
* **Data Producer Updates**
  * Transit: Remove the dependency on using level 2 tiles for transit builder
* **Traffic Updates**
  * Segment matcher completely re-written to handle many complex issues when matching traces to OTSs
* **Service Improvement**
  * Bug Fix - relaxed rapidjson parsing to allow numeric type coercion
* **Routing Improvements**
  * Level the forward and reverse paths in bidirectional A * to account for distance approximation differences.
  * Add logic for Use==kPath to bicycle costing so that paths are favored (as are footways).

## Release Date: 2017-03-10 Valhalla 2.1.3
* **Guidance Improvement**
  * Corrections to Slovenian narrative language file
  **Routing Improvements**
  * Increased the pedestrian search radius from 25 to 50 within the meili configuration to reduce U-turns with map-matching
  * Added a max avoid location limit

## Release Date: 2017-02-22 Valhalla 2.1.0
* **Guidance Improvement**
  * Added ca-ES (Catalan) and sl-SI (Slovenian) narrative language files
* **Routing  Improvement**
  * Fix through location reverse ordering bug (introduced in 2.0.9) in output of route responses for depart_at routes
  * Fix edge_walking method to handle cases where more than 1 initial edge is found
* **Data Producer Updates**
  * Improved transit by processing frequency based schedules.
  * Updated graph validation to more aggressively check graph consistency on level 0 and level 1
  * Fix the EdgeInfo hash to not create duplicate edge info records when creating hierarchies

## Release Date: 2017-02-21 Valhalla 2.0.9
* **Guidance Improvement**
  * Improved Italian narrative by handling articulated prepositions
  * Properly calling out turn channel maneuver
* **Routing Improvement**
  * Improved path determination by increasing stop impact for link to link transitions at intersections
  * Fixed through location handling, now includes cost at throughs and properly uses heading
  * Added ability to adjust location heading tolerance
* **Traffic Updates**
  * Fixed segment matching json to properly return non-string values where apropriate
* **Data Producer Updates**
  * Process node:ref and way:junction_ref as a semicolon separated list for exit numbers
  * Removed duplicated interchange sign information when ways are split into edges
  * Use a sequence within HierarchyBuilder to lower memory requirements for planet / large data imports.
  * Add connecting OSM wayId to a transit stop within NodeInfo.
  * Lua update:  removed ways that were being added to the routing graph.
  * Transit:  Fixed an issue where add_service_day and remove_service_day was not using the tile creation date, but the service start date for transit.
  * Transit:  Added acceptance test logic.
  * Transit:  Added fallback option if the associated wayid is not found.  Use distance approximator to find the closest edge.
  * Transit:  Added URL encoding for one stop ids that contain diacriticals.  Also, added include_geometry=false for route requests.
* **Optimized Routing Update**
  * Added an original index to the location object in the optimized route response
* **Trace Route Improvement**
  * Updated find_start_node to fix "GraphTile NodeInfo index out of bounds" error

## Release Date: 2017-01-30 Valhalla 2.0.6
* **Guidance Improvement**
  * Italian phrases were updated
* **Routing Improvement**
  * Fixed an issue where date and time was returning an invalid ISO8601 time format for date_time values in positive UTC. + sign was missing.
  * Fixed an encoding issue that was discovered for tranist_fetcher.  We were not encoding onestop_ids or route_ids.  Also, added exclude_geometry=true for route API calls.
* **Data Producer Updates**
  * Added logic to grab a single feed in valhalla_build_transit.

## Release Date: 2017-01-04 Valhalla 2.0.3
* **Service Improvement**
  * Added support for interrupting requests. If the connection is closed, route computation and map-matching can be interrupted prior to completion.
* **Routing Improvement**
  * Ignore name inconsistency when entering a link to avoid double penalizing.
* **Data Producer Updates**
  * Fixed consistent name assignment for ramps and turn lanes which improved guidance.
  * Added a flag to directed edges indicating if the edge has names. This can potentially be used in costing methods.
  * Allow future use of spare GraphId bits within DirectedEdge.

## Release Date: 2016-12-13 Valhalla 2.0.2
* **Routing Improvement**
  * Added support for multi-way restrictions to matrix and isochrones.
  * Added HOV costing model.
  * Speed limit updates.   Added logic to save average speed separately from speed limits.
  * Added transit include and exclude logic to multimodal isochrone.
  * Fix some edge cases for trivial (single edge) paths.
  * Better treatment of destination access only when using bidirectional A*.
* **Performance Improvement**
  * Improved performance of the path algorithms by making many access methods inline.

## Release Date: 2016-11-28 Valhalla 2.0.1
* **Routing Improvement**
  * Preliminary support for multi-way restrictions
* **Issues Fixed**
  * Fixed tile incompatiblity between 64 and 32bit architectures
  * Fixed missing edges within tile edge search indexes
  * Fixed an issue where transit isochrone was cut off if we took transit that was greater than the max_seconds and other transit lines or buses were then not considered.

## Release Date: 2016-11-15 Valhalla 2.0

* **Tile Redesign**
  * Updated the graph tiles to store edges only on the hierarchy level they belong to. Prior to this, the highways were stored on all levels, they now exist only on the highway hierarchy. Similar changes were made for arterial level roads. This leads to about a 20% reduction in tile size.
  * The tile redesign required changes to the path generation algorithms. They must now transition freely beteeen levels, even for pedestrian and bicycle routes. To offset the extra transitions, the main algorithms were changed to expand nodes at each level that has directed edges, rather than adding the transition edges to the priority queue/adjacency list. This change helps performance. The hierarchy limits that are used to speed the computation of driving routes by utilizing the highway hierarchy were adjusted to work with the new path algorithms.
  * Some changes to costing were also required, for example pedestrian and bicycle routes skip shortcut edges.
  * Many tile data structures were altered to explicitly size different fields and make room for "spare" fields that will allow future growth. In addition, the tile itself has extra "spare" records that can be appended to the end of the tile and referenced from the tile header. This also will allow future growth without breaking backward compatibility.
* **Guidance Improvement**
  * Refactored trip path to use an enumerated `Use` for edge and an enumerated `NodeType` for node
  * Fixed some wording in the Hindi narrative file
  * Fixed missing turn maneuver by updating the forward intersecting edge logic
* **Issues Fixed**
  * Fixed an issue with pedestrian routes where a short u-turn was taken to avoid the "crossing" penalty.
  * Fixed bicycle routing due to high penalty to enter an access=destination area. Changed to a smaller, length based factor to try to avoid long regions where access = destination. Added a driveway penalty to avoid taking driveways (which are often marked as access=destination).
  * Fixed regression where service did not adhere to the list of allowed actions in the Loki configuration
* **Graph Correlation**
  * External contributions from Navitia have lead to greatly reduced per-location graph correlation. Average correlation time is now less than 1ms down from 4-9ms.

## Release Date: 2016-10-17

* **Guidance Improvement**
  * Added the Hindi (hi-IN) narrative language
* **Service Additions**
  * Added internal valhalla error codes utility in baldr and modified all services to make use of and return as JSON response
  * See documentation https://github.com/valhalla/valhalla-docs/blob/master/api-reference.md#internal-error-codes-and-conditions
* **Time-Distance Matrix Improvement**
  * Added a costmatrix performance fix for one_to_many matrix requests
* **Memory Mapped Tar Archive - Tile Extract Support**
  * Added the ability to load a tar archive of the routing graph tiles. This improves performance under heavy load and reduces the memory requirement while allowing multiple processes to share cache resources.

## Release Date: 2016-09-19

* **Guidance Improvement**
  * Added pirate narrative language
* **Routing Improvement**
  * Added the ability to include or exclude stops, routes, and operators in multimodal routing.
* **Service Improvement**
  * JSONify Error Response

## Release Date: 2016-08-30

* **Pedestrian Routing Improvement**
  * Fixes for trivial pedestrian routes

## Release Date: 2016-08-22

* **Guidance Improvements**
  * Added Spanish narrative
  * Updated the start and end edge heading calculation to be based on road class and edge use
* **Bicycle Routing Improvements**
  * Prevent getting off a higher class road for a small detour only to get back onto the road immediately.
  * Redo the speed penalties and road class factors - they were doubly penalizing many roads with very high values.
  * Simplify the computation of weighting factor for roads that do not have cycle lanes. Apply speed penalty to slightly reduce favoring
of non-separated bicycle lanes on high speed roads.
* **Routing Improvements**
  * Remove avoidance of U-turn for pedestrian routes. This improves use with map-matching since pedestrian routes can make U-turns.
  * Allow U-turns at dead-ends for driving (and bicycling) routes.
* **Service Additions**
  * Add support for multi-modal isochrones.
  * Added base code to allow reverse isochrones (path from anywhere to a single destination).
* **New Sources to Targets**
  * Added a new Matrix Service action that allows you to request any of the 3 types of time-distance matrices by calling 1 action.  This action takes a sources and targets parameter instead of the locations parameter.  Please see the updated Time-Distance Matrix Service API reference for more details.

## Release Date: 2016-08-08

 * **Service additions**
  * Latitude, longitude bounding boxes of the route and each leg have been added to the route results.
  * Added an initial isochrone capability. This includes methods to create an "isotile" - a 2-D gridded data set with time to reach each lat,lon grid from an origin location. This isoltile is then used to create contours at specified times. Interior contours are optionally removed and the remaining outer contours are generalized and converted to GeoJSON polygons. An initial version supporting multimodal route types has also been added.
 * **Data Producer Updates**
  * Fixed tranist scheduling issue where false schedules were getting added.
 * **Tools Additionas**
  * Added `valhalla_export_edges` tool to allow shape and names to be dumped from the routing tiles

## Release Date: 2016-07-19

 * **Guidance Improvements**
  * Added French narrative
  * Added capability to have narrative language aliases - For example: German `de-DE` has an alias of `de`
 * **Transit Stop Update** - Return latitude and longitude for each transit stop
 * **Data Producer Updates**
  * Added logic to use lanes:forward, lanes:backward, speed:forward, and speed:backward based on direction of the directed edge.
  * Added support for no_entry, no_exit, and no_turn restrictions.
  * Added logic to support country specific access. Based on country tables found here: http://wiki.openstreetmap.org/wiki/OSM_tags_for_routing/Access-Restrictions

## Release Date: 2016-06-08

 * **Bug Fix** - Fixed a bug where edge indexing created many small tiles where no edges actually intersected. This allowed impossible routes to be considered for path finding instead of rejecting them earlier.
 * **Guidance Improvements**
  * Fixed invalid u-turn direction
  * Updated to properly call out jughandle routes
  * Enhanced signless interchange maneuvers to help guide users
 * **Data Producer Updates**
  * Updated the speed assignment for ramp to be a percentage of the original road class speed assignment
  * Updated stop impact logic for turn channel onto ramp

## Release Date: 2016-05-19

 * **Bug Fix** - Fixed a bug where routes fail within small, disconnected "islands" due to the threshold logic in prior release. Also better logic for not-thru roads.

## Release Date: 2016-05-18

 * **Bidirectional A* Improvements** - Fixed an issue where if both origin and destination locations where on not-thru roads that meet at a common node the path ended up taking a long detour. Not all cases were fixed though - next release should fix. Trying to address the termination criteria for when the best connection point of the 2 paths is optimal. Turns out that the initial case where both opposing edges are settled is not guaranteed to be the least cost path. For now we are setting a threshold and extending the search while still tracking best connections. Fixed the opposing edge when a hierarchy transition occurs.
 * **Guidance Globalization** -  Fixed decimal distance to be locale based.
 * **Guidance Improvements**
  * Fixed roundabout spoke count issue by fixing the drive_on_right attribute.
  * Simplified narative by combining unnamed straight maneuvers
  * Added logic to confirm maneuver type assignment to avoid invalid guidance
  * Fixed turn maneuvers by improving logic for the following:
    * Internal intersection edges
    * 'T' intersections
    * Intersecting forward edges
 * **Data Producer Updates** - Fix the restrictions on a shortcut edge to be the same as the last directed edge of the shortcut (rather than the first one).

## Release Date: 2016-04-28

 * **Tile Format Updates** - Separated the transit graph from the "road only" graph into different tiles but retained their interconnectivity. Transit tiles are now hierarchy level 3.
 * **Tile Format Updates** - Reduced the size of graph edge shape data by 5% through the use of varint encoding (LEB128)
 * **Tile Format Updates** - Aligned `EdgeInfo` structures to proper byte boundaries so as to maintain compatibility for systems who don't support reading from unaligned addresses.
 * **Guidance Globalization** -  Added the it-IT(Italian) language file. Added support for CLDR plural rules. The cs-CZ(Czech), de-DE(German), and en-US(US English) language files have been updated.
 * **Travel mode based instructions** -  Updated the start, post ferry, and post transit insructions to be based on the travel mode, for example:
  * `Drive east on Main Street.`
  * `Walk northeast on Broadway.`
  * `Bike south on the cycleway.`

## Release Date: 2016-04-12

 * **Guidance Globalization** -  Added logic to use tagged language files that contain the guidance phrases. The initial versions of en-US, de-DE, and cs-CZ have been deployed.
 * **Updated ferry defaults** -  Bumped up use_ferry to 0.65 so that we don't penalize ferries as much.

## Release Date: 2016-03-31
 * **Data producer updates** - Do not generate shortcuts across a node which is a fork. This caused missing fork maneuvers on longer routes.  GetNames update ("Broadway fix").  Fixed an issue with looking up a name in the ref map and not the name map.  Also, removed duplicate names.  Private = false was unsetting destination only flags for parking aisles.

## Release Date: 2016-03-30
 * **TripPathBuilder Bug Fix** - Fixed an exception that was being thrown when trying to read directed edges past the end of the list within a tile. This was due to errors in setting walkability and cyclability on upper hierarchies.

## Release Date: 2016-03-28

 * **Improved Graph Correlation** -  Correlating input to the routing graph is carried out via closest first traversal of the graph's, now indexed, geometry. This results in faster correlation and gaurantees the absolute closest edge is found.

## Release Date: 2016-03-16

 * **Transit type returned** -  The transit type (e.g. tram, metro, rail, bus, ferry, cable car, gondola, funicular) is now returned with each transit maneuver.
 * **Guidance language** -  If the language option is not supplied or is unsupported then the language will be set to the default (en-US). Also, the service will return the language in the trip results.
 * **Update multimodal path algorithm** - Applied some fixes to multimodal path algorithm. In particular fixed a bug where the wrong sortcost was added to the adjacency list. Also separated "in-station" transfer costs from transfers between stops.
 * **Data producer updates** - Do not combine shortcut edges at gates or toll booths. Fixes avoid toll issues on routes that included shortcut edges.

## Release Date: 2016-03-07

 * **Updated all APIs to honor the optional DNT (Do not track) http header** -  This will avoid logging locations.
 * **Reduce 'Merge maneuver' verbal alert instructions** -  Only create a verbal alert instruction for a 'Merge maneuver' if the previous maneuver is > 1.5 km.
 * **Updated transit defaults.  Tweaked transit costing logic to obtain better routes.** -  use_rail = 0.6, use_transfers = 0.3, transfer_cost = 15.0 and transfer_penalty = 300.0.  Updated the TransferCostFactor to use the transfer_factor correctly.  TransitionCost for pedestrian costing bumped up from 20.0f to 30.0f when predecessor edge is a transit connection.
 * **Initial Guidance Globalization** -  Partial framework for Guidance Globalization. Started reading some guidance phrases from en-US.json file.

## Release Date: 2016-02-22

 * **Use bidirectional A* for automobile routes** - Switch to bidirectional A* for all but bus routes and short routes (where origin and destination are less than 10km apart). This improves performance and has less failure cases for longer routes. Some data import adjustments were made (02-19) to fix some issues encountered with arterial and highway hierarchies. Also only use a maximum of 2 passes for bidirecdtional A* to reduce "long time to fail" cases.
 * **Added verbal multi-cue guidance** - This combines verbal instructions when 2 successive maneuvers occur in a short amount of time (e.g., Turn right onto MainStreet. Then Turn left onto 1st Avenue).

## Release Date: 2016-02-19

 * **Data producer updates** - Reduce stop impact when all edges are links (ramps or turn channels). Update opposing edge logic to reject edges that do no have proper access (forward access == reverse access on opposing edge and vice-versa). Update ReclassifyLinks for cases where a single edge (often a service road) intersects a ramp improperly causing the ramp to reclassified when it should not be. Updated maximum OSM node Id (now exceeds 4000000000). Move lua from conf repository into mjolnir.

## Release Date: 2016-02-01

 * **Data producer updates** - Reduce speed on unpaved/rough roads. Add statistics for hgv (truck) restrictions.

## Release Date: 2016-01-26

 * **Added capability to disable narrative production** - Added the `narrative` boolean option to allow users to disable narrative production. Locations, shape, length, and time are still returned. The narrative production is enabled by default. The possible values for the `narrative` option are: false and true
 * **Added capability to mark a request with an id** - The `id` is returned with the response so a user could match to the corresponding request.
 * **Added some logging enhancements, specifically [ANALYTICS] logging** - We want to focus more on what our data is telling us by logging specific stats in Logstash.

## Release Date: 2016-01-18

 * **Data producer updates** - Data importer configuration (lua) updates to fix a bug where buses were not allowed on restricted lanes.  Fixed surface issue (change the default surface to be "compacted" for footways).

## Release Date: 2016-01-04

 * **Fixed Wrong Costing Options Applied** - Fixed a bug in which a previous requests costing options would be used as defaults for all subsequent requests.

## Release Date: 2015-12-18

 * **Fix for bus access** - Data importer configuration (lua) updates to fix a bug where bus lanes were turning off access for other modes.
 * **Fix for extra emergency data** - Data importer configuration (lua) updates to fix a bug where we were saving hospitals in the data.
 * **Bicycle costing update** - Updated kTCSlight and kTCFavorable so that cycleways are favored by default vs roads.

## Release Date: 2015-12-17

 * **Graph Tile Data Structure update** - Updated structures within graph tiles to support transit efforts and truck routing. Removed TransitTrip, changed TransitRoute and TransitStop to indexes (rather than binary search). Added access restrictions (like height and weight restrictions) and the mode which they impact to reduce need to look-up.
 * **Data producer updates** - Updated graph tile structures and import processes.

## Release Date: 2015-11-23

 * **Fixed Open App for OSRM functionality** - Added OSRM functionality back to Loki to support Open App.

## Release Date: 2015-11-13

 * **Improved narrative for unnamed walkway, cycleway, and mountain bike trail** - A generic description will be used for the street name when a walkway, cycleway, or mountain bike trail maneuver is unnamed. For example, a turn right onto a unnamed walkway maneuver will now be: "Turn right onto walkway."
 * **Fix costing bug** - Fix a bug introduced in EdgeLabel refactor (impacted time distance matrix only).

## Release Date: 2015-11-3

 * **Enhance bi-directional A* logic** - Updates to bidirectional A* algorithm to fix the route completion logic to handle cases where a long "connection" edge could lead to a sub-optimal path. Add hierarchy and shortcut logic so we can test and use bidirectional A* for driving routes. Fix the destination logic to properly handle oneways as the destination edge. Also fix U-turn detection for reverse search when hierarchy transitions occur.
 * **Change "Go" to "Head" for some instructions** - Start, exit ferry.
 * **Update to roundabout instructions** - Call out roundabouts for edges marked as links (ramps, turn channels).
 * **Update bicycle costing** - Fix the road factor (for applying weights based on road classification) and lower turn cost values.

## Data Producer Release Date: 2015-11-2

 * **Updated logic to not create shortcut edges on roundabouts** - This fixes some roundabout exit counts.

## Release Date: 2015-10-20

 * **Bug Fix for Pedestrian and Bicycle Routes** - Fixed a bug with setting the destination in the bi-directional Astar algorithm. Locations that snapped to a dead-end node would have failed the route and caused a timeout while searching for a valid path. Also fixed the elapsed time computation on the reverse path of bi-directional algorithm.

## Release Date: 2015-10-16

 * **Through Location Types** - Improved support for locations with type = "through". Routes now combine paths that meet at each through location to create a single "leg" between locations with type = "break". Paths that continue at a through location will not create a U-turn unless the path enters a "dead-end" region (neighborhood with no outbound access).
 * **Update shortcut edge logic** - Now skips long shortcut edges when close to the destination. This can lead to missing the proper connection if the shortcut is too long. Fixes #245 (thor).
 * **Per mode service limits** - Update configuration to allow setting different maximum number of locations and distance per mode.
 * **Fix shape index for trivial path** - Fix a bug where when building the the trip path for a "trivial" route (includes just one edge) where the shape index exceeded that size of the shape.

## Release Date: 2015-09-28

 * **Elevation Influenced Bicycle Routing** - Enabled elevation influenced bicycle routing. A "use-hills" option was added to the bicycle costing profile that can tune routes to avoid hills based on grade and amount of elevation change.
 * **"Loop Edge" Fix** - Fixed a bug with edges that form a loop. Split them into 2 edges during data import.
 * **Additional information returned from 'locate' method** - Added information that can be useful when debugging routes and data. Adds information about nodes and edges at a location.
 * **Guidance/Narrative Updates** - Added side of street to destination narrative. Updated verbal instructions.<|MERGE_RESOLUTION|>--- conflicted
+++ resolved
@@ -135,12 +135,9 @@
    * CHANGED: nit(rename): Renames the encoded live speed properties [#2998](https://github.com/valhalla/valhalla/pull/2998)
    * ADDED: ci: Vendors the codecov script [#3002](https://github.com/valhalla/valhalla/pull/3002)
    * CHANGED: Allow None build type [#3005](https://github.com/valhalla/valhalla/pull/3005)
-<<<<<<< HEAD
    * CHANGED: ci: Build Python bindings for Mac OS [#3011](https://github.com/valhalla/valhalla/pull/3011)
    * ADDED: New verbal succinct transition instruction to maneuver & narrativebuilder. Currently this instruction will be used in place of a very long street name to avoid repetition of long names [#2844](https://github.com/valhalla/valhalla/pull/2844).
-=======
    * CHANGED: ci: Build Python bindings for Mac OS [#3013](https://github.com/valhalla/valhalla/pull/3013)
->>>>>>> a1f15955
 
 ## Release Date: 2021-01-25 Valhalla 3.1.0
 * **Removed**
