--- conflicted
+++ resolved
@@ -125,12 +125,9 @@
    * ADDED: axle_count costing option for hgv [#3648](https://github.com/valhalla/valhalla/pull/3648)
    * ADDED: Matrix action for gurka [#3793](https://github.com/valhalla/valhalla/pull/3793)
    * ADDED: Add warnings array to response. [#3588](https://github.com/valhalla/valhalla/pull/3588)
-<<<<<<< HEAD
-   * CHANGED: error code 154 shows distance limit in error message [#3779](https://github.com/valhalla/valhalla/pull/3779)
-=======
    * CHANGED: Templatized TimeDistanceMatrix for forward/reverse search [#3773](https://github.com/valhalla/valhalla/pull/3773)
    * CHANGED: Templatized TimeDistanceBSSMatrix for forward/reverse search [#3778](https://github.com/valhalla/valhalla/pull/3778)
->>>>>>> 1be01059
+   * CHANGED: error code 154 shows distance limit in error message [#3779](https://github.com/valhalla/valhalla/pull/3779)
 
 ## Release Date: 2021-10-07 Valhalla 3.1.4
 * **Removed**
