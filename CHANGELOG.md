--- conflicted
+++ resolved
@@ -7,12 +7,9 @@
    * FIXED: Fixed U-turns through service roads [#3082](https://github.com/valhalla/valhalla/pull/3082)
    * FIXED: Added forgotten penalties for kLivingStreet and kTrack for pedestrian costing model [#3116](https://github.com/valhalla/valhalla/pull/3116)
    * FIXED: Updated the reverse turn bounds [#3122](https://github.com/valhalla/valhalla/pull/3122)
-<<<<<<< HEAD
-   * FIXED: Fixed cost thresholds for TimeDistanceMatrix. [#3131](https://github.com/valhalla/valhalla/pull/3131)
-=======
    * FIXED: Missing fork maneuver [#3134](https://github.com/valhalla/valhalla/pull/3134)
    * FIXED: Update turn channel logic to call out specific turn at the end of the turn channel if needed [#3140](https://github.com/valhalla/valhalla/pull/3140)
->>>>>>> 7760ab03
+   * FIXED: Fixed cost thresholds for TimeDistanceMatrix. [#3131](https://github.com/valhalla/valhalla/pull/3131)
 
 * **Enhancement**
    * CHANGED: Refactor base costing options parsing to handle more common stuff in a one place [#3125](https://github.com/valhalla/valhalla/pull/3125)
