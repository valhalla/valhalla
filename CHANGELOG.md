--- conflicted
+++ resolved
@@ -120,11 +120,8 @@
    * CHANGED: Decouple `traffic_signal` on node from `kNodeType` in `TripLegBuilder` [#5349](https://github.com/valhalla/valhalla/pull/5394)
    * CHANGED: Use rapidjson for locate serializers [#5260](https://github.com/valhalla/valhalla/pull/5260)
    * CHANGED: set`check_reverse_connection` default value to `true` [#5404](https://github.com/valhalla/valhalla/pull/5404)
-<<<<<<< HEAD
+   * CHANGED: updated translation files and added mn-MN lang [#5425](https://github.com/valhalla/valhalla/pull/5425)
    * CHANGED: Use rapidjson for height serializer [#5277](https://github.com/valhalla/valhalla/pull/5277)
-=======
-   * CHANGED: updated translation files and added mn-MN lang [#5425](https://github.com/valhalla/valhalla/pull/5425)
->>>>>>> e58f3094
 
 ## Release Date: 2024-10-10 Valhalla 3.5.1
 * **Removed**
