## UNRELEASED
* **Removed**
   * REMOVED: ENABLE_GDAL define for **Linux-only** Python binding releases [#5642](https://github.com/valhalla/valhalla/pull/5642)
   * REMOVED: pyvalhalla-weekly PyPI package [#5673](https://github.com/valhalla/valhalla/pull/5673)
* **Bug Fix**
   * FIXED: Pass time to `EdgeCost` for initial edges in Dijkstra [#5677](https://github.com/valhalla/valhalla/pull/5677)
   * FIXED: Handle access restriction tag values separated by semicolon [#5560](https://github.com/valhalla/valhalla/pull/5560)
* **Enhancement**
   * CHANGED: Removed black and flake8 with ruff [#5639](https://github.com/valhalla/valhalla/pull/5639)
   * FIXED:  Fix hard exclusions with shortcuts [#5647](https://github.com/valhalla/valhalla/pull/5647)
   * UPGRADED: vcpkg to 0e39c10736341cc8135b560438229bbda3d3219a [#5654](https://github.com/valhalla/valhalla/pull/5654)
   * FIXED: returns GeoTIFF with Content-Type image/tiff header [#5665](https://github.com/valhalla/valhalla/pull/5665)
   * CHANGED: Improve logging using std::format [#5666](https://github.com/valhalla/valhalla/pull/5666)
   * CHANGED: Migrated from pybind11 to nanobind to release `abi3` wheels (Python version agnostic), also changes minimum version of PyPI packages to 3.12 [#5628](https://github.com/valhalla/valhalla/pull/5628)
   * CHANGED: Avoid temporary std::string in some places in serializers [#5674](https://github.com/valhalla/valhalla/pull/5674)
   * ADDED: linux-aarch64 wheel for Python releases [#5670](https://github.com/valhalla/valhalla/pull/5670)
   * ADDED: PyPI `sdist` for python to install the bindings from source [#5649](https://github.com/valhalla/valhalla/pull/5649)
   * CHANGED: Refactor GraphTile::GetLaneConnectivity to return std::span instead of std::vector [#5683](https://github.com/valhalla/valhalla/pull/5683)
   * CHANGED: Get rid of midgard::iterable_t in favor of std::span [#5682](https://github.com/valhalla/valhalla/pull/5682)
<<<<<<< HEAD
   * CHANGED: Optimise CostMatrix::ReachedMap [#5690](https://github.com/valhalla/valhalla/pull/5690)
=======
   * ADDED: Make possible to use `-DCMAKE_UNITY_BUILD=ON` [#5691](https://github.com/valhalla/valhalla/pull/5691)
>>>>>>> 920ae954

## Release Date: 2025-10-23 Valhalla 3.6.0
* **Removed**
   * REMOVED: validity checks for historical speeds [#5087](https://github.com/valhalla/valhalla/pull/5087)
   * REMOVED: `seasonal` bit from OSMWay & DirectedEdge [#5156](https://github.com/valhalla/valhalla/pull/5156)
   * REMOVED: hard-coded tz alias map and associated logic [#5164](https://github.com/valhalla/valhalla/pull/5164)
   * REMOVED: `valhalla/filesystem` from the project in favor of the std equivalent [#5321](https://github.com/valhalla/valhalla/pull/5321)
   * REMOVED: `use`/`using` statements from public headers [#5568](https://github.com/valhalla/valhalla/pull/5568)
   * REMOVED: Extra synchronization in elevation cache [#5598](https://github.com/valhalla/valhalla/pull/5598)
   * REMOVED: Unused method declarations in `CostMatrix` [#5623](https://github.com/valhalla/valhalla/pull/5623)
* **Bug Fix**
   * FIXED: `incremental_build_tiles` script works again [#4909](https://github.com/valhalla/valhalla/pull/4909)
   * FIXED: Fix ability to use Valhalla via cmake `add_subdirectory` [#4930](https://github.com/valhalla/valhalla/pull/4930)
   * FIXED: Fix valhalla_benchmark_loki benchmark application. [#4981](https://github.com/valhalla/valhalla/pull/4981)
   * FIXED: Double free crash during tiles build inside libxml2 on concurrent `spatialite_cleanup_ex()` calls [#5005](https://github.com/valhalla/valhalla/pull/5005)
   * FIXED: update CircleCI runners to Ubuntu 24.04 [#5002](https://github.com/valhalla/valhalla/pull/5002)
   * FIXED: Fixed a typo in the (previously undocumented) matrix-APIs responses `algorithm` field: `timedistancbssematrix` is now `timedistancebssmatrix` [#5000](https://github.com/valhalla/valhalla/pull/5000)
   * FIXED: More trivial cases in `CostMatrix` [#5001](https://github.com/valhalla/valhalla/pull/5001)
   * FIXED: Tag smoothness=impassable breaks pedestrian routing [#5023](https://github.com/valhalla/valhalla/pull/5023)
   * FIXED: Make isochrone geotiff serialization use "north up" geotransform [#5019](https://github.com/valhalla/valhalla/pull/5019)
   * FIXED: Get CostMatrix allow second pass option from new location in config [#5055](https://github.com/valhalla/valhalla/pull/5055)
   * FIXED: Slim down Matrix PBF response [#5066](https://github.com/valhalla/valhalla/pull/5066)
   * FIXED: restore ignoring hierarchy limits for bicycle and pedestrian [#5080](https://github.com/valhalla/valhalla/pull/5080)
   * FIXED: GCC warning 'template-id not allowed for constructor in C++20' [#5110](https://github.com/valhalla/valhalla/pull/5110)
   * FIXED: update deprecated boost geometry headers [#5117](https://github.com/valhalla/valhalla/pull/5117)
   * FIXED: Fix type mismatch in `src/tyr/serializers.cc` [#5145](https://github.com/valhalla/valhalla/pull/5145)
   * FIXED: Multimodal ferry reclassification [#5139](https://github.com/valhalla/valhalla/pull/5139)
   * FIXED: Fix time info calculation across time zone boundaries [#5163](https://github.com/valhalla/valhalla/pull/5163)
   * FIXED: pass thor config to matrix algorithms in `valhalla_run_matrix` [#5053](https://github.com/valhalla/valhalla/pull/5053)
   * FIXED: clang warning: bool literal returned from `main` `[-Wmain]` [#5173](https://github.com/valhalla/valhalla/pull/5173)
   * FIXED: normalize paths on valhalla_build_extract for windows  [#5176](https://github.com/valhalla/valhalla/pull/5176)
   * FIXED: level changes for multi-level start/end edges [#5126](https://github.com/valhalla/valhalla/pull/5126)
   * FIXED: Fix edge walk across tiles when traffic or predicted speeds are used [#5198](https://github.com/valhalla/valhalla/pull/5198)
   * FIXED: multi-edge steps maneuvers [#5191](https://github.com/valhalla/valhalla/pull/5191)
   * FIXED: remove start maneuver if route starts on stairs/escalators [#5127](https://github.com/valhalla/valhalla/pull/5127)
   * FIXED: Verify edge shapes in edge walking to find the correct edges when there are multiple path with approximately the same length (e.g. in a roundabout) [#5210](https://github.com/valhalla/valhalla/pull/5210)
   * FIXED: compilation with clang 20 [#5208](https://github.com/valhalla/valhalla/pull/5208)
   * FIXED: compatibility with GEOS <3.12 [#5224](https://github.com/valhalla/valhalla/pull/5224)
   * FIXED: gtest linkage errors with clang 17+ on MacOS [#5227](https://github.com/valhalla/valhalla/pull/5227)
   * FIXED: matrix headings [#5244](https://github.com/valhalla/valhalla/pull/5244)
   * FIXED: fix semi-trivial paths in costmatrix [#5249](https://github.com/valhalla/valhalla/pull/5249)
   * FIXED: rename `check_reverse_connections` [#5255](https://github.com/valhalla/valhalla/pull/5255)
   * FIXED: invert expansion_direction for expansion properties in costmatrix [#5266](https://github.com/valhalla/valhalla/pull/5266)
   * FIXED: set initial precision in matrix serializer [#5267](https://github.com/valhalla/valhalla/pull/5267)
   * FIXED: pass correct edge id to expansion callback in bidirectional a* [#5265](https://github.com/valhalla/valhalla/pull/5265)
   * FIXED: remove `GraphId` and `OSMWay` incompatible forward declarations [#5270](https://github.com/valhalla/valhalla/pull/5270)
   * FIXED: Number of compile/linker issues on Windows for the test targets. [#5313](https://github.com/valhalla/valhalla/pull/5313)
   * FIXED: Fix reference to the GHA variable to resolve `version_modifier` on CI [#5333](https://github.com/valhalla/valhalla/pull/5333)
   * FIXED: Ability to run `valhalla_service` with `[CONCURRENCY]` arg [#5335](https://github.com/valhalla/valhalla/pull/5335)
   * FIXED: version modifier in `/status` response [#5357](https://github.com/valhalla/valhalla/pull/5357)
   * FIXED: unknowns should be 500 and not 400 [#5359](https://github.com/valhalla/valhalla/pull/5359)
   * FIXED: Cover **all** nodes in the current tile by density index [#5338](https://github.com/valhalla/valhalla/pull/5338)
   * FIXED: Narrowing bug leading to nodes being misplaced in wrong tiles [#5364](https://github.com/valhalla/valhalla/pull/5364)
   * FIXED: wrong integer types in expansion properties [#5380](https://github.com/valhalla/valhalla/pull/5380)
   * FIXED: fix: `std::terminate` on unsupported request format for some actions [#5387](https://github.com/valhalla/valhalla/pull/5387)
   * FIXED: python installation issue in docker image [#5424](https://github.com/valhalla/valhalla/pull/5424)
   * FIXED: uk-UA translation issue with issue with "approach_verbal_alert" [#5182](https://github.com/valhalla/valhalla/pull/5182)
   * FIXED: Missing argument in `BDEdgeLabel` constructor [#5444](https://github.com/valhalla/valhalla/pull/5444)
   * FIXED: ferries shouldn't be set to destination only [#5447](https://github.com/valhalla/valhalla/pull/5447)
   * FIXED: `actor_t` cleans up workers even in the case of exceptions when `auto_cleanup` is true [#5452](https://github.com/valhalla/valhalla/pull/5452)
   * FIXED: Graphfilter issue where local edge index and count, edge transitions, stop impact, headings, local_driveability, restrictions, and name consistency was not updated after filtering. [#5464](https://github.com/valhalla/valhalla/pull/5464)
   * FIXED: around-the-block paths when node tolerance == 0 [#5451](https://github.com/valhalla/valhalla/pull/5451)
   * FIXED: Trivial CostMatrix and multiple candidates [#5376](https://github.com/valhalla/valhalla/pull/5376)
   * FIXED: "access": "no" + specific overrides for ferries [#5476](https://github.com/valhalla/valhalla/pull/5476)
   * FIXED: Build libspatialite for vcpkg with librttopo support for valhalla_build_admins [#5475](https://github.com/valhalla/valhalla/pull/5475)
   * FIXED: CMake install target: for PREFER_EXTERNAL_DEPS=ON, no gtest installation, python bindings [#5455](https://github.com/valhalla/valhalla/pull/5455)
   * FIXED: Set distance to 0 for unsettled destinations in partial matrices in TimeDistanceMatrix. [#5505](https://github.com/valhalla/valhalla/pull/5505)
   * FIXED: Fix Matrix API to return correct end location. [#5509](https://github.com/valhalla/valhalla/pull/5509)
   * FIXED: Set node snap flags properly in PBF PathEDGE [#5508](https://github.com/valhalla/valhalla/pull/5508)
   * FIXED: Add error handling to valhalla_build_tiles command in Docker [#5520](https://github.com/valhalla/valhalla/pull/5520)
   * FIXED: Stabilize floating point calculations for small or nearly equal values [#5529](https://github.com/valhalla/valhalla/pull/5529)
   * FIXED: Trivial Matrix connections when a source and target share a same correlation point [#5579](https://github.com/valhalla/valhalla/pull/5579)
   * FIXED: Improved Isochrone/Reach performance by removing unnecessary getting of the opp edge [#5602](https://github.com/valhalla/valhalla/pull/5602)
   * FIXED: Elevation resampling algorithm for 2 points [#5597](https://github.com/valhalla/valhalla/pull/5597)
   * FIXED: wrong openssl library referenced in setup.py [#5637](https://github.com/valhalla/valhalla/pull/5637)
* **Enhancement**
   * ADDED: Consider smoothness in all profiles that use surface [#4949](https://github.com/valhalla/valhalla/pull/4949)
   * ADDED: costing parameters to exclude certain edges `exclude_tolls`, `exclude_bridges`, `exclude_tunnels`, `exclude_highways`, `exclude_ferries`. They need to be enabled in the config with `service_limits.allow_hard_exclusions`. Also added location search filters `exclude_ferry` and `exclude_toll` to complement these changes. [#4524](https://github.com/valhalla/valhalla/pull/4524)
   * ADDED: `admin_crossings` request parameter for `/route` [#4941](https://github.com/valhalla/valhalla/pull/4941)
   * ADDED: include level change info in `/route` response [#4942](https://github.com/valhalla/valhalla/pull/4942)
   * ADDED: steps maneuver improvements [#4960](https://github.com/valhalla/valhalla/pull/4960)
   * ADDED: instruction improvements for node-based elevators [#4988](https://github.com/valhalla/valhalla/pull/4988)
   * ADDED: customizable hierarchy limits [#5010](https://github.com/valhalla/valhalla/pull/5010)
   * ADDED: increased precision in route lengths [#5020](https://github.com/valhalla/valhalla/pull/5020)
   * ADDED: Add maneuver bearings in route json response [#5024](https://github.com/valhalla/valhalla/pull/5024)
   * ADDED: Allow specifying custom `graph.lua` file name via `valhalla_build_config` [#5036](https://github.com/valhalla/valhalla/pull/5036)
   * ADDED: per level elevator penalty [#4973](https://github.com/valhalla/valhalla/pull/4973)
   * ADDED: `ignore_construction` allows routing on ways with construction tag [#5030](https://github.com/valhalla/valhalla/pull/5030)
   * ADDED: Australian English language translations [#5057](https://github.com/valhalla/valhalla/pull/5057)
   * ADDED: Support `"access:conditional"` conditional restrictions like `"access:conditional"="no @ (Oct-May)"` [#5048](https://github.com/valhalla/valhalla/pull/5048)
   * CHANGED: Speed up pbf parsing by using libosmium [#5070](https://github.com/valhalla/valhalla/pull/5070)
   * ADDED: headings and correlated ll's in verbose matrix output [#5072](https://github.com/valhalla/valhalla/pull/5072)
   * CHANGED: Faster Docker builds in CI [#5082](https://github.com/valhalla/valhalla/pull/5082)
   * ADDED: Retrieve traffic signal information of nodes through trace_attribute request [#5121](https://github.com/valhalla/valhalla/pull/5121)
   * CHANGED: Remove redundant callback-style pbf parsing [#5119](https://github.com/valhalla/valhalla/pull/5119)
   * ADDED: Multimodal expansion endpoint support [#5129](https://github.com/valhalla/valhalla/pull/5129)
   * ADDED: Sort tweeners by GraphId to make tile generation deterministic [#5133](https://github.com/valhalla/valhalla/pull/5133)
   * ADDED: Turn lane information for valhalla serializer [#5078](https://github.com/valhalla/valhalla/pull/5078)
   * ADDED: Add scoped timer macro for timing stages and sub-stages of the tile build process [#5136](https://github.com/valhalla/valhalla/pull/5136)
   * CHANGED: Speed up `valhalla_build_admins` by using intermediate in-memory database [#5146](https://github.com/valhalla/valhalla/pull/5146)
   * UPDATED: bump tz from 2024a to 2025a [#5061](https://github.com/valhalla/valhalla/pull/5061)
   * ADDED: Add shoulder attribute to locate API [#5144](https://github.com/valhalla/valhalla/pull/5144)
   * CHANGED: Move `bss_info_` from `OSMNode` to the new `OSMBSSNode` to reduce `way_nodes.bin` size [#5147](https://github.com/valhalla/valhalla/pull/5147)
   * UPDATED: bump tz from 2025a to 2025b [#5164](https://github.com/valhalla/valhalla/pull/5164)
   * ADDED: Mutithreaded `PBFGraphParser::ParseWays()` [#5143](https://github.com/valhalla/valhalla/pull/5143)
   * CHANGED: "Multilevel Way" message logging level changed from WARN to DEBUG [#5188](https://github.com/valhalla/valhalla/pull/5188)
   * CHANGED: Use rapidjson for matrix serializers [#5189](https://github.com/valhalla/valhalla/pull/5189)
   * CHANGED: Make static factor vectors/arrays in sif constexpr [#5200](https://github.com/valhalla/valhalla/pull/5200)
   * ADDED: Sqlite3 RAII wrapper around sqlite3* and spatielite connection [#5206](https://github.com/valhalla/valhalla/pull/5206)
   * CHANGED: Improved SQL statements when building admins [#5219](https://github.com/valhalla/valhalla/pull/5219)
   * CHANGED: Replace `boost::geometry` by GEOS for operations with admin/tz polygons and clip them by tile bbox [#5204](https://github.com/valhalla/valhalla/pull/5204)
   * UPDATED: bump cxxopts [#5243](https://github.com/valhalla/valhalla/pull/5243)
   * ADDED: Make iterations limit configurable in costmatrix [#5221](https://github.com/valhalla/valhalla/pull/5221)
   * ADDED: Enforce the order of includes via `clang-format` [#5230](https://github.com/valhalla/valhalla/pull/5230)
   * CHANGED: Switch to PyPI version of `clang-format` [#5237](https://github.com/valhalla/valhalla/pull/5237)
   * ADDED: More barrier types to consider for car routing [#5217](https://github.com/valhalla/valhalla/pull/5217)
   * CHANGED: Removed ferry reclassification and only move edges in hierarchy [#5269](https://github.com/valhalla/valhalla/pull/5269)
   * CHANGED: More clang-tidy fixes [#5253](https://github.com/valhalla/valhalla/pull/5253)
   * CHANGED: Removed unused headers [#5254](https://github.com/valhalla/valhalla/pull/5254)
   * ADDED: "destination_only_hgv" in directed edge json [#5281](https://github.com/valhalla/valhalla/pull/5281)
   * CHANGED: Link libvalhalla to libgeos. Build command to use `nmake` on Windows instead of `make`. Skipping check for `CMAKE_BUILD_TYPE` when using a multi-config generator like Visual Studio or XCode. [#5294](https://github.com/valhalla/valhalla/pull/5294)
   * ADDED: workflow to publish Python bindings for all major platforms to PyPI [#5280](https://github.com/valhalla/valhalla/pull/5280)
   * ADDED: git sha version suffix for executables [#5307](https://github.com/valhalla/valhalla/pull/5307)
   * ADDED: version modifier in public servers [#5316](https://github.com/valhalla/valhalla/pull/5316)
   * CHANGED: pyvalhalla-git PyPI repository to pyvalhalla-weekly [#5310](https://github.com/valhalla/valhalla/pull/5310)
   * ADDED: `valhalla_service` to Linux Python package [#5315](https://github.com/valhalla/valhalla/pull/5315)
   * CHANGED: add full version string with git hash to any program's `--help` message [#5317](https://github.com/valhalla/valhalla/pull/5317)
   * CHANGED: `valhalla_service` CLI based on `cxxopts` [#5318](https://github.com/valhalla/valhalla/pull/5318)
   * ADDED: script to analyze build logs for warnings [#5312](https://github.com/valhalla/valhalla/pull/5312)
   * CHANGED: Replace robin-hood-hashing with `ankerl::unordered_dense::{map, set}` [#5325](https://github.com/valhalla/valhalla/pull/5325)
   * CHANGED: Speed up density calculus by using grid index [#5328](https://github.com/valhalla/valhalla/pull/5328)
   * CHANGED: refactor to make valhalla/filesystem functionally redundant [#5319](https://github.com/valhalla/valhalla/pull/5319)
   * ADDED: Distribute C++ executables for Windows Python bindings [#5348](https://github.com/valhalla/valhalla/pull/5348)
   * ADDED: Distribute C++ executables for OSX Python bindings [#5301](https://github.com/valhalla/valhalla/pull/5301)
   * ADDED: `trace_attributes` now also returns all the speed informations on edges when `edge.speeds_faded` or `edge.speeds_non_faded` is set in request. Also `edge.speed_type` returns how the edge speed was set [#5324](https://github.com/valhalla/valhalla/pull/5324)
   * CHANGED: Use `ankerl::unordered_dense` for `loki::Reach()` for faster search [#5384](https://github.com/valhalla/valhalla/pull/5384)
   * ADDED: support for destination exceptions for access restrictions [#5354](https://github.com/valhalla/valhalla/pull/5354)
   * ADDED: Add option `edge.traffic_signal` to trace attributes [#5385](https://github.com/valhalla/valhalla/pull/5385)
   * CHANGED: Cleaned up Dockerfile a bit to make caching more effective [#5396](https://github.com/valhalla/valhalla/pull/5396)
   * ADDED: Port https://github.com/nilsnolde/docker-valhalla, an orchestrated/scripted Docker image for convenience [#5388](https://github.com/valhalla/valhalla/pull/5388)
   * ADDED: Graph utilities for Python bindings [#5367](https://github.com/valhalla/valhalla/pull/5367)
   * CHANGED: Decouple `traffic_signal` on node from `kNodeType` in `TripLegBuilder` [#5394](https://github.com/valhalla/valhalla/pull/5394)
   * CHANGED: Use rapidjson for locate serializers [#5260](https://github.com/valhalla/valhalla/pull/5260)
   * CHANGED: set`check_reverse_connection` default value to `true` [#5404](https://github.com/valhalla/valhalla/pull/5404)
   * CHANGED: updated translation files and added mn-MN lang [#5425](https://github.com/valhalla/valhalla/pull/5425)
   * CHANGED: Use rapidjson for height serializer [#5277](https://github.com/valhalla/valhalla/pull/5277)
   * CHANGED: Use rapidjson for transit_available serializer [#5430](https://github.com/valhalla/valhalla/pull/5430)
   * CHANGED: Switch from CircleCI to Github Actions [#5427](https://github.com/valhalla/valhalla/pull/5427)
   * CHANGED: Use rapidjson for isochrone serializer [#5429](https://github.com/valhalla/valhalla/pull/5429)
   * ADDED: Support for storing osm node ids either just for graph nodes or also for all nodes (non-topological) [#5450](https://github.com/valhalla/valhalla/pull/5450)
   * ADDED: Allow pedestrian routing through highway=via_ferrata [#5480](https://github.com/valhalla/valhalla/pull/5480)
   * ADDED: generic level change maneuver [#5431](https://github.com/valhalla/valhalla/pull/5431)
   * ADDED: Publish timezone db on Github Actions artifacts [#5479](https://github.com/valhalla/valhalla/pull/5479)
   * ADDED: HEAD & GET range requests to curl_tilegetter [#5470](https://github.com/valhalla/valhalla/pull/5470)
   * ADDED: Expansion API extended for unidirectional A* [#5457](https://github.com/valhalla/valhalla/pull/5457)
   * CHANGED: Optimise `get_node_ll` function [#5531](https://github.com/valhalla/valhalla/pull/5531)
   * CHANGED: Optimise Turn::GetType using lookup table [#5530](https://github.com/valhalla/valhalla/pull/5530)
   * ADDED: support for destination exceptions for access restrictions [#5370](https://github.com/valhalla/valhalla/pull/5370)
   * ADDED: Add log rolling support for the file logger [#5477](https://github.com/valhalla/valhalla/pull/5477)
   * ADDED: Add Korean (`ko-KR`) locale [#5501](https://github.com/valhalla/valhalla/pull/5501)
   * UPGRADED: pybind11 from 2.11.1 to 3.0.1 [#5539](https://github.com/valhalla/valhalla/pull/5539)
   * CHANGED: Replace `oneof bool` to `bool` for default false options [#5541](https://github.com/valhalla/valhalla/pull/5541)
   * CHANGED: Optimise stopimpact calls in TransitionCost [#5545](https://github.com/valhalla/valhalla/pull/5545)
   * CHANGED: Optimise best_transition_cost function [#5537](https://github.com/valhalla/valhalla/pull/5537)
   * ADDED `thor.costmatrix.min_iterations` config param [#5559](https://github.com/valhalla/valhalla/pull/5559)
   * CHANGED: Broke out exceptions.h from worker.h [#5571](https://github.com/valhalla/valhalla/pull/5571)
   * ADDED: `checksum` to GraphTileHeader, a 64bit MD5 hash of the OSM PBFs [#5542](https://github.com/valhalla/valhalla/pull/5542)
   * ADDED: small CMake project and GHA to easily test statements on various compilers [#5564](https://github.com/valhalla/valhalla/pull/5564)
   * CHANGED: Use boost::container::small_vector in DynamicCost::Restricted to avoid allocations [#5586](https://github.com/valhalla/valhalla/pull/5586)
   * CHANGED: Optimise turntype calls in TransitionCost [#5590](https://github.com/valhalla/valhalla/pull/5590)
   * CHANGED: Consistent use of `cost_ptr_t` [#5615](https://github.com/valhalla/valhalla/pull/5615)
   * ADDED: Add scripted image build to manual per-branch docker CI build [#5614](https://github.com/valhalla/valhalla/pull/5614)
   * CHANGED: added openssl as a linked library to all build configs when `ENABLE_DATA_TOOLS=ON` [#5626](https://github.com/valhalla/valhalla/pull/5626)
   * UPGRADED: C++17 to C++20 [#5575](https://github.com/valhalla/valhalla/pull/5575)
   * ADDED: Add NodeJs bindings [#5621](https://github.com/valhalla/valhalla/pull/5621)

## Release Date: 2024-10-10 Valhalla 3.5.1
* **Removed**
* **Bug Fix**
   * FIXED: All logging in `valhalla_export_edges` now goes to stderr [#4892](https://github.com/valhalla/valhalla/pull/4892)
   * FIXED: Iterate over only `kLandmark` tagged values in `AddLandmarks()` [#4873](https://github.com/valhalla/valhalla/pull/4873)
   * FIXED: `walk_or_snap` mode edge case with loop routes [#4895](https://github.com/valhalla/valhalla/pull/4895)
   * FIXED: `-Wdefaulted-function-deleted` compilation warning/error in `NarrativeBuilder` [#4877](https://github.com/valhalla/valhalla/pull/4877)
   * FIXED: For a long time we were potentially wrongly encoding varints by using `static_cast` vs `reinterpret_cast` [#4925](https://github.com/valhalla/valhalla/pull/4925)
* **Enhancement**
   * CHANGED: voice instructions for OSRM serializer to work better in real-world environment [#4756](https://github.com/valhalla/valhalla/pull/4756)
   * ADDED: Add option `edge.forward` to trace attributes [#4876](https://github.com/valhalla/valhalla/pull/4876)
   * ADDED: Provide conditional speed limits from "maxspeed:conditional" in `/locate` and proto `/route` responses [#4851](https://github.com/valhalla/valhalla/pull/4851)
   * ADDED: Support multiple levels and level ranges [#4879](https://github.com/valhalla/valhalla/pull/4879)
   * ADDED: Level location search filter [#4926](https://github.com/valhalla/valhalla/pull/4926)
   * CHANGED: Optimise AttributesController::category_attribute_enabled [#5580](https://github.com/valhalla/valhalla/pull/5580)

## Release Date: 2024-08-21 Valhalla 3.5.0
* **Removed**
   * REMOVED: needs_ci_run script [#4423](https://github.com/valhalla/valhalla/pull/4423)
   * REMOVED: unused vehicle types in AutoCost and segway; renamed kTruck to "truck" instead of "tractor_trailer" [#4430](https://github.com/valhalla/valhalla/pull/4430)
   * REMOVED: ./bench and related files/code [#4560](https://github.com/valhalla/valhalla/pull/4560)
   * REMOVED: unused headers [#4829](https://github.com/valhalla/valhalla/pull/4829)
* **Bug Fix**
   * FIXED: gcc13 was missing some std header includes [#4154](https://github.com/valhalla/valhalla/pull/4154)
   * FIXED: when reclassifying ferry edges, remove destonly from ways only if the connecting way was destonly [#4118](https://github.com/valhalla/valhalla/pull/4118)
   * FIXED: typo in use value of map matching API (`platform_connection` was misspelled) [#4174](https://github.com/valhalla/valhalla/pull/4174)
   * FIXED: fix crash in timedistancebssmatrix.cc  [#4244](https://github.com/valhalla/valhalla/pull/4244)
   * FIXED: missing protobuf CMake configuration to link abseil for protobuf >= 3.22.0 [#4207](https://github.com/valhalla/valhalla/pull/4207)
   * FIXED: broken links on the optimized route API page [#4260](https://github.com/valhalla/valhalla/pull/4260)
   * FIXED: remove clearing of headings while calculating a matrix [#4288](https://github.com/valhalla/valhalla/pull/4288)
   * FIXED: only recost matrix pairs which have connections found [#4344](https://github.com/valhalla/valhalla/pull/4344)
   * FIXED: arm builds. tons of errors due to floating point issues mostly [#4213](https://github.com/valhalla/valhalla/pull/4213)
   * FIXED: respond with correlated edges for format=valhalla and matrix [#4335](https://github.com/valhalla/valhalla/pull/4335)
   * FIXED: `sources` & `targets` for verbose matrix response was kinda broken due to #4335 above [#4366](https://github.com/valhalla/valhalla/pull/4366)
   * FIXED: recover proper shortest path to ferry connections (when multiple edges exist between node pair) [#4361](https://github.com/valhalla/valhalla/pull/4361)
   * FIXED: recover proper shortest path to ferry connections (make sure correct label index is used) [#4378](https://github.com/valhalla/valhalla/pull/4378)
   * FIXED: Allow all roads for motorcycles [#4348](https://github.com/valhalla/valhalla/pull/4348)
   * FIXED: motorcar:conditional should not apply to motorcycle and moped [#4359](https://github.com/valhalla/valhalla/pull/4359)
   * FIXED: break shortcuts when there are different restrictions on base edges [#4326](https://github.com/valhalla/valhalla/pull/4326)
   * FIXED: Incorrect `edge_index` assignment in `thor_worker_t::build_trace` [#4413](https://github.com/valhalla/valhalla/pull/4413)
   * FIXED: lots of issues with CostMatrix (primarily deadend logic) with a complete refactor modeling things very close to bidir A\*, also to prepare for a unification of the two [#4372](https://github.com/valhalla/valhalla/pull/4372)
   * FIXED: diff_names check was missing for Graphfilter and Shortcutbuilder for AddEdgeInfo call.  [#4436](https://github.com/valhalla/valhalla/pull/4436)
   * FIXED: updated timezone database and added code to keep compatibility with old servers/new data and vice versa [#4446](https://github.com/valhalla/valhalla/pull/4446)
   * FIXED: retry elevation tile download if the download failed for some reason or the downloaded tile was corrupt [#4461](https://github.com/valhalla/valhalla/pull/4461)
   * FIXED: base transition costs were getting overridden by osrm car turn duration [#4463](https://github.com/valhalla/valhalla/pull/4463)
   * FIXED: insane ETAs for `motor_scooter` on `track`s [#4468](https://github.com/valhalla/valhalla/pull/4468)
   * FIXED: -j wasn't taken into account anymore [#4483](https://github.com/valhalla/valhalla/pull/4483)
   * FIXED: time distance matrix was always using time zone of last settled edge id [#4494](https://github.com/valhalla/valhalla/pull/4494)
   * FIXED: log to stderr in valhalla_export_edges [#4498](https://github.com/valhalla/valhalla/pull/4498)
   * FIXED: set capped speed for truck at 90 KPH [#4493](https://github.com/valhalla/valhalla/pull/4493)
   * FIXED: Config singleton multiple instantiation issue [#4521](https://github.com/valhalla/valhalla/pull/4521)
   * FIXED: Prevent GetShortcut to run into an infinite loop [#4532](https://github.com/valhalla/valhalla/pull/4532)
   * FIXED: fix config generator with thor.costmatrix_allow_second_pass [#4567](https://github.com/valhalla/valhalla/pull/4567)
   * FIXED: infinite loop or other random corruption in isochrones when retrieving partial shape of an edge [#4547](https://github.com/valhalla/valhalla/pull/4547)
   * FIXED: Aggregation updates: update opposing local idx after aggregating the edges, added classification check for aggregation, and shortcut length changes [#4570](https://github.com/valhalla/valhalla/pull/4570)
   * FIXED: Use helper function for only parsing out names from DirectedEdge when populating intersecting edges [#4604](https://github.com/valhalla/valhalla/pull/4604)
   * FIXED: Osmnode size reduction: Fixed excessive disk space for planet build [#4605](https://github.com/valhalla/valhalla/pull/4605)
   * FIXED: Conflict with signinfo's temporary linguistic node sequence file caused test failures. [#4625](https://github.com/valhalla/valhalla/pull/4625)
   * FIXED: CostMatrix for trivial routes with oneways [#4626](https://github.com/valhalla/valhalla/pull/4626)
   * FIXED: some entry points to creating geotiff isochrones output did not register the geotiff driver before attempting to use it [#4628](https://github.com/valhalla/valhalla/pull/4628)
   * FIXED: libgdal wasn't installed in docker image, so it never worked in docker [#4629](https://github.com/valhalla/valhalla/pull/4629)
   * FIXED: CostMatrix shapes for routes against trivial oneways [#4633](https://github.com/valhalla/valhalla/pull/4633)
   * FIXED: unidirectional_astar.cc doesn't work for date_time type = 2 [#4652](https://github.com/valhalla/valhalla/issues/4652)
   * FIXED: a few fixes around the routing algorithms [#4642](https://github.com/valhalla/valhalla/pull/4642)
   * FIXED: no need to search for GDAL when building data [#4651](https://github.com/valhalla/valhalla/pull/4651)
   * FIXED: Fix segfault in OSRM serializer with bannerInstructions when destination is on roundabout [#4481](https://github.com/valhalla/valhalla/pull/4481)
   * FIXED: Fix segfault in costmatrix (date_time and time zone always added). [#4530](https://github.com/valhalla/valhalla/pull/4530)
   * FIXED: Fixed roundoff issue in Tiles Row and Col methods [#4585](https://github.com/valhalla/valhalla/pull/4585)
   * FIXED: Fix for assigning attributes has_(highway, ferry, toll) if directions_type is none [#4465](https://github.com/valhalla/valhalla/issues/4465)
   * FIXED: Have the `valhalla_add_predicted_speeds` summary always be created from `mjolnir.tile_dir` [#4722](https://github.com/valhalla/valhalla/pull/4722)
   * FIXED: Fix inconsistency in graph.lua for motor_vehicle_node [#4723](https://github.com/valhalla/valhalla/issues/4723)
   * FIXED: Missing algorithm include in `baldr/admin.h` [#4766](https://github.com/valhalla/valhalla/pull/4766)
   * FIXED: remove old code that allows bicycle access on hiking trails. [#4781](https://github.com/valhalla/valhalla/pull/4781)
   * FIXED: Handle list type arguments correctly when overriding config with valhalla_build_config [#4799](https://github.com/valhalla/valhalla/pull/4799)
   * FIXED: `top_speed` range not fully allowed for trucks [#4793](https://github.com/valhalla/valhalla/pull/4793)
   * FIXED: Trivial routes for CostMatrix [#4634](https://github.com/valhalla/valhalla/pull/4634)
   * FIXED: Reset `not_thru_pruning` in CostMatrix after second pass was used [#4817](https://github.com/valhalla/valhalla/pull/4817)
   * FIXED: wrong index used in CostMatrix expansion callback inside reverse connection check [#4821](https://github.com/valhalla/valhalla/pull/4821)
   * FIXED: oneway ferry connections classification [#4828](https://github.com/valhalla/valhalla/pull/4828)
   * FIXED: location search_filter ignored in certain cases [#4835](https://github.com/valhalla/valhalla/pull/4835)
   * FIXED: Ferry reclassification finds shortest path that is blocked by inaccessible node [#4854](https://github.com/valhalla/valhalla/pull/4854)
   * FIXED: `(Nov - Mar)` (and similar, months with spaces) condition parsing [#4857](https://github.com/valhalla/valhalla/pull/4857)
* **Enhancement**
   * UPDATED: French translations, thanks to @xlqian [#4159](https://github.com/valhalla/valhalla/pull/4159)
   * CHANGED: -j flag for multithreaded executables to override mjolnir.concurrency [#4168](https://github.com/valhalla/valhalla/pull/4168)
   * CHANGED: moved the argparse boilerplate code to a private header which all programs can share [#4169](https://github.com/valhalla/valhalla/pull/4169)
   * ADDED: CI runs a spell check on the PR to detect spelling mistakes [#4179](https://github.com/valhalla/valhalla/pull/4179)
   * ADDED: `preferred_side_cutoff` parameter for locations [#4182](https://github.com/valhalla/valhalla/pull/4182)
   * ADDED: PBF output for matrix endpoint [#4121](https://github.com/valhalla/valhalla/pull/4121)
   * CHANGED: sped up the transit gtfs ingestion process by sorting the feeds before querying them and avoiding copying their structures. forked just_gtfs into the valhalla org to accomplish it [#4167](https://github.com/valhalla/valhalla/pull/4167)
   * CHANGED: write traffic tile headers in `valhalla_build_extract` [#4195](https://github.com/valhalla/valhalla/pull/4195)
   * ADDED: `source_percent_along` & `target_percent_along` to /trace_attributes JSON response [#4199](https://github.com/valhalla/valhalla/pull/4199)
   * ADDED: sqlite database to store landmarks along with interfaces of insert and bounding box queries [#4189](https://github.com/valhalla/valhalla/pull/4189)
   * CHANGED: refactor landmark database interface to use a pimpl [#4202](https://github.com/valhalla/valhalla/pull/4202)
   * ADDED: support for `:forward` and `:backward` for `motor_vehicle`, `vehicle`, `foot` and `bicycle` tag prefixes [#4204](https://github.com/valhalla/valhalla/pull/4204)
   * ADDED: add `valhalla_build_landmarks` to parse POIs from osm pbfs and store them as landmarks in the landmark sqlite database [#4201](https://github.com/valhalla/valhalla/pull/4201)
   * ADDED: add primary key in the landmark sqlite database and a method to retrieve landmarks via their primary keys [#4224](https://github.com/valhalla/valhalla/pull/4224)
   * ADDED: update graph tile to allow adding landmarks to edge info, and refactor edgeinfo.cc [#4233](https://github.com/valhalla/valhalla/pull/4233)
   * ADDED: `sources_to_targets` action for `/expansion` [#4263](https://github.com/valhalla/valhalla/pull/4263)
   * ADDED: option `--extract-tar` to `valhalla_build_extract` to create extracts from .tar files instead of tile directory [#4255](https://github.com/valhalla/valhalla/pull/4255)
   * ADDED: Support for `bannerInstructions` attribute in OSRM serializer via `banner_instructions` request parameter [#4093](https://github.com/valhalla/valhalla/pull/4093)
   * UPDATED: submodules which had new releases, unless it was a major version change [#4231](https://github.com/valhalla/valhalla/pull/4231)
   * ADDED: Support for elevation along a route. Add elevation to EdgeInfo within Valhalla tiles [#4279](https://github.com/valhalla/valhalla/pull/4279)
   * ADDED: the workflow to find landmarks in a graph tile, associate them with nearby edges, and update the graph tile to store the associations [#4278](https://github.com/valhalla/valhalla/pull/4278)
   * ADDED: update maneuver generation to add nearby landmarks to maneuvers as direction support [#4293](https://github.com/valhalla/valhalla/pull/4293)
   * CHANGED: the boost property tree config is now read into a singleton that doesn't need to be passed around anymore [#4220](https://github.com/valhalla/valhalla/pull/4220)
   * ADDED: Update the street name and sign data processing include language and pronunciations [#4268](https://github.com/valhalla/valhalla/pull/4268)
   * CHANGED: more sustainable way to work with protobuf in cmake [#4334](https://github.com/valhalla/valhalla/pull/4334)
   * CHANGED: use date_time API to retrieve timezone aliases instead of our own curated list [#4382](https://github.com/valhalla/valhalla/pull/4382)
   * CHANGED: less aggressive logging for nodes' headings & ferry connections [#4420](https://github.com/valhalla/valhalla/pull/4420)
   * ADDED: add documentation about historical traffic [#4259](https://github.com/valhalla/valhalla/pull/4259)
   * ADDED: config option to control how much memory we'll reserve for CostMatrix locations [#4424](https://github.com/valhalla/valhalla/pull/4424)
   * CHANGED: refactor EdgeLabel (and derived classes) to reduce memory use. [#4439](https://github.com/valhalla/valhalla/pull/4439)
   * ADDED: "shape" field to matrix response for CostMatrix only [#4432](https://github.com/valhalla/valhalla/pull/4432)
   * CHANGED: `/expansion`: add field `prev_edge_id`, make the GeoJSON features `LineString`s [#4275](https://github.com/valhalla/valhalla/issues/4275)
   * ADDED: --optimize & --log-details to valhalla_run_matrix [#4356](https://github.com/valhalla/valhalla/pull/4356)
   * ADDED: most access restrictions to /locate response [#4431](https://github.com/valhalla/valhalla/pull/4431)
   * ADDED: hgv=destination and friends for truck-specific "destination_only" logic [#4450](https://github.com/valhalla/valhalla/issues/4450)
   * UPDATED: updated country access overrides [#4460](https://github.com/valhalla/valhalla/pull/4460)
   * CHANGED: date_time refactor as a preparation to return DST/timezone related offset in the response [#4365](https://github.com/valhalla/valhalla/pull/4365)
   * ADDED: find connection on backward search for bidir matrix algo [#4329](https://github.com/valhalla/valhalla/pull/4329)
   * CHANGED: Adjustment of walk speed when walking on slight downhill [#4302](https://github.com/valhalla/valhalla/pull/4302)
   * CHANGED: Do not reclassify ferry connections when no hierarchies are to be generated [#4487](https://github.com/valhalla/valhalla/pull/4487)
   * ADDED: Added a config option to sort nodes spatially during graph building [#4455](https://github.com/valhalla/valhalla/pull/4455)
   * ADDED: Timezone info in route and matrix responses [#4491](https://github.com/valhalla/valhalla/pull/4491)
   * ADDED: Support for `voiceInstructions` attribute in OSRM serializer via `voice_instructions` request parameter [#4506](https://github.com/valhalla/valhalla/pull/4506)
   * CHANGED: use pkg-config to find spatialite & geos and remove our cmake modules; upgraded conan's boost to 1.83.0 in the process [#4253](https://github.com/valhalla/valhalla/pull/4253)
   * ADDED: Added aggregation logic to filter stage of tile building [#4512](https://github.com/valhalla/valhalla/pull/4512)
   * UPDATED: tz to 2023d [#4519](https://github.com/valhalla/valhalla/pull/4519)
   * CHANGED: libvalhalla.pc generation to have finer controls; install third_party public headers; overhaul lots of CMake; remove conan support [#4516](https://github.com/valhalla/valhalla/pull/4516)
   * CHANGED: refactored matrix code to include a base class for all matrix algorithms to prepare for second passes on matrix [#4535](https://github.com/valhalla/valhalla/pull/4535)
   * ADDED: matrix second pass for connections not found in the first pass, analogous to /route [#4536](https://github.com/valhalla/valhalla/pull/4536)
   * UPDATED: cxxopts to 3.1.1 [#4541](https://github.com/valhalla/valhalla/pull/4541)
   * CHANGED: make use of vendored libraries optional (other than libraries which are not commonly in package managers or only used for testing) [#4544](https://github.com/valhalla/valhalla/pull/4544)
   * ADDED: Improved instructions for blind users [#3694](https://github.com/valhalla/valhalla/pull/3694)
   * ADDED: isochrone proper polygon support & pbf output for isochrone [#4575](https://github.com/valhalla/valhalla/pull/4575)
   * ADDED: return isotile grid as geotiff  [#4594](https://github.com/valhalla/valhalla/pull/4594)
   * ADDED: `ignore_non_vehicular_restrictions` parameter for truck costing [#4606](https://github.com/valhalla/valhalla/pull/4606)
   * UPDATED: tz database to 2024a [#4643](https://github.com/valhalla/valhalla/pull/4643)
   * ADDED: `hgv_no_penalty` costing option to allow penalized truck access to `hgv=no` edges [#4650](https://github.com/valhalla/valhalla/pull/4650)
   * CHANGED: Significantly improve performance of graphbuilder [#4669](https://github.com/valhalla/valhalla/pull/4669)
   * UPDATED: Improved turn by turn api reference documentation [#4675](https://github.com/valhalla/valhalla/pull/4675)
   * CHANGED: contract nodes if connecting edges have different names or speed or non-conditional access restrictions [#4613](https://github.com/valhalla/valhalla/pull/4613)
   * CHANGED: CostMatrix switched from Dijkstra to A* [#4671](https://github.com/valhalla/valhalla/pull/4671)
   * ADDED: some missing documentation about request parameters [#4687](https://github.com/valhalla/valhalla/pull/4687)
   * ADDED: Consider more forward/backward tags for access restrictions and speeds [#4686](https://github.com/valhalla/valhalla/pull/4686)
   * CHANGED: change costmatrix max_distance threshold to a distance threshold instead of duration [#4672](https://github.com/valhalla/valhalla/pull/4672)
   * ADDED: PBF support for expansion [#4614](https://github.com/valhalla/valhalla/pull/4614)
   * ADDED: elapsed_cost field to map matching json response [#4709](https://github.com/valhalla/valhalla/pull/4709)
   * ADDED: error if we fail to find any matrix connection [#4718](https://github.com/valhalla/valhalla/pull/4718)
   * ADDED: Fail early in valhalla_ingest_transit if there's no valid GTFS feeds [#4710](https://github.com/valhalla/valhalla/pull/4710)
   * ADDED: Support for `voiceLocale` attribute in OSRM serializer via `voice_instructions` request parameter [#4742](https://github.com/valhalla/valhalla/pull/4742)
   * ADDED: Added ssmlAnnouncements for voice instructions and removed voice and banner instructions from last step. [#4644](https://github.com/valhalla/valhalla/pull/4644)
   * ADDED: deadend information in directed edge JSON for `/locate` [#4751](https://github.com/valhalla/valhalla/pull/4751)
   * ADDED: Dedupe option for expansion, significantly reducing the response size. [#4601](https://github.com/valhalla/valhalla/issues/4601)
   * ADDED: `expansion_type` property to `/expansion` [#4784](https://github.com/valhalla/valhalla/pull/4784)
   * ADDED: inline config arg for `valhalla_build_elevation` script [#4787](https://github.com/valhalla/valhalla/pull/4787)
   * ADDED: `use_truck_route` [#4809](https://github.com/valhalla/valhalla/pull/4809)
   * ADDED: Add option `edge.country_crossing` to trace attributes [#4825](https://github.com/valhalla/valhalla/pull/4825)
   * CHANGED: Unification of turn costs for ramps and roundabouts [#4827](https://github.com/valhalla/valhalla/pull/4827)
   * CHANGED: updated dockerfile to use ubuntu 24.04 [#4805](https://github.com/valhalla/valhalla/pull/4805)

## Release Date: 2023-05-11 Valhalla 3.4.0
* **Removed**
   * REMOVED: Docker image pushes to Dockerhub [#4033](https://github.com/valhalla/valhalla/pull/4033)
   * REMOVED: transitland references and scripts and replace with info for raw GTFS feeds [#4035](https://github.com/valhalla/valhalla/pull/4035)
* **Bug Fix**
   * FIXED: underflow of uint64_t cast for matrix time results [#3906](https://github.com/valhalla/valhalla/pull/3906)
   * FIXED: update vcpkg commit for Azure pipelines to fix libtool mirrors [#3915](https://github.com/valhalla/valhalla/pull/3915)
   * FIXED: fix CHANGELOG release year (2022->2023) [#3927](https://github.com/valhalla/valhalla/pull/3927)
   * FIXED: avoid segfault on invalid exclude_polygons input [#3907](https://github.com/valhalla/valhalla/pull/3907)
   * FIXED: allow \_WIN32_WINNT to be defined by build system [#3933](https://github.com/valhalla/valhalla/issues/3933)
   * FIXED: disconnected stop pairs in gtfs import [#3943](https://github.com/valhalla/valhalla/pull/3943)
   * FIXED: in/egress traversability in gtfs ingestion is now defaulted to kBoth to enable pedestrian access on transit connect edges and through the in/egress node [#3948](https://github.com/valhalla/valhalla/pull/3948)
   * FIXED: parsing logic needed implicit order of stations/egresses/platforms in the GTFS feeds [#3949](https://github.com/valhalla/valhalla/pull/3949)
   * FIXED: segfault in TimeDistanceMatrix [#3964](https://github.com/valhalla/valhalla/pull/3964)
   * FIXED: write multiple PBFs if the protobuf object gets too big [#3954](https://github.com/valhalla/valhalla/pull/3954)
   * FIXED: pin conan version to latest 1.x for now [#3990](https://github.com/valhalla/valhalla/pull/3990)
   * FIXED: Fix matrix_locations when used in pbf request [#3997](https://github.com/valhalla/valhalla/pull/3997)
   * FIXED: got to the point where the basic transit routing test works [#3988](https://github.com/valhalla/valhalla/pull/3988)
   * FIXED: fix build with LOGGING_LEVEL=ALL [#3992](https://github.com/valhalla/valhalla/pull/3992)
   * FIXED: transit stitching when determining whether a platform was generated [#4020](https://github.com/valhalla/valhalla/pull/4020)
   * FIXED: multimodal isochrones [#4030](https://github.com/valhalla/valhalla/pull/4030)
   * FIXED: duplicated recosting names should throw [#4042](https://github.com/valhalla/valhalla/pull/4042)
   * FIXED: Remove arch specificity from strip command of Python bindings to make it more compatible with other archs [#4040](https://github.com/valhalla/valhalla/pull/4040)
   * FIXED: GraphReader::GetShortcut no longer returns false positives or false negatives [#4019](https://github.com/valhalla/valhalla/pull/4019)
   * FIXED: Tagging with bus=permit or taxi=permit did not override access=no [#4045](https://github.com/valhalla/valhalla/pull/4045)
   * FIXED: Upgrade RapidJSON to address undefined behavior [#4051](https://github.com/valhalla/valhalla/pull/4051)
   * FIXED: time handling for transit service [#4052](https://github.com/valhalla/valhalla/pull/4052)
   * FIXED: multiple smaller bugs while testing more multimodal /route & /isochrones [#4055](https://github.com/valhalla/valhalla/pull/4055)
   * FIXED: `FindLuaJit.cmake` to include Windows paths/library names [#4066](https://github.com/valhalla/valhalla/pull/4066)
   * FIXED: Move complex turn restriction check out of can_form_shortcut() [#4047](https://github.com/valhalla/valhalla/pull/4047)
   * FIXED: fix `clear` methods on matrix algorithms and reserve some space for labels with a new config [#4075](https://github.com/valhalla/valhalla/pull/4075)
   * FIXED: fix `valhalla_build_admins` & `valhalla_ways_to_edges` argument parsing [#4097](https://github.com/valhalla/valhalla/pull/4097)
   * FIXED: fail early in `valhalla_build_admins` if parent directory can't be created, also exit with failure [#4099](https://github.com/valhalla/valhalla/pull/4099)
* **Enhancement**
   * CHANGED: replace boost::optional with C++17's std::optional where possible [#3890](https://github.com/valhalla/valhalla/pull/3890)
   * ADDED: parse `lit` tag on ways and add it to graph [#3893](https://github.com/valhalla/valhalla/pull/3893)
   * ADDED: log lat/lon of node where children link edges exceed the configured maximum [#3911](https://github.com/valhalla/valhalla/pull/3911)
   * ADDED: log matrix algorithm which was used [#3916](https://github.com/valhalla/valhalla/pull/3916)
   * UPDATED: docker base image to Ubuntu 22.04 [#3912](https://github.com/valhalla/valhalla/pull/3912)
   * CHANGED: Unify handling of single-file -Werror in all modules [#3910](https://github.com/valhalla/valhalla/pull/3910)
   * CHANGED: Build skadi with -Werror [#3935](https://github.com/valhalla/valhalla/pull/3935)
   * ADDED: Connect transit tiles to the graph [#3700](https://github.com/valhalla/valhalla/pull/3700)
   * CHANGED: switch to C++17 master branch of `just_gtfs` [#3947](https://github.com/valhalla/valhalla/pull/3947)
   * ADDED: Support for configuring a universal request timeout [#3966](https://github.com/valhalla/valhalla/pull/3966)
   * ADDED: optionally include highway=platform edges for pedestrian access [#3971](https://github.com/valhalla/valhalla/pull/3971)
   * ADDED: `use_lit` costing option for pedestrian costing [#3957](https://github.com/valhalla/valhalla/pull/3957)
   * CHANGED: Removed stray NULL values in log output [#3974](https://github.com/valhalla/valhalla/pull/3974)
   * CHANGED: More conservative estimates for cost of walking slopes [#3982](https://github.com/valhalla/valhalla/pull/3982)
   * ADDED: An option to slim down matrix response [#3987](https://github.com/valhalla/valhalla/pull/3987)
   * CHANGED: Updated url for just_gtfs library [#3995](https://github.com/valhalla/valhalla/pull/3995)
   * ADDED: Docker image pushes to Github's docker registry [#4033](https://github.com/valhalla/valhalla/pull/4033)
   * ADDED: `disable_hierarchy_pruning` costing option to find the actual optimal route for motorized costing modes, i.e `auto`, `motorcycle`, `motor_scooter`, `bus`, `truck` & `taxi`. [#4000](https://github.com/valhalla/valhalla/pull/4000)
   * CHANGED: baldr directory: remove warnings and C++17 adjustments [#4011](https://github.com/valhalla/valhalla/pull/4011)
   * UPDATED: `vcpkg` to latest master, iconv wasn't building anymore [#4066](https://github.com/valhalla/valhalla/pull/4066)
   * CHANGED: pybind11 upgrade for python 3.11 [#4067](https://github.com/valhalla/valhalla/pull/4067)
   * CHANGED: added transit level to connectivity map [#4082](https://github.com/valhalla/valhalla/pull/4082)
   * ADDED: "has_transit_tiles" & "osm_changeset" to verbose status response [#4062](https://github.com/valhalla/valhalla/pull/4062)
   * ADDED: time awareness to CostMatrix for e.g. traffic support [#4071](https://github.com/valhalla/valhalla/pull/4071)
   * UPDATED: transifex translations [#4102](https://github.com/valhalla/valhalla/pull/4102)

## Release Date: 2023-01-03 Valhalla 3.3.0
* **Removed**
* **Bug Fix**
* **Enhancement**
  * CHANGED: Upgraded from C++14 to C++17. [#3878](https://github.com/valhalla/valhalla/pull/3878)

## Release Date: 2023-01-03 Valhalla 3.2.1
* **Removed**
* **Bug Fix**
   * FIXED: valhalla_run_route was missing config logic. [#3824](https://github.com/valhalla/valhalla/pull/3824)
   * FIXED: Added missing ferry tag if manoeuver uses a ferry. It's supposed to be there according to the docs. [#3815](https://github.com/valhalla/valhalla/issues/3815)
   * FIXED: Handle hexlifying strings with unsigned chars [#3842](https://github.com/valhalla/valhalla/pull/3842)
   * FIXED: Newer clang warns on `sprintf` which becomes a compilation error (due to `Werror`) so we use `snprintf` instead [#3846](https://github.com/valhalla/valhalla/issues/3846)
   * FIXED: Build all of Mjolnir with -Werror [#3845](https://github.com/valhalla/valhalla/pull/3845)
   * FIXED: Only set most destination information once for all origins in timedistancematrix [#3830](https://github.com/valhalla/valhalla/pull/3830)
   * FIXED: Integers to expansion JSON output were cast wrongly [#3857](https://github.com/valhalla/valhalla/pull/3857)
   * FIXED: hazmat=destination should be hazmat=false and fix the truckcost usage of hazmat [#3865](https://github.com/valhalla/valhalla/pull/3865)
   * FIXED: Make sure there is at least one path which is accessible for all vehicular modes when reclassifying ferry edges [#3860](https://github.com/valhalla/valhalla/pull/3860)
   * FIXED: valhalla_build_extract was failing to determine the tile ID to include in the extract [#3864](https://github.com/valhalla/valhalla/pull/3864)
   * FIXED: valhalla_ways_to_edges missed trimming the cache when overcommitted [#3872](https://github.com/valhalla/valhalla/pull/3872)
   * FIXED: Strange detours with multi-origin/destination unidirectional A* [#3585](https://github.com/valhalla/valhalla/pull/3585)
* **Enhancement**
   * ADDED: Added has_toll, has_highway, has_ferry tags to summary field of a leg and route and a highway tag to a maneuver if it includes a highway. [#3815](https://github.com/valhalla/valhalla/issues/3815)
   * ADDED: Add time info to sources_to_targets [#3795](https://github.com/valhalla/valhalla/pull/3795)
   * ADDED: "available_actions" to the /status response [#3836](https://github.com/valhalla/valhalla/pull/3836)
   * ADDED: "waiting" field on input/output intermediate break(\_through) locations to respect services times [#3849](https://github.com/valhalla/valhalla/pull/3849)
   * ADDED: --bbox & --geojson-dir options to valhalla_build_extract to only archive a subset of tiles [#3856](https://github.com/valhalla/valhalla/pull/3856)
   * CHANGED: Replace unstable c++ geos API with a mix of geos' c api and boost::geometry for admin building [#3683](https://github.com/valhalla/valhalla/pull/3683)
   * ADDED: optional write-access to traffic extract from GraphReader [#3876](https://github.com/valhalla/valhalla/pull/3876)
   * UPDATED: locales from Transifex [#3879](https://github.com/valhalla/valhalla/pull/3879)
   * CHANGED: Build most of Baldr with -Werror [#3885](https://github.com/valhalla/valhalla/pull/3885)
   * UPDATED: some documentation overhaul to slim down root's README [#3881](https://github.com/valhalla/valhalla/pull/3881)
   * CHANGED: move documentation hosting to Github Pages from readthedocs.io [#3884](https://github.com/valhalla/valhalla/pull/3884)
   * ADDED: inline config arguments to some more executables [#3873](https://github.com/valhalla/valhalla/pull/3873)

## Release Date: 2022-10-26 Valhalla 3.2.0
* **Removed**
   * REMOVED: "build-\*" docker image to decrease complexity [#3690](https://github.com/valhalla/valhalla/pull/3690)

* **Bug Fix**
   * FIXED: Fix precision losses while encoding-decoding distance parameter in openlr [#3374](https://github.com/valhalla/valhalla/pull/3374)
   * FIXED: Fix bearing calculation for openlr records [#3379](https://github.com/valhalla/valhalla/pull/3379)
   * FIXED: Some refactoring that was proposed for the PR 3379 [#3381](https://github.com/valhalla/valhalla/pull/3381)
   * FIXED: Avoid calling out "keep left/right" when passing an exit [#3349](https://github.com/valhalla/valhalla/pull/3349)
   * FIXED: Fix iterator decrement beyond begin() in GeoPoint::HeadingAtEndOfPolyline() method [#3393](https://github.com/valhalla/valhalla/pull/3393)
   * FIXED: Add string for Use:kPedestrianCrossing to fix null output in to_string(Use). [#3416](https://github.com/valhalla/valhalla/pull/3416)
   * FIXED: Remove simple restrictions check for pedestrian cost calculation. [#3423](https://github.com/valhalla/valhalla/pull/3423)
   * FIXED: Parse "highway=busway" OSM tag: https://wiki.openstreetmap.org/wiki/Tag:highway%3Dbusway [#3413](https://github.com/valhalla/valhalla/pull/3413)
   * FIXED: Process int_ref irrespective of `use_directions_on_ways_` [#3446](https://github.com/valhalla/valhalla/pull/3446)
   * FIXED: workaround python's ArgumentParser bug to not accept negative numbers as arguments [#3443](https://github.com/valhalla/valhalla/pull/3443)
   * FIXED: Undefined behaviour on some platforms due to unaligned reads [#3447](https://github.com/valhalla/valhalla/pull/3447)
   * FIXED: Fixed undefined behavior due to invalid shift exponent when getting edge's heading [#3450](https://github.com/valhalla/valhalla/pull/3450)
   * FIXED: Use midgard::unaligned_read in GraphTileBuilder::AddSigns [#3456](https://github.com/valhalla/valhalla/pull/3456)
   * FIXED: Relax test margin for time dependent traffic test [#3467](https://github.com/valhalla/valhalla/pull/3467)
   * FIXED: Fixed missed intersection heading [#3463](https://github.com/valhalla/valhalla/pull/3463)
   * FIXED: Stopped putting binary bytes into a string field of the protobuf TaggedValue since proto3 protects against that for cross language support [#3468](https://github.com/valhalla/valhalla/pull/3468)
   * FIXED: valhalla_service uses now loki logging config instead of deprecated tyr logging [#3481](https://github.com/valhalla/valhalla/pull/3481)
   * FIXED: Docker image `valhalla/valhalla:run-latest`: conan error + python integration [#3485](https://github.com/valhalla/valhalla/pull/3485)
   * FIXED: fix more protobuf unstable 3.x API [#3494](https://github.com/valhalla/valhalla/pull/3494)
   * FIXED: fix one more protobuf unstable 3.x API [#3501](https://github.com/valhalla/valhalla/pull/3501)
   * FIXED: Fix valhalla_build_tiles imports only bss from last osm file [#3503](https://github.com/valhalla/valhalla/pull/3503)
   * FIXED: Fix total_run_stat.sh script. [#3511](https://github.com/valhalla/valhalla/pull/3511)
   * FIXED: Both `hov:designated` and `hov:minimum` have to be correctly set for the way to be considered hov-only [#3526](https://github.com/valhalla/valhalla/pull/3526)
   * FIXED: Wrong out index in route intersections [#3541](https://github.com/valhalla/valhalla/pull/3541)
   * FIXED: fix valhalla_export_edges: missing null columns separator [#3543](https://github.com/valhalla/valhalla/pull/3543)
   * FIXED: Removed/updated narrative language aliases that are not IETF BCP47 compliant [#3546](https://github.com/valhalla/valhalla/pull/3546)
   * FIXED: Wrong predecessor opposing edge in dijkstra's expansion [#3528](https://github.com/valhalla/valhalla/pull/3528)
   * FIXED: exit and exit_verbal in Russian locale should be same [#3545](https://github.com/valhalla/valhalla/pull/3545)
   * FIXED: Skip transit tiles in hierarchy builder [#3559](https://github.com/valhalla/valhalla/pull/3559)
   * FIXED: Fix some country overrides in adminconstants and add a couple new countries. [#3578](https://github.com/valhalla/valhalla/pull/3578)
   * FIXED: Improve build errors reporting [#3579](https://github.com/valhalla/valhalla/pull/3579)
   * FIXED: Fix "no elevation" values and /locate elevation response [#3571](https://github.com/valhalla/valhalla/pull/3571)
   * FIXED: Build tiles with admin/timezone support on Windows [#3580](https://github.com/valhalla/valhalla/pull/3580)
   * FIXED: admin "Saint-Martin" changed name to "Saint-Martin (France)" [#3619](https://github.com/valhalla/valhalla/pull/3619)
   * FIXED: openstreetmapspeeds global config with `null`s now supported [#3621](https://github.com/valhalla/valhalla/pull/3621)
   * FIXED: valhalla_run_matrix was failing (could not find proper max_matrix_distance) [#3635](https://github.com/valhalla/valhalla/pull/3635)
   * FIXED: Removed duplicate degrees/radians constants [#3642](https://github.com/valhalla/valhalla/pull/3642)
   * FIXED: Forgot to adapt driving side and country access rules in [#3619](https://github.com/valhalla/valhalla/pull/3619) [#3652](https://github.com/valhalla/valhalla/pull/3652)
   * FIXED: DateTime::is_conditional_active(...) incorrect end week handling [#3655](https://github.com/valhalla/valhalla/pull/3655)
   * FIXED: TimeDistanceBSSMatrix: incorrect initialization for destinations [#3659](https://github.com/valhalla/valhalla/pull/3659)
   * FIXED: Some interpolated points had invalid edge_index in trace_attributes response [#3670](https://github.com/valhalla/valhalla/pull/3670)
   * FIXED: Use a small node snap distance in map-matching. FIxes issue with incorrect turn followed by Uturn. [#3677](https://github.com/valhalla/valhalla/pull/3677)
   * FIXED: Conan error when building Docker image. [#3689](https://github.com/valhalla/valhalla/pull/3689)
   * FIXED: Allow country overrides for sidewalk [#3711](https://github.com/valhalla/valhalla/pull/3711)
   * FIXED: CostMatrix incorrect tile usage with oppedge. [#3719](https://github.com/valhalla/valhalla/pull/3719)
   * FIXED: Fix elevation serializing [#3735](https://github.com/valhalla/valhalla/pull/3735)
   * FIXED: Fix returning a potentially uninitialized value in PointXY::ClosestPoint [#3737](https://github.com/valhalla/valhalla/pull/3737)
   * FIXED: Wales and Scotland name change. [#3746](https://github.com/valhalla/valhalla/pull/3746)
   * FIXED: Pedestrian crossings are allowed for bikes [#3751](https://github.com/valhalla/valhalla/pull/3751)
   * FIXED: Fix for Mac OSx.  Small update for the workdir for the admin_sidewalk_override test.  [#3757](https://github.com/valhalla/valhalla/pull/3757)
   * FIXED: Add missing service road case from GetTripLegUse method. [#3763](https://github.com/valhalla/valhalla/pull/3763)
   * FIXED: Fix TimeDistanceMatrix results sequence [#3738](https://github.com/valhalla/valhalla/pull/3738)
   * FIXED: Fix status endpoint not reporting that the service is shutting down [#3785](https://github.com/valhalla/valhalla/pull/3785)
   * FIXED: Fix TimdDistanceMatrix SetSources and SetTargets [#3792](https://github.com/valhalla/valhalla/pull/3792)
   * FIXED: Added highway and surface factor in truckcost [#3590](https://github.com/valhalla/valhalla/pull/3590)
   * FIXED: Potential integer underflow in file suffix generation [#3783](https://github.com/valhalla/valhalla/pull/3783)
   * FIXED: Building Valhalla as a submodule [#3781](https://github.com/valhalla/valhalla/issues/3781)
   * FIXED: Fixed invalid time detection in GetSpeed [#3800](https://github.com/valhalla/valhalla/pull/3800)
   * FIXED: Osmway struct update: added up to 33 and not 32 [#3808](https://github.com/valhalla/valhalla/pull/3808)
   * FIXED: Fix out-of-range linestrings in expansion [#4603](https://github.com/valhalla/valhalla/pull/4603)
   * FIXED: Osmway struct update: used 1 bit for multiple levels from spare bits [#5112](https://github.com/valhalla/valhalla/issues/5112)

* **Enhancement**
   * CHANGED: Pronunciation for names and destinations [#3132](https://github.com/valhalla/valhalla/pull/3132)
   * CHANGED: Requested code clean up for phonemes PR [#3356](https://github.com/valhalla/valhalla/pull/3356)
   * CHANGED: Refactor Pronunciation class to struct [#3359](https://github.com/valhalla/valhalla/pull/3359)
   * ADDED: Added support for probabale restrictions [#3361](https://github.com/valhalla/valhalla/pull/3361)
   * CHANGED: Refactored the verbal text formatter to handle logic for street name and sign [#3369](https://github.com/valhalla/valhalla/pull/3369)
   * CHANGED: return "version" and "tileset_age" on parameterless /status call [#3367](https://github.com/valhalla/valhalla/pull/3367)
   * CHANGED: de-singleton tile_extract by introducing an optional index.bin file created by valhalla_build_extract [#3281](https://github.com/valhalla/valhalla/pull/3281)
   * CHANGED: implement valhalla_build_elevation in python and add more --from-geojson & --from-graph options [#3318](https://github.com/valhalla/valhalla/pull/3318)
   * ADDED: Add boolean parameter to clear memory for edge labels from thor. [#2789](https://github.com/valhalla/valhalla/pull/2789)
   * CHANGED: Do not create statsd client in workers if it is not configured [#3394](https://github.com/valhalla/valhalla/pull/3394)
   * ADDED: Import of Bike Share Stations information in BSS Connection edges [#3411](https://github.com/valhalla/valhalla/pull/3411)
   * ADDED: Add heading to PathEdge to be able to return it on /locate [#3399](https://github.com/valhalla/valhalla/pull/3399)
   * ADDED: Add `prioritize_bidirectional` option for fast work and correct ETA calculation for `depart_at` date_time type. Smoothly stop using live-traffic [#3398](https://github.com/valhalla/valhalla/pull/3398)
   * CHANGED: Minor fix for headers  [#3436](https://github.com/valhalla/valhalla/pull/3436)
   * CHANGED: Use std::multimap for polygons returned for admin and timezone queries. Improves performance when building tiles. [#3427](https://github.com/valhalla/valhalla/pull/3427)
   * CHANGED: Refactored GraphBuilder::CreateSignInfoList [#3438](https://github.com/valhalla/valhalla/pull/3438)
   * ADDED: Add support for LZ4 compressed elevation tiles [#3401](https://github.com/valhalla/valhalla/pull/3401)
   * CHANGED: Rearranged some of the protobufs to remove redundancy [#3452](https://github.com/valhalla/valhalla/pull/3452)
   * CHANGED: overhaul python bindings [#3380](https://github.com/valhalla/valhalla/pull/3380)
   * CHANGED: Removed all protobuf defaults either by doing them in code or by relying on 0 initialization. Also deprecated best_paths and do_not_track [#3454](https://github.com/valhalla/valhalla/pull/3454)
   * ADDED: isochrone action for /expansion endpoint to track dijkstra expansion [#3215](https://github.com/valhalla/valhalla/pull/3215)
   * CHANGED: remove boost from dependencies and add conan as prep for #3346 [#3459](https://github.com/valhalla/valhalla/pull/3459)
   * CHANGED: Remove boost.program_options in favor of cxxopts header-only lib and use conan to install header-only boost. [#3346](https://github.com/valhalla/valhalla/pull/3346)
   * CHANGED: Moved all protos to proto3 for internal request/response handling [#3457](https://github.com/valhalla/valhalla/pull/3457)
   * CHANGED: Allow up to 32 outgoing link edges on a node when reclassifying links [#3483](https://github.com/valhalla/valhalla/pull/3483)
   * CHANGED: Reuse sample::get implementation [#3471](https://github.com/valhalla/valhalla/pull/3471)
   * ADDED: Beta support for interacting with the http/bindings/library via serialized and pbf objects respectively [#3464](https://github.com/valhalla/valhalla/pull/3464)
   * CHANGED: Update xcode to 12.4.0 [#3492](https://github.com/valhalla/valhalla/pull/3492)
   * ADDED: Add JSON generator to conan [#3493](https://github.com/valhalla/valhalla/pull/3493)
   * CHANGED: top_speed option: ignore live speed for speed based penalties [#3460](https://github.com/valhalla/valhalla/pull/3460)
   * ADDED: Add `include_construction` option into the config to include/exclude roads under construction from the graph [#3455](https://github.com/valhalla/valhalla/pull/3455)
   * CHANGED: Refactor options protobuf for Location and Costing objects [#3506](https://github.com/valhalla/valhalla/pull/3506)
   * CHANGED: valhalla.h and config.h don't need cmake configuration [#3502](https://github.com/valhalla/valhalla/pull/3502)
   * ADDED: New options to control what fields of the pbf are returned when pbf format responses are requested [#3507](https://github.com/valhalla/valhalla/pull/3507)
   * CHANGED: Rename tripcommon to common [#3516](https://github.com/valhalla/valhalla/pull/3516)
   * ADDED: Indoor routing - data model, data processing. [#3509](https://github.com/valhalla/valhalla/pull/3509)
   * ADDED: On-demand elevation tile fetching [#3391](https://github.com/valhalla/valhalla/pull/3391)
   * CHANGED: Remove many oneof uses from the protobuf api where the semantics of optional vs required isnt necessary [#3527](https://github.com/valhalla/valhalla/pull/3527)
   * ADDED: Indoor routing maneuvers [#3519](https://github.com/valhalla/valhalla/pull/3519)
   * ADDED: Expose reverse isochrone parameter for reverse expansion [#3528](https://github.com/valhalla/valhalla/pull/3528)
   * CHANGED: Add matrix classes to thor worker so they persist between requests. [#3560](https://github.com/valhalla/valhalla/pull/3560)
   * CHANGED: Remove `max_matrix_locations` and introduce `max_matrix_location_pairs` to configure the allowed number of total routes for the matrix action for more flexible asymmetric matrices [#3569](https://github.com/valhalla/valhalla/pull/3569)
   * CHANGED: modernized spatialite syntax [#3580](https://github.com/valhalla/valhalla/pull/3580)
   * ADDED: Options to generate partial results for time distance matrix when there is one source (one to many) or one target (many to one). [#3181](https://github.com/valhalla/valhalla/pull/3181)
   * ADDED: Enhance valhalla_build_elevation with LZ4 recompression support [#3607](https://github.com/valhalla/valhalla/pull/3607)
   * CHANGED: removed UK admin and upgraded its constituents to countries [#3619](https://github.com/valhalla/valhalla/pull/3619)
   * CHANGED: expansion service: only track requested max time/distance [#3532](https://github.com/valhalla/valhalla/pull/3532)
   * ADDED: Shorten down the request delay, when some sources/targets searches are early aborted [#3611](https://github.com/valhalla/valhalla/pull/3611)
   * ADDED: add `pre-commit` hook for running the `format.sh` script [#3637](https://github.com/valhalla/valhalla/pull/3637)
   * CHANGED: upgrade pybind11 to v2.9.2 to remove cmake warning [#3658](https://github.com/valhalla/valhalla/pull/3658)
   * ADDED: tests for just_gtfs reading and writing feeds [#3665](https://github.com/valhalla/valhalla/pull/3665)
   * CHANGED: Precise definition of types of edges on which BSS could be projected [#3663](https://github.com/valhalla/valhalla/pull/3663)
   * CHANGED: Remove duplicate implementation of `adjust_scores` [#3673](https://github.com/valhalla/valhalla/pull/3673)
   * ADDED: convert GTFS data into protobuf tiles [#3629](https://github.com/valhalla/valhalla/issues/3629)
   * CHANGED: Use `starts_with()` instead of `substr(0, N)` getting and comparing to prefix [#3702](https://github.com/valhalla/valhalla/pull/3702)
   * ADDED: Ferry support for HGV [#3710](https://github.com/valhalla/valhalla/issues/3710)
   * ADDED: Linting & formatting checks for Python code [#3713](https://github.com/valhalla/valhalla/pull/3713)
   * CHANGED: rename Turkey admin to Türkiye [#3720](https://github.com/valhalla/valhalla/pull/3720)
   * CHANGED: bumped vcpkg version to "2022.08.15" [#3754](https://github.com/valhalla/valhalla/pull/3754)
   * CHANGED: chore: Updates to clang-format 11.0.0 [#3533](https://github.com/valhalla/valhalla/pull/3533)
   * CHANGED: Ported trace_attributes serialization to RapidJSON. [#3333](https://github.com/valhalla/valhalla/pull/3333)
   * ADDED: Add helpers for DirectedEdgeExt and save them to file in GraphTileBuilder [#3562](https://github.com/valhalla/valhalla/pull/3562)
   * ADDED: Fixed Speed costing option [#3576](https://github.com/valhalla/valhalla/pull/3576)
   * ADDED: axle_count costing option for hgv [#3648](https://github.com/valhalla/valhalla/pull/3648)
   * ADDED: Matrix action for gurka [#3793](https://github.com/valhalla/valhalla/pull/3793)
   * ADDED: Add warnings array to response. [#3588](https://github.com/valhalla/valhalla/pull/3588)
   * CHANGED: Templatized TimeDistanceMatrix for forward/reverse search [#3773](https://github.com/valhalla/valhalla/pull/3773)
   * CHANGED: Templatized TimeDistanceBSSMatrix for forward/reverse search [#3778](https://github.com/valhalla/valhalla/pull/3778)
   * CHANGED: error code 154 shows distance limit in error message [#3779](https://github.com/valhalla/valhalla/pull/3779)

## Release Date: 2021-10-07 Valhalla 3.1.4
* **Removed**
* **Bug Fix**
   * FIXED: Revert default speed boost for turn channels [#3232](https://github.com/valhalla/valhalla/pull/3232)
   * FIXED: Use the right tile to get country for incident [#3235](https://github.com/valhalla/valhalla/pull/3235)
   * FIXED: Fix factors passed to `RelaxHierarchyLimits` [#3253](https://github.com/valhalla/valhalla/pull/3253)
   * FIXED: Fix TransitionCostReverse usage [#3260](https://github.com/valhalla/valhalla/pull/3260)
   * FIXED: Fix Tagged Value Support in EdgeInfo [#3262](https://github.com/valhalla/valhalla/issues/3262)
   * FIXED: TransitionCostReverse fix: revert internal_turn change [#3271](https://github.com/valhalla/valhalla/issues/3271)
   * FIXED: Optimize tiles usage in reach-based pruning [#3294](https://github.com/valhalla/valhalla/pull/3294)
   * FIXED: Slip lane detection: track visited nodes to avoid infinite loops [#3297](https://github.com/valhalla/valhalla/pull/3297)
   * FIXED: Fix distance value in a 0-length road [#3185](https://github.com/valhalla/valhalla/pull/3185)
   * FIXED: Trivial routes were broken when origin was node snapped and destnation was not and vice-versa for reverse astar [#3299](https://github.com/valhalla/valhalla/pull/3299)
   * FIXED: Tweaked TestAvoids map to get TestAvoidShortcutsTruck working [#3301](https://github.com/valhalla/valhalla/pull/3301)
   * FIXED: Overflow in sequence sort [#3303](https://github.com/valhalla/valhalla/pull/3303)
   * FIXED: Setting statsd tags in config via valhalla_build_config [#3225](https://github.com/valhalla/valhalla/pull/3225)
   * FIXED: Cache for gzipped elevation tiles [#3120](https://github.com/valhalla/valhalla/pull/3120)
   * FIXED: Current time conversion regression introduced in unidirectional algorithm refractor [#3278](https://github.com/valhalla/valhalla/issues/3278)
   * FIXED: Make combine_route_stats.py properly quote CSV output (best practice improvement) [#3328](https://github.com/valhalla/valhalla/pull/3328)
   * FIXED: Merge edge segment records in map matching properly so that resulting edge indices in trace_attributes are valid [#3280](https://github.com/valhalla/valhalla/pull/3280)
   * FIXED: Shape walking map matcher now sets correct edge candidates used in the match for origin and destination location [#3329](https://github.com/valhalla/valhalla/pull/3329)
   * FIXED: Better hash function of GraphId [#3332](https://github.com/valhalla/valhalla/pull/3332)

* **Enhancement**
   * CHANGED: Favor turn channels more [#3222](https://github.com/valhalla/valhalla/pull/3222)
   * CHANGED: Rename `valhalla::midgard::logging::LogLevel` enumerators to avoid clash with common macros [#3237](https://github.com/valhalla/valhalla/pull/3237)
   * CHANGED: Move pre-defined algorithm-based factors inside `RelaxHierarchyLimits` [#3253](https://github.com/valhalla/valhalla/pull/3253)
   * ADDED: Reject alternatives with too long detours [#3238](https://github.com/valhalla/valhalla/pull/3238)
   * ADDED: Added info to /status endpoint [#3008](https://github.com/valhalla/valhalla/pull/3008)
   * ADDED: Added stop and give_way/yield signs to the data and traffic signal fixes [#3251](https://github.com/valhalla/valhalla/pull/3251)
   * ADDED: use_hills for pedestrian costing, which also affects the walking speed [#3234](https://github.com/valhalla/valhalla/pull/3234)
   * CHANGED: Fixed cost threshold for bidirectional astar. Implemented reach-based pruning for suboptimal branches [#3257](https://github.com/valhalla/valhalla/pull/3257)
   * ADDED: Added `exclude_unpaved` request parameter [#3240](https://github.com/valhalla/valhalla/pull/3240)
   * ADDED: Added support for routing onto HOV/HOT lanes via request parameters `include_hot`, `include_hov2`, and `include_hov3` [#3273](https://github.com/valhalla/valhalla/pull/3273)
   * ADDED: Add Z-level field to `EdgeInfo`. [#3261](https://github.com/valhalla/valhalla/pull/3261)
   * CHANGED: Calculate stretch threshold for alternatives based on the optimal route cost [#3276](https://github.com/valhalla/valhalla/pull/3276)
   * ADDED: Add `preferred_z_level` as a parameter of loki requests. [#3270](https://github.com/valhalla/valhalla/pull/3270)
   * ADDED: Add `preferred_layer` as a parameter of loki requests. [#3270](https://github.com/valhalla/valhalla/pull/3270)
   * ADDED: Exposing service area names in passive maneuvers. [#3277](https://github.com/valhalla/valhalla/pull/3277)
   * ADDED: Added traffic signal and stop sign check for stop impact. These traffic signals and stop sign are located on edges. [#3279](https://github.com/valhalla/valhalla/pull/3279)
   * CHANGED: Improved sharing criterion to obtain more reasonable alternatives; extended alternatives search [#3302](https://github.com/valhalla/valhalla/pull/3302)
   * ADDED: pull ubuntu:20.04 base image before building [#3233](https://github.com/valhalla/valhalla/pull/3233)
   * CHANGED: Improve Loki nearest-neighbour performance for large radius searches in open space [#3324](https://github.com/valhalla/valhalla/pull/3324)
   * ADDED: testing infrastructure for scripts and valhalla_build_config tests [#3308](https://github.com/valhalla/valhalla/pull/3308)
   * ADDED: Shape points and information about where intermediate locations are placed along the legs of a route [#3274](https://github.com/valhalla/valhalla/pull/3274)
   * CHANGED: Improved existing hov lane transition test case to make more realistic [#3330](https://github.com/valhalla/valhalla/pull/3330)
   * CHANGED: Update python usage in all scripts to python3 [#3337](https://github.com/valhalla/valhalla/pull/3337)
   * ADDED: Added `exclude_cash_only_tolls` request parameter [#3341](https://github.com/valhalla/valhalla/pull/3341)
   * CHANGED: Update api-reference for street_names [#3342](https://github.com/valhalla/valhalla/pull/3342)
   * ADDED: Disable msse2 flags when building on Apple Silicon chip [#3327](https://github.com/valhalla/valhalla/pull/3327)

## Release Date: 2021-07-20 Valhalla 3.1.3
* **Removed**
   * REMOVED: Unused overloads of `to_response` function [#3167](https://github.com/valhalla/valhalla/pull/3167)

* **Bug Fix**
   * FIXED: Fix heading on small edge [#3114](https://github.com/valhalla/valhalla/pull/3114)
   * FIXED: Added support for `access=psv`, which disables routing on these nodes and edges unless the mode is taxi or bus [#3107](https://github.com/valhalla/valhalla/pull/3107)
   * FIXED: Disables logging in CI to catch issues [#3121](https://github.com/valhalla/valhalla/pull/3121)
   * FIXED: Fixed U-turns through service roads [#3082](https://github.com/valhalla/valhalla/pull/3082)
   * FIXED: Added forgotten penalties for kLivingStreet and kTrack for pedestrian costing model [#3116](https://github.com/valhalla/valhalla/pull/3116)
   * FIXED: Updated the reverse turn bounds [#3122](https://github.com/valhalla/valhalla/pull/3122)
   * FIXED: Missing fork maneuver [#3134](https://github.com/valhalla/valhalla/pull/3134)
   * FIXED: Update turn channel logic to call out specific turn at the end of the turn channel if needed [#3140](https://github.com/valhalla/valhalla/pull/3140)
   * FIXED: Fixed cost thresholds for TimeDistanceMatrix. [#3131](https://github.com/valhalla/valhalla/pull/3131)
   * FIXED: Use distance threshold in hierarchy limits for bidirectional astar to expand more important lower level roads [#3156](https://github.com/valhalla/valhalla/pull/3156)
   * FIXED: Fixed incorrect dead-end roundabout labels. [#3129](https://github.com/valhalla/valhalla/pull/3129)
   * FIXED: googletest wasn't really updated in #3166 [#3187](https://github.com/valhalla/valhalla/pull/3187)
   * FIXED: Minor fix of benchmark code [#3190](https://github.com/valhalla/valhalla/pull/3190)
   * FIXED: avoid_polygons intersected edges as polygons instead of linestrings [#3194](https://github.com/valhalla/valhalla/pull/3194)
   * FIXED: when binning horizontal edge shapes using single precision floats (converted from not double precision floats) allowed for the possibility of marking many many tiles no where near the shape [#3204](https://github.com/valhalla/valhalla/pull/3204)
   * FIXED: Fix improper iterator usage in ManeuversBuilder [#3205](https://github.com/valhalla/valhalla/pull/3205)
   * FIXED: Modified approach for retrieving signs from a directed edge #3166 [#3208](https://github.com/valhalla/valhalla/pull/3208)
   * FIXED: Improve turn channel classification: detect slip lanes [#3196](https://github.com/valhalla/valhalla/pull/3196)
   * FIXED: Compatibility with older boost::optional versions [#3219](https://github.com/valhalla/valhalla/pull/3219)
   * FIXED: Older boost.geometry versions don't have correct() for geographic rings [#3218](https://github.com/valhalla/valhalla/pull/3218)
   * FIXED: Use default road speed for bicycle costing so traffic does not reduce penalty on high speed roads. [#3143](https://github.com/valhalla/valhalla/pull/3143)

* **Enhancement**
   * CHANGED: Refactor base costing options parsing to handle more common stuff in a one place [#3125](https://github.com/valhalla/valhalla/pull/3125)
   * CHANGED: Unified Sign/SignElement into sign.proto [#3146](https://github.com/valhalla/valhalla/pull/3146)
   * ADDED: New verbal succinct transition instruction to maneuver & narrativebuilder. Currently this instruction will be used in place of a very long street name to avoid repetition of long names [#2844](https://github.com/valhalla/valhalla/pull/2844)
   * ADDED: Added oneway support for pedestrian access and foot restrictions [#3123](https://github.com/valhalla/valhalla/pull/3123)
   * ADDED: Exposing rest-area names in passive maneuvers [#3172](https://github.com/valhalla/valhalla/pull/3172)
   * CHORE: Updates robin-hood-hashing third-party library [#3151](https://github.com/valhalla/valhalla/pull/3151)
   * ADDED: Support `barrier=yes|swing_gate|jersey_barrier` tags [#3154](https://github.com/valhalla/valhalla/pull/3154)
   * ADDED: Maintain `access=permit|residents` tags as private [#3149](https://github.com/valhalla/valhalla/pull/3149)
   * CHANGED: Replace `avoid_*` API parameters with more accurate `exclude_*` [#3093](https://github.com/valhalla/valhalla/pull/3093)
   * ADDED: Penalize private gates [#3144](https://github.com/valhalla/valhalla/pull/3144)
   * CHANGED: Renamed protobuf Sign/SignElement to TripSign/TripSignElement [#3168](https://github.com/valhalla/valhalla/pull/3168)
   * CHORE: Updates googletest to release-1.11.0 [#3166](https://github.com/valhalla/valhalla/pull/3166)
   * CHORE: Enables -Wall on sif sources [#3178](https://github.com/valhalla/valhalla/pull/3178)
   * ADDED: Allow going through accessible `barrier=bollard` and penalize routing through it, when the access is private [#3175](https://github.com/valhalla/valhalla/pull/3175)
   * ADDED: Add country code to incident metadata [#3169](https://github.com/valhalla/valhalla/pull/3169)
   * CHANGED: Use distance instead of time to check limited sharing criteria [#3183](https://github.com/valhalla/valhalla/pull/3183)
   * ADDED: Introduced a new via_waypoints array on the leg in the osrm route serializer that describes where a particular waypoint from the root-level array matches to the route. [#3189](https://github.com/valhalla/valhalla/pull/3189)
   * ADDED: Added vehicle width and height as an option for auto (and derived: taxi, bus, hov) profile [#3179](https://github.com/valhalla/valhalla/pull/3179)
   * ADDED: Support for statsd integration for basic error and requests metrics [#3191](https://github.com/valhalla/valhalla/pull/3191)
   * CHANGED: Get rid of typeid in statistics-related code. [#3227](https://github.com/valhalla/valhalla/pull/3227)

## Release Date: 2021-05-26 Valhalla 3.1.2
* **Removed**
* **Bug Fix**
   * FIXED: Change unnamed road intersections from being treated as penil point u-turns [#3084](https://github.com/valhalla/valhalla/pull/3084)
   * FIXED: Fix TimeDepReverse termination and path cost calculation (for arrive_by routing) [#2987](https://github.com/valhalla/valhalla/pull/2987)
   * FIXED: Isochrone (::Generalize()) fix to avoid generating self-intersecting polygons [#3026](https://github.com/valhalla/valhalla/pull/3026)
   * FIXED: Handle day_on/day_off/hour_on/hour_off restrictions [#3029](https://github.com/valhalla/valhalla/pull/3029)
   * FIXED: Apply conditional restrictions with dow only to the edges when routing [#3039](https://github.com/valhalla/valhalla/pull/3039)
   * FIXED: Missing locking in incident handler needed to hang out to scop lock rather than let the temporary dissolve [#3046](https://github.com/valhalla/valhalla/pull/3046)
   * FIXED: Continuous lane guidance fix [#3054](https://github.com/valhalla/valhalla/pull/3054)
   * FIXED: Fix reclassification for "shorter" ferries and rail ferries (for Chunnel routing issues) [#3038](https://github.com/valhalla/valhalla/pull/3038)
   * FIXED: Incorrect routing through motor_vehicle:conditional=destination. [#3041](https://github.com/valhalla/valhalla/pull/3041)
   * FIXED: Allow destination-only routing on the first-pass for non bidirectional Astar algorithms. [#3085](https://github.com/valhalla/valhalla/pull/3085)
   * FIXED: Highway/ramp lane bifurcation [#3088](https://github.com/valhalla/valhalla/pull/3088)
   * FIXED: out of bound access of tile hierarchy in base_ll function in graphheader [#3089](https://github.com/valhalla/valhalla/pull/3089)
   * FIXED: include shortcuts in avoid edge set for avoid_polygons [#3090](https://github.com/valhalla/valhalla/pull/3090)

* **Enhancement**
   * CHANGED: Refactor timedep forward/reverse to reduce code repetition [#2987](https://github.com/valhalla/valhalla/pull/2987)
   * CHANGED: Sync translation files with Transifex command line tool [#3030](https://github.com/valhalla/valhalla/pull/3030)
   * CHANGED: Use osm tags in links reclassification algorithm in order to reduce false positive downgrades [#3042](https://github.com/valhalla/valhalla/pull/3042)
   * CHANGED: Use CircleCI XL instances for linux based builds [#3043](https://github.com/valhalla/valhalla/pull/3043)
   * ADDED: ci: Enable undefined sanitizer [#2999](https://github.com/valhalla/valhalla/pull/2999)
   * ADDED: Optionally pass preconstructed graphreader to connectivity map [#3046](https://github.com/valhalla/valhalla/pull/3046)
   * CHANGED: ci: Skip Win CI runs for irrelevant files [#3014](https://github.com/valhalla/valhalla/pull/3014)
   * ADDED: Allow configuration-driven default speed assignment based on edge properties [#3055](https://github.com/valhalla/valhalla/pull/3055)
   * CHANGED: Use std::shared_ptr in case if ENABLE_THREAD_SAFE_TILE_REF_COUNT is ON. [#3067](https://github.com/valhalla/valhalla/pull/3067)
   * CHANGED: Reduce stop impact when driving in parking lots [#3051](https://github.com/valhalla/valhalla/pull/3051)
   * ADDED: Added another through route test [#3074](https://github.com/valhalla/valhalla/pull/3074)
   * ADDED: Adds incident-length to metadata proto [#3083](https://github.com/valhalla/valhalla/pull/3083)
   * ADDED: Do not penalize gates that have allowed access [#3078](https://github.com/valhalla/valhalla/pull/3078)
   * ADDED: Added missing k/v pairs to taginfo.json.  Updated PR template. [#3101](https://github.com/valhalla/valhalla/pull/3101)
   * CHANGED: Serialize isochrone 'contour' properties as floating point so they match user supplied value [#3095](https://github.com/valhalla/valhalla/pull/3095)
   * NIT: Enables compiler warnings as errors in midgard module [#3104](https://github.com/valhalla/valhalla/pull/3104)
   * CHANGED: Check all tiles for nullptr that reads from graphreader to avoid fails in case tiles might be missing. [#3065](https://github.com/valhalla/valhalla/pull/3065)

## Release Date: 2021-04-21 Valhalla 3.1.1
* **Removed**
   * REMOVED: The tossing of private roads in [#1960](https://github.com/valhalla/valhalla/pull/1960) was too aggressive and resulted in a lot of no routes.  Reverted this logic.  [#2934](https://github.com/valhalla/valhalla/pull/2934)
   * REMOVED: stray references to node bindings [#3012](https://github.com/valhalla/valhalla/pull/3012)

* **Bug Fix**
   * FIXED: Fix compression_utils.cc::inflate(...) throw - make it catchable [#2839](https://github.com/valhalla/valhalla/pull/2839)
   * FIXED: Fix compiler errors if HAVE_HTTP not enabled [#2807](https://github.com/valhalla/valhalla/pull/2807)
   * FIXED: Fix alternate route serialization [#2811](https://github.com/valhalla/valhalla/pull/2811)
   * FIXED: Store restrictions in the right tile [#2781](https://github.com/valhalla/valhalla/pull/2781)
   * FIXED: Failing to write tiles because of racing directory creation [#2810](https://github.com/valhalla/valhalla/pull/2810)
   * FIXED: Regression in stopping expansion on transitions down in time-dependent routes [#2815](https://github.com/valhalla/valhalla/pull/2815)
   * FIXED: Fix crash in loki when trace_route is called with 2 locations. [#2817](https://github.com/valhalla/valhalla/pull/2817)
   * FIXED: Mark the restriction start and end as via ways to fix IsBridgingEdge function in Bidirectional Astar [#2796](https://github.com/valhalla/valhalla/pull/2796)
   * FIXED: Dont add predictive traffic to the tile if it's empty [#2826](https://github.com/valhalla/valhalla/pull/2826)
   * FIXED: Fix logic bidirectional astar to avoid double u-turns and extra detours [#2802](https://github.com/valhalla/valhalla/pull/2802)
   * FIXED: Re-enable transition cost for motorcycle profile [#2837](https://github.com/valhalla/valhalla/pull/2837)
   * FIXED: Increase limits for timedep_* algorithms. Split track_factor into edge factor and transition penalty [#2845](https://github.com/valhalla/valhalla/pull/2845)
   * FIXED: Loki was looking up the wrong costing enum for avoids [#2856](https://github.com/valhalla/valhalla/pull/2856)
   * FIXED: Fix way_ids -> graph_ids conversion for complex restrictions: handle cases when a way is split into multiple edges [#2848](https://github.com/valhalla/valhalla/pull/2848)
   * FIXED: Honor access mode while matching OSMRestriction with the graph [#2849](https://github.com/valhalla/valhalla/pull/2849)
   * FIXED: Ensure route summaries are unique among all returned route/legs [#2874](https://github.com/valhalla/valhalla/pull/2874)
   * FIXED: Fix compilation errors when boost < 1.68 and libprotobuf < 3.6  [#2878](https://github.com/valhalla/valhalla/pull/2878)
   * FIXED: Allow u-turns at no-access barriers when forced by heading [#2875](https://github.com/valhalla/valhalla/pull/2875)
   * FIXED: Fixed "No route found" error in case of multipoint request with locations near low reachability edges [#2914](https://github.com/valhalla/valhalla/pull/2914)
   * FIXED: Python bindings installation [#2751](https://github.com/valhalla/valhalla/issues/2751)
   * FIXED: Skip bindings if there's no Python development version [#2893](https://github.com/valhalla/valhalla/pull/2893)
   * FIXED: Use CMakes built-in Python variables to configure installation [#2931](https://github.com/valhalla/valhalla/pull/2931)
   * FIXED: Sometimes emitting zero-length route geometry when traffic splits edge twice [#2943](https://github.com/valhalla/valhalla/pull/2943)
   * FIXED: Fix map-match segfault when gps-points project very near a node [#2946](https://github.com/valhalla/valhalla/pull/2946)
   * FIXED: Use kServiceRoad edges while searching for ferry connection [#2933](https://github.com/valhalla/valhalla/pull/2933)
   * FIXED: Enhanced logic for IsTurnChannelManeuverCombinable [#2952](https://github.com/valhalla/valhalla/pull/2952)
   * FIXED: Restore compatibility with gcc 6.3.0, libprotobuf 3.0.0, boost v1.62.0 [#2953](https://github.com/valhalla/valhalla/pull/2953)
   * FIXED: Dont abort bidirectional a-star search if only one direction is exhausted [#2936](https://github.com/valhalla/valhalla/pull/2936)
   * FIXED: Fixed missing comma in the scripts/valhalla_build_config [#2963](https://github.com/valhalla/valhalla/pull/2963)
   * FIXED: Reverse and Multimodal Isochrones were returning forward results [#2967](https://github.com/valhalla/valhalla/pull/2967)
   * FIXED: Map-match fix for first gps-point being exactly equal to street shape-point [#2977](https://github.com/valhalla/valhalla/pull/2977)
   * FIXED: Add missing GEOS:GEOS dep to mjolnir target [#2901](https://github.com/valhalla/valhalla/pull/2901)
   * FIXED: Allow expansion into a region when not_thru_pruning is false on 2nd pass [#2978](https://github.com/valhalla/valhalla/pull/2978)
   * FIXED: Fix polygon area calculation: use Shoelace formula [#2927](https://github.com/valhalla/valhalla/pull/2927)
   * FIXED: Isochrone: orient segments/rings according to the right-hand rule [#2932](https://github.com/valhalla/valhalla/pull/2932)
   * FIXED: Parsenodes fix: check if index is out-of-bound first [#2984](https://github.com/valhalla/valhalla/pull/2984)
   * FIXED: Fix for unique-summary logic [#2996](https://github.com/valhalla/valhalla/pull/2996)
   * FIXED: Isochrone: handle origin edges properly [#2990](https://github.com/valhalla/valhalla/pull/2990)
   * FIXED: Annotations fail with returning NaN speed when the same point is duplicated in route geometry [#2992](https://github.com/valhalla/valhalla/pull/2992)
   * FIXED: Fix run_with_server.py to work on macOS [#3003](https://github.com/valhalla/valhalla/pull/3003)
   * FIXED: Removed unexpected maneuvers at sharp bends [#2968](https://github.com/valhalla/valhalla/pull/2968)
   * FIXED: Remove large number formatting for non-US countries [#3015](https://github.com/valhalla/valhalla/pull/3015)
   * FIXED: Odin undefined behaviour: handle case when xedgeuse is not initialized [#3020](https://github.com/valhalla/valhalla/pull/3020)

* **Enhancement**
   * Pedestrian crossing should be a separate TripLeg_Use [#2950](https://github.com/valhalla/valhalla/pull/2950)
   * CHANGED: Azure uses ninja as generator [#2779](https://github.com/valhalla/valhalla/pull/2779)
   * ADDED: Support for date_time type invariant for map matching [#2712](https://github.com/valhalla/valhalla/pull/2712)
   * ADDED: Add Bulgarian locale [#2825](https://github.com/valhalla/valhalla/pull/2825)
   * FIXED: No need for write permissions on tarball indices [#2822](https://github.com/valhalla/valhalla/pull/2822)
   * ADDED: nit: Links debug build with lld [#2813](https://github.com/valhalla/valhalla/pull/2813)
   * ADDED: Add costing option `use_living_streets` to avoid or favor living streets in route. [#2788](https://github.com/valhalla/valhalla/pull/2788)
   * CHANGED: Do not allocate mapped_cache vector in skadi when no elevation source is provided. [#2841](https://github.com/valhalla/valhalla/pull/2841)
   * ADDED: avoid_polygons logic [#2750](https://github.com/valhalla/valhalla/pull/2750)
   * ADDED: Added support for destination for conditional access restrictions [#2857](https://github.com/valhalla/valhalla/pull/2857)
   * CHANGED: Large sequences are now merge sorted which can be dramatically faster with certain hardware configurations. This is especially useful in speeding up the earlier stages (parsing, graph construction) of tile building [#2850](https://github.com/valhalla/valhalla/pull/2850)
   * CHANGED: When creating the initial graph edges by setting at which nodes they start and end, first mark the indices of those nodes in another sequence and then sort them by edgeid so that we can do the setting of start and end node sequentially in the edges file. This is much more efficient on certain hardware configurations [#2851](https://github.com/valhalla/valhalla/pull/2851)
   * CHANGED: Use relative cost threshold to extend search in bidirectional astar in order to find more alternates [#2868](https://github.com/valhalla/valhalla/pull/2868)
   * CHANGED: Throw an exception if directory does not exist when building traffic extract [#2871](https://github.com/valhalla/valhalla/pull/2871)
   * CHANGED: Support for ignoring multiple consecutive closures at start/end locations [#2846](https://github.com/valhalla/valhalla/pull/2846)
   * ADDED: Added sac_scale to trace_attributes output and locate edge output [#2818](https://github.com/valhalla/valhalla/pull/2818)
   * ADDED: Ukrainian language translations [#2882](https://github.com/valhalla/valhalla/pull/2882)
   * ADDED: Add support for closure annotations [#2816](https://github.com/valhalla/valhalla/pull/2816)
   * ADDED: Add costing option `service_factor`. Implement possibility to avoid or favor generic service roads in route for all costing options. [#2870](https://github.com/valhalla/valhalla/pull/2870)
   * CHANGED: Reduce stop impact cost when flow data is present [#2891](https://github.com/valhalla/valhalla/pull/2891)
   * CHANGED: Update visual compare script [#2803](https://github.com/valhalla/valhalla/pull/2803)
   * CHANGED: Service roads are not penalized for `pedestrian` costing by default. [#2898](https://github.com/valhalla/valhalla/pull/2898)
   * ADDED: Add complex mandatory restrictions support [#2766](https://github.com/valhalla/valhalla/pull/2766)
   * ADDED: Status endpoint for future status info and health checking of running service [#2907](https://github.com/valhalla/valhalla/pull/2907)
   * ADDED: Add min_level argument to valhalla_ways_to_edges [#2918](https://github.com/valhalla/valhalla/pull/2918)
   * ADDED: Adding ability to store the roundabout_exit_turn_degree to the maneuver [#2941](https://github.com/valhalla/valhalla/pull/2941)
   * ADDED: Penalize pencil point uturns and uturns at short internal edges. Note: `motorcycle` and `motor_scooter` models do not penalize on short internal edges. No new uturn penalty logic has been added to the pedestrian and bicycle costing models. [#2944](https://github.com/valhalla/valhalla/pull/2944)
   * CHANGED: Allow config object to be passed-in to path algorithms [#2949](https://github.com/valhalla/valhalla/pull/2949)
   * CHANGED: Allow disabling Werror [#2937](https://github.com/valhalla/valhalla/pull/2937)
   * ADDED: Add ability to build Valhalla modules as STATIC libraries. [#2957](https://github.com/valhalla/valhalla/pull/2957)
   * NIT: Enables compiler warnings in part of mjolnir module [#2922](https://github.com/valhalla/valhalla/pull/2922)
   * CHANGED: Refactor isochrone/reachability forward/reverse search to reduce code repetition [#2969](https://github.com/valhalla/valhalla/pull/2969)
   * ADDED: Set the roundabout exit shape index when we are collapsing the roundabout maneuvers. [#2975](https://github.com/valhalla/valhalla/pull/2975)
   * CHANGED: Penalized closed edges if using them at start/end locations [#2964](https://github.com/valhalla/valhalla/pull/2964)
   * ADDED: Add shoulder to trace_attributes output. [#2980](https://github.com/valhalla/valhalla/pull/2980)
   * CHANGED: Refactor bidirectional astar forward/reverse search to reduce code repetition [#2970](https://github.com/valhalla/valhalla/pull/2970)
   * CHANGED: Factor for service roads is 1.0 by default. [#2988](https://github.com/valhalla/valhalla/pull/2988)
   * ADDED: Support for conditionally skipping CI runs [#2986](https://github.com/valhalla/valhalla/pull/2986)
   * ADDED: Add instructions for building valhalla on `arm64` macbook [#2997](https://github.com/valhalla/valhalla/pull/2997)
   * NIT: Enables compiler warnings in part of mjolnir module [#2995](https://github.com/valhalla/valhalla/pull/2995)
   * CHANGED: nit(rename): Renames the encoded live speed properties [#2998](https://github.com/valhalla/valhalla/pull/2998)
   * ADDED: ci: Vendors the codecov script [#3002](https://github.com/valhalla/valhalla/pull/3002)
   * CHANGED: Allow None build type [#3005](https://github.com/valhalla/valhalla/pull/3005)
   * CHANGED: ci: Build Python bindings for Mac OS [#3013](https://github.com/valhalla/valhalla/pull/3013)

## Release Date: 2021-01-25 Valhalla 3.1.0
* **Removed**
   * REMOVED: Remove Node bindings. [#2502](https://github.com/valhalla/valhalla/pull/2502)
   * REMOVED: appveyor builds. [#2550](https://github.com/valhalla/valhalla/pull/2550)
   * REMOVED: Removed x86 CI builds. [#2792](https://github.com/valhalla/valhalla/pull/2792)

* **Bug Fix**
   * FIXED: Crazy ETAs.  If a way has forward speed with no backward speed and it is not oneway, then we must set the default speed.  The reverse logic applies as well.  If a way has no backward speed but has a forward speed and it is not a oneway, then set the default speed. [#2102](https://github.com/valhalla/valhalla/pull/2102)
   * FIXED: Map matching elapsed times spliced amongst different legs and discontinuities are now correct [#2104](https://github.com/valhalla/valhalla/pull/2104)
   * FIXED: Date time information is now propagated amongst different legs and discontinuities [#2107](https://github.com/valhalla/valhalla/pull/2107)
   * FIXED: Adds support for geos-3.8 c++ api [#2021](https://github.com/valhalla/valhalla/issues/2021)
   * FIXED: Updated the osrm serializer to not set junction name for osrm origin/start maneuver - this is not helpful since we are not transitioning through the intersection.  [#2121](https://github.com/valhalla/valhalla/pull/2121)
   * FIXED: Removes precomputing of edge-costs which lead to wrong results [#2120](https://github.com/valhalla/valhalla/pull/2120)
   * FIXED: Complex turn-restriction invalidates edge marked as kPermanent [#2103](https://github.com/valhalla/valhalla/issues/2103)
   * FIXED: Fixes bug with inverted time-restriction parsing [#2167](https://github.com/valhalla/valhalla/pull/2167)
   * FIXED: Fixed several bugs with numeric underflow in map-matching trip durations. These may
     occur when serializing match results where adjacent trace points appear out-of-sequence on the
     same edge [#2178](https://github.com/valhalla/valhalla/pull/2178)
     - `MapMatcher::FormPath` now catches route discontinuities on the same edge when the distance
       percentage along don't agree. The trip leg builder builds disconnected legs on a single edge
       to avoid duration underflow.
     - Correctly populate edge groups when matching results contain loops. When a loop occurs,
       the leg builder now starts at the correct edge where the loop ends, and correctly accounts
       for any contained edges.
     - Duration over-trimming at the terminating edge of a match.
   * FIXED: Increased internal precision of time tracking per edge and maneuver so that maneuver times sum to the same time represented in the leg summary [#2195](https://github.com/valhalla/valhalla/pull/2195)
   * FIXED: Tagged speeds were not properly marked. We were not using forward and backward speeds to flag if a speed is tagged or not.  Should not update turn channel speeds if we are not inferring them.  Added additional logic to handle PH in the conditional restrictions. Do not update stop impact for ramps if they are marked as internal. [#2198](https://github.com/valhalla/valhalla/pull/2198)
   * FIXED: Fixed the sharp turn phrase [#2226](https://github.com/valhalla/valhalla/pull/2226)
   * FIXED: Protect against duplicate points in the input or points that snap to the same location resulting in `nan` times for the legs of the map match (of a 0 distance route) [#2229](https://github.com/valhalla/valhalla/pull/2229)
   * FIXED: Improves restriction check on briding edge in Bidirectional Astar [#2228](https://github.com/valhalla/valhalla/pull/2228)
   * FIXED: Allow nodes at location 0,0 [#2245](https://github.com/valhalla/valhalla/pull/2245)
   * FIXED: Fix RapidJSON compiler warnings and naming conflict [#2249](https://github.com/valhalla/valhalla/pull/2249)
   * FIXED: Fixed bug in resample_spherical_polyline where duplicate successive lat,lng locations in the polyline resulting in `nan` for the distance computation which shortcuts further sampling [#2239](https://github.com/valhalla/valhalla/pull/2239)
   * FIXED: Update exit logic for non-motorways [#2252](https://github.com/valhalla/valhalla/pull/2252)
   * FIXED: Transition point map-matching. When match results are on a transition point, we search for the sibling nodes at that transition and snap it to the corresponding edges in the route. [#2258](https://github.com/valhalla/valhalla/pull/2258)
   * FIXED: Fixed verbal multi-cue logic [#2270](https://github.com/valhalla/valhalla/pull/2270)
   * FIXED: Fixed Uturn cases when a not_thru edge is connected to the origin edge. [#2272](https://github.com/valhalla/valhalla/pull/2272)
   * FIXED: Update intersection classes in osrm response to not label all ramps as motorway [#2279](https://github.com/valhalla/valhalla/pull/2279)
   * FIXED: Fixed bug in mapmatcher when interpolation point goes before the first valid match or after the last valid match. Such behavior usually leads to discontinuity in matching. [#2275](https://github.com/valhalla/valhalla/pull/2275)
   * FIXED: Fixed an issue for time_allowed logic.  Previously we returned false on the first time allowed restriction and did not check them all. Added conditional restriction gurka test and datetime optional argument to gurka header file. [#2286](https://github.com/valhalla/valhalla/pull/2286)
   * FIXED: Fixed an issue for date ranges.  For example, for the range Jan 04 to Jan 02 we need to test to end of the year and then from the first of the year to the end date.  Also, fixed an emergency tag issue.  We should only set the use to emergency if all other access is off. [#2290](https://github.com/valhalla/valhalla/pull/2290)
   * FIXED: Found a few issues with the initial ref and direction logic for ways.  We were overwriting the refs with directionals to the name_offset_map instead of concatenating them together.  Also, we did not allow for blank entries for GetTagTokens. [#2298](https://github.com/valhalla/valhalla/pull/2298)
   * FIXED: Fixed an issue where MatchGuidanceViewJunctions is only looking at the first edge. Set the data_id for guidance views to the changeset id as it is already being populated. Also added test for guidance views. [#2303](https://github.com/valhalla/valhalla/pull/2303)
   * FIXED: Fixed a problem with live speeds where live speeds were being used to determine access, even when a live
   speed (current time) route wasn't what was requested. [#2311](https://github.com/valhalla/valhalla/pull/2311)
   * FIXED: Fix break/continue typo in search filtering [#2317](https://github.com/valhalla/valhalla/pull/2317)
   * FIXED: Fix a crash in trace_route due to iterating past the end of a vector. [#2322](https://github.com/valhalla/valhalla/pull/2322)
   * FIXED: Don't allow timezone information in the local date time string attached at each location. [#2312](https://github.com/valhalla/valhalla/pull/2312)
   * FIXED: Fix short route trimming in bidirectional astar [#2323](https://github.com/valhalla/valhalla/pull/2323)
   * FIXED: Fix shape trimming in leg building for snap candidates that lie within the margin of rounding error [#2326](https://github.com/valhalla/valhalla/pull/2326)
   * FIXED: Fixes route duration underflow with traffic data [#2325](https://github.com/valhalla/valhalla/pull/2325)
   * FIXED: Parse mtb:scale tags and set bicycle access if present [#2117](https://github.com/valhalla/valhalla/pull/2117)
   * FIXED: Fixed segfault.  Shape was missing from options for valhalla_path_comparison and valhalla_run_route.  Also, costing options was missing in valhalla_path_comparison. [#2343](https://github.com/valhalla/valhalla/pull/2343)
   * FIXED: Handle decimal numbers with zero-value mantissa properly in Lua [#2355](https://github.com/valhalla/valhalla/pull/2355)
   * FIXED: Many issues that resulted in discontinuities, failed matches or incorrect time/duration for map matching requests. [#2292](https://github.com/valhalla/valhalla/pull/2292)
   * FIXED: Seeing segfault when loading large osmdata data files before loading LuaJit. LuaJit fails to create luaL_newstate() Ref: [#2158](https://github.com/ntop/ntopng/issues/2158) Resolution is to load LuaJit before loading the data files. [#2383](https://github.com/valhalla/valhalla/pull/2383)
   * FIXED: Store positive/negative OpenLR offsets in bucketed form [#2405](https://github.com/valhalla/valhalla/pull/2405)
   * FIXED: Fix on map-matching return code when breakage distance limitation exceeds. Instead of letting the request goes into meili and fails in finding a route, we check the distance in loki and early return with exception code 172. [#2406](https://github.com/valhalla/valhalla/pull/2406)
   * FIXED: Don't create edges for portions of ways that are doubled back on themselves as this confuses opposing edge index computations [#2385](https://github.com/valhalla/valhalla/pull/2385)
   * FIXED: Protect against nan in uniform_resample_spherical_polyline. [#2431](https://github.com/valhalla/valhalla/pull/2431)
   * FIXED: Obvious maneuvers. [#2436](https://github.com/valhalla/valhalla/pull/2436)
   * FIXED: Base64 encoding/decoding [#2452](https://github.com/valhalla/valhalla/pull/2452)
   * FIXED: Added post roundabout instruction when enter/exit roundabout maneuvers are combined [#2454](https://github.com/valhalla/valhalla/pull/2454)
   * FIXED: openlr: Explicitly check for linear reference option for Valhalla serialization. [#2458](https://github.com/valhalla/valhalla/pull/2458)
   * FIXED: Fix segfault: Do not combine last turn channel maneuver. [#2463](https://github.com/valhalla/valhalla/pull/2463)
   * FIXED: Remove extraneous whitespaces from ja-JP.json. [#2471](https://github.com/valhalla/valhalla/pull/2471)
   * FIXED: Checks protobuf serialization/parsing success [#2477](https://github.com/valhalla/valhalla/pull/2477)
   * FIXED: Fix dereferencing of end for std::lower_bound in sequence and possible UB [#2488](https://github.com/valhalla/valhalla/pull/2488)
   * FIXED: Make tile building reproducible: fix UB-s [#2480](https://github.com/valhalla/valhalla/pull/2480)
   * FIXED: Zero initialize EdgeInfoInner.spare0_. Uninitialized spare0_ field produced UB which causes gurka_reproduce_tile_build to fail intermittently. [#2499](https://github.com/valhalla/valhalla/pull/2499)
   * FIXED: Drop unused CHANGELOG validation script, straggling NodeJS references [#2506](https://github.com/valhalla/valhalla/pull/2506)
   * FIXED: Fix missing nullptr checks in graphreader and loki::Reach (causing segfault during routing with not all levels of tiles available) [#2504](https://github.com/valhalla/valhalla/pull/2504)
   * FIXED: Fix mismatch of triplegedge roadclass and directededge roadclass [#2507](https://github.com/valhalla/valhalla/pull/2507)
   * FIXED: Improve german destination_verbal_alert phrases [#2509](https://github.com/valhalla/valhalla/pull/2509)
   * FIXED: Undefined behavior cases discovered with undefined behavior sanitizer tool. [#2498](https://github.com/valhalla/valhalla/pull/2498)
   * FIXED: Fixed logic so verbal keep instructions use branch exit sign info for ramps [#2520](https://github.com/valhalla/valhalla/pull/2520)
   * FIXED: Fix bug in trace_route for uturns causing garbage coordinates [#2517](https://github.com/valhalla/valhalla/pull/2517)
   * FIXED: Simplify heading calculation for turn type. Remove undefined behavior case. [#2513](https://github.com/valhalla/valhalla/pull/2513)
   * FIXED: Always set costing name even if one is not provided for osrm serializer weight_name. [#2528](https://github.com/valhalla/valhalla/pull/2528)
   * FIXED: Make single-thread tile building reproducible: fix seed for shuffle, use concurrency configuration from the mjolnir section. [#2515](https://github.com/valhalla/valhalla/pull/2515)
   * FIXED: More Windows compatibility: build tiles and some run actions work now (including CI tests) [#2300](https://github.com/valhalla/valhalla/issues/2300)
   * FIXED: Transcoding of c++ location to pbf location used path edges in the place of filtered edges. [#2542](https://github.com/valhalla/valhalla/pull/2542)
   * FIXED: Add back whitelisting action types. [#2545](https://github.com/valhalla/valhalla/pull/2545)
   * FIXED: Allow uturns for truck costing now that we have derived deadends marked in the edge label [#2559](https://github.com/valhalla/valhalla/pull/2559)
   * FIXED: Map matching uturn trimming at the end of an edge where it wasn't needed. [#2558](https://github.com/valhalla/valhalla/pull/2558)
   * FIXED: Multicue enter roundabout [#2556](https://github.com/valhalla/valhalla/pull/2556)
   * FIXED: Changed reachability computation to take into account live speed [#2597](https://github.com/valhalla/valhalla/pull/2597)
   * FIXED: Fixed a bug where the temp files were not getting read in if you started with the construct edges or build phase for valhalla_build_tiles. [#2601](https://github.com/valhalla/valhalla/pull/2601)
   * FIXED: Updated fr-FR.json with partial translations. [#2605](https://github.com/valhalla/valhalla/pull/2605)
   * FIXED: Removed superfluous const qualifier from odin/signs [#2609](https://github.com/valhalla/valhalla/pull/2609)
   * FIXED: Internal maneuver placement [#2600](https://github.com/valhalla/valhalla/pull/2600)
   * FIXED: Complete fr-FR.json locale. [#2614](https://github.com/valhalla/valhalla/pull/2614)
   * FIXED: Don't truncate precision in polyline encoding [#2632](https://github.com/valhalla/valhalla/pull/2632)
   * FIXED: Fix all compiler warnings in sif and set to -Werror [#2642](https://github.com/valhalla/valhalla/pull/2642)
   * FIXED: Remove unnecessary maneuvers to continue straight [#2647](https://github.com/valhalla/valhalla/pull/2647)
   * FIXED: Linear reference support in route/mapmatch apis (FOW, FRC, bearing, and number of references) [#2645](https://github.com/valhalla/valhalla/pull/2645)
   * FIXED: Ambiguous local to global (with timezone information) date time conversions now all choose to use the later time instead of throwing unhandled exceptions [#2665](https://github.com/valhalla/valhalla/pull/2665)
   * FIXED: Overestimated reach caused be reenquing transition nodes without checking that they had been already expanded [#2670](https://github.com/valhalla/valhalla/pull/2670)
   * FIXED: Build with C++17 standard. Deprecated function calls are substituted with new ones. [#2669](https://github.com/valhalla/valhalla/pull/2669)
   * FIXED: Improve German post_transition_verbal instruction [#2677](https://github.com/valhalla/valhalla/pull/2677)
   * FIXED: Lane updates.  Add the turn lanes to all edges of the way.  Do not "enhance" turn lanes if they are part of a complex restriction.  Moved ProcessTurnLanes after UpdateManeuverPlacementForInternalIntersectionTurns.  Fix for a missing "uturn" indication for intersections on the previous maneuver, we were serializing an empty list. [#2679](https://github.com/valhalla/valhalla/pull/2679)
   * FIXED: Fixes OpenLr serialization [#2688](https://github.com/valhalla/valhalla/pull/2688)
   * FIXED: Internal edges can't be also a ramp or a turn channel.  Also, if an edge is marked as ramp and turn channel mark it as a ramp.  [#2689](https://github.com/valhalla/valhalla/pull/2689)
   * FIXED: Check that speeds are equal for the edges going in the same direction while buildig shortcuts [#2691](https://github.com/valhalla/valhalla/pull/2691)
   * FIXED: Missing fork or bear instruction [#2683](https://github.com/valhalla/valhalla/pull/2683)
   * FIXED: Eliminate null pointer dereference in GraphReader::AreEdgesConnected [#2695](https://github.com/valhalla/valhalla/issues/2695)
   * FIXED: Fix polyline simplification float/double comparison [#2698](https://github.com/valhalla/valhalla/issues/2698)
   * FIXED: Weights were sometimes negative due to incorrect updates to elapsed_cost [#2702](https://github.com/valhalla/valhalla/pull/2702)
   * FIXED: Fix bidirectional route failures at deadends [#2705](https://github.com/valhalla/valhalla/pull/2705)
   * FIXED: Updated logic to call out a non-obvious turn [#2708](https://github.com/valhalla/valhalla/pull/2708)
   * FIXED: valhalla_build_statistics multithreaded mode fixed [#2707](https://github.com/valhalla/valhalla/pull/2707)
   * FIXED: If infer_internal_intersections is true then allow internals that are also ramps or TCs. Without this we produce an extra continue maneuver.  [#2710](https://github.com/valhalla/valhalla/pull/2710)
   * FIXED: We were routing down roads that should be destination only. Now we mark roads with motor_vehicle=destination and motor_vehicle=customers or access=destination and access=customers as destination only. [#2722](https://github.com/valhalla/valhalla/pull/2722)
   * FIXED: Replace all Python2 print statements with Python3 syntax [#2716](https://github.com/valhalla/valhalla/issues/2716)
   * FIXED: Some HGT files not found [#2723](https://github.com/valhalla/valhalla/issues/2723)
   * FIXED: Fix PencilPointUturn detection by removing short-edge check and updating angle threshold [#2725](https://github.com/valhalla/valhalla/issues/2725)
   * FIXED: Fix invalid continue/bear maneuvers [#2729](https://github.com/valhalla/valhalla/issues/2729)
   * FIXED: Fixes an issue that lead to double turns within a very short distance, when instead, it should be a u-turn. We now collapse double L turns or double R turns in short non-internal intersections to u-turns. [#2740](https://github.com/valhalla/valhalla/pull/2740)
   * FIXED: fixes an issue that lead to adding an extra maneuver. We now combine a current maneuver short length non-internal edges (left or right) with the next maneuver that is a kRampStraight. [#2741](https://github.com/valhalla/valhalla/pull/2741)
   * FIXED: Reduce verbose instructions by collapsing small end ramp forks [#2762](https://github.com/valhalla/valhalla/issues/2762)
   * FIXED: Remove redundant return statements [#2776](https://github.com/valhalla/valhalla/pull/2776)
   * FIXED: Added unit test for BuildAdminFromPBF() to test GEOS 3.9 update. [#2787](https://github.com/valhalla/valhalla/pull/2787)
   * FIXED: Add support for geos-3.9 c++ api [#2739](https://github.com/valhalla/valhalla/issues/2739)
   * FIXED: Fix check for live speed validness [#2797](https://github.com/valhalla/valhalla/pull/2797)

* **Enhancement**
   * ADDED: Matrix of Bike Share [#2590](https://github.com/valhalla/valhalla/pull/2590)
   * ADDED: Add ability to provide custom implementation for candidate collection in CandidateQuery. [#2328](https://github.com/valhalla/valhalla/pull/2328)
   * ADDED: Cancellation of tile downloading. [#2319](https://github.com/valhalla/valhalla/pull/2319)
   * ADDED: Return the coordinates of the nodes isochrone input locations snapped to [#2111](https://github.com/valhalla/valhalla/pull/2111)
   * ADDED: Allows more complicated routes in timedependent a-star before timing out [#2068](https://github.com/valhalla/valhalla/pull/2068)
   * ADDED: Guide signs and junction names [#2096](https://github.com/valhalla/valhalla/pull/2096)
   * ADDED: Added a bool to the config indicating whether to use commercially set attributes.  Added logic to not call IsIntersectionInternal if this is a commercial data set.  [#2132](https://github.com/valhalla/valhalla/pull/2132)
   * ADDED: Removed commercial data set bool to the config and added more knobs for data.  Added infer_internal_intersections, infer_turn_channels, apply_country_overrides, and use_admin_db.  [#2173](https://github.com/valhalla/valhalla/pull/2173)
   * ADDED: Allow using googletest in unit tests and convert all tests to it (old test.cc is completely removed). [#2128](https://github.com/valhalla/valhalla/pull/2128)
   * ADDED: Add guidance view capability. [#2209](https://github.com/valhalla/valhalla/pull/2209)
   * ADDED: Collect turn cost information as path is formed so that it can be serialized out for trace attributes or osrm flavored intersections. Also add shape_index to osrm intersections. [#2207](https://github.com/valhalla/valhalla/pull/2207)
   * ADDED: Added alley factor to autocost.  Factor is defaulted at 1.0f or do not avoid alleys. [#2246](https://github.com/valhalla/valhalla/pull/2246)
   * ADDED: Support unlimited speed limits where maxspeed=none. [#2251](https://github.com/valhalla/valhalla/pull/2251)
   * ADDED: Implement improved Reachability check using base class Dijkstra. [#2243](https://github.com/valhalla/valhalla/pull/2243)
   * ADDED: Gurka integration test framework with ascii-art maps [#2244](https://github.com/valhalla/valhalla/pull/2244)
   * ADDED: Add to the stop impact when transitioning from higher to lower class road and we are not on a turn channel or ramp. Also, penalize lefts when driving on the right and vice versa. [#2282](https://github.com/valhalla/valhalla/pull/2282)
   * ADDED: Added reclassify_links, use_direction_on_ways, and allow_alt_name as config options.  If `use_direction_on_ways = true` then use `direction` and `int_direction` on the way to update the directional for the `ref` and `int_ref`.  Also, copy int_efs to the refs. [#2285](https://github.com/valhalla/valhalla/pull/2285)
   * ADDED: Add support for live traffic. [#2268](https://github.com/valhalla/valhalla/pull/2268)
   * ADDED: Implement per-location search filters for functional road class and forms of way. [#2289](https://github.com/valhalla/valhalla/pull/2289)
   * ADDED: Approach, multi-cue, and length updates [#2313](https://github.com/valhalla/valhalla/pull/2313)
   * ADDED: Speed up timezone differencing calculation if cache is provided. [#2316](https://github.com/valhalla/valhalla/pull/2316)
   * ADDED: Added rapidjson/schema.h to baldr/rapidjson_util.h to make it available for use within valhalla. [#2330](https://github.com/valhalla/valhalla/issues/2330)
   * ADDED: Support decimal precision for height values in elevation service. Also support polyline5 for encoded polylines input and output to elevation service. [#2324](https://github.com/valhalla/valhalla/pull/2324)
   * ADDED: Use both imminent and distant verbal multi-cue phrases. [#2353](https://github.com/valhalla/valhalla/pull/2353)
   * ADDED: Split parsing stage into 3 separate stages. [#2339](https://github.com/valhalla/valhalla/pull/2339)
   * CHANGED: Speed up graph enhancing by avoiding continuous unordered_set rebuilding [#2349](https://github.com/valhalla/valhalla/pull/2349)
   * CHANGED: Skip calling out to Lua for nodes/ways/relations with not tags - speeds up parsing. [#2351](https://github.com/valhalla/valhalla/pull/2351)
   * CHANGED: Switch to LuaJIT for lua scripting - speeds up file parsing [#2352](https://github.com/valhalla/valhalla/pull/2352)
   * ADDED: Ability to create OpenLR records from raw data. [#2356](https://github.com/valhalla/valhalla/pull/2356)
   * ADDED: Revamp length phrases [#2359](https://github.com/valhalla/valhalla/pull/2359)
   * CHANGED: Do not allocate memory in skadi if we don't need it. [#2373](https://github.com/valhalla/valhalla/pull/2373)
   * CHANGED: Map matching: throw error (443/NoSegment) when no candidate edges are available. [#2370](https://github.com/valhalla/valhalla/pull/2370)
   * ADDED: Add sk-SK.json (slovak) localization file. [#2376](https://github.com/valhalla/valhalla/pull/2376)
   * ADDED: Extend roundabout phrases. [#2378](https://github.com/valhalla/valhalla/pull/2378)
   * ADDED: More roundabout phrase tests. [#2382](https://github.com/valhalla/valhalla/pull/2382)
   * ADDED: Update the turn and continue phrases to include junction names and guide signs. [#2386](https://github.com/valhalla/valhalla/pull/2386)
   * ADDED: Add the remaining guide sign toward phrases [#2389](https://github.com/valhalla/valhalla/pull/2389)
   * ADDED: The ability to allow immediate uturns at trace points in a map matching request [#2380](https://github.com/valhalla/valhalla/pull/2380)
   * ADDED: Add utility functions to Signs. [#2390](https://github.com/valhalla/valhalla/pull/2390)
   * ADDED: Unified time tracking for all algorithms that support time-based graph expansion. [#2278](https://github.com/valhalla/valhalla/pull/2278)
   * ADDED: Add rail_ferry use and costing. [#2408](https://github.com/valhalla/valhalla/pull/2408)
   * ADDED: `street_side_max_distance`, `display_lat` and `display_lon` to `locations` in input for better control of routing side of street [#1769](https://github.com/valhalla/valhalla/pull/1769)
   * ADDED: Add additional exit phrases. [#2421](https://github.com/valhalla/valhalla/pull/2421)
   * ADDED: Add Japanese locale, update German. [#2432](https://github.com/valhalla/valhalla/pull/2432)
   * ADDED: Gurka expect_route refactor [#2435](https://github.com/valhalla/valhalla/pull/2435)
   * ADDED: Add option to suppress roundabout exits [#2437](https://github.com/valhalla/valhalla/pull/2437)
   * ADDED: Add Greek locale. [#2438](https://github.com/valhalla/valhalla/pull/2438)
   * ADDED (back): Support for 64bit wide way ids in the edgeinfo structure with no impact to size for data sources with ids 32bits wide. [#2422](https://github.com/valhalla/valhalla/pull/2422)
   * ADDED: Support for 64bit osm node ids in parsing stage of tile building [#2422](https://github.com/valhalla/valhalla/pull/2422)
   * CHANGED: Point2/PointLL are now templated to allow for higher precision coordinate math when desired [#2429](https://github.com/valhalla/valhalla/pull/2429)
   * ADDED: Optional OpenLR Encoded Path Edges in API Response [#2424](https://github.com/valhalla/valhalla/pull/2424)
   * ADDED: Add explicit include for sstream to be compatible with msvc_x64 toolset. [#2449](https://github.com/valhalla/valhalla/pull/2449)
   * ADDED: Properly split returned path if traffic conditions change partway along edges [#2451](https://github.com/valhalla/valhalla/pull/2451)
   * ADDED: Add Dutch locale. [#2464](https://github.com/valhalla/valhalla/pull/2464)
   * ADDED: Check with address sanititizer in CI. Add support for undefined behavior sanitizer. [#2487](https://github.com/valhalla/valhalla/pull/2487)
   * ADDED: Ability to recost a path and increased cost/time details along the trippath and json output [#2425](https://github.com/valhalla/valhalla/pull/2425)
   * ADDED: Add the ability to do bikeshare based (ped/bike) multimodal routing [#2031](https://github.com/valhalla/valhalla/pull/2031)
   * ADDED: Route through restrictions enabled by introducing a costing option. [#2469](https://github.com/valhalla/valhalla/pull/2469)
   * ADDED: Migrated to Ubuntu 20.04 base-image [#2508](https://github.com/valhalla/valhalla/pull/2508)
   * CHANGED: Speed up parseways stage by avoiding multiple string comparisons [#2518](https://github.com/valhalla/valhalla/pull/2518)
   * CHANGED: Speed up enhance stage by avoiding GraphTileBuilder copying [#2468](https://github.com/valhalla/valhalla/pull/2468)
   * ADDED: Costing options now includes shortest flag which favors shortest path routes [#2555](https://github.com/valhalla/valhalla/pull/2555)
   * ADDED: Incidents in intersections [#2547](https://github.com/valhalla/valhalla/pull/2547)
   * CHANGED: Refactor mapmatching configuration to use a struct (instead of `boost::property_tree::ptree`). [#2485](https://github.com/valhalla/valhalla/pull/2485)
   * ADDED: Save exit maneuver's begin heading when combining enter & exit roundabout maneuvers. [#2554](https://github.com/valhalla/valhalla/pull/2554)
   * ADDED: Added new urban flag that can be set if edge is within city boundaries to data processing; new use_urban_tag config option; added to osrm response within intersections. [#2522](https://github.com/valhalla/valhalla/pull/2522)
   * ADDED: Parses OpenLr of type PointAlongLine [#2565](https://github.com/valhalla/valhalla/pull/2565)
   * ADDED: Use edge.is_urban is set for serializing is_urban. [#2568](https://github.com/valhalla/valhalla/pull/2568)
   * ADDED: Added new rest/service area uses on the edge. [#2533](https://github.com/valhalla/valhalla/pull/2533)
   * ADDED: Dependency cache for Azure [#2567](https://github.com/valhalla/valhalla/pull/2567)
   * ADDED: Added flexibility to remove the use of the admindb and to use the country and state iso from the tiles; [#2579](https://github.com/valhalla/valhalla/pull/2579)
   * ADDED: Added toll gates and collection points (gantry) to the node;  [#2532](https://github.com/valhalla/valhalla/pull/2532)
   * ADDED: Added osrm serialization for rest/service areas and admins. [#2594](https://github.com/valhalla/valhalla/pull/2594)
   * CHANGED: Improved Russian localization; [#2593](https://github.com/valhalla/valhalla/pull/2593)
   * ADDED: Support restricted class in intersection annotations [#2589](https://github.com/valhalla/valhalla/pull/2589)
   * ADDED: Added trail type trace [#2606](https://github.com/valhalla/valhalla/pull/2606)
   * ADDED: Added tunnel names to the edges as a tagged name.  [#2608](https://github.com/valhalla/valhalla/pull/2608)
   * CHANGED: Moved incidents to the trip leg and cut the shape of the leg at that location [#2610](https://github.com/valhalla/valhalla/pull/2610)
   * ADDED: Costing option to ignore_closures when routing with current flow [#2615](https://github.com/valhalla/valhalla/pull/2615)
   * ADDED: Cross-compilation ability with MinGW64 [#2619](https://github.com/valhalla/valhalla/pull/2619)
   * ADDED: Defines the incident tile schema and incident metadata [#2620](https://github.com/valhalla/valhalla/pull/2620)
   * ADDED: Moves incident serializer logic into a generic serializer [#2621](https://github.com/valhalla/valhalla/pull/2621)
   * ADDED: Incident loading singleton for continually refreshing incident tiles [#2573](https://github.com/valhalla/valhalla/pull/2573)
   * ADDED: One shot mode to valhalla_service so you can run a single request of any type without starting a server [#2624](https://github.com/valhalla/valhalla/pull/2624)
   * ADDED: Adds text instructions to OSRM output [#2625](https://github.com/valhalla/valhalla/pull/2625)
   * ADDED: Adds support for alternate routes [#2626](https://github.com/valhalla/valhalla/pull/2626)
   * CHANGED: Switch Python bindings generator from boost.python to header-only pybind11[#2644](https://github.com/valhalla/valhalla/pull/2644)
   * ADDED: Add support of input file for one-shot mode of valhalla_service [#2648](https://github.com/valhalla/valhalla/pull/2648)
   * ADDED: Linear reference support to locate api [#2645](https://github.com/valhalla/valhalla/pull/2645)
   * ADDED: Implemented OSRM-like turn duration calculation for car. Uses it now in auto costing. [#2651](https://github.com/valhalla/valhalla/pull/2651)
   * ADDED: Enhanced turn lane information in guidance [#2653](https://github.com/valhalla/valhalla/pull/2653)
   * ADDED: `top_speed` option for all motorized vehicles [#2667](https://github.com/valhalla/valhalla/issues/2667)
   * CHANGED: Move turn_lane_direction helper to odin/util [#2675](https://github.com/valhalla/valhalla/pull/2675)
   * ADDED: Add annotations to osrm response including speed limits, unit and sign conventions [#2668](https://github.com/valhalla/valhalla/pull/2668)
   * ADDED: Added functions for predicted speeds encoding-decoding [#2674](https://github.com/valhalla/valhalla/pull/2674)
   * ADDED: Time invariant routing via the bidirectional algorithm. This has the effect that when time dependent routes (arrive_by and depart_at) fall back to bidirectional due to length restrictions they will actually use the correct time of day for one of the search directions [#2660](https://github.com/valhalla/valhalla/pull/2660)
   * ADDED: If the length of the edge is greater than kMaxEdgeLength, then consider this a catastrophic error if the should_error bool is true in the set_length function. [#2678](https://github.com/valhalla/valhalla/pull/2678)
   * ADDED: Moved lat,lon coordinates structures from single to double precision. Improves geometry accuracy noticibly at zooms above 17 as well as coordinate snapping and any other geometric operations. Adds about a 2% performance penalty for standard routes. Graph nodes now have 7 digits of precision.  [#2693](https://github.com/valhalla/valhalla/pull/2693)
   * ADDED: Added signboards to guidance views.  [#2687](https://github.com/valhalla/valhalla/pull/2687)
   * ADDED: Regular speed on shortcut edges is calculated with turn durations taken into account. Truck, motorcycle and motorscooter profiles use OSRM-like turn duration. [#2662](https://github.com/valhalla/valhalla/pull/2662)
   * CHANGED: Remove astar algorithm and replace its use with timedep_forward as its redundant [#2706](https://github.com/valhalla/valhalla/pull/2706)
   * ADDED: Recover and recost all shortcuts in final path for bidirectional astar algorithm [#2711](https://github.com/valhalla/valhalla/pull/2711)
   * ADDED: An option for shortcut recovery to be cached at start up to reduce the time it takes to do so on the fly [#2714](https://github.com/valhalla/valhalla/pull/2714)
   * ADDED: If width <= 1.9 then no access for auto, truck, bus, taxi, emergency and hov. [#2713](https://github.com/valhalla/valhalla/pull/2713)
   * ADDED: Centroid/Converge/Rendezvous/Meet API which allows input locations to find a least cost convergence point from all locations [#2734](https://github.com/valhalla/valhalla/pull/2734)
   * ADDED: Added support to process the sump_buster tag.  Also, fixed a few small access bugs for nodes. [#2731](https://github.com/valhalla/valhalla/pull/2731)
   * ADDED: Log message if failed to create tiles directory. [#2738](https://github.com/valhalla/valhalla/pull/2738)
   * CHANGED: Tile memory is only owned by the GraphTile rather than shared amongst copies of the graph tile (in GraphReader and TileCaches). [#2340](https://github.com/valhalla/valhalla/pull/2340)
   * ADDED: Add Estonian locale. [#2748](https://github.com/valhalla/valhalla/pull/2748)
   * CHANGED: Handle GraphTile objects as smart pointers [#2703](https://github.com/valhalla/valhalla/pull/2703)
   * CHANGED: Improve stability with no RTTI build [#2759](https://github.com/valhalla/valhalla/pull/2759) and [#2760](https://github.com/valhalla/valhalla/pull/2760)
   * CHANGED: Change generic service roads to a new Use=kServiceRoad. This is for highway=service without other service= tags (such as driveway, alley, parking aisle) [#2419](https://github.com/valhalla/valhalla/pull/2419)
   * ADDED: Isochrones support isodistance lines as well [#2699](https://github.com/valhalla/valhalla/pull/2699)
   * ADDED: Add support for ignoring live traffic closures for waypoints [#2685](https://github.com/valhalla/valhalla/pull/2685)
   * ADDED: Add use_distance to auto cost to allow choosing between two primary cost components, time or distance [#2771](https://github.com/valhalla/valhalla/pull/2771)
   * CHANGED: nit: Enables compiler warnings in part of loki module [#2767](https://github.com/valhalla/valhalla/pull/2767)
   * CHANGED: Reducing the number of uturns by increasing the cost to for them to 9.5f. Note: Did not increase the cost for motorcycles or motorscooters. [#2770](https://github.com/valhalla/valhalla/pull/2770)
   * ADDED: Add option to use thread-safe GraphTile's reference counter. [#2772](https://github.com/valhalla/valhalla/pull/2772)
   * CHANGED: nit: Enables compiler warnings in part of thor module [#2768](https://github.com/valhalla/valhalla/pull/2768)
   * ADDED: Add costing option `use_tracks` to avoid or favor tracks in route. [#2769](https://github.com/valhalla/valhalla/pull/2769)
   * CHANGED: chore: Updates libosmium [#2786](https://github.com/valhalla/valhalla/pull/2786)
   * CHANGED: Optimize double bucket queue to reduce memory reallocations. [#2719](https://github.com/valhalla/valhalla/pull/2719)
   * CHANGED: Collapse merge maneuvers [#2773](https://github.com/valhalla/valhalla/pull/2773)
   * CHANGED: Add shortcuts to the tiles' bins so we can find them when doing spatial lookups. [#2744](https://github.com/valhalla/valhalla/pull/2744)

## Release Date: 2019-11-21 Valhalla 3.0.9
* **Bug Fix**
   * FIXED: Changed reachability computation to consider both directions of travel wrt candidate edges [#1965](https://github.com/valhalla/valhalla/pull/1965)
   * FIXED: toss ways where access=private and highway=service and service != driveway. [#1960](https://github.com/valhalla/valhalla/pull/1960)
   * FIXED: Fix search_cutoff check in loki correlate_node. [#2023](https://github.com/valhalla/valhalla/pull/2023)
   * FIXED: Computes notion of a deadend at runtime in bidirectional a-star which fixes no-route with a complicated u-turn. [#1982](https://github.com/valhalla/valhalla/issues/1982)
   * FIXED: Fix a bug with heading filter at nodes. [#2058](https://github.com/valhalla/valhalla/pull/2058)
   * FIXED: Bug in map matching continuity checking such that continuity must only be in the forward direction. [#2029](https://github.com/valhalla/valhalla/pull/2029)
   * FIXED: Allow setting the time for map matching paths such that the time is used for speed lookup. [#2030](https://github.com/valhalla/valhalla/pull/2030)
   * FIXED: Don't use density factor for transition cost when user specified flag disables flow speeds. [#2048](https://github.com/valhalla/valhalla/pull/2048)
   * FIXED: Map matching trace_route output now allows for discontinuities in the match though multi match is not supported in valhalla route output. [#2049](https://github.com/valhalla/valhalla/pull/2049)
   * FIXED: Allows routes with no time specified to use time conditional edges and restrictions with a flag denoting as much [#2055](https://github.com/valhalla/valhalla/pull/2055)
   * FIXED: Fixed a bug with 'current' time type map matches. [#2060](https://github.com/valhalla/valhalla/pull/2060)
   * FIXED: Fixed a bug with time dependent expansion in which the expansion distance heuristic was not being used. [#2064](https://github.com/valhalla/valhalla/pull/2064)

* **Enhancement**
   * ADDED: Establish pinpoint test pattern [#1969](https://github.com/valhalla/valhalla/pull/1969)
   * ADDED: Suppress relative direction in ramp/exit instructions if it matches driving side of street [#1990](https://github.com/valhalla/valhalla/pull/1990)
   * ADDED: Added relative direction to the merge maneuver [#1989](https://github.com/valhalla/valhalla/pull/1989)
   * ADDED: Refactor costing to better handle multiple speed datasources [#2026](https://github.com/valhalla/valhalla/pull/2026)
   * ADDED: Better usability of curl for fetching tiles on the fly [#2026](https://github.com/valhalla/valhalla/pull/2026)
   * ADDED: LRU cache scheme for tile storage [#2026](https://github.com/valhalla/valhalla/pull/2026)
   * ADDED: GraphTile size check [#2026](https://github.com/valhalla/valhalla/pull/2026)
   * ADDED: Pick more sane values for highway and toll avoidance [#2026](https://github.com/valhalla/valhalla/pull/2026)
   * ADDED: Refactor adding predicted speed info to speed up process [#2026](https://github.com/valhalla/valhalla/pull/2026)
   * ADDED: Allow selecting speed data sources at request time [#2026](https://github.com/valhalla/valhalla/pull/2026)
   * ADDED: Allow disabling certain neighbors in connectivity map [#2026](https://github.com/valhalla/valhalla/pull/2026)
   * ADDED: Allows routes with time-restricted edges if no time specified and notes restriction in response [#1992](https://github.com/valhalla/valhalla/issues/1992)
   * ADDED: Runtime deadend detection to timedependent a-star. [#2059](https://github.com/valhalla/valhalla/pull/2059)

## Release Date: 2019-09-06 Valhalla 3.0.8
* **Bug Fix**
   * FIXED: Added logic to detect if user is to merge to the left or right [#1892](https://github.com/valhalla/valhalla/pull/1892)
   * FIXED: Overriding the destination_only flag when reclassifying ferries; Also penalizing ferries with a 5 min. penalty in the cost to allow us to avoid destination_only the majority of the time except when it is necessary. [#1905](https://github.com/valhalla/valhalla/pull/1905)
   * FIXED: Suppress forks at motorway junctions and intersecting service roads [#1909](https://github.com/valhalla/valhalla/pull/1909)
   * FIXED: Enhanced fork assignment logic [#1912](https://github.com/valhalla/valhalla/pull/1912)
   * FIXED: Added logic to fall back to return country poly if no state and updated lua for Metro Manila and Ireland [#1910](https://github.com/valhalla/valhalla/pull/1910)
   * FIXED: Added missing motorway fork instruction [#1914](https://github.com/valhalla/valhalla/pull/1914)
   * FIXED: Use begin street name for osrm compat mode [#1916](https://github.com/valhalla/valhalla/pull/1916)
   * FIXED: Added logic to fix missing highway cardinal directions in the US [#1917](https://github.com/valhalla/valhalla/pull/1917)
   * FIXED: Handle forward traversable significant road class intersecting edges [#1928](https://github.com/valhalla/valhalla/pull/1928)
   * FIXED: Fixed bug with shape trimming that impacted Uturns at Via locations. [#1935](https://github.com/valhalla/valhalla/pull/1935)
   * FIXED: Dive bomb updates.  Updated default speeds for urban areas based on roadclass for the enhancer.  Also, updated default speeds based on roadclass in lua.  Fixed an issue where we were subtracting 1 from uint32_t when 0 for stop impact.  Updated reclassify link logic to allow residential roads to be added to the tree, but we only downgrade the links to tertiary.  Updated TransitionCost functions to add 1.5 to the turncost when transitioning from a ramp to a non ramp and vice versa.  Also, added 0.5f to the turncost if the edge is a roundabout. [#1931](https://github.com/valhalla/valhalla/pull/1931)

* **Enhancement**
   * ADDED: Caching url fetched tiles to disk [#1887](https://github.com/valhalla/valhalla/pull/1887)
   * ADDED: filesystem::remove_all [#1887](https://github.com/valhalla/valhalla/pull/1887)
   * ADDED: Minimum enclosing bounding box tool [#1887](https://github.com/valhalla/valhalla/pull/1887)
   * ADDED: Use constrained flow speeds in bidirectional_astar.cc [#1907](https://github.com/valhalla/valhalla/pull/1907)
   * ADDED: Bike Share Stations are now in the graph which should set us up to do multimodal walk/bike scenarios [#1852](https://github.com/valhalla/valhalla/pull/1852)

## Release Date: 2019-7-18 Valhalla 3.0.7
* **Bug Fix**
   * FIXED: Fix pedestrian fork [#1886](https://github.com/valhalla/valhalla/pull/1886)

## Release Date: 2019-7-15 Valhalla 3.0.6
* **Bug Fix**
   * FIXED: Admin name changes. [#1853](https://github.com/valhalla/valhalla/pull/1853) Ref: [#1854](https://github.com/valhalla/valhalla/issues/1854)
   * FIXED: valhalla_add_predicted_traffic was overcommitted while gathering stats. Added a clear. [#1857](https://github.com/valhalla/valhalla/pull/1857)
   * FIXED: regression in map matching when moving to valhalla v3.0.0 [#1863](https://github.com/valhalla/valhalla/pull/1863)
   * FIXED: last step shape in osrm serializer should be 2 of the same point [#1867](https://github.com/valhalla/valhalla/pull/1867)
   * FIXED: Shape trimming at the beginning and ending of the route to not be degenerate [#1876](https://github.com/valhalla/valhalla/pull/1876)
   * FIXED: Duplicate waypoints in osrm serializer [#1880](https://github.com/valhalla/valhalla/pull/1880)
   * FIXED: Updates for heading precision [#1881](https://github.com/valhalla/valhalla/pull/1881)
   * FIXED: Map matching allowed untraversable edges at start of route [#1884](https://github.com/valhalla/valhalla/pull/1884)

* **Enhancement**
   * ADDED: Use the same protobuf object the entire way through the request process [#1837](https://github.com/valhalla/valhalla/pull/1837)
   * ADDED: Enhanced turn lane processing [#1859](https://github.com/valhalla/valhalla/pull/1859)
   * ADDED: Add global_synchronized_cache in valhalla_build_config [#1851](https://github.com/valhalla/valhalla/pull/1851)

## Release Date: 2019-06-04 Valhalla 3.0.5
* **Bug Fix**
   * FIXED: Protect against unnamed rotaries and routes that end in roundabouts not turning off rotary logic [#1840](https://github.com/valhalla/valhalla/pull/1840)

* **Enhancement**
   * ADDED: Add turn lane info at maneuver point [#1830](https://github.com/valhalla/valhalla/pull/1830)

## Release Date: 2019-05-31 Valhalla 3.0.4
* **Bug Fix**
   * FIXED: Improved logic to decide between bear vs. continue [#1798](https://github.com/valhalla/valhalla/pull/1798)
   * FIXED: Bicycle costing allows use of roads with all surface values, but with a penalty based on bicycle type. However, the edge filter totally disallows bad surfaces for some bicycle types, creating situations where reroutes fail if a rider uses a road with a poor surface. [#1800](https://github.com/valhalla/valhalla/pull/1800)
   * FIXED: Moved complex restrictions building to before validate. [#1805](https://github.com/valhalla/valhalla/pull/1805)
   * FIXED: Fix bicycle edge filter when avoid_bad_surfaces = 1.0 [#1806](https://github.com/valhalla/valhalla/pull/1806)
   * FIXED: Replace the EnhancedTripPath class inheritance with aggregation [#1807](https://github.com/valhalla/valhalla/pull/1807)
   * FIXED: Replace the old timezone shape zip file every time valhalla_build_timezones is ran [#1817](https://github.com/valhalla/valhalla/pull/1817)
   * FIXED: Don't use island snapped edge candidates (from disconnected components or low reach edges) when we rejected other high reachability edges that were closer [#1835](https://github.com/valhalla/valhalla/pull/1835)

## Release Date: 2019-05-08 Valhalla 3.0.3
* **Bug Fix**
   * FIXED: Fixed a rare loop condition in route matcher (edge walking to match a trace). [#1689](https://github.com/valhalla/valhalla/pull/1689)
   * FIXED: Fixed VACUUM ANALYZE syntax issue.  [#1704](https://github.com/valhalla/valhalla/pull/1704)
   * FIXED: Fixed the osrm maneuver type when a maneuver has the to_stay_on attribute set.  [#1714](https://github.com/valhalla/valhalla/pull/1714)
   * FIXED: Fixed osrm compatibility mode attributes.  [#1716](https://github.com/valhalla/valhalla/pull/1716)
   * FIXED: Fixed rotary/roundabout issues in Valhalla OSRM compatibility.  [#1727](https://github.com/valhalla/valhalla/pull/1727)
   * FIXED: Fixed the destinations assignment for exit names in OSRM compatibility mode. [#1732](https://github.com/valhalla/valhalla/pull/1732)
   * FIXED: Enhance merge maneuver type assignment. [#1735](https://github.com/valhalla/valhalla/pull/1735)
   * FIXED: Fixed fork assignments and on ramps for OSRM compatibility mode. [#1738](https://github.com/valhalla/valhalla/pull/1738)
   * FIXED: Fixed cardinal direction on reference names when forward/backward tag is present on relations. Fixes singly digitized roads with opposing directional modifiers. [#1741](https://github.com/valhalla/valhalla/pull/1741)
   * FIXED: Fixed fork assignment and narrative logic when a highway ends and splits into multiple ramps. [#1742](https://github.com/valhalla/valhalla/pull/1742)
   * FIXED: Do not use any avoid edges as origin or destination of a route, matrix, or isochrone. [#1745](https://github.com/valhalla/valhalla/pull/1745)
   * FIXED: Add leg summary and remove unused hint attribute for OSRM compatibility mode. [#1753](https://github.com/valhalla/valhalla/pull/1753)
   * FIXED: Improvements for pedestrian forks, pedestrian roundabouts, and continue maneuvers. [#1768](https://github.com/valhalla/valhalla/pull/1768)
   * FIXED: Added simplified overview for OSRM response and added use_toll logic back to truck costing. [#1765](https://github.com/valhalla/valhalla/pull/1765)
   * FIXED: temp fix for location distance bug [#1774](https://github.com/valhalla/valhalla/pull/1774)
   * FIXED: Fix pedestrian routes using walkway_factor [#1780](https://github.com/valhalla/valhalla/pull/1780)
   * FIXED: Update the begin and end heading of short edges based on use [#1783](https://github.com/valhalla/valhalla/pull/1783)
   * FIXED: GraphReader::AreEdgesConnected update.  If transition count == 0 return false and do not call transition function. [#1786](https://github.com/valhalla/valhalla/pull/1786)
   * FIXED: Only edge candidates that were used in the path are send to serializer: [#1788](https://github.com/valhalla/valhalla/pull/1788)
   * FIXED: Added logic to prevent the removal of a destination maneuver when ending on an internal edge [#1792](https://github.com/valhalla/valhalla/pull/1792)
   * FIXED: Fixed instructions when starting on an internal edge [#1796](https://github.com/valhalla/valhalla/pull/1796)

* **Enhancement**
   * Add the ability to run valhalla_build_tiles in stages. Specify the begin_stage and end_stage as command line options. Also cleans up temporary files as the last stage in the pipeline.
   * Add `remove` to `filesystem` namespace. [#1752](https://github.com/valhalla/valhalla/pull/1752)
   * Add TaxiCost into auto costing options.
   * Add `preferred_side` to allow per-location filtering of edges based on the side of the road the location is on and the driving side for that locale.
   * Slightly decreased the internal side-walk factor to .90f to favor roads with attached sidewalks. This impacts roads that have added sidewalk:left, sidewalk:right or sidewalk:both OSM tags (these become attributes on each directedEdge). The user can then avoid/penalize dedicated sidewalks and walkways, when they increase the walkway_factor. Since we slightly decreased the sidewalk_factor internally and only favor sidewalks if use is tagged as sidewalk_left or sidewalk_right, we should tend to route on roads with attached sidewalks rather than separate/dedicated sidewalks, allowing for more road names to be called out since these are labeled more.
   * Add `via` and `break_through` location types [#1737](https://github.com/valhalla/valhalla/pull/1737)
   * Add `street_side_tolerance` and `search_cutoff` to input `location` [#1777](https://github.com/valhalla/valhalla/pull/1777)
   * Return the Valhalla error `Path distance exceeds the max distance limit` for OSRM responses when the route is greater than the service limits. [#1781](https://github.com/valhalla/valhalla/pull/1781)

## Release Date: 2019-01-14 Valhalla 3.0.2
* **Bug Fix**
   * FIXED: Transit update - fix dow and exception when after midnight trips are normalized [#1682](https://github.com/valhalla/valhalla/pull/1682)
   * FIXED: valhalla_convert_transit segfault - GraphTileBuilder has null GraphTileHeader [#1683](https://github.com/valhalla/valhalla/issues/1683)
   * FIXED: Fix crash for trace_route with osrm serialization. Was passing shape rather than locations to the waypoint method.
   * FIXED: Properly set driving_side based on data set in TripPath.
   * FIXED: A bad bicycle route exposed an issue with bidirectional A* when the origin and destination edges are connected. Use A* in these cases to avoid requiring a high cost threshold in BD A*.
   * FIXED: x86 and x64 data compatibility was fixed as the structures weren't aligned.
   * FIXED: x86 tests were failing due mostly to floating point issues and the aforementioned structure misalignment.
* **Enhancement**
   * Add a durations list (delta time between each pair of trace points), a begin_time and a use_timestamp flag to trace_route requests. This allows using the input trace timestamps or durations plus the begin_time to compute elapsed time at each edge in the matched path (rather than using costing methods).
   * Add support for polyline5 encoding for OSRM formatted output.
* **Note**
   * Isochrones and openlr are both noted as not working with release builds for x86 (32bit) platforms. We'll look at getting this fixed in a future release

## Release Date: 2018-11-21 Valhalla 3.0.1
* **Bug Fix**
   * FIXED: Fixed a rare, but serious bug with bicycle costing. ferry_factor_ in bicycle costing shadowed the data member in the base dynamic cost class, leading to an uninitialized variable. Occasionally, this would lead to negative costs which caused failures. [#1663](https://github.com/valhalla/valhalla/pull/1663)
   * FIXED: Fixed use of units in OSRM compatibility mode. [#1662](https://github.com/valhalla/valhalla/pull/1662)

## Release Date: 2018-11-21 Valhalla 3.0.0
* **NOTE**
   * This release changes the Valhalla graph tile formats to make the tile data more efficient and flexible. Tile data is incompatible with Valhalla 2.x builds, and code for 3.x is incompatible with data built for Valahalla 2.x versions. Valhalla tile sizes are slightly smaller (for datasets using elevation information the size savings is over 10%). In addition, there is increased flexibility for creating different variants of tiles to support different applications (e.g. bicycle only, or driving only).
* **Enhancement**
   * Remove the use of DirectedEdge for transitions between nodes on different hierarchy levels. A new structure, NodeTransition, is now used to transition to nodes on different hierarchy level. This saves space since only the end node GraphId is needed for the transitions (and DirectedEdge is a large data structure).
   * Change the NodeInfo lat,lon to use an offset from the tile base lat,lon. This potentially allows higher precision than using float, but more importantly saves space and allows support for NodeTransitions as well as spare for future growth.
   * Remove the EdgeElevation structure and max grade information into DirectedEdge and mean elevation into EdgeInfo. This saves space.
   * Reduce wayid to 32 bits. This allows sufficient growth when using OpenStreetMap data and frees space in EdgeInfo (allows moving speed limit and mean elevation from other structures).
   * Move name consistency from NodeInfo to DirectedEdge. This allows a more efficient lookup of name consistency.
   * Update all path algorithms to use NodeTransition logic rather than special DirectedEdge transition types. This simplifies PathAlgorithms slightly and removes some conditional logic.
   * Add an optional GraphFilter stage to tile building pipeline. This allows removal of edges and nodes based on access. This allows bicycle only, pedestrian only, or driving only datasets (or combinations) to be created - allowing smaller datasets for special purpose applications.
* **Deprecate**
   * Valhalla 3.0 removes support for OSMLR.

## Release Date: 2018-11-20 Valhalla 2.7.2
* **Enhancement**
   * UPDATED: Added a configuration variable for max_timedep_distance. This is used in selecting the path algorithm and provides the maximum distance between locations when choosing a time dependent path algorithm (other than multi modal). Above this distance, bidirectional A* is used with no time dependencies.
   * UPDATED: Remove transition edges from priority queue in Multimodal methods.
   * UPDATED: Fully implement street names and exit signs with ability to identify route numbers. [#1635](https://github.com/valhalla/valhalla/pull/1635)
* **Bug Fix**
   * FIXED: A timed-turned restriction should not be applied when a non-timed route is executed.  [#1615](https://github.com/valhalla/valhalla/pull/1615)
   * FIXED: Changed unordered_map to unordered_multimap for polys. Poly map can contain the same key but different multi-polygons. For example, islands for a country or timezone polygons for a country.
   * FIXED: Fixed timezone db issue where TZIDs did not exist in the Howard Hinnant date time db that is used in the date_time class for tz indexes.  Added logic to create aliases for TZIDs based on https://en.wikipedia.org/wiki/List_of_tz_database_time_zones
   * FIXED: Fixed the ramp turn modifiers for osrm compat [#1569](https://github.com/valhalla/valhalla/pull/1569)
   * FIXED: Fixed the step geometry when using the osrm compat mode [#1571](https://github.com/valhalla/valhalla/pull/1571)
   * FIXED: Fixed a data creation bug causing issues with A* routes ending on loops. [#1576](https://github.com/valhalla/valhalla/pull/1576)
   * FIXED: Fixed an issue with a bad route where destination only was present. Was due to thresholds in bidirectional A*. Changed threshold to be cost based rather than number of iterations). [#1586](https://github.com/valhalla/valhalla/pull/1586)
   * FIXED: Fixed an issue with destination only (private) roads being used in bicycle routes. Centralized some "base" transition cost logic in the base DynamicCost class. [#1587](https://github.com/valhalla/valhalla/pull/1587)
   * FIXED: Remove extraneous ramp maneuvers [#1657](https://github.com/valhalla/valhalla/pull/1657)

## Release Date: 2018-10-02 Valhalla 2.7.1
* **Enhancement**
   * UPDATED: Added date time support to forward and reverse isochrones. Add speed lookup (predicted speeds and/or free-flow or constrained flow speed) if date_time is present.
   * UPDATED: Add timezone checks to multimodal routes and isochrones (updates localtime if the path crosses into a timezone different than the start location).
* **Data Producer Update**
   * UPDATED: Removed boost date time support from transit.  Now using the Howard Hinnant date library.
* **Bug Fix**
   * FIXED: Fixed a bug with shortcuts that leads to inconsistent routes depending on whether shortcuts are taken, different origins can lead to different paths near the destination. This fix also improves performance on long routes and matrices.
   * FIXED: We were getting inconsistent results between departing at current date/time vs entering the current date/time.  This issue is due to the fact that the iso_date_time function returns the full iso date_time with the timezone offset (e.g., 2018-09-27T10:23-07:00 vs 2018-09-27T10:23). When we refactored the date_time code to use the new Howard Hinnant date library, we introduced this bug.
   * FIXED: Increased the threshold in CostMatrix to address null time and distance values occurring for truck costing with locations near the max distance.

## Release Date: 2018-09-13 Valhalla 2.7.0
* **Enhancement**
   * UPDATED: Refactor to use the pbf options instead of the ptree config [#1428](https://github.com/valhalla/valhalla/pull/1428) This completes [#1357](https://github.com/valhalla/valhalla/issues/1357)
   * UPDATED: Removed the boost/date_time dependency from baldr and odin. We added the Howard Hinnant date and time library as a submodule. [#1494](https://github.com/valhalla/valhalla/pull/1494)
   * UPDATED: Fixed 'Drvie' typo [#1505](https://github.com/valhalla/valhalla/pull/1505) This completes [#1504](https://github.com/valhalla/valhalla/issues/1504)
   * UPDATED: Optimizations of GetSpeed for predicted speeds [#1490](https://github.com/valhalla/valhalla/issues/1490)
   * UPDATED: Isotile optimizations
   * UPDATED: Added stats to predictive traffic logging
   * UPDATED: resample_polyline - Breaks the polyline into equal length segments at a sample distance near the resolution. Break out of the loop through polyline points once we reach the specified number of samplesthen append the last
polyline point.
   * UPDATED: added android logging and uses a shared graph reader
   * UPDATED: Do not run a second pass on long pedestrian routes that include a ferry (but succeed on first pass). This is a performance fix. Long pedestrian routes with A star factor based on ferry speed end up being very inefficient.
* **Bug Fix**
   * FIXED: A* destination only
   * FIXED: Fixed through locations weren't honored [#1449](https://github.com/valhalla/valhalla/pull/1449)


## Release Date: 2018-08-02 Valhalla 3.0.0-rc.4
* **Node Bindings**
   * UPDATED: add some worker pool handling
   [#1467](https://github.com/valhalla/valhalla/pull/1467)

## Release Date: 2018-08-02 Valhalla 3.0.0-rc.3
* **Node Bindings**
   * UPDATED: replaced N-API with node-addon-api wrapper and made the actor
   functions asynchronous
   [#1457](https://github.com/valhalla/valhalla/pull/1457)

## Release Date: 2018-07-24 Valhalla 3.0.0-rc.2
* **Node Bindings**
   * FIXED: turn on the autocleanup functionality for the actor object.
   [#1439](https://github.com/valhalla/valhalla/pull/1439)

## Release Date: 2018-07-16 Valhalla 3.0.0-rc.1
* **Enhancement**
   * ADDED: exposed the rest of the actions to the node bindings and added tests. [#1415](https://github.com/valhalla/valhalla/pull/1415)

## Release Date: 2018-07-12 Valhalla 3.0.0-alpha.1
**NOTE**: There was already a small package named `valhalla` on the npm registry, only published up to version 0.0.3. The team at npm has transferred the package to us, but would like us to publish something to it ASAP to prove our stake in it. Though the bindings do not have all of the actor functionality exposed yet (just route), we are going to publish an alpha release of 3.0.0 to get something up on npm.
* **Infrastructure**:
   * ADDED: add in time dependent algorithms if the distance between locations is less than 500km.
   * ADDED: TurnLanes to indicate turning lanes at the end of a directed edge.
   * ADDED: Added PredictedSpeeds to Valhalla tiles and logic to compute speed based on predictive speed profiles.
* **Data Producer Update**
   * ADDED: is_route_num flag was added to Sign records. Set this to true if the exit sign comes from a route number/ref.
   * CHANGED: Lower speeds on driveways, drive-thru, and parking aisle. Set destination only flag for drive thru use.
   * ADDED: Initial implementation of turn lanes.
  **Bug Fix**
   * CHANGED: Fix destination only penalty for A* and time dependent cases.
   * CHANGED: Use the distance from GetOffsetForHeading, based on road classification and road use (e.g. ramp, turn channel, etc.), within tangent_angle function.
* **Map Matching**
   * FIXED: Fixed trace_route edge_walk server abort [#1365](https://github.com/valhalla/valhalla/pull/1365)
* **Enhancement**
   * ADDED: Added post process for updating free and constrained speeds in the directed edges.
   * UPDATED: Parse the json request once and store in a protocol buffer to pass along the pipeline. This completed the first portion of [#1357](https://github.com/valhalla/valhalla/issues/1357)
   * UPDATED: Changed the shape_match attribute from a string to an enum. Fixes [#1376](https://github.com/valhalla/valhalla/issues/1376)
   * ADDED: Node bindings for route [#1341](https://github.com/valhalla/valhalla/pull/1341)
   * UPDATED: Use a non-linear use_highways factor (to more heavily penalize highways as use_highways approaches 0).

## Release Date: 2018-07-15 Valhalla 2.6.3
* **API**:
   * FIXED: Use a non-linear use_highways factor (to more heavily penalize highways as use_highways approaches 0).
   * FIXED: Fixed the highway_factor when use_highways < 0.5.
   * ENHANCEMENT: Added logic to modulate the surface factor based on use_trails.
   * ADDED: New customer test requests for motorcycle costing.

## Release Date: 2018-06-28 Valhalla 2.6.2
* **Data Producer Update**
   * FIXED: Complex restriction sorting bug.  Check of has_dt in ComplexRestrictionBuilder::operator==.
* **API**:
   * FIXED: Fixed CostFactory convenience method that registers costing models
   * ADDED: Added use_tolls into motorcycle costing options

## Release Date: 2018-05-28 Valhalla 2.6.0
* **Infrastructure**:
   * CHANGED: Update cmake buildsystem to replace autoconf [#1272](https://github.com/valhalla/valhalla/pull/1272)
* **API**:
   * CHANGED: Move `trace_options` parsing to map matcher factory [#1260](https://github.com/valhalla/valhalla/pull/1260)
   * ADDED: New costing method for AutoDataFix [#1283](https://github.com/valhalla/valhalla/pull/1283)

## Release Date: 2018-05-21 Valhalla 2.5.0
* **Infrastructure**
   * ADDED: Add code formatting and linting.
* **API**
   * ADDED: Added new motorcycle costing, motorcycle access flag in data and use_trails option.
* **Routing**
   * ADDED: Add time dependnet forward and reverse A* methods.
   * FIXED: Increase minimum threshold for driving routes in bidirectional A* (fixes some instances of bad paths).
* **Data Producer Update**
   * CHANGED: Updates to properly handle cycleway crossings.
   * CHANGED: Conditionally include driveways that are private.
   * ADDED: Added logic to set motorcycle access.  This includes lua, country access, and user access flags for motorcycles.

## Release Date: 2018-04-11 Valhalla 2.4.9
* **Enhancement**
   * Added European Portuguese localization for Valhalla
   * Updates to EdgeStatus to improve performance. Use an unordered_map of tile Id and allocate an array for each edge in the tile. This allows using pointers to access status for sequential edges. This improves performance by 50% or so.
   * A couple of bicycle costing updates to improve route quality: avoid roads marked as part of a truck network, to remove the density penalty for transition costs.
   * When optimal matrix type is selected, now use CostMatrix for source to target pedestrian and bicycle matrix calls when both counts are above some threshold. This improves performance in general and lessens some long running requests.
*  **Data Producer Update**
   * Added logic to protect against setting a speed of 0 for ferries.

## Release Date: 2018-03-27 Valhalla 2.4.8
* **Enhancement**
   * Updates for Italian verbal translations
   * Optionally remove driveways at graph creation time
   * Optionally disable candidate edge penalty in path finding
   * OSRM compatible route, matrix and map matching response generation
   * Minimal Windows build compatibility
   * Refactoring to use PBF as the IPC mechanism for all objects
   * Improvements to internal intersection marking to reduce false positives
* **Bug Fix**
   * Cap candidate edge penalty in path finding to reduce excessive expansion
   * Fix trivial paths at deadends

## Release Date: 2018-02-08 Valhalla 2.4.7
* **Enhancement**
   * Speed up building tiles from small OSM imports by using boost directory iterator rather than going through all possible tiles and testing each if the file exists.
* **Bug Fix**
   * Protect against overflow in string to float conversion inside OSM parsing.

## Release Date: 2018-01-26 Valhalla 2.4.6
* **Enhancement**
   * Elevation library will lazy load RAW formatted sources

## Release Date: 2018-01-24 Valhalla 2.4.5
* **Enhancement**
   * Elevation packing utility can unpack lz4hc now
* **Bug Fix**
   * Fixed broken darwin builds

## Release Date: 2018-01-23 Valhalla 2.4.4
* **Enhancement**
   * Elevation service speed improvements and the ability to serve lz4hc compressed data
   * Basic support for downloading routing tiles on demand
   * Deprecated `valhalla_route_service`, now all services (including elevation) are found under `valhalla_service`

## Release Date: 2017-12-11 Valhalla 2.4.3
* **Enhancement**
   * Remove union from GraphId speeds up some platforms
   * Use SAC scale in pedestrian costing
   * Expanded python bindings to include all actions (route, matrix, isochrone, etc)
* **Bug Fix**
   * French translation typo fixes
*  **Data Producer Update**
   * Handling shapes that intersect the poles when binning
   * Handling when transit shapes are less than 2 points

## Release Date: 2017-11-09 Valhalla 2.4.1
*  **Data Producer Update**
   * Added kMopedAccess to modes for complex restrictions.  Remove the kMopedAccess when auto access is removed.  Also, add the kMopedAccess when an auto restriction is found.

## Release Date: 2017-11-08 Valhalla 2.4.0
*  **Data Producer Update**
   * Added logic to support restriction = x with a the except tag.  We apply the restriction to everything except for modes in the except tag.
   * Added logic to support railway_service and coach_service in transit.
* **Bug Fix**
  * Return proper edge_walk path for requested shape_match=walk_or_snap
  * Skip invalid stateid for Top-K requests

## Release Date: 2017-11-07 Valhalla 2.3.9
* **Enhancement**
  * Top-K map matched path generation now only returns unique paths and does so with fewer iterations
  * Navigator call outs for both imperial and metric units
  * The surface types allowed for a given bike route can now be controlled via a request parameter `avoid_bad_surfaces`
  * Improved support for motorscooter costing via surface types, road classification and vehicle specific tagging
* **Bug Fix**
  * Connectivity maps now include information about transit tiles
  * Lane counts for singly digitized roads are now correct for a given directed edge
  * Edge merging code for assigning osmlr segments is now robust to partial tile sets
  * Fix matrix path finding to allow transitioning down to lower levels when appropriate. In particular, do not supersede shortcut edges until no longer expanding on the next level.
  * Fix optimizer rotate location method. This fixes a bug where optimal ordering was bad for large location sets.
*  **Data Producer Update**
   * Duration tags are now used to properly set the speed of travel for a ferry routes

## Release Date: 2017-10-17 Valhalla 2.3.8
* **Bug Fix**
  * Fixed the roundabout exit count for bicycles when the roundabout is a road and not a cycleway
  * Enable a pedestrian path to remain on roundabout instead of getting off and back on
  * Fixed the penalization of candidate locations in the uni-directional A* algorithm (used for trivial paths)
*  **Data Producer Update**
   * Added logic to set bike forward and tag to true where kv["sac_scale"] == "hiking". All other values for sac_scale turn off bicycle access.  If sac_scale or mtb keys are found and a surface tag is not set we default to kPath.
   * Fixed a bug where surface=unpaved was being assigned Surface::kPavedSmooth.

## Release Date: 2017-9-11 Valhalla 2.3.7
* **Bug Fix**
  * Update bidirectional connections to handle cases where the connecting edge is one of the origin (or destination) edges and the cost is high. Fixes some pedestrian route issues that were reported.
*  **Data Producer Update**
   * Added support for motorroad tag (default and per country).
   * Update OSMLR segment association logic to fix issue where chunks wrote over leftover segments. Fix search along edges to include a radius so any nearby edges are also considered.

## Release Date: 2017-08-29 Valhalla 2.3.6
* **Bug Fix**
  * Pedestrian paths including ferries no longer cause circuitous routes
  * Fix a crash in map matching route finding where heading from shape was using a `nullptr` tile
  * Spanish language narrative corrections
  * Fix traffic segment matcher to always set the start time of a segment when its known
* **Enhancement**
  * Location correlation scoring improvements to avoid situations where less likely start or ending locations are selected

## Release Date: 2017-08-22 Valhalla 2.3.5
* **Bug Fix**
  * Clamp the edge score in thor. Extreme values were causing bad alloc crashes.
  * Fix multimodal isochrones. EdgeLabel refactor caused issues.
* **Data Producer Update**
  * Update lua logic to properly handle vehicle=no tags.

## Release Date: 2017-08-14 Valhalla 2.3.4
* **Bug Fix**
  * Enforce limits on maximum per point accuracy to avoid long running map matching computations

## Release Date: 2017-08-14 Valhalla 2.3.3
* **Bug Fix**
  * Maximum osm node reached now causes bitset to resize to accommodate when building tiles
  * Fix wrong side of street information and remove redundant node snapping
  * Fix path differences between services and `valhalla_run_route`
  * Fix map matching crash when interpolating duplicate input points
  * Fix unhandled exception when trace_route or trace_attributes when there are no continuous matches
* **Enhancement**
  * Folded Low-Stress Biking Code into the regular Bicycle code and removed the LowStressBicycleCost class. Now when making a query for bicycle routing, a value of 0 for use_hills and use_roads produces low-stress biking routes, while a value of 1 for both provides more intense professional bike routes.
  * Bike costing default values changed. use_roads and use_hills are now 0.25 by default instead of 0.5 and the default bike is now a hybrid bike instead of a road bike.
  * Added logic to use station hierarchy from transitland.  Osm and egress nodes are connected by transitconnections.  Egress and stations are connected by egressconnections.  Stations and platforms are connected by platformconnections.  This includes narrative updates for Odin as well.

## Release Date: 2017-07-31 Valhalla 2.3.2
* **Bug Fix**
  * Update to use oneway:psv if oneway:bus does not exist.
  * Fix out of bounds memory issue in DoubleBucketQueue.
  * Many things are now taken into consideration to determine which sides of the road have what cyclelanes, because they were not being parsed correctly before
  * Fixed issue where sometimes a "oneway:bicycle=no" tag on a two-way street would cause the road to become a oneway for bicycles
  * Fixed trace_attributes edge_walk cases where the start or end points in the shape are close to graph nodes (intersections)
  * Fixed 32bit architecture crashing for certain routes with non-deterministic placement of edges labels in bucketized queue datastructure
* **Enhancement**
  * Improve multi-modal routes by adjusting the pedestrian mode factor (routes use less walking in favor of public transit).
  * Added interface framework to support "top-k" paths within map-matching.
  * Created a base EdgeLabel class that contains all data needed within costing methods and supports the basic path algorithms (forward direction, A*, with accumulated path distance). Derive class for bidirectional algorithms (BDEdgeLabel) and for multimodal algorithms. Lowers memory use by combining some fields (using spare bits from GraphId).
  * Added elapsed time estimates to map-matching labels in preparation for using timestamps in map-matching.
  * Added parsing of various OSM tags: "bicycle=use_sidepath", "bicycle=dismount", "segregated=*", "shoulder=*", "cycleway:buffer=*", and several variations of these.
  * Both trace_route and trace_attributes will parse `time` and `accuracy` parameters when the shape is provided as unencoded
  * Map-matching will now use the time (in seconds) of each gps reading (if provided) to narrow the search space and avoid finding matches that are impossibly fast

## Release Date: 2017-07-10 Valhalla 2.3.0
* **Bug Fix**
  * Fixed a bug in traffic segment matcher where length was populated but had invalid times
* **Embedded Compilation**
  * Decoupled the service components from the rest of the worker objects so that the worker objects could be used in non http service contexts
   * Added an actor class which encapsulates the various worker objects and allows the various end points to be called /route /height etc. without needing to run a service
* **Low-Stress Bicycle**
  * Worked on creating a new low-stress biking option that focuses more on taking safer roads like cycle ways or residential roads than the standard bike costing option does.

## Release Date: 2017-06-26 Valhalla 2.2.9
* **Bug Fix**
  * Fix a bug introduced in 2.2.8 where map matching search extent was incorrect in longitude axis.

## Release Date: 2017-06-23 Valhalla 2.2.8
* **Bug Fix**
  * Traffic segment matcher (exposed through Python bindings) - fix cases where partial (or no) results could be returned when breaking out of loop in form_segments early.
* **Traffic Matching Update**
  * Traffic segment matcher - handle special cases when entering and exiting turn channels.
* **Guidance Improvements**
  * Added Swedish (se-SV) narrative file.

## Release Date: 2017-06-20 Valhalla 2.2.7
* **Bug Fixes**
  * Traffic segment matcher (exposed through Python bindings) makes use of accuracy per point in the input
  * Traffic segment matcher is robust to consecutive transition edges in matched path
* **Isochrone Changes**
  * Set up isochrone to be able to handle multi-location queries in the future
* **Data Producer Updates**
  * Fixes to valhalla_associate_segments to address threading issue.
  * Added support for restrictions that refers only to appropriate type of vehicle.
* **Navigator**
  * Added pre-alpha implementation that will perform guidance for mobile devices.
* **Map Matching Updates**
  * Added capability to customize match_options

## Release Date: 2017-06-12 Valhalla 2.2.6
* **Bug Fixes**
  * Fixed the begin shape index where an end_route_discontinuity exists
* **Guidance Improvements**
  * Updated Slovenian (sl-SI) narrative file.
* **Data Producer Updates**
  * Added support for per mode restrictions (e.g., restriction:&lt;type&gt;)  Saved these restrictions as "complex" restrictions which currently support per mode lookup (unlike simple restrictions which are assumed to apply to all driving modes).
* **Matrix Updates**
  * Increased max distance threshold for auto costing and other similar costings to 400 km instead of 200 km

## Release Date: 2017-06-05 Valhalla 2.2.5
* **Bug Fixes**
  * Fixed matched point edge_index by skipping transition edges.
  * Use double precision in meili grid traversal to fix some incorrect grid cases.
  * Update meili to use DoubleBucketQueue and GraphReader methods rather than internal methods.

## Release Date: 2017-05-17 Valhalla 2.2.4
* **Bug Fixes**
  * Fix isochrone bug where the default access mode was used - this rejected edges that should not have been rejected for cases than automobile.
  * Fix A* handling of edge costs for trivial routes. This fixed an issue with disconnected regions that projected to a single edge.
  * Fix TripPathBuilder crash if first edge is a transition edge (was occurring with map-matching in rare occasions).

## Release Date: 2017-05-15 Valhalla 2.2.3
* **Map Matching Improvement**
  * Return begin and end route discontinuities. Also, returns partial shape of edge at route discontinuity.
* **Isochrone Improvements**
  * Add logic to make sure the center location remains fixed at the center of a tile/grid in the isotile.
  * Add a default generalization factor that is based on the grid size. Users can still override this factor but the default behavior is improved.
  * Add ExpandForward and ExpandReverse methods as is done in bidirectional A*. This improves handling of transitions between hierarchy levels.
* **Graph Correlation Improvements**
  * Add options to control both radius and reachability per input location (with defaults) to control correlation of input locations to the graph in such a way as to avoid routing between disconnected regions and favor more likely paths.

## Release Date: 2017-05-08 Valhalla 2.2.0
* **Guidance Improvements**
  * Added Russian (ru-RU) narrative file.
  * Updated Slovenian (sl-SI) narrative file.
* **Data Producer Updates**
  * Assign destination sign info on bidirectional ramps.
  * Update ReclassifyLinks. Use a "link-tree" which is formed from the exit node and terminates at entrance nodes. Exit nodes are sorted by classification so motorway exits are done before trunks, etc. Updated the turn channel logic - now more consistently applies turn channel use.
  * Updated traffic segment associations to properly work with elevation and lane connectivity information (which is stored after the traffic association).

## Release Date: 2017-04-24 Valhalla 2.1.9
* **Elevation Update**
  * Created a new EdgeElevation structure which includes max upward and downward slope (moved from DirectedEdge) and mean elevation.
* **Routing Improvements**
  * Destination only fix when "nested" destination only areas cause a route failure. Allow destination only edges (with penalty) on 2nd pass.
  * Fix heading to properly use the partial edge shape rather than entire edge shape to determine heading at the begin and end locations.
  * Some cleanup and simplification of the bidirectional A* algorithm.
  * Some cleanup and simplification of TripPathBuilder.
  * Make TileHierarchy data and methods static and remove tile_dir from the tile hierarchy.
* **Map Matching Improvement**
  * Return matched points with trace attributes when using map_snap.
* **Data Producer Updates**
  * lua updates so that the chunnel will work again.

## Release Date: 2017-04-04 Valhalla 2.1.8
* **Map Matching Release**
  * Added max trace limits and out-of-bounds checks for customizable trace options

## Release Date: 2017-03-29 Valhalla 2.1.7
* **Map Matching Release**
  * Increased service limits for trace
* **Data Producer Updates**
  * Transit: Remove the dependency on using level 2 tiles for transit builder
* **Traffic Updates**
  * Segment matcher completely re-written to handle many complex issues when matching traces to OTSs
* **Service Improvement**
  * Bug Fix - relaxed rapidjson parsing to allow numeric type coercion
* **Routing Improvements**
  * Level the forward and reverse paths in bidirectional A * to account for distance approximation differences.
  * Add logic for Use==kPath to bicycle costing so that paths are favored (as are footways).

## Release Date: 2017-03-10 Valhalla 2.1.3
* **Guidance Improvement**
  * Corrections to Slovenian narrative language file
  **Routing Improvements**
  * Increased the pedestrian search radius from 25 to 50 within the meili configuration to reduce U-turns with map-matching
  * Added a max avoid location limit

## Release Date: 2017-02-22 Valhalla 2.1.0
* **Guidance Improvement**
  * Added ca-ES (Catalan) and sl-SI (Slovenian) narrative language files
* **Routing  Improvement**
  * Fix through location reverse ordering bug (introduced in 2.0.9) in output of route responses for depart_at routes
  * Fix edge_walking method to handle cases where more than 1 initial edge is found
* **Data Producer Updates**
  * Improved transit by processing frequency based schedules.
  * Updated graph validation to more aggressively check graph consistency on level 0 and level 1
  * Fix the EdgeInfo hash to not create duplicate edge info records when creating hierarchies

## Release Date: 2017-02-21 Valhalla 2.0.9
* **Guidance Improvement**
  * Improved Italian narrative by handling articulated prepositions
  * Properly calling out turn channel maneuver
* **Routing Improvement**
  * Improved path determination by increasing stop impact for link to link transitions at intersections
  * Fixed through location handling, now includes cost at throughs and properly uses heading
  * Added ability to adjust location heading tolerance
* **Traffic Updates**
  * Fixed segment matching json to properly return non-string values where appropriate
* **Data Producer Updates**
  * Process node:ref and way:junction_ref as a semicolon separated list for exit numbers
  * Removed duplicated interchange sign information when ways are split into edges
  * Use a sequence within HierarchyBuilder to lower memory requirements for planet / large data imports.
  * Add connecting OSM wayId to a transit stop within NodeInfo.
  * Lua update:  removed ways that were being added to the routing graph.
  * Transit:  Fixed an issue where add_service_day and remove_service_day was not using the tile creation date, but the service start date for transit.
  * Transit:  Added acceptance test logic.
  * Transit:  Added fallback option if the associated wayid is not found.  Use distance approximator to find the closest edge.
  * Transit:  Added URL encoding for one stop ids that contain diacriticals.  Also, added include_geometry=false for route requests.
* **Optimized Routing Update**
  * Added an original index to the location object in the optimized route response
* **Trace Route Improvement**
  * Updated find_start_node to fix "GraphTile NodeInfo index out of bounds" error

## Release Date: 2017-01-30 Valhalla 2.0.6
* **Guidance Improvement**
  * Italian phrases were updated
* **Routing Improvement**
  * Fixed an issue where date and time was returning an invalid ISO8601 time format for date_time values in positive UTC. + sign was missing.
  * Fixed an encoding issue that was discovered for tranist_fetcher.  We were not encoding onestop_ids or route_ids.  Also, added exclude_geometry=true for route API calls.
* **Data Producer Updates**
  * Added logic to grab a single feed in valhalla_build_transit.

## Release Date: 2017-01-04 Valhalla 2.0.3
* **Service Improvement**
  * Added support for interrupting requests. If the connection is closed, route computation and map-matching can be interrupted prior to completion.
* **Routing Improvement**
  * Ignore name inconsistency when entering a link to avoid double penalizing.
* **Data Producer Updates**
  * Fixed consistent name assignment for ramps and turn lanes which improved guidance.
  * Added a flag to directed edges indicating if the edge has names. This can potentially be used in costing methods.
  * Allow future use of spare GraphId bits within DirectedEdge.

## Release Date: 2016-12-13 Valhalla 2.0.2
* **Routing Improvement**
  * Added support for multi-way restrictions to matrix and isochrones.
  * Added HOV costing model.
  * Speed limit updates.   Added logic to save average speed separately from speed limits.
  * Added transit include and exclude logic to multimodal isochrone.
  * Fix some edge cases for trivial (single edge) paths.
  * Better treatment of destination access only when using bidirectional A*.
* **Performance Improvement**
  * Improved performance of the path algorithms by making many access methods inline.

## Release Date: 2016-11-28 Valhalla 2.0.1
* **Routing Improvement**
  * Preliminary support for multi-way restrictions
* **Issues Fixed**
  * Fixed tile incompatibility between 64 and 32bit architectures
  * Fixed missing edges within tile edge search indexes
  * Fixed an issue where transit isochrone was cut off if we took transit that was greater than the max_seconds and other transit lines or buses were then not considered.

## Release Date: 2016-11-15 Valhalla 2.0

* **Tile Redesign**
  * Updated the graph tiles to store edges only on the hierarchy level they belong to. Prior to this, the highways were stored on all levels, they now exist only on the highway hierarchy. Similar changes were made for arterial level roads. This leads to about a 20% reduction in tile size.
  * The tile redesign required changes to the path generation algorithms. They must now transition freely between levels, even for pedestrian and bicycle routes. To offset the extra transitions, the main algorithms were changed to expand nodes at each level that has directed edges, rather than adding the transition edges to the priority queue/adjacency list. This change helps performance. The hierarchy limits that are used to speed the computation of driving routes by utilizing the highway hierarchy were adjusted to work with the new path algorithms.
  * Some changes to costing were also required, for example pedestrian and bicycle routes skip shortcut edges.
  * Many tile data structures were altered to explicitly size different fields and make room for "spare" fields that will allow future growth. In addition, the tile itself has extra "spare" records that can be appended to the end of the tile and referenced from the tile header. This also will allow future growth without breaking backward compatibility.
* **Guidance Improvement**
  * Refactored trip path to use an enumerated `Use` for edge and an enumerated `NodeType` for node
  * Fixed some wording in the Hindi narrative file
  * Fixed missing turn maneuver by updating the forward intersecting edge logic
* **Issues Fixed**
  * Fixed an issue with pedestrian routes where a short u-turn was taken to avoid the "crossing" penalty.
  * Fixed bicycle routing due to high penalty to enter an access=destination area. Changed to a smaller, length based factor to try to avoid long regions where access = destination. Added a driveway penalty to avoid taking driveways (which are often marked as access=destination).
  * Fixed regression where service did not adhere to the list of allowed actions in the Loki configuration
* **Graph Correlation**
  * External contributions from Navitia have lead to greatly reduced per-location graph correlation. Average correlation time is now less than 1ms down from 4-9ms.

## Release Date: 2016-10-17

* **Guidance Improvement**
  * Added the Hindi (hi-IN) narrative language
* **Service Additions**
  * Added internal valhalla error codes utility in baldr and modified all services to make use of and return as JSON response
  * See documentation https://github.com/valhalla/valhalla-docs/blob/master/api-reference.md#internal-error-codes-and-conditions
* **Time-Distance Matrix Improvement**
  * Added a costmatrix performance fix for one_to_many matrix requests
* **Memory Mapped Tar Archive - Tile Extract Support**
  * Added the ability to load a tar archive of the routing graph tiles. This improves performance under heavy load and reduces the memory requirement while allowing multiple processes to share cache resources.

## Release Date: 2016-09-19

* **Guidance Improvement**
  * Added pirate narrative language
* **Routing Improvement**
  * Added the ability to include or exclude stops, routes, and operators in multimodal routing.
* **Service Improvement**
  * JSONify Error Response

## Release Date: 2016-08-30

* **Pedestrian Routing Improvement**
  * Fixes for trivial pedestrian routes

## Release Date: 2016-08-22

* **Guidance Improvements**
  * Added Spanish narrative
  * Updated the start and end edge heading calculation to be based on road class and edge use
* **Bicycle Routing Improvements**
  * Prevent getting off a higher class road for a small detour only to get back onto the road immediately.
  * Redo the speed penalties and road class factors - they were doubly penalizing many roads with very high values.
  * Simplify the computation of weighting factor for roads that do not have cycle lanes. Apply speed penalty to slightly reduce favoring
of non-separated bicycle lanes on high speed roads.
* **Routing Improvements**
  * Remove avoidance of U-turn for pedestrian routes. This improves use with map-matching since pedestrian routes can make U-turns.
  * Allow U-turns at dead-ends for driving (and bicycling) routes.
* **Service Additions**
  * Add support for multi-modal isochrones.
  * Added base code to allow reverse isochrones (path from anywhere to a single destination).
* **New Sources to Targets**
  * Added a new Matrix Service action that allows you to request any of the 3 types of time-distance matrices by calling 1 action.  This action takes a sources and targets parameter instead of the locations parameter.  Please see the updated Time-Distance Matrix Service API reference for more details.

## Release Date: 2016-08-08

 * **Service additions**
  * Latitude, longitude bounding boxes of the route and each leg have been added to the route results.
  * Added an initial isochrone capability. This includes methods to create an "isotile" - a 2-D gridded data set with time to reach each lat,lon grid from an origin location. This isoltile is then used to create contours at specified times. Interior contours are optionally removed and the remaining outer contours are generalized and converted to GeoJSON polygons. An initial version supporting multimodal route types has also been added.
 * **Data Producer Updates**
  * Fixed tranist scheduling issue where false schedules were getting added.
 * **Tools Additionas**
  * Added `valhalla_export_edges` tool to allow shape and names to be dumped from the routing tiles

## Release Date: 2016-07-19

 * **Guidance Improvements**
  * Added French narrative
  * Added capability to have narrative language aliases - For example: German `de-DE` has an alias of `de`
 * **Transit Stop Update** - Return latitude and longitude for each transit stop
 * **Data Producer Updates**
  * Added logic to use lanes:forward, lanes:backward, speed:forward, and speed:backward based on direction of the directed edge.
  * Added support for no_entry, no_exit, and no_turn restrictions.
  * Added logic to support country specific access. Based on country tables found here: http://wiki.openstreetmap.org/wiki/OSM_tags_for_routing/Access-Restrictions

## Release Date: 2016-06-08

 * **Bug Fix** - Fixed a bug where edge indexing created many small tiles where no edges actually intersected. This allowed impossible routes to be considered for path finding instead of rejecting them earlier.
 * **Guidance Improvements**
  * Fixed invalid u-turn direction
  * Updated to properly call out jughandle routes
  * Enhanced signless interchange maneuvers to help guide users
 * **Data Producer Updates**
  * Updated the speed assignment for ramp to be a percentage of the original road class speed assignment
  * Updated stop impact logic for turn channel onto ramp

## Release Date: 2016-05-19

 * **Bug Fix** - Fixed a bug where routes fail within small, disconnected "islands" due to the threshold logic in prior release. Also better logic for not-thru roads.

## Release Date: 2016-05-18

 * **Bidirectional A* Improvements** - Fixed an issue where if both origin and destination locations where on not-thru roads that meet at a common node the path ended up taking a long detour. Not all cases were fixed though - next release should fix. Trying to address the termination criteria for when the best connection point of the 2 paths is optimal. Turns out that the initial case where both opposing edges are settled is not guaranteed to be the least cost path. For now we are setting a threshold and extending the search while still tracking best connections. Fixed the opposing edge when a hierarchy transition occurs.
 * **Guidance Globalization** -  Fixed decimal distance to be locale based.
 * **Guidance Improvements**
  * Fixed roundabout spoke count issue by fixing the drive_on_right attribute.
  * Simplified narative by combining unnamed straight maneuvers
  * Added logic to confirm maneuver type assignment to avoid invalid guidance
  * Fixed turn maneuvers by improving logic for the following:
    * Internal intersection edges
    * 'T' intersections
    * Intersecting forward edges
 * **Data Producer Updates** - Fix the restrictions on a shortcut edge to be the same as the last directed edge of the shortcut (rather than the first one).

## Release Date: 2016-04-28

 * **Tile Format Updates** - Separated the transit graph from the "road only" graph into different tiles but retained their interconnectivity. Transit tiles are now hierarchy level 3.
 * **Tile Format Updates** - Reduced the size of graph edge shape data by 5% through the use of varint encoding (LEB128)
 * **Tile Format Updates** - Aligned `EdgeInfo` structures to proper byte boundaries so as to maintain compatibility for systems who don't support reading from unaligned addresses.
 * **Guidance Globalization** -  Added the it-IT(Italian) language file. Added support for CLDR plural rules. The cs-CZ(Czech), de-DE(German), and en-US(US English) language files have been updated.
 * **Travel mode based instructions** -  Updated the start, post ferry, and post transit insructions to be based on the travel mode, for example:
  * `Drive east on Main Street.`
  * `Walk northeast on Broadway.`
  * `Bike south on the cycleway.`

## Release Date: 2016-04-12

 * **Guidance Globalization** -  Added logic to use tagged language files that contain the guidance phrases. The initial versions of en-US, de-DE, and cs-CZ have been deployed.
 * **Updated ferry defaults** -  Bumped up use_ferry to 0.65 so that we don't penalize ferries as much.

## Release Date: 2016-03-31
 * **Data producer updates** - Do not generate shortcuts across a node which is a fork. This caused missing fork maneuvers on longer routes.  GetNames update ("Broadway fix").  Fixed an issue with looking up a name in the ref map and not the name map.  Also, removed duplicate names.  Private = false was unsetting destination only flags for parking aisles.

## Release Date: 2016-03-30
 * **TripPathBuilder Bug Fix** - Fixed an exception that was being thrown when trying to read directed edges past the end of the list within a tile. This was due to errors in setting walkability and cyclability on upper hierarchies.

## Release Date: 2016-03-28

 * **Improved Graph Correlation** -  Correlating input to the routing graph is carried out via closest first traversal of the graph's, now indexed, geometry. This results in faster correlation and guarantees the absolute closest edge is found.

## Release Date: 2016-03-16

 * **Transit type returned** -  The transit type (e.g. tram, metro, rail, bus, ferry, cable car, gondola, funicular) is now returned with each transit maneuver.
 * **Guidance language** -  If the language option is not supplied or is unsupported then the language will be set to the default (en-US). Also, the service will return the language in the trip results.
 * **Update multimodal path algorithm** - Applied some fixes to multimodal path algorithm. In particular fixed a bug where the wrong sortcost was added to the adjacency list. Also separated "in-station" transfer costs from transfers between stops.
 * **Data producer updates** - Do not combine shortcut edges at gates or toll booths. Fixes avoid toll issues on routes that included shortcut edges.

## Release Date: 2016-03-07

 * **Updated all APIs to honor the optional DNT (Do not track) http header** -  This will avoid logging locations.
 * **Reduce 'Merge maneuver' verbal alert instructions** -  Only create a verbal alert instruction for a 'Merge maneuver' if the previous maneuver is > 1.5 km.
 * **Updated transit defaults.  Tweaked transit costing logic to obtain better routes.** -  use_rail = 0.6, use_transfers = 0.3, transfer_cost = 15.0 and transfer_penalty = 300.0.  Updated the TransferCostFactor to use the transfer_factor correctly.  TransitionCost for pedestrian costing bumped up from 20.0f to 30.0f when predecessor edge is a transit connection.
 * **Initial Guidance Globalization** -  Partial framework for Guidance Globalization. Started reading some guidance phrases from en-US.json file.

## Release Date: 2016-02-22

 * **Use bidirectional A* for automobile routes** - Switch to bidirectional A* for all but bus routes and short routes (where origin and destination are less than 10km apart). This improves performance and has less failure cases for longer routes. Some data import adjustments were made (02-19) to fix some issues encountered with arterial and highway hierarchies. Also only use a maximum of 2 passes for bidirecdtional A* to reduce "long time to fail" cases.
 * **Added verbal multi-cue guidance** - This combines verbal instructions when 2 successive maneuvers occur in a short amount of time (e.g., Turn right onto MainStreet. Then Turn left onto 1st Avenue).

## Release Date: 2016-02-19

 * **Data producer updates** - Reduce stop impact when all edges are links (ramps or turn channels). Update opposing edge logic to reject edges that do no have proper access (forward access == reverse access on opposing edge and vice-versa). Update ReclassifyLinks for cases where a single edge (often a service road) intersects a ramp improperly causing the ramp to reclassified when it should not be. Updated maximum OSM node Id (now exceeds 4000000000). Move lua from conf repository into mjolnir.

## Release Date: 2016-02-01

 * **Data producer updates** - Reduce speed on unpaved/rough roads. Add statistics for hgv (truck) restrictions.

## Release Date: 2016-01-26

 * **Added capability to disable narrative production** - Added the `narrative` boolean option to allow users to disable narrative production. Locations, shape, length, and time are still returned. The narrative production is enabled by default. The possible values for the `narrative` option are: false and true
 * **Added capability to mark a request with an id** - The `id` is returned with the response so a user could match to the corresponding request.
 * **Added some logging enhancements, specifically [ANALYTICS] logging** - We want to focus more on what our data is telling us by logging specific stats in Logstash.

## Release Date: 2016-01-18

 * **Data producer updates** - Data importer configuration (lua) updates to fix a bug where buses were not allowed on restricted lanes.  Fixed surface issue (change the default surface to be "compacted" for footways).

## Release Date: 2016-01-04

 * **Fixed Wrong Costing Options Applied** - Fixed a bug in which a previous requests costing options would be used as defaults for all subsequent requests.

## Release Date: 2015-12-18

 * **Fix for bus access** - Data importer configuration (lua) updates to fix a bug where bus lanes were turning off access for other modes.
 * **Fix for extra emergency data** - Data importer configuration (lua) updates to fix a bug where we were saving hospitals in the data.
 * **Bicycle costing update** - Updated kTCSlight and kTCFavorable so that cycleways are favored by default vs roads.

## Release Date: 2015-12-17

 * **Graph Tile Data Structure update** - Updated structures within graph tiles to support transit efforts and truck routing. Removed TransitTrip, changed TransitRoute and TransitStop to indexes (rather than binary search). Added access restrictions (like height and weight restrictions) and the mode which they impact to reduce need to look-up.
 * **Data producer updates** - Updated graph tile structures and import processes.

## Release Date: 2015-11-23

 * **Fixed Open App for OSRM functionality** - Added OSRM functionality back to Loki to support Open App.

## Release Date: 2015-11-13

 * **Improved narrative for unnamed walkway, cycleway, and mountain bike trail** - A generic description will be used for the street name when a walkway, cycleway, or mountain bike trail maneuver is unnamed. For example, a turn right onto a unnamed walkway maneuver will now be: "Turn right onto walkway."
 * **Fix costing bug** - Fix a bug introduced in EdgeLabel refactor (impacted time distance matrix only).

## Release Date: 2015-11-3

 * **Enhance bi-directional A* logic** - Updates to bidirectional A* algorithm to fix the route completion logic to handle cases where a long "connection" edge could lead to a sub-optimal path. Add hierarchy and shortcut logic so we can test and use bidirectional A* for driving routes. Fix the destination logic to properly handle oneways as the destination edge. Also fix U-turn detection for reverse search when hierarchy transitions occur.
 * **Change "Go" to "Head" for some instructions** - Start, exit ferry.
 * **Update to roundabout instructions** - Call out roundabouts for edges marked as links (ramps, turn channels).
 * **Update bicycle costing** - Fix the road factor (for applying weights based on road classification) and lower turn cost values.

## Data Producer Release Date: 2015-11-2

 * **Updated logic to not create shortcut edges on roundabouts** - This fixes some roundabout exit counts.

## Release Date: 2015-10-20

 * **Bug Fix for Pedestrian and Bicycle Routes** - Fixed a bug with setting the destination in the bi-directional Astar algorithm. Locations that snapped to a dead-end node would have failed the route and caused a timeout while searching for a valid path. Also fixed the elapsed time computation on the reverse path of bi-directional algorithm.

## Release Date: 2015-10-16

 * **Through Location Types** - Improved support for locations with type = "through". Routes now combine paths that meet at each through location to create a single "leg" between locations with type = "break". Paths that continue at a through location will not create a U-turn unless the path enters a "dead-end" region (neighborhood with no outbound access).
 * **Update shortcut edge logic** - Now skips long shortcut edges when close to the destination. This can lead to missing the proper connection if the shortcut is too long. Fixes #245 (thor).
 * **Per mode service limits** - Update configuration to allow setting different maximum number of locations and distance per mode.
 * **Fix shape index for trivial path** - Fix a bug where when building the the trip path for a "trivial" route (includes just one edge) where the shape index exceeded that size of the shape.

## Release Date: 2015-09-28

 * **Elevation Influenced Bicycle Routing** - Enabled elevation influenced bicycle routing. A "use-hills" option was added to the bicycle costing profile that can tune routes to avoid hills based on grade and amount of elevation change.
 * **"Loop Edge" Fix** - Fixed a bug with edges that form a loop. Split them into 2 edges during data import.
 * **Additional information returned from 'locate' method** - Added information that can be useful when debugging routes and data. Adds information about nodes and edges at a location.
 * **Guidance/Narrative Updates** - Added side of street to destination narrative. Updated verbal instructions.<|MERGE_RESOLUTION|>--- conflicted
+++ resolved
@@ -17,11 +17,8 @@
    * ADDED: PyPI `sdist` for python to install the bindings from source [#5649](https://github.com/valhalla/valhalla/pull/5649)
    * CHANGED: Refactor GraphTile::GetLaneConnectivity to return std::span instead of std::vector [#5683](https://github.com/valhalla/valhalla/pull/5683)
    * CHANGED: Get rid of midgard::iterable_t in favor of std::span [#5682](https://github.com/valhalla/valhalla/pull/5682)
-<<<<<<< HEAD
    * CHANGED: Optimise CostMatrix::ReachedMap [#5690](https://github.com/valhalla/valhalla/pull/5690)
-=======
    * ADDED: Make possible to use `-DCMAKE_UNITY_BUILD=ON` [#5691](https://github.com/valhalla/valhalla/pull/5691)
->>>>>>> 920ae954
 
 ## Release Date: 2025-10-23 Valhalla 3.6.0
 * **Removed**
