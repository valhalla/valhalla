## UNRELEASED
* **Removed**
   * REMOVED: validity checks for historical speeds [#5087](https://github.com/valhalla/valhalla/pull/5087)
   * REMOVED: `seasonal` bit from OSMWay & DirectedEdge [#5156](https://github.com/valhalla/valhalla/pull/5156)
   * REMOVED: hard-coded tz alias map and associated logic [#5164](https://github.com/valhalla/valhalla/pull/5164)
   * REMOVED: `valhalla/filesystem` from the project in favor of the std equivalent [#5321](https://github.com/valhalla/valhalla/pull/5321)
   * REMOVED: `use`/`using` statements from public headers [#5568](https://github.com/valhalla/valhalla/pull/5568)
* **Bug Fix**
   * FIXED: `incremental_build_tiles` script works again [#4909](https://github.com/valhalla/valhalla/pull/4909)
   * FIXED: Fix ability to use Valhalla via cmake `add_subdirectory` [#4930](https://github.com/valhalla/valhalla/pull/4930)
   * FIXED: Fix valhalla_benchmark_loki benchmark application. [#4981](https://github.com/valhalla/valhalla/pull/4981)
   * FIXED: Double free crash during tiles build inside libxml2 on concurrent `spatialite_cleanup_ex()` calls [#5005](https://github.com/valhalla/valhalla/pull/5005)
   * FIXED: update CircleCI runners to Ubuntu 24.04 [#5002](https://github.com/valhalla/valhalla/pull/5002)
   * FIXED: Fixed a typo in the (previously undocumented) matrix-APIs responses `algorithm` field: `timedistancbssematrix` is now `timedistancebssmatrix` [#5000](https://github.com/valhalla/valhalla/pull/5000)
   * FIXED: More trivial cases in `CostMatrix` [#5001](https://github.com/valhalla/valhalla/pull/5001)
   * FIXED: Tag smoothness=impassable breaks pedestrian routing [#5023](https://github.com/valhalla/valhalla/pull/5023)
   * FIXED: Make isochrone geotiff serialization use "north up" geotransform [#5019](https://github.com/valhalla/valhalla/pull/5019)
   * FIXED: Get CostMatrix allow second pass option from new location in config [#5055](https://github.com/valhalla/valhalla/pull/5055)
   * FIXED: Slim down Matrix PBF response [#5066](https://github.com/valhalla/valhalla/pull/5066)
   * FIXED: restore ignoring hierarchy limits for bicycle and pedestrian [#5080](https://github.com/valhalla/valhalla/pull/5080)
   * FIXED: GCC warning 'template-id not allowed for constructor in C++20' [#5110](https://github.com/valhalla/valhalla/pull/5110)
   * FIXED: update deprecated boost geometry headers [#5117](https://github.com/valhalla/valhalla/pull/5117)
   * FIXED: Fix type mismatch in `src/tyr/serializers.cc` [#5145](https://github.com/valhalla/valhalla/pull/5145)
   * FIXED: Multimodal ferry reclassification [#5139](https://github.com/valhalla/valhalla/pull/5139)
   * FIXED: Fix time info calculation across time zone boundaries [#5163](https://github.com/valhalla/valhalla/pull/5163)
   * FIXED: pass thor config to matrix algorithms in `valhalla_run_matrix` [#5053](https://github.com/valhalla/valhalla/pull/5053)
   * FIXED: clang warning: bool literal returned from `main` `[-Wmain]` [#5173](https://github.com/valhalla/valhalla/pull/5173)
   * FIXED: normalize paths on valhalla_build_extract for windows  [#5176](https://github.com/valhalla/valhalla/pull/5176)
   * FIXED: level changes for multi-level start/end edges [#5126](https://github.com/valhalla/valhalla/pull/5126)
   * FIXED: Fix edge walk across tiles when traffic or predicted speeds are used [#5198](https://github.com/valhalla/valhalla/pull/5198)
   * FIXED: multi-edge steps maneuvers [#5191](https://github.com/valhalla/valhalla/pull/5191)
   * FIXED: remove start maneuver if route starts on stairs/escalators [#5127](https://github.com/valhalla/valhalla/pull/5127)
   * FIXED: Verify edge shapes in edge walking to find the correct edges when there are multiple path with approximately the same length (e.g. in a roundabout) [#5210](https://github.com/valhalla/valhalla/pull/5210)
   * FIXED: compilation with clang 20 [#5208](https://github.com/valhalla/valhalla/pull/5208)
   * FIXED: compatibility with GEOS <3.12 [#5224](https://github.com/valhalla/valhalla/pull/5224)
   * FIXED: gtest linkage errors with clang 17+ on MacOS [#5227](https://github.com/valhalla/valhalla/pull/5227)
   * FIXED: matrix headings [#5244](https://github.com/valhalla/valhalla/pull/5244)
   * FIXED: fix semi-trivial paths in costmatrix [#5249](https://github.com/valhalla/valhalla/pull/5249)
   * FIXED: rename `check_reverse_connections` [#5255](https://github.com/valhalla/valhalla/pull/5255)
   * FIXED: invert expansion_direction for expansion properties in costmatrix [#5266](https://github.com/valhalla/valhalla/pull/5266)
   * FIXED: set initial precision in matrix serializer [#5267](https://github.com/valhalla/valhalla/pull/5267)
   * FIXED: pass correct edge id to expansion callback in bidirectional a* [#5265](https://github.com/valhalla/valhalla/pull/5265)
   * FIXED: remove `GraphId` and `OSMWay` incompatible forward declarations [#5270](https://github.com/valhalla/valhalla/pull/5270)
   * FIXED: Number of compile/linker issues on Windows for the test targets. [#5313](https://github.com/valhalla/valhalla/pull/5313)
   * FIXED: Fix reference to the GHA variable to resolve `version_modifier` on CI [#5333](https://github.com/valhalla/valhalla/pull/5333)
   * FIXED: Ability to run `valhalla_service` with `[CONCURRENCY]` arg [#5335](https://github.com/valhalla/valhalla/pull/5335)
   * FIXED: version modifier in `/status` response [#5357](https://github.com/valhalla/valhalla/pull/5357)
   * FIXED: unknowns should be 500 and not 400 [#5359](https://github.com/valhalla/valhalla/pull/5359)
   * FIXED: Cover **all** nodes in the current tile by density index [#5338](https://github.com/valhalla/valhalla/pull/5338)
   * FIXED: Narrowing bug leading to nodes being misplaced in wrong tiles [#5364](https://github.com/valhalla/valhalla/pull/5364)
   * FIXED: wrong integer types in expansion properties [#5380](https://github.com/valhalla/valhalla/pull/5380)
   * FIXED: fix: `std::terminate` on unsupported request format for some actions [#5387](https://github.com/valhalla/valhalla/pull/5387)
   * FIXED: python installation issue in docker image [#5424](https://github.com/valhalla/valhalla/pull/5424)
   * FIXED: uk-UA translation issue with issue with "approach_verbal_alert" [#5182](https://github.com/valhalla/valhalla/pull/5182)
   * FIXED: Missing argument in `BDEdgeLabel` constructor [#5444](https://github.com/valhalla/valhalla/pull/5444)
   * FIXED: ferries shouldn't be set to destination only [#5447](https://github.com/valhalla/valhalla/pull/5447)
   * FIXED: `actor_t` cleans up workers even in the case of exceptions when `auto_cleanup` is true [#5452](https://github.com/valhalla/valhalla/pull/5452)
   * FIXED: Graphfilter issue where local edge index and count, edge transitions, stop impact, headings, local_driveability, restrictions, and name consistency was not updated after filtering. [#5464](https://github.com/valhalla/valhalla/pull/5464)
   * FIXED: around-the-block paths when node tolerance == 0 [#5451](https://github.com/valhalla/valhalla/pull/5451)
   * FIXED: Trivial CostMatrix and multiple candidates [#5376](https://github.com/valhalla/valhalla/pull/5376)
   * FIXED: "access": "no" + specific overrides for ferries [#5476](https://github.com/valhalla/valhalla/pull/5476)
   * FIXED: Build libspatialite for vcpkg with librttopo support for valhalla_build_admins [#5475](https://github.com/valhalla/valhalla/pull/5475)
   * FIXED: CMake install target: for PREFER_EXTERNAL_DEPS=ON, no gtest installation, python bindings [#5455](https://github.com/valhalla/valhalla/pull/5455)
   * FIXED: Set distance to 0 for unsettled destinations in partial matrices in TimeDistanceMatrix. [#5505](https://github.com/valhalla/valhalla/pull/5505)
   * FIXED: Fix Matrix API to return correct end location. [#5509](https://github.com/valhalla/valhalla/pull/5509)
   * FIXED: Set node snap flags properly in PBF PathEDGE [#5508](https://github.com/valhalla/valhalla/pull/5508)
   * FIXED: Add error handling to valhalla_build_tiles command in Docker [#5520](https://github.com/valhalla/valhalla/pull/5520)
* **Enhancement**
   * ADDED: Consider smoothness in all profiles that use surface [#4949](https://github.com/valhalla/valhalla/pull/4949)
   * ADDED: costing parameters to exclude certain edges `exclude_tolls`, `exclude_bridges`, `exclude_tunnels`, `exclude_highways`, `exclude_ferries`. They need to be enabled in the config with `service_limits.allow_hard_exclusions`. Also added location search filters `exclude_ferry` and `exclude_toll` to complement these changes. [#4524](https://github.com/valhalla/valhalla/pull/4524)
   * ADDED: `admin_crossings` request parameter for `/route` [#4941](https://github.com/valhalla/valhalla/pull/4941)
   * ADDED: include level change info in `/route` response [#4942](https://github.com/valhalla/valhalla/pull/4942)
   * ADDED: steps maneuver improvements [#4960](https://github.com/valhalla/valhalla/pull/4960)
   * ADDED: instruction improvements for node-based elevators [#4988](https://github.com/valhalla/valhalla/pull/4988)
   * ADDED: customizable hierarchy limits [#5010](https://github.com/valhalla/valhalla/pull/5010)
   * ADDED: increased precision in route lengths [#5020](https://github.com/valhalla/valhalla/pull/5020)
   * ADDED: Add maneuver bearings in route json response [#5024](https://github.com/valhalla/valhalla/pull/5024)
   * ADDED: Allow specifying custom `graph.lua` file name via `valhalla_build_config` [#5036](https://github.com/valhalla/valhalla/pull/5036)
   * ADDED: per level elevator penalty [#4973](https://github.com/valhalla/valhalla/pull/4973)
   * ADDED: `ignore_construction` allows routing on ways with construction tag [#5030](https://github.com/valhalla/valhalla/pull/5030)
   * ADDED: Australian English language translations [#5057](https://github.com/valhalla/valhalla/pull/5057)
   * ADDED: Support `"access:conditional"` conditional restrictions like `"access:conditional"="no @ (Oct-May)"` [#5048](https://github.com/valhalla/valhalla/pull/5048)
   * CHANGED: Speed up pbf parsing by using libosmium [#5070](https://github.com/valhalla/valhalla/pull/5070)
   * ADDED: headings and correlated ll's in verbose matrix output [#5072](https://github.com/valhalla/valhalla/pull/5072)
   * CHANGED: Faster Docker builds in CI [#5082](https://github.com/valhalla/valhalla/pull/5082)
   * ADDED: Retrieve traffic signal information of nodes through trace_attribute request [#5121](https://github.com/valhalla/valhalla/pull/5121)
   * CHANGED: Remove redundant callback-style pbf parsing [#5119](https://github.com/valhalla/valhalla/pull/5119)
   * ADDED: Multimodal expansion endpoint support [#5129](https://github.com/valhalla/valhalla/pull/5129)
   * ADDED: Sort tweeners by GraphId to make tile generation deterministic [#5133](https://github.com/valhalla/valhalla/pull/5133)
   * ADDED: Turn lane information for valhalla serializer [#5078](https://github.com/valhalla/valhalla/pull/5078)
   * ADDED: Add scoped timer macro for timing stages and sub-stages of the tile build process [#5136](https://github.com/valhalla/valhalla/pull/5136)
   * CHANGED: Speed up `valhalla_build_admins` by using intermediate in-memory database [#5146](https://github.com/valhalla/valhalla/pull/5146)
   * UPDATED: bump tz from 2024a to 2025a [#5061](https://github.com/valhalla/valhalla/pull/5061)
   * ADDED: Add shoulder attribute to locate API [#5144](https://github.com/valhalla/valhalla/pull/5144)
   * CHANGED: Move `bss_info_` from `OSMNode` to the new `OSMBSSNode` to reduce `way_nodes.bin` size [#5147](https://github.com/valhalla/valhalla/pull/5147)
   * UPDATED: bump tz from 2025a to 2025b [#5164](https://github.com/valhalla/valhalla/pull/5164)
   * ADDED: Mutithreaded `PBFGraphParser::ParseWays()` [#5143](https://github.com/valhalla/valhalla/pull/5143)
   * CHANGED: "Multilevel Way" message logging level changed from WARN to DEBUG [#5188](https://github.com/valhalla/valhalla/pull/5188)
   * CHANGED: Use rapidjson for matrix serializers [#5189](https://github.com/valhalla/valhalla/pull/5189)
   * CHANGED: Make static factor vectors/arrays in sif constexpr [#5200](https://github.com/valhalla/valhalla/pull/5200)
   * ADDED: Sqlite3 RAII wrapper around sqlite3* and spatielite connection [#5206](https://github.com/valhalla/valhalla/pull/5206)
   * CHANGED: Improved SQL statements when building admins [#5219](https://github.com/valhalla/valhalla/pull/5219)
   * CHANGED: Replace `boost::geometry` by GEOS for operations with admin/tz polygons and clip them by tile bbox [#5204](https://github.com/valhalla/valhalla/pull/5204)
   * UPDATED: bump cxxopts [#5243](https://github.com/valhalla/valhalla/pull/5243)
   * ADDED: Make iterations limit configurable in costmatrix [#5221](https://github.com/valhalla/valhalla/pull/5221)
   * ADDED: Enforce the order of includes via `clang-format` [#5230](https://github.com/valhalla/valhalla/pull/5230)
   * CHANGED: Switch to PyPI version of `clang-format` [#5237](https://github.com/valhalla/valhalla/pull/5237)
   * ADDED: More barrier types to consider for car routing [#5217](https://github.com/valhalla/valhalla/pull/5217)
   * CHANGED: Removed ferry reclassification and only move edges in hierarchy [#5269](https://github.com/valhalla/valhalla/pull/5269)
   * CHANGED: More clang-tidy fixes [#5253](https://github.com/valhalla/valhalla/pull/5253)
   * CHANGED: Removed unused headers [#5254](https://github.com/valhalla/valhalla/pull/5254)
   * ADDED: "destination_only_hgv" in directed edge json [#5281](https://github.com/valhalla/valhalla/pull/5281)
   * CHANGED: Link libvalhalla to libgeos. Build command to use `nmake` on Windows instead of `make`. Skipping check for `CMAKE_BUILD_TYPE` when using a multi-config generator like Visual Studio or XCode. [#5294](https://github.com/valhalla/valhalla/pull/5294)
   * ADDED: workflow to publish Python bindings for all major platforms to PyPI [#5280](https://github.com/valhalla/valhalla/pull/5280)
   * ADDED: git sha version suffix for executables [#5307](https://github.com/valhalla/valhalla/pull/5307)
   * ADDED: version modifier in public servers [#5316](https://github.com/valhalla/valhalla/pull/5316)
   * CHANGED: pyvalhalla-git PyPI repository to pyvalhalla-weekly [#5310](https://github.com/valhalla/valhalla/pull/5310)
   * ADDED: `valhalla_service` to Linux Python package [#5315](https://github.com/valhalla/valhalla/pull/5315)
   * CHANGED: add full version string with git hash to any program's `--help` message [#5317](https://github.com/valhalla/valhalla/pull/5317)
   * CHANGED: `valhalla_service` CLI based on `cxxopts` [#5318](https://github.com/valhalla/valhalla/pull/5318)
   * ADDED: script to analyze build logs for warnings [#5312](https://github.com/valhalla/valhalla/pull/5312)
   * CHANGED: Replace robin-hood-hashing with `ankerl::unordered_dense::{map, set}` [#5325](https://github.com/valhalla/valhalla/pull/5325)
   * CHANGED: Speed up density calculus by using grid index [#5328](https://github.com/valhalla/valhalla/pull/5328)
   * CHANGED: refactor to make valhalla/filesystem functionally redundant [#5319](https://github.com/valhalla/valhalla/pull/5319)
   * ADDED: Distribute C++ executables for Windows Python bindings [#5348](https://github.com/valhalla/valhalla/pull/5348)
   * ADDED: Distribute C++ executables for OSX Python bindings [#5301](https://github.com/valhalla/valhalla/pull/5301)
   * ADDED: `trace_attributes` now also returns all the speed informations on edges when `edge.speeds_faded` or `edge.speeds_non_faded` is set in request. Also `edge.speed_type` returns how the edge speed was set [#5324](https://github.com/valhalla/valhalla/pull/5324)
   * CHANGED: Use `ankerl::unordered_dense` for `loki::Reach()` for faster search [#5384](https://github.com/valhalla/valhalla/pull/5384)
   * ADDED: support for destination exceptions for access restrictions [#5354](https://github.com/valhalla/valhalla/pull/5354)
   * ADDED: Add option `edge.traffic_signal` to trace attributes [#5385](https://github.com/valhalla/valhalla/pull/5385)
   * CHANGED: Cleaned up Dockerfile a bit to make caching more effective [#5396](https://github.com/valhalla/valhalla/pull/5396)
   * ADDED: Port https://github.com/nilsnolde/docker-valhalla, an orchestrated/scripted Docker image for convenience [#5388](https://github.com/valhalla/valhalla/pull/5388)
   * ADDED: Graph utilities for Python bindings [#5367](https://github.com/valhalla/valhalla/pull/5367)
   * CHANGED: Decouple `traffic_signal` on node from `kNodeType` in `TripLegBuilder` [#5394](https://github.com/valhalla/valhalla/pull/5394)
   * CHANGED: Use rapidjson for locate serializers [#5260](https://github.com/valhalla/valhalla/pull/5260)
   * CHANGED: set`check_reverse_connection` default value to `true` [#5404](https://github.com/valhalla/valhalla/pull/5404)
   * CHANGED: updated translation files and added mn-MN lang [#5425](https://github.com/valhalla/valhalla/pull/5425)
   * CHANGED: Use rapidjson for height serializer [#5277](https://github.com/valhalla/valhalla/pull/5277)
   * CHANGED: Use rapidjson for transit_available serializer [#5430](https://github.com/valhalla/valhalla/pull/5430)
   * CHANGED: Switch from CircleCI to Github Actions [#5427](https://github.com/valhalla/valhalla/pull/5427)
   * CHANGED: Use rapidjson for isochrone serializer [#5429](https://github.com/valhalla/valhalla/pull/5429)
   * ADDED: Allow pedestrian routing through highway=via_ferrata [#5480](https://github.com/valhalla/valhalla/pull/5480)
   * ADDED: generic level change maneuver [#5431](https://github.com/valhalla/valhalla/pull/5431)
   * ADDED: Publish timezone db on Github Actions artifacts [#5479](https://github.com/valhalla/valhalla/pull/5479)
   * ADDED: HEAD & GET range requests to curl_tilegetter [#5470](https://github.com/valhalla/valhalla/pull/5470)
   * ADDED: Expansion API extended for unidirectional A* [#5457](https://github.com/valhalla/valhalla/pull/5457)
   * CHANGED: Optimise `get_node_ll` function [#5531](https://github.com/valhalla/valhalla/pull/5531)
   * CHANGED: Optimise Turn::GetType using lookup table [#5530](https://github.com/valhalla/valhalla/pull/5530)
   * ADDED: support for destination exceptions for access restrictions [#5370](https://github.com/valhalla/valhalla/pull/5370)
   * ADDED: Add log rolling support for the file logger [#5477](https://github.com/valhalla/valhalla/pull/5477)
   * ADDED: Add Korean (`ko-KR`) locale [#5501](https://github.com/valhalla/valhalla/pull/5501)
   * UPGRADED: pybind11 from 2.11.1 to 3.0.1 [#5539](https://github.com/valhalla/valhalla/pull/5539)
   * CHANGED: Replace `oneof bool` to `bool` for default false options [#5541](https://github.com/valhalla/valhalla/pull/5541)
<<<<<<< HEAD
   * ADDED `thor.costmatrix.min_iterations` config param [#5559](https://github.com/valhalla/valhalla/pull/5559)
=======
   * CHANGED: Optimise stopimpact calls in TransitionCost [#5545](https://github.com/valhalla/valhalla/pull/5545)
   * CHANGED: Optimise best_transition_cost function [#5537](https://github.com/valhalla/valhalla/pull/5537)
>>>>>>> d1f169ef

## Release Date: 2024-10-10 Valhalla 3.5.1
* **Removed**
* **Bug Fix**
   * FIXED: All logging in `valhalla_export_edges` now goes to stderr [#4892](https://github.com/valhalla/valhalla/pull/4892)
   * FIXED: Iterate over only `kLandmark` tagged values in `AddLandmarks()` [#4873](https://github.com/valhalla/valhalla/pull/4873)
   * FIXED: `walk_or_snap` mode edge case with loop routes [#4895](https://github.com/valhalla/valhalla/pull/4895)
   * FIXED: `-Wdefaulted-function-deleted` compilation warning/error in `NarrativeBuilder` [#4877](https://github.com/valhalla/valhalla/pull/4877)
   * FIXED: For a long time we were potentially wrongly encoding varints by using `static_cast` vs `reinterpret_cast` [#4925](https://github.com/valhalla/valhalla/pull/4925)
* **Enhancement**
   * CHANGED: voice instructions for OSRM serializer to work better in real-world environment [#4756](https://github.com/valhalla/valhalla/pull/4756)
   * ADDED: Add option `edge.forward` to trace attributes [#4876](https://github.com/valhalla/valhalla/pull/4876)
   * ADDED: Provide conditional speed limits from "maxspeed:conditional" in `/locate` and proto `/route` responses [#4851](https://github.com/valhalla/valhalla/pull/4851)
   * ADDED: Support multiple levels and level ranges [#4879](https://github.com/valhalla/valhalla/pull/4879)
   * ADDED: Level location search filter [#4926](https://github.com/valhalla/valhalla/pull/4926)

## Release Date: 2024-08-21 Valhalla 3.5.0
* **Removed**
   * REMOVED: needs_ci_run script [#4423](https://github.com/valhalla/valhalla/pull/4423)
   * REMOVED: unused vehicle types in AutoCost and segway; renamed kTruck to "truck" instead of "tractor_trailer" [#4430](https://github.com/valhalla/valhalla/pull/4430)
   * REMOVED: ./bench and related files/code [#4560](https://github.com/valhalla/valhalla/pull/4560)
   * REMOVED: unused headers [#4829](https://github.com/valhalla/valhalla/pull/4829)
* **Bug Fix**
   * FIXED: gcc13 was missing some std header includes [#4154](https://github.com/valhalla/valhalla/pull/4154)
   * FIXED: when reclassifying ferry edges, remove destonly from ways only if the connecting way was destonly [#4118](https://github.com/valhalla/valhalla/pull/4118)
   * FIXED: typo in use value of map matching API (`platform_connection` was misspelled) [#4174](https://github.com/valhalla/valhalla/pull/4174)
   * FIXED: fix crash in timedistancebssmatrix.cc  [#4244](https://github.com/valhalla/valhalla/pull/4244)
   * FIXED: missing protobuf CMake configuration to link abseil for protobuf >= 3.22.0 [#4207](https://github.com/valhalla/valhalla/pull/4207)
   * FIXED: broken links on the optimized route API page [#4260](https://github.com/valhalla/valhalla/pull/4260)
   * FIXED: remove clearing of headings while calculating a matrix [#4288](https://github.com/valhalla/valhalla/pull/4288)
   * FIXED: only recost matrix pairs which have connections found [#4344](https://github.com/valhalla/valhalla/pull/4344)
   * FIXED: arm builds. tons of errors due to floating point issues mostly [#4213](https://github.com/valhalla/valhalla/pull/4213)
   * FIXED: respond with correlated edges for format=valhalla and matrix [#4335](https://github.com/valhalla/valhalla/pull/4335)
   * FIXED: `sources` & `targets` for verbose matrix response was kinda broken due to #4335 above [#4366](https://github.com/valhalla/valhalla/pull/4366)
   * FIXED: recover proper shortest path to ferry connections (when multiple edges exist between node pair) [#4361](https://github.com/valhalla/valhalla/pull/4361)
   * FIXED: recover proper shortest path to ferry connections (make sure correct label index is used) [#4378](https://github.com/valhalla/valhalla/pull/4378)
   * FIXED: Allow all roads for motorcycles [#4348](https://github.com/valhalla/valhalla/pull/4348)
   * FIXED: motorcar:conditional should not apply to motorcycle and moped [#4359](https://github.com/valhalla/valhalla/pull/4359)
   * FIXED: break shortcuts when there are different restrictions on base edges [#4326](https://github.com/valhalla/valhalla/pull/4326)
   * FIXED: Incorrect `edge_index` assignment in `thor_worker_t::build_trace` [#4413](https://github.com/valhalla/valhalla/pull/4413)
   * FIXED: lots of issues with CostMatrix (primarily deadend logic) with a complete refactor modeling things very close to bidir A\*, also to prepare for a unification of the two [#4372](https://github.com/valhalla/valhalla/pull/4372)
   * FIXED: diff_names check was missing for Graphfilter and Shortcutbuilder for AddEdgeInfo call.  [#4436](https://github.com/valhalla/valhalla/pull/4436)
   * FIXED: updated timezone database and added code to keep compatibility with old servers/new data and vice versa [#4446](https://github.com/valhalla/valhalla/pull/4446)
   * FIXED: retry elevation tile download if the download failed for some reason or the downloaded tile was corrupt [#4461](https://github.com/valhalla/valhalla/pull/4461)
   * FIXED: base transition costs were getting overridden by osrm car turn duration [#4463](https://github.com/valhalla/valhalla/pull/4463)
   * FIXED: insane ETAs for `motor_scooter` on `track`s [#4468](https://github.com/valhalla/valhalla/pull/4468)
   * FIXED: -j wasn't taken into account anymore [#4483](https://github.com/valhalla/valhalla/pull/4483)
   * FIXED: time distance matrix was always using time zone of last settled edge id [#4494](https://github.com/valhalla/valhalla/pull/4494)
   * FIXED: log to stderr in valhalla_export_edges [#4498](https://github.com/valhalla/valhalla/pull/4498)
   * FIXED: set capped speed for truck at 90 KPH [#4493](https://github.com/valhalla/valhalla/pull/4493)
   * FIXED: Config singleton multiple instantiation issue [#4521](https://github.com/valhalla/valhalla/pull/4521)
   * FIXED: Prevent GetShortcut to run into an infinite loop [#4532](https://github.com/valhalla/valhalla/pull/4532)
   * FIXED: fix config generator with thor.costmatrix_allow_second_pass [#4567](https://github.com/valhalla/valhalla/pull/4567)
   * FIXED: infinite loop or other random corruption in isochrones when retrieving partial shape of an edge [#4547](https://github.com/valhalla/valhalla/pull/4547)
   * FIXED: Aggregation updates: update opposing local idx after aggregating the edges, added classification check for aggregation, and shortcut length changes [#4570](https://github.com/valhalla/valhalla/pull/4570)
   * FIXED: Use helper function for only parsing out names from DirectedEdge when populating intersecting edges [#4604](https://github.com/valhalla/valhalla/pull/4604)
   * FIXED: Osmnode size reduction: Fixed excessive disk space for planet build [#4605](https://github.com/valhalla/valhalla/pull/4605)
   * FIXED: Conflict with signinfo's temporary linguistic node sequence file caused test failures. [#4625](https://github.com/valhalla/valhalla/pull/4625)
   * FIXED: CostMatrix for trivial routes with oneways [#4626](https://github.com/valhalla/valhalla/pull/4626)
   * FIXED: some entry points to creating geotiff isochrones output did not register the geotiff driver before attempting to use it [#4628](https://github.com/valhalla/valhalla/pull/4628)
   * FIXED: libgdal wasn't installed in docker image, so it never worked in docker [#4629](https://github.com/valhalla/valhalla/pull/4629)
   * FIXED: CostMatrix shapes for routes against trivial oneways [#4633](https://github.com/valhalla/valhalla/pull/4633)
   * FIXED: unidirectional_astar.cc doesn't work for date_time type = 2 [#4652](https://github.com/valhalla/valhalla/issues/4652)
   * FIXED: a few fixes around the routing algorithms [#4642](https://github.com/valhalla/valhalla/pull/4642)
   * FIXED: no need to search for GDAL when building data [#4651](https://github.com/valhalla/valhalla/pull/4651)
   * FIXED: Fix segfault in OSRM serializer with bannerInstructions when destination is on roundabout [#4481](https://github.com/valhalla/valhalla/pull/4481)
   * FIXED: Fix segfault in costmatrix (date_time and time zone always added). [#4530](https://github.com/valhalla/valhalla/pull/4530)
   * FIXED: Fixed roundoff issue in Tiles Row and Col methods [#4585](https://github.com/valhalla/valhalla/pull/4585)
   * FIXED: Fix for assigning attributes has_(highway, ferry, toll) if directions_type is none [#4465](https://github.com/valhalla/valhalla/issues/4465)
   * FIXED: Have the `valhalla_add_predicted_speeds` summary always be created from `mjolnir.tile_dir` [#4722](https://github.com/valhalla/valhalla/pull/4722)
   * FIXED: Fix inconsistency in graph.lua for motor_vehicle_node [#4723](https://github.com/valhalla/valhalla/issues/4723)
   * FIXED: Missing algorithm include in `baldr/admin.h` [#4766](https://github.com/valhalla/valhalla/pull/4766)
   * FIXED: remove old code that allows bicycle access on hiking trails. [#4781](https://github.com/valhalla/valhalla/pull/4781)
   * FIXED: Handle list type arguments correctly when overriding config with valhalla_build_config [#4799](https://github.com/valhalla/valhalla/pull/4799)
   * FIXED: `top_speed` range not fully allowed for trucks [#4793](https://github.com/valhalla/valhalla/pull/4793)
   * FIXED: Trivial routes for CostMatrix [#4634](https://github.com/valhalla/valhalla/pull/4634)
   * FIXED: Reset `not_thru_pruning` in CostMatrix after second pass was used [#4817](https://github.com/valhalla/valhalla/pull/4817)
   * FIXED: wrong index used in CostMatrix expansion callback inside reverse connection check [#4821](https://github.com/valhalla/valhalla/pull/4821)
   * FIXED: oneway ferry connections classification [#4828](https://github.com/valhalla/valhalla/pull/4828)
   * FIXED: location search_filter ignored in certain cases [#4835](https://github.com/valhalla/valhalla/pull/4835)
   * FIXED: Ferry reclassification finds shortest path that is blocked by inaccessible node [#4854](https://github.com/valhalla/valhalla/pull/4854)
   * FIXED: `(Nov - Mar)` (and similar, months with spaces) condition parsing [#4857](https://github.com/valhalla/valhalla/pull/4857)
* **Enhancement**
   * UPDATED: French translations, thanks to @xlqian [#4159](https://github.com/valhalla/valhalla/pull/4159)
   * CHANGED: -j flag for multithreaded executables to override mjolnir.concurrency [#4168](https://github.com/valhalla/valhalla/pull/4168)
   * CHANGED: moved the argparse boilerplate code to a private header which all programs can share [#4169](https://github.com/valhalla/valhalla/pull/4169)
   * ADDED: CI runs a spell check on the PR to detect spelling mistakes [#4179](https://github.com/valhalla/valhalla/pull/4179)
   * ADDED: `preferred_side_cutoff` parameter for locations [#4182](https://github.com/valhalla/valhalla/pull/4182)
   * ADDED: PBF output for matrix endpoint [#4121](https://github.com/valhalla/valhalla/pull/4121)
   * CHANGED: sped up the transit gtfs ingestion process by sorting the feeds before querying them and avoiding copying their structures. forked just_gtfs into the valhalla org to accomplish it [#4167](https://github.com/valhalla/valhalla/pull/4167)
   * CHANGED: write traffic tile headers in `valhalla_build_extract` [#4195](https://github.com/valhalla/valhalla/pull/4195)
   * ADDED: `source_percent_along` & `target_percent_along` to /trace_attributes JSON response [#4199](https://github.com/valhalla/valhalla/pull/4199)
   * ADDED: sqlite database to store landmarks along with interfaces of insert and bounding box queries [#4189](https://github.com/valhalla/valhalla/pull/4189)
   * CHANGED: refactor landmark database interface to use a pimpl [#4202](https://github.com/valhalla/valhalla/pull/4202)
   * ADDED: support for `:forward` and `:backward` for `motor_vehicle`, `vehicle`, `foot` and `bicycle` tag prefixes [#4204](https://github.com/valhalla/valhalla/pull/4204)
   * ADDED: add `valhalla_build_landmarks` to parse POIs from osm pbfs and store them as landmarks in the landmark sqlite database [#4201](https://github.com/valhalla/valhalla/pull/4201)
   * ADDED: add primary key in the landmark sqlite database and a method to retrieve landmarks via their primary keys [#4224](https://github.com/valhalla/valhalla/pull/4224)
   * ADDED: update graph tile to allow adding landmarks to edge info, and refactor edgeinfo.cc [#4233](https://github.com/valhalla/valhalla/pull/4233)
   * ADDED: `sources_to_targets` action for `/expansion` [#4263](https://github.com/valhalla/valhalla/pull/4263)
   * ADDED: option `--extract-tar` to `valhalla_build_extract` to create extracts from .tar files instead of tile directory [#4255](https://github.com/valhalla/valhalla/pull/4255)
   * ADDED: Support for `bannerInstructions` attribute in OSRM serializer via `banner_instructions` request parameter [#4093](https://github.com/valhalla/valhalla/pull/4093)
   * UPDATED: submodules which had new releases, unless it was a major version change [#4231](https://github.com/valhalla/valhalla/pull/4231)
   * ADDED: Support for elevation along a route. Add elevation to EdgeInfo within Valhalla tiles [#4279](https://github.com/valhalla/valhalla/pull/4279)
   * ADDED: the workflow to find landmarks in a graph tile, associate them with nearby edges, and update the graph tile to store the associations [#4278](https://github.com/valhalla/valhalla/pull/4278)
   * ADDED: update maneuver generation to add nearby landmarks to maneuvers as direction support [#4293](https://github.com/valhalla/valhalla/pull/4293)
   * CHANGED: the boost property tree config is now read into a singleton that doesn't need to be passed around anymore [#4220](https://github.com/valhalla/valhalla/pull/4220)
   * ADDED: Update the street name and sign data processing include language and pronunciations [#4268](https://github.com/valhalla/valhalla/pull/4268)
   * CHANGED: more sustainable way to work with protobuf in cmake [#4334](https://github.com/valhalla/valhalla/pull/4334)
   * CHANGED: use date_time API to retrieve timezone aliases instead of our own curated list [#4382](https://github.com/valhalla/valhalla/pull/4382)
   * CHANGED: less aggressive logging for nodes' headings & ferry connections [#4420](https://github.com/valhalla/valhalla/pull/4420)
   * ADDED: add documentation about historical traffic [#4259](https://github.com/valhalla/valhalla/pull/4259)
   * ADDED: config option to control how much memory we'll reserve for CostMatrix locations [#4424](https://github.com/valhalla/valhalla/pull/4424)
   * CHANGED: refactor EdgeLabel (and derived classes) to reduce memory use. [#4439](https://github.com/valhalla/valhalla/pull/4439)
   * ADDED: "shape" field to matrix response for CostMatrix only [#4432](https://github.com/valhalla/valhalla/pull/4432)
   * CHANGED: `/expansion`: add field `prev_edge_id`, make the GeoJSON features `LineString`s [#4275](https://github.com/valhalla/valhalla/issues/4275)
   * ADDED: --optimize & --log-details to valhalla_run_matrix [#4356](https://github.com/valhalla/valhalla/pull/4356)
   * ADDED: most access restrictions to /locate response [#4431](https://github.com/valhalla/valhalla/pull/4431)
   * ADDED: hgv=destination and friends for truck-specific "destination_only" logic [#4450](https://github.com/valhalla/valhalla/issues/4450)
   * UPDATED: updated country access overrides [#4460](https://github.com/valhalla/valhalla/pull/4460)
   * CHANGED: date_time refactor as a preparation to return DST/timezone related offset in the response [#4365](https://github.com/valhalla/valhalla/pull/4365)
   * ADDED: find connection on backward search for bidir matrix algo [#4329](https://github.com/valhalla/valhalla/pull/4329)
   * CHANGED: Adjustment of walk speed when walking on slight downhill [#4302](https://github.com/valhalla/valhalla/pull/4302)
   * CHANGED: Do not reclassify ferry connections when no hierarchies are to be generated [#4487](https://github.com/valhalla/valhalla/pull/4487)
   * ADDED: Added a config option to sort nodes spatially during graph building [#4455](https://github.com/valhalla/valhalla/pull/4455)
   * ADDED: Timezone info in route and matrix responses [#4491](https://github.com/valhalla/valhalla/pull/4491)
   * ADDED: Support for `voiceInstructions` attribute in OSRM serializer via `voice_instructions` request parameter [#4506](https://github.com/valhalla/valhalla/pull/4506)
   * CHANGED: use pkg-config to find spatialite & geos and remove our cmake modules; upgraded conan's boost to 1.83.0 in the process [#4253](https://github.com/valhalla/valhalla/pull/4253)
   * ADDED: Added aggregation logic to filter stage of tile building [#4512](https://github.com/valhalla/valhalla/pull/4512)
   * UPDATED: tz to 2023d [#4519](https://github.com/valhalla/valhalla/pull/4519)
   * CHANGED: libvalhalla.pc generation to have finer controls; install third_party public headers; overhaul lots of CMake; remove conan support [#4516](https://github.com/valhalla/valhalla/pull/4516)
   * CHANGED: refactored matrix code to include a base class for all matrix algorithms to prepare for second passes on matrix [#4535](https://github.com/valhalla/valhalla/pull/4535)
   * ADDED: matrix second pass for connections not found in the first pass, analogous to /route [#4536](https://github.com/valhalla/valhalla/pull/4536)
   * UPDATED: cxxopts to 3.1.1 [#4541](https://github.com/valhalla/valhalla/pull/4541)
   * CHANGED: make use of vendored libraries optional (other than libraries which are not commonly in package managers or only used for testing) [#4544](https://github.com/valhalla/valhalla/pull/4544)
   * ADDED: Improved instructions for blind users [#3694](https://github.com/valhalla/valhalla/pull/3694)
   * ADDED: isochrone proper polygon support & pbf output for isochrone [#4575](https://github.com/valhalla/valhalla/pull/4575)
   * ADDED: return isotile grid as geotiff  [#4594](https://github.com/valhalla/valhalla/pull/4594)
   * ADDED: `ignore_non_vehicular_restrictions` parameter for truck costing [#4606](https://github.com/valhalla/valhalla/pull/4606)
   * UPDATED: tz database to 2024a [#4643](https://github.com/valhalla/valhalla/pull/4643)
   * ADDED: `hgv_no_penalty` costing option to allow penalized truck access to `hgv=no` edges [#4650](https://github.com/valhalla/valhalla/pull/4650)
   * CHANGED: Significantly improve performance of graphbuilder [#4669](https://github.com/valhalla/valhalla/pull/4669)
   * UPDATED: Improved turn by turn api reference documentation [#4675](https://github.com/valhalla/valhalla/pull/4675)
   * CHANGED: contract nodes if connecting edges have different names or speed or non-conditional access restrictions [#4613](https://github.com/valhalla/valhalla/pull/4613)
   * CHANGED: CostMatrix switched from Dijkstra to A* [#4671](https://github.com/valhalla/valhalla/pull/4671)
   * ADDED: some missing documentation about request parameters [#4687](https://github.com/valhalla/valhalla/pull/4687)
   * ADDED: Consider more forward/backward tags for access restrictions and speeds [#4686](https://github.com/valhalla/valhalla/pull/4686)
   * CHANGED: change costmatrix max_distance threshold to a distance threshold instead of duration [#4672](https://github.com/valhalla/valhalla/pull/4672)
   * ADDED: PBF support for expansion [#4614](https://github.com/valhalla/valhalla/pull/4614)
   * ADDED: elapsed_cost field to map matching json response [#4709](https://github.com/valhalla/valhalla/pull/4709)
   * ADDED: error if we fail to find any matrix connection [#4718](https://github.com/valhalla/valhalla/pull/4718)
   * ADDED: Fail early in valhalla_ingest_transit if there's no valid GTFS feeds [#4710](https://github.com/valhalla/valhalla/pull/4710)
   * ADDED: Support for `voiceLocale` attribute in OSRM serializer via `voice_instructions` request parameter [#4742](https://github.com/valhalla/valhalla/pull/4742)
   * ADDED: Added ssmlAnnouncements for voice instructions and removed voice and banner instructions from last step. [#4644](https://github.com/valhalla/valhalla/pull/4644)
   * ADDED: deadend information in directed edge JSON for `/locate` [#4751](https://github.com/valhalla/valhalla/pull/4751)
   * ADDED: Dedupe option for expansion, significantly reducing the response size. [#4601](https://github.com/valhalla/valhalla/issues/4601)
   * ADDED: `expansion_type` property to `/expansion` [#4784](https://github.com/valhalla/valhalla/pull/4784)
   * ADDED: inline config arg for `valhalla_build_elevation` script [#4787](https://github.com/valhalla/valhalla/pull/4787)
   * ADDED: `use_truck_route` [#4809](https://github.com/valhalla/valhalla/pull/4809)
   * ADDED: Add option `edge.country_crossing` to trace attributes [#4825](https://github.com/valhalla/valhalla/pull/4825)
   * CHANGED: Unification of turn costs for ramps and roundabouts [#4827](https://github.com/valhalla/valhalla/pull/4827)
   * CHANGED: updated dockerfile to use ubuntu 24.04 [#4805](https://github.com/valhalla/valhalla/pull/4805)

## Release Date: 2023-05-11 Valhalla 3.4.0
* **Removed**
   * REMOVED: Docker image pushes to Dockerhub [#4033](https://github.com/valhalla/valhalla/pull/4033)
   * REMOVED: transitland references and scripts and replace with info for raw GTFS feeds [#4035](https://github.com/valhalla/valhalla/pull/4035)
* **Bug Fix**
   * FIXED: underflow of uint64_t cast for matrix time results [#3906](https://github.com/valhalla/valhalla/pull/3906)
   * FIXED: update vcpkg commit for Azure pipelines to fix libtool mirrors [#3915](https://github.com/valhalla/valhalla/pull/3915)
   * FIXED: fix CHANGELOG release year (2022->2023) [#3927](https://github.com/valhalla/valhalla/pull/3927)
   * FIXED: avoid segfault on invalid exclude_polygons input [#3907](https://github.com/valhalla/valhalla/pull/3907)
   * FIXED: allow \_WIN32_WINNT to be defined by build system [#3933](https://github.com/valhalla/valhalla/issues/3933)
   * FIXED: disconnected stop pairs in gtfs import [#3943](https://github.com/valhalla/valhalla/pull/3943)
   * FIXED: in/egress traversability in gtfs ingestion is now defaulted to kBoth to enable pedestrian access on transit connect edges and through the in/egress node [#3948](https://github.com/valhalla/valhalla/pull/3948)
   * FIXED: parsing logic needed implicit order of stations/egresses/platforms in the GTFS feeds [#3949](https://github.com/valhalla/valhalla/pull/3949)
   * FIXED: segfault in TimeDistanceMatrix [#3964](https://github.com/valhalla/valhalla/pull/3964)
   * FIXED: write multiple PBFs if the protobuf object gets too big [#3954](https://github.com/valhalla/valhalla/pull/3954)
   * FIXED: pin conan version to latest 1.x for now [#3990](https://github.com/valhalla/valhalla/pull/3990)
   * FIXED: Fix matrix_locations when used in pbf request [#3997](https://github.com/valhalla/valhalla/pull/3997)
   * FIXED: got to the point where the basic transit routing test works [#3988](https://github.com/valhalla/valhalla/pull/3988)
   * FIXED: fix build with LOGGING_LEVEL=ALL [#3992](https://github.com/valhalla/valhalla/pull/3992)
   * FIXED: transit stitching when determining whether a platform was generated [#4020](https://github.com/valhalla/valhalla/pull/4020)
   * FIXED: multimodal isochrones [#4030](https://github.com/valhalla/valhalla/pull/4030)
   * FIXED: duplicated recosting names should throw [#4042](https://github.com/valhalla/valhalla/pull/4042)
   * FIXED: Remove arch specificity from strip command of Python bindings to make it more compatible with other archs [#4040](https://github.com/valhalla/valhalla/pull/4040)
   * FIXED: GraphReader::GetShortcut no longer returns false positives or false negatives [#4019](https://github.com/valhalla/valhalla/pull/4019)
   * FIXED: Tagging with bus=permit or taxi=permit did not override access=no [#4045](https://github.com/valhalla/valhalla/pull/4045)
   * FIXED: Upgrade RapidJSON to address undefined behavior [#4051](https://github.com/valhalla/valhalla/pull/4051)
   * FIXED: time handling for transit service [#4052](https://github.com/valhalla/valhalla/pull/4052)
   * FIXED: multiple smaller bugs while testing more multimodal /route & /isochrones [#4055](https://github.com/valhalla/valhalla/pull/4055)
   * FIXED: `FindLuaJit.cmake` to include Windows paths/library names [#4066](https://github.com/valhalla/valhalla/pull/4066)
   * FIXED: Move complex turn restriction check out of can_form_shortcut() [#4047](https://github.com/valhalla/valhalla/pull/4047)
   * FIXED: fix `clear` methods on matrix algorithms and reserve some space for labels with a new config [#4075](https://github.com/valhalla/valhalla/pull/4075)
   * FIXED: fix `valhalla_build_admins` & `valhalla_ways_to_edges` argument parsing [#4097](https://github.com/valhalla/valhalla/pull/4097)
   * FIXED: fail early in `valhalla_build_admins` if parent directory can't be created, also exit with failure [#4099](https://github.com/valhalla/valhalla/pull/4099)
* **Enhancement**
   * CHANGED: replace boost::optional with C++17's std::optional where possible [#3890](https://github.com/valhalla/valhalla/pull/3890)
   * ADDED: parse `lit` tag on ways and add it to graph [#3893](https://github.com/valhalla/valhalla/pull/3893)
   * ADDED: log lat/lon of node where children link edges exceed the configured maximum [#3911](https://github.com/valhalla/valhalla/pull/3911)
   * ADDED: log matrix algorithm which was used [#3916](https://github.com/valhalla/valhalla/pull/3916)
   * UPDATED: docker base image to Ubuntu 22.04 [#3912](https://github.com/valhalla/valhalla/pull/3912)
   * CHANGED: Unify handling of single-file -Werror in all modules [#3910](https://github.com/valhalla/valhalla/pull/3910)
   * CHANGED: Build skadi with -Werror [#3935](https://github.com/valhalla/valhalla/pull/3935)
   * ADDED: Connect transit tiles to the graph [#3700](https://github.com/valhalla/valhalla/pull/3700)
   * CHANGED: switch to C++17 master branch of `just_gtfs` [#3947](https://github.com/valhalla/valhalla/pull/3947)
   * ADDED: Support for configuring a universal request timeout [#3966](https://github.com/valhalla/valhalla/pull/3966)
   * ADDED: optionally include highway=platform edges for pedestrian access [#3971](https://github.com/valhalla/valhalla/pull/3971)
   * ADDED: `use_lit` costing option for pedestrian costing [#3957](https://github.com/valhalla/valhalla/pull/3957)
   * CHANGED: Removed stray NULL values in log output [#3974](https://github.com/valhalla/valhalla/pull/3974)
   * CHANGED: More conservative estimates for cost of walking slopes [#3982](https://github.com/valhalla/valhalla/pull/3982)
   * ADDED: An option to slim down matrix response [#3987](https://github.com/valhalla/valhalla/pull/3987)
   * CHANGED: Updated url for just_gtfs library [#3995](https://github.com/valhalla/valhalla/pull/3995)
   * ADDED: Docker image pushes to Github's docker registry [#4033](https://github.com/valhalla/valhalla/pull/4033)
   * ADDED: `disable_hierarchy_pruning` costing option to find the actual optimal route for motorized costing modes, i.e `auto`, `motorcycle`, `motor_scooter`, `bus`, `truck` & `taxi`. [#4000](https://github.com/valhalla/valhalla/pull/4000)
   * CHANGED: baldr directory: remove warnings and C++17 adjustments [#4011](https://github.com/valhalla/valhalla/pull/4011)
   * UPDATED: `vcpkg` to latest master, iconv wasn't building anymore [#4066](https://github.com/valhalla/valhalla/pull/4066)
   * CHANGED: pybind11 upgrade for python 3.11 [#4067](https://github.com/valhalla/valhalla/pull/4067)
   * CHANGED: added transit level to connectivity map [#4082](https://github.com/valhalla/valhalla/pull/4082)
   * ADDED: "has_transit_tiles" & "osm_changeset" to verbose status response [#4062](https://github.com/valhalla/valhalla/pull/4062)
   * ADDED: time awareness to CostMatrix for e.g. traffic support [#4071](https://github.com/valhalla/valhalla/pull/4071)
   * UPDATED: transifex translations [#4102](https://github.com/valhalla/valhalla/pull/4102)

## Release Date: 2023-01-03 Valhalla 3.3.0
* **Removed**
* **Bug Fix**
* **Enhancement**
  * CHANGED: Upgraded from C++14 to C++17. [#3878](https://github.com/valhalla/valhalla/pull/3878)

## Release Date: 2023-01-03 Valhalla 3.2.1
* **Removed**
* **Bug Fix**
   * FIXED: valhalla_run_route was missing config logic. [#3824](https://github.com/valhalla/valhalla/pull/3824)
   * FIXED: Added missing ferry tag if manoeuver uses a ferry. It's supposed to be there according to the docs. [#3815](https://github.com/valhalla/valhalla/issues/3815)
   * FIXED: Handle hexlifying strings with unsigned chars [#3842](https://github.com/valhalla/valhalla/pull/3842)
   * FIXED: Newer clang warns on `sprintf` which becomes a compilation error (due to `Werror`) so we use `snprintf` instead [#3846](https://github.com/valhalla/valhalla/issues/3846)
   * FIXED: Build all of Mjolnir with -Werror [#3845](https://github.com/valhalla/valhalla/pull/3845)
   * FIXED: Only set most destination information once for all origins in timedistancematrix [#3830](https://github.com/valhalla/valhalla/pull/3830)
   * FIXED: Integers to expansion JSON output were cast wrongly [#3857](https://github.com/valhalla/valhalla/pull/3857)
   * FIXED: hazmat=destination should be hazmat=false and fix the truckcost usage of hazmat [#3865](https://github.com/valhalla/valhalla/pull/3865)
   * FIXED: Make sure there is at least one path which is accessible for all vehicular modes when reclassifying ferry edges [#3860](https://github.com/valhalla/valhalla/pull/3860)
   * FIXED: valhalla_build_extract was failing to determine the tile ID to include in the extract [#3864](https://github.com/valhalla/valhalla/pull/3864)
   * FIXED: valhalla_ways_to_edges missed trimming the cache when overcommitted [#3872](https://github.com/valhalla/valhalla/pull/3872)
   * FIXED: Strange detours with multi-origin/destination unidirectional A* [#3585](https://github.com/valhalla/valhalla/pull/3585)
* **Enhancement**
   * ADDED: Added has_toll, has_highway, has_ferry tags to summary field of a leg and route and a highway tag to a maneuver if it includes a highway. [#3815](https://github.com/valhalla/valhalla/issues/3815)
   * ADDED: Add time info to sources_to_targets [#3795](https://github.com/valhalla/valhalla/pull/3795)
   * ADDED: "available_actions" to the /status response [#3836](https://github.com/valhalla/valhalla/pull/3836)
   * ADDED: "waiting" field on input/output intermediate break(\_through) locations to respect services times [#3849](https://github.com/valhalla/valhalla/pull/3849)
   * ADDED: --bbox & --geojson-dir options to valhalla_build_extract to only archive a subset of tiles [#3856](https://github.com/valhalla/valhalla/pull/3856)
   * CHANGED: Replace unstable c++ geos API with a mix of geos' c api and boost::geometry for admin building [#3683](https://github.com/valhalla/valhalla/pull/3683)
   * ADDED: optional write-access to traffic extract from GraphReader [#3876](https://github.com/valhalla/valhalla/pull/3876)
   * UPDATED: locales from Transifex [#3879](https://github.com/valhalla/valhalla/pull/3879)
   * CHANGED: Build most of Baldr with -Werror [#3885](https://github.com/valhalla/valhalla/pull/3885)
   * UPDATED: some documentation overhaul to slim down root's README [#3881](https://github.com/valhalla/valhalla/pull/3881)
   * CHANGED: move documentation hosting to Github Pages from readthedocs.io [#3884](https://github.com/valhalla/valhalla/pull/3884)
   * ADDED: inline config arguments to some more executables [#3873](https://github.com/valhalla/valhalla/pull/3873)

## Release Date: 2022-10-26 Valhalla 3.2.0
* **Removed**
   * REMOVED: "build-\*" docker image to decrease complexity [#3690](https://github.com/valhalla/valhalla/pull/3690)

* **Bug Fix**
   * FIXED: Fix precision losses while encoding-decoding distance parameter in openlr [#3374](https://github.com/valhalla/valhalla/pull/3374)
   * FIXED: Fix bearing calculation for openlr records [#3379](https://github.com/valhalla/valhalla/pull/3379)
   * FIXED: Some refactoring that was proposed for the PR 3379 [#3381](https://github.com/valhalla/valhalla/pull/3381)
   * FIXED: Avoid calling out "keep left/right" when passing an exit [#3349](https://github.com/valhalla/valhalla/pull/3349)
   * FIXED: Fix iterator decrement beyond begin() in GeoPoint::HeadingAtEndOfPolyline() method [#3393](https://github.com/valhalla/valhalla/pull/3393)
   * FIXED: Add string for Use:kPedestrianCrossing to fix null output in to_string(Use). [#3416](https://github.com/valhalla/valhalla/pull/3416)
   * FIXED: Remove simple restrictions check for pedestrian cost calculation. [#3423](https://github.com/valhalla/valhalla/pull/3423)
   * FIXED: Parse "highway=busway" OSM tag: https://wiki.openstreetmap.org/wiki/Tag:highway%3Dbusway [#3413](https://github.com/valhalla/valhalla/pull/3413)
   * FIXED: Process int_ref irrespective of `use_directions_on_ways_` [#3446](https://github.com/valhalla/valhalla/pull/3446)
   * FIXED: workaround python's ArgumentParser bug to not accept negative numbers as arguments [#3443](https://github.com/valhalla/valhalla/pull/3443)
   * FIXED: Undefined behaviour on some platforms due to unaligned reads [#3447](https://github.com/valhalla/valhalla/pull/3447)
   * FIXED: Fixed undefined behavior due to invalid shift exponent when getting edge's heading [#3450](https://github.com/valhalla/valhalla/pull/3450)
   * FIXED: Use midgard::unaligned_read in GraphTileBuilder::AddSigns [#3456](https://github.com/valhalla/valhalla/pull/3456)
   * FIXED: Relax test margin for time dependent traffic test [#3467](https://github.com/valhalla/valhalla/pull/3467)
   * FIXED: Fixed missed intersection heading [#3463](https://github.com/valhalla/valhalla/pull/3463)
   * FIXED: Stopped putting binary bytes into a string field of the protobuf TaggedValue since proto3 protects against that for cross language support [#3468](https://github.com/valhalla/valhalla/pull/3468)
   * FIXED: valhalla_service uses now loki logging config instead of deprecated tyr logging [#3481](https://github.com/valhalla/valhalla/pull/3481)
   * FIXED: Docker image `valhalla/valhalla:run-latest`: conan error + python integration [#3485](https://github.com/valhalla/valhalla/pull/3485)
   * FIXED: fix more protobuf unstable 3.x API [#3494](https://github.com/valhalla/valhalla/pull/3494)
   * FIXED: fix one more protobuf unstable 3.x API [#3501](https://github.com/valhalla/valhalla/pull/3501)
   * FIXED: Fix valhalla_build_tiles imports only bss from last osm file [#3503](https://github.com/valhalla/valhalla/pull/3503)
   * FIXED: Fix total_run_stat.sh script. [#3511](https://github.com/valhalla/valhalla/pull/3511)
   * FIXED: Both `hov:designated` and `hov:minimum` have to be correctly set for the way to be considered hov-only [#3526](https://github.com/valhalla/valhalla/pull/3526)
   * FIXED: Wrong out index in route intersections [#3541](https://github.com/valhalla/valhalla/pull/3541)
   * FIXED: fix valhalla_export_edges: missing null columns separator [#3543](https://github.com/valhalla/valhalla/pull/3543)
   * FIXED: Removed/updated narrative language aliases that are not IETF BCP47 compliant [#3546](https://github.com/valhalla/valhalla/pull/3546)
   * FIXED: Wrong predecessor opposing edge in dijkstra's expansion [#3528](https://github.com/valhalla/valhalla/pull/3528)
   * FIXED: exit and exit_verbal in Russian locale should be same [#3545](https://github.com/valhalla/valhalla/pull/3545)
   * FIXED: Skip transit tiles in hierarchy builder [#3559](https://github.com/valhalla/valhalla/pull/3559)
   * FIXED: Fix some country overrides in adminconstants and add a couple new countries. [#3578](https://github.com/valhalla/valhalla/pull/3578)
   * FIXED: Improve build errors reporting [#3579](https://github.com/valhalla/valhalla/pull/3579)
   * FIXED: Fix "no elevation" values and /locate elevation response [#3571](https://github.com/valhalla/valhalla/pull/3571)
   * FIXED: Build tiles with admin/timezone support on Windows [#3580](https://github.com/valhalla/valhalla/pull/3580)
   * FIXED: admin "Saint-Martin" changed name to "Saint-Martin (France)" [#3619](https://github.com/valhalla/valhalla/pull/3619)
   * FIXED: openstreetmapspeeds global config with `null`s now supported [#3621](https://github.com/valhalla/valhalla/pull/3621)
   * FIXED: valhalla_run_matrix was failing (could not find proper max_matrix_distance) [#3635](https://github.com/valhalla/valhalla/pull/3635)
   * FIXED: Removed duplicate degrees/radians constants [#3642](https://github.com/valhalla/valhalla/pull/3642)
   * FIXED: Forgot to adapt driving side and country access rules in [#3619](https://github.com/valhalla/valhalla/pull/3619) [#3652](https://github.com/valhalla/valhalla/pull/3652)
   * FIXED: DateTime::is_conditional_active(...) incorrect end week handling [#3655](https://github.com/valhalla/valhalla/pull/3655)
   * FIXED: TimeDistanceBSSMatrix: incorrect initialization for destinations [#3659](https://github.com/valhalla/valhalla/pull/3659)
   * FIXED: Some interpolated points had invalid edge_index in trace_attributes response [#3670](https://github.com/valhalla/valhalla/pull/3670)
   * FIXED: Use a small node snap distance in map-matching. FIxes issue with incorrect turn followed by Uturn. [#3677](https://github.com/valhalla/valhalla/pull/3677)
   * FIXED: Conan error when building Docker image. [#3689](https://github.com/valhalla/valhalla/pull/3689)
   * FIXED: Allow country overrides for sidewalk [#3711](https://github.com/valhalla/valhalla/pull/3711)
   * FIXED: CostMatrix incorrect tile usage with oppedge. [#3719](https://github.com/valhalla/valhalla/pull/3719)
   * FIXED: Fix elevation serializing [#3735](https://github.com/valhalla/valhalla/pull/3735)
   * FIXED: Fix returning a potentially uninitialized value in PointXY::ClosestPoint [#3737](https://github.com/valhalla/valhalla/pull/3737)
   * FIXED: Wales and Scotland name change. [#3746](https://github.com/valhalla/valhalla/pull/3746)
   * FIXED: Pedestrian crossings are allowed for bikes [#3751](https://github.com/valhalla/valhalla/pull/3751)
   * FIXED: Fix for Mac OSx.  Small update for the workdir for the admin_sidewalk_override test.  [#3757](https://github.com/valhalla/valhalla/pull/3757)
   * FIXED: Add missing service road case from GetTripLegUse method. [#3763](https://github.com/valhalla/valhalla/pull/3763)
   * FIXED: Fix TimeDistanceMatrix results sequence [#3738](https://github.com/valhalla/valhalla/pull/3738)
   * FIXED: Fix status endpoint not reporting that the service is shutting down [#3785](https://github.com/valhalla/valhalla/pull/3785)
   * FIXED: Fix TimdDistanceMatrix SetSources and SetTargets [#3792](https://github.com/valhalla/valhalla/pull/3792)
   * FIXED: Added highway and surface factor in truckcost [#3590](https://github.com/valhalla/valhalla/pull/3590)
   * FIXED: Potential integer underflow in file suffix generation [#3783](https://github.com/valhalla/valhalla/pull/3783)
   * FIXED: Building Valhalla as a submodule [#3781](https://github.com/valhalla/valhalla/issues/3781)
   * FIXED: Fixed invalid time detection in GetSpeed [#3800](https://github.com/valhalla/valhalla/pull/3800)
   * FIXED: Osmway struct update: added up to 33 and not 32 [#3808](https://github.com/valhalla/valhalla/pull/3808)
   * FIXED: Fix out-of-range linestrings in expansion [#4603](https://github.com/valhalla/valhalla/pull/4603)
   * FIXED: Osmway struct update: used 1 bit for multiple levels from spare bits [#5112](https://github.com/valhalla/valhalla/issues/5112)

* **Enhancement**
   * CHANGED: Pronunciation for names and destinations [#3132](https://github.com/valhalla/valhalla/pull/3132)
   * CHANGED: Requested code clean up for phonemes PR [#3356](https://github.com/valhalla/valhalla/pull/3356)
   * CHANGED: Refactor Pronunciation class to struct [#3359](https://github.com/valhalla/valhalla/pull/3359)
   * ADDED: Added support for probabale restrictions [#3361](https://github.com/valhalla/valhalla/pull/3361)
   * CHANGED: Refactored the verbal text formatter to handle logic for street name and sign [#3369](https://github.com/valhalla/valhalla/pull/3369)
   * CHANGED: return "version" and "tileset_age" on parameterless /status call [#3367](https://github.com/valhalla/valhalla/pull/3367)
   * CHANGED: de-singleton tile_extract by introducing an optional index.bin file created by valhalla_build_extract [#3281](https://github.com/valhalla/valhalla/pull/3281)
   * CHANGED: implement valhalla_build_elevation in python and add more --from-geojson & --from-graph options [#3318](https://github.com/valhalla/valhalla/pull/3318)
   * ADDED: Add boolean parameter to clear memory for edge labels from thor. [#2789](https://github.com/valhalla/valhalla/pull/2789)
   * CHANGED: Do not create statsd client in workers if it is not configured [#3394](https://github.com/valhalla/valhalla/pull/3394)
   * ADDED: Import of Bike Share Stations information in BSS Connection edges [#3411](https://github.com/valhalla/valhalla/pull/3411)
   * ADDED: Add heading to PathEdge to be able to return it on /locate [#3399](https://github.com/valhalla/valhalla/pull/3399)
   * ADDED: Add `prioritize_bidirectional` option for fast work and correct ETA calculation for `depart_at` date_time type. Smoothly stop using live-traffic [#3398](https://github.com/valhalla/valhalla/pull/3398)
   * CHANGED: Minor fix for headers  [#3436](https://github.com/valhalla/valhalla/pull/3436)
   * CHANGED: Use std::multimap for polygons returned for admin and timezone queries. Improves performance when building tiles. [#3427](https://github.com/valhalla/valhalla/pull/3427)
   * CHANGED: Refactored GraphBuilder::CreateSignInfoList [#3438](https://github.com/valhalla/valhalla/pull/3438)
   * ADDED: Add support for LZ4 compressed elevation tiles [#3401](https://github.com/valhalla/valhalla/pull/3401)
   * CHANGED: Rearranged some of the protobufs to remove redundancy [#3452](https://github.com/valhalla/valhalla/pull/3452)
   * CHANGED: overhaul python bindings [#3380](https://github.com/valhalla/valhalla/pull/3380)
   * CHANGED: Removed all protobuf defaults either by doing them in code or by relying on 0 initialization. Also deprecated best_paths and do_not_track [#3454](https://github.com/valhalla/valhalla/pull/3454)
   * ADDED: isochrone action for /expansion endpoint to track dijkstra expansion [#3215](https://github.com/valhalla/valhalla/pull/3215)
   * CHANGED: remove boost from dependencies and add conan as prep for #3346 [#3459](https://github.com/valhalla/valhalla/pull/3459)
   * CHANGED: Remove boost.program_options in favor of cxxopts header-only lib and use conan to install header-only boost. [#3346](https://github.com/valhalla/valhalla/pull/3346)
   * CHANGED: Moved all protos to proto3 for internal request/response handling [#3457](https://github.com/valhalla/valhalla/pull/3457)
   * CHANGED: Allow up to 32 outgoing link edges on a node when reclassifying links [#3483](https://github.com/valhalla/valhalla/pull/3483)
   * CHANGED: Reuse sample::get implementation [#3471](https://github.com/valhalla/valhalla/pull/3471)
   * ADDED: Beta support for interacting with the http/bindings/library via serialized and pbf objects respectively [#3464](https://github.com/valhalla/valhalla/pull/3464)
   * CHANGED: Update xcode to 12.4.0 [#3492](https://github.com/valhalla/valhalla/pull/3492)
   * ADDED: Add JSON generator to conan [#3493](https://github.com/valhalla/valhalla/pull/3493)
   * CHANGED: top_speed option: ignore live speed for speed based penalties [#3460](https://github.com/valhalla/valhalla/pull/3460)
   * ADDED: Add `include_construction` option into the config to include/exclude roads under construction from the graph [#3455](https://github.com/valhalla/valhalla/pull/3455)
   * CHANGED: Refactor options protobuf for Location and Costing objects [#3506](https://github.com/valhalla/valhalla/pull/3506)
   * CHANGED: valhalla.h and config.h don't need cmake configuration [#3502](https://github.com/valhalla/valhalla/pull/3502)
   * ADDED: New options to control what fields of the pbf are returned when pbf format responses are requested [#3507](https://github.com/valhalla/valhalla/pull/3507)
   * CHANGED: Rename tripcommon to common [#3516](https://github.com/valhalla/valhalla/pull/3516)
   * ADDED: Indoor routing - data model, data processing. [#3509](https://github.com/valhalla/valhalla/pull/3509)
   * ADDED: On-demand elevation tile fetching [#3391](https://github.com/valhalla/valhalla/pull/3391)
   * CHANGED: Remove many oneof uses from the protobuf api where the semantics of optional vs required isnt necessary [#3527](https://github.com/valhalla/valhalla/pull/3527)
   * ADDED: Indoor routing maneuvers [#3519](https://github.com/valhalla/valhalla/pull/3519)
   * ADDED: Expose reverse isochrone parameter for reverse expansion [#3528](https://github.com/valhalla/valhalla/pull/3528)
   * CHANGED: Add matrix classes to thor worker so they persist between requests. [#3560](https://github.com/valhalla/valhalla/pull/3560)
   * CHANGED: Remove `max_matrix_locations` and introduce `max_matrix_location_pairs` to configure the allowed number of total routes for the matrix action for more flexible asymmetric matrices [#3569](https://github.com/valhalla/valhalla/pull/3569)
   * CHANGED: modernized spatialite syntax [#3580](https://github.com/valhalla/valhalla/pull/3580)
   * ADDED: Options to generate partial results for time distance matrix when there is one source (one to many) or one target (many to one). [#3181](https://github.com/valhalla/valhalla/pull/3181)
   * ADDED: Enhance valhalla_build_elevation with LZ4 recompression support [#3607](https://github.com/valhalla/valhalla/pull/3607)
   * CHANGED: removed UK admin and upgraded its constituents to countries [#3619](https://github.com/valhalla/valhalla/pull/3619)
   * CHANGED: expansion service: only track requested max time/distance [#3532](https://github.com/valhalla/valhalla/pull/3532)
   * ADDED: Shorten down the request delay, when some sources/targets searches are early aborted [#3611](https://github.com/valhalla/valhalla/pull/3611)
   * ADDED: add `pre-commit` hook for running the `format.sh` script [#3637](https://github.com/valhalla/valhalla/pull/3637)
   * CHANGED: upgrade pybind11 to v2.9.2 to remove cmake warning [#3658](https://github.com/valhalla/valhalla/pull/3658)
   * ADDED: tests for just_gtfs reading and writing feeds [#3665](https://github.com/valhalla/valhalla/pull/3665)
   * CHANGED: Precise definition of types of edges on which BSS could be projected [#3663](https://github.com/valhalla/valhalla/pull/3663)
   * CHANGED: Remove duplicate implementation of `adjust_scores` [#3673](https://github.com/valhalla/valhalla/pull/3673)
   * ADDED: convert GTFS data into protobuf tiles [#3629](https://github.com/valhalla/valhalla/issues/3629)
   * CHANGED: Use `starts_with()` instead of `substr(0, N)` getting and comparing to prefix [#3702](https://github.com/valhalla/valhalla/pull/3702)
   * ADDED: Ferry support for HGV [#3710](https://github.com/valhalla/valhalla/issues/3710)
   * ADDED: Linting & formatting checks for Python code [#3713](https://github.com/valhalla/valhalla/pull/3713)
   * CHANGED: rename Turkey admin to Türkiye [#3720](https://github.com/valhalla/valhalla/pull/3720)
   * CHANGED: bumped vcpkg version to "2022.08.15" [#3754](https://github.com/valhalla/valhalla/pull/3754)
   * CHANGED: chore: Updates to clang-format 11.0.0 [#3533](https://github.com/valhalla/valhalla/pull/3533)
   * CHANGED: Ported trace_attributes serialization to RapidJSON. [#3333](https://github.com/valhalla/valhalla/pull/3333)
   * ADDED: Add helpers for DirectedEdgeExt and save them to file in GraphTileBuilder [#3562](https://github.com/valhalla/valhalla/pull/3562)
   * ADDED: Fixed Speed costing option [#3576](https://github.com/valhalla/valhalla/pull/3576)
   * ADDED: axle_count costing option for hgv [#3648](https://github.com/valhalla/valhalla/pull/3648)
   * ADDED: Matrix action for gurka [#3793](https://github.com/valhalla/valhalla/pull/3793)
   * ADDED: Add warnings array to response. [#3588](https://github.com/valhalla/valhalla/pull/3588)
   * CHANGED: Templatized TimeDistanceMatrix for forward/reverse search [#3773](https://github.com/valhalla/valhalla/pull/3773)
   * CHANGED: Templatized TimeDistanceBSSMatrix for forward/reverse search [#3778](https://github.com/valhalla/valhalla/pull/3778)
   * CHANGED: error code 154 shows distance limit in error message [#3779](https://github.com/valhalla/valhalla/pull/3779)

## Release Date: 2021-10-07 Valhalla 3.1.4
* **Removed**
* **Bug Fix**
   * FIXED: Revert default speed boost for turn channels [#3232](https://github.com/valhalla/valhalla/pull/3232)
   * FIXED: Use the right tile to get country for incident [#3235](https://github.com/valhalla/valhalla/pull/3235)
   * FIXED: Fix factors passed to `RelaxHierarchyLimits` [#3253](https://github.com/valhalla/valhalla/pull/3253)
   * FIXED: Fix TransitionCostReverse usage [#3260](https://github.com/valhalla/valhalla/pull/3260)
   * FIXED: Fix Tagged Value Support in EdgeInfo [#3262](https://github.com/valhalla/valhalla/issues/3262)
   * FIXED: TransitionCostReverse fix: revert internal_turn change [#3271](https://github.com/valhalla/valhalla/issues/3271)
   * FIXED: Optimize tiles usage in reach-based pruning [#3294](https://github.com/valhalla/valhalla/pull/3294)
   * FIXED: Slip lane detection: track visited nodes to avoid infinite loops [#3297](https://github.com/valhalla/valhalla/pull/3297)
   * FIXED: Fix distance value in a 0-length road [#3185](https://github.com/valhalla/valhalla/pull/3185)
   * FIXED: Trivial routes were broken when origin was node snapped and destnation was not and vice-versa for reverse astar [#3299](https://github.com/valhalla/valhalla/pull/3299)
   * FIXED: Tweaked TestAvoids map to get TestAvoidShortcutsTruck working [#3301](https://github.com/valhalla/valhalla/pull/3301)
   * FIXED: Overflow in sequence sort [#3303](https://github.com/valhalla/valhalla/pull/3303)
   * FIXED: Setting statsd tags in config via valhalla_build_config [#3225](https://github.com/valhalla/valhalla/pull/3225)
   * FIXED: Cache for gzipped elevation tiles [#3120](https://github.com/valhalla/valhalla/pull/3120)
   * FIXED: Current time conversion regression introduced in unidirectional algorithm refractor [#3278](https://github.com/valhalla/valhalla/issues/3278)
   * FIXED: Make combine_route_stats.py properly quote CSV output (best practice improvement) [#3328](https://github.com/valhalla/valhalla/pull/3328)
   * FIXED: Merge edge segment records in map matching properly so that resulting edge indices in trace_attributes are valid [#3280](https://github.com/valhalla/valhalla/pull/3280)
   * FIXED: Shape walking map matcher now sets correct edge candidates used in the match for origin and destination location [#3329](https://github.com/valhalla/valhalla/pull/3329)
   * FIXED: Better hash function of GraphId [#3332](https://github.com/valhalla/valhalla/pull/3332)

* **Enhancement**
   * CHANGED: Favor turn channels more [#3222](https://github.com/valhalla/valhalla/pull/3222)
   * CHANGED: Rename `valhalla::midgard::logging::LogLevel` enumerators to avoid clash with common macros [#3237](https://github.com/valhalla/valhalla/pull/3237)
   * CHANGED: Move pre-defined algorithm-based factors inside `RelaxHierarchyLimits` [#3253](https://github.com/valhalla/valhalla/pull/3253)
   * ADDED: Reject alternatives with too long detours [#3238](https://github.com/valhalla/valhalla/pull/3238)
   * ADDED: Added info to /status endpoint [#3008](https://github.com/valhalla/valhalla/pull/3008)
   * ADDED: Added stop and give_way/yield signs to the data and traffic signal fixes [#3251](https://github.com/valhalla/valhalla/pull/3251)
   * ADDED: use_hills for pedestrian costing, which also affects the walking speed [#3234](https://github.com/valhalla/valhalla/pull/3234)
   * CHANGED: Fixed cost threshold for bidirectional astar. Implemented reach-based pruning for suboptimal branches [#3257](https://github.com/valhalla/valhalla/pull/3257)
   * ADDED: Added `exclude_unpaved` request parameter [#3240](https://github.com/valhalla/valhalla/pull/3240)
   * ADDED: Added support for routing onto HOV/HOT lanes via request parameters `include_hot`, `include_hov2`, and `include_hov3` [#3273](https://github.com/valhalla/valhalla/pull/3273)
   * ADDED: Add Z-level field to `EdgeInfo`. [#3261](https://github.com/valhalla/valhalla/pull/3261)
   * CHANGED: Calculate stretch threshold for alternatives based on the optimal route cost [#3276](https://github.com/valhalla/valhalla/pull/3276)
   * ADDED: Add `preferred_z_level` as a parameter of loki requests. [#3270](https://github.com/valhalla/valhalla/pull/3270)
   * ADDED: Add `preferred_layer` as a parameter of loki requests. [#3270](https://github.com/valhalla/valhalla/pull/3270)
   * ADDED: Exposing service area names in passive maneuvers. [#3277](https://github.com/valhalla/valhalla/pull/3277)
   * ADDED: Added traffic signal and stop sign check for stop impact. These traffic signals and stop sign are located on edges. [#3279](https://github.com/valhalla/valhalla/pull/3279)
   * CHANGED: Improved sharing criterion to obtain more reasonable alternatives; extended alternatives search [#3302](https://github.com/valhalla/valhalla/pull/3302)
   * ADDED: pull ubuntu:20.04 base image before building [#3233](https://github.com/valhalla/valhalla/pull/3233)
   * CHANGED: Improve Loki nearest-neighbour performance for large radius searches in open space [#3324](https://github.com/valhalla/valhalla/pull/3324)
   * ADDED: testing infrastructure for scripts and valhalla_build_config tests [#3308](https://github.com/valhalla/valhalla/pull/3308)
   * ADDED: Shape points and information about where intermediate locations are placed along the legs of a route [#3274](https://github.com/valhalla/valhalla/pull/3274)
   * CHANGED: Improved existing hov lane transition test case to make more realistic [#3330](https://github.com/valhalla/valhalla/pull/3330)
   * CHANGED: Update python usage in all scripts to python3 [#3337](https://github.com/valhalla/valhalla/pull/3337)
   * ADDED: Added `exclude_cash_only_tolls` request parameter [#3341](https://github.com/valhalla/valhalla/pull/3341)
   * CHANGED: Update api-reference for street_names [#3342](https://github.com/valhalla/valhalla/pull/3342)
   * ADDED: Disable msse2 flags when building on Apple Silicon chip [#3327](https://github.com/valhalla/valhalla/pull/3327)

## Release Date: 2021-07-20 Valhalla 3.1.3
* **Removed**
   * REMOVED: Unused overloads of `to_response` function [#3167](https://github.com/valhalla/valhalla/pull/3167)

* **Bug Fix**
   * FIXED: Fix heading on small edge [#3114](https://github.com/valhalla/valhalla/pull/3114)
   * FIXED: Added support for `access=psv`, which disables routing on these nodes and edges unless the mode is taxi or bus [#3107](https://github.com/valhalla/valhalla/pull/3107)
   * FIXED: Disables logging in CI to catch issues [#3121](https://github.com/valhalla/valhalla/pull/3121)
   * FIXED: Fixed U-turns through service roads [#3082](https://github.com/valhalla/valhalla/pull/3082)
   * FIXED: Added forgotten penalties for kLivingStreet and kTrack for pedestrian costing model [#3116](https://github.com/valhalla/valhalla/pull/3116)
   * FIXED: Updated the reverse turn bounds [#3122](https://github.com/valhalla/valhalla/pull/3122)
   * FIXED: Missing fork maneuver [#3134](https://github.com/valhalla/valhalla/pull/3134)
   * FIXED: Update turn channel logic to call out specific turn at the end of the turn channel if needed [#3140](https://github.com/valhalla/valhalla/pull/3140)
   * FIXED: Fixed cost thresholds for TimeDistanceMatrix. [#3131](https://github.com/valhalla/valhalla/pull/3131)
   * FIXED: Use distance threshold in hierarchy limits for bidirectional astar to expand more important lower level roads [#3156](https://github.com/valhalla/valhalla/pull/3156)
   * FIXED: Fixed incorrect dead-end roundabout labels. [#3129](https://github.com/valhalla/valhalla/pull/3129)
   * FIXED: googletest wasn't really updated in #3166 [#3187](https://github.com/valhalla/valhalla/pull/3187)
   * FIXED: Minor fix of benchmark code [#3190](https://github.com/valhalla/valhalla/pull/3190)
   * FIXED: avoid_polygons intersected edges as polygons instead of linestrings [#3194](https://github.com/valhalla/valhalla/pull/3194)
   * FIXED: when binning horizontal edge shapes using single precision floats (converted from not double precision floats) allowed for the possibility of marking many many tiles no where near the shape [#3204](https://github.com/valhalla/valhalla/pull/3204)
   * FIXED: Fix improper iterator usage in ManeuversBuilder [#3205](https://github.com/valhalla/valhalla/pull/3205)
   * FIXED: Modified approach for retrieving signs from a directed edge #3166 [#3208](https://github.com/valhalla/valhalla/pull/3208)
   * FIXED: Improve turn channel classification: detect slip lanes [#3196](https://github.com/valhalla/valhalla/pull/3196)
   * FIXED: Compatibility with older boost::optional versions [#3219](https://github.com/valhalla/valhalla/pull/3219)
   * FIXED: Older boost.geometry versions don't have correct() for geographic rings [#3218](https://github.com/valhalla/valhalla/pull/3218)
   * FIXED: Use default road speed for bicycle costing so traffic does not reduce penalty on high speed roads. [#3143](https://github.com/valhalla/valhalla/pull/3143)

* **Enhancement**
   * CHANGED: Refactor base costing options parsing to handle more common stuff in a one place [#3125](https://github.com/valhalla/valhalla/pull/3125)
   * CHANGED: Unified Sign/SignElement into sign.proto [#3146](https://github.com/valhalla/valhalla/pull/3146)
   * ADDED: New verbal succinct transition instruction to maneuver & narrativebuilder. Currently this instruction will be used in place of a very long street name to avoid repetition of long names [#2844](https://github.com/valhalla/valhalla/pull/2844)
   * ADDED: Added oneway support for pedestrian access and foot restrictions [#3123](https://github.com/valhalla/valhalla/pull/3123)
   * ADDED: Exposing rest-area names in passive maneuvers [#3172](https://github.com/valhalla/valhalla/pull/3172)
   * CHORE: Updates robin-hood-hashing third-party library [#3151](https://github.com/valhalla/valhalla/pull/3151)
   * ADDED: Support `barrier=yes|swing_gate|jersey_barrier` tags [#3154](https://github.com/valhalla/valhalla/pull/3154)
   * ADDED: Maintain `access=permit|residents` tags as private [#3149](https://github.com/valhalla/valhalla/pull/3149)
   * CHANGED: Replace `avoid_*` API parameters with more accurate `exclude_*` [#3093](https://github.com/valhalla/valhalla/pull/3093)
   * ADDED: Penalize private gates [#3144](https://github.com/valhalla/valhalla/pull/3144)
   * CHANGED: Renamed protobuf Sign/SignElement to TripSign/TripSignElement [#3168](https://github.com/valhalla/valhalla/pull/3168)
   * CHORE: Updates googletest to release-1.11.0 [#3166](https://github.com/valhalla/valhalla/pull/3166)
   * CHORE: Enables -Wall on sif sources [#3178](https://github.com/valhalla/valhalla/pull/3178)
   * ADDED: Allow going through accessible `barrier=bollard` and penalize routing through it, when the access is private [#3175](https://github.com/valhalla/valhalla/pull/3175)
   * ADDED: Add country code to incident metadata [#3169](https://github.com/valhalla/valhalla/pull/3169)
   * CHANGED: Use distance instead of time to check limited sharing criteria [#3183](https://github.com/valhalla/valhalla/pull/3183)
   * ADDED: Introduced a new via_waypoints array on the leg in the osrm route serializer that describes where a particular waypoint from the root-level array matches to the route. [#3189](https://github.com/valhalla/valhalla/pull/3189)
   * ADDED: Added vehicle width and height as an option for auto (and derived: taxi, bus, hov) profile [#3179](https://github.com/valhalla/valhalla/pull/3179)
   * ADDED: Support for statsd integration for basic error and requests metrics [#3191](https://github.com/valhalla/valhalla/pull/3191)
   * CHANGED: Get rid of typeid in statistics-related code. [#3227](https://github.com/valhalla/valhalla/pull/3227)

## Release Date: 2021-05-26 Valhalla 3.1.2
* **Removed**
* **Bug Fix**
   * FIXED: Change unnamed road intersections from being treated as penil point u-turns [#3084](https://github.com/valhalla/valhalla/pull/3084)
   * FIXED: Fix TimeDepReverse termination and path cost calculation (for arrive_by routing) [#2987](https://github.com/valhalla/valhalla/pull/2987)
   * FIXED: Isochrone (::Generalize()) fix to avoid generating self-intersecting polygons [#3026](https://github.com/valhalla/valhalla/pull/3026)
   * FIXED: Handle day_on/day_off/hour_on/hour_off restrictions [#3029](https://github.com/valhalla/valhalla/pull/3029)
   * FIXED: Apply conditional restrictions with dow only to the edges when routing [#3039](https://github.com/valhalla/valhalla/pull/3039)
   * FIXED: Missing locking in incident handler needed to hang out to scop lock rather than let the temporary dissolve [#3046](https://github.com/valhalla/valhalla/pull/3046)
   * FIXED: Continuous lane guidance fix [#3054](https://github.com/valhalla/valhalla/pull/3054)
   * FIXED: Fix reclassification for "shorter" ferries and rail ferries (for Chunnel routing issues) [#3038](https://github.com/valhalla/valhalla/pull/3038)
   * FIXED: Incorrect routing through motor_vehicle:conditional=destination. [#3041](https://github.com/valhalla/valhalla/pull/3041)
   * FIXED: Allow destination-only routing on the first-pass for non bidirectional Astar algorithms. [#3085](https://github.com/valhalla/valhalla/pull/3085)
   * FIXED: Highway/ramp lane bifurcation [#3088](https://github.com/valhalla/valhalla/pull/3088)
   * FIXED: out of bound access of tile hierarchy in base_ll function in graphheader [#3089](https://github.com/valhalla/valhalla/pull/3089)
   * FIXED: include shortcuts in avoid edge set for avoid_polygons [#3090](https://github.com/valhalla/valhalla/pull/3090)

* **Enhancement**
   * CHANGED: Refactor timedep forward/reverse to reduce code repetition [#2987](https://github.com/valhalla/valhalla/pull/2987)
   * CHANGED: Sync translation files with Transifex command line tool [#3030](https://github.com/valhalla/valhalla/pull/3030)
   * CHANGED: Use osm tags in links reclassification algorithm in order to reduce false positive downgrades [#3042](https://github.com/valhalla/valhalla/pull/3042)
   * CHANGED: Use CircleCI XL instances for linux based builds [#3043](https://github.com/valhalla/valhalla/pull/3043)
   * ADDED: ci: Enable undefined sanitizer [#2999](https://github.com/valhalla/valhalla/pull/2999)
   * ADDED: Optionally pass preconstructed graphreader to connectivity map [#3046](https://github.com/valhalla/valhalla/pull/3046)
   * CHANGED: ci: Skip Win CI runs for irrelevant files [#3014](https://github.com/valhalla/valhalla/pull/3014)
   * ADDED: Allow configuration-driven default speed assignment based on edge properties [#3055](https://github.com/valhalla/valhalla/pull/3055)
   * CHANGED: Use std::shared_ptr in case if ENABLE_THREAD_SAFE_TILE_REF_COUNT is ON. [#3067](https://github.com/valhalla/valhalla/pull/3067)
   * CHANGED: Reduce stop impact when driving in parking lots [#3051](https://github.com/valhalla/valhalla/pull/3051)
   * ADDED: Added another through route test [#3074](https://github.com/valhalla/valhalla/pull/3074)
   * ADDED: Adds incident-length to metadata proto [#3083](https://github.com/valhalla/valhalla/pull/3083)
   * ADDED: Do not penalize gates that have allowed access [#3078](https://github.com/valhalla/valhalla/pull/3078)
   * ADDED: Added missing k/v pairs to taginfo.json.  Updated PR template. [#3101](https://github.com/valhalla/valhalla/pull/3101)
   * CHANGED: Serialize isochrone 'contour' properties as floating point so they match user supplied value [#3095](https://github.com/valhalla/valhalla/pull/3095)
   * NIT: Enables compiler warnings as errors in midgard module [#3104](https://github.com/valhalla/valhalla/pull/3104)
   * CHANGED: Check all tiles for nullptr that reads from graphreader to avoid fails in case tiles might be missing. [#3065](https://github.com/valhalla/valhalla/pull/3065)

## Release Date: 2021-04-21 Valhalla 3.1.1
* **Removed**
   * REMOVED: The tossing of private roads in [#1960](https://github.com/valhalla/valhalla/pull/1960) was too aggressive and resulted in a lot of no routes.  Reverted this logic.  [#2934](https://github.com/valhalla/valhalla/pull/2934)
   * REMOVED: stray references to node bindings [#3012](https://github.com/valhalla/valhalla/pull/3012)

* **Bug Fix**
   * FIXED: Fix compression_utils.cc::inflate(...) throw - make it catchable [#2839](https://github.com/valhalla/valhalla/pull/2839)
   * FIXED: Fix compiler errors if HAVE_HTTP not enabled [#2807](https://github.com/valhalla/valhalla/pull/2807)
   * FIXED: Fix alternate route serialization [#2811](https://github.com/valhalla/valhalla/pull/2811)
   * FIXED: Store restrictions in the right tile [#2781](https://github.com/valhalla/valhalla/pull/2781)
   * FIXED: Failing to write tiles because of racing directory creation [#2810](https://github.com/valhalla/valhalla/pull/2810)
   * FIXED: Regression in stopping expansion on transitions down in time-dependent routes [#2815](https://github.com/valhalla/valhalla/pull/2815)
   * FIXED: Fix crash in loki when trace_route is called with 2 locations. [#2817](https://github.com/valhalla/valhalla/pull/2817)
   * FIXED: Mark the restriction start and end as via ways to fix IsBridgingEdge function in Bidirectional Astar [#2796](https://github.com/valhalla/valhalla/pull/2796)
   * FIXED: Dont add predictive traffic to the tile if it's empty [#2826](https://github.com/valhalla/valhalla/pull/2826)
   * FIXED: Fix logic bidirectional astar to avoid double u-turns and extra detours [#2802](https://github.com/valhalla/valhalla/pull/2802)
   * FIXED: Re-enable transition cost for motorcycle profile [#2837](https://github.com/valhalla/valhalla/pull/2837)
   * FIXED: Increase limits for timedep_* algorithms. Split track_factor into edge factor and transition penalty [#2845](https://github.com/valhalla/valhalla/pull/2845)
   * FIXED: Loki was looking up the wrong costing enum for avoids [#2856](https://github.com/valhalla/valhalla/pull/2856)
   * FIXED: Fix way_ids -> graph_ids conversion for complex restrictions: handle cases when a way is split into multiple edges [#2848](https://github.com/valhalla/valhalla/pull/2848)
   * FIXED: Honor access mode while matching OSMRestriction with the graph [#2849](https://github.com/valhalla/valhalla/pull/2849)
   * FIXED: Ensure route summaries are unique among all returned route/legs [#2874](https://github.com/valhalla/valhalla/pull/2874)
   * FIXED: Fix compilation errors when boost < 1.68 and libprotobuf < 3.6  [#2878](https://github.com/valhalla/valhalla/pull/2878)
   * FIXED: Allow u-turns at no-access barriers when forced by heading [#2875](https://github.com/valhalla/valhalla/pull/2875)
   * FIXED: Fixed "No route found" error in case of multipoint request with locations near low reachability edges [#2914](https://github.com/valhalla/valhalla/pull/2914)
   * FIXED: Python bindings installation [#2751](https://github.com/valhalla/valhalla/issues/2751)
   * FIXED: Skip bindings if there's no Python development version [#2893](https://github.com/valhalla/valhalla/pull/2893)
   * FIXED: Use CMakes built-in Python variables to configure installation [#2931](https://github.com/valhalla/valhalla/pull/2931)
   * FIXED: Sometimes emitting zero-length route geometry when traffic splits edge twice [#2943](https://github.com/valhalla/valhalla/pull/2943)
   * FIXED: Fix map-match segfault when gps-points project very near a node [#2946](https://github.com/valhalla/valhalla/pull/2946)
   * FIXED: Use kServiceRoad edges while searching for ferry connection [#2933](https://github.com/valhalla/valhalla/pull/2933)
   * FIXED: Enhanced logic for IsTurnChannelManeuverCombinable [#2952](https://github.com/valhalla/valhalla/pull/2952)
   * FIXED: Restore compatibility with gcc 6.3.0, libprotobuf 3.0.0, boost v1.62.0 [#2953](https://github.com/valhalla/valhalla/pull/2953)
   * FIXED: Dont abort bidirectional a-star search if only one direction is exhausted [#2936](https://github.com/valhalla/valhalla/pull/2936)
   * FIXED: Fixed missing comma in the scripts/valhalla_build_config [#2963](https://github.com/valhalla/valhalla/pull/2963)
   * FIXED: Reverse and Multimodal Isochrones were returning forward results [#2967](https://github.com/valhalla/valhalla/pull/2967)
   * FIXED: Map-match fix for first gps-point being exactly equal to street shape-point [#2977](https://github.com/valhalla/valhalla/pull/2977)
   * FIXED: Add missing GEOS:GEOS dep to mjolnir target [#2901](https://github.com/valhalla/valhalla/pull/2901)
   * FIXED: Allow expansion into a region when not_thru_pruning is false on 2nd pass [#2978](https://github.com/valhalla/valhalla/pull/2978)
   * FIXED: Fix polygon area calculation: use Shoelace formula [#2927](https://github.com/valhalla/valhalla/pull/2927)
   * FIXED: Isochrone: orient segments/rings according to the right-hand rule [#2932](https://github.com/valhalla/valhalla/pull/2932)
   * FIXED: Parsenodes fix: check if index is out-of-bound first [#2984](https://github.com/valhalla/valhalla/pull/2984)
   * FIXED: Fix for unique-summary logic [#2996](https://github.com/valhalla/valhalla/pull/2996)
   * FIXED: Isochrone: handle origin edges properly [#2990](https://github.com/valhalla/valhalla/pull/2990)
   * FIXED: Annotations fail with returning NaN speed when the same point is duplicated in route geometry [#2992](https://github.com/valhalla/valhalla/pull/2992)
   * FIXED: Fix run_with_server.py to work on macOS [#3003](https://github.com/valhalla/valhalla/pull/3003)
   * FIXED: Removed unexpected maneuvers at sharp bends [#2968](https://github.com/valhalla/valhalla/pull/2968)
   * FIXED: Remove large number formatting for non-US countries [#3015](https://github.com/valhalla/valhalla/pull/3015)
   * FIXED: Odin undefined behaviour: handle case when xedgeuse is not initialized [#3020](https://github.com/valhalla/valhalla/pull/3020)

* **Enhancement**
   * Pedestrian crossing should be a separate TripLeg_Use [#2950](https://github.com/valhalla/valhalla/pull/2950)
   * CHANGED: Azure uses ninja as generator [#2779](https://github.com/valhalla/valhalla/pull/2779)
   * ADDED: Support for date_time type invariant for map matching [#2712](https://github.com/valhalla/valhalla/pull/2712)
   * ADDED: Add Bulgarian locale [#2825](https://github.com/valhalla/valhalla/pull/2825)
   * FIXED: No need for write permissions on tarball indices [#2822](https://github.com/valhalla/valhalla/pull/2822)
   * ADDED: nit: Links debug build with lld [#2813](https://github.com/valhalla/valhalla/pull/2813)
   * ADDED: Add costing option `use_living_streets` to avoid or favor living streets in route. [#2788](https://github.com/valhalla/valhalla/pull/2788)
   * CHANGED: Do not allocate mapped_cache vector in skadi when no elevation source is provided. [#2841](https://github.com/valhalla/valhalla/pull/2841)
   * ADDED: avoid_polygons logic [#2750](https://github.com/valhalla/valhalla/pull/2750)
   * ADDED: Added support for destination for conditional access restrictions [#2857](https://github.com/valhalla/valhalla/pull/2857)
   * CHANGED: Large sequences are now merge sorted which can be dramatically faster with certain hardware configurations. This is especially useful in speeding up the earlier stages (parsing, graph construction) of tile building [#2850](https://github.com/valhalla/valhalla/pull/2850)
   * CHANGED: When creating the initial graph edges by setting at which nodes they start and end, first mark the indices of those nodes in another sequence and then sort them by edgeid so that we can do the setting of start and end node sequentially in the edges file. This is much more efficient on certain hardware configurations [#2851](https://github.com/valhalla/valhalla/pull/2851)
   * CHANGED: Use relative cost threshold to extend search in bidirectional astar in order to find more alternates [#2868](https://github.com/valhalla/valhalla/pull/2868)
   * CHANGED: Throw an exception if directory does not exist when building traffic extract [#2871](https://github.com/valhalla/valhalla/pull/2871)
   * CHANGED: Support for ignoring multiple consecutive closures at start/end locations [#2846](https://github.com/valhalla/valhalla/pull/2846)
   * ADDED: Added sac_scale to trace_attributes output and locate edge output [#2818](https://github.com/valhalla/valhalla/pull/2818)
   * ADDED: Ukrainian language translations [#2882](https://github.com/valhalla/valhalla/pull/2882)
   * ADDED: Add support for closure annotations [#2816](https://github.com/valhalla/valhalla/pull/2816)
   * ADDED: Add costing option `service_factor`. Implement possibility to avoid or favor generic service roads in route for all costing options. [#2870](https://github.com/valhalla/valhalla/pull/2870)
   * CHANGED: Reduce stop impact cost when flow data is present [#2891](https://github.com/valhalla/valhalla/pull/2891)
   * CHANGED: Update visual compare script [#2803](https://github.com/valhalla/valhalla/pull/2803)
   * CHANGED: Service roads are not penalized for `pedestrian` costing by default. [#2898](https://github.com/valhalla/valhalla/pull/2898)
   * ADDED: Add complex mandatory restrictions support [#2766](https://github.com/valhalla/valhalla/pull/2766)
   * ADDED: Status endpoint for future status info and health checking of running service [#2907](https://github.com/valhalla/valhalla/pull/2907)
   * ADDED: Add min_level argument to valhalla_ways_to_edges [#2918](https://github.com/valhalla/valhalla/pull/2918)
   * ADDED: Adding ability to store the roundabout_exit_turn_degree to the maneuver [#2941](https://github.com/valhalla/valhalla/pull/2941)
   * ADDED: Penalize pencil point uturns and uturns at short internal edges. Note: `motorcycle` and `motor_scooter` models do not penalize on short internal edges. No new uturn penalty logic has been added to the pedestrian and bicycle costing models. [#2944](https://github.com/valhalla/valhalla/pull/2944)
   * CHANGED: Allow config object to be passed-in to path algorithms [#2949](https://github.com/valhalla/valhalla/pull/2949)
   * CHANGED: Allow disabling Werror [#2937](https://github.com/valhalla/valhalla/pull/2937)
   * ADDED: Add ability to build Valhalla modules as STATIC libraries. [#2957](https://github.com/valhalla/valhalla/pull/2957)
   * NIT: Enables compiler warnings in part of mjolnir module [#2922](https://github.com/valhalla/valhalla/pull/2922)
   * CHANGED: Refactor isochrone/reachability forward/reverse search to reduce code repetition [#2969](https://github.com/valhalla/valhalla/pull/2969)
   * ADDED: Set the roundabout exit shape index when we are collapsing the roundabout maneuvers. [#2975](https://github.com/valhalla/valhalla/pull/2975)
   * CHANGED: Penalized closed edges if using them at start/end locations [#2964](https://github.com/valhalla/valhalla/pull/2964)
   * ADDED: Add shoulder to trace_attributes output. [#2980](https://github.com/valhalla/valhalla/pull/2980)
   * CHANGED: Refactor bidirectional astar forward/reverse search to reduce code repetition [#2970](https://github.com/valhalla/valhalla/pull/2970)
   * CHANGED: Factor for service roads is 1.0 by default. [#2988](https://github.com/valhalla/valhalla/pull/2988)
   * ADDED: Support for conditionally skipping CI runs [#2986](https://github.com/valhalla/valhalla/pull/2986)
   * ADDED: Add instructions for building valhalla on `arm64` macbook [#2997](https://github.com/valhalla/valhalla/pull/2997)
   * NIT: Enables compiler warnings in part of mjolnir module [#2995](https://github.com/valhalla/valhalla/pull/2995)
   * CHANGED: nit(rename): Renames the encoded live speed properties [#2998](https://github.com/valhalla/valhalla/pull/2998)
   * ADDED: ci: Vendors the codecov script [#3002](https://github.com/valhalla/valhalla/pull/3002)
   * CHANGED: Allow None build type [#3005](https://github.com/valhalla/valhalla/pull/3005)
   * CHANGED: ci: Build Python bindings for Mac OS [#3013](https://github.com/valhalla/valhalla/pull/3013)

## Release Date: 2021-01-25 Valhalla 3.1.0
* **Removed**
   * REMOVED: Remove Node bindings. [#2502](https://github.com/valhalla/valhalla/pull/2502)
   * REMOVED: appveyor builds. [#2550](https://github.com/valhalla/valhalla/pull/2550)
   * REMOVED: Removed x86 CI builds. [#2792](https://github.com/valhalla/valhalla/pull/2792)

* **Bug Fix**
   * FIXED: Crazy ETAs.  If a way has forward speed with no backward speed and it is not oneway, then we must set the default speed.  The reverse logic applies as well.  If a way has no backward speed but has a forward speed and it is not a oneway, then set the default speed. [#2102](https://github.com/valhalla/valhalla/pull/2102)
   * FIXED: Map matching elapsed times spliced amongst different legs and discontinuities are now correct [#2104](https://github.com/valhalla/valhalla/pull/2104)
   * FIXED: Date time information is now propagated amongst different legs and discontinuities [#2107](https://github.com/valhalla/valhalla/pull/2107)
   * FIXED: Adds support for geos-3.8 c++ api [#2021](https://github.com/valhalla/valhalla/issues/2021)
   * FIXED: Updated the osrm serializer to not set junction name for osrm origin/start maneuver - this is not helpful since we are not transitioning through the intersection.  [#2121](https://github.com/valhalla/valhalla/pull/2121)
   * FIXED: Removes precomputing of edge-costs which lead to wrong results [#2120](https://github.com/valhalla/valhalla/pull/2120)
   * FIXED: Complex turn-restriction invalidates edge marked as kPermanent [#2103](https://github.com/valhalla/valhalla/issues/2103)
   * FIXED: Fixes bug with inverted time-restriction parsing [#2167](https://github.com/valhalla/valhalla/pull/2167)
   * FIXED: Fixed several bugs with numeric underflow in map-matching trip durations. These may
     occur when serializing match results where adjacent trace points appear out-of-sequence on the
     same edge [#2178](https://github.com/valhalla/valhalla/pull/2178)
     - `MapMatcher::FormPath` now catches route discontinuities on the same edge when the distance
       percentage along don't agree. The trip leg builder builds disconnected legs on a single edge
       to avoid duration underflow.
     - Correctly populate edge groups when matching results contain loops. When a loop occurs,
       the leg builder now starts at the correct edge where the loop ends, and correctly accounts
       for any contained edges.
     - Duration over-trimming at the terminating edge of a match.
   * FIXED: Increased internal precision of time tracking per edge and maneuver so that maneuver times sum to the same time represented in the leg summary [#2195](https://github.com/valhalla/valhalla/pull/2195)
   * FIXED: Tagged speeds were not properly marked. We were not using forward and backward speeds to flag if a speed is tagged or not.  Should not update turn channel speeds if we are not inferring them.  Added additional logic to handle PH in the conditional restrictions. Do not update stop impact for ramps if they are marked as internal. [#2198](https://github.com/valhalla/valhalla/pull/2198)
   * FIXED: Fixed the sharp turn phrase [#2226](https://github.com/valhalla/valhalla/pull/2226)
   * FIXED: Protect against duplicate points in the input or points that snap to the same location resulting in `nan` times for the legs of the map match (of a 0 distance route) [#2229](https://github.com/valhalla/valhalla/pull/2229)
   * FIXED: Improves restriction check on briding edge in Bidirectional Astar [#2228](https://github.com/valhalla/valhalla/pull/2228)
   * FIXED: Allow nodes at location 0,0 [#2245](https://github.com/valhalla/valhalla/pull/2245)
   * FIXED: Fix RapidJSON compiler warnings and naming conflict [#2249](https://github.com/valhalla/valhalla/pull/2249)
   * FIXED: Fixed bug in resample_spherical_polyline where duplicate successive lat,lng locations in the polyline resulting in `nan` for the distance computation which shortcuts further sampling [#2239](https://github.com/valhalla/valhalla/pull/2239)
   * FIXED: Update exit logic for non-motorways [#2252](https://github.com/valhalla/valhalla/pull/2252)
   * FIXED: Transition point map-matching. When match results are on a transition point, we search for the sibling nodes at that transition and snap it to the corresponding edges in the route. [#2258](https://github.com/valhalla/valhalla/pull/2258)
   * FIXED: Fixed verbal multi-cue logic [#2270](https://github.com/valhalla/valhalla/pull/2270)
   * FIXED: Fixed Uturn cases when a not_thru edge is connected to the origin edge. [#2272](https://github.com/valhalla/valhalla/pull/2272)
   * FIXED: Update intersection classes in osrm response to not label all ramps as motorway [#2279](https://github.com/valhalla/valhalla/pull/2279)
   * FIXED: Fixed bug in mapmatcher when interpolation point goes before the first valid match or after the last valid match. Such behavior usually leads to discontinuity in matching. [#2275](https://github.com/valhalla/valhalla/pull/2275)
   * FIXED: Fixed an issue for time_allowed logic.  Previously we returned false on the first time allowed restriction and did not check them all. Added conditional restriction gurka test and datetime optional argument to gurka header file. [#2286](https://github.com/valhalla/valhalla/pull/2286)
   * FIXED: Fixed an issue for date ranges.  For example, for the range Jan 04 to Jan 02 we need to test to end of the year and then from the first of the year to the end date.  Also, fixed an emergency tag issue.  We should only set the use to emergency if all other access is off. [#2290](https://github.com/valhalla/valhalla/pull/2290)
   * FIXED: Found a few issues with the initial ref and direction logic for ways.  We were overwriting the refs with directionals to the name_offset_map instead of concatenating them together.  Also, we did not allow for blank entries for GetTagTokens. [#2298](https://github.com/valhalla/valhalla/pull/2298)
   * FIXED: Fixed an issue where MatchGuidanceViewJunctions is only looking at the first edge. Set the data_id for guidance views to the changeset id as it is already being populated. Also added test for guidance views. [#2303](https://github.com/valhalla/valhalla/pull/2303)
   * FIXED: Fixed a problem with live speeds where live speeds were being used to determine access, even when a live
   speed (current time) route wasn't what was requested. [#2311](https://github.com/valhalla/valhalla/pull/2311)
   * FIXED: Fix break/continue typo in search filtering [#2317](https://github.com/valhalla/valhalla/pull/2317)
   * FIXED: Fix a crash in trace_route due to iterating past the end of a vector. [#2322](https://github.com/valhalla/valhalla/pull/2322)
   * FIXED: Don't allow timezone information in the local date time string attached at each location. [#2312](https://github.com/valhalla/valhalla/pull/2312)
   * FIXED: Fix short route trimming in bidirectional astar [#2323](https://github.com/valhalla/valhalla/pull/2323)
   * FIXED: Fix shape trimming in leg building for snap candidates that lie within the margin of rounding error [#2326](https://github.com/valhalla/valhalla/pull/2326)
   * FIXED: Fixes route duration underflow with traffic data [#2325](https://github.com/valhalla/valhalla/pull/2325)
   * FIXED: Parse mtb:scale tags and set bicycle access if present [#2117](https://github.com/valhalla/valhalla/pull/2117)
   * FIXED: Fixed segfault.  Shape was missing from options for valhalla_path_comparison and valhalla_run_route.  Also, costing options was missing in valhalla_path_comparison. [#2343](https://github.com/valhalla/valhalla/pull/2343)
   * FIXED: Handle decimal numbers with zero-value mantissa properly in Lua [#2355](https://github.com/valhalla/valhalla/pull/2355)
   * FIXED: Many issues that resulted in discontinuities, failed matches or incorrect time/duration for map matching requests. [#2292](https://github.com/valhalla/valhalla/pull/2292)
   * FIXED: Seeing segfault when loading large osmdata data files before loading LuaJit. LuaJit fails to create luaL_newstate() Ref: [#2158](https://github.com/ntop/ntopng/issues/2158) Resolution is to load LuaJit before loading the data files. [#2383](https://github.com/valhalla/valhalla/pull/2383)
   * FIXED: Store positive/negative OpenLR offsets in bucketed form [#2405](https://github.com/valhalla/valhalla/pull/2405)
   * FIXED: Fix on map-matching return code when breakage distance limitation exceeds. Instead of letting the request goes into meili and fails in finding a route, we check the distance in loki and early return with exception code 172. [#2406](https://github.com/valhalla/valhalla/pull/2406)
   * FIXED: Don't create edges for portions of ways that are doubled back on themselves as this confuses opposing edge index computations [#2385](https://github.com/valhalla/valhalla/pull/2385)
   * FIXED: Protect against nan in uniform_resample_spherical_polyline. [#2431](https://github.com/valhalla/valhalla/pull/2431)
   * FIXED: Obvious maneuvers. [#2436](https://github.com/valhalla/valhalla/pull/2436)
   * FIXED: Base64 encoding/decoding [#2452](https://github.com/valhalla/valhalla/pull/2452)
   * FIXED: Added post roundabout instruction when enter/exit roundabout maneuvers are combined [#2454](https://github.com/valhalla/valhalla/pull/2454)
   * FIXED: openlr: Explicitly check for linear reference option for Valhalla serialization. [#2458](https://github.com/valhalla/valhalla/pull/2458)
   * FIXED: Fix segfault: Do not combine last turn channel maneuver. [#2463](https://github.com/valhalla/valhalla/pull/2463)
   * FIXED: Remove extraneous whitespaces from ja-JP.json. [#2471](https://github.com/valhalla/valhalla/pull/2471)
   * FIXED: Checks protobuf serialization/parsing success [#2477](https://github.com/valhalla/valhalla/pull/2477)
   * FIXED: Fix dereferencing of end for std::lower_bound in sequence and possible UB [#2488](https://github.com/valhalla/valhalla/pull/2488)
   * FIXED: Make tile building reproducible: fix UB-s [#2480](https://github.com/valhalla/valhalla/pull/2480)
   * FIXED: Zero initialize EdgeInfoInner.spare0_. Uninitialized spare0_ field produced UB which causes gurka_reproduce_tile_build to fail intermittently. [#2499](https://github.com/valhalla/valhalla/pull/2499)
   * FIXED: Drop unused CHANGELOG validation script, straggling NodeJS references [#2506](https://github.com/valhalla/valhalla/pull/2506)
   * FIXED: Fix missing nullptr checks in graphreader and loki::Reach (causing segfault during routing with not all levels of tiles available) [#2504](https://github.com/valhalla/valhalla/pull/2504)
   * FIXED: Fix mismatch of triplegedge roadclass and directededge roadclass [#2507](https://github.com/valhalla/valhalla/pull/2507)
   * FIXED: Improve german destination_verbal_alert phrases [#2509](https://github.com/valhalla/valhalla/pull/2509)
   * FIXED: Undefined behavior cases discovered with undefined behavior sanitizer tool. [#2498](https://github.com/valhalla/valhalla/pull/2498)
   * FIXED: Fixed logic so verbal keep instructions use branch exit sign info for ramps [#2520](https://github.com/valhalla/valhalla/pull/2520)
   * FIXED: Fix bug in trace_route for uturns causing garbage coordinates [#2517](https://github.com/valhalla/valhalla/pull/2517)
   * FIXED: Simplify heading calculation for turn type. Remove undefined behavior case. [#2513](https://github.com/valhalla/valhalla/pull/2513)
   * FIXED: Always set costing name even if one is not provided for osrm serializer weight_name. [#2528](https://github.com/valhalla/valhalla/pull/2528)
   * FIXED: Make single-thread tile building reproducible: fix seed for shuffle, use concurrency configuration from the mjolnir section. [#2515](https://github.com/valhalla/valhalla/pull/2515)
   * FIXED: More Windows compatibility: build tiles and some run actions work now (including CI tests) [#2300](https://github.com/valhalla/valhalla/issues/2300)
   * FIXED: Transcoding of c++ location to pbf location used path edges in the place of filtered edges. [#2542](https://github.com/valhalla/valhalla/pull/2542)
   * FIXED: Add back whitelisting action types. [#2545](https://github.com/valhalla/valhalla/pull/2545)
   * FIXED: Allow uturns for truck costing now that we have derived deadends marked in the edge label [#2559](https://github.com/valhalla/valhalla/pull/2559)
   * FIXED: Map matching uturn trimming at the end of an edge where it wasn't needed. [#2558](https://github.com/valhalla/valhalla/pull/2558)
   * FIXED: Multicue enter roundabout [#2556](https://github.com/valhalla/valhalla/pull/2556)
   * FIXED: Changed reachability computation to take into account live speed [#2597](https://github.com/valhalla/valhalla/pull/2597)
   * FIXED: Fixed a bug where the temp files were not getting read in if you started with the construct edges or build phase for valhalla_build_tiles. [#2601](https://github.com/valhalla/valhalla/pull/2601)
   * FIXED: Updated fr-FR.json with partial translations. [#2605](https://github.com/valhalla/valhalla/pull/2605)
   * FIXED: Removed superfluous const qualifier from odin/signs [#2609](https://github.com/valhalla/valhalla/pull/2609)
   * FIXED: Internal maneuver placement [#2600](https://github.com/valhalla/valhalla/pull/2600)
   * FIXED: Complete fr-FR.json locale. [#2614](https://github.com/valhalla/valhalla/pull/2614)
   * FIXED: Don't truncate precision in polyline encoding [#2632](https://github.com/valhalla/valhalla/pull/2632)
   * FIXED: Fix all compiler warnings in sif and set to -Werror [#2642](https://github.com/valhalla/valhalla/pull/2642)
   * FIXED: Remove unnecessary maneuvers to continue straight [#2647](https://github.com/valhalla/valhalla/pull/2647)
   * FIXED: Linear reference support in route/mapmatch apis (FOW, FRC, bearing, and number of references) [#2645](https://github.com/valhalla/valhalla/pull/2645)
   * FIXED: Ambiguous local to global (with timezone information) date time conversions now all choose to use the later time instead of throwing unhandled exceptions [#2665](https://github.com/valhalla/valhalla/pull/2665)
   * FIXED: Overestimated reach caused be reenquing transition nodes without checking that they had been already expanded [#2670](https://github.com/valhalla/valhalla/pull/2670)
   * FIXED: Build with C++17 standard. Deprecated function calls are substituted with new ones. [#2669](https://github.com/valhalla/valhalla/pull/2669)
   * FIXED: Improve German post_transition_verbal instruction [#2677](https://github.com/valhalla/valhalla/pull/2677)
   * FIXED: Lane updates.  Add the turn lanes to all edges of the way.  Do not "enhance" turn lanes if they are part of a complex restriction.  Moved ProcessTurnLanes after UpdateManeuverPlacementForInternalIntersectionTurns.  Fix for a missing "uturn" indication for intersections on the previous maneuver, we were serializing an empty list. [#2679](https://github.com/valhalla/valhalla/pull/2679)
   * FIXED: Fixes OpenLr serialization [#2688](https://github.com/valhalla/valhalla/pull/2688)
   * FIXED: Internal edges can't be also a ramp or a turn channel.  Also, if an edge is marked as ramp and turn channel mark it as a ramp.  [#2689](https://github.com/valhalla/valhalla/pull/2689)
   * FIXED: Check that speeds are equal for the edges going in the same direction while buildig shortcuts [#2691](https://github.com/valhalla/valhalla/pull/2691)
   * FIXED: Missing fork or bear instruction [#2683](https://github.com/valhalla/valhalla/pull/2683)
   * FIXED: Eliminate null pointer dereference in GraphReader::AreEdgesConnected [#2695](https://github.com/valhalla/valhalla/issues/2695)
   * FIXED: Fix polyline simplification float/double comparison [#2698](https://github.com/valhalla/valhalla/issues/2698)
   * FIXED: Weights were sometimes negative due to incorrect updates to elapsed_cost [#2702](https://github.com/valhalla/valhalla/pull/2702)
   * FIXED: Fix bidirectional route failures at deadends [#2705](https://github.com/valhalla/valhalla/pull/2705)
   * FIXED: Updated logic to call out a non-obvious turn [#2708](https://github.com/valhalla/valhalla/pull/2708)
   * FIXED: valhalla_build_statistics multithreaded mode fixed [#2707](https://github.com/valhalla/valhalla/pull/2707)
   * FIXED: If infer_internal_intersections is true then allow internals that are also ramps or TCs. Without this we produce an extra continue maneuver.  [#2710](https://github.com/valhalla/valhalla/pull/2710)
   * FIXED: We were routing down roads that should be destination only. Now we mark roads with motor_vehicle=destination and motor_vehicle=customers or access=destination and access=customers as destination only. [#2722](https://github.com/valhalla/valhalla/pull/2722)
   * FIXED: Replace all Python2 print statements with Python3 syntax [#2716](https://github.com/valhalla/valhalla/issues/2716)
   * FIXED: Some HGT files not found [#2723](https://github.com/valhalla/valhalla/issues/2723)
   * FIXED: Fix PencilPointUturn detection by removing short-edge check and updating angle threshold [#2725](https://github.com/valhalla/valhalla/issues/2725)
   * FIXED: Fix invalid continue/bear maneuvers [#2729](https://github.com/valhalla/valhalla/issues/2729)
   * FIXED: Fixes an issue that lead to double turns within a very short distance, when instead, it should be a u-turn. We now collapse double L turns or double R turns in short non-internal intersections to u-turns. [#2740](https://github.com/valhalla/valhalla/pull/2740)
   * FIXED: fixes an issue that lead to adding an extra maneuver. We now combine a current maneuver short length non-internal edges (left or right) with the next maneuver that is a kRampStraight. [#2741](https://github.com/valhalla/valhalla/pull/2741)
   * FIXED: Reduce verbose instructions by collapsing small end ramp forks [#2762](https://github.com/valhalla/valhalla/issues/2762)
   * FIXED: Remove redundant return statements [#2776](https://github.com/valhalla/valhalla/pull/2776)
   * FIXED: Added unit test for BuildAdminFromPBF() to test GEOS 3.9 update. [#2787](https://github.com/valhalla/valhalla/pull/2787)
   * FIXED: Add support for geos-3.9 c++ api [#2739](https://github.com/valhalla/valhalla/issues/2739)
   * FIXED: Fix check for live speed validness [#2797](https://github.com/valhalla/valhalla/pull/2797)

* **Enhancement**
   * ADDED: Matrix of Bike Share [#2590](https://github.com/valhalla/valhalla/pull/2590)
   * ADDED: Add ability to provide custom implementation for candidate collection in CandidateQuery. [#2328](https://github.com/valhalla/valhalla/pull/2328)
   * ADDED: Cancellation of tile downloading. [#2319](https://github.com/valhalla/valhalla/pull/2319)
   * ADDED: Return the coordinates of the nodes isochrone input locations snapped to [#2111](https://github.com/valhalla/valhalla/pull/2111)
   * ADDED: Allows more complicated routes in timedependent a-star before timing out [#2068](https://github.com/valhalla/valhalla/pull/2068)
   * ADDED: Guide signs and junction names [#2096](https://github.com/valhalla/valhalla/pull/2096)
   * ADDED: Added a bool to the config indicating whether to use commercially set attributes.  Added logic to not call IsIntersectionInternal if this is a commercial data set.  [#2132](https://github.com/valhalla/valhalla/pull/2132)
   * ADDED: Removed commercial data set bool to the config and added more knobs for data.  Added infer_internal_intersections, infer_turn_channels, apply_country_overrides, and use_admin_db.  [#2173](https://github.com/valhalla/valhalla/pull/2173)
   * ADDED: Allow using googletest in unit tests and convert all tests to it (old test.cc is completely removed). [#2128](https://github.com/valhalla/valhalla/pull/2128)
   * ADDED: Add guidance view capability. [#2209](https://github.com/valhalla/valhalla/pull/2209)
   * ADDED: Collect turn cost information as path is formed so that it can be serialized out for trace attributes or osrm flavored intersections. Also add shape_index to osrm intersections. [#2207](https://github.com/valhalla/valhalla/pull/2207)
   * ADDED: Added alley factor to autocost.  Factor is defaulted at 1.0f or do not avoid alleys. [#2246](https://github.com/valhalla/valhalla/pull/2246)
   * ADDED: Support unlimited speed limits where maxspeed=none. [#2251](https://github.com/valhalla/valhalla/pull/2251)
   * ADDED: Implement improved Reachability check using base class Dijkstra. [#2243](https://github.com/valhalla/valhalla/pull/2243)
   * ADDED: Gurka integration test framework with ascii-art maps [#2244](https://github.com/valhalla/valhalla/pull/2244)
   * ADDED: Add to the stop impact when transitioning from higher to lower class road and we are not on a turn channel or ramp. Also, penalize lefts when driving on the right and vice versa. [#2282](https://github.com/valhalla/valhalla/pull/2282)
   * ADDED: Added reclassify_links, use_direction_on_ways, and allow_alt_name as config options.  If `use_direction_on_ways = true` then use `direction` and `int_direction` on the way to update the directional for the `ref` and `int_ref`.  Also, copy int_efs to the refs. [#2285](https://github.com/valhalla/valhalla/pull/2285)
   * ADDED: Add support for live traffic. [#2268](https://github.com/valhalla/valhalla/pull/2268)
   * ADDED: Implement per-location search filters for functional road class and forms of way. [#2289](https://github.com/valhalla/valhalla/pull/2289)
   * ADDED: Approach, multi-cue, and length updates [#2313](https://github.com/valhalla/valhalla/pull/2313)
   * ADDED: Speed up timezone differencing calculation if cache is provided. [#2316](https://github.com/valhalla/valhalla/pull/2316)
   * ADDED: Added rapidjson/schema.h to baldr/rapidjson_util.h to make it available for use within valhalla. [#2330](https://github.com/valhalla/valhalla/issues/2330)
   * ADDED: Support decimal precision for height values in elevation service. Also support polyline5 for encoded polylines input and output to elevation service. [#2324](https://github.com/valhalla/valhalla/pull/2324)
   * ADDED: Use both imminent and distant verbal multi-cue phrases. [#2353](https://github.com/valhalla/valhalla/pull/2353)
   * ADDED: Split parsing stage into 3 separate stages. [#2339](https://github.com/valhalla/valhalla/pull/2339)
   * CHANGED: Speed up graph enhancing by avoiding continuous unordered_set rebuilding [#2349](https://github.com/valhalla/valhalla/pull/2349)
   * CHANGED: Skip calling out to Lua for nodes/ways/relations with not tags - speeds up parsing. [#2351](https://github.com/valhalla/valhalla/pull/2351)
   * CHANGED: Switch to LuaJIT for lua scripting - speeds up file parsing [#2352](https://github.com/valhalla/valhalla/pull/2352)
   * ADDED: Ability to create OpenLR records from raw data. [#2356](https://github.com/valhalla/valhalla/pull/2356)
   * ADDED: Revamp length phrases [#2359](https://github.com/valhalla/valhalla/pull/2359)
   * CHANGED: Do not allocate memory in skadi if we don't need it. [#2373](https://github.com/valhalla/valhalla/pull/2373)
   * CHANGED: Map matching: throw error (443/NoSegment) when no candidate edges are available. [#2370](https://github.com/valhalla/valhalla/pull/2370)
   * ADDED: Add sk-SK.json (slovak) localization file. [#2376](https://github.com/valhalla/valhalla/pull/2376)
   * ADDED: Extend roundabout phrases. [#2378](https://github.com/valhalla/valhalla/pull/2378)
   * ADDED: More roundabout phrase tests. [#2382](https://github.com/valhalla/valhalla/pull/2382)
   * ADDED: Update the turn and continue phrases to include junction names and guide signs. [#2386](https://github.com/valhalla/valhalla/pull/2386)
   * ADDED: Add the remaining guide sign toward phrases [#2389](https://github.com/valhalla/valhalla/pull/2389)
   * ADDED: The ability to allow immediate uturns at trace points in a map matching request [#2380](https://github.com/valhalla/valhalla/pull/2380)
   * ADDED: Add utility functions to Signs. [#2390](https://github.com/valhalla/valhalla/pull/2390)
   * ADDED: Unified time tracking for all algorithms that support time-based graph expansion. [#2278](https://github.com/valhalla/valhalla/pull/2278)
   * ADDED: Add rail_ferry use and costing. [#2408](https://github.com/valhalla/valhalla/pull/2408)
   * ADDED: `street_side_max_distance`, `display_lat` and `display_lon` to `locations` in input for better control of routing side of street [#1769](https://github.com/valhalla/valhalla/pull/1769)
   * ADDED: Add additional exit phrases. [#2421](https://github.com/valhalla/valhalla/pull/2421)
   * ADDED: Add Japanese locale, update German. [#2432](https://github.com/valhalla/valhalla/pull/2432)
   * ADDED: Gurka expect_route refactor [#2435](https://github.com/valhalla/valhalla/pull/2435)
   * ADDED: Add option to suppress roundabout exits [#2437](https://github.com/valhalla/valhalla/pull/2437)
   * ADDED: Add Greek locale. [#2438](https://github.com/valhalla/valhalla/pull/2438)
   * ADDED (back): Support for 64bit wide way ids in the edgeinfo structure with no impact to size for data sources with ids 32bits wide. [#2422](https://github.com/valhalla/valhalla/pull/2422)
   * ADDED: Support for 64bit osm node ids in parsing stage of tile building [#2422](https://github.com/valhalla/valhalla/pull/2422)
   * CHANGED: Point2/PointLL are now templated to allow for higher precision coordinate math when desired [#2429](https://github.com/valhalla/valhalla/pull/2429)
   * ADDED: Optional OpenLR Encoded Path Edges in API Response [#2424](https://github.com/valhalla/valhalla/pull/2424)
   * ADDED: Add explicit include for sstream to be compatible with msvc_x64 toolset. [#2449](https://github.com/valhalla/valhalla/pull/2449)
   * ADDED: Properly split returned path if traffic conditions change partway along edges [#2451](https://github.com/valhalla/valhalla/pull/2451)
   * ADDED: Add Dutch locale. [#2464](https://github.com/valhalla/valhalla/pull/2464)
   * ADDED: Check with address sanititizer in CI. Add support for undefined behavior sanitizer. [#2487](https://github.com/valhalla/valhalla/pull/2487)
   * ADDED: Ability to recost a path and increased cost/time details along the trippath and json output [#2425](https://github.com/valhalla/valhalla/pull/2425)
   * ADDED: Add the ability to do bikeshare based (ped/bike) multimodal routing [#2031](https://github.com/valhalla/valhalla/pull/2031)
   * ADDED: Route through restrictions enabled by introducing a costing option. [#2469](https://github.com/valhalla/valhalla/pull/2469)
   * ADDED: Migrated to Ubuntu 20.04 base-image [#2508](https://github.com/valhalla/valhalla/pull/2508)
   * CHANGED: Speed up parseways stage by avoiding multiple string comparisons [#2518](https://github.com/valhalla/valhalla/pull/2518)
   * CHANGED: Speed up enhance stage by avoiding GraphTileBuilder copying [#2468](https://github.com/valhalla/valhalla/pull/2468)
   * ADDED: Costing options now includes shortest flag which favors shortest path routes [#2555](https://github.com/valhalla/valhalla/pull/2555)
   * ADDED: Incidents in intersections [#2547](https://github.com/valhalla/valhalla/pull/2547)
   * CHANGED: Refactor mapmatching configuration to use a struct (instead of `boost::property_tree::ptree`). [#2485](https://github.com/valhalla/valhalla/pull/2485)
   * ADDED: Save exit maneuver's begin heading when combining enter & exit roundabout maneuvers. [#2554](https://github.com/valhalla/valhalla/pull/2554)
   * ADDED: Added new urban flag that can be set if edge is within city boundaries to data processing; new use_urban_tag config option; added to osrm response within intersections. [#2522](https://github.com/valhalla/valhalla/pull/2522)
   * ADDED: Parses OpenLr of type PointAlongLine [#2565](https://github.com/valhalla/valhalla/pull/2565)
   * ADDED: Use edge.is_urban is set for serializing is_urban. [#2568](https://github.com/valhalla/valhalla/pull/2568)
   * ADDED: Added new rest/service area uses on the edge. [#2533](https://github.com/valhalla/valhalla/pull/2533)
   * ADDED: Dependency cache for Azure [#2567](https://github.com/valhalla/valhalla/pull/2567)
   * ADDED: Added flexibility to remove the use of the admindb and to use the country and state iso from the tiles; [#2579](https://github.com/valhalla/valhalla/pull/2579)
   * ADDED: Added toll gates and collection points (gantry) to the node;  [#2532](https://github.com/valhalla/valhalla/pull/2532)
   * ADDED: Added osrm serialization for rest/service areas and admins. [#2594](https://github.com/valhalla/valhalla/pull/2594)
   * CHANGED: Improved Russian localization; [#2593](https://github.com/valhalla/valhalla/pull/2593)
   * ADDED: Support restricted class in intersection annotations [#2589](https://github.com/valhalla/valhalla/pull/2589)
   * ADDED: Added trail type trace [#2606](https://github.com/valhalla/valhalla/pull/2606)
   * ADDED: Added tunnel names to the edges as a tagged name.  [#2608](https://github.com/valhalla/valhalla/pull/2608)
   * CHANGED: Moved incidents to the trip leg and cut the shape of the leg at that location [#2610](https://github.com/valhalla/valhalla/pull/2610)
   * ADDED: Costing option to ignore_closures when routing with current flow [#2615](https://github.com/valhalla/valhalla/pull/2615)
   * ADDED: Cross-compilation ability with MinGW64 [#2619](https://github.com/valhalla/valhalla/pull/2619)
   * ADDED: Defines the incident tile schema and incident metadata [#2620](https://github.com/valhalla/valhalla/pull/2620)
   * ADDED: Moves incident serializer logic into a generic serializer [#2621](https://github.com/valhalla/valhalla/pull/2621)
   * ADDED: Incident loading singleton for continually refreshing incident tiles [#2573](https://github.com/valhalla/valhalla/pull/2573)
   * ADDED: One shot mode to valhalla_service so you can run a single request of any type without starting a server [#2624](https://github.com/valhalla/valhalla/pull/2624)
   * ADDED: Adds text instructions to OSRM output [#2625](https://github.com/valhalla/valhalla/pull/2625)
   * ADDED: Adds support for alternate routes [#2626](https://github.com/valhalla/valhalla/pull/2626)
   * CHANGED: Switch Python bindings generator from boost.python to header-only pybind11[#2644](https://github.com/valhalla/valhalla/pull/2644)
   * ADDED: Add support of input file for one-shot mode of valhalla_service [#2648](https://github.com/valhalla/valhalla/pull/2648)
   * ADDED: Linear reference support to locate api [#2645](https://github.com/valhalla/valhalla/pull/2645)
   * ADDED: Implemented OSRM-like turn duration calculation for car. Uses it now in auto costing. [#2651](https://github.com/valhalla/valhalla/pull/2651)
   * ADDED: Enhanced turn lane information in guidance [#2653](https://github.com/valhalla/valhalla/pull/2653)
   * ADDED: `top_speed` option for all motorized vehicles [#2667](https://github.com/valhalla/valhalla/issues/2667)
   * CHANGED: Move turn_lane_direction helper to odin/util [#2675](https://github.com/valhalla/valhalla/pull/2675)
   * ADDED: Add annotations to osrm response including speed limits, unit and sign conventions [#2668](https://github.com/valhalla/valhalla/pull/2668)
   * ADDED: Added functions for predicted speeds encoding-decoding [#2674](https://github.com/valhalla/valhalla/pull/2674)
   * ADDED: Time invariant routing via the bidirectional algorithm. This has the effect that when time dependent routes (arrive_by and depart_at) fall back to bidirectional due to length restrictions they will actually use the correct time of day for one of the search directions [#2660](https://github.com/valhalla/valhalla/pull/2660)
   * ADDED: If the length of the edge is greater than kMaxEdgeLength, then consider this a catastrophic error if the should_error bool is true in the set_length function. [#2678](https://github.com/valhalla/valhalla/pull/2678)
   * ADDED: Moved lat,lon coordinates structures from single to double precision. Improves geometry accuracy noticibly at zooms above 17 as well as coordinate snapping and any other geometric operations. Adds about a 2% performance penalty for standard routes. Graph nodes now have 7 digits of precision.  [#2693](https://github.com/valhalla/valhalla/pull/2693)
   * ADDED: Added signboards to guidance views.  [#2687](https://github.com/valhalla/valhalla/pull/2687)
   * ADDED: Regular speed on shortcut edges is calculated with turn durations taken into account. Truck, motorcycle and motorscooter profiles use OSRM-like turn duration. [#2662](https://github.com/valhalla/valhalla/pull/2662)
   * CHANGED: Remove astar algorithm and replace its use with timedep_forward as its redundant [#2706](https://github.com/valhalla/valhalla/pull/2706)
   * ADDED: Recover and recost all shortcuts in final path for bidirectional astar algorithm [#2711](https://github.com/valhalla/valhalla/pull/2711)
   * ADDED: An option for shortcut recovery to be cached at start up to reduce the time it takes to do so on the fly [#2714](https://github.com/valhalla/valhalla/pull/2714)
   * ADDED: If width <= 1.9 then no access for auto, truck, bus, taxi, emergency and hov. [#2713](https://github.com/valhalla/valhalla/pull/2713)
   * ADDED: Centroid/Converge/Rendezvous/Meet API which allows input locations to find a least cost convergence point from all locations [#2734](https://github.com/valhalla/valhalla/pull/2734)
   * ADDED: Added support to process the sump_buster tag.  Also, fixed a few small access bugs for nodes. [#2731](https://github.com/valhalla/valhalla/pull/2731)
   * ADDED: Log message if failed to create tiles directory. [#2738](https://github.com/valhalla/valhalla/pull/2738)
   * CHANGED: Tile memory is only owned by the GraphTile rather than shared amongst copies of the graph tile (in GraphReader and TileCaches). [#2340](https://github.com/valhalla/valhalla/pull/2340)
   * ADDED: Add Estonian locale. [#2748](https://github.com/valhalla/valhalla/pull/2748)
   * CHANGED: Handle GraphTile objects as smart pointers [#2703](https://github.com/valhalla/valhalla/pull/2703)
   * CHANGED: Improve stability with no RTTI build [#2759](https://github.com/valhalla/valhalla/pull/2759) and [#2760](https://github.com/valhalla/valhalla/pull/2760)
   * CHANGED: Change generic service roads to a new Use=kServiceRoad. This is for highway=service without other service= tags (such as driveway, alley, parking aisle) [#2419](https://github.com/valhalla/valhalla/pull/2419)
   * ADDED: Isochrones support isodistance lines as well [#2699](https://github.com/valhalla/valhalla/pull/2699)
   * ADDED: Add support for ignoring live traffic closures for waypoints [#2685](https://github.com/valhalla/valhalla/pull/2685)
   * ADDED: Add use_distance to auto cost to allow choosing between two primary cost components, time or distance [#2771](https://github.com/valhalla/valhalla/pull/2771)
   * CHANGED: nit: Enables compiler warnings in part of loki module [#2767](https://github.com/valhalla/valhalla/pull/2767)
   * CHANGED: Reducing the number of uturns by increasing the cost to for them to 9.5f. Note: Did not increase the cost for motorcycles or motorscooters. [#2770](https://github.com/valhalla/valhalla/pull/2770)
   * ADDED: Add option to use thread-safe GraphTile's reference counter. [#2772](https://github.com/valhalla/valhalla/pull/2772)
   * CHANGED: nit: Enables compiler warnings in part of thor module [#2768](https://github.com/valhalla/valhalla/pull/2768)
   * ADDED: Add costing option `use_tracks` to avoid or favor tracks in route. [#2769](https://github.com/valhalla/valhalla/pull/2769)
   * CHANGED: chore: Updates libosmium [#2786](https://github.com/valhalla/valhalla/pull/2786)
   * CHANGED: Optimize double bucket queue to reduce memory reallocations. [#2719](https://github.com/valhalla/valhalla/pull/2719)
   * CHANGED: Collapse merge maneuvers [#2773](https://github.com/valhalla/valhalla/pull/2773)
   * CHANGED: Add shortcuts to the tiles' bins so we can find them when doing spatial lookups. [#2744](https://github.com/valhalla/valhalla/pull/2744)

## Release Date: 2019-11-21 Valhalla 3.0.9
* **Bug Fix**
   * FIXED: Changed reachability computation to consider both directions of travel wrt candidate edges [#1965](https://github.com/valhalla/valhalla/pull/1965)
   * FIXED: toss ways where access=private and highway=service and service != driveway. [#1960](https://github.com/valhalla/valhalla/pull/1960)
   * FIXED: Fix search_cutoff check in loki correlate_node. [#2023](https://github.com/valhalla/valhalla/pull/2023)
   * FIXED: Computes notion of a deadend at runtime in bidirectional a-star which fixes no-route with a complicated u-turn. [#1982](https://github.com/valhalla/valhalla/issues/1982)
   * FIXED: Fix a bug with heading filter at nodes. [#2058](https://github.com/valhalla/valhalla/pull/2058)
   * FIXED: Bug in map matching continuity checking such that continuity must only be in the forward direction. [#2029](https://github.com/valhalla/valhalla/pull/2029)
   * FIXED: Allow setting the time for map matching paths such that the time is used for speed lookup. [#2030](https://github.com/valhalla/valhalla/pull/2030)
   * FIXED: Don't use density factor for transition cost when user specified flag disables flow speeds. [#2048](https://github.com/valhalla/valhalla/pull/2048)
   * FIXED: Map matching trace_route output now allows for discontinuities in the match though multi match is not supported in valhalla route output. [#2049](https://github.com/valhalla/valhalla/pull/2049)
   * FIXED: Allows routes with no time specified to use time conditional edges and restrictions with a flag denoting as much [#2055](https://github.com/valhalla/valhalla/pull/2055)
   * FIXED: Fixed a bug with 'current' time type map matches. [#2060](https://github.com/valhalla/valhalla/pull/2060)
   * FIXED: Fixed a bug with time dependent expansion in which the expansion distance heuristic was not being used. [#2064](https://github.com/valhalla/valhalla/pull/2064)

* **Enhancement**
   * ADDED: Establish pinpoint test pattern [#1969](https://github.com/valhalla/valhalla/pull/1969)
   * ADDED: Suppress relative direction in ramp/exit instructions if it matches driving side of street [#1990](https://github.com/valhalla/valhalla/pull/1990)
   * ADDED: Added relative direction to the merge maneuver [#1989](https://github.com/valhalla/valhalla/pull/1989)
   * ADDED: Refactor costing to better handle multiple speed datasources [#2026](https://github.com/valhalla/valhalla/pull/2026)
   * ADDED: Better usability of curl for fetching tiles on the fly [#2026](https://github.com/valhalla/valhalla/pull/2026)
   * ADDED: LRU cache scheme for tile storage [#2026](https://github.com/valhalla/valhalla/pull/2026)
   * ADDED: GraphTile size check [#2026](https://github.com/valhalla/valhalla/pull/2026)
   * ADDED: Pick more sane values for highway and toll avoidance [#2026](https://github.com/valhalla/valhalla/pull/2026)
   * ADDED: Refactor adding predicted speed info to speed up process [#2026](https://github.com/valhalla/valhalla/pull/2026)
   * ADDED: Allow selecting speed data sources at request time [#2026](https://github.com/valhalla/valhalla/pull/2026)
   * ADDED: Allow disabling certain neighbors in connectivity map [#2026](https://github.com/valhalla/valhalla/pull/2026)
   * ADDED: Allows routes with time-restricted edges if no time specified and notes restriction in response [#1992](https://github.com/valhalla/valhalla/issues/1992)
   * ADDED: Runtime deadend detection to timedependent a-star. [#2059](https://github.com/valhalla/valhalla/pull/2059)

## Release Date: 2019-09-06 Valhalla 3.0.8
* **Bug Fix**
   * FIXED: Added logic to detect if user is to merge to the left or right [#1892](https://github.com/valhalla/valhalla/pull/1892)
   * FIXED: Overriding the destination_only flag when reclassifying ferries; Also penalizing ferries with a 5 min. penalty in the cost to allow us to avoid destination_only the majority of the time except when it is necessary. [#1905](https://github.com/valhalla/valhalla/pull/1905)
   * FIXED: Suppress forks at motorway junctions and intersecting service roads [#1909](https://github.com/valhalla/valhalla/pull/1909)
   * FIXED: Enhanced fork assignment logic [#1912](https://github.com/valhalla/valhalla/pull/1912)
   * FIXED: Added logic to fall back to return country poly if no state and updated lua for Metro Manila and Ireland [#1910](https://github.com/valhalla/valhalla/pull/1910)
   * FIXED: Added missing motorway fork instruction [#1914](https://github.com/valhalla/valhalla/pull/1914)
   * FIXED: Use begin street name for osrm compat mode [#1916](https://github.com/valhalla/valhalla/pull/1916)
   * FIXED: Added logic to fix missing highway cardinal directions in the US [#1917](https://github.com/valhalla/valhalla/pull/1917)
   * FIXED: Handle forward traversable significant road class intersecting edges [#1928](https://github.com/valhalla/valhalla/pull/1928)
   * FIXED: Fixed bug with shape trimming that impacted Uturns at Via locations. [#1935](https://github.com/valhalla/valhalla/pull/1935)
   * FIXED: Dive bomb updates.  Updated default speeds for urban areas based on roadclass for the enhancer.  Also, updated default speeds based on roadclass in lua.  Fixed an issue where we were subtracting 1 from uint32_t when 0 for stop impact.  Updated reclassify link logic to allow residential roads to be added to the tree, but we only downgrade the links to tertiary.  Updated TransitionCost functions to add 1.5 to the turncost when transitioning from a ramp to a non ramp and vice versa.  Also, added 0.5f to the turncost if the edge is a roundabout. [#1931](https://github.com/valhalla/valhalla/pull/1931)

* **Enhancement**
   * ADDED: Caching url fetched tiles to disk [#1887](https://github.com/valhalla/valhalla/pull/1887)
   * ADDED: filesystem::remove_all [#1887](https://github.com/valhalla/valhalla/pull/1887)
   * ADDED: Minimum enclosing bounding box tool [#1887](https://github.com/valhalla/valhalla/pull/1887)
   * ADDED: Use constrained flow speeds in bidirectional_astar.cc [#1907](https://github.com/valhalla/valhalla/pull/1907)
   * ADDED: Bike Share Stations are now in the graph which should set us up to do multimodal walk/bike scenarios [#1852](https://github.com/valhalla/valhalla/pull/1852)

## Release Date: 2019-7-18 Valhalla 3.0.7
* **Bug Fix**
   * FIXED: Fix pedestrian fork [#1886](https://github.com/valhalla/valhalla/pull/1886)

## Release Date: 2019-7-15 Valhalla 3.0.6
* **Bug Fix**
   * FIXED: Admin name changes. [#1853](https://github.com/valhalla/valhalla/pull/1853) Ref: [#1854](https://github.com/valhalla/valhalla/issues/1854)
   * FIXED: valhalla_add_predicted_traffic was overcommitted while gathering stats. Added a clear. [#1857](https://github.com/valhalla/valhalla/pull/1857)
   * FIXED: regression in map matching when moving to valhalla v3.0.0 [#1863](https://github.com/valhalla/valhalla/pull/1863)
   * FIXED: last step shape in osrm serializer should be 2 of the same point [#1867](https://github.com/valhalla/valhalla/pull/1867)
   * FIXED: Shape trimming at the beginning and ending of the route to not be degenerate [#1876](https://github.com/valhalla/valhalla/pull/1876)
   * FIXED: Duplicate waypoints in osrm serializer [#1880](https://github.com/valhalla/valhalla/pull/1880)
   * FIXED: Updates for heading precision [#1881](https://github.com/valhalla/valhalla/pull/1881)
   * FIXED: Map matching allowed untraversable edges at start of route [#1884](https://github.com/valhalla/valhalla/pull/1884)

* **Enhancement**
   * ADDED: Use the same protobuf object the entire way through the request process [#1837](https://github.com/valhalla/valhalla/pull/1837)
   * ADDED: Enhanced turn lane processing [#1859](https://github.com/valhalla/valhalla/pull/1859)
   * ADDED: Add global_synchronized_cache in valhalla_build_config [#1851](https://github.com/valhalla/valhalla/pull/1851)

## Release Date: 2019-06-04 Valhalla 3.0.5
* **Bug Fix**
   * FIXED: Protect against unnamed rotaries and routes that end in roundabouts not turning off rotary logic [#1840](https://github.com/valhalla/valhalla/pull/1840)

* **Enhancement**
   * ADDED: Add turn lane info at maneuver point [#1830](https://github.com/valhalla/valhalla/pull/1830)

## Release Date: 2019-05-31 Valhalla 3.0.4
* **Bug Fix**
   * FIXED: Improved logic to decide between bear vs. continue [#1798](https://github.com/valhalla/valhalla/pull/1798)
   * FIXED: Bicycle costing allows use of roads with all surface values, but with a penalty based on bicycle type. However, the edge filter totally disallows bad surfaces for some bicycle types, creating situations where reroutes fail if a rider uses a road with a poor surface. [#1800](https://github.com/valhalla/valhalla/pull/1800)
   * FIXED: Moved complex restrictions building to before validate. [#1805](https://github.com/valhalla/valhalla/pull/1805)
   * FIXED: Fix bicycle edge filter when avoid_bad_surfaces = 1.0 [#1806](https://github.com/valhalla/valhalla/pull/1806)
   * FIXED: Replace the EnhancedTripPath class inheritance with aggregation [#1807](https://github.com/valhalla/valhalla/pull/1807)
   * FIXED: Replace the old timezone shape zip file every time valhalla_build_timezones is ran [#1817](https://github.com/valhalla/valhalla/pull/1817)
   * FIXED: Don't use island snapped edge candidates (from disconnected components or low reach edges) when we rejected other high reachability edges that were closer [#1835](https://github.com/valhalla/valhalla/pull/1835)

## Release Date: 2019-05-08 Valhalla 3.0.3
* **Bug Fix**
   * FIXED: Fixed a rare loop condition in route matcher (edge walking to match a trace). [#1689](https://github.com/valhalla/valhalla/pull/1689)
   * FIXED: Fixed VACUUM ANALYZE syntax issue.  [#1704](https://github.com/valhalla/valhalla/pull/1704)
   * FIXED: Fixed the osrm maneuver type when a maneuver has the to_stay_on attribute set.  [#1714](https://github.com/valhalla/valhalla/pull/1714)
   * FIXED: Fixed osrm compatibility mode attributes.  [#1716](https://github.com/valhalla/valhalla/pull/1716)
   * FIXED: Fixed rotary/roundabout issues in Valhalla OSRM compatibility.  [#1727](https://github.com/valhalla/valhalla/pull/1727)
   * FIXED: Fixed the destinations assignment for exit names in OSRM compatibility mode. [#1732](https://github.com/valhalla/valhalla/pull/1732)
   * FIXED: Enhance merge maneuver type assignment. [#1735](https://github.com/valhalla/valhalla/pull/1735)
   * FIXED: Fixed fork assignments and on ramps for OSRM compatibility mode. [#1738](https://github.com/valhalla/valhalla/pull/1738)
   * FIXED: Fixed cardinal direction on reference names when forward/backward tag is present on relations. Fixes singly digitized roads with opposing directional modifiers. [#1741](https://github.com/valhalla/valhalla/pull/1741)
   * FIXED: Fixed fork assignment and narrative logic when a highway ends and splits into multiple ramps. [#1742](https://github.com/valhalla/valhalla/pull/1742)
   * FIXED: Do not use any avoid edges as origin or destination of a route, matrix, or isochrone. [#1745](https://github.com/valhalla/valhalla/pull/1745)
   * FIXED: Add leg summary and remove unused hint attribute for OSRM compatibility mode. [#1753](https://github.com/valhalla/valhalla/pull/1753)
   * FIXED: Improvements for pedestrian forks, pedestrian roundabouts, and continue maneuvers. [#1768](https://github.com/valhalla/valhalla/pull/1768)
   * FIXED: Added simplified overview for OSRM response and added use_toll logic back to truck costing. [#1765](https://github.com/valhalla/valhalla/pull/1765)
   * FIXED: temp fix for location distance bug [#1774](https://github.com/valhalla/valhalla/pull/1774)
   * FIXED: Fix pedestrian routes using walkway_factor [#1780](https://github.com/valhalla/valhalla/pull/1780)
   * FIXED: Update the begin and end heading of short edges based on use [#1783](https://github.com/valhalla/valhalla/pull/1783)
   * FIXED: GraphReader::AreEdgesConnected update.  If transition count == 0 return false and do not call transition function. [#1786](https://github.com/valhalla/valhalla/pull/1786)
   * FIXED: Only edge candidates that were used in the path are send to serializer: [#1788](https://github.com/valhalla/valhalla/pull/1788)
   * FIXED: Added logic to prevent the removal of a destination maneuver when ending on an internal edge [#1792](https://github.com/valhalla/valhalla/pull/1792)
   * FIXED: Fixed instructions when starting on an internal edge [#1796](https://github.com/valhalla/valhalla/pull/1796)

* **Enhancement**
   * Add the ability to run valhalla_build_tiles in stages. Specify the begin_stage and end_stage as command line options. Also cleans up temporary files as the last stage in the pipeline.
   * Add `remove` to `filesystem` namespace. [#1752](https://github.com/valhalla/valhalla/pull/1752)
   * Add TaxiCost into auto costing options.
   * Add `preferred_side` to allow per-location filtering of edges based on the side of the road the location is on and the driving side for that locale.
   * Slightly decreased the internal side-walk factor to .90f to favor roads with attached sidewalks. This impacts roads that have added sidewalk:left, sidewalk:right or sidewalk:both OSM tags (these become attributes on each directedEdge). The user can then avoid/penalize dedicated sidewalks and walkways, when they increase the walkway_factor. Since we slightly decreased the sidewalk_factor internally and only favor sidewalks if use is tagged as sidewalk_left or sidewalk_right, we should tend to route on roads with attached sidewalks rather than separate/dedicated sidewalks, allowing for more road names to be called out since these are labeled more.
   * Add `via` and `break_through` location types [#1737](https://github.com/valhalla/valhalla/pull/1737)
   * Add `street_side_tolerance` and `search_cutoff` to input `location` [#1777](https://github.com/valhalla/valhalla/pull/1777)
   * Return the Valhalla error `Path distance exceeds the max distance limit` for OSRM responses when the route is greater than the service limits. [#1781](https://github.com/valhalla/valhalla/pull/1781)

## Release Date: 2019-01-14 Valhalla 3.0.2
* **Bug Fix**
   * FIXED: Transit update - fix dow and exception when after midnight trips are normalized [#1682](https://github.com/valhalla/valhalla/pull/1682)
   * FIXED: valhalla_convert_transit segfault - GraphTileBuilder has null GraphTileHeader [#1683](https://github.com/valhalla/valhalla/issues/1683)
   * FIXED: Fix crash for trace_route with osrm serialization. Was passing shape rather than locations to the waypoint method.
   * FIXED: Properly set driving_side based on data set in TripPath.
   * FIXED: A bad bicycle route exposed an issue with bidirectional A* when the origin and destination edges are connected. Use A* in these cases to avoid requiring a high cost threshold in BD A*.
   * FIXED: x86 and x64 data compatibility was fixed as the structures weren't aligned.
   * FIXED: x86 tests were failing due mostly to floating point issues and the aforementioned structure misalignment.
* **Enhancement**
   * Add a durations list (delta time between each pair of trace points), a begin_time and a use_timestamp flag to trace_route requests. This allows using the input trace timestamps or durations plus the begin_time to compute elapsed time at each edge in the matched path (rather than using costing methods).
   * Add support for polyline5 encoding for OSRM formatted output.
* **Note**
   * Isochrones and openlr are both noted as not working with release builds for x86 (32bit) platforms. We'll look at getting this fixed in a future release

## Release Date: 2018-11-21 Valhalla 3.0.1
* **Bug Fix**
   * FIXED: Fixed a rare, but serious bug with bicycle costing. ferry_factor_ in bicycle costing shadowed the data member in the base dynamic cost class, leading to an uninitialized variable. Occasionally, this would lead to negative costs which caused failures. [#1663](https://github.com/valhalla/valhalla/pull/1663)
   * FIXED: Fixed use of units in OSRM compatibility mode. [#1662](https://github.com/valhalla/valhalla/pull/1662)

## Release Date: 2018-11-21 Valhalla 3.0.0
* **NOTE**
   * This release changes the Valhalla graph tile formats to make the tile data more efficient and flexible. Tile data is incompatible with Valhalla 2.x builds, and code for 3.x is incompatible with data built for Valahalla 2.x versions. Valhalla tile sizes are slightly smaller (for datasets using elevation information the size savings is over 10%). In addition, there is increased flexibility for creating different variants of tiles to support different applications (e.g. bicycle only, or driving only).
* **Enhancement**
   * Remove the use of DirectedEdge for transitions between nodes on different hierarchy levels. A new structure, NodeTransition, is now used to transition to nodes on different hierarchy level. This saves space since only the end node GraphId is needed for the transitions (and DirectedEdge is a large data structure).
   * Change the NodeInfo lat,lon to use an offset from the tile base lat,lon. This potentially allows higher precision than using float, but more importantly saves space and allows support for NodeTransitions as well as spare for future growth.
   * Remove the EdgeElevation structure and max grade information into DirectedEdge and mean elevation into EdgeInfo. This saves space.
   * Reduce wayid to 32 bits. This allows sufficient growth when using OpenStreetMap data and frees space in EdgeInfo (allows moving speed limit and mean elevation from other structures).
   * Move name consistency from NodeInfo to DirectedEdge. This allows a more efficient lookup of name consistency.
   * Update all path algorithms to use NodeTransition logic rather than special DirectedEdge transition types. This simplifies PathAlgorithms slightly and removes some conditional logic.
   * Add an optional GraphFilter stage to tile building pipeline. This allows removal of edges and nodes based on access. This allows bicycle only, pedestrian only, or driving only datasets (or combinations) to be created - allowing smaller datasets for special purpose applications.
* **Deprecate**
   * Valhalla 3.0 removes support for OSMLR.

## Release Date: 2018-11-20 Valhalla 2.7.2
* **Enhancement**
   * UPDATED: Added a configuration variable for max_timedep_distance. This is used in selecting the path algorithm and provides the maximum distance between locations when choosing a time dependent path algorithm (other than multi modal). Above this distance, bidirectional A* is used with no time dependencies.
   * UPDATED: Remove transition edges from priority queue in Multimodal methods.
   * UPDATED: Fully implement street names and exit signs with ability to identify route numbers. [#1635](https://github.com/valhalla/valhalla/pull/1635)
* **Bug Fix**
   * FIXED: A timed-turned restriction should not be applied when a non-timed route is executed.  [#1615](https://github.com/valhalla/valhalla/pull/1615)
   * FIXED: Changed unordered_map to unordered_multimap for polys. Poly map can contain the same key but different multi-polygons. For example, islands for a country or timezone polygons for a country.
   * FIXED: Fixed timezone db issue where TZIDs did not exist in the Howard Hinnant date time db that is used in the date_time class for tz indexes.  Added logic to create aliases for TZIDs based on https://en.wikipedia.org/wiki/List_of_tz_database_time_zones
   * FIXED: Fixed the ramp turn modifiers for osrm compat [#1569](https://github.com/valhalla/valhalla/pull/1569)
   * FIXED: Fixed the step geometry when using the osrm compat mode [#1571](https://github.com/valhalla/valhalla/pull/1571)
   * FIXED: Fixed a data creation bug causing issues with A* routes ending on loops. [#1576](https://github.com/valhalla/valhalla/pull/1576)
   * FIXED: Fixed an issue with a bad route where destination only was present. Was due to thresholds in bidirectional A*. Changed threshold to be cost based rather than number of iterations). [#1586](https://github.com/valhalla/valhalla/pull/1586)
   * FIXED: Fixed an issue with destination only (private) roads being used in bicycle routes. Centralized some "base" transition cost logic in the base DynamicCost class. [#1587](https://github.com/valhalla/valhalla/pull/1587)
   * FIXED: Remove extraneous ramp maneuvers [#1657](https://github.com/valhalla/valhalla/pull/1657)

## Release Date: 2018-10-02 Valhalla 2.7.1
* **Enhancement**
   * UPDATED: Added date time support to forward and reverse isochrones. Add speed lookup (predicted speeds and/or free-flow or constrained flow speed) if date_time is present.
   * UPDATED: Add timezone checks to multimodal routes and isochrones (updates localtime if the path crosses into a timezone different than the start location).
* **Data Producer Update**
   * UPDATED: Removed boost date time support from transit.  Now using the Howard Hinnant date library.
* **Bug Fix**
   * FIXED: Fixed a bug with shortcuts that leads to inconsistent routes depending on whether shortcuts are taken, different origins can lead to different paths near the destination. This fix also improves performance on long routes and matrices.
   * FIXED: We were getting inconsistent results between departing at current date/time vs entering the current date/time.  This issue is due to the fact that the iso_date_time function returns the full iso date_time with the timezone offset (e.g., 2018-09-27T10:23-07:00 vs 2018-09-27T10:23). When we refactored the date_time code to use the new Howard Hinnant date library, we introduced this bug.
   * FIXED: Increased the threshold in CostMatrix to address null time and distance values occurring for truck costing with locations near the max distance.

## Release Date: 2018-09-13 Valhalla 2.7.0
* **Enhancement**
   * UPDATED: Refactor to use the pbf options instead of the ptree config [#1428](https://github.com/valhalla/valhalla/pull/1428) This completes [#1357](https://github.com/valhalla/valhalla/issues/1357)
   * UPDATED: Removed the boost/date_time dependency from baldr and odin. We added the Howard Hinnant date and time library as a submodule. [#1494](https://github.com/valhalla/valhalla/pull/1494)
   * UPDATED: Fixed 'Drvie' typo [#1505](https://github.com/valhalla/valhalla/pull/1505) This completes [#1504](https://github.com/valhalla/valhalla/issues/1504)
   * UPDATED: Optimizations of GetSpeed for predicted speeds [#1490](https://github.com/valhalla/valhalla/issues/1490)
   * UPDATED: Isotile optimizations
   * UPDATED: Added stats to predictive traffic logging
   * UPDATED: resample_polyline - Breaks the polyline into equal length segments at a sample distance near the resolution. Break out of the loop through polyline points once we reach the specified number of samplesthen append the last
polyline point.
   * UPDATED: added android logging and uses a shared graph reader
   * UPDATED: Do not run a second pass on long pedestrian routes that include a ferry (but succeed on first pass). This is a performance fix. Long pedestrian routes with A star factor based on ferry speed end up being very inefficient.
* **Bug Fix**
   * FIXED: A* destination only
   * FIXED: Fixed through locations weren't honored [#1449](https://github.com/valhalla/valhalla/pull/1449)


## Release Date: 2018-08-02 Valhalla 3.0.0-rc.4
* **Node Bindings**
   * UPDATED: add some worker pool handling
   [#1467](https://github.com/valhalla/valhalla/pull/1467)

## Release Date: 2018-08-02 Valhalla 3.0.0-rc.3
* **Node Bindings**
   * UPDATED: replaced N-API with node-addon-api wrapper and made the actor
   functions asynchronous
   [#1457](https://github.com/valhalla/valhalla/pull/1457)

## Release Date: 2018-07-24 Valhalla 3.0.0-rc.2
* **Node Bindings**
   * FIXED: turn on the autocleanup functionality for the actor object.
   [#1439](https://github.com/valhalla/valhalla/pull/1439)

## Release Date: 2018-07-16 Valhalla 3.0.0-rc.1
* **Enhancement**
   * ADDED: exposed the rest of the actions to the node bindings and added tests. [#1415](https://github.com/valhalla/valhalla/pull/1415)

## Release Date: 2018-07-12 Valhalla 3.0.0-alpha.1
**NOTE**: There was already a small package named `valhalla` on the npm registry, only published up to version 0.0.3. The team at npm has transferred the package to us, but would like us to publish something to it ASAP to prove our stake in it. Though the bindings do not have all of the actor functionality exposed yet (just route), we are going to publish an alpha release of 3.0.0 to get something up on npm.
* **Infrastructure**:
   * ADDED: add in time dependent algorithms if the distance between locations is less than 500km.
   * ADDED: TurnLanes to indicate turning lanes at the end of a directed edge.
   * ADDED: Added PredictedSpeeds to Valhalla tiles and logic to compute speed based on predictive speed profiles.
* **Data Producer Update**
   * ADDED: is_route_num flag was added to Sign records. Set this to true if the exit sign comes from a route number/ref.
   * CHANGED: Lower speeds on driveways, drive-thru, and parking aisle. Set destination only flag for drive thru use.
   * ADDED: Initial implementation of turn lanes.
  **Bug Fix**
   * CHANGED: Fix destination only penalty for A* and time dependent cases.
   * CHANGED: Use the distance from GetOffsetForHeading, based on road classification and road use (e.g. ramp, turn channel, etc.), within tangent_angle function.
* **Map Matching**
   * FIXED: Fixed trace_route edge_walk server abort [#1365](https://github.com/valhalla/valhalla/pull/1365)
* **Enhancement**
   * ADDED: Added post process for updating free and constrained speeds in the directed edges.
   * UPDATED: Parse the json request once and store in a protocol buffer to pass along the pipeline. This completed the first portion of [#1357](https://github.com/valhalla/valhalla/issues/1357)
   * UPDATED: Changed the shape_match attribute from a string to an enum. Fixes [#1376](https://github.com/valhalla/valhalla/issues/1376)
   * ADDED: Node bindings for route [#1341](https://github.com/valhalla/valhalla/pull/1341)
   * UPDATED: Use a non-linear use_highways factor (to more heavily penalize highways as use_highways approaches 0).

## Release Date: 2018-07-15 Valhalla 2.6.3
* **API**:
   * FIXED: Use a non-linear use_highways factor (to more heavily penalize highways as use_highways approaches 0).
   * FIXED: Fixed the highway_factor when use_highways < 0.5.
   * ENHANCEMENT: Added logic to modulate the surface factor based on use_trails.
   * ADDED: New customer test requests for motorcycle costing.

## Release Date: 2018-06-28 Valhalla 2.6.2
* **Data Producer Update**
   * FIXED: Complex restriction sorting bug.  Check of has_dt in ComplexRestrictionBuilder::operator==.
* **API**:
   * FIXED: Fixed CostFactory convenience method that registers costing models
   * ADDED: Added use_tolls into motorcycle costing options

## Release Date: 2018-05-28 Valhalla 2.6.0
* **Infrastructure**:
   * CHANGED: Update cmake buildsystem to replace autoconf [#1272](https://github.com/valhalla/valhalla/pull/1272)
* **API**:
   * CHANGED: Move `trace_options` parsing to map matcher factory [#1260](https://github.com/valhalla/valhalla/pull/1260)
   * ADDED: New costing method for AutoDataFix [#1283](https://github.com/valhalla/valhalla/pull/1283)

## Release Date: 2018-05-21 Valhalla 2.5.0
* **Infrastructure**
   * ADDED: Add code formatting and linting.
* **API**
   * ADDED: Added new motorcycle costing, motorcycle access flag in data and use_trails option.
* **Routing**
   * ADDED: Add time dependnet forward and reverse A* methods.
   * FIXED: Increase minimum threshold for driving routes in bidirectional A* (fixes some instances of bad paths).
* **Data Producer Update**
   * CHANGED: Updates to properly handle cycleway crossings.
   * CHANGED: Conditionally include driveways that are private.
   * ADDED: Added logic to set motorcycle access.  This includes lua, country access, and user access flags for motorcycles.

## Release Date: 2018-04-11 Valhalla 2.4.9
* **Enhancement**
   * Added European Portuguese localization for Valhalla
   * Updates to EdgeStatus to improve performance. Use an unordered_map of tile Id and allocate an array for each edge in the tile. This allows using pointers to access status for sequential edges. This improves performance by 50% or so.
   * A couple of bicycle costing updates to improve route quality: avoid roads marked as part of a truck network, to remove the density penalty for transition costs.
   * When optimal matrix type is selected, now use CostMatrix for source to target pedestrian and bicycle matrix calls when both counts are above some threshold. This improves performance in general and lessens some long running requests.
*  **Data Producer Update**
   * Added logic to protect against setting a speed of 0 for ferries.

## Release Date: 2018-03-27 Valhalla 2.4.8
* **Enhancement**
   * Updates for Italian verbal translations
   * Optionally remove driveways at graph creation time
   * Optionally disable candidate edge penalty in path finding
   * OSRM compatible route, matrix and map matching response generation
   * Minimal Windows build compatibility
   * Refactoring to use PBF as the IPC mechanism for all objects
   * Improvements to internal intersection marking to reduce false positives
* **Bug Fix**
   * Cap candidate edge penalty in path finding to reduce excessive expansion
   * Fix trivial paths at deadends

## Release Date: 2018-02-08 Valhalla 2.4.7
* **Enhancement**
   * Speed up building tiles from small OSM imports by using boost directory iterator rather than going through all possible tiles and testing each if the file exists.
* **Bug Fix**
   * Protect against overflow in string to float conversion inside OSM parsing.

## Release Date: 2018-01-26 Valhalla 2.4.6
* **Enhancement**
   * Elevation library will lazy load RAW formatted sources

## Release Date: 2018-01-24 Valhalla 2.4.5
* **Enhancement**
   * Elevation packing utility can unpack lz4hc now
* **Bug Fix**
   * Fixed broken darwin builds

## Release Date: 2018-01-23 Valhalla 2.4.4
* **Enhancement**
   * Elevation service speed improvements and the ability to serve lz4hc compressed data
   * Basic support for downloading routing tiles on demand
   * Deprecated `valhalla_route_service`, now all services (including elevation) are found under `valhalla_service`

## Release Date: 2017-12-11 Valhalla 2.4.3
* **Enhancement**
   * Remove union from GraphId speeds up some platforms
   * Use SAC scale in pedestrian costing
   * Expanded python bindings to include all actions (route, matrix, isochrone, etc)
* **Bug Fix**
   * French translation typo fixes
*  **Data Producer Update**
   * Handling shapes that intersect the poles when binning
   * Handling when transit shapes are less than 2 points

## Release Date: 2017-11-09 Valhalla 2.4.1
*  **Data Producer Update**
   * Added kMopedAccess to modes for complex restrictions.  Remove the kMopedAccess when auto access is removed.  Also, add the kMopedAccess when an auto restriction is found.

## Release Date: 2017-11-08 Valhalla 2.4.0
*  **Data Producer Update**
   * Added logic to support restriction = x with a the except tag.  We apply the restriction to everything except for modes in the except tag.
   * Added logic to support railway_service and coach_service in transit.
* **Bug Fix**
  * Return proper edge_walk path for requested shape_match=walk_or_snap
  * Skip invalid stateid for Top-K requests

## Release Date: 2017-11-07 Valhalla 2.3.9
* **Enhancement**
  * Top-K map matched path generation now only returns unique paths and does so with fewer iterations
  * Navigator call outs for both imperial and metric units
  * The surface types allowed for a given bike route can now be controlled via a request parameter `avoid_bad_surfaces`
  * Improved support for motorscooter costing via surface types, road classification and vehicle specific tagging
* **Bug Fix**
  * Connectivity maps now include information about transit tiles
  * Lane counts for singly digitized roads are now correct for a given directed edge
  * Edge merging code for assigning osmlr segments is now robust to partial tile sets
  * Fix matrix path finding to allow transitioning down to lower levels when appropriate. In particular, do not supersede shortcut edges until no longer expanding on the next level.
  * Fix optimizer rotate location method. This fixes a bug where optimal ordering was bad for large location sets.
*  **Data Producer Update**
   * Duration tags are now used to properly set the speed of travel for a ferry routes

## Release Date: 2017-10-17 Valhalla 2.3.8
* **Bug Fix**
  * Fixed the roundabout exit count for bicycles when the roundabout is a road and not a cycleway
  * Enable a pedestrian path to remain on roundabout instead of getting off and back on
  * Fixed the penalization of candidate locations in the uni-directional A* algorithm (used for trivial paths)
*  **Data Producer Update**
   * Added logic to set bike forward and tag to true where kv["sac_scale"] == "hiking". All other values for sac_scale turn off bicycle access.  If sac_scale or mtb keys are found and a surface tag is not set we default to kPath.
   * Fixed a bug where surface=unpaved was being assigned Surface::kPavedSmooth.

## Release Date: 2017-9-11 Valhalla 2.3.7
* **Bug Fix**
  * Update bidirectional connections to handle cases where the connecting edge is one of the origin (or destination) edges and the cost is high. Fixes some pedestrian route issues that were reported.
*  **Data Producer Update**
   * Added support for motorroad tag (default and per country).
   * Update OSMLR segment association logic to fix issue where chunks wrote over leftover segments. Fix search along edges to include a radius so any nearby edges are also considered.

## Release Date: 2017-08-29 Valhalla 2.3.6
* **Bug Fix**
  * Pedestrian paths including ferries no longer cause circuitous routes
  * Fix a crash in map matching route finding where heading from shape was using a `nullptr` tile
  * Spanish language narrative corrections
  * Fix traffic segment matcher to always set the start time of a segment when its known
* **Enhancement**
  * Location correlation scoring improvements to avoid situations where less likely start or ending locations are selected

## Release Date: 2017-08-22 Valhalla 2.3.5
* **Bug Fix**
  * Clamp the edge score in thor. Extreme values were causing bad alloc crashes.
  * Fix multimodal isochrones. EdgeLabel refactor caused issues.
* **Data Producer Update**
  * Update lua logic to properly handle vehicle=no tags.

## Release Date: 2017-08-14 Valhalla 2.3.4
* **Bug Fix**
  * Enforce limits on maximum per point accuracy to avoid long running map matching computations

## Release Date: 2017-08-14 Valhalla 2.3.3
* **Bug Fix**
  * Maximum osm node reached now causes bitset to resize to accommodate when building tiles
  * Fix wrong side of street information and remove redundant node snapping
  * Fix path differences between services and `valhalla_run_route`
  * Fix map matching crash when interpolating duplicate input points
  * Fix unhandled exception when trace_route or trace_attributes when there are no continuous matches
* **Enhancement**
  * Folded Low-Stress Biking Code into the regular Bicycle code and removed the LowStressBicycleCost class. Now when making a query for bicycle routing, a value of 0 for use_hills and use_roads produces low-stress biking routes, while a value of 1 for both provides more intense professional bike routes.
  * Bike costing default values changed. use_roads and use_hills are now 0.25 by default instead of 0.5 and the default bike is now a hybrid bike instead of a road bike.
  * Added logic to use station hierarchy from transitland.  Osm and egress nodes are connected by transitconnections.  Egress and stations are connected by egressconnections.  Stations and platforms are connected by platformconnections.  This includes narrative updates for Odin as well.

## Release Date: 2017-07-31 Valhalla 2.3.2
* **Bug Fix**
  * Update to use oneway:psv if oneway:bus does not exist.
  * Fix out of bounds memory issue in DoubleBucketQueue.
  * Many things are now taken into consideration to determine which sides of the road have what cyclelanes, because they were not being parsed correctly before
  * Fixed issue where sometimes a "oneway:bicycle=no" tag on a two-way street would cause the road to become a oneway for bicycles
  * Fixed trace_attributes edge_walk cases where the start or end points in the shape are close to graph nodes (intersections)
  * Fixed 32bit architecture crashing for certain routes with non-deterministic placement of edges labels in bucketized queue datastructure
* **Enhancement**
  * Improve multi-modal routes by adjusting the pedestrian mode factor (routes use less walking in favor of public transit).
  * Added interface framework to support "top-k" paths within map-matching.
  * Created a base EdgeLabel class that contains all data needed within costing methods and supports the basic path algorithms (forward direction, A*, with accumulated path distance). Derive class for bidirectional algorithms (BDEdgeLabel) and for multimodal algorithms. Lowers memory use by combining some fields (using spare bits from GraphId).
  * Added elapsed time estimates to map-matching labels in preparation for using timestamps in map-matching.
  * Added parsing of various OSM tags: "bicycle=use_sidepath", "bicycle=dismount", "segregated=*", "shoulder=*", "cycleway:buffer=*", and several variations of these.
  * Both trace_route and trace_attributes will parse `time` and `accuracy` parameters when the shape is provided as unencoded
  * Map-matching will now use the time (in seconds) of each gps reading (if provided) to narrow the search space and avoid finding matches that are impossibly fast

## Release Date: 2017-07-10 Valhalla 2.3.0
* **Bug Fix**
  * Fixed a bug in traffic segment matcher where length was populated but had invalid times
* **Embedded Compilation**
  * Decoupled the service components from the rest of the worker objects so that the worker objects could be used in non http service contexts
   * Added an actor class which encapsulates the various worker objects and allows the various end points to be called /route /height etc. without needing to run a service
* **Low-Stress Bicycle**
  * Worked on creating a new low-stress biking option that focuses more on taking safer roads like cycle ways or residential roads than the standard bike costing option does.

## Release Date: 2017-06-26 Valhalla 2.2.9
* **Bug Fix**
  * Fix a bug introduced in 2.2.8 where map matching search extent was incorrect in longitude axis.

## Release Date: 2017-06-23 Valhalla 2.2.8
* **Bug Fix**
  * Traffic segment matcher (exposed through Python bindings) - fix cases where partial (or no) results could be returned when breaking out of loop in form_segments early.
* **Traffic Matching Update**
  * Traffic segment matcher - handle special cases when entering and exiting turn channels.
* **Guidance Improvements**
  * Added Swedish (se-SV) narrative file.

## Release Date: 2017-06-20 Valhalla 2.2.7
* **Bug Fixes**
  * Traffic segment matcher (exposed through Python bindings) makes use of accuracy per point in the input
  * Traffic segment matcher is robust to consecutive transition edges in matched path
* **Isochrone Changes**
  * Set up isochrone to be able to handle multi-location queries in the future
* **Data Producer Updates**
  * Fixes to valhalla_associate_segments to address threading issue.
  * Added support for restrictions that refers only to appropriate type of vehicle.
* **Navigator**
  * Added pre-alpha implementation that will perform guidance for mobile devices.
* **Map Matching Updates**
  * Added capability to customize match_options

## Release Date: 2017-06-12 Valhalla 2.2.6
* **Bug Fixes**
  * Fixed the begin shape index where an end_route_discontinuity exists
* **Guidance Improvements**
  * Updated Slovenian (sl-SI) narrative file.
* **Data Producer Updates**
  * Added support for per mode restrictions (e.g., restriction:&lt;type&gt;)  Saved these restrictions as "complex" restrictions which currently support per mode lookup (unlike simple restrictions which are assumed to apply to all driving modes).
* **Matrix Updates**
  * Increased max distance threshold for auto costing and other similar costings to 400 km instead of 200 km

## Release Date: 2017-06-05 Valhalla 2.2.5
* **Bug Fixes**
  * Fixed matched point edge_index by skipping transition edges.
  * Use double precision in meili grid traversal to fix some incorrect grid cases.
  * Update meili to use DoubleBucketQueue and GraphReader methods rather than internal methods.

## Release Date: 2017-05-17 Valhalla 2.2.4
* **Bug Fixes**
  * Fix isochrone bug where the default access mode was used - this rejected edges that should not have been rejected for cases than automobile.
  * Fix A* handling of edge costs for trivial routes. This fixed an issue with disconnected regions that projected to a single edge.
  * Fix TripPathBuilder crash if first edge is a transition edge (was occurring with map-matching in rare occasions).

## Release Date: 2017-05-15 Valhalla 2.2.3
* **Map Matching Improvement**
  * Return begin and end route discontinuities. Also, returns partial shape of edge at route discontinuity.
* **Isochrone Improvements**
  * Add logic to make sure the center location remains fixed at the center of a tile/grid in the isotile.
  * Add a default generalization factor that is based on the grid size. Users can still override this factor but the default behavior is improved.
  * Add ExpandForward and ExpandReverse methods as is done in bidirectional A*. This improves handling of transitions between hierarchy levels.
* **Graph Correlation Improvements**
  * Add options to control both radius and reachability per input location (with defaults) to control correlation of input locations to the graph in such a way as to avoid routing between disconnected regions and favor more likely paths.

## Release Date: 2017-05-08 Valhalla 2.2.0
* **Guidance Improvements**
  * Added Russian (ru-RU) narrative file.
  * Updated Slovenian (sl-SI) narrative file.
* **Data Producer Updates**
  * Assign destination sign info on bidirectional ramps.
  * Update ReclassifyLinks. Use a "link-tree" which is formed from the exit node and terminates at entrance nodes. Exit nodes are sorted by classification so motorway exits are done before trunks, etc. Updated the turn channel logic - now more consistently applies turn channel use.
  * Updated traffic segment associations to properly work with elevation and lane connectivity information (which is stored after the traffic association).

## Release Date: 2017-04-24 Valhalla 2.1.9
* **Elevation Update**
  * Created a new EdgeElevation structure which includes max upward and downward slope (moved from DirectedEdge) and mean elevation.
* **Routing Improvements**
  * Destination only fix when "nested" destination only areas cause a route failure. Allow destination only edges (with penalty) on 2nd pass.
  * Fix heading to properly use the partial edge shape rather than entire edge shape to determine heading at the begin and end locations.
  * Some cleanup and simplification of the bidirectional A* algorithm.
  * Some cleanup and simplification of TripPathBuilder.
  * Make TileHierarchy data and methods static and remove tile_dir from the tile hierarchy.
* **Map Matching Improvement**
  * Return matched points with trace attributes when using map_snap.
* **Data Producer Updates**
  * lua updates so that the chunnel will work again.

## Release Date: 2017-04-04 Valhalla 2.1.8
* **Map Matching Release**
  * Added max trace limits and out-of-bounds checks for customizable trace options

## Release Date: 2017-03-29 Valhalla 2.1.7
* **Map Matching Release**
  * Increased service limits for trace
* **Data Producer Updates**
  * Transit: Remove the dependency on using level 2 tiles for transit builder
* **Traffic Updates**
  * Segment matcher completely re-written to handle many complex issues when matching traces to OTSs
* **Service Improvement**
  * Bug Fix - relaxed rapidjson parsing to allow numeric type coercion
* **Routing Improvements**
  * Level the forward and reverse paths in bidirectional A * to account for distance approximation differences.
  * Add logic for Use==kPath to bicycle costing so that paths are favored (as are footways).

## Release Date: 2017-03-10 Valhalla 2.1.3
* **Guidance Improvement**
  * Corrections to Slovenian narrative language file
  **Routing Improvements**
  * Increased the pedestrian search radius from 25 to 50 within the meili configuration to reduce U-turns with map-matching
  * Added a max avoid location limit

## Release Date: 2017-02-22 Valhalla 2.1.0
* **Guidance Improvement**
  * Added ca-ES (Catalan) and sl-SI (Slovenian) narrative language files
* **Routing  Improvement**
  * Fix through location reverse ordering bug (introduced in 2.0.9) in output of route responses for depart_at routes
  * Fix edge_walking method to handle cases where more than 1 initial edge is found
* **Data Producer Updates**
  * Improved transit by processing frequency based schedules.
  * Updated graph validation to more aggressively check graph consistency on level 0 and level 1
  * Fix the EdgeInfo hash to not create duplicate edge info records when creating hierarchies

## Release Date: 2017-02-21 Valhalla 2.0.9
* **Guidance Improvement**
  * Improved Italian narrative by handling articulated prepositions
  * Properly calling out turn channel maneuver
* **Routing Improvement**
  * Improved path determination by increasing stop impact for link to link transitions at intersections
  * Fixed through location handling, now includes cost at throughs and properly uses heading
  * Added ability to adjust location heading tolerance
* **Traffic Updates**
  * Fixed segment matching json to properly return non-string values where appropriate
* **Data Producer Updates**
  * Process node:ref and way:junction_ref as a semicolon separated list for exit numbers
  * Removed duplicated interchange sign information when ways are split into edges
  * Use a sequence within HierarchyBuilder to lower memory requirements for planet / large data imports.
  * Add connecting OSM wayId to a transit stop within NodeInfo.
  * Lua update:  removed ways that were being added to the routing graph.
  * Transit:  Fixed an issue where add_service_day and remove_service_day was not using the tile creation date, but the service start date for transit.
  * Transit:  Added acceptance test logic.
  * Transit:  Added fallback option if the associated wayid is not found.  Use distance approximator to find the closest edge.
  * Transit:  Added URL encoding for one stop ids that contain diacriticals.  Also, added include_geometry=false for route requests.
* **Optimized Routing Update**
  * Added an original index to the location object in the optimized route response
* **Trace Route Improvement**
  * Updated find_start_node to fix "GraphTile NodeInfo index out of bounds" error

## Release Date: 2017-01-30 Valhalla 2.0.6
* **Guidance Improvement**
  * Italian phrases were updated
* **Routing Improvement**
  * Fixed an issue where date and time was returning an invalid ISO8601 time format for date_time values in positive UTC. + sign was missing.
  * Fixed an encoding issue that was discovered for tranist_fetcher.  We were not encoding onestop_ids or route_ids.  Also, added exclude_geometry=true for route API calls.
* **Data Producer Updates**
  * Added logic to grab a single feed in valhalla_build_transit.

## Release Date: 2017-01-04 Valhalla 2.0.3
* **Service Improvement**
  * Added support for interrupting requests. If the connection is closed, route computation and map-matching can be interrupted prior to completion.
* **Routing Improvement**
  * Ignore name inconsistency when entering a link to avoid double penalizing.
* **Data Producer Updates**
  * Fixed consistent name assignment for ramps and turn lanes which improved guidance.
  * Added a flag to directed edges indicating if the edge has names. This can potentially be used in costing methods.
  * Allow future use of spare GraphId bits within DirectedEdge.

## Release Date: 2016-12-13 Valhalla 2.0.2
* **Routing Improvement**
  * Added support for multi-way restrictions to matrix and isochrones.
  * Added HOV costing model.
  * Speed limit updates.   Added logic to save average speed separately from speed limits.
  * Added transit include and exclude logic to multimodal isochrone.
  * Fix some edge cases for trivial (single edge) paths.
  * Better treatment of destination access only when using bidirectional A*.
* **Performance Improvement**
  * Improved performance of the path algorithms by making many access methods inline.

## Release Date: 2016-11-28 Valhalla 2.0.1
* **Routing Improvement**
  * Preliminary support for multi-way restrictions
* **Issues Fixed**
  * Fixed tile incompatibility between 64 and 32bit architectures
  * Fixed missing edges within tile edge search indexes
  * Fixed an issue where transit isochrone was cut off if we took transit that was greater than the max_seconds and other transit lines or buses were then not considered.

## Release Date: 2016-11-15 Valhalla 2.0

* **Tile Redesign**
  * Updated the graph tiles to store edges only on the hierarchy level they belong to. Prior to this, the highways were stored on all levels, they now exist only on the highway hierarchy. Similar changes were made for arterial level roads. This leads to about a 20% reduction in tile size.
  * The tile redesign required changes to the path generation algorithms. They must now transition freely between levels, even for pedestrian and bicycle routes. To offset the extra transitions, the main algorithms were changed to expand nodes at each level that has directed edges, rather than adding the transition edges to the priority queue/adjacency list. This change helps performance. The hierarchy limits that are used to speed the computation of driving routes by utilizing the highway hierarchy were adjusted to work with the new path algorithms.
  * Some changes to costing were also required, for example pedestrian and bicycle routes skip shortcut edges.
  * Many tile data structures were altered to explicitly size different fields and make room for "spare" fields that will allow future growth. In addition, the tile itself has extra "spare" records that can be appended to the end of the tile and referenced from the tile header. This also will allow future growth without breaking backward compatibility.
* **Guidance Improvement**
  * Refactored trip path to use an enumerated `Use` for edge and an enumerated `NodeType` for node
  * Fixed some wording in the Hindi narrative file
  * Fixed missing turn maneuver by updating the forward intersecting edge logic
* **Issues Fixed**
  * Fixed an issue with pedestrian routes where a short u-turn was taken to avoid the "crossing" penalty.
  * Fixed bicycle routing due to high penalty to enter an access=destination area. Changed to a smaller, length based factor to try to avoid long regions where access = destination. Added a driveway penalty to avoid taking driveways (which are often marked as access=destination).
  * Fixed regression where service did not adhere to the list of allowed actions in the Loki configuration
* **Graph Correlation**
  * External contributions from Navitia have lead to greatly reduced per-location graph correlation. Average correlation time is now less than 1ms down from 4-9ms.

## Release Date: 2016-10-17

* **Guidance Improvement**
  * Added the Hindi (hi-IN) narrative language
* **Service Additions**
  * Added internal valhalla error codes utility in baldr and modified all services to make use of and return as JSON response
  * See documentation https://github.com/valhalla/valhalla-docs/blob/master/api-reference.md#internal-error-codes-and-conditions
* **Time-Distance Matrix Improvement**
  * Added a costmatrix performance fix for one_to_many matrix requests
* **Memory Mapped Tar Archive - Tile Extract Support**
  * Added the ability to load a tar archive of the routing graph tiles. This improves performance under heavy load and reduces the memory requirement while allowing multiple processes to share cache resources.

## Release Date: 2016-09-19

* **Guidance Improvement**
  * Added pirate narrative language
* **Routing Improvement**
  * Added the ability to include or exclude stops, routes, and operators in multimodal routing.
* **Service Improvement**
  * JSONify Error Response

## Release Date: 2016-08-30

* **Pedestrian Routing Improvement**
  * Fixes for trivial pedestrian routes

## Release Date: 2016-08-22

* **Guidance Improvements**
  * Added Spanish narrative
  * Updated the start and end edge heading calculation to be based on road class and edge use
* **Bicycle Routing Improvements**
  * Prevent getting off a higher class road for a small detour only to get back onto the road immediately.
  * Redo the speed penalties and road class factors - they were doubly penalizing many roads with very high values.
  * Simplify the computation of weighting factor for roads that do not have cycle lanes. Apply speed penalty to slightly reduce favoring
of non-separated bicycle lanes on high speed roads.
* **Routing Improvements**
  * Remove avoidance of U-turn for pedestrian routes. This improves use with map-matching since pedestrian routes can make U-turns.
  * Allow U-turns at dead-ends for driving (and bicycling) routes.
* **Service Additions**
  * Add support for multi-modal isochrones.
  * Added base code to allow reverse isochrones (path from anywhere to a single destination).
* **New Sources to Targets**
  * Added a new Matrix Service action that allows you to request any of the 3 types of time-distance matrices by calling 1 action.  This action takes a sources and targets parameter instead of the locations parameter.  Please see the updated Time-Distance Matrix Service API reference for more details.

## Release Date: 2016-08-08

 * **Service additions**
  * Latitude, longitude bounding boxes of the route and each leg have been added to the route results.
  * Added an initial isochrone capability. This includes methods to create an "isotile" - a 2-D gridded data set with time to reach each lat,lon grid from an origin location. This isoltile is then used to create contours at specified times. Interior contours are optionally removed and the remaining outer contours are generalized and converted to GeoJSON polygons. An initial version supporting multimodal route types has also been added.
 * **Data Producer Updates**
  * Fixed tranist scheduling issue where false schedules were getting added.
 * **Tools Additionas**
  * Added `valhalla_export_edges` tool to allow shape and names to be dumped from the routing tiles

## Release Date: 2016-07-19

 * **Guidance Improvements**
  * Added French narrative
  * Added capability to have narrative language aliases - For example: German `de-DE` has an alias of `de`
 * **Transit Stop Update** - Return latitude and longitude for each transit stop
 * **Data Producer Updates**
  * Added logic to use lanes:forward, lanes:backward, speed:forward, and speed:backward based on direction of the directed edge.
  * Added support for no_entry, no_exit, and no_turn restrictions.
  * Added logic to support country specific access. Based on country tables found here: http://wiki.openstreetmap.org/wiki/OSM_tags_for_routing/Access-Restrictions

## Release Date: 2016-06-08

 * **Bug Fix** - Fixed a bug where edge indexing created many small tiles where no edges actually intersected. This allowed impossible routes to be considered for path finding instead of rejecting them earlier.
 * **Guidance Improvements**
  * Fixed invalid u-turn direction
  * Updated to properly call out jughandle routes
  * Enhanced signless interchange maneuvers to help guide users
 * **Data Producer Updates**
  * Updated the speed assignment for ramp to be a percentage of the original road class speed assignment
  * Updated stop impact logic for turn channel onto ramp

## Release Date: 2016-05-19

 * **Bug Fix** - Fixed a bug where routes fail within small, disconnected "islands" due to the threshold logic in prior release. Also better logic for not-thru roads.

## Release Date: 2016-05-18

 * **Bidirectional A* Improvements** - Fixed an issue where if both origin and destination locations where on not-thru roads that meet at a common node the path ended up taking a long detour. Not all cases were fixed though - next release should fix. Trying to address the termination criteria for when the best connection point of the 2 paths is optimal. Turns out that the initial case where both opposing edges are settled is not guaranteed to be the least cost path. For now we are setting a threshold and extending the search while still tracking best connections. Fixed the opposing edge when a hierarchy transition occurs.
 * **Guidance Globalization** -  Fixed decimal distance to be locale based.
 * **Guidance Improvements**
  * Fixed roundabout spoke count issue by fixing the drive_on_right attribute.
  * Simplified narative by combining unnamed straight maneuvers
  * Added logic to confirm maneuver type assignment to avoid invalid guidance
  * Fixed turn maneuvers by improving logic for the following:
    * Internal intersection edges
    * 'T' intersections
    * Intersecting forward edges
 * **Data Producer Updates** - Fix the restrictions on a shortcut edge to be the same as the last directed edge of the shortcut (rather than the first one).

## Release Date: 2016-04-28

 * **Tile Format Updates** - Separated the transit graph from the "road only" graph into different tiles but retained their interconnectivity. Transit tiles are now hierarchy level 3.
 * **Tile Format Updates** - Reduced the size of graph edge shape data by 5% through the use of varint encoding (LEB128)
 * **Tile Format Updates** - Aligned `EdgeInfo` structures to proper byte boundaries so as to maintain compatibility for systems who don't support reading from unaligned addresses.
 * **Guidance Globalization** -  Added the it-IT(Italian) language file. Added support for CLDR plural rules. The cs-CZ(Czech), de-DE(German), and en-US(US English) language files have been updated.
 * **Travel mode based instructions** -  Updated the start, post ferry, and post transit insructions to be based on the travel mode, for example:
  * `Drive east on Main Street.`
  * `Walk northeast on Broadway.`
  * `Bike south on the cycleway.`

## Release Date: 2016-04-12

 * **Guidance Globalization** -  Added logic to use tagged language files that contain the guidance phrases. The initial versions of en-US, de-DE, and cs-CZ have been deployed.
 * **Updated ferry defaults** -  Bumped up use_ferry to 0.65 so that we don't penalize ferries as much.

## Release Date: 2016-03-31
 * **Data producer updates** - Do not generate shortcuts across a node which is a fork. This caused missing fork maneuvers on longer routes.  GetNames update ("Broadway fix").  Fixed an issue with looking up a name in the ref map and not the name map.  Also, removed duplicate names.  Private = false was unsetting destination only flags for parking aisles.

## Release Date: 2016-03-30
 * **TripPathBuilder Bug Fix** - Fixed an exception that was being thrown when trying to read directed edges past the end of the list within a tile. This was due to errors in setting walkability and cyclability on upper hierarchies.

## Release Date: 2016-03-28

 * **Improved Graph Correlation** -  Correlating input to the routing graph is carried out via closest first traversal of the graph's, now indexed, geometry. This results in faster correlation and guarantees the absolute closest edge is found.

## Release Date: 2016-03-16

 * **Transit type returned** -  The transit type (e.g. tram, metro, rail, bus, ferry, cable car, gondola, funicular) is now returned with each transit maneuver.
 * **Guidance language** -  If the language option is not supplied or is unsupported then the language will be set to the default (en-US). Also, the service will return the language in the trip results.
 * **Update multimodal path algorithm** - Applied some fixes to multimodal path algorithm. In particular fixed a bug where the wrong sortcost was added to the adjacency list. Also separated "in-station" transfer costs from transfers between stops.
 * **Data producer updates** - Do not combine shortcut edges at gates or toll booths. Fixes avoid toll issues on routes that included shortcut edges.

## Release Date: 2016-03-07

 * **Updated all APIs to honor the optional DNT (Do not track) http header** -  This will avoid logging locations.
 * **Reduce 'Merge maneuver' verbal alert instructions** -  Only create a verbal alert instruction for a 'Merge maneuver' if the previous maneuver is > 1.5 km.
 * **Updated transit defaults.  Tweaked transit costing logic to obtain better routes.** -  use_rail = 0.6, use_transfers = 0.3, transfer_cost = 15.0 and transfer_penalty = 300.0.  Updated the TransferCostFactor to use the transfer_factor correctly.  TransitionCost for pedestrian costing bumped up from 20.0f to 30.0f when predecessor edge is a transit connection.
 * **Initial Guidance Globalization** -  Partial framework for Guidance Globalization. Started reading some guidance phrases from en-US.json file.

## Release Date: 2016-02-22

 * **Use bidirectional A* for automobile routes** - Switch to bidirectional A* for all but bus routes and short routes (where origin and destination are less than 10km apart). This improves performance and has less failure cases for longer routes. Some data import adjustments were made (02-19) to fix some issues encountered with arterial and highway hierarchies. Also only use a maximum of 2 passes for bidirecdtional A* to reduce "long time to fail" cases.
 * **Added verbal multi-cue guidance** - This combines verbal instructions when 2 successive maneuvers occur in a short amount of time (e.g., Turn right onto MainStreet. Then Turn left onto 1st Avenue).

## Release Date: 2016-02-19

 * **Data producer updates** - Reduce stop impact when all edges are links (ramps or turn channels). Update opposing edge logic to reject edges that do no have proper access (forward access == reverse access on opposing edge and vice-versa). Update ReclassifyLinks for cases where a single edge (often a service road) intersects a ramp improperly causing the ramp to reclassified when it should not be. Updated maximum OSM node Id (now exceeds 4000000000). Move lua from conf repository into mjolnir.

## Release Date: 2016-02-01

 * **Data producer updates** - Reduce speed on unpaved/rough roads. Add statistics for hgv (truck) restrictions.

## Release Date: 2016-01-26

 * **Added capability to disable narrative production** - Added the `narrative` boolean option to allow users to disable narrative production. Locations, shape, length, and time are still returned. The narrative production is enabled by default. The possible values for the `narrative` option are: false and true
 * **Added capability to mark a request with an id** - The `id` is returned with the response so a user could match to the corresponding request.
 * **Added some logging enhancements, specifically [ANALYTICS] logging** - We want to focus more on what our data is telling us by logging specific stats in Logstash.

## Release Date: 2016-01-18

 * **Data producer updates** - Data importer configuration (lua) updates to fix a bug where buses were not allowed on restricted lanes.  Fixed surface issue (change the default surface to be "compacted" for footways).

## Release Date: 2016-01-04

 * **Fixed Wrong Costing Options Applied** - Fixed a bug in which a previous requests costing options would be used as defaults for all subsequent requests.

## Release Date: 2015-12-18

 * **Fix for bus access** - Data importer configuration (lua) updates to fix a bug where bus lanes were turning off access for other modes.
 * **Fix for extra emergency data** - Data importer configuration (lua) updates to fix a bug where we were saving hospitals in the data.
 * **Bicycle costing update** - Updated kTCSlight and kTCFavorable so that cycleways are favored by default vs roads.

## Release Date: 2015-12-17

 * **Graph Tile Data Structure update** - Updated structures within graph tiles to support transit efforts and truck routing. Removed TransitTrip, changed TransitRoute and TransitStop to indexes (rather than binary search). Added access restrictions (like height and weight restrictions) and the mode which they impact to reduce need to look-up.
 * **Data producer updates** - Updated graph tile structures and import processes.

## Release Date: 2015-11-23

 * **Fixed Open App for OSRM functionality** - Added OSRM functionality back to Loki to support Open App.

## Release Date: 2015-11-13

 * **Improved narrative for unnamed walkway, cycleway, and mountain bike trail** - A generic description will be used for the street name when a walkway, cycleway, or mountain bike trail maneuver is unnamed. For example, a turn right onto a unnamed walkway maneuver will now be: "Turn right onto walkway."
 * **Fix costing bug** - Fix a bug introduced in EdgeLabel refactor (impacted time distance matrix only).

## Release Date: 2015-11-3

 * **Enhance bi-directional A* logic** - Updates to bidirectional A* algorithm to fix the route completion logic to handle cases where a long "connection" edge could lead to a sub-optimal path. Add hierarchy and shortcut logic so we can test and use bidirectional A* for driving routes. Fix the destination logic to properly handle oneways as the destination edge. Also fix U-turn detection for reverse search when hierarchy transitions occur.
 * **Change "Go" to "Head" for some instructions** - Start, exit ferry.
 * **Update to roundabout instructions** - Call out roundabouts for edges marked as links (ramps, turn channels).
 * **Update bicycle costing** - Fix the road factor (for applying weights based on road classification) and lower turn cost values.

## Data Producer Release Date: 2015-11-2

 * **Updated logic to not create shortcut edges on roundabouts** - This fixes some roundabout exit counts.

## Release Date: 2015-10-20

 * **Bug Fix for Pedestrian and Bicycle Routes** - Fixed a bug with setting the destination in the bi-directional Astar algorithm. Locations that snapped to a dead-end node would have failed the route and caused a timeout while searching for a valid path. Also fixed the elapsed time computation on the reverse path of bi-directional algorithm.

## Release Date: 2015-10-16

 * **Through Location Types** - Improved support for locations with type = "through". Routes now combine paths that meet at each through location to create a single "leg" between locations with type = "break". Paths that continue at a through location will not create a U-turn unless the path enters a "dead-end" region (neighborhood with no outbound access).
 * **Update shortcut edge logic** - Now skips long shortcut edges when close to the destination. This can lead to missing the proper connection if the shortcut is too long. Fixes #245 (thor).
 * **Per mode service limits** - Update configuration to allow setting different maximum number of locations and distance per mode.
 * **Fix shape index for trivial path** - Fix a bug where when building the the trip path for a "trivial" route (includes just one edge) where the shape index exceeded that size of the shape.

## Release Date: 2015-09-28

 * **Elevation Influenced Bicycle Routing** - Enabled elevation influenced bicycle routing. A "use-hills" option was added to the bicycle costing profile that can tune routes to avoid hills based on grade and amount of elevation change.
 * **"Loop Edge" Fix** - Fixed a bug with edges that form a loop. Split them into 2 edges during data import.
 * **Additional information returned from 'locate' method** - Added information that can be useful when debugging routes and data. Adds information about nodes and edges at a location.
 * **Guidance/Narrative Updates** - Added side of street to destination narrative. Updated verbal instructions.<|MERGE_RESOLUTION|>--- conflicted
+++ resolved
@@ -151,12 +151,9 @@
    * ADDED: Add Korean (`ko-KR`) locale [#5501](https://github.com/valhalla/valhalla/pull/5501)
    * UPGRADED: pybind11 from 2.11.1 to 3.0.1 [#5539](https://github.com/valhalla/valhalla/pull/5539)
    * CHANGED: Replace `oneof bool` to `bool` for default false options [#5541](https://github.com/valhalla/valhalla/pull/5541)
-<<<<<<< HEAD
-   * ADDED `thor.costmatrix.min_iterations` config param [#5559](https://github.com/valhalla/valhalla/pull/5559)
-=======
    * CHANGED: Optimise stopimpact calls in TransitionCost [#5545](https://github.com/valhalla/valhalla/pull/5545)
    * CHANGED: Optimise best_transition_cost function [#5537](https://github.com/valhalla/valhalla/pull/5537)
->>>>>>> d1f169ef
+   * ADDED `thor.costmatrix.min_iterations` config param [#5559](https://github.com/valhalla/valhalla/pull/5559)
 
 ## Release Date: 2024-10-10 Valhalla 3.5.1
 * **Removed**
