## Release Date: 2021-??-?? Valhalla 3.1.5
* **Removed**
* **Bug Fix**
   * FIXED: Fix precision losses while encoding-decoding distance parameter in openlr [#3374](https://github.com/valhalla/valhalla/pull/3374)
   * FIXED: Fix bearing calculation for openlr records [#3379](https://github.com/valhalla/valhalla/pull/3379)
   * FIXED: Some refactoring that was proposed for the PR 3379 [3381](https://github.com/valhalla/valhalla/pull/3381)
   * FIXED: Avoid calling out "keep left/right" when passing an exit [3349](https://github.com/valhalla/valhalla/pull/3349)
   * FIXED: Fix iterator decrement beyond begin() in GeoPoint::HeadingAtEndOfPolyline() method [#3393](https://github.com/valhalla/valhalla/pull/3393)
   * FIXED: Add string for Use:kPedestrianCrossing to fix null output in to_string(Use). [#3416](https://github.com/valhalla/valhalla/pull/3416)
   * FIXED: Remove simple restrictions check for pedestrian cost calculation. [#3423](https://github.com/valhalla/valhalla/pull/3423)
   * FIXED: Parse "highway=busway" OSM tag: https://wiki.openstreetmap.org/wiki/Tag:highway%3Dbusway [#3413](https://github.com/valhalla/valhalla/pull/3413)
   * FIXED: Process int_ref irrespective of `use_directions_on_ways_` [#3446](https://github.com/valhalla/valhalla/pull/3446)
   * FIXED: workaround python's ArgumentParser bug to not accept negative numbers as arguments [#3443](https://github.com/valhalla/valhalla/pull/3443)
   * FIXED: Undefined behaviour on some platforms due to unaligned reads [#3447](https://github.com/valhalla/valhalla/pull/3447)
   * FIXED: Fixed undefined behavior due to invalid shift exponent when getting edge's heading [#3450](https://github.com/valhalla/valhalla/pull/3450)
   * FIXED: Use midgard::unaligned_read in GraphTileBuilder::AddSigns [#3456](https://github.com/valhalla/valhalla/pull/3456)
   * FIXED: Relax test margin for time dependent traffic test [#3467](https://github.com/valhalla/valhalla/pull/3467)
   * FIXED: Fixed missed intersection heading [#3463](https://github.com/valhalla/valhalla/pull/3463)
   * FIXED: Stopped putting binary bytes into a string field of the protobuf TaggedValue since proto3 protects against that for cross language support [#3468](https://github.com/valhalla/valhalla/pull/3468)
   * FIXED: valhalla_service uses now loki logging config instead of deprecated tyr logging [#3481](https://github.com/valhalla/valhalla/pull/3481)
   * FIXED: Docker image `valhalla/valhalla:run-latest`: conan error + python integration [#3485](https://github.com/valhalla/valhalla/pull/3485)
   * FIXED: fix more protobuf unstable 3.x API [#3494](https://github.com/valhalla/valhalla/pull/3494)
   * FIXED: fix one more protobuf unstable 3.x API [#3501](https://github.com/valhalla/valhalla/pull/3501)
   * FIXED: Fix valhalla_build_tiles imports only bss from last osm file [#3503](https://github.com/valhalla/valhalla/pull/3503)
   * FIXED: Fix total_run_stat.sh script. [#3511](https://github.com/valhalla/valhalla/pull/3511)
   
* **Enhancement**
   * CHANGED: Pronunciation for names and destinations [#3132](https://github.com/valhalla/valhalla/pull/3132)
   * CHANGED: Requested code clean up for phonemes PR [#3356](https://github.com/valhalla/valhalla/pull/3356)
   * CHANGED: Refactor Pronunciation class to struct [#3359](https://github.com/valhalla/valhalla/pull/3359)
   * ADDED: Added support for probabale restrictions [#3361](https://github.com/valhalla/valhalla/pull/3361)
   * CHANGED: Refactored the verbal text formatter to handle logic for street name and sign [#3369](https://github.com/valhalla/valhalla/pull/3369)
   * CHANGED: return "version" and "tileset_age" on parameterless /status call [#3367](https://github.com/valhalla/valhalla/pull/3367)
   * CHANGED: de-singleton tile_extract by introducing an optional index.bin file created by valhalla_build_extract [#3281](https://github.com/valhalla/valhalla/pull/3281)
   * CHANGED: implement valhalla_build_elevation in python and add more --from-geojson & --from-graph options [#3318](https://github.com/valhalla/valhalla/pull/3318)
   * ADDED: Add boolean parameter to clear memory for edge labels from thor. [#2789](https://github.com/valhalla/valhalla/pull/2789)
   * CHANGED: Do not create statsd client in workers if it is not configured [#3394](https://github.com/valhalla/valhalla/pull/3394)
   * ADDED: Import of Bike Share Stations information in BSS Connection edges [#3411](https://github.com/valhalla/valhalla/pull/3411)
   * ADDED: Add heading to PathEdge to be able to return it on /locate [#3399](https://github.com/valhalla/valhalla/pull/3399)
   * ADDED: Add `prioritize_bidirectional` option for fast work and correct ETA calculation for `depart_at` date_time type. Smoothly stop using live-traffic [#3398](https://github.com/valhalla/valhalla/pull/3398)
   * CHANGED: Minor fix for headers  [#3436](https://github.com/valhalla/valhalla/pull/3436)
   * CHANGED: Use std::multimap for polygons returned for admin and timezone queries. Improves performance when building tiles. [#3427](https://github.com/valhalla/valhalla/pull/3427)
   * CHANGED: Refactored GraphBuilder::CreateSignInfoList [#3438](https://github.com/valhalla/valhalla/pull/3438)
   * ADDED: Add support for LZ4 compressed elevation tiles [#3401](https://github.com/valhalla/valhalla/pull/3401)
   * CHANGED: Rearranged some of the protobufs to remove redundancy [#3452](https://github.com/valhalla/valhalla/pull/3452)
   * CHANGED: overhaul python bindings [#3380](https://github.com/valhalla/valhalla/pull/3380)
   * CHANGED: Removed all protobuf defaults either by doing them in code or by relying on 0 initialization. Also deprecated best_paths and do_not_track [#3454](https://github.com/valhalla/valhalla/pull/3454)
   * ADDED: isochrone action for /expansion endpoint to track dijkstra expansion [#3215](https://github.com/valhalla/valhalla/pull/3215)
   * CHANGED: remove boost from dependencies and add conan as prep for #3346 [#3459](https://github.com/valhalla/valhalla/pull/3459)
   * CHANGED: Remove boost.program_options in favor of cxxopts header-only lib and use conan to install header-only boost. [#3346](https://github.com/valhalla/valhalla/pull/3346)
   * CHANGED: Moved all protos to proto3 for internal request/response handling [#3457](https://github.com/valhalla/valhalla/pull/3457)
   * CHANGED: Allow up to 32 outgoing link edges on a node when reclassifying links [#3483](https://github.com/valhalla/valhalla/pull/3483)
   * CHANGED: Reuse sample::get implementation [#3471](https://github.com/valhalla/valhalla/pull/3471)
   * ADDED: Beta support for interacting with the http/bindings/library via serialized and pbf objects respectively [#3464](https://github.com/valhalla/valhalla/pull/3464)
   * CHANGED: Update xcode to 12.4.0 [#3492](https://github.com/valhalla/valhalla/pull/3492)
   * ADDED: Add JSON generator to conan [#3493](https://github.com/valhalla/valhalla/pull/3493)
   * CHANGED: top_speed option: ignore live speed for speed based penalties [#3460](https://github.com/valhalla/valhalla/pull/3460)
   * ADDED: Add `include_construction` option into the config to include/exclude roads under construction from the graph [#3455](https://github.com/valhalla/valhalla/pull/3455)
   * CHANGED: Refactor options protobuf for Location and Costing objects [#3506](https://github.com/valhalla/valhalla/pull/3506)
   * CHANGED: valhalla.h and config.h don't need cmake configuration [#3502](https://github.com/valhalla/valhalla/pull/3502)
   * ADDED: New options to control what fields of the pbf are returned when pbf format responses are requested [#3207](https://github.com/valhalla/valhalla/pull/3507)
<<<<<<< HEAD
   * ADDED: indoor routing - data model, data processing. [#3509](https://github.com/valhalla/valhalla/pull/3509)
   
=======
   * CHANGED: Rename tripcommon to common [#3516](https://github.com/valhalla/valhalla/pull/3516)

>>>>>>> 230a4529
## Release Date: 2021-10-07 Valhalla 3.1.4
* **Removed**
* **Bug Fix**
   * FIXED: Revert default speed boost for turn channels [#3232](https://github.com/valhalla/valhalla/pull/3232)
   * FIXED: Use the right tile to get country for incident [#3235](https://github.com/valhalla/valhalla/pull/3235)
   * FIXED: Fix factors passed to `RelaxHierarchyLimits` [#3253](https://github.com/valhalla/valhalla/pull/3253)
   * FIXED: Fix TransitionCostReverse usage [#3260](https://github.com/valhalla/valhalla/pull/3260)
   * FIXED: Fix Tagged Value Support in EdgeInfo [#3262](https://github.com/valhalla/valhalla/issues/3262)
   * FIXED: TransitionCostReverse fix: revert internal_turn change [#3271](https://github.com/valhalla/valhalla/issues/3271)
   * FIXED: Optimize tiles usage in reach-based pruning [#3294](https://github.com/valhalla/valhalla/pull/3294)
   * FIXED: Slip lane detection: track visited nodes to avoid infinite loops [#3297](https://github.com/valhalla/valhalla/pull/3297)
   * FIXED: Fix distance value in a 0-length road [#3185](https://github.com/valhalla/valhalla/pull/3185)
   * FIXED: Trivial routes were broken when origin was node snapped and destnation was not and vice-versa for reverse astar [#3299](https://github.com/valhalla/valhalla/pull/3299)
   * FIXED: Tweaked TestAvoids map to get TestAvoidShortcutsTruck working [#3301](https://github.com/valhalla/valhalla/pull/3301)
   * FIXED: Overflow in sequence sort [#3303](https://github.com/valhalla/valhalla/pull/3303)
   * FIXED: Setting statsd tags in config via valhalla_build_config [#3225](https://github.com/valhalla/valhalla/pull/3225)
   * FIXED: Cache for gzipped elevation tiles [#3120](https://github.com/valhalla/valhalla/pull/3120)
   * FIXED: Current time conversion regression introduced in unidirectional algorithm refractor [#3278](https://github.com/valhalla/valhalla/issues/3278)
   * FIXED: Make combine_route_stats.py properly quote CSV output (best practice improvement) [#3328](https://github.com/valhalla/valhalla/pull/3328)
   * FIXED: Merge edge segment records in map matching properly so that resulting edge indices in trace_attributes are valid [#3280](https://github.com/valhalla/valhalla/pull/3280)
   * FIXED: Shape walking map matcher now sets correct edge candidates used in the match for origin and destination location [#3329](https://github.com/valhalla/valhalla/pull/3329)
   * FIXED: Better hash function of GraphId [#3332](https://github.com/valhalla/valhalla/pull/3332)

* **Enhancement**
   * CHANGED: Favor turn channels more [#3222](https://github.com/valhalla/valhalla/pull/3222)
   * CHANGED: Rename `valhalla::midgard::logging::LogLevel` enumerators to avoid clash with common macros [#3237](https://github.com/valhalla/valhalla/pull/3237)
   * CHANGED: Move pre-defined algorithm-based factors inside `RelaxHierarchyLimits` [#3253](https://github.com/valhalla/valhalla/pull/3253)
   * ADDED: Reject alternatives with too long detours [#3238](https://github.com/valhalla/valhalla/pull/3238)
   * ADDED: Added info to /status endpoint [#3008](https://github.com/valhalla/valhalla/pull/3008)
   * ADDED: Added stop and give_way/yield signs to the data and traffic signal fixes [#3251](https://github.com/valhalla/valhalla/pull/3251)
   * ADDED: use_hills for pedestrian costing, which also affects the walking speed [#3234](https://github.com/valhalla/valhalla/pull/3234)
   * CHANGED: Fixed cost threshold fot bidirectional astar. Implemented reach-based pruning for suboptimal branches [#3257](https://github.com/valhalla/valhalla/pull/3257)
   * ADDED: Added `exclude_unpaved` request parameter [#3240](https://github.com/valhalla/valhalla/pull/3240)
   * ADDED: Added support for routing onto HOV/HOT lanes via request parameters `include_hot`, `include_hov2`, and `include_hov3` [#3273](https://github.com/valhalla/valhalla/pull/3273)
   * ADDED: Add Z-level field to `EdgeInfo`. [#3261](https://github.com/valhalla/valhalla/pull/3261)
   * CHANGED: Calculate stretch threshold for alternatives based on the optimal route cost [#3276](https://github.com/valhalla/valhalla/pull/3276)
   * ADDED: Add `preferred_z_level` as a parameter of loki requests. [#3270](https://github.com/valhalla/valhalla/pull/3270)
   * ADDED: Add `preferred_layer` as a parameter of loki requests. [#3270](https://github.com/valhalla/valhalla/pull/3270)
   * ADDED: Exposing service area names in passive maneuvers. [#3277](https://github.com/valhalla/valhalla/pull/3277)
   * ADDED: Added traffic signal and stop sign check for stop impact. These traffic signals and stop sign are located on edges. [#3279](https://github.com/valhalla/valhalla/pull/3279)
   * CHANGED: Improved sharing criterion to obtain more reasonable alternatives; extended alternatives search [#3302](https://github.com/valhalla/valhalla/pull/3302)
   * ADDED: pull ubuntu:20.04 base image before building [#3233](https://github.com/valhalla/valhalla/pull/3223)
   * CHANGED: Improve Loki nearest-neighbour performance for large radius searches in open space [#3233](https://github.com/valhalla/valhalla/pull/3324)
   * ADDED: testing infrastructure for scripts and valhalla_build_config tests [#3308](https://github.com/valhalla/valhalla/pull/3308)
   * ADDED: Shape points and information about where intermediate locations are placed along the legs of a route [#3274](https://github.com/valhalla/valhalla/pull/3274)
   * CHANGED: Improved existing hov lane transition test case to make more realistic [#3330](https://github.com/valhalla/valhalla/pull/3330)
   * CHANGED: Update python usage in all scripts to python3 [#3337](https://github.com/valhalla/valhalla/pull/3337)
   * ADDED: Added `exclude_cash_only_tolls` request parameter [#3341](https://github.com/valhalla/valhalla/pull/3341)
   * CHANGED: Update api-reference for street_names [#3342](https://github.com/valhalla/valhalla/pull/3342)
   * ADDED: Disable msse2 flags when building on Apple Silicon chip [#3327](https://github.com/valhalla/valhalla/pull/3327)

## Release Date: 2021-07-20 Valhalla 3.1.3
* **Removed**
   * REMOVED: Unused overloads of `to_response` function [#3167](https://github.com/valhalla/valhalla/pull/3167)

* **Bug Fix**
   * FIXED: Fix heading on small edge [#3114](https://github.com/valhalla/valhalla/pull/3114)
   * FIXED: Added support for `access=psv`, which disables routing on these nodes and edges unless the mode is taxi or bus [#3107](https://github.com/valhalla/valhalla/pull/3107)
   * FIXED: Disables logging in CI to catch issues [#3121](https://github.com/valhalla/valhalla/pull/3121)
   * FIXED: Fixed U-turns through service roads [#3082](https://github.com/valhalla/valhalla/pull/3082)
   * FIXED: Added forgotten penalties for kLivingStreet and kTrack for pedestrian costing model [#3116](https://github.com/valhalla/valhalla/pull/3116)
   * FIXED: Updated the reverse turn bounds [#3122](https://github.com/valhalla/valhalla/pull/3122)
   * FIXED: Missing fork maneuver [#3134](https://github.com/valhalla/valhalla/pull/3134)
   * FIXED: Update turn channel logic to call out specific turn at the end of the turn channel if needed [#3140](https://github.com/valhalla/valhalla/pull/3140)
   * FIXED: Fixed cost thresholds for TimeDistanceMatrix. [#3131](https://github.com/valhalla/valhalla/pull/3131)
   * FIXED: Use distance threshold in hierarchy limits for bidirectional astar to expand more important lower level roads [#3156](https://github.com/valhalla/valhalla/pull/3156)
   * FIXED: Fixed incorrect dead-end roundabout labels. [#3129](https://github.com/valhalla/valhalla/pull/3129)
   * FIXED: googletest wasn't really updated in #3166 [#3187](https://github.com/valhalla/valhalla/pull/3187)
   * FIXED: Minor fix of benchmark code [#3190](https://github.com/valhalla/valhalla/pull/3190)
   * FIXED: avoid_polygons intersected edges as polygons instead of linestrings [#3194]((https://github.com/valhalla/valhalla/pull/3194)
   * FIXED: when binning horizontal edge shapes using single precision floats (converted from not double precision floats) allowed for the possiblity of marking many many tiles no where near the shape [#3204](https://github.com/valhalla/valhalla/pull/3204)
   * FIXED: Fix improper iterator usage in ManeuversBuilder [#3205](https://github.com/valhalla/valhalla/pull/3205)
   * FIXED: Modified approach for retrieving signs from a directed edge #3166 [#3208](https://github.com/valhalla/valhalla/pull/3208)
   * FIXED: Improve turn channel classification: detect slip lanes [#3196](https://github.com/valhalla/valhalla/pull/3196)
   * FIXED: Compatibility with older boost::optional versions [#3219](https://github.com/valhalla/valhalla/pull/3219)
   * FIXED: Older boost.geometry versions don't have correct() for geographic rings [#3218](https://github.com/valhalla/valhalla/pull/3218)
   * FIXED: Use default road speed for bicycle costing so traffic does not reduce penalty on high speed roads. [#3143](https://github.com/valhalla/valhalla/pull/3143)

* **Enhancement**
   * CHANGED: Refactor base costing options parsing to handle more common stuff in a one place [#3125](https://github.com/valhalla/valhalla/pull/3125)
   * CHANGED: Unified Sign/SignElement into sign.proto [#3146](https://github.com/valhalla/valhalla/pull/3146)
   * ADDED: New verbal succinct transition instruction to maneuver & narrativebuilder. Currently this instruction will be used in place of a very long street name to avoid repetition of long names [#2844](https://github.com/valhalla/valhalla/pull/2844)
   * ADDED: Added oneway support for pedestrian access and foot restrictions [#3123](https://github.com/valhalla/valhalla/pull/3123)
   * ADDED: Exposing rest-area names in passive maneuvers [#3172](https://github.com/valhalla/valhalla/pull/3172)
   * CHORE: Updates robin-hood-hashing third-party library
   * ADDED: Support `barrier=yes|swing_gate|jersey_barrier` tags [#3154](https://github.com/valhalla/valhalla/pull/3154)
   * ADDED: Maintain `access=permit|residents` tags as private [#3149](https://github.com/valhalla/valhalla/pull/3149)
   * CHANGED: Replace `avoid_*` API parameters with more accurate `exclude_*` [#3093](https://github.com/valhalla/valhalla/pull/3093)
   * ADDED: Penalize private gates [#3144](https://github.com/valhalla/valhalla/pull/3144)
   * CHANGED: Renamed protobuf Sign/SignElement to TripSign/TripSignElement [#3168](https://github.com/valhalla/valhalla/pull/3168)
   * CHORE: Updates googletest to release-1.11.0 [#3166](https://github.com/valhalla/valhalla/pull/3166)
   * CHORE: Enables -Wall on sif sources [#3178](https://github.com/valhalla/valhalla/pull/3178)
   * ADDED: Allow going through accessible `barrier=bollard` and penalize routing through it, when the access is private [#3175](https://github.com/valhalla/valhalla/pull/3175)
   * ADDED: Add country code to incident metadata [#3169](https://github.com/valhalla/valhalla/pull/3169)
   * CHANGED: Use distance instead of time to check limited sharing criteria [#3183](https://github.com/valhalla/valhalla/pull/3183)
   * ADDED: Introduced a new via_waypoints array on the leg in the osrm route serializer that describes where a particular waypoint from the root-level array matches to the route. [#3189](https://github.com/valhalla/valhalla/pull/3189)
   * ADDED: Added vehicle width and height as an option for auto (and derived: taxi, bus, hov) profile (https://github.com/valhalla/valhalla/pull/3179)
   * ADDED: Support for statsd integration for basic error and requests metrics [#3191](https://github.com/valhalla/valhalla/pull/3191)
   * CHANGED: Get rid of typeid in statistics-related code. [#3227](https://github.com/valhalla/valhalla/pull/3227)

## Release Date: 2021-05-26 Valhalla 3.1.2
* **Removed**
* **Bug Fix**
   * FIXED: Change unnamed road intersections from being treated as penil point u-turns [#3084](https://github.com/valhalla/valhalla/pull/3084)
   * FIXED: Fix TimeDepReverse termination and path cost calculation (for arrive_by routing) [#2987](https://github.com/valhalla/valhalla/pull/2987)
   * FIXED: Isochrone (::Generalize()) fix to avoid generating self-intersecting polygons [#3026](https://github.com/valhalla/valhalla/pull/3026)
   * FIXED: Handle day_on/day_off/hour_on/hour_off restrictions [#3029](https://github.com/valhalla/valhalla/pull/3029)
   * FIXED: Apply conditional restrictions with dow only to the edges when routing [#3039](https://github.com/valhalla/valhalla/pull/3039)
   * FIXED: Missing locking in incident handler needed to hang out to scop lock rather than let the temporary disolve [#3046](https://github.com/valhalla/valhalla/pull/3046)
   * FIXED: Continuous lane guidance fix [#3054](https://github.com/valhalla/valhalla/pull/3054)
   * FIXED: Fix reclassification for "shorter" ferries and rail ferries (for Chunnel routing issues) [#3038](https://github.com/valhalla/valhalla/pull/3038)
   * FIXED: Incorrect routing through motor_vehicle:conditional=destination. [#3041](https://github.com/valhalla/valhalla/pull/3041)
   * FIXED: Allow destination-only routing on the first-pass for non bidirectional Astar algorithms. [#3085](https://github.com/valhalla/valhalla/pull/3085)
   * FIXED: Highway/ramp lane bifurcation [#3088](https://github.com/valhalla/valhalla/pull/3088)
   * FIXED: out of bound access of tile hierarchy in base_ll function in graphheader [#3089](https://github.com/valhalla/valhalla/pull/3089)
   * FIXED: include shortcuts in avoid edge set for avoid_polygons [#3090](https://github.com/valhalla/valhalla/pull/3090)

* **Enhancement**
   * CHANGED: Refactor timedep forward/reverse to reduce code repetition [#2987](https://github.com/valhalla/valhalla/pull/2987)
   * CHANGED: Sync translation files with Transifex command line tool [#3030](https://github.com/valhalla/valhalla/pull/3030)
   * CHANGED: Use osm tags in links reclassification algorithm in order to reduce false positive downgrades [#3042](https://github.com/valhalla/valhalla/pull/3042)
   * CHANGED: Use CircleCI XL instances for linux based builds [#3043](https://github.com/valhalla/valhalla/pull/3043)
   * ADDED: ci: Enable undefined sanitizer [#2999](https://github.com/valhalla/valhalla/pull/2999)
   * ADDED: Optionally pass preconstructed graphreader to connectivity map [#3046](https://github.com/valhalla/valhalla/pull/3046)
   * CHANGED: ci: Skip Win CI runs for irrelevant files [#3014](https://github.com/valhalla/valhalla/pull/3014)
   * ADDED: Allow configuration-driven default speed assignment based on edge properties [#3055](https://github.com/valhalla/valhalla/pull/3055)
   * CHANGED: Use std::shared_ptr in case if ENABLE_THREAD_SAFE_TILE_REF_COUNT is ON. [#3067](https://github.com/valhalla/valhalla/pull/3067)
   * CHANGED: Reduce stop impact when driving in parking lots [#3051](https://github.com/valhalla/valhalla/pull/3051)
   * ADDED: Added another through route test [#3074](https://github.com/valhalla/valhalla/pull/3074)
   * ADDED: Adds incident-length to metadata proto [#3083](https://github.com/valhalla/valhalla/pull/3083)
   * ADDED: Do not penalize gates that have allowed access [#3078](https://github.com/valhalla/valhalla/pull/3078)
   * ADDED: Added missing k/v pairs to taginfo.json.  Updated PR template. [#3101](https://github.com/valhalla/valhalla/pull/3101)
   * CHANGED: Serialize isochrone 'contour' properties as floating point so they match user supplied value [#3078](https://github.com/valhalla/valhalla/pull/3095)
   * NIT: Enables compiler warnings as errors in midgard module [#3104](https://github.com/valhalla/valhalla/pull/3104)
   * CHANGED: Check all tiles for nullptr that reads from graphreader to avoid fails in case tiles might be missing. [#3065](https://github.com/valhalla/valhalla/pull/3065)

## Release Date: 2021-04-21 Valhalla 3.1.1
* **Removed**
   * REMOVED: The tossing of private roads in [#1960](https://github.com/valhalla/valhalla/pull/1960) was too aggressive and resulted in a lot of no routes.  Reverted this logic.  [#2934](https://github.com/valhalla/valhalla/pull/2934)
   * REMOVED: stray references to node bindings [#3012](https://github.com/valhalla/valhalla/pull/3012)

* **Bug Fix**
   * FIXED: Fix compression_utils.cc::inflate(...) throw - make it catchable [#2839](https://github.com/valhalla/valhalla/pull/2839)
   * FIXED: Fix compiler errors if HAVE_HTTP not enabled [#2807](https://github.com/valhalla/valhalla/pull/2807)
   * FIXED: Fix alternate route serialization [#2811](https://github.com/valhalla/valhalla/pull/2811)
   * FIXED: Store restrictions in the right tile [#2781](https://github.com/valhalla/valhalla/pull/2781)
   * FIXED: Failing to write tiles because of racing directory creation [#2810](https://github.com/valhalla/valhalla/pull/2810)
   * FIXED: Regression in stopping expansion on transitions down in time-dependent routes [#2815](https://github.com/valhalla/valhalla/pull/2815)
   * FIXED: Fix crash in loki when trace_route is called with 2 locations.[#2817](https://github.com/valhalla/valhalla/pull/2817)
   * FIXED: Mark the restriction start and end as via ways to fix IsBridgingEdge function in Bidirectional Astar [#2796](https://github.com/valhalla/valhalla/pull/2796)
   * FIXED: Dont add predictive traffic to the tile if it's empty [#2826](https://github.com/valhalla/valhalla/pull/2826)
   * FIXED: Fix logic bidirectional astar to avoid double u-turns and extra detours [#2802](https://github.com/valhalla/valhalla/pull/2802)
   * FIXED: Re-enable transition cost for motorcycle profile [#2837](https://github.com/valhalla/valhalla/pull/2837)
   * FIXED: Increase limits for timedep_* algorithms. Split track_factor into edge factor and transition penalty [#2845](https://github.com/valhalla/valhalla/pull/2845)
   * FIXED: Loki was looking up the wrong costing enum for avoids [#2856](https://github.com/valhalla/valhalla/pull/2856)
   * FIXED: Fix way_ids -> graph_ids conversion for complex restrictions: handle cases when a way is split into multiple edges [#2848](https://github.com/valhalla/valhalla/pull/2848)
   * FIXED: Honor access mode while matching OSMRestriction with the graph [#2849](https://github.com/valhalla/valhalla/pull/2849)
   * FIXED: Ensure route summaries are unique among all returned route/legs [#2874](https://github.com/valhalla/valhalla/pull/2874)
   * FIXED: Fix compilation errors when boost < 1.68 and libprotobuf < 3.6  [#2878](https://github.com/valhalla/valhalla/pull/2878)
   * FIXED: Allow u-turns at no-access barriers when forced by heading [#2875](https://github.com/valhalla/valhalla/pull/2875)
   * FIXED: Fixed "No route found" error in case of multipoint request with locations near low reachability edges [#2914](https://github.com/valhalla/valhalla/pull/2914)
   * FIXED: Python bindings installation [#2751](https://github.com/valhalla/valhalla/issues/2751)
   * FIXED: Skip bindings if there's no Python development version [#2893](https://github.com/valhalla/valhalla/pull/2893)
   * FIXED: Use CMakes built-in Python variables to configure installation [#2931](https://github.com/valhalla/valhalla/pull/2931)
   * FIXED: Sometimes emitting zero-length route geometry when traffic splits edge twice [#2943](https://github.com/valhalla/valhalla/pull/2943)
   * FIXED: Fix map-match segfault when gps-points project very near a node [#2946](https://github.com/valhalla/valhalla/pull/2946)
   * FIXED: Use kServiceRoad edges while searching for ferry connection [#2933](https://github.com/valhalla/valhalla/pull/2933)
   * FIXED: Enhanced logic for IsTurnChannelManeuverCombinable [#2952](https://github.com/valhalla/valhalla/pull/2952)
   * FIXED: Restore compatibility with gcc 6.3.0, libprotobuf 3.0.0, boost v1.62.0 [#2953](https://github.com/valhalla/valhalla/pull/2953)
   * FIXED: Dont abort bidirectional a-star search if only one direction is exhausted [#2936](https://github.com/valhalla/valhalla/pull/2936)
   * FIXED: Fixed missing comma in the scripts/valhalla_build_config [#2963](https://github.com/valhalla/valhalla/pull/2963)
   * FIXED: Reverse and Multimodal Isochrones were returning forward results [#2967](https://github.com/valhalla/valhalla/pull/2967)
   * FIXED: Map-match fix for first gps-point being exactly equal to street shape-point [#2977](https://github.com/valhalla/valhalla/pull/2977)
   * FIXED: Add missing GEOS:GEOS dep to mjolnir target [#2901](https://github.com/valhalla/valhalla/pull/2901)
   * FIXED: Allow expansion into a region when not_thru_pruning is false on 2nd pass [#2978](https://github.com/valhalla/valhalla/pull/2978)
   * FIXED: Fix polygon area calculation: use Shoelace formula [#2927](https://github.com/valhalla/valhalla/pull/2927)
   * FIXED: Isochrone: orient segments/rings acoording to the right-hand rule [#2932](https://github.com/valhalla/valhalla/pull/2932)
   * FIXED: Parsenodes fix: check if index is out-of-bound first [#2984](https://github.com/valhalla/valhalla/pull/2984)
   * FIXED: Fix for unique-summary logic [#2996](https://github.com/valhalla/valhalla/pull/2996)
   * FIXED: Isochrone: handle origin edges properly [#2990](https://github.com/valhalla/valhalla/pull/2990)
   * FIXED: Annotations fail with returning NaN speed when the same point is duplicated in route geometry [#2992](https://github.com/valhalla/valhalla/pull/2992)
   * FIXED: Fix run_with_server.py to work on macOS [#3003](https://github.com/valhalla/valhalla/pull/3003)
   * FIXED: Removed unexpected maneuvers at sharp bends [#2968](https://github.com/valhalla/valhalla/pull/2968)
   * FIXED: Remove large number formatting for non-US countries [#3015](https://github.com/valhalla/valhalla/pull/3015)
   * FIXED: Odin undefined behaviour: handle case when xedgeuse is not initialized [#3020](https://github.com/valhalla/valhalla/pull/3020)

* **Enhancement**
   * Pedestrian crossing should be a separate TripLeg_Use [#2950](https://github.com/valhalla/valhalla/pull/2950)
   * CHANGED: Azure uses ninja as generator [#2779](https://github.com/valhalla/valhalla/pull/2779)
   * ADDED: Support for date_time type invariant for map matching [#2712](https://github.com/valhalla/valhalla/pull/2712)
   * ADDED: Add Bulgarian locale [#2825](https://github.com/valhalla/valhalla/pull/2825)
   * FIXED: No need for write permissions on tarball indices [#2822](https://github.com/valhalla/valhalla/pull/2822)
   * ADDED: nit: Links debug build with lld [#2813](https://github.com/valhalla/valhalla/pull/2813)
   * ADDED: Add costing option `use_living_streets` to avoid or favor living streets in route. [#2788](https://github.com/valhalla/valhalla/pull/2788)
   * CHANGED: Do not allocate mapped_cache vector in skadi when no elevation source is provided. [#2841](https://github.com/valhalla/valhalla/pull/2841)
   * ADDED: avoid_polygons logic [#2750](https://github.com/valhalla/valhalla/pull/2750)
   * ADDED: Added support for destination for conditional access restrictions [#2857](https://github.com/valhalla/valhalla/pull/2857)
   * CHANGED: Large sequences are now merge sorted which can be dramatically faster with certain hardware configurations. This is especially useful in speeding up the earlier stages (parsing, graph construction) of tile building [#2850](https://github.com/valhalla/valhalla/pull/2850)
   * CHANGED: When creating the intial graph edges by setting at which nodes they start and end, first mark the indices of those nodes in another sequence and then sort them by edgeid so that we can do the setting of start and end node sequentially in the edges file. This is much more efficient on certain hardware configurations [#2851](https://github.com/valhalla/valhalla/pull/2851)
   * CHANGED: Use relative cost threshold to extend search in bidirectional astar in order to find more alternates [#2868](https://github.com/valhalla/valhalla/pull/2868)
   * CHANGED: Throw an exception if directory does not exist when building traffic extract [#2871](https://github.com/valhalla/valhalla/pull/2871)
   * CHANGED: Support for ignoring multiple consecutive closures at start/end locations [#2846](https://github.com/valhalla/valhalla/pull/2846)
   * ADDED: Added sac_scale to trace_attributes output and locate edge output [#2818](https://github.com/valhalla/valhalla/pull/2818)
   * ADDED: Ukrainian language translations [#2882](https://github.com/valhalla/valhalla/pull/2882)
   * ADDED: Add support for closure annotations [#2816](https://github.com/valhalla/valhalla/pull/2816)
   * ADDED: Add costing option `service_factor`. Implement possibility to avoid or favor generic service roads in route for all costing options. [#2870](https://github.com/valhalla/valhalla/pull/2870)
   * CHANGED: Reduce stop impact cost when flow data is present [#2891](https://github.com/valhalla/valhalla/pull/2891)
   * CHANGED: Update visual compare script [#2803](https://github.com/valhalla/valhalla/pull/2803)
   * CHANGED: Service roads are not penalized for `pedestrian` costing by default. [#2898](https://github.com/valhalla/valhalla/pull/2898)
   * ADDED: Add complex mandatory restrictions support [#2766](https://github.com/valhalla/valhalla/pull/2766)
   * ADDED: Status endpoint for future status info and health checking of running service [#2907](https://github.com/valhalla/valhalla/pull/2907)
   * ADDED: Add min_level argument to valhalla_ways_to_edges [#2918](https://github.com/valhalla/valhalla/pull/2918)
   * ADDED: Adding ability to store the roundabout_exit_turn_degree to the maneuver [#2941](https://github.com/valhalla/valhalla/pull/2941)
   * ADDED: Penalize pencil point uturns and uturns at short internal edges. Note: `motorcycle` and `motor_scooter` models do not penalize on short internal edges. No new uturn penalty logic has been added to the pedestrian and bicycle costing models. [#2944](https://github.com/valhalla/valhalla/pull/2944)
   * CHANGED: Allow config object to be passed-in to path algorithms [#2949](https://github.com/valhalla/valhalla/pull/2949)
   * CHANGED: Allow disabling Werror
   * ADDED: Add ability to build Valhalla modules as STATIC libraries. [#2957](https://github.com/valhalla/valhalla/pull/2957)
   * NIT: Enables compiler warnings in part of mjolnir module [#2922](https://github.com/valhalla/valhalla/pull/2922)
   * CHANGED: Refactor isochrone/reachability forward/reverse search to reduce code repetition [#2969](https://github.com/valhalla/valhalla/pull/2969)
   * ADDED: Set the roundabout exit shape index when we are collapsing the roundabout maneuvers. [#2975](https://github.com/valhalla/valhalla/pull/2975)
   * CHANGED: Penalized closed edges if using them at start/end locations [#2964](https://github.com/valhalla/valhalla/pull/2964)
   * ADDED: Add shoulder to trace_attributes output. [#2980](https://github.com/valhalla/valhalla/pull/2980)
   * CHANGED: Refactor bidirectional astar forward/reverse search to reduce code repetition [#2970](https://github.com/valhalla/valhalla/pull/2970)
   * CHANGED: Factor for service roads is 1.0 by default. [#2988](https://github.com/valhalla/valhalla/pull/2988)
   * ADDED: Support for conditionally skipping CI runs [#2986](https://github.com/valhalla/valhalla/pull/2986)
   * ADDED: Add instructions for building valhalla on `arm64` macbook [#2997](https://github.com/valhalla/valhalla/pull/2997)
   * NIT: Enables compiler warnings in part of mjolnir module [#2995](https://github.com/valhalla/valhalla/pull/2995)
   * CHANGED: nit(rename): Renames the encoded live speed properties [#2998](https://github.com/valhalla/valhalla/pull/2998)
   * ADDED: ci: Vendors the codecov script [#3002](https://github.com/valhalla/valhalla/pull/3002)
   * CHANGED: Allow None build type [#3005](https://github.com/valhalla/valhalla/pull/3005)
   * CHANGED: ci: Build Python bindings for Mac OS [#3013](https://github.com/valhalla/valhalla/pull/3013)

## Release Date: 2021-01-25 Valhalla 3.1.0
* **Removed**
   * REMOVED: Remove Node bindings. [#2502](https://github.com/valhalla/valhalla/pull/2502)
   * REMOVED: appveyor builds. [#2550](https://github.com/valhalla/valhalla/pull/2550)
   * REMOVED: Removed x86 CI builds. [#2792](https://github.com/valhalla/valhalla/pull/2792)

* **Bug Fix**
   * FIXED: Crazy ETAs.  If a way has forward speed with no backward speed and it is not oneway, then we must set the default speed.  The reverse logic applies as well.  If a way has no backward speed but has a forward speed and it is not a oneway, then set the default speed. [#2102](https://github.com/valhalla/valhalla/pull/2102)
   * FIXED: Map matching elapsed times spliced amongst different legs and discontinuities are now correct [#2104](https://github.com/valhalla/valhalla/pull/2104)
   * FIXED: Date time information is now propogated amongst different legs and discontinuities [#2107](https://github.com/valhalla/valhalla/pull/2107)
   * FIXED: Adds support for geos-3.8 c++ api [#2021](https://github.com/valhalla/valhalla/issues/2021)
   * FIXED: Updated the osrm serializer to not set junction name for osrm origin/start maneuver - this is not helpful since we are not transitioning through the intersection.  [#2121](https://github.com/valhalla/valhalla/pull/2121)
   * FIXED: Removes precomputing of edge-costs which lead to wrong results [#2120](https://github.com/valhalla/valhalla/pull/2120)
   * FIXED: Complex turn-restriction invalidates edge marked as kPermanent [#2103](https://github.com/valhalla/valhalla/issues/2103)
   * FIXED: Fixes bug with inverted time-restriction parsing [#2167](https://github.com/valhalla/valhalla/pull/2167)
   * FIXED: Fixed several bugs with numeric underflow in map-matching trip durations. These may
     occur when serializing match results where adjacent trace points appear out-of-sequence on the
     same edge [#2178](https://github.com/valhalla/valhalla/pull/2178)
     - `MapMatcher::FormPath` now catches route discontinuities on the same edge when the distance
       percentage along don't agree. The trip leg builder builds disconnected legs on a single edge
       to avoid duration underflow.
     - Correctly populate edge groups when matching results contain loops. When a loop occurs,
       the leg builder now starts at the correct edge where the loop ends, and correctly accounts
       for any contained edges.
     - Duration over-trimming at the terminating edge of a match.
   * FIXED: Increased internal precision of time tracking per edge and maneuver so that maneuver times sum to the same time represented in the leg summary [#2195](https://github.com/valhalla/valhalla/pull/2195)
   * FIXED: Tagged speeds were not properly marked. We were not using forward and backward speeds to flag if a speed is tagged or not.  Should not update turn channel speeds if we are not inferring them.  Added additional logic to handle PH in the conditional restrictions. Do not update stop impact for ramps if they are marked as internal. [#2198](https://github.com/valhalla/valhalla/pull/2198)
   * FIXED: Fixed the sharp turn phrase [#2226](https://github.com/valhalla/valhalla/pull/2226)
   * FIXED: Protect against duplicate points in the input or points that snap to the same location resulting in `nan` times for the legs of the map match (of a 0 distance route) [#2229](https://github.com/valhalla/valhalla/pull/2229)
   * FIXED: Improves restriction check on briding edge in Bidirectional Astar [#2228](https://github.com/valhalla/valhalla/pull/2242)
   * FIXED: Allow nodes at location 0,0 [#2245](https://github.com/valhalla/valhalla/pull/2245)
   * FIXED: Fix RapidJSON compiler warnings and naming conflict [#2249](https://github.com/valhalla/valhalla/pull/2249)
   * FIXED: Fixed bug in resample_spherical_polyline where duplicate successive lat,lng locations in the polyline resulting in `nan` for the distance computation which shortcuts further sampling [#2239](https://github.com/valhalla/valhalla/pull/2239)
   * FIXED: Update exit logic for non-motorways [#2252](https://github.com/valhalla/valhalla/pull/2252)
   * FIXED: Transition point map-matching. When match results are on a transition point, we search for the sibling nodes at that transition and snap it to the corresponding edges in the route. [#2258](https://github.com/valhalla/valhalla/pull/2258)
   * FIXED: Fixed verbal multi-cue logic [#2270](https://github.com/valhalla/valhalla/pull/2270)
   * FIXED: Fixed Uturn cases when a not_thru edge is connected to the origin edge. [#2272](https://github.com/valhalla/valhalla/pull/2272)
   * FIXED: Update intersection classes in osrm response to not label all ramps as motorway [#2279](https://github.com/valhalla/valhalla/pull/2279)
   * FIXED: Fixed bug in mapmatcher when interpolation point goes before the first valid match or after the last valid match. Such behavior usually leads to discontinuity in matching. [#2275](https://github.com/valhalla/valhalla/pull/2275)
   * FIXED: Fixed an issue for time_allowed logic.  Previously we returned false on the first time allowed restriction and did not check them all. Added conditional restriction gurka test and datetime optional argument to gurka header file. [#2286](https://github.com/valhalla/valhalla/pull/2286)
   * FIXED: Fixed an issue for date ranges.  For example, for the range Jan 04 to Jan 02 we need to test to end of the year and then from the first of the year to the end date.  Also, fixed an emergency tag issue.  We should only set the use to emergency if all other access is off. [#2290](https://github.com/valhalla/valhalla/pull/2290)
   * FIXED: Found a few issues with the initial ref and direction logic for ways.  We were overwriting the refs with directionals to the name_offset_map instead of concatenating them together.  Also, we did not allow for blank entries for GetTagTokens. [#2298](https://github.com/valhalla/valhalla/pull/2298)
   * FIXED: Fixed an issue where MatchGuidanceViewJunctions is only looking at the first edge. Set the data_id for guidance views to the changeset id as it is already being populated. Also added test for guidance views. [#2303](https://github.com/valhalla/valhalla/pull/2303)
   * FIXED: Fixed a problem with live speeds where live speeds were being used to determine access, even when a live
   speed (current time) route wasn't what was requested. [#2311](https://github.com/valhalla/valhalla/pull/2311)
   * FIXED: Fix break/continue typo in search filtering [#2317](https://github.com/valhalla/valhalla/pull/2317)
   * FIXED: Fix a crash in trace_route due to iterating past the end of a vector. [#2322](https://github.com/valhalla/valhalla/pull/2322)
   * FIXED: Don't allow timezone information in the local date time string attached at each location. [#2312](https://github.com/valhalla/valhalla/pull/2312)
   * FIXED: Fix short route trimming in bidirectional astar [#2323](https://github.com/valhalla/valhalla/pull/2323)
   * FIXED: Fix shape trimming in leg building for snap candidates that lie within the margin of rounding error [#2326](https://github.com/valhalla/valhalla/pull/2326)
   * FIXED: Fixes route duration underflow with traffic data [#2325](https://github.com/valhalla/valhalla/pull/2325)
   * FIXED: Parse mtb:scale tags and set bicycle access if present [#2117](https://github.com/valhalla/valhalla/pull/2117)
   * FIXED: Fixed segfault.  Shape was missing from options for valhalla_path_comparison and valhalla_run_route.  Also, costing options was missing in valhalla_path_comparison. [#2343](https://github.com/valhalla/valhalla/pull/2343)
   * FIXED: Handle decimal numbers with zero-value mantissa properly in Lua [#2355](https://github.com/valhalla/valhalla/pull/2355)
   * FIXED: Many issues that resulted in discontinuities, failed matches or incorrect time/duration for map matching requests. [#2292](https://github.com/valhalla/valhalla/pull/2292)
   * FIXED: Seeing segfault when loading large osmdata data files before loading LuaJit. LuaJit fails to create luaL_newstate() Ref: [#2158](https://github.com/ntop/ntopng/issues/2158) Resolution is to load LuaJit before loading the data files. [#2383](https://github.com/valhalla/valhalla/pull/2383)
   * FIXED: Store positive/negative OpenLR offsets in bucketed form [#2405](https://github.com/valhalla/valhalla/2405)
   * FIXED: Fix on map-matching return code when breakage distance limitation exceeds. Instead of letting the request goes into meili and fails in finding a route, we check the distance in loki and early return with exception code 172. [#2406](https://github.com/valhalla/valhalla/pull/2406)
   * FIXED: Don't create edges for portions of ways that are doubled back on themselves as this confuses opposing edge index computations [#2385](https://github.com/valhalla/valhalla/pull/2385)
   * FIXED: Protect against nan in uniform_resample_spherical_polyline. [#2431](https://github.com/valhalla/valhalla/pull/2431)
   * FIXED: Obvious maneuvers. [#2436](https://github.com/valhalla/valhalla/pull/2436)
   * FIXED: Base64 encoding/decoding [#2452](https://github.com/valhalla/valhalla/pull/2452)
   * FIXED: Added post roundabout instruction when enter/exit roundabout maneuvers are combined [#2454](https://github.com/valhalla/valhalla/pull/2454)
   * FIXED: openlr: Explicitly check for linear reference option for Valhalla serialization. [#2458](https://github.com/valhalla/valhalla/pull/2458)
   * FIXED: Fix segfault: Do not combine last turn channel maneuver. [#2463](https://github.com/valhalla/valhalla/pull/2463)
   * FIXED: Remove extraneous whitespaces from ja-JP.json. [#2471](https://github.com/valhalla/valhalla/pull/2471)
   * FIXED: Checks protobuf serialization/parsing success [#2477](https://github.com/valhalla/valhalla/pull/2477)
   * FIXED: Fix dereferencing of end for std::lower_bound in sequence and possible UB [#2488](https://github.com/valhalla/valhalla/pull/2488)
   * FIXED: Make tile building reproducible: fix UB-s [#2480](https://github.com/valhalla/valhalla/pull/2480)
   * FIXED: Zero initialize EdgeInfoInner.spare0_. Uninitialized spare0_ field produced UB which causes gurka_reproduce_tile_build to fail intermittently. [2499](https://github.com/valhalla/valhalla/pull/2499)
   * FIXED: Drop unused CHANGELOG validation script, straggling NodeJS references [#2506](https://github.com/valhalla/valhalla/pull/2506)
   * FIXED: Fix missing nullptr checks in graphreader and loki::Reach (causing segfault during routing with not all levels of tiles availble) [#2504](https://github.com/valhalla/valhalla/pull/2504)
   * FIXED: Fix mismatch of triplegedge roadclass and directededge roadclass [#2507](https://github.com/valhalla/valhalla/pull/2507)
   * FIXED: Improve german destination_verbal_alert phrases [#2509](https://github.com/valhalla/valhalla/pull/2509)
   * FIXED: Undefined behavior cases discovered with undefined behavior sanitizer tool. [2498](https://github.com/valhalla/valhalla/pull/2498)
   * FIXED: Fixed logic so verbal keep instructions use branch exit sign info for ramps [#2520](https://github.com/valhalla/valhalla/pull/2520)
   * FIXED: Fix bug in trace_route for uturns causing garbage coordinates [#2517](https://github.com/valhalla/valhalla/pull/2517)
   * FIXED: Simplify heading calculation for turn type. Remove undefined behavior case. [#2513](https://github.com/valhalla/valhalla/pull/2513)
   * FIXED: Always set costing name even if one is not provided for osrm serializer weight_name. [#2528](https://github.com/valhalla/valhalla/pull/2528)
   * FIXED: Make single-thread tile building reproducible: fix seed for shuffle, use concurrency configuration from the mjolnir section. [#2515](https://github.com/valhalla/valhalla/pull/2515)
   * FIXED: More Windows compatibility: build tiles and some run actions work now (including CI tests) [#2300](https://github.com/valhalla/valhalla/issues/2300)
   * FIXED: Transcoding of c++ location to pbf location used path edges in the place of filtered edges. [#2542](https://github.com/valhalla/valhalla/pull/2542)
   * FIXED: Add back whitelisting action types. [#2545](https://github.com/valhalla/valhalla/pull/2545)
   * FIXED: Allow uturns for truck costing now that we have derived deadends marked in the edge label [#2559](https://github.com/valhalla/valhalla/pull/2559)
   * FIXED: Map matching uturn trimming at the end of an edge where it wasn't needed. [#2558](https://github.com/valhalla/valhalla/pull/2558)
   * FIXED: Multicue enter roundabout [#2556](https://github.com/valhalla/valhalla/pull/2556)
   * FIXED: Changed reachability computation to take into account live speed [#2597](https://github.com/valhalla/valhalla/pull/2597)
   * FIXED: Fixed a bug where the temp files were not getting read in if you started with the construct edges or build phase for valhalla_build_tiles. [#2601](https://github.com/valhalla/valhalla/pull/2601)
   * FIXED: Updated fr-FR.json with partial translations. [#2605](https://github.com/valhalla/valhalla/pull/2605)
   * FIXED: Removed superfluous const qualifier from odin/signs [#2609](https://github.com/valhalla/valhalla/pull/2609)
   * FIXED: Internal maneuver placement [#2600](https://github.com/valhalla/valhalla/pull/2600)
   * FIXED: Complete fr-FR.json locale. [#2614](https://github.com/valhalla/valhalla/pull/2614)
   * FIXED: Don't truncate precision in polyline encoding [#2632](https://github.com/valhalla/valhalla/pull/2632)
   * FIXED: Fix all compiler warnings in sif and set to -Werror [#2642](https://github.com/valhalla/valhalla/pull/2642)
   * FIXED: Remove unnecessary maneuvers to continue straight [#2647](https://github.com/valhalla/valhalla/pull/2647)
   * FIXED: Linear reference support in route/mapmatch apis (FOW, FRC, bearing, and number of references) [#2645](https://github.com/valhalla/valhalla/pull/2645)
   * FIXED: Ambiguous local to global (with timezone information) date time conversions now all choose to use the later time instead of throwing unhandled exceptions [#2665](https://github.com/valhalla/valhalla/pull/2665)
   * FIXED: Overestimated reach caused be reenquing transition nodes without checking that they had been already expanded [#2670](https://github.com/valhalla/valhalla/pull/2670)
   * FIXED: Build with C++17 standard. Deprecated function calls are substituted with new ones. [#2669](https://github.com/valhalla/valhalla/pull/2669)
   * FIXED: Improve German post_transition_verbal instruction [#2677](https://github.com/valhalla/valhalla/pull/2677)
   * FIXED: Lane updates.  Add the turn lanes to all edges of the way.  Do not "enhance" turn lanes if they are part of a complex restriction.  Moved ProcessTurnLanes after UpdateManeuverPlacementForInternalIntersectionTurns.  Fix for a missing "uturn" indication for intersections on the previous maneuver, we were serializing an empty list. [#2679](https://github.com/valhalla/valhalla/pull/2679)
   * FIXED: Fixes OpenLr serialization [#2688](https://github.com/valhalla/valhalla/pull/2688)
   * FIXED: Internal edges can't be also a ramp or a turn channel.  Also, if an edge is marked as ramp and turn channel mark it as a ramp.  [2689](https://github.com/valhalla/valhalla/pull/2689)
   * FIXED: Check that speeds are equal for the edges going in the same direction while buildig shortcuts [#2691](https://github.com/valhalla/valhalla/pull/2691)
   * FIXED: Missing fork or bear instruction [#2683](https://github.com/valhalla/valhalla/pull/2683)
   * FIXED: Eliminate null pointer dereference in GraphReader::AreEdgesConnected [#2695](https://github.com/valhalla/valhalla/issues/2695)
   * FIXED: Fix polyline simplification float/double comparison [#2698](https://github.com/valhalla/valhalla/issues/2698)
   * FIXED: Weights were sometimes negative due to incorrect updates to elapsed_cost [#2702](https://github.com/valhalla/valhalla/pull/2702)
   * FIXED: Fix bidirectional route failures at deadends [#2705](https://github.com/valhalla/valhalla/pull/2705)
   * FIXED: Updated logic to call out a non-obvious turn [#2708](https://github.com/valhalla/valhalla/pull/2708)
   * FIXED: valhalla_build_statistics multithreaded mode fixed [#2707](https://github.com/valhalla/valhalla/pull/2707)
   * FIXED: If infer_internal_intersections is true then allow internals that are also ramps or TCs. Without this we produce an extra continue manuever.  [#2710](https://github.com/valhalla/valhalla/pull/2710)
   * FIXED: We were routing down roads that should be destination only. Now we mark roads with motor_vehicle=destination and motor_vehicle=customers or access=destination and access=customers as destination only. [#2722](https://github.com/valhalla/valhalla/pull/2722)
   * FIXED: Replace all Python2 print statements with Python3 syntax [#2716](https://github.com/valhalla/valhalla/issues/2716)
   * FIXED: Some HGT files not found [#2723](https://github.com/valhalla/valhalla/issues/2723)
   * FIXED: Fix PencilPointUturn detection by removing short-edge check and updating angle threshold [#2725](https://github.com/valhalla/valhalla/issues/2725)
   * FIXED: Fix invalid continue/bear maneuvers [#2729](https://github.com/valhalla/valhalla/issues/2729)
   * FIXED: Fixes an issue that lead to double turns within a very short distance, when instead, it should be a u-turn. We now collapse double L turns or double R turns in short non-internal intersections to u-turns. [#2740](https://github.com/valhalla/valhalla/pull/2740)
   * FIXED: fixes an issue that lead to adding an extra maneuver. We now combine a current maneuver short length non-internal edges (left or right) with the next maneuver that is a kRampStraight. [#2741](https://github.com/valhalla/valhalla/pull/2741)
   * FIXED: Reduce verbose instructions by collapsing small end ramp forks [#2762](https://github.com/valhalla/valhalla/issues/2762)
   * FIXED: Remove redundant return statements [#2776](https://github.com/valhalla/valhalla/pull/2776)
   * FIXED: Added unit test for BuildAdminFromPBF() to test GEOS 3.9 update. [#2787](https://github.com/valhalla/valhalla/pull/2787)
   * FIXED: Add support for geos-3.9 c++ api [#2739](https://github.com/valhalla/valhalla/issues/2739)
   * FIXED: Fix check for live speed validness [#2797](https://github.com/valhalla/valhalla/pull/2797)

* **Enhancement**
   * ADDED: Matrix of Bike Share [#2590](https://github.com/valhalla/valhalla/pull/2590)
   * ADDED: Add ability to provide custom implementation for candidate collection in CandidateQuery. [#2328](https://github.com/valhalla/valhalla/pull/2328)
   * ADDED: Cancellation of tile downloading. [#2319](https://github.com/valhalla/valhalla/pull/2319)
   * ADDED: Return the coordinates of the nodes isochrone input locations snapped to [#2111](https://github.com/valhalla/valhalla/pull/2111)
   * ADDED: Allows more complicated routes in timedependent a-star before timing out [#2068](https://github.com/valhalla/valhalla/pull/2068)
   * ADDED: Guide signs and junction names [#2096](https://github.com/valhalla/valhalla/pull/2096)
   * ADDED: Added a bool to the config indicating whether to use commercially set attributes.  Added logic to not call IsIntersectionInternal if this is a commercial data set.  [#2132](https://github.com/valhalla/valhalla/pull/2132)
   * ADDED: Removed commerical data set bool to the config and added more knobs for data.  Added infer_internal_intersections, infer_turn_channels, apply_country_overrides, and use_admin_db.  [#2173](https://github.com/valhalla/valhalla/pull/2173)
   * ADDED: Allow using googletest in unit tests and convert all tests to it (old test.cc is completely removed). [#2128](https://github.com/valhalla/valhalla/pull/2128)
   * ADDED: Add guidance view capability. [#2209](https://github.com/valhalla/valhalla/pull/2209)
   * ADDED: Collect turn cost information as path is formed so that it can be seralized out for trace attributes or osrm flavored intersections. Also add shape_index to osrm intersections. [#2207](https://github.com/valhalla/valhalla/pull/2207)
   * ADDED: Added alley factor to autocost.  Factor is defaulted at 1.0f or do not avoid alleys. [#2246](https://github.com/valhalla/valhalla/pull/2246)
   * ADDED: Support unlimited speed limits where maxspeed=none. [#2251](https://github.com/valhalla/valhalla/pull/2251)
   * ADDED: Implement improved Reachability check using base class Dijkstra. [#2243](https://github.com/valhalla/valhalla/pull/2243)
   * ADDED: Gurka integration test framework with ascii-art maps [#2244](https://github.com/valhalla/valhalla/pull/2244)
   * ADDED: Add to the stop impact when transitioning from higher to lower class road and we are not on a turn channel or ramp. Also, penalize lefts when driving on the right and vice versa. [#2282](https://github.com/valhalla/valhalla/pull/2282)
   * ADDED: Added reclassify_links, use_direction_on_ways, and allow_alt_name as config options.  If `use_direction_on_ways = true` then use `direction` and `int_direction` on the way to update the directional for the `ref` and `int_ref`.  Also, copy int_efs to the refs. [#2285](https://github.com/valhalla/valhalla/pull/2285)
   * ADDED: Add support for live traffic. [#2268](https://github.com/valhalla/valhalla/pull/2268)
   * ADDED: Implement per-location search filters for functional road class and forms of way. [#2289](https://github.com/valhalla/valhalla/pull/2289)
   * ADDED: Approach, multi-cue, and length updates [#2313](https://github.com/valhalla/valhalla/pull/2313)
   * ADDED: Speed up timezone differencing calculation if cache is provided. [#2316](https://github.com/valhalla/valhalla/pull/2316)
   * ADDED: Added rapidjson/schema.h to baldr/rapidjson_util.h to make it available for use within valhalla. [#2330](https://github.com/valhalla/valhalla/issues/2330)
   * ADDED: Support decimal precision for height values in elevation service. Also support polyline5 for encoded polylines input and output to elevation service. [#2324](https://github.com/valhalla/valhalla/pull/2324)
   * ADDED: Use both imminent and distant verbal multi-cue phrases. [#2353](https://github.com/valhalla/valhalla/pull/2353)
   * ADDED: Split parsing stage into 3 separate stages. [#2339](https://github.com/valhalla/valhalla/pull/2339)
   * CHANGED: Speed up graph enhancing by avoiding continuous unordered_set rebuilding [#2349](https://github.com/valhalla/valhalla/pull/2349)
   * CHANGED: Skip calling out to Lua for nodes/ways/relations with not tags - speeds up parsing. [#2351](https://github.com/valhalla/valhalla/pull/2351)
   * CHANGED: Switch to LuaJIT for lua scripting - speeds up file parsing [#2352](https://github.com/valhalla/valhalla/pull/2352)
   * ADDED: Ability to create OpenLR records from raw data. [#2356](https://github.com/valhalla/valhalla/pull/2356)
   * ADDED: Revamp length phrases [#2359](https://github.com/valhalla/valhalla/pull/2359)
   * CHANGED: Do not allocate memory in skadi if we don't need it. [#2373](https://github.com/valhalla/valhalla/pull/2373)
   * CHANGED: Map matching: throw error (443/NoSegment) when no candidate edges are available. [#2370](https://github.com/valhalla/valhalla/pull/2370/)
   * ADDED: Add sk-SK.json (slovak) localization file. [#2376](https://github.com/valhalla/valhalla/pull/2376)
   * ADDED: Extend roundabout phrases. [#2378](https://github.com/valhalla/valhalla/pull/2378)
   * ADDED: More roundabout phrase tests. [#2382](https://github.com/valhalla/valhalla/pull/2382)
   * ADDED: Update the turn and continue phrases to include junction names and guide signs. [#2386](https://github.com/valhalla/valhalla/pull/2386)
   * ADDED: Add the remaining guide sign toward phrases [#2389](https://github.com/valhalla/valhalla/pull/2389)
   * ADDED: The ability to allow immediate uturns at trace points in a map matching request [#2380](https://github.com/valhalla/valhalla/pull/2380)
   * ADDED: Add utility functions to Signs. [#2390](https://github.com/valhalla/valhalla/pull/2390)
   * ADDED: Unified time tracking for all algorithms that support time-based graph expansion. [#2278](https://github.com/valhalla/valhalla/pull/2278)
   * ADDED: Add rail_ferry use and costing. [#2408](https://github.com/valhalla/valhalla/pull/2408)
   * ADDED: `street_side_max_distance`, `display_lat` and `display_lon` to `locations` in input for better control of routing side of street [#1769](https://github.com/valhalla/valhalla/pull/1769)
   * ADDED: Add addtional exit phrases. [#2421](https://github.com/valhalla/valhalla/pull/2421)
   * ADDED: Add Japanese locale, update German. [#2432](https://github.com/valhalla/valhalla/pull/2432)
   * ADDED: Gurka expect_route refactor [#2435](https://github.com/valhalla/valhalla/pull/2435)
   * ADDED: Add option to suppress roundabout exits [#2437](https://github.com/valhalla/valhalla/pull/2437)
   * ADDED: Add Greek locale. [#2438](https://github.com/valhalla/valhalla/pull/2438)
   * ADDED (back): Support for 64bit wide way ids in the edgeinfo structure with no impact to size for data sources with ids 32bits wide. [#2422](https://github.com/valhalla/valhalla/pull/2422)
   * ADDED: Support for 64bit osm node ids in parsing stage of tile building [#2422](https://github.com/valhalla/valhalla/pull/2422)
   * CHANGED: Point2/PointLL are now templated to allow for higher precision coordinate math when desired [#2429](https://github.com/valhalla/valhalla/pull/2429)
   * ADDED: Optional OpenLR Encoded Path Edges in API Response [#2424](https://github.com/valhalla/valhalla/pull/2424)
   * ADDED: Add explicit include for sstream to be compatible with msvc_x64 toolset. [#2449](https://github.com/valhalla/valhalla/pull/2449)
   * ADDED: Properly split returned path if traffic conditions change partway along edges [#2451](https://github.com/valhalla/valhalla/pull/2451/files)
   * ADDED: Add Dutch locale. [#2464](https://github.com/valhalla/valhalla/pull/2464)
   * ADDED: Check with address sanititizer in CI. Add support for undefined behavior sanitizer. [#2487](https://github.com/valhalla/valhalla/pull/2487)
   * ADDED: Ability to recost a path and increased cost/time details along the trippath and json output [#2425](https://github.com/valhalla/valhalla/pull/2425)
   * ADDED: Add the ability to do bikeshare based (ped/bike) multimodal routing [#2031](https://github.com/valhalla/valhalla/pull/2031)
   * ADDED: Route through restrictions enabled by introducing a costing option. [#2469](https://github.com/valhalla/valhalla/pull/2469)
   * ADDED: Migrated to Ubuntu 20.04 base-image [#2508](https://github.com/valhalla/valhalla/pull/2508)
   * CHANGED: Speed up parseways stage by avoiding multiple string comparisons [#2518](https://github.com/valhalla/valhalla/pull/2518)
   * CHANGED: Speed up enhance stage by avoiding GraphTileBuilder copying [#2468](https://github.com/valhalla/valhalla/pull/2468)
   * ADDED: Costing options now includes shortest flag which favors shortest path routes [#2555](https://github.com/valhalla/valhalla/pull/2555)
   * ADDED: Incidents in intersections [#2547](https://github.com/valhalla/valhalla/pull/2547)
   * CHANGED: Refactor mapmatching configuration to use a struct (instead of `boost::property_tree::ptree`). [#2485](https://github.com/valhalla/valhalla/pull/2485)
   * ADDED: Save exit maneuver's begin heading when combining enter & exit roundabout maneuvers. [#2554](https://github.com/valhalla/valhalla/pull/2554)
   * ADDED: Added new urban flag that can be set if edge is within city boundaries to data processing; new use_urban_tag config option; added to osrm response within intersections. [#2522](https://github.com/valhalla/valhalla/pull/2522)
   * ADDED: Parses OpenLr of type PointAlongLine [#2565](https://github.com/valhalla/valhalla/pull/2565)
   * ADDED: Use edge.is_urban is set for serializing is_urban. [#2568](https://github.com/valhalla/valhalla/pull/2568)
   * ADDED: Added new rest/service area uses on the edge. [#2533](https://github.com/valhalla/valhalla/pull/2533)
   * ADDED: Dependency cache for Azure [#2567](https://github.com/valhalla/valhalla/pull/2567)
   * ADDED: Added flexibility to remove the use of the admindb and to use the country and state iso from the tiles; [#2579](https://github.com/valhalla/valhalla/pull/2579)
   * ADDED: Added toll gates and collection points (gantry) to the node;  [#2532](https://github.com/valhalla/valhalla/pull/2532)
   * ADDED: Added osrm serialization for rest/service areas and admins. [#2594](https://github.com/valhalla/valhalla/pull/2594)
   * CHANGED: Improved Russian localization; [#2593](https://github.com/valhalla/valhalla/pull/2593)
   * ADDED: Support restricted class in intersection annotations [#2589](https://github.com/valhalla/valhalla/pull/2589)
   * ADDED: Added trail type trace [#2606](https://github.com/valhalla/valhalla/pull/2606)
   * ADDED: Added tunnel names to the edges as a tagged name.  [#2608](https://github.com/valhalla/valhalla/pull/2608)
   * CHANGED: Moved incidents to the trip leg and cut the shape of the leg at that location [#2610](https://github.com/valhalla/valhalla/pull/2610)
   * ADDED: Costing option to ignore_closures when routing with current flow [#2615](https://github.com/valhalla/valhalla/pull/2615)
   * ADDED: Cross-compilation ability with MinGW64 [#2619](https://github.com/valhalla/valhalla/pull/2619)
   * ADDED: Defines the incident tile schema and incident metadata [#2620](https://github.com/valhalla/valhalla/pull/2620)
   * ADDED: Moves incident serializer logic into a generic serializer [#2621](https://github.com/valhalla/valhalla/pull/2621)
   * ADDED: Incident loading singleton for continually refreshing incident tiles[#2573](https://github.com/valhalla/valhalla/pull/2573)
   * ADDED: One shot mode to valhalla_service so you can run a single request of any type without starting a server [#2624](https://github.com/valhalla/valhalla/pull/2624)
   * ADDED: Adds text instructions to OSRM output [#2625](https://github.com/valhalla/valhalla/pull/2625)
   * ADDED: Adds support for alternate routes [#2626](https://github.com/valhalla/valhalla/pull/2626)
   * CHANGED: Switch Python bindings generator from boost.python to header-only pybind11[#2644](https://github.com/valhalla/valhalla/pull/2644)
   * ADDED: Add support of input file for one-shot mode of valhalla_service [#2648](https://github.com/valhalla/valhalla/pull/2648)
   * ADDED: Linear reference support to locate api [#2645](https://github.com/valhalla/valhalla/pull/2645)
   * ADDED: Implemented OSRM-like turn duration calculation for car. Uses it now in auto costing. [#2651](https://github.com/valhalla/valhalla/pull/2651)
   * ADDED: Enhanced turn lane information in guidance [#2653](https://github.com/valhalla/valhalla/pull/2653)
   * ADDED: `top_speed` option for all motorized vehicles [#2667](https://github.com/valhalla/valhalla/issues/2667)
   * CHANGED: Move turn_lane_direction helper to odin/util [#2675](https://github.com/valhalla/valhalla/pull/2675)
   * ADDED: Add annotations to osrm response including speed limits, unit and sign conventions [#2668](https://github.com/valhalla/valhalla/pull/2668)
   * ADDED: Added functions for predicted speeds encoding-decoding [#2674](https://github.com/valhalla/valhalla/pull/2674)
   * ADDED: Time invariant routing via the bidirectional algorithm. This has the effect that when time dependent routes (arrive_by and depart_at) fall back to bidirectional due to length restrictions they will actually use the correct time of day for one of the search directions [#2660](https://github.com/valhalla/valhalla/pull/2660)
   * ADDED: If the length of the edge is greater than kMaxEdgeLength, then consider this a catastrophic error if the should_error bool is true in the set_length function. [2678](https://github.com/valhalla/valhalla/pull/2678)
   * ADDED: Moved lat,lon coordinates structures from single to double precision. Improves geometry accuracy noticibly at zooms above 17 as well as coordinate snapping and any other geometric operations. Addes about a 2% performance pentalty for standard routes. Graph nodes now have 7 digits of precision.  [#2693](https://github.com/valhalla/valhalla/pull/2693)
   * ADDED: Added signboards to guidance views.  [#2687](https://github.com/valhalla/valhalla/pull/2687)
   * ADDED: Regular speed on shortcut edges is calculated with turn durations taken into account. Truck, motorcycle and motorscooter profiles use OSRM-like turn duration. [#2662](https://github.com/valhalla/valhalla/pull/2662)
   * CHANGED: Remove astar algorithm and replace its use with timedep_forward as its redundant [#2706](https://github.com/valhalla/valhalla/pull/2706)
   * ADDED: Recover and recost all shortcuts in final path for bidirectional astar algorithm [#2711](https://github.com/valhalla/valhalla/pull/2711)
   * ADDED: An option for shortcut recovery to be cached at start up to reduce the time it takes to do so on the fly [#2714](https://github.com/valhalla/valhalla/pull/2714)
   * ADDED: If width <= 1.9 then no access for auto, truck, bus, taxi, emergency and hov. [#2713](https://github.com/valhalla/valhalla/pull/2713)
   * ADDED: Centroid/Converge/Rendezvous/Meet API which allows input locations to find a least cost convergence point from all locations [#2734](https://github.com/valhalla/valhalla/pull/2734)
   * ADDED: Added support to process the sump_buster tag.  Also, fixed a few small access bugs for nodes. [#2731](https://github.com/valhalla/valhalla/pull/2731)
   * ADDED: Log message if failed to create tiles directory. [#2738](https://github.com/valhalla/valhalla/pull/2738)
   * CHANGED: Tile memory is only owned by the GraphTile rather than shared amongst copies of the graph tile (in GraphReader and TileCaches). [#2340](https://github.com/valhalla/valhalla/pull/2340)
   * ADDED: Add Estonian locale. [#2748](https://github.com/valhalla/valhalla/pull/2748)
   * CHANGED: Handle GraphTile objects as smart pointers [#2703](https://github.com/valhalla/valhalla/pull/2703)
   * CHANGED: Improve stability with no RTTI build [#2759](https://github.com/valhalla/valhalla/pull/2759) and [#2760](https://github.com/valhalla/valhalla/pull/2760)
   * CHANGED: Change generic service roads to a new Use=kServiceRoad. This is for highway=service without other service= tags (such as driveway, alley, parking aisle) [#2419](https://github.com/valhalla/valhalla/pull/2419)
   * ADDED: Isochrones support isodistance lines as well [#2699](https://github.com/valhalla/valhalla/pull/2699)
   * ADDED: Add support for ignoring live traffic closures for waypoints [#2685](https://github.com/valhalla/valhalla/pull/2685)
   * ADDED: Add use_distance to auto cost to allow choosing between two primary cost components, time or distance [#2771](https://github.com/valhalla/valhalla/pull/2771)
   * CHANGED: nit: Enables compiler warnings in part of loki module [#2767](https://github.com/valhalla/valhalla/pull/2767)
   * CHANGED: Reducing the number of uturns by increasing the cost to for them to 9.5f. Note: Did not increase the cost for motorcycles or motorscooters. [#2770](https://github.com/valhalla/valhalla/pull/2770)
   * ADDED: Add option to use thread-safe GraphTile's reference counter. [#2772](https://github.com/valhalla/valhalla/pull/2772)
   * CHANGED: nit: Enables compiler warnings in part of thor module [#2768](https://github.com/valhalla/valhalla/pull/2768)
   * ADDED: Add costing option `use_tracks` to avoid or favor tracks in route. [#2769](https://github.com/valhalla/valhalla/pull/2769)
   * CHANGED: chore: Updates libosmium [#2786](https://github.com/valhalla/valhalla/pull/2786)
   * CHANGED: Optimize double bucket queue to reduce memory reallocations. [#2719](https://github.com/valhalla/valhalla/pull/2719)
   * CHANGED: Collapse merge maneuvers [#2773](https://github.com/valhalla/valhalla/pull/2773)
   * CHANGED: Add shortcuts to the tiles' bins so we can find them when doing spatial lookups. [#2744](https://github.com/valhalla/valhalla/pull/2744)

## Release Date: 2019-11-21 Valhalla 3.0.9
* **Bug Fix**
   * FIXED: Changed reachability computation to consider both directions of travel wrt candidate edges [#1965](https://github.com/valhalla/valhalla/pull/1965)
   * FIXED: toss ways where access=private and highway=service and service != driveway. [#1960](https://github.com/valhalla/valhalla/pull/1960)
   * FIXED: Fix search_cutoff check in loki correlate_node. [#2023](https://github.com/valhalla/valhalla/pull/2023)
   * FIXED: Computes notion of a deadend at runtime in bidirectional a-star which fixes no-route with a complicated u-turn. [#1982](https://github.com/valhalla/valhalla/issues/1982)
   * FIXED: Fix a bug with heading filter at nodes. [#2058](https://github.com/valhalla/valhalla/pull/2058)
   * FIXED: Bug in map matching continuity checking such that continuity must only be in the forward direction. [#2029](https://github.com/valhalla/valhalla/pull/2029)
   * FIXED: Allow setting the time for map matching paths such that the time is used for speed lookup. [#2030](https://github.com/valhalla/valhalla/pull/2030)
   * FIXED: Don't use density factor for transition cost when user specified flag disables flow speeds. [#2048](https://github.com/valhalla/valhalla/pull/2048)
   * FIXED: Map matching trace_route output now allows for discontinuities in the match though multi match is not supported in valhalla route output. [#2049](https://github.com/valhalla/valhalla/pull/2049)
   * FIXED: Allows routes with no time specified to use time conditional edges and restrictions with a flag denoting as much [#2055](https://github.com/valhalla/valhalla/pull/2055)
   * FIXED: Fixed a bug with 'current' time type map matches. [#2060](https://github.com/valhalla/valhalla/pull/2060)
   * FIXED: Fixed a bug with time dependent expansion in which the expansion distance heuristic was not being used. [#2064](https://github.com/valhalla/valhalla/pull/2064)

* **Enhancement**
   * ADDED: Establish pinpoint test pattern [#1969](https://github.com/valhalla/valhalla/pull/1969)
   * ADDED: Suppress relative direction in ramp/exit instructions if it matches driving side of street [#1990](https://github.com/valhalla/valhalla/pull/1990)
   * ADDED: Added relative direction to the merge maneuver [#1989](https://github.com/valhalla/valhalla/pull/1989)
   * ADDED: Refactor costing to better handle multiple speed datasources [#2026](https://github.com/valhalla/valhalla/pull/2026)
   * ADDED: Better usability of curl for fetching tiles on the fly [#2026](https://github.com/valhalla/valhalla/pull/2026)
   * ADDED: LRU cache scheme for tile storage [#2026](https://github.com/valhalla/valhalla/pull/2026)
   * ADDED: GraphTile size check [#2026](https://github.com/valhalla/valhalla/pull/2026)
   * ADDED: Pick more sane values for highway and toll avoidance [#2026](https://github.com/valhalla/valhalla/pull/2026)
   * ADDED: Refactor adding predicted speed info to speed up process [#2026](https://github.com/valhalla/valhalla/pull/2026)
   * ADDED: Allow selecting speed data sources at request time [#2026](https://github.com/valhalla/valhalla/pull/2026)
   * ADDED: Allow disabling certain neighbors in connectivity map [#2026](https://github.com/valhalla/valhalla/pull/2026)
   * ADDED: Allows routes with time-restricted edges if no time specified and notes restriction in response [#1992](https://github.com/valhalla/valhalla/issues/1992)
   * ADDED: Runtime deadend detection to timedependent a-star. [#2059](https://github.com/valhalla/valhalla/pull/2059)

## Release Date: 2019-09-06 Valhalla 3.0.8
* **Bug Fix**
   * FIXED: Added logic to detect if user is to merge to the left or right [#1892](https://github.com/valhalla/valhalla/pull/1892)
   * FIXED: Overriding the destination_only flag when reclassifying ferries; Also penalizing ferries with a 5 min. penalty in the cost to allow us to avoid destination_only the majority of the time except when it is necessary. [#1895](https://github.com/valhalla/valhalla/pull/1905)
   * FIXED: Suppress forks at motorway junctions and intersecting service roads [#1909](https://github.com/valhalla/valhalla/pull/1909)
   * FIXED: Enhanced fork assignment logic [#1912](https://github.com/valhalla/valhalla/pull/1912)
   * FIXED: Added logic to fall back to return country poly if no state and updated lua for Metro Manila and Ireland [#1910](https://github.com/valhalla/valhalla/pull/1910)
   * FIXED: Added missing motorway fork instruction [#1914](https://github.com/valhalla/valhalla/pull/1914)
   * FIXED: Use begin street name for osrm compat mode [#1916](https://github.com/valhalla/valhalla/pull/1916)
   * FIXED: Added logic to fix missing highway cardinal directions in the US [#1917](https://github.com/valhalla/valhalla/pull/1917)
   * FIXED: Handle forward traversable significant road class intersecting edges [#1928](https://github.com/valhalla/valhalla/pull/1928)
   * FIXED: Fixed bug with shape trimming that impacted Uturns at Via locations. [#1935](https://github.com/valhalla/valhalla/pull/1935)
   * FIXED: Dive bomb updates.  Updated default speeds for urban areas based on roadclass for the enhancer.  Also, updated default speeds based on roadclass in lua.  Fixed an issue where we were subtracting 1 from uint32_t when 0 for stop impact.  Updated reclassify link logic to allow residential roads to be added to the tree, but we only downgrade the links to tertiary.  Updated TransitionCost functions to add 1.5 to the turncost when transitioning from a ramp to a non ramp and vice versa.  Also, added 0.5f to the turncost if the edge is a roundabout. [#1931](https://github.com/valhalla/valhalla/pull/1931)

* **Enhancement**
   * ADDED: Caching url fetched tiles to disk [#1887](https://github.com/valhalla/valhalla/pull/1887)
   * ADDED: filesystem::remove_all [#1887](https://github.com/valhalla/valhalla/pull/1887)
   * ADDED: Minimum enclosing bounding box tool [#1887](https://github.com/valhalla/valhalla/pull/1887)
   * ADDED: Use constrained flow speeds in bidirectional_astar.cc [#1907](https://github.com/valhalla/valhalla/pull/1907)
   * ADDED: Bike Share Stations are now in the graph which should set us up to do multimodal walk/bike scenarios [#1852](https://github.com/valhalla/valhalla/pull/1852)

## Release Date: 2019-7-18 Valhalla 3.0.7
* **Bug Fix**
   * FIXED: Fix pedestrian fork [#1886](https://github.com/valhalla/valhalla/pull/1886)

## Release Date: 2019-7-15 Valhalla 3.0.6
* **Bug Fix**
   * FIXED: Admin name changes. [#1853](https://github.com/valhalla/valhalla/pull/1853) Ref: [#1854](https://github.com/valhalla/valhalla/issues/1854)
   * FIXED: valhalla_add_predicted_traffic was overcommitted while gathering stats. Added a clear. [#1857](https://github.com/valhalla/valhalla/pull/1857)
   * FIXED: regression in map matching when moving to valhalla v3.0.0 [#1863](https://github.com/valhalla/valhalla/pull/1863)
   * FIXED: last step shape in osrm serializer should be 2 of the same point [#1867](https://github.com/valhalla/valhalla/pull/1867)
   * FIXED: Shape trimming at the beginning and ending of the route to not be degenerate [#1876](https://github.com/valhalla/valhalla/pull/1876)
   * FIXED: Duplicate waypoints in osrm serializer [#1880](https://github.com/valhalla/valhalla/pull/1880)
   * FIXED: Updates for heading precision [#1881](https://github.com/valhalla/valhalla/pull/1881)
   * FIXED: Map matching allowed untraversable edges at start of route [#1884](https://github.com/valhalla/valhalla/pull/1884)

* **Enhancement**
   * ADDED: Use the same protobuf object the entire way through the request process [#1837](https://github.com/valhalla/valhalla/pull/1837)
   * ADDED: Enhanced turn lane processing [#1859](https://github.com/valhalla/valhalla/pull/1859)
   * ADDED: Add global_synchronized_cache in valhalla_build_config [#1851](https://github.com/valhalla/valhalla/pull/1851)

## Release Date: 2019-06-04 Valhalla 3.0.5
* **Bug Fix**
   * FIXED: Protect against unnamed rotaries and routes that end in roundabouts not turning off rotary logic [#1840](https://github.com/valhalla/valhalla/pull/1840)

* **Enhancement**
   * ADDED: Add turn lane info at maneuver point [#1830](https://github.com/valhalla/valhalla/pull/1830)

## Release Date: 2019-05-31 Valhalla 3.0.4
* **Bug Fix**
   * FIXED: Improved logic to decide between bear vs. continue [#1798](https://github.com/valhalla/valhalla/pull/1798)
   * FIXED: Bicycle costing allows use of roads with all surface values, but with a penalty based on bicycle type. However, the edge filter totally disallows bad surfaces for some bicycle types, creating situations where reroutes fail if a rider uses a road with a poor surface. [#1800](https://github.com/valhalla/valhalla/pull/1800)
   * FIXED: Moved complex restrictions building to before validate. [#1805](https://github.com/valhalla/valhalla/pull/1805)
   * FIXED: Fix bicycle edge filter whan avoid_bad_surfaces = 1.0 [#1806](https://github.com/valhalla/valhalla/pull/1806)
   * FIXED: Replace the EnhancedTripPath class inheritance with aggregation [#1807](https://github.com/valhalla/valhalla/pull/1807)
   * FIXED: Replace the old timezone shape zip file every time valhalla_build_timezones is ran [#1817](https://github.com/valhalla/valhalla/pull/1817)
   * FIXED: Don't use island snapped edge candidates (from disconnected components or low reach edges) when we rejected other high reachability edges that were closer [#1835](https://github.com/valhalla/valhalla/pull/1835)

## Release Date: 2019-05-08 Valhalla 3.0.3
* **Bug Fix**
   * FIXED: Fixed a rare loop condition in route matcher (edge walking to match a trace).
   * FIXED: Fixed VACUUM ANALYZE syntax issue.  [#1704](https://github.com/valhalla/valhalla/pull/1704)
   * FIXED: Fixed the osrm maneuver type when a maneuver has the to_stay_on attribute set.  [#1714](https://github.com/valhalla/valhalla/pull/1714)
   * FIXED: Fixed osrm compatibility mode attributes.  [#1716](https://github.com/valhalla/valhalla/pull/1716)
   * FIXED: Fixed rotary/roundabout issues in Valhalla OSRM compatibility.  [#1727](https://github.com/valhalla/valhalla/pull/1727)
   * FIXED: Fixed the destinations assignment for exit names in OSRM compatibility mode. [#1732](https://github.com/valhalla/valhalla/pull/1732)
   * FIXED: Enhance merge maneuver type assignment. [#1735](https://github.com/valhalla/valhalla/pull/1735)
   * FIXED: Fixed fork assignments and on ramps for OSRM compatibility mode. [#1738](https://github.com/valhalla/valhalla/pull/1738)
   * FIXED: Fixed cardinal direction on reference names when forward/backward tag is present on relations. Fixes singly digitized roads with opposing directional modifiers. [#1741](https://github.com/valhalla/valhalla/pull/1741)
   * FIXED: Fixed fork assignment and narrative logic when a highway ends and splits into multiple ramps. [#1742](https://github.com/valhalla/valhalla/pull/1742)
   * FIXED: Do not use any avoid edges as origin or destination of a route, matrix, or isochrone. [#1745](https://github.com/valhalla/valhalla/pull/1745)
   * FIXED: Add leg summary and remove unused hint attribute for OSRM compatibility mode. [#1753](https://github.com/valhalla/valhalla/pull/1753)
   * FIXED: Improvements for pedestrian forks, pedestrian roundabouts, and continue maneuvers. [#1768](https://github.com/valhalla/valhalla/pull/1768)
   * FIXED: Added simplified overview for OSRM response and added use_toll logic back to truck costing. [#1765](https://github.com/valhalla/valhalla/pull/1765)
   * FIXED: temp fix for location distance bug [#1774](https://github.com/valhalla/valhalla/pull/1774)
   * FIXED: Fix pedestrian routes using walkway_factor [#1780](https://github.com/valhalla/valhalla/pull/1780)
   * FIXED: Update the begin and end heading of short edges based on use [#1783](https://github.com/valhalla/valhalla/pull/1783)
   * FIXED: GraphReader::AreEdgesConnected update.  If transition count == 0 return false and do not call transition function. [#1786](https://github.com/valhalla/valhalla/pull/1786)
   * FIXED: Only edge candidates that were used in the path are send to serializer: [1788](https://github.com/valhalla/valhalla/pull/1788)
   * FIXED: Added logic to prevent the removal of a destination maneuver when ending on an internal edge [#1792](https://github.com/valhalla/valhalla/pull/1792)
   * FIXED: Fixed instructions when starting on an internal edge [#1796](https://github.com/valhalla/valhalla/pull/1796)

* **Enhancement**
   * Add the ability to run valhalla_build_tiles in stages. Specify the begin_stage and end_stage as command line options. Also cleans up temporary files as the last stage in the pipeline.
   * Add `remove` to `filesystem` namespace. [#1752](https://github.com/valhalla/valhalla/pull/1752)
   * Add TaxiCost into auto costing options.
   * Add `preferred_side` to allow per-location filtering of edges based on the side of the road the location is on and the driving side for that locale.
   * Slightly decreased the internal side-walk factor to .90f to favor roads with attached sidewalks. This impacts roads that have added sidewalk:left, sidewalk:right or sidewalk:both OSM tags (these become attributes on each directedEdge). The user can then avoid/penalize dedicated sidewalks and walkways, when they increase the walkway_factor. Since we slightly decreased the sidewalk_factor internally and only favor sidewalks if use is tagged as sidewalk_left or sidewalk_right, we should tend to route on roads with attached sidewalks rather than separate/dedicated sidewalks, allowing for more road names to be called out since these are labeled more.
   * Add `via` and `break_through` location types [#1737](https://github.com/valhalla/valhalla/pull/1737)
   * Add `street_side_tolerance` and `search_cutoff` to input `location` [#1777](https://github.com/valhalla/valhalla/pull/1777)
   * Return the Valhalla error `Path distance exceeds the max distance limit` for OSRM responses when the route is greater than the service limits. [#1781](https://github.com/valhalla/valhalla/pull/1781)

## Release Date: 2019-01-14 Valhalla 3.0.2
* **Bug Fix**
   * FIXED: Transit update - fix dow and exception when after midnight trips are normalized [#1682](https://github.com/valhalla/valhalla/pull/1682)
   * FIXED: valhalla_convert_transit segfault - GraphTileBuilder has null GraphTileHeader [#1683](https://github.com/valhalla/valhalla/issues/1683)
   * FIXED: Fix crash for trace_route with osrm serialization. Was passing shape rather than locations to the waypoint method.
   * FIXED: Properly set driving_side based on data set in TripPath.
   * FIXED: A bad bicycle route exposed an issue with bidirectional A* when the origin and destination edges are connected. Use A* in these cases to avoid requiring a high cost threshold in BD A*.
   * FIXED: x86 and x64 data compatibility was fixed as the structures weren't aligned.
   * FIXED: x86 tests were failing due mostly to floating point issues and the aforementioned structure misalignment.
* **Enhancement**
   * Add a durations list (delta time between each pair of trace points), a begin_time and a use_timestamp flag to trace_route requests. This allows using the input trace timestamps or durations plus the begin_time to compute elapsed time at each edge in the matched path (rather than using costing methods).
   * Add support for polyline5 encoding for OSRM formatted output.
* **Note**
   * Isochrones and openlr are both noted as not working with release builds for x86 (32bit) platforms. We'll look at getting this fixed in a future release

## Release Date: 2018-11-21 Valhalla 3.0.1
* **Bug Fix**
   * FIXED: Fixed a rare, but serious bug with bicycle costing. ferry_factor_ in bicycle costing shadowed the data member in the base dynamic cost class, leading to an unitialized variable. Occasionally, this would lead to negative costs which caused failures. [#1663](https://github.com/valhalla/valhalla/pull/1663)
   * FIXED: Fixed use of units in OSRM compatibility mode. [#1662](https://github.com/valhalla/valhalla/pull/1662)

## Release Date: 2018-11-21 Valhalla 3.0.0
* **NOTE**
   * This release changes the Valhalla graph tile formats to make the tile data more efficient and flexible. Tile data is incompatible with Valhalla 2.x builds, and code for 3.x is incompatible with data built for Valahalla 2.x versions. Valhalla tile sizes are slightly smaller (for datasets using elevation information the size savings is over 10%). In addition, there is increased flexibility for creating different variants of tiles to support different applications (e.g. bicycle only, or driving only).
* **Enhancement**
   * Remove the use of DirectedEdge for transitions between nodes on different hierarchy levels. A new structure, NodeTransition, is now used to transition to nodes on different hierarchy level. This saves space since only the end node GraphId is needed for the transitions (and DirectedEdge is a large data structure).
   * Change the NodeInfo lat,lon to use an offset from the tile base lat,lon. This potentially allows higher precision than using float, but more importantly saves space and allows support for NodeTransitions as well as spare for future growth.
   * Remove the EdgeElevation structure and max grade information into DirectedEdge and mean elevation into EdgeInfo. This saves space.
   * Reduce wayid to 32 bits. This allows sufficient growth when using OpenStreetMap data and frees space in EdgeInfo (allows moving speed limit and mean elevation from other structures).
   * Move name consistency from NodeInfo to DirectedEdge. This allows a more efficient lookup of name consistency.
   * Update all path algorithms to use NodeTransition logic rather than special DirectedEdge transition types. This simplifies PathAlgorithms slightly and removes some conditional logic.
   * Add an optional GraphFilter stage to tile building pipeline. This allows removal of edges and nodes based on access. This allows bicycle only, pedestrian only, or driving only datasets (or combinations) to be created - allowing smaller datasets for special purpose applications.
* **Deprecate**
   * Valhalla 3.0 removes support for OSMLR.

## Release Date: 2018-11-20 Valhalla 2.7.2
* **Enhancement**
   * UPDATED: Added a configuration variable for max_timedep_distance. This is used in selecting the path algorithm and provides the maximum distance between locations when choosing a time dependent path algorithm (other than multi modal). Above this distance, bidirectional A* is used with no time dependencies.
   * UPDATED: Remove transition edges from priority queue in Multimodal methods.
   * UPDATED: Fully implement street names and exit signs with ability to identify route numbers. [#1635](https://github.com/valhalla/valhalla/pull/1635)
* **Bug Fix**
   * FIXED: A timed-turned restriction should not be applied when a non-timed route is executed.  [#1615](https://github.com/valhalla/valhalla/pull/1615)
   * FIXED: Changed unordered_map to unordered_multimap for polys. Poly map can contain the same key but different multi-polygons. For example, islands for a country or timezone polygons for a country.
   * FIXED: Fixed timezone db issue where TZIDs did not exist in the Howard Hinnant date time db that is used in the date_time class for tz indexes.  Added logic to create aliases for TZIDs based on https://en.wikipedia.org/wiki/List_of_tz_database_time_zones
   * FIXED: Fixed the ramp turn modifiers for osrm compat [#1569](https://github.com/valhalla/valhalla/pull/1569)
   * FIXED: Fixed the step geometry when using the osrm compat mode [#1571](https://github.com/valhalla/valhalla/pull/1571)
   * FIXED: Fixed a data creation bug causing issues with A* routes ending on loops. [#1576](https://github.com/valhalla/valhalla/pull/1576)
   * FIXED: Fixed an issue with a bad route where destination only was present. Was due to thresholds in bidirectional A*. Changed threshold to be cost based rather than number of iterations). [#1586](https://github.com/valhalla/valhalla/pull/1586)
   * FIXED: Fixed an issue with destination only (private) roads being used in bicycle routes. Centralized some "base" transition cost logic in the base DynamicCost class. [#1587](https://github.com/valhalla/valhalla/pull/1587)
   * FIXED: Remove extraneous ramp maneuvers [#1657](https://github.com/valhalla/valhalla/pull/1657)

## Release Date: 2018-10-02 Valhalla 2.7.1
* **Enhancement**
   * UPDATED: Added date time support to forward and reverse isochrones. Add speed lookup (predicted speeds and/or free-flow or constrained flow speed) if date_time is present.
   * UPDATED: Add timezone checks to multimodal routes and isochrones (updates localtime if the path crosses into a timezone different than the start location).
* **Data Producer Update**
   * UPDATED: Removed boost date time support from transit.  Now using the Howard Hinnant date library.
* **Bug Fix**
   * FIXED: Fixed a bug with shortcuts that leads to inconsistent routes depending on whether shortcuts are taken, different origins can lead to different paths near the destination. This fix also improves performance on long routes and matrices.
   * FIXED: We were getting inconsistent results between departing at current date/time vs entering the current date/time.  This issue is due to the fact that the iso_date_time function returns the full iso date_time with the timezone offset (e.g., 2018-09-27T10:23-07:00 vs 2018-09-27T10:23). When we refactored the date_time code to use the new Howard Hinnant date library, we introduced this bug.
   * FIXED: Increased the threshold in CostMatrix to address null time and distance values occuring for truck costing with locations near the max distance.

## Release Date: 2018-09-13 Valhalla 2.7.0
* **Enhancement**
   * UPDATED: Refactor to use the pbf options instead of the ptree config [#1428](https://github.com/valhalla/valhalla/pull/1428) This completes [1357](https://github.com/valhalla/valhalla/issues/1357)
   * UPDATED: Removed the boost/date_time dependency from baldr and odin. We added the Howard Hinnant date and time library as a submodule. [#1494](https://github.com/valhalla/valhalla/pull/1494)
   * UPDATED: Fixed 'Drvie' typo [#1505](https://github.com/valhalla/valhalla/pull/1505) This completes [1504](https://github.com/valhalla/valhalla/issues/1504)
   * UPDATED: Optimizations of GetSpeed for predicted speeds [1490](https://github.com/valhalla/valhalla/issues/1490)
   * UPDATED: Isotile optimizations
   * UPDATED: Added stats to predictive traffic logging
   * UPDATED: resample_polyline - Breaks the polyline into equal length segments at a sample distance near the resolution. Break out of the loop through polyline points once we reach the specified number of samplesthen append the last
polyline point.
   * UPDATED: added android logging and uses a shared graph reader
   * UPDATED: Do not run a second pass on long pedestrian routes that include a ferry (but succeed on first pass). This is a performance fix. Long pedestrian routes with A star factor based on ferry speed end up being very inefficient.
* **Bug Fix**
   * FIXED: A* destination only
   * FIXED: Fixed through locations weren't honored [#1449](https://github.com/valhalla/valhalla/pull/1449)


## Release Date: 2018-08-02 Valhalla 3.0.0-rc.4
* **Node Bindings**
   * UPDATED: add some worker pool handling
   [#1467](https://github.com/valhalla/valhalla/pull/1467)

## Release Date: 2018-08-02 Valhalla 3.0.0-rc.3
* **Node Bindings**
   * UPDATED: replaced N-API with node-addon-api wrapper and made the actor
   functions asynchronous
   [#1457](https://github.com/valhalla/valhalla/pull/1457)

## Release Date: 2018-07-24 Valhalla 3.0.0-rc.2
* **Node Bindings**
   * FIXED: turn on the autocleanup functionality for the actor object.
   [#1439](https://github.com/valhalla/valhalla/pull/1439)

## Release Date: 2018-07-16 Valhalla 3.0.0-rc.1
* **Enhancement**
   * ADDED: exposed the rest of the actions to the node bindings and added tests. [#1415](https://github.com/valhalla/valhalla/pull/1415)

## Release Date: 2018-07-12 Valhalla 3.0.0-alpha.1
**NOTE**: There was already a small package named `valhalla` on the npm registry, only published up to version 0.0.3. The team at npm has transferred the package to us, but would like us to publish something to it ASAP to prove our stake in it. Though the bindings do not have all of the actor functionality exposed yet (just route), we are going to publish an alpha release of 3.0.0 to get something up on npm.
* **Infrastructure**:
   * ADDED: add in time dependent algorithms if the distance between locations is less than 500km.
   * ADDED: TurnLanes to indicate turning lanes at the end of a directed edge.
   * ADDED: Added PredictedSpeeds to Valhalla tiles and logic to compute speed based on predictive speed profiles.
* **Data Producer Update**
   * ADDED: is_route_num flag was added to Sign records. Set this to true if the exit sign comes from a route number/ref.
   * CHANGED: Lower speeds on driveways, drive-thru, and parking aisle. Set destination only flag for drive thru use.
   * ADDED: Initial implementation of turn lanes.
  **Bug Fix**
   * CHANGED: Fix destination only penalty for A* and time dependent cases.
   * CHANGED: Use the distance from GetOffsetForHeading, based on road classification and road use (e.g. ramp, turn channel, etc.), within tangent_angle function.
* **Map Matching**
   * FIXED: Fixed trace_route edge_walk server abort [#1365](https://github.com/valhalla/valhalla/pull/1365)
* **Enhancement**
   * ADDED: Added post process for updating free and constrained speeds in the directed edges.
   * UPDATED: Parse the json request once and store in a protocol buffer to pass along the pipeline. This completed the first portion of [1357](https://github.com/valhalla/valhalla/issues/1357)
   * UPDATED: Changed the shape_match attribute from a string to an enum. Fixes [1376](https://github.com/valhalla/valhalla/issues/1376)
   * ADDED: Node bindings for route [#1341](https://github.com/valhalla/valhalla/pull/1341)
   * UPDATED: Use a non-linear use_highways factor (to more heavily penalize highways as use_highways approaches 0).

## Release Date: 2018-07-15 Valhalla 2.6.3
* **API**:
   * FIXED: Use a non-linear use_highways factor (to more heavily penalize highways as use_highways approaches 0).
   * FIXED: Fixed the highway_factor when use_highways < 0.5.
   * ENHANCEMENT: Added logic to modulate the surface factor based on use_trails.
   * ADDED: New customer test requests for motorcycle costing.

## Release Date: 2018-06-28 Valhalla 2.6.2
* **Data Producer Update**
   * FIXED: Complex restriction sorting bug.  Check of has_dt in ComplexRestrictionBuilder::operator==.
* **API**:
   * FIXED: Fixed CostFactory convenience method that registers costing models
   * ADDED: Added use_tolls into motorcycle costing options

## Release Date: 2018-05-28 Valhalla 2.6.0
* **Infrastructure**:
   * CHANGED: Update cmake buildsystem to replace autoconf [#1272](https://github.com/valhalla/valhalla/pull/1272)
* **API**:
   * CHANGED: Move `trace_options` parsing to map matcher factory [#1260](https://github.com/valhalla/valhalla/pull/1260)
   * ADDED: New costing method for AutoDataFix [#1283](https://github.com/valhalla/valhalla/pull/1283)

## Release Date: 2018-05-21 Valhalla 2.5.0
* **Infrastructure**
   * ADDED: Add code formatting and linting.
* **API**
   * ADDED: Added new motorcycle costing, motorcycle access flag in data and use_trails option.
* **Routing**
   * ADDED: Add time dependnet forward and reverse A* methods.
   * FIXED: Increase minimum threshold for driving routes in bidirectional A* (fixes some instances of bad paths).
* **Data Producer Update**
   * CHANGED: Updates to properly handle cycleway crossings.
   * CHANGED: Conditionally include driveways that are private.
   * ADDED: Added logic to set motorcycle access.  This includes lua, country access, and user access flags for motorcycles.

## Release Date: 2018-04-11 Valhalla 2.4.9
* **Enhancement**
   * Added European Portuguese localization for Valhalla
   * Updates to EdgeStatus to improve performance. Use an unordered_map of tile Id and allocate an array for each edge in the tile. This allows using pointers to access status for sequential edges. This improves performance by 50% or so.
   * A couple of bicycle costing updates to improve route quality: avoid roads marked as part of a truck network, to remove the density penalty for transition costs.
   * When optimal matrix type is selected, now use CostMatrix for source to target pedestrian and bicycle matrix calls when both counts are above some threshold. This improves performance in general and lessens some long running requests.
*  **Data Producer Update**
   * Added logic to protect against setting a speed of 0 for ferries.

## Release Date: 2018-03-27 Valhalla 2.4.8
* **Enhancement**
   * Updates for Italian verbal translations
   * Optionally remove driveways at graph creation time
   * Optionally disable candidate edge penalty in path finding
   * OSRM compatible route, matrix and map matching response generation
   * Minimal Windows build compatibility
   * Refactoring to use PBF as the IPC mechanism for all objects
   * Improvements to internal intersection marking to reduce false positives
* **Bug Fix**
   * Cap candidate edge penalty in path finding to reduce excessive expansion
   * Fix trivial paths at deadends

## Release Date: 2018-02-08 Valhalla 2.4.7
* **Enhancement**
   * Speed up building tiles from small OSM imports by using boost directory iterator rather than going through all possible tiles and testing each if the file exists.
* **Bug Fix**
   * Protect against overflow in string to float conversion inside OSM parsing.

## Release Date: 2018-01-26 Valhalla 2.4.6
* **Enhancement**
   * Elevation library will lazy load RAW formatted sources

## Release Date: 2018-01-24 Valhalla 2.4.5
* **Enhancement**
   * Elevation packing utility can unpack lz4hc now
* **Bug Fix**
   * Fixed broken darwin builds

## Release Date: 2018-01-23 Valhalla 2.4.4
* **Enhancement**
   * Elevation service speed improvments and the ability to serve lz4hc compressed data
   * Basic support for downloading routing tiles on demand
   * Deprecated `valhalla_route_service`, now all services (including elevation) are found under `valhalla_service`

## Release Date: 2017-12-11 Valhalla 2.4.3
* **Enhancement**
   * Remove union from GraphId speeds up some platforms
   * Use SAC scale in pedestrian costing
   * Expanded python bindings to include all actions (route, matrix, isochrone, etc)
* **Bug Fix**
   * French translation typo fixes
*  **Data Producer Update**
   * Handling shapes that intersect the poles when binning
   * Handling when transit shapes are less than 2 points

## Release Date: 2017-11-09 Valhalla 2.4.1
*  **Data Producer Update**
   * Added kMopedAccess to modes for complex restrictions.  Remove the kMopedAccess when auto access is removed.  Also, add the kMopedAccess when an auto restriction is found.

## Release Date: 2017-11-08 Valhalla 2.4.0
*  **Data Producer Update**
   * Added logic to support restriction = x with a the except tag.  We apply the restriction to everything except for modes in the except tag.
   * Added logic to support railway_service and coach_service in transit.
* **Bug Fix**
  * Return proper edge_walk path for requested shape_match=walk_or_snap
  * Skip invalid stateid for Top-K requests

## Release Date: 2017-11-07 Valhalla 2.3.9
* **Enhancement**
  * Top-K map matched path generation now only returns unique paths and does so with fewer iterations
  * Navigator call outs for both imperial and metric units
  * The surface types allowed for a given bike route can now be controlled via a request parameter `avoid_bad_surfaces`
  * Improved support for motorscooter costing via surface types, road classification and vehicle specific tagging
* **Bug Fix**
  * Connectivity maps now include information about transit tiles
  * Lane counts for singly digitized roads are now correct for a given directed edge
  * Edge merging code for assigning osmlr segments is now robust to partial tile sets
  * Fix matrix path finding to allow transitioning down to lower levels when appropriate. In particular, do not supersede shortcut edges until no longer expanding on the next level.
  * Fix optimizer rotate location method. This fixes a bug where optimal ordering was bad for large location sets.
*  **Data Producer Update**
   * Duration tags are now used to properly set the speed of travel for a ferry routes

## Release Date: 2017-10-17 Valhalla 2.3.8
* **Bug Fix**
  * Fixed the roundabout exit count for bicycles when the roundabout is a road and not a cycleway
  * Enable a pedestrian path to remain on roundabout instead of getting off and back on
  * Fixed the penalization of candidate locations in the uni-directional A* algorithm (used for trivial paths)
*  **Data Producer Update**
   * Added logic to set bike forward and tag to true where kv["sac_scale"] == "hiking". All other values for sac_scale turn off bicycle access.  If sac_scale or mtb keys are found and a surface tag is not set we default to kPath.
   * Fixed a bug where surface=unpaved was being assigned Surface::kPavedSmooth.

## Release Date: 2017-9-11 Valhalla 2.3.7
* **Bug Fix**
  * Update bidirectional connections to handle cases where the connecting edge is one of the origin (or destination) edges and the cost is high. Fixes some pedestrian route issues that were reported.
*  **Data Producer Update**
   * Added support for motorroad tag (default and per country).
   * Update OSMLR segment association logic to fix issue where chunks wrote over leftover segments. Fix search along edges to include a radius so any nearby edges are also considered.

## Release Date: 2017-08-29 Valhalla 2.3.6
* **Bug Fix**
  * Pedestrian paths including ferries no longer cause circuitous routes
  * Fix a crash in map matching route finding where heading from shape was using a `nullptr` tile
  * Spanish language narrative corrections
  * Fix traffic segment matcher to always set the start time of a segment when its known
* **Enhancement**
  * Location correlation scoring improvements to avoid situations where less likely start or ending locations are selected

## Release Date: 2017-08-22 Valhalla 2.3.5
* **Bug Fix**
  * Clamp the edge score in thor. Extreme values were causing bad alloc crashes.
  * Fix multimodal isochrones. EdgeLabel refactor caused issues.
* **Data Producer Update**
  * Update lua logic to properly handle vehicle=no tags.

## Release Date: 2017-08-14 Valhalla 2.3.4
* **Bug Fix**
  * Enforce limits on maximum per point accuracy to avoid long running map matching computations

## Release Date: 2017-08-14 Valhalla 2.3.3
* **Bug Fix**
  * Maximum osm node reached now causes bitset to resize to accomodate when building tiles
  * Fix wrong side of street information and remove redundant node snapping
  * Fix path differences between services and `valhalla_run_route`
  * Fix map matching crash when interpolating duplicate input points
  * Fix unhandled exception when trace_route or trace_attributes when there are no continuous matches
* **Enhancement**
  * Folded Low-Stress Biking Code into the regular Bicycle code and removed the LowStressBicycleCost class. Now when making a query for bicycle routing, a value of 0 for use_hills and use_roads produces low-stress biking routes, while a value of 1 for both provides more intense professional bike routes.
  * Bike costing default values changed. use_roads and use_hills are now 0.25 by default instead of 0.5 and the default bike is now a hybrid bike instead of a road bike.
  * Added logic to use station hierarchy from transitland.  Osm and egress nodes are connected by transitconnections.  Egress and stations are connected by egressconnections.  Stations and platforms are connected by platformconnections.  This includes narrative updates for Odin as well.

## Release Date: 2017-07-31 Valhalla 2.3.2
* **Bug Fix**
  * Update to use oneway:psv if oneway:bus does not exist.
  * Fix out of bounds memory issue in DoubleBucketQueue.
  * Many things are now taken into consideration to determine which sides of the road have what cyclelanes, because they were not being parsed correctly before
  * Fixed issue where sometimes a "oneway:bicycle=no" tag on a two-way street would cause the road to become a oneway for bicycles
  * Fixed trace_attributes edge_walk cases where the start or end points in the shape are close to graph nodes (intersections)
  * Fixed 32bit architecture crashing for certain routes with non-deterministic placement of edges labels in bucketized queue datastructure
* **Enhancement**
  * Improve multi-modal routes by adjusting the pedestrian mode factor (routes use less walking in favor of public transit).
  * Added interface framework to support "top-k" paths within map-matching.
  * Created a base EdgeLabel class that contains all data needed within costing methods and supports the basic path algorithms (forward direction, A*, with accumulated path distance). Derive class for bidirectional algorithms (BDEdgeLabel) and for multimodal algorithms. Lowers memory use by combining some fields (using spare bits from GraphId).
  * Added elapsed time estimates to map-matching labels in preparation for using timestamps in map-matching.
  * Added parsing of various OSM tags: "bicycle=use_sidepath", "bicycle=dismount", "segregated=*", "shoulder=*", "cycleway:buffer=*", and several variations of these.
  * Both trace_route and trace_attributes will parse `time` and `accuracy` parameters when the shape is provided as unencoded
  * Map-matching will now use the time (in seconds) of each gps reading (if provided) to narrow the search space and avoid finding matches that are impossibly fast

## Release Date: 2017-07-10 Valhalla 2.3.0
* **Bug Fix**
  * Fixed a bug in traffic segment matcher where length was populated but had invalid times
* **Embedded Compilation**
  * Decoupled the service components from the rest of the worker objects so that the worker objects could be used in non http service contexts
   * Added an actor class which encapsulates the various worker objects and allows the various end points to be called /route /height etc. without needing to run a service
* **Low-Stress Bicycle**
  * Worked on creating a new low-stress biking option that focuses more on taking safer roads like cycle ways or residential roads than the standard bike costing option does.

## Release Date: 2017-06-26 Valhalla 2.2.9
* **Bug Fix**
  * Fix a bug introduced in 2.2.8 where map matching search extent was incorrect in longitude axis.

## Release Date: 2017-06-23 Valhalla 2.2.8
* **Bug Fix**
  * Traffic segment matcher (exposed through Python bindings) - fix cases where partial (or no) results could be returned when breaking out of loop in form_segments early.
* **Traffic Matching Update**
  * Traffic segment matcher - handle special cases when entering and exiting turn channels.
* **Guidance Improvements**
  * Added Swedish (se-SV) narrative file.

## Release Date: 2017-06-20 Valhalla 2.2.7
* **Bug Fixes**
  * Traffic segment matcher (exposed through Python bindings) makes use of accuracy per point in the input
  * Traffic segment matcher is robust to consecutive transition edges in matched path
* **Isochrone Changes**
  * Set up isochrone to be able to handle multi-location queries in the future
* **Data Producer Updates**
  * Fixes to valhalla_associate_segments to address threading issue.
  * Added support for restrictions that refers only to appropriate type of vehicle.
* **Navigator**
  * Added pre-alpha implementation that will perform guidance for mobile devices.
* **Map Matching Updates**
  * Added capability to customize match_options

## Release Date: 2017-06-12 Valhalla 2.2.6
* **Bug Fixes**
  * Fixed the begin shape index where an end_route_discontinuity exists
* **Guidance Improvements**
  * Updated Slovenian (sl-SI) narrative file.
* **Data Producer Updates**
  * Added support for per mode restrictions (e.g., restriction:&lt;type&gt;)  Saved these restrictions as "complex" restrictions which currently support per mode lookup (unlike simple restrictions which are assumed to apply to all driving modes).
* **Matrix Updates**
  * Increased max distance threshold for auto costing and other similar costings to 400 km instead of 200 km

## Release Date: 2017-06-05 Valhalla 2.2.5
* **Bug Fixes**
  * Fixed matched point edge_index by skipping transition edges.
  * Use double precision in meili grid traversal to fix some incorrect grid cases.
  * Update meili to use DoubleBucketQueue and GraphReader methods rather than internal methods.

## Release Date: 2017-05-17 Valhalla 2.2.4
* **Bug Fixes**
  * Fix isochrone bug where the default access mode was used - this rejected edges that should not have been rejected for cases than automobile.
  * Fix A* handling of edge costs for trivial routes. This fixed an issue with disconnected regions that projected to a single edge.
  * Fix TripPathBuilder crash if first edge is a transition edge (was occurring with map-matching in rare occasions).

## Release Date: 2017-05-15 Valhalla 2.2.3
* **Map Matching Improvement**
  * Return begin and end route discontinuities. Also, returns partial shape of edge at route discontinuity.
* **Isochrone Improvements**
  * Add logic to make sure the center location remains fixed at the center of a tile/grid in the isotile.
  * Add a default generalization factor that is based on the grid size. Users can still override this factor but the default behavior is improved.
  * Add ExpandForward and ExpandReverse methods as is done in bidirectional A*. This improves handling of transitions between hierarchy levels.
* **Graph Correlation Improvements**
  * Add options to control both radius and reachability per input location (with defaults) to control correlation of input locations to the graph in such a way as to avoid routing between disconnected regions and favor more likely paths.

## Release Date: 2017-05-08 Valhalla 2.2.0
* **Guidance Improvements**
  * Added Russian (ru-RU) narrative file.
  * Updated Slovenian (sl-SI) narrative file.
* **Data Producer Updates**
  * Assign destination sign info on bidirectional ramps.
  * Update ReclassifyLinks. Use a "link-tree" which is formed from the exit node and terminates at entrance nodes. Exit nodes are sorted by classification so motorway exits are done before trunks, etc. Updated the turn channel logic - now more consistently applies turn channel use.
  * Updated traffic segment associations to properly work with elevation and lane connectivity information (which is stored after the traffic association).

## Release Date: 2017-04-24 Valhalla 2.1.9
* **Elevation Update**
  * Created a new EdgeElevation structure which includes max upward and downward slope (moved from DirectedEdge) and mean elevation.
* **Routing Improvements**
  * Destination only fix when "nested" destination only areas cause a route failure. Allow destination only edges (with penalty) on 2nd pass.
  * Fix heading to properly use the partial edge shape rather than entire edge shape to determine heading at the begin and end locations.
  * Some cleanup and simplification of the bidirectional A* algorithm.
  * Some cleanup and simplification of TripPathBuilder.
  * Make TileHierarchy data and methods static and remove tile_dir from the tile hierarchy.
* **Map Matching Improvement**
  * Return matched points with trace attributes when using map_snap.
* **Data Producer Updates**
  * lua updates so that the chunnel will work again.

## Release Date: 2017-04-04 Valhalla 2.1.8
* **Map Matching Release**
  * Added max trace limits and out-of-bounds checks for customizable trace options

## Release Date: 2017-03-29 Valhalla 2.1.7
* **Map Matching Release**
  * Increased service limits for trace
* **Data Producer Updates**
  * Transit: Remove the dependency on using level 2 tiles for transit builder
* **Traffic Updates**
  * Segment matcher completely re-written to handle many complex issues when matching traces to OTSs
* **Service Improvement**
  * Bug Fix - relaxed rapidjson parsing to allow numeric type coercion
* **Routing Improvements**
  * Level the forward and reverse paths in bidirectional A * to account for distance approximation differences.
  * Add logic for Use==kPath to bicycle costing so that paths are favored (as are footways).

## Release Date: 2017-03-10 Valhalla 2.1.3
* **Guidance Improvement**
  * Corrections to Slovenian narrative language file
  **Routing Improvements**
  * Increased the pedestrian search radius from 25 to 50 within the meili configuration to reduce U-turns with map-matching
  * Added a max avoid location limit

## Release Date: 2017-02-22 Valhalla 2.1.0
* **Guidance Improvement**
  * Added ca-ES (Catalan) and sl-SI (Slovenian) narrative language files
* **Routing  Improvement**
  * Fix through location reverse ordering bug (introduced in 2.0.9) in output of route responses for depart_at routes
  * Fix edge_walking method to handle cases where more than 1 initial edge is found
* **Data Producer Updates**
  * Improved transit by processing frequency based schedules.
  * Updated graph validation to more aggressively check graph consistency on level 0 and level 1
  * Fix the EdgeInfo hash to not create duplicate edge info records when creating hierarchies

## Release Date: 2017-02-21 Valhalla 2.0.9
* **Guidance Improvement**
  * Improved Italian narrative by handling articulated prepositions
  * Properly calling out turn channel maneuver
* **Routing Improvement**
  * Improved path determination by increasing stop impact for link to link transitions at intersections
  * Fixed through location handling, now includes cost at throughs and properly uses heading
  * Added ability to adjust location heading tolerance
* **Traffic Updates**
  * Fixed segment matching json to properly return non-string values where apropriate
* **Data Producer Updates**
  * Process node:ref and way:junction_ref as a semicolon separated list for exit numbers
  * Removed duplicated interchange sign information when ways are split into edges
  * Use a sequence within HierarchyBuilder to lower memory requirements for planet / large data imports.
  * Add connecting OSM wayId to a transit stop within NodeInfo.
  * Lua update:  removed ways that were being added to the routing graph.
  * Transit:  Fixed an issue where add_service_day and remove_service_day was not using the tile creation date, but the service start date for transit.
  * Transit:  Added acceptance test logic.
  * Transit:  Added fallback option if the associated wayid is not found.  Use distance approximator to find the closest edge.
  * Transit:  Added URL encoding for one stop ids that contain diacriticals.  Also, added include_geometry=false for route requests.
* **Optimized Routing Update**
  * Added an original index to the location object in the optimized route response
* **Trace Route Improvement**
  * Updated find_start_node to fix "GraphTile NodeInfo index out of bounds" error

## Release Date: 2017-01-30 Valhalla 2.0.6
* **Guidance Improvement**
  * Italian phrases were updated
* **Routing Improvement**
  * Fixed an issue where date and time was returning an invalid ISO8601 time format for date_time values in positive UTC. + sign was missing.
  * Fixed an encoding issue that was discovered for tranist_fetcher.  We were not encoding onestop_ids or route_ids.  Also, added exclude_geometry=true for route API calls.
* **Data Producer Updates**
  * Added logic to grab a single feed in valhalla_build_transit.

## Release Date: 2017-01-04 Valhalla 2.0.3
* **Service Improvement**
  * Added support for interrupting requests. If the connection is closed, route computation and map-matching can be interrupted prior to completion.
* **Routing Improvement**
  * Ignore name inconsistency when entering a link to avoid double penalizing.
* **Data Producer Updates**
  * Fixed consistent name assignment for ramps and turn lanes which improved guidance.
  * Added a flag to directed edges indicating if the edge has names. This can potentially be used in costing methods.
  * Allow future use of spare GraphId bits within DirectedEdge.

## Release Date: 2016-12-13 Valhalla 2.0.2
* **Routing Improvement**
  * Added support for multi-way restrictions to matrix and isochrones.
  * Added HOV costing model.
  * Speed limit updates.   Added logic to save average speed separately from speed limits.
  * Added transit include and exclude logic to multimodal isochrone.
  * Fix some edge cases for trivial (single edge) paths.
  * Better treatment of destination access only when using bidirectional A*.
* **Performance Improvement**
  * Improved performance of the path algorithms by making many access methods inline.

## Release Date: 2016-11-28 Valhalla 2.0.1
* **Routing Improvement**
  * Preliminary support for multi-way restrictions
* **Issues Fixed**
  * Fixed tile incompatiblity between 64 and 32bit architectures
  * Fixed missing edges within tile edge search indexes
  * Fixed an issue where transit isochrone was cut off if we took transit that was greater than the max_seconds and other transit lines or buses were then not considered.

## Release Date: 2016-11-15 Valhalla 2.0

* **Tile Redesign**
  * Updated the graph tiles to store edges only on the hierarchy level they belong to. Prior to this, the highways were stored on all levels, they now exist only on the highway hierarchy. Similar changes were made for arterial level roads. This leads to about a 20% reduction in tile size.
  * The tile redesign required changes to the path generation algorithms. They must now transition freely beteeen levels, even for pedestrian and bicycle routes. To offset the extra transitions, the main algorithms were changed to expand nodes at each level that has directed edges, rather than adding the transition edges to the priority queue/adjacency list. This change helps performance. The hierarchy limits that are used to speed the computation of driving routes by utilizing the highway hierarchy were adjusted to work with the new path algorithms.
  * Some changes to costing were also required, for example pedestrian and bicycle routes skip shortcut edges.
  * Many tile data structures were altered to explicitly size different fields and make room for "spare" fields that will allow future growth. In addition, the tile itself has extra "spare" records that can be appended to the end of the tile and referenced from the tile header. This also will allow future growth without breaking backward compatibility.
* **Guidance Improvement**
  * Refactored trip path to use an enumerated `Use` for edge and an enumerated `NodeType` for node
  * Fixed some wording in the Hindi narrative file
  * Fixed missing turn maneuver by updating the forward intersecting edge logic
* **Issues Fixed**
  * Fixed an issue with pedestrian routes where a short u-turn was taken to avoid the "crossing" penalty.
  * Fixed bicycle routing due to high penalty to enter an access=destination area. Changed to a smaller, length based factor to try to avoid long regions where access = destination. Added a driveway penalty to avoid taking driveways (which are often marked as access=destination).
  * Fixed regression where service did not adhere to the list of allowed actions in the Loki configuration
* **Graph Correlation**
  * External contributions from Navitia have lead to greatly reduced per-location graph correlation. Average correlation time is now less than 1ms down from 4-9ms.

## Release Date: 2016-10-17

* **Guidance Improvement**
  * Added the Hindi (hi-IN) narrative language
* **Service Additions**
  * Added internal valhalla error codes utility in baldr and modified all services to make use of and return as JSON response
  * See documentation https://github.com/valhalla/valhalla-docs/blob/master/api-reference.md#internal-error-codes-and-conditions
* **Time-Distance Matrix Improvement**
  * Added a costmatrix performance fix for one_to_many matrix requests
* **Memory Mapped Tar Archive - Tile Extract Support**
  * Added the ability to load a tar archive of the routing graph tiles. This improves performance under heavy load and reduces the memory requirement while allowing multiple processes to share cache resources.

## Release Date: 2016-09-19

* **Guidance Improvement**
  * Added pirate narrative language
* **Routing Improvement**
  * Added the ability to include or exclude stops, routes, and operators in multimodal routing.
* **Service Improvement**
  * JSONify Error Response

## Release Date: 2016-08-30

* **Pedestrian Routing Improvement**
  * Fixes for trivial pedestrian routes

## Release Date: 2016-08-22

* **Guidance Improvements**
  * Added Spanish narrative
  * Updated the start and end edge heading calculation to be based on road class and edge use
* **Bicycle Routing Improvements**
  * Prevent getting off a higher class road for a small detour only to get back onto the road immediately.
  * Redo the speed penalties and road class factors - they were doubly penalizing many roads with very high values.
  * Simplify the computation of weighting factor for roads that do not have cycle lanes. Apply speed penalty to slightly reduce favoring
of non-separated bicycle lanes on high speed roads.
* **Routing Improvements**
  * Remove avoidance of U-turn for pedestrian routes. This improves use with map-matching since pedestrian routes can make U-turns.
  * Allow U-turns at dead-ends for driving (and bicycling) routes.
* **Service Additions**
  * Add support for multi-modal isochrones.
  * Added base code to allow reverse isochrones (path from anywhere to a single destination).
* **New Sources to Targets**
  * Added a new Matrix Service action that allows you to request any of the 3 types of time-distance matrices by calling 1 action.  This action takes a sources and targets parameter instead of the locations parameter.  Please see the updated Time-Distance Matrix Service API reference for more details.

## Release Date: 2016-08-08

 * **Service additions**
  * Latitude, longitude bounding boxes of the route and each leg have been added to the route results.
  * Added an initial isochrone capability. This includes methods to create an "isotile" - a 2-D gridded data set with time to reach each lat,lon grid from an origin location. This isoltile is then used to create contours at specified times. Interior contours are optionally removed and the remaining outer contours are generalized and converted to GeoJSON polygons. An initial version supporting multimodal route types has also been added.
 * **Data Producer Updates**
  * Fixed tranist scheduling issue where false schedules were getting added.
 * **Tools Additionas**
  * Added `valhalla_export_edges` tool to allow shape and names to be dumped from the routing tiles

## Release Date: 2016-07-19

 * **Guidance Improvements**
  * Added French narrative
  * Added capability to have narrative language aliases - For example: German `de-DE` has an alias of `de`
 * **Transit Stop Update** - Return latitude and longitude for each transit stop
 * **Data Producer Updates**
  * Added logic to use lanes:forward, lanes:backward, speed:forward, and speed:backward based on direction of the directed edge.
  * Added support for no_entry, no_exit, and no_turn restrictions.
  * Added logic to support country specific access. Based on country tables found here: http://wiki.openstreetmap.org/wiki/OSM_tags_for_routing/Access-Restrictions

## Release Date: 2016-06-08

 * **Bug Fix** - Fixed a bug where edge indexing created many small tiles where no edges actually intersected. This allowed impossible routes to be considered for path finding instead of rejecting them earlier.
 * **Guidance Improvements**
  * Fixed invalid u-turn direction
  * Updated to properly call out jughandle routes
  * Enhanced signless interchange maneuvers to help guide users
 * **Data Producer Updates**
  * Updated the speed assignment for ramp to be a percentage of the original road class speed assignment
  * Updated stop impact logic for turn channel onto ramp

## Release Date: 2016-05-19

 * **Bug Fix** - Fixed a bug where routes fail within small, disconnected "islands" due to the threshold logic in prior release. Also better logic for not-thru roads.

## Release Date: 2016-05-18

 * **Bidirectional A* Improvements** - Fixed an issue where if both origin and destination locations where on not-thru roads that meet at a common node the path ended up taking a long detour. Not all cases were fixed though - next release should fix. Trying to address the termination criteria for when the best connection point of the 2 paths is optimal. Turns out that the initial case where both opposing edges are settled is not guaranteed to be the least cost path. For now we are setting a threshold and extending the search while still tracking best connections. Fixed the opposing edge when a hierarchy transition occurs.
 * **Guidance Globalization** -  Fixed decimal distance to be locale based.
 * **Guidance Improvements**
  * Fixed roundabout spoke count issue by fixing the drive_on_right attribute.
  * Simplified narative by combining unnamed straight maneuvers
  * Added logic to confirm maneuver type assignment to avoid invalid guidance
  * Fixed turn maneuvers by improving logic for the following:
    * Internal intersection edges
    * 'T' intersections
    * Intersecting forward edges
 * **Data Producer Updates** - Fix the restrictions on a shortcut edge to be the same as the last directed edge of the shortcut (rather than the first one).

## Release Date: 2016-04-28

 * **Tile Format Updates** - Separated the transit graph from the "road only" graph into different tiles but retained their interconnectivity. Transit tiles are now hierarchy level 3.
 * **Tile Format Updates** - Reduced the size of graph edge shape data by 5% through the use of varint encoding (LEB128)
 * **Tile Format Updates** - Aligned `EdgeInfo` structures to proper byte boundaries so as to maintain compatibility for systems who don't support reading from unaligned addresses.
 * **Guidance Globalization** -  Added the it-IT(Italian) language file. Added support for CLDR plural rules. The cs-CZ(Czech), de-DE(German), and en-US(US English) language files have been updated.
 * **Travel mode based instructions** -  Updated the start, post ferry, and post transit insructions to be based on the travel mode, for example:
  * `Drive east on Main Street.`
  * `Walk northeast on Broadway.`
  * `Bike south on the cycleway.`

## Release Date: 2016-04-12

 * **Guidance Globalization** -  Added logic to use tagged language files that contain the guidance phrases. The initial versions of en-US, de-DE, and cs-CZ have been deployed.
 * **Updated ferry defaults** -  Bumped up use_ferry to 0.65 so that we don't penalize ferries as much.

## Release Date: 2016-03-31
 * **Data producer updates** - Do not generate shortcuts across a node which is a fork. This caused missing fork maneuvers on longer routes.  GetNames update ("Broadway fix").  Fixed an issue with looking up a name in the ref map and not the name map.  Also, removed duplicate names.  Private = false was unsetting destination only flags for parking aisles.

## Release Date: 2016-03-30
 * **TripPathBuilder Bug Fix** - Fixed an exception that was being thrown when trying to read directed edges past the end of the list within a tile. This was due to errors in setting walkability and cyclability on upper hierarchies.

## Release Date: 2016-03-28

 * **Improved Graph Correlation** -  Correlating input to the routing graph is carried out via closest first traversal of the graph's, now indexed, geometry. This results in faster correlation and gaurantees the absolute closest edge is found.

## Release Date: 2016-03-16

 * **Transit type returned** -  The transit type (e.g. tram, metro, rail, bus, ferry, cable car, gondola, funicular) is now returned with each transit maneuver.
 * **Guidance language** -  If the language option is not supplied or is unsupported then the language will be set to the default (en-US). Also, the service will return the language in the trip results.
 * **Update multimodal path algorithm** - Applied some fixes to multimodal path algorithm. In particular fixed a bug where the wrong sortcost was added to the adjacency list. Also separated "in-station" transfer costs from transfers between stops.
 * **Data producer updates** - Do not combine shortcut edges at gates or toll booths. Fixes avoid toll issues on routes that included shortcut edges.

## Release Date: 2016-03-07

 * **Updated all APIs to honor the optional DNT (Do not track) http header** -  This will avoid logging locations.
 * **Reduce 'Merge maneuver' verbal alert instructions** -  Only create a verbal alert instruction for a 'Merge maneuver' if the previous maneuver is > 1.5 km.
 * **Updated transit defaults.  Tweaked transit costing logic to obtain better routes.** -  use_rail = 0.6, use_transfers = 0.3, transfer_cost = 15.0 and transfer_penalty = 300.0.  Updated the TransferCostFactor to use the transfer_factor correctly.  TransitionCost for pedestrian costing bumped up from 20.0f to 30.0f when predecessor edge is a transit connection.
 * **Initial Guidance Globalization** -  Partial framework for Guidance Globalization. Started reading some guidance phrases from en-US.json file.

## Release Date: 2016-02-22

 * **Use bidirectional A* for automobile routes** - Switch to bidirectional A* for all but bus routes and short routes (where origin and destination are less than 10km apart). This improves performance and has less failure cases for longer routes. Some data import adjustments were made (02-19) to fix some issues encountered with arterial and highway hierarchies. Also only use a maximum of 2 passes for bidirecdtional A* to reduce "long time to fail" cases.
 * **Added verbal multi-cue guidance** - This combines verbal instructions when 2 successive maneuvers occur in a short amount of time (e.g., Turn right onto MainStreet. Then Turn left onto 1st Avenue).

## Release Date: 2016-02-19

 * **Data producer updates** - Reduce stop impact when all edges are links (ramps or turn channels). Update opposing edge logic to reject edges that do no have proper access (forward access == reverse access on opposing edge and vice-versa). Update ReclassifyLinks for cases where a single edge (often a service road) intersects a ramp improperly causing the ramp to reclassified when it should not be. Updated maximum OSM node Id (now exceeds 4000000000). Move lua from conf repository into mjolnir.

## Release Date: 2016-02-01

 * **Data producer updates** - Reduce speed on unpaved/rough roads. Add statistics for hgv (truck) restrictions.

## Release Date: 2016-01-26

 * **Added capability to disable narrative production** - Added the `narrative` boolean option to allow users to disable narrative production. Locations, shape, length, and time are still returned. The narrative production is enabled by default. The possible values for the `narrative` option are: false and true
 * **Added capability to mark a request with an id** - The `id` is returned with the response so a user could match to the corresponding request.
 * **Added some logging enhancements, specifically [ANALYTICS] logging** - We want to focus more on what our data is telling us by logging specific stats in Logstash.

## Release Date: 2016-01-18

 * **Data producer updates** - Data importer configuration (lua) updates to fix a bug where buses were not allowed on restricted lanes.  Fixed surface issue (change the default surface to be "compacted" for footways).

## Release Date: 2016-01-04

 * **Fixed Wrong Costing Options Applied** - Fixed a bug in which a previous requests costing options would be used as defaults for all subsequent requests.

## Release Date: 2015-12-18

 * **Fix for bus access** - Data importer configuration (lua) updates to fix a bug where bus lanes were turning off access for other modes.
 * **Fix for extra emergency data** - Data importer configuration (lua) updates to fix a bug where we were saving hospitals in the data.
 * **Bicycle costing update** - Updated kTCSlight and kTCFavorable so that cycleways are favored by default vs roads.

## Release Date: 2015-12-17

 * **Graph Tile Data Structure update** - Updated structures within graph tiles to support transit efforts and truck routing. Removed TransitTrip, changed TransitRoute and TransitStop to indexes (rather than binary search). Added access restrictions (like height and weight restrictions) and the mode which they impact to reduce need to look-up.
 * **Data producer updates** - Updated graph tile structures and import processes.

## Release Date: 2015-11-23

 * **Fixed Open App for OSRM functionality** - Added OSRM functionality back to Loki to support Open App.

## Release Date: 2015-11-13

 * **Improved narrative for unnamed walkway, cycleway, and mountain bike trail** - A generic description will be used for the street name when a walkway, cycleway, or mountain bike trail maneuver is unnamed. For example, a turn right onto a unnamed walkway maneuver will now be: "Turn right onto walkway."
 * **Fix costing bug** - Fix a bug introduced in EdgeLabel refactor (impacted time distance matrix only).

## Release Date: 2015-11-3

 * **Enhance bi-directional A* logic** - Updates to bidirectional A* algorithm to fix the route completion logic to handle cases where a long "connection" edge could lead to a sub-optimal path. Add hierarchy and shortcut logic so we can test and use bidirectional A* for driving routes. Fix the destination logic to properly handle oneways as the destination edge. Also fix U-turn detection for reverse search when hierarchy transitions occur.
 * **Change "Go" to "Head" for some instructions** - Start, exit ferry.
 * **Update to roundabout instructions** - Call out roundabouts for edges marked as links (ramps, turn channels).
 * **Update bicycle costing** - Fix the road factor (for applying weights based on road classification) and lower turn cost values.

## Data Producer Release Date: 2015-11-2

 * **Updated logic to not create shortcut edges on roundabouts** - This fixes some roundabout exit counts.

## Release Date: 2015-10-20

 * **Bug Fix for Pedestrian and Bicycle Routes** - Fixed a bug with setting the destination in the bi-directional Astar algorithm. Locations that snapped to a dead-end node would have failed the route and caused a timeout while searching for a valid path. Also fixed the elapsed time computation on the reverse path of bi-directional algorithm.

## Release Date: 2015-10-16

 * **Through Location Types** - Improved support for locations with type = "through". Routes now combine paths that meet at each through location to create a single "leg" between locations with type = "break". Paths that continue at a through location will not create a U-turn unless the path enters a "dead-end" region (neighborhood with no outbound access).
 * **Update shortcut edge logic** - Now skips long shortcut edges when close to the destination. This can lead to missing the proper connection if the shortcut is too long. Fixes #245 (thor).
 * **Per mode service limits** - Update configuration to allow setting different maximum number of locations and distance per mode.
 * **Fix shape index for trivial path** - Fix a bug where when building the the trip path for a "trivial" route (includes just one edge) where the shape index exceeded that size of the shape.

## Release Date: 2015-09-28

 * **Elevation Influenced Bicycle Routing** - Enabled elevation influenced bicycle routing. A "use-hills" option was added to the bicycle costing profile that can tune routes to avoid hills based on grade and amount of elevation change.
 * **"Loop Edge" Fix** - Fixed a bug with edges that form a loop. Split them into 2 edges during data import.
 * **Additional information returned from 'locate' method** - Added information that can be useful when debugging routes and data. Adds information about nodes and edges at a location.
 * **Guidance/Narrative Updates** - Added side of street to destination narrative. Updated verbal instructions.<|MERGE_RESOLUTION|>--- conflicted
+++ resolved
@@ -59,13 +59,10 @@
    * CHANGED: Refactor options protobuf for Location and Costing objects [#3506](https://github.com/valhalla/valhalla/pull/3506)
    * CHANGED: valhalla.h and config.h don't need cmake configuration [#3502](https://github.com/valhalla/valhalla/pull/3502)
    * ADDED: New options to control what fields of the pbf are returned when pbf format responses are requested [#3207](https://github.com/valhalla/valhalla/pull/3507)
-<<<<<<< HEAD
    * ADDED: indoor routing - data model, data processing. [#3509](https://github.com/valhalla/valhalla/pull/3509)
    
-=======
    * CHANGED: Rename tripcommon to common [#3516](https://github.com/valhalla/valhalla/pull/3516)
 
->>>>>>> 230a4529
 ## Release Date: 2021-10-07 Valhalla 3.1.4
 * **Removed**
 * **Bug Fix**
