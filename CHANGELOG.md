## UNRELEASED
* **Removed**
* **Bug Fix**
   * FIXED: remove `libgeotiff` from pkg-config file `Requires` [#5737](https://github.com/valhalla/valhalla/pull/5737) 
   * FIXED: Fix + prefix handling in to_int/to_float utilities [#5746](https://github.com/valhalla/valhalla/pull/5746)
   * FIXED: Use a unique target name for generating symlinks. Fixes #5751. [#5752](https://github.com/valhalla/valhalla/pull/5752)
   * FIXED: Resolve ambiguities with libc++-18. Fixes #5716. [#5754](https://github.com/valhalla/valhalla/pull/5754)
* **Enhancement**
   * ADDED: Assign cost factors to linear features [#5584](https://github.com/valhalla/valhalla/pull/5584)
   * ADDED: optional libvalhalla_test install target [#5719](https://github.com/valhalla/valhalla/pull/5719)
   * CHANGED: Get rid of temporary std::vector in GraphTile::GetRestrictions [#5688](https://github.com/valhalla/valhalla/pull/5688)
   * CHANGED: Use std::from_chars instead of std::stoi/stof/stod [#5704](https://github.com/valhalla/valhalla/pull/5704)
   * CHANGED: Avoid dynamic allocation in loki::Search [#5724](https://github.com/valhalla/valhalla/pull/5724)
   * CHANGED: Get rid of temporary vector in GraphTile::GetAccessRestrictions [#5689](https://github.com/valhalla/valhalla/pull/5689)
   * ADDED: more options for `valhalla_benchmark_loki` [#5730](https://github.com/valhalla/valhalla/pull/5730)
   * CHANGED: Microoptimisation in EdgeInfo. [#5733](https://github.com/valhalla/valhalla/pull/5733)
   * CHANGED: Merge cost and tyr inline tests into single executable [#5735](https://github.com/valhalla/valhalla/pull/5735) 
   * ADDED: Add option `edge.hov_type` to trace attributes [#5741](https://github.com/valhalla/valhalla/pull/5741)
   * ADDED: Proper time tracking in Bidirectional A* [#5640](https://github.com/valhalla/valhalla/pull/5640/)
   * CHANGED: Templatize CostMatrix connection check [#5729](https://github.com/valhalla/valhalla/pull/5729)
   * ADDED: /tile endpoint to serve MVT (BETA) [#5663](https://github.com/valhalla/valhalla/pull/5663)
<<<<<<< HEAD
   * CHANGED: renamed `GraphId::Is_Valid()` -> `GraphId::is_valid()` and `GraphId::Tile_Base` -> `GraphId::tile_base` [#5678](https://github.com/valhalla/valhalla/pull/5678)
=======
   * ADDED: `valhalla-dev` image [#5739](https://github.com/valhalla/valhalla/pull/5739)
   * CHANGED: --version program options to print _only_ the version string and omit the program name [#5769](https://github.com/valhalla/valhalla/pull/5769)
   * CHANGED: upgraded tz submodule to 2025c [#5766](https://github.com/valhalla/valhalla/pull/5766)
>>>>>>> 9c8cb15e

## Release Date: 2025-11-14 Valhalla 3.6.1
* **Removed**
   * REMOVED: ENABLE_GDAL define for **Linux-only** Python binding releases [#5642](https://github.com/valhalla/valhalla/pull/5642)
   * REMOVED: pyvalhalla-weekly PyPI package [#5673](https://github.com/valhalla/valhalla/pull/5673)
* **Bug Fix**
   * FIXED: Pass time to `EdgeCost` for initial edges in Dijkstra [#5677](https://github.com/valhalla/valhalla/pull/5677)
   * FIXED: Handle access restriction tag values separated by semicolon [#5560](https://github.com/valhalla/valhalla/pull/5560)
* **Enhancement**
   * CHANGED: Removed black and flake8 with ruff [#5639](https://github.com/valhalla/valhalla/pull/5639)
   * FIXED:  Fix hard exclusions with shortcuts [#5647](https://github.com/valhalla/valhalla/pull/5647)
   * UPGRADED: vcpkg to 0e39c10736341cc8135b560438229bbda3d3219a [#5654](https://github.com/valhalla/valhalla/pull/5654)
   * ADDED: Add NodeJs bindings [#5621](https://github.com/valhalla/valhalla/pull/5621)
   * FIXED: returns GeoTIFF with Content-Type image/tiff header [#5665](https://github.com/valhalla/valhalla/pull/5665)
   * CHANGED: Improve logging using std::format [#5666](https://github.com/valhalla/valhalla/pull/5666)
   * CHANGED: Migrated from pybind11 to nanobind to release `abi3` wheels (Python version agnostic), also changes minimum version of PyPI packages to 3.12 [#5628](https://github.com/valhalla/valhalla/pull/5628)
   * CHANGED: Avoid temporary std::string in some places in serializers [#5674](https://github.com/valhalla/valhalla/pull/5674)
   * ADDED: linux-aarch64 wheel for Python releases [#5670](https://github.com/valhalla/valhalla/pull/5670)
   * ADDED: PyPI `sdist` for python to install the bindings from source [#5649](https://github.com/valhalla/valhalla/pull/5649)
   * CHANGED: Refactor GraphTile::GetLaneConnectivity to return std::span instead of std::vector [#5683](https://github.com/valhalla/valhalla/pull/5683)
   * CHANGED: Get rid of midgard::iterable_t in favor of std::span [#5682](https://github.com/valhalla/valhalla/pull/5682)
   * CHANGED: Optimise CostMatrix::ReachedMap [#5690](https://github.com/valhalla/valhalla/pull/5690)
   * ADDED: Make possible to use `-DCMAKE_UNITY_BUILD=ON` [#5691](https://github.com/valhalla/valhalla/pull/5691)
   * CHANGED: make alternative_iterations_delta configurable [#5679](https://github.com/valhalla/valhalla/pull/5679)
   * ADDED: `flow_sources` expansion property [#5697](https://github.com/valhalla/valhalla/pull/5697)
   * CHANGED: Replace GDAL with libgeotiff, re-enable support for bindings [#5680](https://github.com/valhalla/valhalla/pull/5680)
   * ADDED: Support for loading tiles from a remote tarball with optional HTTP basic auth [#5467](https://github.com/valhalla/valhalla/pull/5467)
   * CHANGED: lower penalty for u-turns without name consistency [#5696](https://github.com/valhalla/valhalla/pull/5696)
   * CHANGED: Speed up transit feed ingestion with faster stop time look up via stop id [#5134](https://github.com/valhalla/valhalla/pull/5134)
   * CHANGED: Adjust speed penalty and add dimensions length and weight to auto costing [#5627](https://github.com/valhalla/valhalla/pull/5627)
   * ADDED: NODATA value to isochrone's geotiff output [#5685](https://github.com/valhalla/valhalla/pull/5685)

## Release Date: 2025-10-23 Valhalla 3.6.0
* **Removed**
   * REMOVED: validity checks for historical speeds [#5087](https://github.com/valhalla/valhalla/pull/5087)
   * REMOVED: `seasonal` bit from OSMWay & DirectedEdge [#5156](https://github.com/valhalla/valhalla/pull/5156)
   * REMOVED: hard-coded tz alias map and associated logic [#5164](https://github.com/valhalla/valhalla/pull/5164)
   * REMOVED: `valhalla/filesystem` from the project in favor of the std equivalent [#5321](https://github.com/valhalla/valhalla/pull/5321)
   * REMOVED: `use`/`using` statements from public headers [#5568](https://github.com/valhalla/valhalla/pull/5568)
   * REMOVED: Extra synchronization in elevation cache [#5598](https://github.com/valhalla/valhalla/pull/5598)
   * REMOVED: Unused method declarations in `CostMatrix` [#5623](https://github.com/valhalla/valhalla/pull/5623)
* **Bug Fix**
   * FIXED: `incremental_build_tiles` script works again [#4909](https://github.com/valhalla/valhalla/pull/4909)
   * FIXED: Fix ability to use Valhalla via cmake `add_subdirectory` [#4930](https://github.com/valhalla/valhalla/pull/4930)
   * FIXED: Fix valhalla_benchmark_loki benchmark application. [#4981](https://github.com/valhalla/valhalla/pull/4981)
   * FIXED: Double free crash during tiles build inside libxml2 on concurrent `spatialite_cleanup_ex()` calls [#5005](https://github.com/valhalla/valhalla/pull/5005)
   * FIXED: update CircleCI runners to Ubuntu 24.04 [#5002](https://github.com/valhalla/valhalla/pull/5002)
   * FIXED: Fixed a typo in the (previously undocumented) matrix-APIs responses `algorithm` field: `timedistancbssematrix` is now `timedistancebssmatrix` [#5000](https://github.com/valhalla/valhalla/pull/5000)
   * FIXED: More trivial cases in `CostMatrix` [#5001](https://github.com/valhalla/valhalla/pull/5001)
   * FIXED: Tag smoothness=impassable breaks pedestrian routing [#5023](https://github.com/valhalla/valhalla/pull/5023)
   * FIXED: Make isochrone geotiff serialization use "north up" geotransform [#5019](https://github.com/valhalla/valhalla/pull/5019)
   * FIXED: Get CostMatrix allow second pass option from new location in config [#5055](https://github.com/valhalla/valhalla/pull/5055)
   * FIXED: Slim down Matrix PBF response [#5066](https://github.com/valhalla/valhalla/pull/5066)
   * FIXED: restore ignoring hierarchy limits for bicycle and pedestrian [#5080](https://github.com/valhalla/valhalla/pull/5080)
   * FIXED: GCC warning 'template-id not allowed for constructor in C++20' [#5110](https://github.com/valhalla/valhalla/pull/5110)
   * FIXED: update deprecated boost geometry headers [#5117](https://github.com/valhalla/valhalla/pull/5117)
   * FIXED: Fix type mismatch in `src/tyr/serializers.cc` [#5145](https://github.com/valhalla/valhalla/pull/5145)
   * FIXED: Multimodal ferry reclassification [#5139](https://github.com/valhalla/valhalla/pull/5139)
   * FIXED: Fix time info calculation across time zone boundaries [#5163](https://github.com/valhalla/valhalla/pull/5163)
   * FIXED: pass thor config to matrix algorithms in `valhalla_run_matrix` [#5053](https://github.com/valhalla/valhalla/pull/5053)
   * FIXED: clang warning: bool literal returned from `main` `[-Wmain]` [#5173](https://github.com/valhalla/valhalla/pull/5173)
   * FIXED: normalize paths on valhalla_build_extract for windows  [#5176](https://github.com/valhalla/valhalla/pull/5176)
   * FIXED: level changes for multi-level start/end edges [#5126](https://github.com/valhalla/valhalla/pull/5126)
   * FIXED: Fix edge walk across tiles when traffic or predicted speeds are used [#5198](https://github.com/valhalla/valhalla/pull/5198)
   * FIXED: multi-edge steps maneuvers [#5191](https://github.com/valhalla/valhalla/pull/5191)
   * FIXED: remove start maneuver if route starts on stairs/escalators [#5127](https://github.com/valhalla/valhalla/pull/5127)
   * FIXED: Verify edge shapes in edge walking to find the correct edges when there are multiple path with approximately the same length (e.g. in a roundabout) [#5210](https://github.com/valhalla/valhalla/pull/5210)
   * FIXED: compilation with clang 20 [#5208](https://github.com/valhalla/valhalla/pull/5208)
   * FIXED: compatibility with GEOS <3.12 [#5224](https://github.com/valhalla/valhalla/pull/5224)
   * FIXED: gtest linkage errors with clang 17+ on MacOS [#5227](https://github.com/valhalla/valhalla/pull/5227)
   * FIXED: matrix headings [#5244](https://github.com/valhalla/valhalla/pull/5244)
   * FIXED: fix semi-trivial paths in costmatrix [#5249](https://github.com/valhalla/valhalla/pull/5249)
   * FIXED: rename `check_reverse_connections` [#5255](https://github.com/valhalla/valhalla/pull/5255)
   * FIXED: invert expansion_direction for expansion properties in costmatrix [#5266](https://github.com/valhalla/valhalla/pull/5266)
   * FIXED: set initial precision in matrix serializer [#5267](https://github.com/valhalla/valhalla/pull/5267)
   * FIXED: pass correct edge id to expansion callback in bidirectional a* [#5265](https://github.com/valhalla/valhalla/pull/5265)
   * FIXED: remove `GraphId` and `OSMWay` incompatible forward declarations [#5270](https://github.com/valhalla/valhalla/pull/5270)
   * FIXED: Number of compile/linker issues on Windows for the test targets. [#5313](https://github.com/valhalla/valhalla/pull/5313)
   * FIXED: Fix reference to the GHA variable to resolve `version_modifier` on CI [#5333](https://github.com/valhalla/valhalla/pull/5333)
   * FIXED: Ability to run `valhalla_service` with `[CONCURRENCY]` arg [#5335](https://github.com/valhalla/valhalla/pull/5335)
   * FIXED: version modifier in `/status` response [#5357](https://github.com/valhalla/valhalla/pull/5357)
   * FIXED: unknowns should be 500 and not 400 [#5359](https://github.com/valhalla/valhalla/pull/5359)
   * FIXED: Cover **all** nodes in the current tile by density index [#5338](https://github.com/valhalla/valhalla/pull/5338)
   * FIXED: Narrowing bug leading to nodes being misplaced in wrong tiles [#5364](https://github.com/valhalla/valhalla/pull/5364)
   * FIXED: wrong integer types in expansion properties [#5380](https://github.com/valhalla/valhalla/pull/5380)
   * FIXED: fix: `std::terminate` on unsupported request format for some actions [#5387](https://github.com/valhalla/valhalla/pull/5387)
   * FIXED: python installation issue in docker image [#5424](https://github.com/valhalla/valhalla/pull/5424)
   * FIXED: uk-UA translation issue with issue with "approach_verbal_alert" [#5182](https://github.com/valhalla/valhalla/pull/5182)
   * FIXED: Missing argument in `BDEdgeLabel` constructor [#5444](https://github.com/valhalla/valhalla/pull/5444)
   * FIXED: ferries shouldn't be set to destination only [#5447](https://github.com/valhalla/valhalla/pull/5447)
   * FIXED: `actor_t` cleans up workers even in the case of exceptions when `auto_cleanup` is true [#5452](https://github.com/valhalla/valhalla/pull/5452)
   * FIXED: Graphfilter issue where local edge index and count, edge transitions, stop impact, headings, local_driveability, restrictions, and name consistency was not updated after filtering. [#5464](https://github.com/valhalla/valhalla/pull/5464)
   * FIXED: around-the-block paths when node tolerance == 0 [#5451](https://github.com/valhalla/valhalla/pull/5451)
   * FIXED: Trivial CostMatrix and multiple candidates [#5376](https://github.com/valhalla/valhalla/pull/5376)
   * FIXED: "access": "no" + specific overrides for ferries [#5476](https://github.com/valhalla/valhalla/pull/5476)
   * FIXED: Build libspatialite for vcpkg with librttopo support for valhalla_build_admins [#5475](https://github.com/valhalla/valhalla/pull/5475)
   * FIXED: CMake install target: for PREFER_EXTERNAL_DEPS=ON, no gtest installation, python bindings [#5455](https://github.com/valhalla/valhalla/pull/5455)
   * FIXED: Set distance to 0 for unsettled destinations in partial matrices in TimeDistanceMatrix. [#5505](https://github.com/valhalla/valhalla/pull/5505)
   * FIXED: Fix Matrix API to return correct end location. [#5509](https://github.com/valhalla/valhalla/pull/5509)
   * FIXED: Set node snap flags properly in PBF PathEDGE [#5508](https://github.com/valhalla/valhalla/pull/5508)
   * FIXED: Add error handling to valhalla_build_tiles command in Docker [#5520](https://github.com/valhalla/valhalla/pull/5520)
   * FIXED: Stabilize floating point calculations for small or nearly equal values [#5529](https://github.com/valhalla/valhalla/pull/5529)
   * FIXED: Trivial Matrix connections when a source and target share a same correlation point [#5579](https://github.com/valhalla/valhalla/pull/5579)
   * FIXED: Improved Isochrone/Reach performance by removing unnecessary getting of the opp edge [#5602](https://github.com/valhalla/valhalla/pull/5602)
   * FIXED: Elevation resampling algorithm for 2 points [#5597](https://github.com/valhalla/valhalla/pull/5597)
   * FIXED: wrong openssl library referenced in setup.py [#5637](https://github.com/valhalla/valhalla/pull/5637)
* **Enhancement**
   * ADDED: Consider smoothness in all profiles that use surface [#4949](https://github.com/valhalla/valhalla/pull/4949)
   * ADDED: costing parameters to exclude certain edges `exclude_tolls`, `exclude_bridges`, `exclude_tunnels`, `exclude_highways`, `exclude_ferries`. They need to be enabled in the config with `service_limits.allow_hard_exclusions`. Also added location search filters `exclude_ferry` and `exclude_toll` to complement these changes. [#4524](https://github.com/valhalla/valhalla/pull/4524)
   * ADDED: `admin_crossings` request parameter for `/route` [#4941](https://github.com/valhalla/valhalla/pull/4941)
   * ADDED: include level change info in `/route` response [#4942](https://github.com/valhalla/valhalla/pull/4942)
   * ADDED: steps maneuver improvements [#4960](https://github.com/valhalla/valhalla/pull/4960)
   * ADDED: instruction improvements for node-based elevators [#4988](https://github.com/valhalla/valhalla/pull/4988)
   * ADDED: customizable hierarchy limits [#5010](https://github.com/valhalla/valhalla/pull/5010)
   * ADDED: increased precision in route lengths [#5020](https://github.com/valhalla/valhalla/pull/5020)
   * ADDED: Add maneuver bearings in route json response [#5024](https://github.com/valhalla/valhalla/pull/5024)
   * ADDED: Allow specifying custom `graph.lua` file name via `valhalla_build_config` [#5036](https://github.com/valhalla/valhalla/pull/5036)
   * ADDED: per level elevator penalty [#4973](https://github.com/valhalla/valhalla/pull/4973)
   * ADDED: `ignore_construction` allows routing on ways with construction tag [#5030](https://github.com/valhalla/valhalla/pull/5030)
   * ADDED: Australian English language translations [#5057](https://github.com/valhalla/valhalla/pull/5057)
   * ADDED: Support `"access:conditional"` conditional restrictions like `"access:conditional"="no @ (Oct-May)"` [#5048](https://github.com/valhalla/valhalla/pull/5048)
   * CHANGED: Speed up pbf parsing by using libosmium [#5070](https://github.com/valhalla/valhalla/pull/5070)
   * ADDED: headings and correlated ll's in verbose matrix output [#5072](https://github.com/valhalla/valhalla/pull/5072)
   * CHANGED: Faster Docker builds in CI [#5082](https://github.com/valhalla/valhalla/pull/5082)
   * ADDED: Retrieve traffic signal information of nodes through trace_attribute request [#5121](https://github.com/valhalla/valhalla/pull/5121)
   * CHANGED: Remove redundant callback-style pbf parsing [#5119](https://github.com/valhalla/valhalla/pull/5119)
   * ADDED: Multimodal expansion endpoint support [#5129](https://github.com/valhalla/valhalla/pull/5129)
   * ADDED: Sort tweeners by GraphId to make tile generation deterministic [#5133](https://github.com/valhalla/valhalla/pull/5133)
   * ADDED: Turn lane information for valhalla serializer [#5078](https://github.com/valhalla/valhalla/pull/5078)
   * ADDED: Add scoped timer macro for timing stages and sub-stages of the tile build process [#5136](https://github.com/valhalla/valhalla/pull/5136)
   * CHANGED: Speed up `valhalla_build_admins` by using intermediate in-memory database [#5146](https://github.com/valhalla/valhalla/pull/5146)
   * UPDATED: bump tz from 2024a to 2025a [#5061](https://github.com/valhalla/valhalla/pull/5061)
   * ADDED: Add shoulder attribute to locate API [#5144](https://github.com/valhalla/valhalla/pull/5144)
   * CHANGED: Move `bss_info_` from `OSMNode` to the new `OSMBSSNode` to reduce `way_nodes.bin` size [#5147](https://github.com/valhalla/valhalla/pull/5147)
   * UPDATED: bump tz from 2025a to 2025b [#5164](https://github.com/valhalla/valhalla/pull/5164)
   * ADDED: Mutithreaded `PBFGraphParser::ParseWays()` [#5143](https://github.com/valhalla/valhalla/pull/5143)
   * CHANGED: "Multilevel Way" message logging level changed from WARN to DEBUG [#5188](https://github.com/valhalla/valhalla/pull/5188)
   * CHANGED: Use rapidjson for matrix serializers [#5189](https://github.com/valhalla/valhalla/pull/5189)
   * CHANGED: Make static factor vectors/arrays in sif constexpr [#5200](https://github.com/valhalla/valhalla/pull/5200)
   * ADDED: Sqlite3 RAII wrapper around sqlite3* and spatielite connection [#5206](https://github.com/valhalla/valhalla/pull/5206)
   * CHANGED: Improved SQL statements when building admins [#5219](https://github.com/valhalla/valhalla/pull/5219)
   * CHANGED: Replace `boost::geometry` by GEOS for operations with admin/tz polygons and clip them by tile bbox [#5204](https://github.com/valhalla/valhalla/pull/5204)
   * UPDATED: bump cxxopts [#5243](https://github.com/valhalla/valhalla/pull/5243)
   * ADDED: Make iterations limit configurable in costmatrix [#5221](https://github.com/valhalla/valhalla/pull/5221)
   * ADDED: Enforce the order of includes via `clang-format` [#5230](https://github.com/valhalla/valhalla/pull/5230)
   * CHANGED: Switch to PyPI version of `clang-format` [#5237](https://github.com/valhalla/valhalla/pull/5237)
   * ADDED: More barrier types to consider for car routing [#5217](https://github.com/valhalla/valhalla/pull/5217)
   * CHANGED: Removed ferry reclassification and only move edges in hierarchy [#5269](https://github.com/valhalla/valhalla/pull/5269)
   * CHANGED: More clang-tidy fixes [#5253](https://github.com/valhalla/valhalla/pull/5253)
   * CHANGED: Removed unused headers [#5254](https://github.com/valhalla/valhalla/pull/5254)
   * ADDED: "destination_only_hgv" in directed edge json [#5281](https://github.com/valhalla/valhalla/pull/5281)
   * CHANGED: Link libvalhalla to libgeos. Build command to use `nmake` on Windows instead of `make`. Skipping check for `CMAKE_BUILD_TYPE` when using a multi-config generator like Visual Studio or XCode. [#5294](https://github.com/valhalla/valhalla/pull/5294)
   * ADDED: workflow to publish Python bindings for all major platforms to PyPI [#5280](https://github.com/valhalla/valhalla/pull/5280)
   * ADDED: git sha version suffix for executables [#5307](https://github.com/valhalla/valhalla/pull/5307)
   * ADDED: version modifier in public servers [#5316](https://github.com/valhalla/valhalla/pull/5316)
   * CHANGED: pyvalhalla-git PyPI repository to pyvalhalla-weekly [#5310](https://github.com/valhalla/valhalla/pull/5310)
   * ADDED: `valhalla_service` to Linux Python package [#5315](https://github.com/valhalla/valhalla/pull/5315)
   * CHANGED: add full version string with git hash to any program's `--help` message [#5317](https://github.com/valhalla/valhalla/pull/5317)
   * CHANGED: `valhalla_service` CLI based on `cxxopts` [#5318](https://github.com/valhalla/valhalla/pull/5318)
   * ADDED: script to analyze build logs for warnings [#5312](https://github.com/valhalla/valhalla/pull/5312)
   * CHANGED: Replace robin-hood-hashing with `ankerl::unordered_dense::{map, set}` [#5325](https://github.com/valhalla/valhalla/pull/5325)
   * CHANGED: Speed up density calculus by using grid index [#5328](https://github.com/valhalla/valhalla/pull/5328)
   * CHANGED: refactor to make valhalla/filesystem functionally redundant [#5319](https://github.com/valhalla/valhalla/pull/5319)
   * ADDED: Distribute C++ executables for Windows Python bindings [#5348](https://github.com/valhalla/valhalla/pull/5348)
   * ADDED: Distribute C++ executables for OSX Python bindings [#5301](https://github.com/valhalla/valhalla/pull/5301)
   * ADDED: `trace_attributes` now also returns all the speed informations on edges when `edge.speeds_faded` or `edge.speeds_non_faded` is set in request. Also `edge.speed_type` returns how the edge speed was set [#5324](https://github.com/valhalla/valhalla/pull/5324)
   * CHANGED: Use `ankerl::unordered_dense` for `loki::Reach()` for faster search [#5384](https://github.com/valhalla/valhalla/pull/5384)
   * ADDED: support for destination exceptions for access restrictions [#5354](https://github.com/valhalla/valhalla/pull/5354)
   * ADDED: Add option `edge.traffic_signal` to trace attributes [#5385](https://github.com/valhalla/valhalla/pull/5385)
   * CHANGED: Cleaned up Dockerfile a bit to make caching more effective [#5396](https://github.com/valhalla/valhalla/pull/5396)
   * ADDED: Port https://github.com/nilsnolde/docker-valhalla, an orchestrated/scripted Docker image for convenience [#5388](https://github.com/valhalla/valhalla/pull/5388)
   * ADDED: Graph utilities for Python bindings [#5367](https://github.com/valhalla/valhalla/pull/5367)
   * CHANGED: Decouple `traffic_signal` on node from `kNodeType` in `TripLegBuilder` [#5394](https://github.com/valhalla/valhalla/pull/5394)
   * CHANGED: Use rapidjson for locate serializers [#5260](https://github.com/valhalla/valhalla/pull/5260)
   * CHANGED: set`check_reverse_connection` default value to `true` [#5404](https://github.com/valhalla/valhalla/pull/5404)
   * CHANGED: updated translation files and added mn-MN lang [#5425](https://github.com/valhalla/valhalla/pull/5425)
   * CHANGED: Use rapidjson for height serializer [#5277](https://github.com/valhalla/valhalla/pull/5277)
   * CHANGED: Use rapidjson for transit_available serializer [#5430](https://github.com/valhalla/valhalla/pull/5430)
   * CHANGED: Switch from CircleCI to Github Actions [#5427](https://github.com/valhalla/valhalla/pull/5427)
   * CHANGED: Use rapidjson for isochrone serializer [#5429](https://github.com/valhalla/valhalla/pull/5429)
   * ADDED: Support for storing osm node ids either just for graph nodes or also for all nodes (non-topological) [#5450](https://github.com/valhalla/valhalla/pull/5450)
   * ADDED: Allow pedestrian routing through highway=via_ferrata [#5480](https://github.com/valhalla/valhalla/pull/5480)
   * ADDED: generic level change maneuver [#5431](https://github.com/valhalla/valhalla/pull/5431)
   * ADDED: Publish timezone db on Github Actions artifacts [#5479](https://github.com/valhalla/valhalla/pull/5479)
   * ADDED: HEAD & GET range requests to curl_tilegetter [#5470](https://github.com/valhalla/valhalla/pull/5470)
   * ADDED: Expansion API extended for unidirectional A* [#5457](https://github.com/valhalla/valhalla/pull/5457)
   * CHANGED: Optimise `get_node_ll` function [#5531](https://github.com/valhalla/valhalla/pull/5531)
   * CHANGED: Optimise Turn::GetType using lookup table [#5530](https://github.com/valhalla/valhalla/pull/5530)
   * ADDED: support for destination exceptions for access restrictions [#5370](https://github.com/valhalla/valhalla/pull/5370)
   * ADDED: Add log rolling support for the file logger [#5477](https://github.com/valhalla/valhalla/pull/5477)
   * ADDED: Add Korean (`ko-KR`) locale [#5501](https://github.com/valhalla/valhalla/pull/5501)
   * UPGRADED: pybind11 from 2.11.1 to 3.0.1 [#5539](https://github.com/valhalla/valhalla/pull/5539)
   * CHANGED: Replace `oneof bool` to `bool` for default false options [#5541](https://github.com/valhalla/valhalla/pull/5541)
   * CHANGED: Optimise stopimpact calls in TransitionCost [#5545](https://github.com/valhalla/valhalla/pull/5545)
   * CHANGED: Optimise best_transition_cost function [#5537](https://github.com/valhalla/valhalla/pull/5537)
   * ADDED `thor.costmatrix.min_iterations` config param [#5559](https://github.com/valhalla/valhalla/pull/5559)
   * CHANGED: Broke out exceptions.h from worker.h [#5571](https://github.com/valhalla/valhalla/pull/5571)
   * ADDED: `checksum` to GraphTileHeader, a 64bit MD5 hash of the OSM PBFs [#5542](https://github.com/valhalla/valhalla/pull/5542)
   * ADDED: small CMake project and GHA to easily test statements on various compilers [#5564](https://github.com/valhalla/valhalla/pull/5564)
   * CHANGED: Use boost::container::small_vector in DynamicCost::Restricted to avoid allocations [#5586](https://github.com/valhalla/valhalla/pull/5586)
   * CHANGED: Optimise turntype calls in TransitionCost [#5590](https://github.com/valhalla/valhalla/pull/5590)
   * CHANGED: Consistent use of `cost_ptr_t` [#5615](https://github.com/valhalla/valhalla/pull/5615)
   * ADDED: Add scripted image build to manual per-branch docker CI build [#5614](https://github.com/valhalla/valhalla/pull/5614)
   * CHANGED: added openssl as a linked library to all build configs when `ENABLE_DATA_TOOLS=ON` [#5626](https://github.com/valhalla/valhalla/pull/5626)
   * UPGRADED: C++17 to C++20 [#5575](https://github.com/valhalla/valhalla/pull/5575)

## Release Date: 2024-10-10 Valhalla 3.5.1
* **Removed**
* **Bug Fix**
   * FIXED: All logging in `valhalla_export_edges` now goes to stderr [#4892](https://github.com/valhalla/valhalla/pull/4892)
   * FIXED: Iterate over only `kLandmark` tagged values in `AddLandmarks()` [#4873](https://github.com/valhalla/valhalla/pull/4873)
   * FIXED: `walk_or_snap` mode edge case with loop routes [#4895](https://github.com/valhalla/valhalla/pull/4895)
   * FIXED: `-Wdefaulted-function-deleted` compilation warning/error in `NarrativeBuilder` [#4877](https://github.com/valhalla/valhalla/pull/4877)
   * FIXED: For a long time we were potentially wrongly encoding varints by using `static_cast` vs `reinterpret_cast` [#4925](https://github.com/valhalla/valhalla/pull/4925)
* **Enhancement**
   * CHANGED: voice instructions for OSRM serializer to work better in real-world environment [#4756](https://github.com/valhalla/valhalla/pull/4756)
   * ADDED: Add option `edge.forward` to trace attributes [#4876](https://github.com/valhalla/valhalla/pull/4876)
   * ADDED: Provide conditional speed limits from "maxspeed:conditional" in `/locate` and proto `/route` responses [#4851](https://github.com/valhalla/valhalla/pull/4851)
   * ADDED: Support multiple levels and level ranges [#4879](https://github.com/valhalla/valhalla/pull/4879)
   * ADDED: Level location search filter [#4926](https://github.com/valhalla/valhalla/pull/4926)
   * CHANGED: Optimise AttributesController::category_attribute_enabled [#5580](https://github.com/valhalla/valhalla/pull/5580)

## Release Date: 2024-08-21 Valhalla 3.5.0
* **Removed**
   * REMOVED: needs_ci_run script [#4423](https://github.com/valhalla/valhalla/pull/4423)
   * REMOVED: unused vehicle types in AutoCost and segway; renamed kTruck to "truck" instead of "tractor_trailer" [#4430](https://github.com/valhalla/valhalla/pull/4430)
   * REMOVED: ./bench and related files/code [#4560](https://github.com/valhalla/valhalla/pull/4560)
   * REMOVED: unused headers [#4829](https://github.com/valhalla/valhalla/pull/4829)
* **Bug Fix**
   * FIXED: gcc13 was missing some std header includes [#4154](https://github.com/valhalla/valhalla/pull/4154)
   * FIXED: when reclassifying ferry edges, remove destonly from ways only if the connecting way was destonly [#4118](https://github.com/valhalla/valhalla/pull/4118)
   * FIXED: typo in use value of map matching API (`platform_connection` was misspelled) [#4174](https://github.com/valhalla/valhalla/pull/4174)
   * FIXED: fix crash in timedistancebssmatrix.cc  [#4244](https://github.com/valhalla/valhalla/pull/4244)
   * FIXED: missing protobuf CMake configuration to link abseil for protobuf >= 3.22.0 [#4207](https://github.com/valhalla/valhalla/pull/4207)
   * FIXED: broken links on the optimized route API page [#4260](https://github.com/valhalla/valhalla/pull/4260)
   * FIXED: remove clearing of headings while calculating a matrix [#4288](https://github.com/valhalla/valhalla/pull/4288)
   * FIXED: only recost matrix pairs which have connections found [#4344](https://github.com/valhalla/valhalla/pull/4344)
   * FIXED: arm builds. tons of errors due to floating point issues mostly [#4213](https://github.com/valhalla/valhalla/pull/4213)
   * FIXED: respond with correlated edges for format=valhalla and matrix [#4335](https://github.com/valhalla/valhalla/pull/4335)
   * FIXED: `sources` & `targets` for verbose matrix response was kinda broken due to #4335 above [#4366](https://github.com/valhalla/valhalla/pull/4366)
   * FIXED: recover proper shortest path to ferry connections (when multiple edges exist between node pair) [#4361](https://github.com/valhalla/valhalla/pull/4361)
   * FIXED: recover proper shortest path to ferry connections (make sure correct label index is used) [#4378](https://github.com/valhalla/valhalla/pull/4378)
   * FIXED: Allow all roads for motorcycles [#4348](https://github.com/valhalla/valhalla/pull/4348)
   * FIXED: motorcar:conditional should not apply to motorcycle and moped [#4359](https://github.com/valhalla/valhalla/pull/4359)
   * FIXED: break shortcuts when there are different restrictions on base edges [#4326](https://github.com/valhalla/valhalla/pull/4326)
   * FIXED: Incorrect `edge_index` assignment in `thor_worker_t::build_trace` [#4413](https://github.com/valhalla/valhalla/pull/4413)
   * FIXED: lots of issues with CostMatrix (primarily deadend logic) with a complete refactor modeling things very close to bidir A\*, also to prepare for a unification of the two [#4372](https://github.com/valhalla/valhalla/pull/4372)
   * FIXED: diff_names check was missing for Graphfilter and Shortcutbuilder for AddEdgeInfo call.  [#4436](https://github.com/valhalla/valhalla/pull/4436)
   * FIXED: updated timezone database and added code to keep compatibility with old servers/new data and vice versa [#4446](https://github.com/valhalla/valhalla/pull/4446)
   * FIXED: retry elevation tile download if the download failed for some reason or the downloaded tile was corrupt [#4461](https://github.com/valhalla/valhalla/pull/4461)
   * FIXED: base transition costs were getting overridden by osrm car turn duration [#4463](https://github.com/valhalla/valhalla/pull/4463)
   * FIXED: insane ETAs for `motor_scooter` on `track`s [#4468](https://github.com/valhalla/valhalla/pull/4468)
   * FIXED: -j wasn't taken into account anymore [#4483](https://github.com/valhalla/valhalla/pull/4483)
   * FIXED: time distance matrix was always using time zone of last settled edge id [#4494](https://github.com/valhalla/valhalla/pull/4494)
   * FIXED: log to stderr in valhalla_export_edges [#4498](https://github.com/valhalla/valhalla/pull/4498)
   * FIXED: set capped speed for truck at 90 KPH [#4493](https://github.com/valhalla/valhalla/pull/4493)
   * FIXED: Config singleton multiple instantiation issue [#4521](https://github.com/valhalla/valhalla/pull/4521)
   * FIXED: Prevent GetShortcut to run into an infinite loop [#4532](https://github.com/valhalla/valhalla/pull/4532)
   * FIXED: fix config generator with thor.costmatrix_allow_second_pass [#4567](https://github.com/valhalla/valhalla/pull/4567)
   * FIXED: infinite loop or other random corruption in isochrones when retrieving partial shape of an edge [#4547](https://github.com/valhalla/valhalla/pull/4547)
   * FIXED: Aggregation updates: update opposing local idx after aggregating the edges, added classification check for aggregation, and shortcut length changes [#4570](https://github.com/valhalla/valhalla/pull/4570)
   * FIXED: Use helper function for only parsing out names from DirectedEdge when populating intersecting edges [#4604](https://github.com/valhalla/valhalla/pull/4604)
   * FIXED: Osmnode size reduction: Fixed excessive disk space for planet build [#4605](https://github.com/valhalla/valhalla/pull/4605)
   * FIXED: Conflict with signinfo's temporary linguistic node sequence file caused test failures. [#4625](https://github.com/valhalla/valhalla/pull/4625)
   * FIXED: CostMatrix for trivial routes with oneways [#4626](https://github.com/valhalla/valhalla/pull/4626)
   * FIXED: some entry points to creating geotiff isochrones output did not register the geotiff driver before attempting to use it [#4628](https://github.com/valhalla/valhalla/pull/4628)
   * FIXED: libgdal wasn't installed in docker image, so it never worked in docker [#4629](https://github.com/valhalla/valhalla/pull/4629)
   * FIXED: CostMatrix shapes for routes against trivial oneways [#4633](https://github.com/valhalla/valhalla/pull/4633)
   * FIXED: unidirectional_astar.cc doesn't work for date_time type = 2 [#4652](https://github.com/valhalla/valhalla/issues/4652)
   * FIXED: a few fixes around the routing algorithms [#4642](https://github.com/valhalla/valhalla/pull/4642)
   * FIXED: no need to search for GDAL when building data [#4651](https://github.com/valhalla/valhalla/pull/4651)
   * FIXED: Fix segfault in OSRM serializer with bannerInstructions when destination is on roundabout [#4481](https://github.com/valhalla/valhalla/pull/4481)
   * FIXED: Fix segfault in costmatrix (date_time and time zone always added). [#4530](https://github.com/valhalla/valhalla/pull/4530)
   * FIXED: Fixed roundoff issue in Tiles Row and Col methods [#4585](https://github.com/valhalla/valhalla/pull/4585)
   * FIXED: Fix for assigning attributes has_(highway, ferry, toll) if directions_type is none [#4465](https://github.com/valhalla/valhalla/issues/4465)
   * FIXED: Have the `valhalla_add_predicted_speeds` summary always be created from `mjolnir.tile_dir` [#4722](https://github.com/valhalla/valhalla/pull/4722)
   * FIXED: Fix inconsistency in graph.lua for motor_vehicle_node [#4723](https://github.com/valhalla/valhalla/issues/4723)
   * FIXED: Missing algorithm include in `baldr/admin.h` [#4766](https://github.com/valhalla/valhalla/pull/4766)
   * FIXED: remove old code that allows bicycle access on hiking trails. [#4781](https://github.com/valhalla/valhalla/pull/4781)
   * FIXED: Handle list type arguments correctly when overriding config with valhalla_build_config [#4799](https://github.com/valhalla/valhalla/pull/4799)
   * FIXED: `top_speed` range not fully allowed for trucks [#4793](https://github.com/valhalla/valhalla/pull/4793)
   * FIXED: Trivial routes for CostMatrix [#4634](https://github.com/valhalla/valhalla/pull/4634)
   * FIXED: Reset `not_thru_pruning` in CostMatrix after second pass was used [#4817](https://github.com/valhalla/valhalla/pull/4817)
   * FIXED: wrong index used in CostMatrix expansion callback inside reverse connection check [#4821](https://github.com/valhalla/valhalla/pull/4821)
   * FIXED: oneway ferry connections classification [#4828](https://github.com/valhalla/valhalla/pull/4828)
   * FIXED: location search_filter ignored in certain cases [#4835](https://github.com/valhalla/valhalla/pull/4835)
   * FIXED: Ferry reclassification finds shortest path that is blocked by inaccessible node [#4854](https://github.com/valhalla/valhalla/pull/4854)
   * FIXED: `(Nov - Mar)` (and similar, months with spaces) condition parsing [#4857](https://github.com/valhalla/valhalla/pull/4857)
* **Enhancement**
   * UPDATED: French translations, thanks to @xlqian [#4159](https://github.com/valhalla/valhalla/pull/4159)
   * CHANGED: -j flag for multithreaded executables to override mjolnir.concurrency [#4168](https://github.com/valhalla/valhalla/pull/4168)
   * CHANGED: moved the argparse boilerplate code to a private header which all programs can share [#4169](https://github.com/valhalla/valhalla/pull/4169)
   * ADDED: CI runs a spell check on the PR to detect spelling mistakes [#4179](https://github.com/valhalla/valhalla/pull/4179)
   * ADDED: `preferred_side_cutoff` parameter for locations [#4182](https://github.com/valhalla/valhalla/pull/4182)
   * ADDED: PBF output for matrix endpoint [#4121](https://github.com/valhalla/valhalla/pull/4121)
   * CHANGED: sped up the transit gtfs ingestion process by sorting the feeds before querying them and avoiding copying their structures. forked just_gtfs into the valhalla org to accomplish it [#4167](https://github.com/valhalla/valhalla/pull/4167)
   * CHANGED: write traffic tile headers in `valhalla_build_extract` [#4195](https://github.com/valhalla/valhalla/pull/4195)
   * ADDED: `source_percent_along` & `target_percent_along` to /trace_attributes JSON response [#4199](https://github.com/valhalla/valhalla/pull/4199)
   * ADDED: sqlite database to store landmarks along with interfaces of insert and bounding box queries [#4189](https://github.com/valhalla/valhalla/pull/4189)
   * CHANGED: refactor landmark database interface to use a pimpl [#4202](https://github.com/valhalla/valhalla/pull/4202)
   * ADDED: support for `:forward` and `:backward` for `motor_vehicle`, `vehicle`, `foot` and `bicycle` tag prefixes [#4204](https://github.com/valhalla/valhalla/pull/4204)
   * ADDED: add `valhalla_build_landmarks` to parse POIs from osm pbfs and store them as landmarks in the landmark sqlite database [#4201](https://github.com/valhalla/valhalla/pull/4201)
   * ADDED: add primary key in the landmark sqlite database and a method to retrieve landmarks via their primary keys [#4224](https://github.com/valhalla/valhalla/pull/4224)
   * ADDED: update graph tile to allow adding landmarks to edge info, and refactor edgeinfo.cc [#4233](https://github.com/valhalla/valhalla/pull/4233)
   * ADDED: `sources_to_targets` action for `/expansion` [#4263](https://github.com/valhalla/valhalla/pull/4263)
   * ADDED: option `--extract-tar` to `valhalla_build_extract` to create extracts from .tar files instead of tile directory [#4255](https://github.com/valhalla/valhalla/pull/4255)
   * ADDED: Support for `bannerInstructions` attribute in OSRM serializer via `banner_instructions` request parameter [#4093](https://github.com/valhalla/valhalla/pull/4093)
   * UPDATED: submodules which had new releases, unless it was a major version change [#4231](https://github.com/valhalla/valhalla/pull/4231)
   * ADDED: Support for elevation along a route. Add elevation to EdgeInfo within Valhalla tiles [#4279](https://github.com/valhalla/valhalla/pull/4279)
   * ADDED: the workflow to find landmarks in a graph tile, associate them with nearby edges, and update the graph tile to store the associations [#4278](https://github.com/valhalla/valhalla/pull/4278)
   * ADDED: update maneuver generation to add nearby landmarks to maneuvers as direction support [#4293](https://github.com/valhalla/valhalla/pull/4293)
   * CHANGED: the boost property tree config is now read into a singleton that doesn't need to be passed around anymore [#4220](https://github.com/valhalla/valhalla/pull/4220)
   * ADDED: Update the street name and sign data processing include language and pronunciations [#4268](https://github.com/valhalla/valhalla/pull/4268)
   * CHANGED: more sustainable way to work with protobuf in cmake [#4334](https://github.com/valhalla/valhalla/pull/4334)
   * CHANGED: use date_time API to retrieve timezone aliases instead of our own curated list [#4382](https://github.com/valhalla/valhalla/pull/4382)
   * CHANGED: less aggressive logging for nodes' headings & ferry connections [#4420](https://github.com/valhalla/valhalla/pull/4420)
   * ADDED: add documentation about historical traffic [#4259](https://github.com/valhalla/valhalla/pull/4259)
   * ADDED: config option to control how much memory we'll reserve for CostMatrix locations [#4424](https://github.com/valhalla/valhalla/pull/4424)
   * CHANGED: refactor EdgeLabel (and derived classes) to reduce memory use. [#4439](https://github.com/valhalla/valhalla/pull/4439)
   * ADDED: "shape" field to matrix response for CostMatrix only [#4432](https://github.com/valhalla/valhalla/pull/4432)
   * CHANGED: `/expansion`: add field `prev_edge_id`, make the GeoJSON features `LineString`s [#4275](https://github.com/valhalla/valhalla/issues/4275)
   * ADDED: --optimize & --log-details to valhalla_run_matrix [#4356](https://github.com/valhalla/valhalla/pull/4356)
   * ADDED: most access restrictions to /locate response [#4431](https://github.com/valhalla/valhalla/pull/4431)
   * ADDED: hgv=destination and friends for truck-specific "destination_only" logic [#4450](https://github.com/valhalla/valhalla/issues/4450)
   * UPDATED: updated country access overrides [#4460](https://github.com/valhalla/valhalla/pull/4460)
   * CHANGED: date_time refactor as a preparation to return DST/timezone related offset in the response [#4365](https://github.com/valhalla/valhalla/pull/4365)
   * ADDED: find connection on backward search for bidir matrix algo [#4329](https://github.com/valhalla/valhalla/pull/4329)
   * CHANGED: Adjustment of walk speed when walking on slight downhill [#4302](https://github.com/valhalla/valhalla/pull/4302)
   * CHANGED: Do not reclassify ferry connections when no hierarchies are to be generated [#4487](https://github.com/valhalla/valhalla/pull/4487)
   * ADDED: Added a config option to sort nodes spatially during graph building [#4455](https://github.com/valhalla/valhalla/pull/4455)
   * ADDED: Timezone info in route and matrix responses [#4491](https://github.com/valhalla/valhalla/pull/4491)
   * ADDED: Support for `voiceInstructions` attribute in OSRM serializer via `voice_instructions` request parameter [#4506](https://github.com/valhalla/valhalla/pull/4506)
   * CHANGED: use pkg-config to find spatialite & geos and remove our cmake modules; upgraded conan's boost to 1.83.0 in the process [#4253](https://github.com/valhalla/valhalla/pull/4253)
   * ADDED: Added aggregation logic to filter stage of tile building [#4512](https://github.com/valhalla/valhalla/pull/4512)
   * UPDATED: tz to 2023d [#4519](https://github.com/valhalla/valhalla/pull/4519)
   * CHANGED: libvalhalla.pc generation to have finer controls; install third_party public headers; overhaul lots of CMake; remove conan support [#4516](https://github.com/valhalla/valhalla/pull/4516)
   * CHANGED: refactored matrix code to include a base class for all matrix algorithms to prepare for second passes on matrix [#4535](https://github.com/valhalla/valhalla/pull/4535)
   * ADDED: matrix second pass for connections not found in the first pass, analogous to /route [#4536](https://github.com/valhalla/valhalla/pull/4536)
   * UPDATED: cxxopts to 3.1.1 [#4541](https://github.com/valhalla/valhalla/pull/4541)
   * CHANGED: make use of vendored libraries optional (other than libraries which are not commonly in package managers or only used for testing) [#4544](https://github.com/valhalla/valhalla/pull/4544)
   * ADDED: Improved instructions for blind users [#3694](https://github.com/valhalla/valhalla/pull/3694)
   * ADDED: isochrone proper polygon support & pbf output for isochrone [#4575](https://github.com/valhalla/valhalla/pull/4575)
   * ADDED: return isotile grid as geotiff  [#4594](https://github.com/valhalla/valhalla/pull/4594)
   * ADDED: `ignore_non_vehicular_restrictions` parameter for truck costing [#4606](https://github.com/valhalla/valhalla/pull/4606)
   * UPDATED: tz database to 2024a [#4643](https://github.com/valhalla/valhalla/pull/4643)
   * ADDED: `hgv_no_penalty` costing option to allow penalized truck access to `hgv=no` edges [#4650](https://github.com/valhalla/valhalla/pull/4650)
   * CHANGED: Significantly improve performance of graphbuilder [#4669](https://github.com/valhalla/valhalla/pull/4669)
   * UPDATED: Improved turn by turn api reference documentation [#4675](https://github.com/valhalla/valhalla/pull/4675)
   * CHANGED: contract nodes if connecting edges have different names or speed or non-conditional access restrictions [#4613](https://github.com/valhalla/valhalla/pull/4613)
   * CHANGED: CostMatrix switched from Dijkstra to A* [#4671](https://github.com/valhalla/valhalla/pull/4671)
   * ADDED: some missing documentation about request parameters [#4687](https://github.com/valhalla/valhalla/pull/4687)
   * ADDED: Consider more forward/backward tags for access restrictions and speeds [#4686](https://github.com/valhalla/valhalla/pull/4686)
   * CHANGED: change costmatrix max_distance threshold to a distance threshold instead of duration [#4672](https://github.com/valhalla/valhalla/pull/4672)
   * ADDED: PBF support for expansion [#4614](https://github.com/valhalla/valhalla/pull/4614)
   * ADDED: elapsed_cost field to map matching json response [#4709](https://github.com/valhalla/valhalla/pull/4709)
   * ADDED: error if we fail to find any matrix connection [#4718](https://github.com/valhalla/valhalla/pull/4718)
   * ADDED: Fail early in valhalla_ingest_transit if there's no valid GTFS feeds [#4710](https://github.com/valhalla/valhalla/pull/4710)
   * ADDED: Support for `voiceLocale` attribute in OSRM serializer via `voice_instructions` request parameter [#4742](https://github.com/valhalla/valhalla/pull/4742)
   * ADDED: Added ssmlAnnouncements for voice instructions and removed voice and banner instructions from last step. [#4644](https://github.com/valhalla/valhalla/pull/4644)
   * ADDED: deadend information in directed edge JSON for `/locate` [#4751](https://github.com/valhalla/valhalla/pull/4751)
   * ADDED: Dedupe option for expansion, significantly reducing the response size. [#4601](https://github.com/valhalla/valhalla/issues/4601)
   * ADDED: `expansion_type` property to `/expansion` [#4784](https://github.com/valhalla/valhalla/pull/4784)
   * ADDED: inline config arg for `valhalla_build_elevation` script [#4787](https://github.com/valhalla/valhalla/pull/4787)
   * ADDED: `use_truck_route` [#4809](https://github.com/valhalla/valhalla/pull/4809)
   * ADDED: Add option `edge.country_crossing` to trace attributes [#4825](https://github.com/valhalla/valhalla/pull/4825)
   * CHANGED: Unification of turn costs for ramps and roundabouts [#4827](https://github.com/valhalla/valhalla/pull/4827)
   * CHANGED: updated dockerfile to use ubuntu 24.04 [#4805](https://github.com/valhalla/valhalla/pull/4805)

## Release Date: 2023-05-11 Valhalla 3.4.0
* **Removed**
   * REMOVED: Docker image pushes to Dockerhub [#4033](https://github.com/valhalla/valhalla/pull/4033)
   * REMOVED: transitland references and scripts and replace with info for raw GTFS feeds [#4035](https://github.com/valhalla/valhalla/pull/4035)
* **Bug Fix**
   * FIXED: underflow of uint64_t cast for matrix time results [#3906](https://github.com/valhalla/valhalla/pull/3906)
   * FIXED: update vcpkg commit for Azure pipelines to fix libtool mirrors [#3915](https://github.com/valhalla/valhalla/pull/3915)
   * FIXED: fix CHANGELOG release year (2022->2023) [#3927](https://github.com/valhalla/valhalla/pull/3927)
   * FIXED: avoid segfault on invalid exclude_polygons input [#3907](https://github.com/valhalla/valhalla/pull/3907)
   * FIXED: allow \_WIN32_WINNT to be defined by build system [#3933](https://github.com/valhalla/valhalla/issues/3933)
   * FIXED: disconnected stop pairs in gtfs import [#3943](https://github.com/valhalla/valhalla/pull/3943)
   * FIXED: in/egress traversability in gtfs ingestion is now defaulted to kBoth to enable pedestrian access on transit connect edges and through the in/egress node [#3948](https://github.com/valhalla/valhalla/pull/3948)
   * FIXED: parsing logic needed implicit order of stations/egresses/platforms in the GTFS feeds [#3949](https://github.com/valhalla/valhalla/pull/3949)
   * FIXED: segfault in TimeDistanceMatrix [#3964](https://github.com/valhalla/valhalla/pull/3964)
   * FIXED: write multiple PBFs if the protobuf object gets too big [#3954](https://github.com/valhalla/valhalla/pull/3954)
   * FIXED: pin conan version to latest 1.x for now [#3990](https://github.com/valhalla/valhalla/pull/3990)
   * FIXED: Fix matrix_locations when used in pbf request [#3997](https://github.com/valhalla/valhalla/pull/3997)
   * FIXED: got to the point where the basic transit routing test works [#3988](https://github.com/valhalla/valhalla/pull/3988)
   * FIXED: fix build with LOGGING_LEVEL=ALL [#3992](https://github.com/valhalla/valhalla/pull/3992)
   * FIXED: transit stitching when determining whether a platform was generated [#4020](https://github.com/valhalla/valhalla/pull/4020)
   * FIXED: multimodal isochrones [#4030](https://github.com/valhalla/valhalla/pull/4030)
   * FIXED: duplicated recosting names should throw [#4042](https://github.com/valhalla/valhalla/pull/4042)
   * FIXED: Remove arch specificity from strip command of Python bindings to make it more compatible with other archs [#4040](https://github.com/valhalla/valhalla/pull/4040)
   * FIXED: GraphReader::GetShortcut no longer returns false positives or false negatives [#4019](https://github.com/valhalla/valhalla/pull/4019)
   * FIXED: Tagging with bus=permit or taxi=permit did not override access=no [#4045](https://github.com/valhalla/valhalla/pull/4045)
   * FIXED: Upgrade RapidJSON to address undefined behavior [#4051](https://github.com/valhalla/valhalla/pull/4051)
   * FIXED: time handling for transit service [#4052](https://github.com/valhalla/valhalla/pull/4052)
   * FIXED: multiple smaller bugs while testing more multimodal /route & /isochrones [#4055](https://github.com/valhalla/valhalla/pull/4055)
   * FIXED: `FindLuaJit.cmake` to include Windows paths/library names [#4066](https://github.com/valhalla/valhalla/pull/4066)
   * FIXED: Move complex turn restriction check out of can_form_shortcut() [#4047](https://github.com/valhalla/valhalla/pull/4047)
   * FIXED: fix `clear` methods on matrix algorithms and reserve some space for labels with a new config [#4075](https://github.com/valhalla/valhalla/pull/4075)
   * FIXED: fix `valhalla_build_admins` & `valhalla_ways_to_edges` argument parsing [#4097](https://github.com/valhalla/valhalla/pull/4097)
   * FIXED: fail early in `valhalla_build_admins` if parent directory can't be created, also exit with failure [#4099](https://github.com/valhalla/valhalla/pull/4099)
* **Enhancement**
   * CHANGED: replace boost::optional with C++17's std::optional where possible [#3890](https://github.com/valhalla/valhalla/pull/3890)
   * ADDED: parse `lit` tag on ways and add it to graph [#3893](https://github.com/valhalla/valhalla/pull/3893)
   * ADDED: log lat/lon of node where children link edges exceed the configured maximum [#3911](https://github.com/valhalla/valhalla/pull/3911)
   * ADDED: log matrix algorithm which was used [#3916](https://github.com/valhalla/valhalla/pull/3916)
   * UPDATED: docker base image to Ubuntu 22.04 [#3912](https://github.com/valhalla/valhalla/pull/3912)
   * CHANGED: Unify handling of single-file -Werror in all modules [#3910](https://github.com/valhalla/valhalla/pull/3910)
   * CHANGED: Build skadi with -Werror [#3935](https://github.com/valhalla/valhalla/pull/3935)
   * ADDED: Connect transit tiles to the graph [#3700](https://github.com/valhalla/valhalla/pull/3700)
   * CHANGED: switch to C++17 master branch of `just_gtfs` [#3947](https://github.com/valhalla/valhalla/pull/3947)
   * ADDED: Support for configuring a universal request timeout [#3966](https://github.com/valhalla/valhalla/pull/3966)
   * ADDED: optionally include highway=platform edges for pedestrian access [#3971](https://github.com/valhalla/valhalla/pull/3971)
   * ADDED: `use_lit` costing option for pedestrian costing [#3957](https://github.com/valhalla/valhalla/pull/3957)
   * CHANGED: Removed stray NULL values in log output [#3974](https://github.com/valhalla/valhalla/pull/3974)
   * CHANGED: More conservative estimates for cost of walking slopes [#3982](https://github.com/valhalla/valhalla/pull/3982)
   * ADDED: An option to slim down matrix response [#3987](https://github.com/valhalla/valhalla/pull/3987)
   * CHANGED: Updated url for just_gtfs library [#3995](https://github.com/valhalla/valhalla/pull/3995)
   * ADDED: Docker image pushes to Github's docker registry [#4033](https://github.com/valhalla/valhalla/pull/4033)
   * ADDED: `disable_hierarchy_pruning` costing option to find the actual optimal route for motorized costing modes, i.e `auto`, `motorcycle`, `motor_scooter`, `bus`, `truck` & `taxi`. [#4000](https://github.com/valhalla/valhalla/pull/4000)
   * CHANGED: baldr directory: remove warnings and C++17 adjustments [#4011](https://github.com/valhalla/valhalla/pull/4011)
   * UPDATED: `vcpkg` to latest master, iconv wasn't building anymore [#4066](https://github.com/valhalla/valhalla/pull/4066)
   * CHANGED: pybind11 upgrade for python 3.11 [#4067](https://github.com/valhalla/valhalla/pull/4067)
   * CHANGED: added transit level to connectivity map [#4082](https://github.com/valhalla/valhalla/pull/4082)
   * ADDED: "has_transit_tiles" & "osm_changeset" to verbose status response [#4062](https://github.com/valhalla/valhalla/pull/4062)
   * ADDED: time awareness to CostMatrix for e.g. traffic support [#4071](https://github.com/valhalla/valhalla/pull/4071)
   * UPDATED: transifex translations [#4102](https://github.com/valhalla/valhalla/pull/4102)

## Release Date: 2023-01-03 Valhalla 3.3.0
* **Removed**
* **Bug Fix**
* **Enhancement**
  * CHANGED: Upgraded from C++14 to C++17. [#3878](https://github.com/valhalla/valhalla/pull/3878)

## Release Date: 2023-01-03 Valhalla 3.2.1
* **Removed**
* **Bug Fix**
   * FIXED: valhalla_run_route was missing config logic. [#3824](https://github.com/valhalla/valhalla/pull/3824)
   * FIXED: Added missing ferry tag if manoeuver uses a ferry. It's supposed to be there according to the docs. [#3815](https://github.com/valhalla/valhalla/issues/3815)
   * FIXED: Handle hexlifying strings with unsigned chars [#3842](https://github.com/valhalla/valhalla/pull/3842)
   * FIXED: Newer clang warns on `sprintf` which becomes a compilation error (due to `Werror`) so we use `snprintf` instead [#3846](https://github.com/valhalla/valhalla/issues/3846)
   * FIXED: Build all of Mjolnir with -Werror [#3845](https://github.com/valhalla/valhalla/pull/3845)
   * FIXED: Only set most destination information once for all origins in timedistancematrix [#3830](https://github.com/valhalla/valhalla/pull/3830)
   * FIXED: Integers to expansion JSON output were cast wrongly [#3857](https://github.com/valhalla/valhalla/pull/3857)
   * FIXED: hazmat=destination should be hazmat=false and fix the truckcost usage of hazmat [#3865](https://github.com/valhalla/valhalla/pull/3865)
   * FIXED: Make sure there is at least one path which is accessible for all vehicular modes when reclassifying ferry edges [#3860](https://github.com/valhalla/valhalla/pull/3860)
   * FIXED: valhalla_build_extract was failing to determine the tile ID to include in the extract [#3864](https://github.com/valhalla/valhalla/pull/3864)
   * FIXED: valhalla_ways_to_edges missed trimming the cache when overcommitted [#3872](https://github.com/valhalla/valhalla/pull/3872)
   * FIXED: Strange detours with multi-origin/destination unidirectional A* [#3585](https://github.com/valhalla/valhalla/pull/3585)
* **Enhancement**
   * ADDED: Added has_toll, has_highway, has_ferry tags to summary field of a leg and route and a highway tag to a maneuver if it includes a highway. [#3815](https://github.com/valhalla/valhalla/issues/3815)
   * ADDED: Add time info to sources_to_targets [#3795](https://github.com/valhalla/valhalla/pull/3795)
   * ADDED: "available_actions" to the /status response [#3836](https://github.com/valhalla/valhalla/pull/3836)
   * ADDED: "waiting" field on input/output intermediate break(\_through) locations to respect services times [#3849](https://github.com/valhalla/valhalla/pull/3849)
   * ADDED: --bbox & --geojson-dir options to valhalla_build_extract to only archive a subset of tiles [#3856](https://github.com/valhalla/valhalla/pull/3856)
   * CHANGED: Replace unstable c++ geos API with a mix of geos' c api and boost::geometry for admin building [#3683](https://github.com/valhalla/valhalla/pull/3683)
   * ADDED: optional write-access to traffic extract from GraphReader [#3876](https://github.com/valhalla/valhalla/pull/3876)
   * UPDATED: locales from Transifex [#3879](https://github.com/valhalla/valhalla/pull/3879)
   * CHANGED: Build most of Baldr with -Werror [#3885](https://github.com/valhalla/valhalla/pull/3885)
   * UPDATED: some documentation overhaul to slim down root's README [#3881](https://github.com/valhalla/valhalla/pull/3881)
   * CHANGED: move documentation hosting to Github Pages from readthedocs.io [#3884](https://github.com/valhalla/valhalla/pull/3884)
   * ADDED: inline config arguments to some more executables [#3873](https://github.com/valhalla/valhalla/pull/3873)

## Release Date: 2022-10-26 Valhalla 3.2.0
* **Removed**
   * REMOVED: "build-\*" docker image to decrease complexity [#3690](https://github.com/valhalla/valhalla/pull/3690)

* **Bug Fix**
   * FIXED: Fix precision losses while encoding-decoding distance parameter in openlr [#3374](https://github.com/valhalla/valhalla/pull/3374)
   * FIXED: Fix bearing calculation for openlr records [#3379](https://github.com/valhalla/valhalla/pull/3379)
   * FIXED: Some refactoring that was proposed for the PR 3379 [#3381](https://github.com/valhalla/valhalla/pull/3381)
   * FIXED: Avoid calling out "keep left/right" when passing an exit [#3349](https://github.com/valhalla/valhalla/pull/3349)
   * FIXED: Fix iterator decrement beyond begin() in GeoPoint::HeadingAtEndOfPolyline() method [#3393](https://github.com/valhalla/valhalla/pull/3393)
   * FIXED: Add string for Use:kPedestrianCrossing to fix null output in to_string(Use). [#3416](https://github.com/valhalla/valhalla/pull/3416)
   * FIXED: Remove simple restrictions check for pedestrian cost calculation. [#3423](https://github.com/valhalla/valhalla/pull/3423)
   * FIXED: Parse "highway=busway" OSM tag: https://wiki.openstreetmap.org/wiki/Tag:highway%3Dbusway [#3413](https://github.com/valhalla/valhalla/pull/3413)
   * FIXED: Process int_ref irrespective of `use_directions_on_ways_` [#3446](https://github.com/valhalla/valhalla/pull/3446)
   * FIXED: workaround python's ArgumentParser bug to not accept negative numbers as arguments [#3443](https://github.com/valhalla/valhalla/pull/3443)
   * FIXED: Undefined behaviour on some platforms due to unaligned reads [#3447](https://github.com/valhalla/valhalla/pull/3447)
   * FIXED: Fixed undefined behavior due to invalid shift exponent when getting edge's heading [#3450](https://github.com/valhalla/valhalla/pull/3450)
   * FIXED: Use midgard::unaligned_read in GraphTileBuilder::AddSigns [#3456](https://github.com/valhalla/valhalla/pull/3456)
   * FIXED: Relax test margin for time dependent traffic test [#3467](https://github.com/valhalla/valhalla/pull/3467)
   * FIXED: Fixed missed intersection heading [#3463](https://github.com/valhalla/valhalla/pull/3463)
   * FIXED: Stopped putting binary bytes into a string field of the protobuf TaggedValue since proto3 protects against that for cross language support [#3468](https://github.com/valhalla/valhalla/pull/3468)
   * FIXED: valhalla_service uses now loki logging config instead of deprecated tyr logging [#3481](https://github.com/valhalla/valhalla/pull/3481)
   * FIXED: Docker image `valhalla/valhalla:run-latest`: conan error + python integration [#3485](https://github.com/valhalla/valhalla/pull/3485)
   * FIXED: fix more protobuf unstable 3.x API [#3494](https://github.com/valhalla/valhalla/pull/3494)
   * FIXED: fix one more protobuf unstable 3.x API [#3501](https://github.com/valhalla/valhalla/pull/3501)
   * FIXED: Fix valhalla_build_tiles imports only bss from last osm file [#3503](https://github.com/valhalla/valhalla/pull/3503)
   * FIXED: Fix total_run_stat.sh script. [#3511](https://github.com/valhalla/valhalla/pull/3511)
   * FIXED: Both `hov:designated` and `hov:minimum` have to be correctly set for the way to be considered hov-only [#3526](https://github.com/valhalla/valhalla/pull/3526)
   * FIXED: Wrong out index in route intersections [#3541](https://github.com/valhalla/valhalla/pull/3541)
   * FIXED: fix valhalla_export_edges: missing null columns separator [#3543](https://github.com/valhalla/valhalla/pull/3543)
   * FIXED: Removed/updated narrative language aliases that are not IETF BCP47 compliant [#3546](https://github.com/valhalla/valhalla/pull/3546)
   * FIXED: Wrong predecessor opposing edge in dijkstra's expansion [#3528](https://github.com/valhalla/valhalla/pull/3528)
   * FIXED: exit and exit_verbal in Russian locale should be same [#3545](https://github.com/valhalla/valhalla/pull/3545)
   * FIXED: Skip transit tiles in hierarchy builder [#3559](https://github.com/valhalla/valhalla/pull/3559)
   * FIXED: Fix some country overrides in adminconstants and add a couple new countries. [#3578](https://github.com/valhalla/valhalla/pull/3578)
   * FIXED: Improve build errors reporting [#3579](https://github.com/valhalla/valhalla/pull/3579)
   * FIXED: Fix "no elevation" values and /locate elevation response [#3571](https://github.com/valhalla/valhalla/pull/3571)
   * FIXED: Build tiles with admin/timezone support on Windows [#3580](https://github.com/valhalla/valhalla/pull/3580)
   * FIXED: admin "Saint-Martin" changed name to "Saint-Martin (France)" [#3619](https://github.com/valhalla/valhalla/pull/3619)
   * FIXED: openstreetmapspeeds global config with `null`s now supported [#3621](https://github.com/valhalla/valhalla/pull/3621)
   * FIXED: valhalla_run_matrix was failing (could not find proper max_matrix_distance) [#3635](https://github.com/valhalla/valhalla/pull/3635)
   * FIXED: Removed duplicate degrees/radians constants [#3642](https://github.com/valhalla/valhalla/pull/3642)
   * FIXED: Forgot to adapt driving side and country access rules in [#3619](https://github.com/valhalla/valhalla/pull/3619) [#3652](https://github.com/valhalla/valhalla/pull/3652)
   * FIXED: DateTime::is_conditional_active(...) incorrect end week handling [#3655](https://github.com/valhalla/valhalla/pull/3655)
   * FIXED: TimeDistanceBSSMatrix: incorrect initialization for destinations [#3659](https://github.com/valhalla/valhalla/pull/3659)
   * FIXED: Some interpolated points had invalid edge_index in trace_attributes response [#3670](https://github.com/valhalla/valhalla/pull/3670)
   * FIXED: Use a small node snap distance in map-matching. FIxes issue with incorrect turn followed by Uturn. [#3677](https://github.com/valhalla/valhalla/pull/3677)
   * FIXED: Conan error when building Docker image. [#3689](https://github.com/valhalla/valhalla/pull/3689)
   * FIXED: Allow country overrides for sidewalk [#3711](https://github.com/valhalla/valhalla/pull/3711)
   * FIXED: CostMatrix incorrect tile usage with oppedge. [#3719](https://github.com/valhalla/valhalla/pull/3719)
   * FIXED: Fix elevation serializing [#3735](https://github.com/valhalla/valhalla/pull/3735)
   * FIXED: Fix returning a potentially uninitialized value in PointXY::ClosestPoint [#3737](https://github.com/valhalla/valhalla/pull/3737)
   * FIXED: Wales and Scotland name change. [#3746](https://github.com/valhalla/valhalla/pull/3746)
   * FIXED: Pedestrian crossings are allowed for bikes [#3751](https://github.com/valhalla/valhalla/pull/3751)
   * FIXED: Fix for Mac OSx.  Small update for the workdir for the admin_sidewalk_override test.  [#3757](https://github.com/valhalla/valhalla/pull/3757)
   * FIXED: Add missing service road case from GetTripLegUse method. [#3763](https://github.com/valhalla/valhalla/pull/3763)
   * FIXED: Fix TimeDistanceMatrix results sequence [#3738](https://github.com/valhalla/valhalla/pull/3738)
   * FIXED: Fix status endpoint not reporting that the service is shutting down [#3785](https://github.com/valhalla/valhalla/pull/3785)
   * FIXED: Fix TimdDistanceMatrix SetSources and SetTargets [#3792](https://github.com/valhalla/valhalla/pull/3792)
   * FIXED: Added highway and surface factor in truckcost [#3590](https://github.com/valhalla/valhalla/pull/3590)
   * FIXED: Potential integer underflow in file suffix generation [#3783](https://github.com/valhalla/valhalla/pull/3783)
   * FIXED: Building Valhalla as a submodule [#3781](https://github.com/valhalla/valhalla/issues/3781)
   * FIXED: Fixed invalid time detection in GetSpeed [#3800](https://github.com/valhalla/valhalla/pull/3800)
   * FIXED: Osmway struct update: added up to 33 and not 32 [#3808](https://github.com/valhalla/valhalla/pull/3808)
   * FIXED: Fix out-of-range linestrings in expansion [#4603](https://github.com/valhalla/valhalla/pull/4603)
   * FIXED: Osmway struct update: used 1 bit for multiple levels from spare bits [#5112](https://github.com/valhalla/valhalla/issues/5112)

* **Enhancement**
   * CHANGED: Pronunciation for names and destinations [#3132](https://github.com/valhalla/valhalla/pull/3132)
   * CHANGED: Requested code clean up for phonemes PR [#3356](https://github.com/valhalla/valhalla/pull/3356)
   * CHANGED: Refactor Pronunciation class to struct [#3359](https://github.com/valhalla/valhalla/pull/3359)
   * ADDED: Added support for probabale restrictions [#3361](https://github.com/valhalla/valhalla/pull/3361)
   * CHANGED: Refactored the verbal text formatter to handle logic for street name and sign [#3369](https://github.com/valhalla/valhalla/pull/3369)
   * CHANGED: return "version" and "tileset_age" on parameterless /status call [#3367](https://github.com/valhalla/valhalla/pull/3367)
   * CHANGED: de-singleton tile_extract by introducing an optional index.bin file created by valhalla_build_extract [#3281](https://github.com/valhalla/valhalla/pull/3281)
   * CHANGED: implement valhalla_build_elevation in python and add more --from-geojson & --from-graph options [#3318](https://github.com/valhalla/valhalla/pull/3318)
   * ADDED: Add boolean parameter to clear memory for edge labels from thor. [#2789](https://github.com/valhalla/valhalla/pull/2789)
   * CHANGED: Do not create statsd client in workers if it is not configured [#3394](https://github.com/valhalla/valhalla/pull/3394)
   * ADDED: Import of Bike Share Stations information in BSS Connection edges [#3411](https://github.com/valhalla/valhalla/pull/3411)
   * ADDED: Add heading to PathEdge to be able to return it on /locate [#3399](https://github.com/valhalla/valhalla/pull/3399)
   * ADDED: Add `prioritize_bidirectional` option for fast work and correct ETA calculation for `depart_at` date_time type. Smoothly stop using live-traffic [#3398](https://github.com/valhalla/valhalla/pull/3398)
   * CHANGED: Minor fix for headers  [#3436](https://github.com/valhalla/valhalla/pull/3436)
   * CHANGED: Use std::multimap for polygons returned for admin and timezone queries. Improves performance when building tiles. [#3427](https://github.com/valhalla/valhalla/pull/3427)
   * CHANGED: Refactored GraphBuilder::CreateSignInfoList [#3438](https://github.com/valhalla/valhalla/pull/3438)
   * ADDED: Add support for LZ4 compressed elevation tiles [#3401](https://github.com/valhalla/valhalla/pull/3401)
   * CHANGED: Rearranged some of the protobufs to remove redundancy [#3452](https://github.com/valhalla/valhalla/pull/3452)
   * CHANGED: overhaul python bindings [#3380](https://github.com/valhalla/valhalla/pull/3380)
   * CHANGED: Removed all protobuf defaults either by doing them in code or by relying on 0 initialization. Also deprecated best_paths and do_not_track [#3454](https://github.com/valhalla/valhalla/pull/3454)
   * ADDED: isochrone action for /expansion endpoint to track dijkstra expansion [#3215](https://github.com/valhalla/valhalla/pull/3215)
   * CHANGED: remove boost from dependencies and add conan as prep for #3346 [#3459](https://github.com/valhalla/valhalla/pull/3459)
   * CHANGED: Remove boost.program_options in favor of cxxopts header-only lib and use conan to install header-only boost. [#3346](https://github.com/valhalla/valhalla/pull/3346)
   * CHANGED: Moved all protos to proto3 for internal request/response handling [#3457](https://github.com/valhalla/valhalla/pull/3457)
   * CHANGED: Allow up to 32 outgoing link edges on a node when reclassifying links [#3483](https://github.com/valhalla/valhalla/pull/3483)
   * CHANGED: Reuse sample::get implementation [#3471](https://github.com/valhalla/valhalla/pull/3471)
   * ADDED: Beta support for interacting with the http/bindings/library via serialized and pbf objects respectively [#3464](https://github.com/valhalla/valhalla/pull/3464)
   * CHANGED: Update xcode to 12.4.0 [#3492](https://github.com/valhalla/valhalla/pull/3492)
   * ADDED: Add JSON generator to conan [#3493](https://github.com/valhalla/valhalla/pull/3493)
   * CHANGED: top_speed option: ignore live speed for speed based penalties [#3460](https://github.com/valhalla/valhalla/pull/3460)
   * ADDED: Add `include_construction` option into the config to include/exclude roads under construction from the graph [#3455](https://github.com/valhalla/valhalla/pull/3455)
   * CHANGED: Refactor options protobuf for Location and Costing objects [#3506](https://github.com/valhalla/valhalla/pull/3506)
   * CHANGED: valhalla.h and config.h don't need cmake configuration [#3502](https://github.com/valhalla/valhalla/pull/3502)
   * ADDED: New options to control what fields of the pbf are returned when pbf format responses are requested [#3507](https://github.com/valhalla/valhalla/pull/3507)
   * CHANGED: Rename tripcommon to common [#3516](https://github.com/valhalla/valhalla/pull/3516)
   * ADDED: Indoor routing - data model, data processing. [#3509](https://github.com/valhalla/valhalla/pull/3509)
   * ADDED: On-demand elevation tile fetching [#3391](https://github.com/valhalla/valhalla/pull/3391)
   * CHANGED: Remove many oneof uses from the protobuf api where the semantics of optional vs required isnt necessary [#3527](https://github.com/valhalla/valhalla/pull/3527)
   * ADDED: Indoor routing maneuvers [#3519](https://github.com/valhalla/valhalla/pull/3519)
   * ADDED: Expose reverse isochrone parameter for reverse expansion [#3528](https://github.com/valhalla/valhalla/pull/3528)
   * CHANGED: Add matrix classes to thor worker so they persist between requests. [#3560](https://github.com/valhalla/valhalla/pull/3560)
   * CHANGED: Remove `max_matrix_locations` and introduce `max_matrix_location_pairs` to configure the allowed number of total routes for the matrix action for more flexible asymmetric matrices [#3569](https://github.com/valhalla/valhalla/pull/3569)
   * CHANGED: modernized spatialite syntax [#3580](https://github.com/valhalla/valhalla/pull/3580)
   * ADDED: Options to generate partial results for time distance matrix when there is one source (one to many) or one target (many to one). [#3181](https://github.com/valhalla/valhalla/pull/3181)
   * ADDED: Enhance valhalla_build_elevation with LZ4 recompression support [#3607](https://github.com/valhalla/valhalla/pull/3607)
   * CHANGED: removed UK admin and upgraded its constituents to countries [#3619](https://github.com/valhalla/valhalla/pull/3619)
   * CHANGED: expansion service: only track requested max time/distance [#3532](https://github.com/valhalla/valhalla/pull/3532)
   * ADDED: Shorten down the request delay, when some sources/targets searches are early aborted [#3611](https://github.com/valhalla/valhalla/pull/3611)
   * ADDED: add `pre-commit` hook for running the `format.sh` script [#3637](https://github.com/valhalla/valhalla/pull/3637)
   * CHANGED: upgrade pybind11 to v2.9.2 to remove cmake warning [#3658](https://github.com/valhalla/valhalla/pull/3658)
   * ADDED: tests for just_gtfs reading and writing feeds [#3665](https://github.com/valhalla/valhalla/pull/3665)
   * CHANGED: Precise definition of types of edges on which BSS could be projected [#3663](https://github.com/valhalla/valhalla/pull/3663)
   * CHANGED: Remove duplicate implementation of `adjust_scores` [#3673](https://github.com/valhalla/valhalla/pull/3673)
   * ADDED: convert GTFS data into protobuf tiles [#3629](https://github.com/valhalla/valhalla/issues/3629)
   * CHANGED: Use `starts_with()` instead of `substr(0, N)` getting and comparing to prefix [#3702](https://github.com/valhalla/valhalla/pull/3702)
   * ADDED: Ferry support for HGV [#3710](https://github.com/valhalla/valhalla/issues/3710)
   * ADDED: Linting & formatting checks for Python code [#3713](https://github.com/valhalla/valhalla/pull/3713)
   * CHANGED: rename Turkey admin to Türkiye [#3720](https://github.com/valhalla/valhalla/pull/3720)
   * CHANGED: bumped vcpkg version to "2022.08.15" [#3754](https://github.com/valhalla/valhalla/pull/3754)
   * CHANGED: chore: Updates to clang-format 11.0.0 [#3533](https://github.com/valhalla/valhalla/pull/3533)
   * CHANGED: Ported trace_attributes serialization to RapidJSON. [#3333](https://github.com/valhalla/valhalla/pull/3333)
   * ADDED: Add helpers for DirectedEdgeExt and save them to file in GraphTileBuilder [#3562](https://github.com/valhalla/valhalla/pull/3562)
   * ADDED: Fixed Speed costing option [#3576](https://github.com/valhalla/valhalla/pull/3576)
   * ADDED: axle_count costing option for hgv [#3648](https://github.com/valhalla/valhalla/pull/3648)
   * ADDED: Matrix action for gurka [#3793](https://github.com/valhalla/valhalla/pull/3793)
   * ADDED: Add warnings array to response. [#3588](https://github.com/valhalla/valhalla/pull/3588)
   * CHANGED: Templatized TimeDistanceMatrix for forward/reverse search [#3773](https://github.com/valhalla/valhalla/pull/3773)
   * CHANGED: Templatized TimeDistanceBSSMatrix for forward/reverse search [#3778](https://github.com/valhalla/valhalla/pull/3778)
   * CHANGED: error code 154 shows distance limit in error message [#3779](https://github.com/valhalla/valhalla/pull/3779)

## Release Date: 2021-10-07 Valhalla 3.1.4
* **Removed**
* **Bug Fix**
   * FIXED: Revert default speed boost for turn channels [#3232](https://github.com/valhalla/valhalla/pull/3232)
   * FIXED: Use the right tile to get country for incident [#3235](https://github.com/valhalla/valhalla/pull/3235)
   * FIXED: Fix factors passed to `RelaxHierarchyLimits` [#3253](https://github.com/valhalla/valhalla/pull/3253)
   * FIXED: Fix TransitionCostReverse usage [#3260](https://github.com/valhalla/valhalla/pull/3260)
   * FIXED: Fix Tagged Value Support in EdgeInfo [#3262](https://github.com/valhalla/valhalla/issues/3262)
   * FIXED: TransitionCostReverse fix: revert internal_turn change [#3271](https://github.com/valhalla/valhalla/issues/3271)
   * FIXED: Optimize tiles usage in reach-based pruning [#3294](https://github.com/valhalla/valhalla/pull/3294)
   * FIXED: Slip lane detection: track visited nodes to avoid infinite loops [#3297](https://github.com/valhalla/valhalla/pull/3297)
   * FIXED: Fix distance value in a 0-length road [#3185](https://github.com/valhalla/valhalla/pull/3185)
   * FIXED: Trivial routes were broken when origin was node snapped and destnation was not and vice-versa for reverse astar [#3299](https://github.com/valhalla/valhalla/pull/3299)
   * FIXED: Tweaked TestAvoids map to get TestAvoidShortcutsTruck working [#3301](https://github.com/valhalla/valhalla/pull/3301)
   * FIXED: Overflow in sequence sort [#3303](https://github.com/valhalla/valhalla/pull/3303)
   * FIXED: Setting statsd tags in config via valhalla_build_config [#3225](https://github.com/valhalla/valhalla/pull/3225)
   * FIXED: Cache for gzipped elevation tiles [#3120](https://github.com/valhalla/valhalla/pull/3120)
   * FIXED: Current time conversion regression introduced in unidirectional algorithm refractor [#3278](https://github.com/valhalla/valhalla/issues/3278)
   * FIXED: Make combine_route_stats.py properly quote CSV output (best practice improvement) [#3328](https://github.com/valhalla/valhalla/pull/3328)
   * FIXED: Merge edge segment records in map matching properly so that resulting edge indices in trace_attributes are valid [#3280](https://github.com/valhalla/valhalla/pull/3280)
   * FIXED: Shape walking map matcher now sets correct edge candidates used in the match for origin and destination location [#3329](https://github.com/valhalla/valhalla/pull/3329)
   * FIXED: Better hash function of GraphId [#3332](https://github.com/valhalla/valhalla/pull/3332)

* **Enhancement**
   * CHANGED: Favor turn channels more [#3222](https://github.com/valhalla/valhalla/pull/3222)
   * CHANGED: Rename `valhalla::midgard::logging::LogLevel` enumerators to avoid clash with common macros [#3237](https://github.com/valhalla/valhalla/pull/3237)
   * CHANGED: Move pre-defined algorithm-based factors inside `RelaxHierarchyLimits` [#3253](https://github.com/valhalla/valhalla/pull/3253)
   * ADDED: Reject alternatives with too long detours [#3238](https://github.com/valhalla/valhalla/pull/3238)
   * ADDED: Added info to /status endpoint [#3008](https://github.com/valhalla/valhalla/pull/3008)
   * ADDED: Added stop and give_way/yield signs to the data and traffic signal fixes [#3251](https://github.com/valhalla/valhalla/pull/3251)
   * ADDED: use_hills for pedestrian costing, which also affects the walking speed [#3234](https://github.com/valhalla/valhalla/pull/3234)
   * CHANGED: Fixed cost threshold for bidirectional astar. Implemented reach-based pruning for suboptimal branches [#3257](https://github.com/valhalla/valhalla/pull/3257)
   * ADDED: Added `exclude_unpaved` request parameter [#3240](https://github.com/valhalla/valhalla/pull/3240)
   * ADDED: Added support for routing onto HOV/HOT lanes via request parameters `include_hot`, `include_hov2`, and `include_hov3` [#3273](https://github.com/valhalla/valhalla/pull/3273)
   * ADDED: Add Z-level field to `EdgeInfo`. [#3261](https://github.com/valhalla/valhalla/pull/3261)
   * CHANGED: Calculate stretch threshold for alternatives based on the optimal route cost [#3276](https://github.com/valhalla/valhalla/pull/3276)
   * ADDED: Add `preferred_z_level` as a parameter of loki requests. [#3270](https://github.com/valhalla/valhalla/pull/3270)
   * ADDED: Add `preferred_layer` as a parameter of loki requests. [#3270](https://github.com/valhalla/valhalla/pull/3270)
   * ADDED: Exposing service area names in passive maneuvers. [#3277](https://github.com/valhalla/valhalla/pull/3277)
   * ADDED: Added traffic signal and stop sign check for stop impact. These traffic signals and stop sign are located on edges. [#3279](https://github.com/valhalla/valhalla/pull/3279)
   * CHANGED: Improved sharing criterion to obtain more reasonable alternatives; extended alternatives search [#3302](https://github.com/valhalla/valhalla/pull/3302)
   * ADDED: pull ubuntu:20.04 base image before building [#3233](https://github.com/valhalla/valhalla/pull/3233)
   * CHANGED: Improve Loki nearest-neighbour performance for large radius searches in open space [#3324](https://github.com/valhalla/valhalla/pull/3324)
   * ADDED: testing infrastructure for scripts and valhalla_build_config tests [#3308](https://github.com/valhalla/valhalla/pull/3308)
   * ADDED: Shape points and information about where intermediate locations are placed along the legs of a route [#3274](https://github.com/valhalla/valhalla/pull/3274)
   * CHANGED: Improved existing hov lane transition test case to make more realistic [#3330](https://github.com/valhalla/valhalla/pull/3330)
   * CHANGED: Update python usage in all scripts to python3 [#3337](https://github.com/valhalla/valhalla/pull/3337)
   * ADDED: Added `exclude_cash_only_tolls` request parameter [#3341](https://github.com/valhalla/valhalla/pull/3341)
   * CHANGED: Update api-reference for street_names [#3342](https://github.com/valhalla/valhalla/pull/3342)
   * ADDED: Disable msse2 flags when building on Apple Silicon chip [#3327](https://github.com/valhalla/valhalla/pull/3327)

## Release Date: 2021-07-20 Valhalla 3.1.3
* **Removed**
   * REMOVED: Unused overloads of `to_response` function [#3167](https://github.com/valhalla/valhalla/pull/3167)

* **Bug Fix**
   * FIXED: Fix heading on small edge [#3114](https://github.com/valhalla/valhalla/pull/3114)
   * FIXED: Added support for `access=psv`, which disables routing on these nodes and edges unless the mode is taxi or bus [#3107](https://github.com/valhalla/valhalla/pull/3107)
   * FIXED: Disables logging in CI to catch issues [#3121](https://github.com/valhalla/valhalla/pull/3121)
   * FIXED: Fixed U-turns through service roads [#3082](https://github.com/valhalla/valhalla/pull/3082)
   * FIXED: Added forgotten penalties for kLivingStreet and kTrack for pedestrian costing model [#3116](https://github.com/valhalla/valhalla/pull/3116)
   * FIXED: Updated the reverse turn bounds [#3122](https://github.com/valhalla/valhalla/pull/3122)
   * FIXED: Missing fork maneuver [#3134](https://github.com/valhalla/valhalla/pull/3134)
   * FIXED: Update turn channel logic to call out specific turn at the end of the turn channel if needed [#3140](https://github.com/valhalla/valhalla/pull/3140)
   * FIXED: Fixed cost thresholds for TimeDistanceMatrix. [#3131](https://github.com/valhalla/valhalla/pull/3131)
   * FIXED: Use distance threshold in hierarchy limits for bidirectional astar to expand more important lower level roads [#3156](https://github.com/valhalla/valhalla/pull/3156)
   * FIXED: Fixed incorrect dead-end roundabout labels. [#3129](https://github.com/valhalla/valhalla/pull/3129)
   * FIXED: googletest wasn't really updated in #3166 [#3187](https://github.com/valhalla/valhalla/pull/3187)
   * FIXED: Minor fix of benchmark code [#3190](https://github.com/valhalla/valhalla/pull/3190)
   * FIXED: avoid_polygons intersected edges as polygons instead of linestrings [#3194](https://github.com/valhalla/valhalla/pull/3194)
   * FIXED: when binning horizontal edge shapes using single precision floats (converted from not double precision floats) allowed for the possibility of marking many many tiles no where near the shape [#3204](https://github.com/valhalla/valhalla/pull/3204)
   * FIXED: Fix improper iterator usage in ManeuversBuilder [#3205](https://github.com/valhalla/valhalla/pull/3205)
   * FIXED: Modified approach for retrieving signs from a directed edge #3166 [#3208](https://github.com/valhalla/valhalla/pull/3208)
   * FIXED: Improve turn channel classification: detect slip lanes [#3196](https://github.com/valhalla/valhalla/pull/3196)
   * FIXED: Compatibility with older boost::optional versions [#3219](https://github.com/valhalla/valhalla/pull/3219)
   * FIXED: Older boost.geometry versions don't have correct() for geographic rings [#3218](https://github.com/valhalla/valhalla/pull/3218)
   * FIXED: Use default road speed for bicycle costing so traffic does not reduce penalty on high speed roads. [#3143](https://github.com/valhalla/valhalla/pull/3143)

* **Enhancement**
   * CHANGED: Refactor base costing options parsing to handle more common stuff in a one place [#3125](https://github.com/valhalla/valhalla/pull/3125)
   * CHANGED: Unified Sign/SignElement into sign.proto [#3146](https://github.com/valhalla/valhalla/pull/3146)
   * ADDED: New verbal succinct transition instruction to maneuver & narrativebuilder. Currently this instruction will be used in place of a very long street name to avoid repetition of long names [#2844](https://github.com/valhalla/valhalla/pull/2844)
   * ADDED: Added oneway support for pedestrian access and foot restrictions [#3123](https://github.com/valhalla/valhalla/pull/3123)
   * ADDED: Exposing rest-area names in passive maneuvers [#3172](https://github.com/valhalla/valhalla/pull/3172)
   * CHORE: Updates robin-hood-hashing third-party library [#3151](https://github.com/valhalla/valhalla/pull/3151)
   * ADDED: Support `barrier=yes|swing_gate|jersey_barrier` tags [#3154](https://github.com/valhalla/valhalla/pull/3154)
   * ADDED: Maintain `access=permit|residents` tags as private [#3149](https://github.com/valhalla/valhalla/pull/3149)
   * CHANGED: Replace `avoid_*` API parameters with more accurate `exclude_*` [#3093](https://github.com/valhalla/valhalla/pull/3093)
   * ADDED: Penalize private gates [#3144](https://github.com/valhalla/valhalla/pull/3144)
   * CHANGED: Renamed protobuf Sign/SignElement to TripSign/TripSignElement [#3168](https://github.com/valhalla/valhalla/pull/3168)
   * CHORE: Updates googletest to release-1.11.0 [#3166](https://github.com/valhalla/valhalla/pull/3166)
   * CHORE: Enables -Wall on sif sources [#3178](https://github.com/valhalla/valhalla/pull/3178)
   * ADDED: Allow going through accessible `barrier=bollard` and penalize routing through it, when the access is private [#3175](https://github.com/valhalla/valhalla/pull/3175)
   * ADDED: Add country code to incident metadata [#3169](https://github.com/valhalla/valhalla/pull/3169)
   * CHANGED: Use distance instead of time to check limited sharing criteria [#3183](https://github.com/valhalla/valhalla/pull/3183)
   * ADDED: Introduced a new via_waypoints array on the leg in the osrm route serializer that describes where a particular waypoint from the root-level array matches to the route. [#3189](https://github.com/valhalla/valhalla/pull/3189)
   * ADDED: Added vehicle width and height as an option for auto (and derived: taxi, bus, hov) profile [#3179](https://github.com/valhalla/valhalla/pull/3179)
   * ADDED: Support for statsd integration for basic error and requests metrics [#3191](https://github.com/valhalla/valhalla/pull/3191)
   * CHANGED: Get rid of typeid in statistics-related code. [#3227](https://github.com/valhalla/valhalla/pull/3227)

## Release Date: 2021-05-26 Valhalla 3.1.2
* **Removed**
* **Bug Fix**
   * FIXED: Change unnamed road intersections from being treated as penil point u-turns [#3084](https://github.com/valhalla/valhalla/pull/3084)
   * FIXED: Fix TimeDepReverse termination and path cost calculation (for arrive_by routing) [#2987](https://github.com/valhalla/valhalla/pull/2987)
   * FIXED: Isochrone (::Generalize()) fix to avoid generating self-intersecting polygons [#3026](https://github.com/valhalla/valhalla/pull/3026)
   * FIXED: Handle day_on/day_off/hour_on/hour_off restrictions [#3029](https://github.com/valhalla/valhalla/pull/3029)
   * FIXED: Apply conditional restrictions with dow only to the edges when routing [#3039](https://github.com/valhalla/valhalla/pull/3039)
   * FIXED: Missing locking in incident handler needed to hang out to scop lock rather than let the temporary dissolve [#3046](https://github.com/valhalla/valhalla/pull/3046)
   * FIXED: Continuous lane guidance fix [#3054](https://github.com/valhalla/valhalla/pull/3054)
   * FIXED: Fix reclassification for "shorter" ferries and rail ferries (for Chunnel routing issues) [#3038](https://github.com/valhalla/valhalla/pull/3038)
   * FIXED: Incorrect routing through motor_vehicle:conditional=destination. [#3041](https://github.com/valhalla/valhalla/pull/3041)
   * FIXED: Allow destination-only routing on the first-pass for non bidirectional Astar algorithms. [#3085](https://github.com/valhalla/valhalla/pull/3085)
   * FIXED: Highway/ramp lane bifurcation [#3088](https://github.com/valhalla/valhalla/pull/3088)
   * FIXED: out of bound access of tile hierarchy in base_ll function in graphheader [#3089](https://github.com/valhalla/valhalla/pull/3089)
   * FIXED: include shortcuts in avoid edge set for avoid_polygons [#3090](https://github.com/valhalla/valhalla/pull/3090)

* **Enhancement**
   * CHANGED: Refactor timedep forward/reverse to reduce code repetition [#2987](https://github.com/valhalla/valhalla/pull/2987)
   * CHANGED: Sync translation files with Transifex command line tool [#3030](https://github.com/valhalla/valhalla/pull/3030)
   * CHANGED: Use osm tags in links reclassification algorithm in order to reduce false positive downgrades [#3042](https://github.com/valhalla/valhalla/pull/3042)
   * CHANGED: Use CircleCI XL instances for linux based builds [#3043](https://github.com/valhalla/valhalla/pull/3043)
   * ADDED: ci: Enable undefined sanitizer [#2999](https://github.com/valhalla/valhalla/pull/2999)
   * ADDED: Optionally pass preconstructed graphreader to connectivity map [#3046](https://github.com/valhalla/valhalla/pull/3046)
   * CHANGED: ci: Skip Win CI runs for irrelevant files [#3014](https://github.com/valhalla/valhalla/pull/3014)
   * ADDED: Allow configuration-driven default speed assignment based on edge properties [#3055](https://github.com/valhalla/valhalla/pull/3055)
   * CHANGED: Use std::shared_ptr in case if ENABLE_THREAD_SAFE_TILE_REF_COUNT is ON. [#3067](https://github.com/valhalla/valhalla/pull/3067)
   * CHANGED: Reduce stop impact when driving in parking lots [#3051](https://github.com/valhalla/valhalla/pull/3051)
   * ADDED: Added another through route test [#3074](https://github.com/valhalla/valhalla/pull/3074)
   * ADDED: Adds incident-length to metadata proto [#3083](https://github.com/valhalla/valhalla/pull/3083)
   * ADDED: Do not penalize gates that have allowed access [#3078](https://github.com/valhalla/valhalla/pull/3078)
   * ADDED: Added missing k/v pairs to taginfo.json.  Updated PR template. [#3101](https://github.com/valhalla/valhalla/pull/3101)
   * CHANGED: Serialize isochrone 'contour' properties as floating point so they match user supplied value [#3095](https://github.com/valhalla/valhalla/pull/3095)
   * NIT: Enables compiler warnings as errors in midgard module [#3104](https://github.com/valhalla/valhalla/pull/3104)
   * CHANGED: Check all tiles for nullptr that reads from graphreader to avoid fails in case tiles might be missing. [#3065](https://github.com/valhalla/valhalla/pull/3065)

## Release Date: 2021-04-21 Valhalla 3.1.1
* **Removed**
   * REMOVED: The tossing of private roads in [#1960](https://github.com/valhalla/valhalla/pull/1960) was too aggressive and resulted in a lot of no routes.  Reverted this logic.  [#2934](https://github.com/valhalla/valhalla/pull/2934)
   * REMOVED: stray references to node bindings [#3012](https://github.com/valhalla/valhalla/pull/3012)

* **Bug Fix**
   * FIXED: Fix compression_utils.cc::inflate(...) throw - make it catchable [#2839](https://github.com/valhalla/valhalla/pull/2839)
   * FIXED: Fix compiler errors if HAVE_HTTP not enabled [#2807](https://github.com/valhalla/valhalla/pull/2807)
   * FIXED: Fix alternate route serialization [#2811](https://github.com/valhalla/valhalla/pull/2811)
   * FIXED: Store restrictions in the right tile [#2781](https://github.com/valhalla/valhalla/pull/2781)
   * FIXED: Failing to write tiles because of racing directory creation [#2810](https://github.com/valhalla/valhalla/pull/2810)
   * FIXED: Regression in stopping expansion on transitions down in time-dependent routes [#2815](https://github.com/valhalla/valhalla/pull/2815)
   * FIXED: Fix crash in loki when trace_route is called with 2 locations. [#2817](https://github.com/valhalla/valhalla/pull/2817)
   * FIXED: Mark the restriction start and end as via ways to fix IsBridgingEdge function in Bidirectional Astar [#2796](https://github.com/valhalla/valhalla/pull/2796)
   * FIXED: Dont add predictive traffic to the tile if it's empty [#2826](https://github.com/valhalla/valhalla/pull/2826)
   * FIXED: Fix logic bidirectional astar to avoid double u-turns and extra detours [#2802](https://github.com/valhalla/valhalla/pull/2802)
   * FIXED: Re-enable transition cost for motorcycle profile [#2837](https://github.com/valhalla/valhalla/pull/2837)
   * FIXED: Increase limits for timedep_* algorithms. Split track_factor into edge factor and transition penalty [#2845](https://github.com/valhalla/valhalla/pull/2845)
   * FIXED: Loki was looking up the wrong costing enum for avoids [#2856](https://github.com/valhalla/valhalla/pull/2856)
   * FIXED: Fix way_ids -> graph_ids conversion for complex restrictions: handle cases when a way is split into multiple edges [#2848](https://github.com/valhalla/valhalla/pull/2848)
   * FIXED: Honor access mode while matching OSMRestriction with the graph [#2849](https://github.com/valhalla/valhalla/pull/2849)
   * FIXED: Ensure route summaries are unique among all returned route/legs [#2874](https://github.com/valhalla/valhalla/pull/2874)
   * FIXED: Fix compilation errors when boost < 1.68 and libprotobuf < 3.6  [#2878](https://github.com/valhalla/valhalla/pull/2878)
   * FIXED: Allow u-turns at no-access barriers when forced by heading [#2875](https://github.com/valhalla/valhalla/pull/2875)
   * FIXED: Fixed "No route found" error in case of multipoint request with locations near low reachability edges [#2914](https://github.com/valhalla/valhalla/pull/2914)
   * FIXED: Python bindings installation [#2751](https://github.com/valhalla/valhalla/issues/2751)
   * FIXED: Skip bindings if there's no Python development version [#2893](https://github.com/valhalla/valhalla/pull/2893)
   * FIXED: Use CMakes built-in Python variables to configure installation [#2931](https://github.com/valhalla/valhalla/pull/2931)
   * FIXED: Sometimes emitting zero-length route geometry when traffic splits edge twice [#2943](https://github.com/valhalla/valhalla/pull/2943)
   * FIXED: Fix map-match segfault when gps-points project very near a node [#2946](https://github.com/valhalla/valhalla/pull/2946)
   * FIXED: Use kServiceRoad edges while searching for ferry connection [#2933](https://github.com/valhalla/valhalla/pull/2933)
   * FIXED: Enhanced logic for IsTurnChannelManeuverCombinable [#2952](https://github.com/valhalla/valhalla/pull/2952)
   * FIXED: Restore compatibility with gcc 6.3.0, libprotobuf 3.0.0, boost v1.62.0 [#2953](https://github.com/valhalla/valhalla/pull/2953)
   * FIXED: Dont abort bidirectional a-star search if only one direction is exhausted [#2936](https://github.com/valhalla/valhalla/pull/2936)
   * FIXED: Fixed missing comma in the scripts/valhalla_build_config [#2963](https://github.com/valhalla/valhalla/pull/2963)
   * FIXED: Reverse and Multimodal Isochrones were returning forward results [#2967](https://github.com/valhalla/valhalla/pull/2967)
   * FIXED: Map-match fix for first gps-point being exactly equal to street shape-point [#2977](https://github.com/valhalla/valhalla/pull/2977)
   * FIXED: Add missing GEOS:GEOS dep to mjolnir target [#2901](https://github.com/valhalla/valhalla/pull/2901)
   * FIXED: Allow expansion into a region when not_thru_pruning is false on 2nd pass [#2978](https://github.com/valhalla/valhalla/pull/2978)
   * FIXED: Fix polygon area calculation: use Shoelace formula [#2927](https://github.com/valhalla/valhalla/pull/2927)
   * FIXED: Isochrone: orient segments/rings according to the right-hand rule [#2932](https://github.com/valhalla/valhalla/pull/2932)
   * FIXED: Parsenodes fix: check if index is out-of-bound first [#2984](https://github.com/valhalla/valhalla/pull/2984)
   * FIXED: Fix for unique-summary logic [#2996](https://github.com/valhalla/valhalla/pull/2996)
   * FIXED: Isochrone: handle origin edges properly [#2990](https://github.com/valhalla/valhalla/pull/2990)
   * FIXED: Annotations fail with returning NaN speed when the same point is duplicated in route geometry [#2992](https://github.com/valhalla/valhalla/pull/2992)
   * FIXED: Fix run_with_server.py to work on macOS [#3003](https://github.com/valhalla/valhalla/pull/3003)
   * FIXED: Removed unexpected maneuvers at sharp bends [#2968](https://github.com/valhalla/valhalla/pull/2968)
   * FIXED: Remove large number formatting for non-US countries [#3015](https://github.com/valhalla/valhalla/pull/3015)
   * FIXED: Odin undefined behaviour: handle case when xedgeuse is not initialized [#3020](https://github.com/valhalla/valhalla/pull/3020)

* **Enhancement**
   * Pedestrian crossing should be a separate TripLeg_Use [#2950](https://github.com/valhalla/valhalla/pull/2950)
   * CHANGED: Azure uses ninja as generator [#2779](https://github.com/valhalla/valhalla/pull/2779)
   * ADDED: Support for date_time type invariant for map matching [#2712](https://github.com/valhalla/valhalla/pull/2712)
   * ADDED: Add Bulgarian locale [#2825](https://github.com/valhalla/valhalla/pull/2825)
   * FIXED: No need for write permissions on tarball indices [#2822](https://github.com/valhalla/valhalla/pull/2822)
   * ADDED: nit: Links debug build with lld [#2813](https://github.com/valhalla/valhalla/pull/2813)
   * ADDED: Add costing option `use_living_streets` to avoid or favor living streets in route. [#2788](https://github.com/valhalla/valhalla/pull/2788)
   * CHANGED: Do not allocate mapped_cache vector in skadi when no elevation source is provided. [#2841](https://github.com/valhalla/valhalla/pull/2841)
   * ADDED: avoid_polygons logic [#2750](https://github.com/valhalla/valhalla/pull/2750)
   * ADDED: Added support for destination for conditional access restrictions [#2857](https://github.com/valhalla/valhalla/pull/2857)
   * CHANGED: Large sequences are now merge sorted which can be dramatically faster with certain hardware configurations. This is especially useful in speeding up the earlier stages (parsing, graph construction) of tile building [#2850](https://github.com/valhalla/valhalla/pull/2850)
   * CHANGED: When creating the initial graph edges by setting at which nodes they start and end, first mark the indices of those nodes in another sequence and then sort them by edgeid so that we can do the setting of start and end node sequentially in the edges file. This is much more efficient on certain hardware configurations [#2851](https://github.com/valhalla/valhalla/pull/2851)
   * CHANGED: Use relative cost threshold to extend search in bidirectional astar in order to find more alternates [#2868](https://github.com/valhalla/valhalla/pull/2868)
   * CHANGED: Throw an exception if directory does not exist when building traffic extract [#2871](https://github.com/valhalla/valhalla/pull/2871)
   * CHANGED: Support for ignoring multiple consecutive closures at start/end locations [#2846](https://github.com/valhalla/valhalla/pull/2846)
   * ADDED: Added sac_scale to trace_attributes output and locate edge output [#2818](https://github.com/valhalla/valhalla/pull/2818)
   * ADDED: Ukrainian language translations [#2882](https://github.com/valhalla/valhalla/pull/2882)
   * ADDED: Add support for closure annotations [#2816](https://github.com/valhalla/valhalla/pull/2816)
   * ADDED: Add costing option `service_factor`. Implement possibility to avoid or favor generic service roads in route for all costing options. [#2870](https://github.com/valhalla/valhalla/pull/2870)
   * CHANGED: Reduce stop impact cost when flow data is present [#2891](https://github.com/valhalla/valhalla/pull/2891)
   * CHANGED: Update visual compare script [#2803](https://github.com/valhalla/valhalla/pull/2803)
   * CHANGED: Service roads are not penalized for `pedestrian` costing by default. [#2898](https://github.com/valhalla/valhalla/pull/2898)
   * ADDED: Add complex mandatory restrictions support [#2766](https://github.com/valhalla/valhalla/pull/2766)
   * ADDED: Status endpoint for future status info and health checking of running service [#2907](https://github.com/valhalla/valhalla/pull/2907)
   * ADDED: Add min_level argument to valhalla_ways_to_edges [#2918](https://github.com/valhalla/valhalla/pull/2918)
   * ADDED: Adding ability to store the roundabout_exit_turn_degree to the maneuver [#2941](https://github.com/valhalla/valhalla/pull/2941)
   * ADDED: Penalize pencil point uturns and uturns at short internal edges. Note: `motorcycle` and `motor_scooter` models do not penalize on short internal edges. No new uturn penalty logic has been added to the pedestrian and bicycle costing models. [#2944](https://github.com/valhalla/valhalla/pull/2944)
   * CHANGED: Allow config object to be passed-in to path algorithms [#2949](https://github.com/valhalla/valhalla/pull/2949)
   * CHANGED: Allow disabling Werror [#2937](https://github.com/valhalla/valhalla/pull/2937)
   * ADDED: Add ability to build Valhalla modules as STATIC libraries. [#2957](https://github.com/valhalla/valhalla/pull/2957)
   * NIT: Enables compiler warnings in part of mjolnir module [#2922](https://github.com/valhalla/valhalla/pull/2922)
   * CHANGED: Refactor isochrone/reachability forward/reverse search to reduce code repetition [#2969](https://github.com/valhalla/valhalla/pull/2969)
   * ADDED: Set the roundabout exit shape index when we are collapsing the roundabout maneuvers. [#2975](https://github.com/valhalla/valhalla/pull/2975)
   * CHANGED: Penalized closed edges if using them at start/end locations [#2964](https://github.com/valhalla/valhalla/pull/2964)
   * ADDED: Add shoulder to trace_attributes output. [#2980](https://github.com/valhalla/valhalla/pull/2980)
   * CHANGED: Refactor bidirectional astar forward/reverse search to reduce code repetition [#2970](https://github.com/valhalla/valhalla/pull/2970)
   * CHANGED: Factor for service roads is 1.0 by default. [#2988](https://github.com/valhalla/valhalla/pull/2988)
   * ADDED: Support for conditionally skipping CI runs [#2986](https://github.com/valhalla/valhalla/pull/2986)
   * ADDED: Add instructions for building valhalla on `arm64` macbook [#2997](https://github.com/valhalla/valhalla/pull/2997)
   * NIT: Enables compiler warnings in part of mjolnir module [#2995](https://github.com/valhalla/valhalla/pull/2995)
   * CHANGED: nit(rename): Renames the encoded live speed properties [#2998](https://github.com/valhalla/valhalla/pull/2998)
   * ADDED: ci: Vendors the codecov script [#3002](https://github.com/valhalla/valhalla/pull/3002)
   * CHANGED: Allow None build type [#3005](https://github.com/valhalla/valhalla/pull/3005)
   * CHANGED: ci: Build Python bindings for Mac OS [#3013](https://github.com/valhalla/valhalla/pull/3013)

## Release Date: 2021-01-25 Valhalla 3.1.0
* **Removed**
   * REMOVED: Remove Node bindings. [#2502](https://github.com/valhalla/valhalla/pull/2502)
   * REMOVED: appveyor builds. [#2550](https://github.com/valhalla/valhalla/pull/2550)
   * REMOVED: Removed x86 CI builds. [#2792](https://github.com/valhalla/valhalla/pull/2792)

* **Bug Fix**
   * FIXED: Crazy ETAs.  If a way has forward speed with no backward speed and it is not oneway, then we must set the default speed.  The reverse logic applies as well.  If a way has no backward speed but has a forward speed and it is not a oneway, then set the default speed. [#2102](https://github.com/valhalla/valhalla/pull/2102)
   * FIXED: Map matching elapsed times spliced amongst different legs and discontinuities are now correct [#2104](https://github.com/valhalla/valhalla/pull/2104)
   * FIXED: Date time information is now propagated amongst different legs and discontinuities [#2107](https://github.com/valhalla/valhalla/pull/2107)
   * FIXED: Adds support for geos-3.8 c++ api [#2021](https://github.com/valhalla/valhalla/issues/2021)
   * FIXED: Updated the osrm serializer to not set junction name for osrm origin/start maneuver - this is not helpful since we are not transitioning through the intersection.  [#2121](https://github.com/valhalla/valhalla/pull/2121)
   * FIXED: Removes precomputing of edge-costs which lead to wrong results [#2120](https://github.com/valhalla/valhalla/pull/2120)
   * FIXED: Complex turn-restriction invalidates edge marked as kPermanent [#2103](https://github.com/valhalla/valhalla/issues/2103)
   * FIXED: Fixes bug with inverted time-restriction parsing [#2167](https://github.com/valhalla/valhalla/pull/2167)
   * FIXED: Fixed several bugs with numeric underflow in map-matching trip durations. These may
     occur when serializing match results where adjacent trace points appear out-of-sequence on the
     same edge [#2178](https://github.com/valhalla/valhalla/pull/2178)
     - `MapMatcher::FormPath` now catches route discontinuities on the same edge when the distance
       percentage along don't agree. The trip leg builder builds disconnected legs on a single edge
       to avoid duration underflow.
     - Correctly populate edge groups when matching results contain loops. When a loop occurs,
       the leg builder now starts at the correct edge where the loop ends, and correctly accounts
       for any contained edges.
     - Duration over-trimming at the terminating edge of a match.
   * FIXED: Increased internal precision of time tracking per edge and maneuver so that maneuver times sum to the same time represented in the leg summary [#2195](https://github.com/valhalla/valhalla/pull/2195)
   * FIXED: Tagged speeds were not properly marked. We were not using forward and backward speeds to flag if a speed is tagged or not.  Should not update turn channel speeds if we are not inferring them.  Added additional logic to handle PH in the conditional restrictions. Do not update stop impact for ramps if they are marked as internal. [#2198](https://github.com/valhalla/valhalla/pull/2198)
   * FIXED: Fixed the sharp turn phrase [#2226](https://github.com/valhalla/valhalla/pull/2226)
   * FIXED: Protect against duplicate points in the input or points that snap to the same location resulting in `nan` times for the legs of the map match (of a 0 distance route) [#2229](https://github.com/valhalla/valhalla/pull/2229)
   * FIXED: Improves restriction check on briding edge in Bidirectional Astar [#2228](https://github.com/valhalla/valhalla/pull/2228)
   * FIXED: Allow nodes at location 0,0 [#2245](https://github.com/valhalla/valhalla/pull/2245)
   * FIXED: Fix RapidJSON compiler warnings and naming conflict [#2249](https://github.com/valhalla/valhalla/pull/2249)
   * FIXED: Fixed bug in resample_spherical_polyline where duplicate successive lat,lng locations in the polyline resulting in `nan` for the distance computation which shortcuts further sampling [#2239](https://github.com/valhalla/valhalla/pull/2239)
   * FIXED: Update exit logic for non-motorways [#2252](https://github.com/valhalla/valhalla/pull/2252)
   * FIXED: Transition point map-matching. When match results are on a transition point, we search for the sibling nodes at that transition and snap it to the corresponding edges in the route. [#2258](https://github.com/valhalla/valhalla/pull/2258)
   * FIXED: Fixed verbal multi-cue logic [#2270](https://github.com/valhalla/valhalla/pull/2270)
   * FIXED: Fixed Uturn cases when a not_thru edge is connected to the origin edge. [#2272](https://github.com/valhalla/valhalla/pull/2272)
   * FIXED: Update intersection classes in osrm response to not label all ramps as motorway [#2279](https://github.com/valhalla/valhalla/pull/2279)
   * FIXED: Fixed bug in mapmatcher when interpolation point goes before the first valid match or after the last valid match. Such behavior usually leads to discontinuity in matching. [#2275](https://github.com/valhalla/valhalla/pull/2275)
   * FIXED: Fixed an issue for time_allowed logic.  Previously we returned false on the first time allowed restriction and did not check them all. Added conditional restriction gurka test and datetime optional argument to gurka header file. [#2286](https://github.com/valhalla/valhalla/pull/2286)
   * FIXED: Fixed an issue for date ranges.  For example, for the range Jan 04 to Jan 02 we need to test to end of the year and then from the first of the year to the end date.  Also, fixed an emergency tag issue.  We should only set the use to emergency if all other access is off. [#2290](https://github.com/valhalla/valhalla/pull/2290)
   * FIXED: Found a few issues with the initial ref and direction logic for ways.  We were overwriting the refs with directionals to the name_offset_map instead of concatenating them together.  Also, we did not allow for blank entries for GetTagTokens. [#2298](https://github.com/valhalla/valhalla/pull/2298)
   * FIXED: Fixed an issue where MatchGuidanceViewJunctions is only looking at the first edge. Set the data_id for guidance views to the changeset id as it is already being populated. Also added test for guidance views. [#2303](https://github.com/valhalla/valhalla/pull/2303)
   * FIXED: Fixed a problem with live speeds where live speeds were being used to determine access, even when a live
   speed (current time) route wasn't what was requested. [#2311](https://github.com/valhalla/valhalla/pull/2311)
   * FIXED: Fix break/continue typo in search filtering [#2317](https://github.com/valhalla/valhalla/pull/2317)
   * FIXED: Fix a crash in trace_route due to iterating past the end of a vector. [#2322](https://github.com/valhalla/valhalla/pull/2322)
   * FIXED: Don't allow timezone information in the local date time string attached at each location. [#2312](https://github.com/valhalla/valhalla/pull/2312)
   * FIXED: Fix short route trimming in bidirectional astar [#2323](https://github.com/valhalla/valhalla/pull/2323)
   * FIXED: Fix shape trimming in leg building for snap candidates that lie within the margin of rounding error [#2326](https://github.com/valhalla/valhalla/pull/2326)
   * FIXED: Fixes route duration underflow with traffic data [#2325](https://github.com/valhalla/valhalla/pull/2325)
   * FIXED: Parse mtb:scale tags and set bicycle access if present [#2117](https://github.com/valhalla/valhalla/pull/2117)
   * FIXED: Fixed segfault.  Shape was missing from options for valhalla_path_comparison and valhalla_run_route.  Also, costing options was missing in valhalla_path_comparison. [#2343](https://github.com/valhalla/valhalla/pull/2343)
   * FIXED: Handle decimal numbers with zero-value mantissa properly in Lua [#2355](https://github.com/valhalla/valhalla/pull/2355)
   * FIXED: Many issues that resulted in discontinuities, failed matches or incorrect time/duration for map matching requests. [#2292](https://github.com/valhalla/valhalla/pull/2292)
   * FIXED: Seeing segfault when loading large osmdata data files before loading LuaJit. LuaJit fails to create luaL_newstate() Ref: [#2158](https://github.com/ntop/ntopng/issues/2158) Resolution is to load LuaJit before loading the data files. [#2383](https://github.com/valhalla/valhalla/pull/2383)
   * FIXED: Store positive/negative OpenLR offsets in bucketed form [#2405](https://github.com/valhalla/valhalla/pull/2405)
   * FIXED: Fix on map-matching return code when breakage distance limitation exceeds. Instead of letting the request goes into meili and fails in finding a route, we check the distance in loki and early return with exception code 172. [#2406](https://github.com/valhalla/valhalla/pull/2406)
   * FIXED: Don't create edges for portions of ways that are doubled back on themselves as this confuses opposing edge index computations [#2385](https://github.com/valhalla/valhalla/pull/2385)
   * FIXED: Protect against nan in uniform_resample_spherical_polyline. [#2431](https://github.com/valhalla/valhalla/pull/2431)
   * FIXED: Obvious maneuvers. [#2436](https://github.com/valhalla/valhalla/pull/2436)
   * FIXED: Base64 encoding/decoding [#2452](https://github.com/valhalla/valhalla/pull/2452)
   * FIXED: Added post roundabout instruction when enter/exit roundabout maneuvers are combined [#2454](https://github.com/valhalla/valhalla/pull/2454)
   * FIXED: openlr: Explicitly check for linear reference option for Valhalla serialization. [#2458](https://github.com/valhalla/valhalla/pull/2458)
   * FIXED: Fix segfault: Do not combine last turn channel maneuver. [#2463](https://github.com/valhalla/valhalla/pull/2463)
   * FIXED: Remove extraneous whitespaces from ja-JP.json. [#2471](https://github.com/valhalla/valhalla/pull/2471)
   * FIXED: Checks protobuf serialization/parsing success [#2477](https://github.com/valhalla/valhalla/pull/2477)
   * FIXED: Fix dereferencing of end for std::lower_bound in sequence and possible UB [#2488](https://github.com/valhalla/valhalla/pull/2488)
   * FIXED: Make tile building reproducible: fix UB-s [#2480](https://github.com/valhalla/valhalla/pull/2480)
   * FIXED: Zero initialize EdgeInfoInner.spare0_. Uninitialized spare0_ field produced UB which causes gurka_reproduce_tile_build to fail intermittently. [#2499](https://github.com/valhalla/valhalla/pull/2499)
   * FIXED: Drop unused CHANGELOG validation script, straggling NodeJS references [#2506](https://github.com/valhalla/valhalla/pull/2506)
   * FIXED: Fix missing nullptr checks in graphreader and loki::Reach (causing segfault during routing with not all levels of tiles available) [#2504](https://github.com/valhalla/valhalla/pull/2504)
   * FIXED: Fix mismatch of triplegedge roadclass and directededge roadclass [#2507](https://github.com/valhalla/valhalla/pull/2507)
   * FIXED: Improve german destination_verbal_alert phrases [#2509](https://github.com/valhalla/valhalla/pull/2509)
   * FIXED: Undefined behavior cases discovered with undefined behavior sanitizer tool. [#2498](https://github.com/valhalla/valhalla/pull/2498)
   * FIXED: Fixed logic so verbal keep instructions use branch exit sign info for ramps [#2520](https://github.com/valhalla/valhalla/pull/2520)
   * FIXED: Fix bug in trace_route for uturns causing garbage coordinates [#2517](https://github.com/valhalla/valhalla/pull/2517)
   * FIXED: Simplify heading calculation for turn type. Remove undefined behavior case. [#2513](https://github.com/valhalla/valhalla/pull/2513)
   * FIXED: Always set costing name even if one is not provided for osrm serializer weight_name. [#2528](https://github.com/valhalla/valhalla/pull/2528)
   * FIXED: Make single-thread tile building reproducible: fix seed for shuffle, use concurrency configuration from the mjolnir section. [#2515](https://github.com/valhalla/valhalla/pull/2515)
   * FIXED: More Windows compatibility: build tiles and some run actions work now (including CI tests) [#2300](https://github.com/valhalla/valhalla/issues/2300)
   * FIXED: Transcoding of c++ location to pbf location used path edges in the place of filtered edges. [#2542](https://github.com/valhalla/valhalla/pull/2542)
   * FIXED: Add back whitelisting action types. [#2545](https://github.com/valhalla/valhalla/pull/2545)
   * FIXED: Allow uturns for truck costing now that we have derived deadends marked in the edge label [#2559](https://github.com/valhalla/valhalla/pull/2559)
   * FIXED: Map matching uturn trimming at the end of an edge where it wasn't needed. [#2558](https://github.com/valhalla/valhalla/pull/2558)
   * FIXED: Multicue enter roundabout [#2556](https://github.com/valhalla/valhalla/pull/2556)
   * FIXED: Changed reachability computation to take into account live speed [#2597](https://github.com/valhalla/valhalla/pull/2597)
   * FIXED: Fixed a bug where the temp files were not getting read in if you started with the construct edges or build phase for valhalla_build_tiles. [#2601](https://github.com/valhalla/valhalla/pull/2601)
   * FIXED: Updated fr-FR.json with partial translations. [#2605](https://github.com/valhalla/valhalla/pull/2605)
   * FIXED: Removed superfluous const qualifier from odin/signs [#2609](https://github.com/valhalla/valhalla/pull/2609)
   * FIXED: Internal maneuver placement [#2600](https://github.com/valhalla/valhalla/pull/2600)
   * FIXED: Complete fr-FR.json locale. [#2614](https://github.com/valhalla/valhalla/pull/2614)
   * FIXED: Don't truncate precision in polyline encoding [#2632](https://github.com/valhalla/valhalla/pull/2632)
   * FIXED: Fix all compiler warnings in sif and set to -Werror [#2642](https://github.com/valhalla/valhalla/pull/2642)
   * FIXED: Remove unnecessary maneuvers to continue straight [#2647](https://github.com/valhalla/valhalla/pull/2647)
   * FIXED: Linear reference support in route/mapmatch apis (FOW, FRC, bearing, and number of references) [#2645](https://github.com/valhalla/valhalla/pull/2645)
   * FIXED: Ambiguous local to global (with timezone information) date time conversions now all choose to use the later time instead of throwing unhandled exceptions [#2665](https://github.com/valhalla/valhalla/pull/2665)
   * FIXED: Overestimated reach caused be reenquing transition nodes without checking that they had been already expanded [#2670](https://github.com/valhalla/valhalla/pull/2670)
   * FIXED: Build with C++17 standard. Deprecated function calls are substituted with new ones. [#2669](https://github.com/valhalla/valhalla/pull/2669)
   * FIXED: Improve German post_transition_verbal instruction [#2677](https://github.com/valhalla/valhalla/pull/2677)
   * FIXED: Lane updates.  Add the turn lanes to all edges of the way.  Do not "enhance" turn lanes if they are part of a complex restriction.  Moved ProcessTurnLanes after UpdateManeuverPlacementForInternalIntersectionTurns.  Fix for a missing "uturn" indication for intersections on the previous maneuver, we were serializing an empty list. [#2679](https://github.com/valhalla/valhalla/pull/2679)
   * FIXED: Fixes OpenLr serialization [#2688](https://github.com/valhalla/valhalla/pull/2688)
   * FIXED: Internal edges can't be also a ramp or a turn channel.  Also, if an edge is marked as ramp and turn channel mark it as a ramp.  [#2689](https://github.com/valhalla/valhalla/pull/2689)
   * FIXED: Check that speeds are equal for the edges going in the same direction while buildig shortcuts [#2691](https://github.com/valhalla/valhalla/pull/2691)
   * FIXED: Missing fork or bear instruction [#2683](https://github.com/valhalla/valhalla/pull/2683)
   * FIXED: Eliminate null pointer dereference in GraphReader::AreEdgesConnected [#2695](https://github.com/valhalla/valhalla/issues/2695)
   * FIXED: Fix polyline simplification float/double comparison [#2698](https://github.com/valhalla/valhalla/issues/2698)
   * FIXED: Weights were sometimes negative due to incorrect updates to elapsed_cost [#2702](https://github.com/valhalla/valhalla/pull/2702)
   * FIXED: Fix bidirectional route failures at deadends [#2705](https://github.com/valhalla/valhalla/pull/2705)
   * FIXED: Updated logic to call out a non-obvious turn [#2708](https://github.com/valhalla/valhalla/pull/2708)
   * FIXED: valhalla_build_statistics multithreaded mode fixed [#2707](https://github.com/valhalla/valhalla/pull/2707)
   * FIXED: If infer_internal_intersections is true then allow internals that are also ramps or TCs. Without this we produce an extra continue maneuver.  [#2710](https://github.com/valhalla/valhalla/pull/2710)
   * FIXED: We were routing down roads that should be destination only. Now we mark roads with motor_vehicle=destination and motor_vehicle=customers or access=destination and access=customers as destination only. [#2722](https://github.com/valhalla/valhalla/pull/2722)
   * FIXED: Replace all Python2 print statements with Python3 syntax [#2716](https://github.com/valhalla/valhalla/issues/2716)
   * FIXED: Some HGT files not found [#2723](https://github.com/valhalla/valhalla/issues/2723)
   * FIXED: Fix PencilPointUturn detection by removing short-edge check and updating angle threshold [#2725](https://github.com/valhalla/valhalla/issues/2725)
   * FIXED: Fix invalid continue/bear maneuvers [#2729](https://github.com/valhalla/valhalla/issues/2729)
   * FIXED: Fixes an issue that lead to double turns within a very short distance, when instead, it should be a u-turn. We now collapse double L turns or double R turns in short non-internal intersections to u-turns. [#2740](https://github.com/valhalla/valhalla/pull/2740)
   * FIXED: fixes an issue that lead to adding an extra maneuver. We now combine a current maneuver short length non-internal edges (left or right) with the next maneuver that is a kRampStraight. [#2741](https://github.com/valhalla/valhalla/pull/2741)
   * FIXED: Reduce verbose instructions by collapsing small end ramp forks [#2762](https://github.com/valhalla/valhalla/issues/2762)
   * FIXED: Remove redundant return statements [#2776](https://github.com/valhalla/valhalla/pull/2776)
   * FIXED: Added unit test for BuildAdminFromPBF() to test GEOS 3.9 update. [#2787](https://github.com/valhalla/valhalla/pull/2787)
   * FIXED: Add support for geos-3.9 c++ api [#2739](https://github.com/valhalla/valhalla/issues/2739)
   * FIXED: Fix check for live speed validness [#2797](https://github.com/valhalla/valhalla/pull/2797)

* **Enhancement**
   * ADDED: Matrix of Bike Share [#2590](https://github.com/valhalla/valhalla/pull/2590)
   * ADDED: Add ability to provide custom implementation for candidate collection in CandidateQuery. [#2328](https://github.com/valhalla/valhalla/pull/2328)
   * ADDED: Cancellation of tile downloading. [#2319](https://github.com/valhalla/valhalla/pull/2319)
   * ADDED: Return the coordinates of the nodes isochrone input locations snapped to [#2111](https://github.com/valhalla/valhalla/pull/2111)
   * ADDED: Allows more complicated routes in timedependent a-star before timing out [#2068](https://github.com/valhalla/valhalla/pull/2068)
   * ADDED: Guide signs and junction names [#2096](https://github.com/valhalla/valhalla/pull/2096)
   * ADDED: Added a bool to the config indicating whether to use commercially set attributes.  Added logic to not call IsIntersectionInternal if this is a commercial data set.  [#2132](https://github.com/valhalla/valhalla/pull/2132)
   * ADDED: Removed commercial data set bool to the config and added more knobs for data.  Added infer_internal_intersections, infer_turn_channels, apply_country_overrides, and use_admin_db.  [#2173](https://github.com/valhalla/valhalla/pull/2173)
   * ADDED: Allow using googletest in unit tests and convert all tests to it (old test.cc is completely removed). [#2128](https://github.com/valhalla/valhalla/pull/2128)
   * ADDED: Add guidance view capability. [#2209](https://github.com/valhalla/valhalla/pull/2209)
   * ADDED: Collect turn cost information as path is formed so that it can be serialized out for trace attributes or osrm flavored intersections. Also add shape_index to osrm intersections. [#2207](https://github.com/valhalla/valhalla/pull/2207)
   * ADDED: Added alley factor to autocost.  Factor is defaulted at 1.0f or do not avoid alleys. [#2246](https://github.com/valhalla/valhalla/pull/2246)
   * ADDED: Support unlimited speed limits where maxspeed=none. [#2251](https://github.com/valhalla/valhalla/pull/2251)
   * ADDED: Implement improved Reachability check using base class Dijkstra. [#2243](https://github.com/valhalla/valhalla/pull/2243)
   * ADDED: Gurka integration test framework with ascii-art maps [#2244](https://github.com/valhalla/valhalla/pull/2244)
   * ADDED: Add to the stop impact when transitioning from higher to lower class road and we are not on a turn channel or ramp. Also, penalize lefts when driving on the right and vice versa. [#2282](https://github.com/valhalla/valhalla/pull/2282)
   * ADDED: Added reclassify_links, use_direction_on_ways, and allow_alt_name as config options.  If `use_direction_on_ways = true` then use `direction` and `int_direction` on the way to update the directional for the `ref` and `int_ref`.  Also, copy int_efs to the refs. [#2285](https://github.com/valhalla/valhalla/pull/2285)
   * ADDED: Add support for live traffic. [#2268](https://github.com/valhalla/valhalla/pull/2268)
   * ADDED: Implement per-location search filters for functional road class and forms of way. [#2289](https://github.com/valhalla/valhalla/pull/2289)
   * ADDED: Approach, multi-cue, and length updates [#2313](https://github.com/valhalla/valhalla/pull/2313)
   * ADDED: Speed up timezone differencing calculation if cache is provided. [#2316](https://github.com/valhalla/valhalla/pull/2316)
   * ADDED: Added rapidjson/schema.h to baldr/rapidjson_util.h to make it available for use within valhalla. [#2330](https://github.com/valhalla/valhalla/issues/2330)
   * ADDED: Support decimal precision for height values in elevation service. Also support polyline5 for encoded polylines input and output to elevation service. [#2324](https://github.com/valhalla/valhalla/pull/2324)
   * ADDED: Use both imminent and distant verbal multi-cue phrases. [#2353](https://github.com/valhalla/valhalla/pull/2353)
   * ADDED: Split parsing stage into 3 separate stages. [#2339](https://github.com/valhalla/valhalla/pull/2339)
   * CHANGED: Speed up graph enhancing by avoiding continuous unordered_set rebuilding [#2349](https://github.com/valhalla/valhalla/pull/2349)
   * CHANGED: Skip calling out to Lua for nodes/ways/relations with not tags - speeds up parsing. [#2351](https://github.com/valhalla/valhalla/pull/2351)
   * CHANGED: Switch to LuaJIT for lua scripting - speeds up file parsing [#2352](https://github.com/valhalla/valhalla/pull/2352)
   * ADDED: Ability to create OpenLR records from raw data. [#2356](https://github.com/valhalla/valhalla/pull/2356)
   * ADDED: Revamp length phrases [#2359](https://github.com/valhalla/valhalla/pull/2359)
   * CHANGED: Do not allocate memory in skadi if we don't need it. [#2373](https://github.com/valhalla/valhalla/pull/2373)
   * CHANGED: Map matching: throw error (443/NoSegment) when no candidate edges are available. [#2370](https://github.com/valhalla/valhalla/pull/2370)
   * ADDED: Add sk-SK.json (slovak) localization file. [#2376](https://github.com/valhalla/valhalla/pull/2376)
   * ADDED: Extend roundabout phrases. [#2378](https://github.com/valhalla/valhalla/pull/2378)
   * ADDED: More roundabout phrase tests. [#2382](https://github.com/valhalla/valhalla/pull/2382)
   * ADDED: Update the turn and continue phrases to include junction names and guide signs. [#2386](https://github.com/valhalla/valhalla/pull/2386)
   * ADDED: Add the remaining guide sign toward phrases [#2389](https://github.com/valhalla/valhalla/pull/2389)
   * ADDED: The ability to allow immediate uturns at trace points in a map matching request [#2380](https://github.com/valhalla/valhalla/pull/2380)
   * ADDED: Add utility functions to Signs. [#2390](https://github.com/valhalla/valhalla/pull/2390)
   * ADDED: Unified time tracking for all algorithms that support time-based graph expansion. [#2278](https://github.com/valhalla/valhalla/pull/2278)
   * ADDED: Add rail_ferry use and costing. [#2408](https://github.com/valhalla/valhalla/pull/2408)
   * ADDED: `street_side_max_distance`, `display_lat` and `display_lon` to `locations` in input for better control of routing side of street [#1769](https://github.com/valhalla/valhalla/pull/1769)
   * ADDED: Add additional exit phrases. [#2421](https://github.com/valhalla/valhalla/pull/2421)
   * ADDED: Add Japanese locale, update German. [#2432](https://github.com/valhalla/valhalla/pull/2432)
   * ADDED: Gurka expect_route refactor [#2435](https://github.com/valhalla/valhalla/pull/2435)
   * ADDED: Add option to suppress roundabout exits [#2437](https://github.com/valhalla/valhalla/pull/2437)
   * ADDED: Add Greek locale. [#2438](https://github.com/valhalla/valhalla/pull/2438)
   * ADDED (back): Support for 64bit wide way ids in the edgeinfo structure with no impact to size for data sources with ids 32bits wide. [#2422](https://github.com/valhalla/valhalla/pull/2422)
   * ADDED: Support for 64bit osm node ids in parsing stage of tile building [#2422](https://github.com/valhalla/valhalla/pull/2422)
   * CHANGED: Point2/PointLL are now templated to allow for higher precision coordinate math when desired [#2429](https://github.com/valhalla/valhalla/pull/2429)
   * ADDED: Optional OpenLR Encoded Path Edges in API Response [#2424](https://github.com/valhalla/valhalla/pull/2424)
   * ADDED: Add explicit include for sstream to be compatible with msvc_x64 toolset. [#2449](https://github.com/valhalla/valhalla/pull/2449)
   * ADDED: Properly split returned path if traffic conditions change partway along edges [#2451](https://github.com/valhalla/valhalla/pull/2451)
   * ADDED: Add Dutch locale. [#2464](https://github.com/valhalla/valhalla/pull/2464)
   * ADDED: Check with address sanititizer in CI. Add support for undefined behavior sanitizer. [#2487](https://github.com/valhalla/valhalla/pull/2487)
   * ADDED: Ability to recost a path and increased cost/time details along the trippath and json output [#2425](https://github.com/valhalla/valhalla/pull/2425)
   * ADDED: Add the ability to do bikeshare based (ped/bike) multimodal routing [#2031](https://github.com/valhalla/valhalla/pull/2031)
   * ADDED: Route through restrictions enabled by introducing a costing option. [#2469](https://github.com/valhalla/valhalla/pull/2469)
   * ADDED: Migrated to Ubuntu 20.04 base-image [#2508](https://github.com/valhalla/valhalla/pull/2508)
   * CHANGED: Speed up parseways stage by avoiding multiple string comparisons [#2518](https://github.com/valhalla/valhalla/pull/2518)
   * CHANGED: Speed up enhance stage by avoiding GraphTileBuilder copying [#2468](https://github.com/valhalla/valhalla/pull/2468)
   * ADDED: Costing options now includes shortest flag which favors shortest path routes [#2555](https://github.com/valhalla/valhalla/pull/2555)
   * ADDED: Incidents in intersections [#2547](https://github.com/valhalla/valhalla/pull/2547)
   * CHANGED: Refactor mapmatching configuration to use a struct (instead of `boost::property_tree::ptree`). [#2485](https://github.com/valhalla/valhalla/pull/2485)
   * ADDED: Save exit maneuver's begin heading when combining enter & exit roundabout maneuvers. [#2554](https://github.com/valhalla/valhalla/pull/2554)
   * ADDED: Added new urban flag that can be set if edge is within city boundaries to data processing; new use_urban_tag config option; added to osrm response within intersections. [#2522](https://github.com/valhalla/valhalla/pull/2522)
   * ADDED: Parses OpenLr of type PointAlongLine [#2565](https://github.com/valhalla/valhalla/pull/2565)
   * ADDED: Use edge.is_urban is set for serializing is_urban. [#2568](https://github.com/valhalla/valhalla/pull/2568)
   * ADDED: Added new rest/service area uses on the edge. [#2533](https://github.com/valhalla/valhalla/pull/2533)
   * ADDED: Dependency cache for Azure [#2567](https://github.com/valhalla/valhalla/pull/2567)
   * ADDED: Added flexibility to remove the use of the admindb and to use the country and state iso from the tiles; [#2579](https://github.com/valhalla/valhalla/pull/2579)
   * ADDED: Added toll gates and collection points (gantry) to the node;  [#2532](https://github.com/valhalla/valhalla/pull/2532)
   * ADDED: Added osrm serialization for rest/service areas and admins. [#2594](https://github.com/valhalla/valhalla/pull/2594)
   * CHANGED: Improved Russian localization; [#2593](https://github.com/valhalla/valhalla/pull/2593)
   * ADDED: Support restricted class in intersection annotations [#2589](https://github.com/valhalla/valhalla/pull/2589)
   * ADDED: Added trail type trace [#2606](https://github.com/valhalla/valhalla/pull/2606)
   * ADDED: Added tunnel names to the edges as a tagged name.  [#2608](https://github.com/valhalla/valhalla/pull/2608)
   * CHANGED: Moved incidents to the trip leg and cut the shape of the leg at that location [#2610](https://github.com/valhalla/valhalla/pull/2610)
   * ADDED: Costing option to ignore_closures when routing with current flow [#2615](https://github.com/valhalla/valhalla/pull/2615)
   * ADDED: Cross-compilation ability with MinGW64 [#2619](https://github.com/valhalla/valhalla/pull/2619)
   * ADDED: Defines the incident tile schema and incident metadata [#2620](https://github.com/valhalla/valhalla/pull/2620)
   * ADDED: Moves incident serializer logic into a generic serializer [#2621](https://github.com/valhalla/valhalla/pull/2621)
   * ADDED: Incident loading singleton for continually refreshing incident tiles [#2573](https://github.com/valhalla/valhalla/pull/2573)
   * ADDED: One shot mode to valhalla_service so you can run a single request of any type without starting a server [#2624](https://github.com/valhalla/valhalla/pull/2624)
   * ADDED: Adds text instructions to OSRM output [#2625](https://github.com/valhalla/valhalla/pull/2625)
   * ADDED: Adds support for alternate routes [#2626](https://github.com/valhalla/valhalla/pull/2626)
   * CHANGED: Switch Python bindings generator from boost.python to header-only pybind11[#2644](https://github.com/valhalla/valhalla/pull/2644)
   * ADDED: Add support of input file for one-shot mode of valhalla_service [#2648](https://github.com/valhalla/valhalla/pull/2648)
   * ADDED: Linear reference support to locate api [#2645](https://github.com/valhalla/valhalla/pull/2645)
   * ADDED: Implemented OSRM-like turn duration calculation for car. Uses it now in auto costing. [#2651](https://github.com/valhalla/valhalla/pull/2651)
   * ADDED: Enhanced turn lane information in guidance [#2653](https://github.com/valhalla/valhalla/pull/2653)
   * ADDED: `top_speed` option for all motorized vehicles [#2667](https://github.com/valhalla/valhalla/issues/2667)
   * CHANGED: Move turn_lane_direction helper to odin/util [#2675](https://github.com/valhalla/valhalla/pull/2675)
   * ADDED: Add annotations to osrm response including speed limits, unit and sign conventions [#2668](https://github.com/valhalla/valhalla/pull/2668)
   * ADDED: Added functions for predicted speeds encoding-decoding [#2674](https://github.com/valhalla/valhalla/pull/2674)
   * ADDED: Time invariant routing via the bidirectional algorithm. This has the effect that when time dependent routes (arrive_by and depart_at) fall back to bidirectional due to length restrictions they will actually use the correct time of day for one of the search directions [#2660](https://github.com/valhalla/valhalla/pull/2660)
   * ADDED: If the length of the edge is greater than kMaxEdgeLength, then consider this a catastrophic error if the should_error bool is true in the set_length function. [#2678](https://github.com/valhalla/valhalla/pull/2678)
   * ADDED: Moved lat,lon coordinates structures from single to double precision. Improves geometry accuracy noticibly at zooms above 17 as well as coordinate snapping and any other geometric operations. Adds about a 2% performance penalty for standard routes. Graph nodes now have 7 digits of precision.  [#2693](https://github.com/valhalla/valhalla/pull/2693)
   * ADDED: Added signboards to guidance views.  [#2687](https://github.com/valhalla/valhalla/pull/2687)
   * ADDED: Regular speed on shortcut edges is calculated with turn durations taken into account. Truck, motorcycle and motorscooter profiles use OSRM-like turn duration. [#2662](https://github.com/valhalla/valhalla/pull/2662)
   * CHANGED: Remove astar algorithm and replace its use with timedep_forward as its redundant [#2706](https://github.com/valhalla/valhalla/pull/2706)
   * ADDED: Recover and recost all shortcuts in final path for bidirectional astar algorithm [#2711](https://github.com/valhalla/valhalla/pull/2711)
   * ADDED: An option for shortcut recovery to be cached at start up to reduce the time it takes to do so on the fly [#2714](https://github.com/valhalla/valhalla/pull/2714)
   * ADDED: If width <= 1.9 then no access for auto, truck, bus, taxi, emergency and hov. [#2713](https://github.com/valhalla/valhalla/pull/2713)
   * ADDED: Centroid/Converge/Rendezvous/Meet API which allows input locations to find a least cost convergence point from all locations [#2734](https://github.com/valhalla/valhalla/pull/2734)
   * ADDED: Added support to process the sump_buster tag.  Also, fixed a few small access bugs for nodes. [#2731](https://github.com/valhalla/valhalla/pull/2731)
   * ADDED: Log message if failed to create tiles directory. [#2738](https://github.com/valhalla/valhalla/pull/2738)
   * CHANGED: Tile memory is only owned by the GraphTile rather than shared amongst copies of the graph tile (in GraphReader and TileCaches). [#2340](https://github.com/valhalla/valhalla/pull/2340)
   * ADDED: Add Estonian locale. [#2748](https://github.com/valhalla/valhalla/pull/2748)
   * CHANGED: Handle GraphTile objects as smart pointers [#2703](https://github.com/valhalla/valhalla/pull/2703)
   * CHANGED: Improve stability with no RTTI build [#2759](https://github.com/valhalla/valhalla/pull/2759) and [#2760](https://github.com/valhalla/valhalla/pull/2760)
   * CHANGED: Change generic service roads to a new Use=kServiceRoad. This is for highway=service without other service= tags (such as driveway, alley, parking aisle) [#2419](https://github.com/valhalla/valhalla/pull/2419)
   * ADDED: Isochrones support isodistance lines as well [#2699](https://github.com/valhalla/valhalla/pull/2699)
   * ADDED: Add support for ignoring live traffic closures for waypoints [#2685](https://github.com/valhalla/valhalla/pull/2685)
   * ADDED: Add use_distance to auto cost to allow choosing between two primary cost components, time or distance [#2771](https://github.com/valhalla/valhalla/pull/2771)
   * CHANGED: nit: Enables compiler warnings in part of loki module [#2767](https://github.com/valhalla/valhalla/pull/2767)
   * CHANGED: Reducing the number of uturns by increasing the cost to for them to 9.5f. Note: Did not increase the cost for motorcycles or motorscooters. [#2770](https://github.com/valhalla/valhalla/pull/2770)
   * ADDED: Add option to use thread-safe GraphTile's reference counter. [#2772](https://github.com/valhalla/valhalla/pull/2772)
   * CHANGED: nit: Enables compiler warnings in part of thor module [#2768](https://github.com/valhalla/valhalla/pull/2768)
   * ADDED: Add costing option `use_tracks` to avoid or favor tracks in route. [#2769](https://github.com/valhalla/valhalla/pull/2769)
   * CHANGED: chore: Updates libosmium [#2786](https://github.com/valhalla/valhalla/pull/2786)
   * CHANGED: Optimize double bucket queue to reduce memory reallocations. [#2719](https://github.com/valhalla/valhalla/pull/2719)
   * CHANGED: Collapse merge maneuvers [#2773](https://github.com/valhalla/valhalla/pull/2773)
   * CHANGED: Add shortcuts to the tiles' bins so we can find them when doing spatial lookups. [#2744](https://github.com/valhalla/valhalla/pull/2744)

## Release Date: 2019-11-21 Valhalla 3.0.9
* **Bug Fix**
   * FIXED: Changed reachability computation to consider both directions of travel wrt candidate edges [#1965](https://github.com/valhalla/valhalla/pull/1965)
   * FIXED: toss ways where access=private and highway=service and service != driveway. [#1960](https://github.com/valhalla/valhalla/pull/1960)
   * FIXED: Fix search_cutoff check in loki correlate_node. [#2023](https://github.com/valhalla/valhalla/pull/2023)
   * FIXED: Computes notion of a deadend at runtime in bidirectional a-star which fixes no-route with a complicated u-turn. [#1982](https://github.com/valhalla/valhalla/issues/1982)
   * FIXED: Fix a bug with heading filter at nodes. [#2058](https://github.com/valhalla/valhalla/pull/2058)
   * FIXED: Bug in map matching continuity checking such that continuity must only be in the forward direction. [#2029](https://github.com/valhalla/valhalla/pull/2029)
   * FIXED: Allow setting the time for map matching paths such that the time is used for speed lookup. [#2030](https://github.com/valhalla/valhalla/pull/2030)
   * FIXED: Don't use density factor for transition cost when user specified flag disables flow speeds. [#2048](https://github.com/valhalla/valhalla/pull/2048)
   * FIXED: Map matching trace_route output now allows for discontinuities in the match though multi match is not supported in valhalla route output. [#2049](https://github.com/valhalla/valhalla/pull/2049)
   * FIXED: Allows routes with no time specified to use time conditional edges and restrictions with a flag denoting as much [#2055](https://github.com/valhalla/valhalla/pull/2055)
   * FIXED: Fixed a bug with 'current' time type map matches. [#2060](https://github.com/valhalla/valhalla/pull/2060)
   * FIXED: Fixed a bug with time dependent expansion in which the expansion distance heuristic was not being used. [#2064](https://github.com/valhalla/valhalla/pull/2064)

* **Enhancement**
   * ADDED: Establish pinpoint test pattern [#1969](https://github.com/valhalla/valhalla/pull/1969)
   * ADDED: Suppress relative direction in ramp/exit instructions if it matches driving side of street [#1990](https://github.com/valhalla/valhalla/pull/1990)
   * ADDED: Added relative direction to the merge maneuver [#1989](https://github.com/valhalla/valhalla/pull/1989)
   * ADDED: Refactor costing to better handle multiple speed datasources [#2026](https://github.com/valhalla/valhalla/pull/2026)
   * ADDED: Better usability of curl for fetching tiles on the fly [#2026](https://github.com/valhalla/valhalla/pull/2026)
   * ADDED: LRU cache scheme for tile storage [#2026](https://github.com/valhalla/valhalla/pull/2026)
   * ADDED: GraphTile size check [#2026](https://github.com/valhalla/valhalla/pull/2026)
   * ADDED: Pick more sane values for highway and toll avoidance [#2026](https://github.com/valhalla/valhalla/pull/2026)
   * ADDED: Refactor adding predicted speed info to speed up process [#2026](https://github.com/valhalla/valhalla/pull/2026)
   * ADDED: Allow selecting speed data sources at request time [#2026](https://github.com/valhalla/valhalla/pull/2026)
   * ADDED: Allow disabling certain neighbors in connectivity map [#2026](https://github.com/valhalla/valhalla/pull/2026)
   * ADDED: Allows routes with time-restricted edges if no time specified and notes restriction in response [#1992](https://github.com/valhalla/valhalla/issues/1992)
   * ADDED: Runtime deadend detection to timedependent a-star. [#2059](https://github.com/valhalla/valhalla/pull/2059)

## Release Date: 2019-09-06 Valhalla 3.0.8
* **Bug Fix**
   * FIXED: Added logic to detect if user is to merge to the left or right [#1892](https://github.com/valhalla/valhalla/pull/1892)
   * FIXED: Overriding the destination_only flag when reclassifying ferries; Also penalizing ferries with a 5 min. penalty in the cost to allow us to avoid destination_only the majority of the time except when it is necessary. [#1905](https://github.com/valhalla/valhalla/pull/1905)
   * FIXED: Suppress forks at motorway junctions and intersecting service roads [#1909](https://github.com/valhalla/valhalla/pull/1909)
   * FIXED: Enhanced fork assignment logic [#1912](https://github.com/valhalla/valhalla/pull/1912)
   * FIXED: Added logic to fall back to return country poly if no state and updated lua for Metro Manila and Ireland [#1910](https://github.com/valhalla/valhalla/pull/1910)
   * FIXED: Added missing motorway fork instruction [#1914](https://github.com/valhalla/valhalla/pull/1914)
   * FIXED: Use begin street name for osrm compat mode [#1916](https://github.com/valhalla/valhalla/pull/1916)
   * FIXED: Added logic to fix missing highway cardinal directions in the US [#1917](https://github.com/valhalla/valhalla/pull/1917)
   * FIXED: Handle forward traversable significant road class intersecting edges [#1928](https://github.com/valhalla/valhalla/pull/1928)
   * FIXED: Fixed bug with shape trimming that impacted Uturns at Via locations. [#1935](https://github.com/valhalla/valhalla/pull/1935)
   * FIXED: Dive bomb updates.  Updated default speeds for urban areas based on roadclass for the enhancer.  Also, updated default speeds based on roadclass in lua.  Fixed an issue where we were subtracting 1 from uint32_t when 0 for stop impact.  Updated reclassify link logic to allow residential roads to be added to the tree, but we only downgrade the links to tertiary.  Updated TransitionCost functions to add 1.5 to the turncost when transitioning from a ramp to a non ramp and vice versa.  Also, added 0.5f to the turncost if the edge is a roundabout. [#1931](https://github.com/valhalla/valhalla/pull/1931)

* **Enhancement**
   * ADDED: Caching url fetched tiles to disk [#1887](https://github.com/valhalla/valhalla/pull/1887)
   * ADDED: filesystem::remove_all [#1887](https://github.com/valhalla/valhalla/pull/1887)
   * ADDED: Minimum enclosing bounding box tool [#1887](https://github.com/valhalla/valhalla/pull/1887)
   * ADDED: Use constrained flow speeds in bidirectional_astar.cc [#1907](https://github.com/valhalla/valhalla/pull/1907)
   * ADDED: Bike Share Stations are now in the graph which should set us up to do multimodal walk/bike scenarios [#1852](https://github.com/valhalla/valhalla/pull/1852)

## Release Date: 2019-7-18 Valhalla 3.0.7
* **Bug Fix**
   * FIXED: Fix pedestrian fork [#1886](https://github.com/valhalla/valhalla/pull/1886)

## Release Date: 2019-7-15 Valhalla 3.0.6
* **Bug Fix**
   * FIXED: Admin name changes. [#1853](https://github.com/valhalla/valhalla/pull/1853) Ref: [#1854](https://github.com/valhalla/valhalla/issues/1854)
   * FIXED: valhalla_add_predicted_traffic was overcommitted while gathering stats. Added a clear. [#1857](https://github.com/valhalla/valhalla/pull/1857)
   * FIXED: regression in map matching when moving to valhalla v3.0.0 [#1863](https://github.com/valhalla/valhalla/pull/1863)
   * FIXED: last step shape in osrm serializer should be 2 of the same point [#1867](https://github.com/valhalla/valhalla/pull/1867)
   * FIXED: Shape trimming at the beginning and ending of the route to not be degenerate [#1876](https://github.com/valhalla/valhalla/pull/1876)
   * FIXED: Duplicate waypoints in osrm serializer [#1880](https://github.com/valhalla/valhalla/pull/1880)
   * FIXED: Updates for heading precision [#1881](https://github.com/valhalla/valhalla/pull/1881)
   * FIXED: Map matching allowed untraversable edges at start of route [#1884](https://github.com/valhalla/valhalla/pull/1884)

* **Enhancement**
   * ADDED: Use the same protobuf object the entire way through the request process [#1837](https://github.com/valhalla/valhalla/pull/1837)
   * ADDED: Enhanced turn lane processing [#1859](https://github.com/valhalla/valhalla/pull/1859)
   * ADDED: Add global_synchronized_cache in valhalla_build_config [#1851](https://github.com/valhalla/valhalla/pull/1851)

## Release Date: 2019-06-04 Valhalla 3.0.5
* **Bug Fix**
   * FIXED: Protect against unnamed rotaries and routes that end in roundabouts not turning off rotary logic [#1840](https://github.com/valhalla/valhalla/pull/1840)

* **Enhancement**
   * ADDED: Add turn lane info at maneuver point [#1830](https://github.com/valhalla/valhalla/pull/1830)

## Release Date: 2019-05-31 Valhalla 3.0.4
* **Bug Fix**
   * FIXED: Improved logic to decide between bear vs. continue [#1798](https://github.com/valhalla/valhalla/pull/1798)
   * FIXED: Bicycle costing allows use of roads with all surface values, but with a penalty based on bicycle type. However, the edge filter totally disallows bad surfaces for some bicycle types, creating situations where reroutes fail if a rider uses a road with a poor surface. [#1800](https://github.com/valhalla/valhalla/pull/1800)
   * FIXED: Moved complex restrictions building to before validate. [#1805](https://github.com/valhalla/valhalla/pull/1805)
   * FIXED: Fix bicycle edge filter when avoid_bad_surfaces = 1.0 [#1806](https://github.com/valhalla/valhalla/pull/1806)
   * FIXED: Replace the EnhancedTripPath class inheritance with aggregation [#1807](https://github.com/valhalla/valhalla/pull/1807)
   * FIXED: Replace the old timezone shape zip file every time valhalla_build_timezones is ran [#1817](https://github.com/valhalla/valhalla/pull/1817)
   * FIXED: Don't use island snapped edge candidates (from disconnected components or low reach edges) when we rejected other high reachability edges that were closer [#1835](https://github.com/valhalla/valhalla/pull/1835)

## Release Date: 2019-05-08 Valhalla 3.0.3
* **Bug Fix**
   * FIXED: Fixed a rare loop condition in route matcher (edge walking to match a trace). [#1689](https://github.com/valhalla/valhalla/pull/1689)
   * FIXED: Fixed VACUUM ANALYZE syntax issue.  [#1704](https://github.com/valhalla/valhalla/pull/1704)
   * FIXED: Fixed the osrm maneuver type when a maneuver has the to_stay_on attribute set.  [#1714](https://github.com/valhalla/valhalla/pull/1714)
   * FIXED: Fixed osrm compatibility mode attributes.  [#1716](https://github.com/valhalla/valhalla/pull/1716)
   * FIXED: Fixed rotary/roundabout issues in Valhalla OSRM compatibility.  [#1727](https://github.com/valhalla/valhalla/pull/1727)
   * FIXED: Fixed the destinations assignment for exit names in OSRM compatibility mode. [#1732](https://github.com/valhalla/valhalla/pull/1732)
   * FIXED: Enhance merge maneuver type assignment. [#1735](https://github.com/valhalla/valhalla/pull/1735)
   * FIXED: Fixed fork assignments and on ramps for OSRM compatibility mode. [#1738](https://github.com/valhalla/valhalla/pull/1738)
   * FIXED: Fixed cardinal direction on reference names when forward/backward tag is present on relations. Fixes singly digitized roads with opposing directional modifiers. [#1741](https://github.com/valhalla/valhalla/pull/1741)
   * FIXED: Fixed fork assignment and narrative logic when a highway ends and splits into multiple ramps. [#1742](https://github.com/valhalla/valhalla/pull/1742)
   * FIXED: Do not use any avoid edges as origin or destination of a route, matrix, or isochrone. [#1745](https://github.com/valhalla/valhalla/pull/1745)
   * FIXED: Add leg summary and remove unused hint attribute for OSRM compatibility mode. [#1753](https://github.com/valhalla/valhalla/pull/1753)
   * FIXED: Improvements for pedestrian forks, pedestrian roundabouts, and continue maneuvers. [#1768](https://github.com/valhalla/valhalla/pull/1768)
   * FIXED: Added simplified overview for OSRM response and added use_toll logic back to truck costing. [#1765](https://github.com/valhalla/valhalla/pull/1765)
   * FIXED: temp fix for location distance bug [#1774](https://github.com/valhalla/valhalla/pull/1774)
   * FIXED: Fix pedestrian routes using walkway_factor [#1780](https://github.com/valhalla/valhalla/pull/1780)
   * FIXED: Update the begin and end heading of short edges based on use [#1783](https://github.com/valhalla/valhalla/pull/1783)
   * FIXED: GraphReader::AreEdgesConnected update.  If transition count == 0 return false and do not call transition function. [#1786](https://github.com/valhalla/valhalla/pull/1786)
   * FIXED: Only edge candidates that were used in the path are send to serializer: [#1788](https://github.com/valhalla/valhalla/pull/1788)
   * FIXED: Added logic to prevent the removal of a destination maneuver when ending on an internal edge [#1792](https://github.com/valhalla/valhalla/pull/1792)
   * FIXED: Fixed instructions when starting on an internal edge [#1796](https://github.com/valhalla/valhalla/pull/1796)

* **Enhancement**
   * Add the ability to run valhalla_build_tiles in stages. Specify the begin_stage and end_stage as command line options. Also cleans up temporary files as the last stage in the pipeline.
   * Add `remove` to `filesystem` namespace. [#1752](https://github.com/valhalla/valhalla/pull/1752)
   * Add TaxiCost into auto costing options.
   * Add `preferred_side` to allow per-location filtering of edges based on the side of the road the location is on and the driving side for that locale.
   * Slightly decreased the internal side-walk factor to .90f to favor roads with attached sidewalks. This impacts roads that have added sidewalk:left, sidewalk:right or sidewalk:both OSM tags (these become attributes on each directedEdge). The user can then avoid/penalize dedicated sidewalks and walkways, when they increase the walkway_factor. Since we slightly decreased the sidewalk_factor internally and only favor sidewalks if use is tagged as sidewalk_left or sidewalk_right, we should tend to route on roads with attached sidewalks rather than separate/dedicated sidewalks, allowing for more road names to be called out since these are labeled more.
   * Add `via` and `break_through` location types [#1737](https://github.com/valhalla/valhalla/pull/1737)
   * Add `street_side_tolerance` and `search_cutoff` to input `location` [#1777](https://github.com/valhalla/valhalla/pull/1777)
   * Return the Valhalla error `Path distance exceeds the max distance limit` for OSRM responses when the route is greater than the service limits. [#1781](https://github.com/valhalla/valhalla/pull/1781)

## Release Date: 2019-01-14 Valhalla 3.0.2
* **Bug Fix**
   * FIXED: Transit update - fix dow and exception when after midnight trips are normalized [#1682](https://github.com/valhalla/valhalla/pull/1682)
   * FIXED: valhalla_convert_transit segfault - GraphTileBuilder has null GraphTileHeader [#1683](https://github.com/valhalla/valhalla/issues/1683)
   * FIXED: Fix crash for trace_route with osrm serialization. Was passing shape rather than locations to the waypoint method.
   * FIXED: Properly set driving_side based on data set in TripPath.
   * FIXED: A bad bicycle route exposed an issue with bidirectional A* when the origin and destination edges are connected. Use A* in these cases to avoid requiring a high cost threshold in BD A*.
   * FIXED: x86 and x64 data compatibility was fixed as the structures weren't aligned.
   * FIXED: x86 tests were failing due mostly to floating point issues and the aforementioned structure misalignment.
* **Enhancement**
   * Add a durations list (delta time between each pair of trace points), a begin_time and a use_timestamp flag to trace_route requests. This allows using the input trace timestamps or durations plus the begin_time to compute elapsed time at each edge in the matched path (rather than using costing methods).
   * Add support for polyline5 encoding for OSRM formatted output.
* **Note**
   * Isochrones and openlr are both noted as not working with release builds for x86 (32bit) platforms. We'll look at getting this fixed in a future release

## Release Date: 2018-11-21 Valhalla 3.0.1
* **Bug Fix**
   * FIXED: Fixed a rare, but serious bug with bicycle costing. ferry_factor_ in bicycle costing shadowed the data member in the base dynamic cost class, leading to an uninitialized variable. Occasionally, this would lead to negative costs which caused failures. [#1663](https://github.com/valhalla/valhalla/pull/1663)
   * FIXED: Fixed use of units in OSRM compatibility mode. [#1662](https://github.com/valhalla/valhalla/pull/1662)

## Release Date: 2018-11-21 Valhalla 3.0.0
* **NOTE**
   * This release changes the Valhalla graph tile formats to make the tile data more efficient and flexible. Tile data is incompatible with Valhalla 2.x builds, and code for 3.x is incompatible with data built for Valahalla 2.x versions. Valhalla tile sizes are slightly smaller (for datasets using elevation information the size savings is over 10%). In addition, there is increased flexibility for creating different variants of tiles to support different applications (e.g. bicycle only, or driving only).
* **Enhancement**
   * Remove the use of DirectedEdge for transitions between nodes on different hierarchy levels. A new structure, NodeTransition, is now used to transition to nodes on different hierarchy level. This saves space since only the end node GraphId is needed for the transitions (and DirectedEdge is a large data structure).
   * Change the NodeInfo lat,lon to use an offset from the tile base lat,lon. This potentially allows higher precision than using float, but more importantly saves space and allows support for NodeTransitions as well as spare for future growth.
   * Remove the EdgeElevation structure and max grade information into DirectedEdge and mean elevation into EdgeInfo. This saves space.
   * Reduce wayid to 32 bits. This allows sufficient growth when using OpenStreetMap data and frees space in EdgeInfo (allows moving speed limit and mean elevation from other structures).
   * Move name consistency from NodeInfo to DirectedEdge. This allows a more efficient lookup of name consistency.
   * Update all path algorithms to use NodeTransition logic rather than special DirectedEdge transition types. This simplifies PathAlgorithms slightly and removes some conditional logic.
   * Add an optional GraphFilter stage to tile building pipeline. This allows removal of edges and nodes based on access. This allows bicycle only, pedestrian only, or driving only datasets (or combinations) to be created - allowing smaller datasets for special purpose applications.
* **Deprecate**
   * Valhalla 3.0 removes support for OSMLR.

## Release Date: 2018-11-20 Valhalla 2.7.2
* **Enhancement**
   * UPDATED: Added a configuration variable for max_timedep_distance. This is used in selecting the path algorithm and provides the maximum distance between locations when choosing a time dependent path algorithm (other than multi modal). Above this distance, bidirectional A* is used with no time dependencies.
   * UPDATED: Remove transition edges from priority queue in Multimodal methods.
   * UPDATED: Fully implement street names and exit signs with ability to identify route numbers. [#1635](https://github.com/valhalla/valhalla/pull/1635)
* **Bug Fix**
   * FIXED: A timed-turned restriction should not be applied when a non-timed route is executed.  [#1615](https://github.com/valhalla/valhalla/pull/1615)
   * FIXED: Changed unordered_map to unordered_multimap for polys. Poly map can contain the same key but different multi-polygons. For example, islands for a country or timezone polygons for a country.
   * FIXED: Fixed timezone db issue where TZIDs did not exist in the Howard Hinnant date time db that is used in the date_time class for tz indexes.  Added logic to create aliases for TZIDs based on https://en.wikipedia.org/wiki/List_of_tz_database_time_zones
   * FIXED: Fixed the ramp turn modifiers for osrm compat [#1569](https://github.com/valhalla/valhalla/pull/1569)
   * FIXED: Fixed the step geometry when using the osrm compat mode [#1571](https://github.com/valhalla/valhalla/pull/1571)
   * FIXED: Fixed a data creation bug causing issues with A* routes ending on loops. [#1576](https://github.com/valhalla/valhalla/pull/1576)
   * FIXED: Fixed an issue with a bad route where destination only was present. Was due to thresholds in bidirectional A*. Changed threshold to be cost based rather than number of iterations). [#1586](https://github.com/valhalla/valhalla/pull/1586)
   * FIXED: Fixed an issue with destination only (private) roads being used in bicycle routes. Centralized some "base" transition cost logic in the base DynamicCost class. [#1587](https://github.com/valhalla/valhalla/pull/1587)
   * FIXED: Remove extraneous ramp maneuvers [#1657](https://github.com/valhalla/valhalla/pull/1657)

## Release Date: 2018-10-02 Valhalla 2.7.1
* **Enhancement**
   * UPDATED: Added date time support to forward and reverse isochrones. Add speed lookup (predicted speeds and/or free-flow or constrained flow speed) if date_time is present.
   * UPDATED: Add timezone checks to multimodal routes and isochrones (updates localtime if the path crosses into a timezone different than the start location).
* **Data Producer Update**
   * UPDATED: Removed boost date time support from transit.  Now using the Howard Hinnant date library.
* **Bug Fix**
   * FIXED: Fixed a bug with shortcuts that leads to inconsistent routes depending on whether shortcuts are taken, different origins can lead to different paths near the destination. This fix also improves performance on long routes and matrices.
   * FIXED: We were getting inconsistent results between departing at current date/time vs entering the current date/time.  This issue is due to the fact that the iso_date_time function returns the full iso date_time with the timezone offset (e.g., 2018-09-27T10:23-07:00 vs 2018-09-27T10:23). When we refactored the date_time code to use the new Howard Hinnant date library, we introduced this bug.
   * FIXED: Increased the threshold in CostMatrix to address null time and distance values occurring for truck costing with locations near the max distance.

## Release Date: 2018-09-13 Valhalla 2.7.0
* **Enhancement**
   * UPDATED: Refactor to use the pbf options instead of the ptree config [#1428](https://github.com/valhalla/valhalla/pull/1428) This completes [#1357](https://github.com/valhalla/valhalla/issues/1357)
   * UPDATED: Removed the boost/date_time dependency from baldr and odin. We added the Howard Hinnant date and time library as a submodule. [#1494](https://github.com/valhalla/valhalla/pull/1494)
   * UPDATED: Fixed 'Drvie' typo [#1505](https://github.com/valhalla/valhalla/pull/1505) This completes [#1504](https://github.com/valhalla/valhalla/issues/1504)
   * UPDATED: Optimizations of GetSpeed for predicted speeds [#1490](https://github.com/valhalla/valhalla/issues/1490)
   * UPDATED: Isotile optimizations
   * UPDATED: Added stats to predictive traffic logging
   * UPDATED: resample_polyline - Breaks the polyline into equal length segments at a sample distance near the resolution. Break out of the loop through polyline points once we reach the specified number of samplesthen append the last
polyline point.
   * UPDATED: added android logging and uses a shared graph reader
   * UPDATED: Do not run a second pass on long pedestrian routes that include a ferry (but succeed on first pass). This is a performance fix. Long pedestrian routes with A star factor based on ferry speed end up being very inefficient.
* **Bug Fix**
   * FIXED: A* destination only
   * FIXED: Fixed through locations weren't honored [#1449](https://github.com/valhalla/valhalla/pull/1449)


## Release Date: 2018-08-02 Valhalla 3.0.0-rc.4
* **Node Bindings**
   * UPDATED: add some worker pool handling
   [#1467](https://github.com/valhalla/valhalla/pull/1467)

## Release Date: 2018-08-02 Valhalla 3.0.0-rc.3
* **Node Bindings**
   * UPDATED: replaced N-API with node-addon-api wrapper and made the actor
   functions asynchronous
   [#1457](https://github.com/valhalla/valhalla/pull/1457)

## Release Date: 2018-07-24 Valhalla 3.0.0-rc.2
* **Node Bindings**
   * FIXED: turn on the autocleanup functionality for the actor object.
   [#1439](https://github.com/valhalla/valhalla/pull/1439)

## Release Date: 2018-07-16 Valhalla 3.0.0-rc.1
* **Enhancement**
   * ADDED: exposed the rest of the actions to the node bindings and added tests. [#1415](https://github.com/valhalla/valhalla/pull/1415)

## Release Date: 2018-07-12 Valhalla 3.0.0-alpha.1
**NOTE**: There was already a small package named `valhalla` on the npm registry, only published up to version 0.0.3. The team at npm has transferred the package to us, but would like us to publish something to it ASAP to prove our stake in it. Though the bindings do not have all of the actor functionality exposed yet (just route), we are going to publish an alpha release of 3.0.0 to get something up on npm.
* **Infrastructure**:
   * ADDED: add in time dependent algorithms if the distance between locations is less than 500km.
   * ADDED: TurnLanes to indicate turning lanes at the end of a directed edge.
   * ADDED: Added PredictedSpeeds to Valhalla tiles and logic to compute speed based on predictive speed profiles.
* **Data Producer Update**
   * ADDED: is_route_num flag was added to Sign records. Set this to true if the exit sign comes from a route number/ref.
   * CHANGED: Lower speeds on driveways, drive-thru, and parking aisle. Set destination only flag for drive thru use.
   * ADDED: Initial implementation of turn lanes.
  **Bug Fix**
   * CHANGED: Fix destination only penalty for A* and time dependent cases.
   * CHANGED: Use the distance from GetOffsetForHeading, based on road classification and road use (e.g. ramp, turn channel, etc.), within tangent_angle function.
* **Map Matching**
   * FIXED: Fixed trace_route edge_walk server abort [#1365](https://github.com/valhalla/valhalla/pull/1365)
* **Enhancement**
   * ADDED: Added post process for updating free and constrained speeds in the directed edges.
   * UPDATED: Parse the json request once and store in a protocol buffer to pass along the pipeline. This completed the first portion of [#1357](https://github.com/valhalla/valhalla/issues/1357)
   * UPDATED: Changed the shape_match attribute from a string to an enum. Fixes [#1376](https://github.com/valhalla/valhalla/issues/1376)
   * ADDED: Node bindings for route [#1341](https://github.com/valhalla/valhalla/pull/1341)
   * UPDATED: Use a non-linear use_highways factor (to more heavily penalize highways as use_highways approaches 0).

## Release Date: 2018-07-15 Valhalla 2.6.3
* **API**:
   * FIXED: Use a non-linear use_highways factor (to more heavily penalize highways as use_highways approaches 0).
   * FIXED: Fixed the highway_factor when use_highways < 0.5.
   * ENHANCEMENT: Added logic to modulate the surface factor based on use_trails.
   * ADDED: New customer test requests for motorcycle costing.

## Release Date: 2018-06-28 Valhalla 2.6.2
* **Data Producer Update**
   * FIXED: Complex restriction sorting bug.  Check of has_dt in ComplexRestrictionBuilder::operator==.
* **API**:
   * FIXED: Fixed CostFactory convenience method that registers costing models
   * ADDED: Added use_tolls into motorcycle costing options

## Release Date: 2018-05-28 Valhalla 2.6.0
* **Infrastructure**:
   * CHANGED: Update cmake buildsystem to replace autoconf [#1272](https://github.com/valhalla/valhalla/pull/1272)
* **API**:
   * CHANGED: Move `trace_options` parsing to map matcher factory [#1260](https://github.com/valhalla/valhalla/pull/1260)
   * ADDED: New costing method for AutoDataFix [#1283](https://github.com/valhalla/valhalla/pull/1283)

## Release Date: 2018-05-21 Valhalla 2.5.0
* **Infrastructure**
   * ADDED: Add code formatting and linting.
* **API**
   * ADDED: Added new motorcycle costing, motorcycle access flag in data and use_trails option.
* **Routing**
   * ADDED: Add time dependnet forward and reverse A* methods.
   * FIXED: Increase minimum threshold for driving routes in bidirectional A* (fixes some instances of bad paths).
* **Data Producer Update**
   * CHANGED: Updates to properly handle cycleway crossings.
   * CHANGED: Conditionally include driveways that are private.
   * ADDED: Added logic to set motorcycle access.  This includes lua, country access, and user access flags for motorcycles.

## Release Date: 2018-04-11 Valhalla 2.4.9
* **Enhancement**
   * Added European Portuguese localization for Valhalla
   * Updates to EdgeStatus to improve performance. Use an unordered_map of tile Id and allocate an array for each edge in the tile. This allows using pointers to access status for sequential edges. This improves performance by 50% or so.
   * A couple of bicycle costing updates to improve route quality: avoid roads marked as part of a truck network, to remove the density penalty for transition costs.
   * When optimal matrix type is selected, now use CostMatrix for source to target pedestrian and bicycle matrix calls when both counts are above some threshold. This improves performance in general and lessens some long running requests.
*  **Data Producer Update**
   * Added logic to protect against setting a speed of 0 for ferries.

## Release Date: 2018-03-27 Valhalla 2.4.8
* **Enhancement**
   * Updates for Italian verbal translations
   * Optionally remove driveways at graph creation time
   * Optionally disable candidate edge penalty in path finding
   * OSRM compatible route, matrix and map matching response generation
   * Minimal Windows build compatibility
   * Refactoring to use PBF as the IPC mechanism for all objects
   * Improvements to internal intersection marking to reduce false positives
* **Bug Fix**
   * Cap candidate edge penalty in path finding to reduce excessive expansion
   * Fix trivial paths at deadends

## Release Date: 2018-02-08 Valhalla 2.4.7
* **Enhancement**
   * Speed up building tiles from small OSM imports by using boost directory iterator rather than going through all possible tiles and testing each if the file exists.
* **Bug Fix**
   * Protect against overflow in string to float conversion inside OSM parsing.

## Release Date: 2018-01-26 Valhalla 2.4.6
* **Enhancement**
   * Elevation library will lazy load RAW formatted sources

## Release Date: 2018-01-24 Valhalla 2.4.5
* **Enhancement**
   * Elevation packing utility can unpack lz4hc now
* **Bug Fix**
   * Fixed broken darwin builds

## Release Date: 2018-01-23 Valhalla 2.4.4
* **Enhancement**
   * Elevation service speed improvements and the ability to serve lz4hc compressed data
   * Basic support for downloading routing tiles on demand
   * Deprecated `valhalla_route_service`, now all services (including elevation) are found under `valhalla_service`

## Release Date: 2017-12-11 Valhalla 2.4.3
* **Enhancement**
   * Remove union from GraphId speeds up some platforms
   * Use SAC scale in pedestrian costing
   * Expanded python bindings to include all actions (route, matrix, isochrone, etc)
* **Bug Fix**
   * French translation typo fixes
*  **Data Producer Update**
   * Handling shapes that intersect the poles when binning
   * Handling when transit shapes are less than 2 points

## Release Date: 2017-11-09 Valhalla 2.4.1
*  **Data Producer Update**
   * Added kMopedAccess to modes for complex restrictions.  Remove the kMopedAccess when auto access is removed.  Also, add the kMopedAccess when an auto restriction is found.

## Release Date: 2017-11-08 Valhalla 2.4.0
*  **Data Producer Update**
   * Added logic to support restriction = x with a the except tag.  We apply the restriction to everything except for modes in the except tag.
   * Added logic to support railway_service and coach_service in transit.
* **Bug Fix**
  * Return proper edge_walk path for requested shape_match=walk_or_snap
  * Skip invalid stateid for Top-K requests

## Release Date: 2017-11-07 Valhalla 2.3.9
* **Enhancement**
  * Top-K map matched path generation now only returns unique paths and does so with fewer iterations
  * Navigator call outs for both imperial and metric units
  * The surface types allowed for a given bike route can now be controlled via a request parameter `avoid_bad_surfaces`
  * Improved support for motorscooter costing via surface types, road classification and vehicle specific tagging
* **Bug Fix**
  * Connectivity maps now include information about transit tiles
  * Lane counts for singly digitized roads are now correct for a given directed edge
  * Edge merging code for assigning osmlr segments is now robust to partial tile sets
  * Fix matrix path finding to allow transitioning down to lower levels when appropriate. In particular, do not supersede shortcut edges until no longer expanding on the next level.
  * Fix optimizer rotate location method. This fixes a bug where optimal ordering was bad for large location sets.
*  **Data Producer Update**
   * Duration tags are now used to properly set the speed of travel for a ferry routes

## Release Date: 2017-10-17 Valhalla 2.3.8
* **Bug Fix**
  * Fixed the roundabout exit count for bicycles when the roundabout is a road and not a cycleway
  * Enable a pedestrian path to remain on roundabout instead of getting off and back on
  * Fixed the penalization of candidate locations in the uni-directional A* algorithm (used for trivial paths)
*  **Data Producer Update**
   * Added logic to set bike forward and tag to true where kv["sac_scale"] == "hiking". All other values for sac_scale turn off bicycle access.  If sac_scale or mtb keys are found and a surface tag is not set we default to kPath.
   * Fixed a bug where surface=unpaved was being assigned Surface::kPavedSmooth.

## Release Date: 2017-9-11 Valhalla 2.3.7
* **Bug Fix**
  * Update bidirectional connections to handle cases where the connecting edge is one of the origin (or destination) edges and the cost is high. Fixes some pedestrian route issues that were reported.
*  **Data Producer Update**
   * Added support for motorroad tag (default and per country).
   * Update OSMLR segment association logic to fix issue where chunks wrote over leftover segments. Fix search along edges to include a radius so any nearby edges are also considered.

## Release Date: 2017-08-29 Valhalla 2.3.6
* **Bug Fix**
  * Pedestrian paths including ferries no longer cause circuitous routes
  * Fix a crash in map matching route finding where heading from shape was using a `nullptr` tile
  * Spanish language narrative corrections
  * Fix traffic segment matcher to always set the start time of a segment when its known
* **Enhancement**
  * Location correlation scoring improvements to avoid situations where less likely start or ending locations are selected

## Release Date: 2017-08-22 Valhalla 2.3.5
* **Bug Fix**
  * Clamp the edge score in thor. Extreme values were causing bad alloc crashes.
  * Fix multimodal isochrones. EdgeLabel refactor caused issues.
* **Data Producer Update**
  * Update lua logic to properly handle vehicle=no tags.

## Release Date: 2017-08-14 Valhalla 2.3.4
* **Bug Fix**
  * Enforce limits on maximum per point accuracy to avoid long running map matching computations

## Release Date: 2017-08-14 Valhalla 2.3.3
* **Bug Fix**
  * Maximum osm node reached now causes bitset to resize to accommodate when building tiles
  * Fix wrong side of street information and remove redundant node snapping
  * Fix path differences between services and `valhalla_run_route`
  * Fix map matching crash when interpolating duplicate input points
  * Fix unhandled exception when trace_route or trace_attributes when there are no continuous matches
* **Enhancement**
  * Folded Low-Stress Biking Code into the regular Bicycle code and removed the LowStressBicycleCost class. Now when making a query for bicycle routing, a value of 0 for use_hills and use_roads produces low-stress biking routes, while a value of 1 for both provides more intense professional bike routes.
  * Bike costing default values changed. use_roads and use_hills are now 0.25 by default instead of 0.5 and the default bike is now a hybrid bike instead of a road bike.
  * Added logic to use station hierarchy from transitland.  Osm and egress nodes are connected by transitconnections.  Egress and stations are connected by egressconnections.  Stations and platforms are connected by platformconnections.  This includes narrative updates for Odin as well.

## Release Date: 2017-07-31 Valhalla 2.3.2
* **Bug Fix**
  * Update to use oneway:psv if oneway:bus does not exist.
  * Fix out of bounds memory issue in DoubleBucketQueue.
  * Many things are now taken into consideration to determine which sides of the road have what cyclelanes, because they were not being parsed correctly before
  * Fixed issue where sometimes a "oneway:bicycle=no" tag on a two-way street would cause the road to become a oneway for bicycles
  * Fixed trace_attributes edge_walk cases where the start or end points in the shape are close to graph nodes (intersections)
  * Fixed 32bit architecture crashing for certain routes with non-deterministic placement of edges labels in bucketized queue datastructure
* **Enhancement**
  * Improve multi-modal routes by adjusting the pedestrian mode factor (routes use less walking in favor of public transit).
  * Added interface framework to support "top-k" paths within map-matching.
  * Created a base EdgeLabel class that contains all data needed within costing methods and supports the basic path algorithms (forward direction, A*, with accumulated path distance). Derive class for bidirectional algorithms (BDEdgeLabel) and for multimodal algorithms. Lowers memory use by combining some fields (using spare bits from GraphId).
  * Added elapsed time estimates to map-matching labels in preparation for using timestamps in map-matching.
  * Added parsing of various OSM tags: "bicycle=use_sidepath", "bicycle=dismount", "segregated=*", "shoulder=*", "cycleway:buffer=*", and several variations of these.
  * Both trace_route and trace_attributes will parse `time` and `accuracy` parameters when the shape is provided as unencoded
  * Map-matching will now use the time (in seconds) of each gps reading (if provided) to narrow the search space and avoid finding matches that are impossibly fast

## Release Date: 2017-07-10 Valhalla 2.3.0
* **Bug Fix**
  * Fixed a bug in traffic segment matcher where length was populated but had invalid times
* **Embedded Compilation**
  * Decoupled the service components from the rest of the worker objects so that the worker objects could be used in non http service contexts
   * Added an actor class which encapsulates the various worker objects and allows the various end points to be called /route /height etc. without needing to run a service
* **Low-Stress Bicycle**
  * Worked on creating a new low-stress biking option that focuses more on taking safer roads like cycle ways or residential roads than the standard bike costing option does.

## Release Date: 2017-06-26 Valhalla 2.2.9
* **Bug Fix**
  * Fix a bug introduced in 2.2.8 where map matching search extent was incorrect in longitude axis.

## Release Date: 2017-06-23 Valhalla 2.2.8
* **Bug Fix**
  * Traffic segment matcher (exposed through Python bindings) - fix cases where partial (or no) results could be returned when breaking out of loop in form_segments early.
* **Traffic Matching Update**
  * Traffic segment matcher - handle special cases when entering and exiting turn channels.
* **Guidance Improvements**
  * Added Swedish (se-SV) narrative file.

## Release Date: 2017-06-20 Valhalla 2.2.7
* **Bug Fixes**
  * Traffic segment matcher (exposed through Python bindings) makes use of accuracy per point in the input
  * Traffic segment matcher is robust to consecutive transition edges in matched path
* **Isochrone Changes**
  * Set up isochrone to be able to handle multi-location queries in the future
* **Data Producer Updates**
  * Fixes to valhalla_associate_segments to address threading issue.
  * Added support for restrictions that refers only to appropriate type of vehicle.
* **Navigator**
  * Added pre-alpha implementation that will perform guidance for mobile devices.
* **Map Matching Updates**
  * Added capability to customize match_options

## Release Date: 2017-06-12 Valhalla 2.2.6
* **Bug Fixes**
  * Fixed the begin shape index where an end_route_discontinuity exists
* **Guidance Improvements**
  * Updated Slovenian (sl-SI) narrative file.
* **Data Producer Updates**
  * Added support for per mode restrictions (e.g., restriction:&lt;type&gt;)  Saved these restrictions as "complex" restrictions which currently support per mode lookup (unlike simple restrictions which are assumed to apply to all driving modes).
* **Matrix Updates**
  * Increased max distance threshold for auto costing and other similar costings to 400 km instead of 200 km

## Release Date: 2017-06-05 Valhalla 2.2.5
* **Bug Fixes**
  * Fixed matched point edge_index by skipping transition edges.
  * Use double precision in meili grid traversal to fix some incorrect grid cases.
  * Update meili to use DoubleBucketQueue and GraphReader methods rather than internal methods.

## Release Date: 2017-05-17 Valhalla 2.2.4
* **Bug Fixes**
  * Fix isochrone bug where the default access mode was used - this rejected edges that should not have been rejected for cases than automobile.
  * Fix A* handling of edge costs for trivial routes. This fixed an issue with disconnected regions that projected to a single edge.
  * Fix TripPathBuilder crash if first edge is a transition edge (was occurring with map-matching in rare occasions).

## Release Date: 2017-05-15 Valhalla 2.2.3
* **Map Matching Improvement**
  * Return begin and end route discontinuities. Also, returns partial shape of edge at route discontinuity.
* **Isochrone Improvements**
  * Add logic to make sure the center location remains fixed at the center of a tile/grid in the isotile.
  * Add a default generalization factor that is based on the grid size. Users can still override this factor but the default behavior is improved.
  * Add ExpandForward and ExpandReverse methods as is done in bidirectional A*. This improves handling of transitions between hierarchy levels.
* **Graph Correlation Improvements**
  * Add options to control both radius and reachability per input location (with defaults) to control correlation of input locations to the graph in such a way as to avoid routing between disconnected regions and favor more likely paths.

## Release Date: 2017-05-08 Valhalla 2.2.0
* **Guidance Improvements**
  * Added Russian (ru-RU) narrative file.
  * Updated Slovenian (sl-SI) narrative file.
* **Data Producer Updates**
  * Assign destination sign info on bidirectional ramps.
  * Update ReclassifyLinks. Use a "link-tree" which is formed from the exit node and terminates at entrance nodes. Exit nodes are sorted by classification so motorway exits are done before trunks, etc. Updated the turn channel logic - now more consistently applies turn channel use.
  * Updated traffic segment associations to properly work with elevation and lane connectivity information (which is stored after the traffic association).

## Release Date: 2017-04-24 Valhalla 2.1.9
* **Elevation Update**
  * Created a new EdgeElevation structure which includes max upward and downward slope (moved from DirectedEdge) and mean elevation.
* **Routing Improvements**
  * Destination only fix when "nested" destination only areas cause a route failure. Allow destination only edges (with penalty) on 2nd pass.
  * Fix heading to properly use the partial edge shape rather than entire edge shape to determine heading at the begin and end locations.
  * Some cleanup and simplification of the bidirectional A* algorithm.
  * Some cleanup and simplification of TripPathBuilder.
  * Make TileHierarchy data and methods static and remove tile_dir from the tile hierarchy.
* **Map Matching Improvement**
  * Return matched points with trace attributes when using map_snap.
* **Data Producer Updates**
  * lua updates so that the chunnel will work again.

## Release Date: 2017-04-04 Valhalla 2.1.8
* **Map Matching Release**
  * Added max trace limits and out-of-bounds checks for customizable trace options

## Release Date: 2017-03-29 Valhalla 2.1.7
* **Map Matching Release**
  * Increased service limits for trace
* **Data Producer Updates**
  * Transit: Remove the dependency on using level 2 tiles for transit builder
* **Traffic Updates**
  * Segment matcher completely re-written to handle many complex issues when matching traces to OTSs
* **Service Improvement**
  * Bug Fix - relaxed rapidjson parsing to allow numeric type coercion
* **Routing Improvements**
  * Level the forward and reverse paths in bidirectional A * to account for distance approximation differences.
  * Add logic for Use==kPath to bicycle costing so that paths are favored (as are footways).

## Release Date: 2017-03-10 Valhalla 2.1.3
* **Guidance Improvement**
  * Corrections to Slovenian narrative language file
  **Routing Improvements**
  * Increased the pedestrian search radius from 25 to 50 within the meili configuration to reduce U-turns with map-matching
  * Added a max avoid location limit

## Release Date: 2017-02-22 Valhalla 2.1.0
* **Guidance Improvement**
  * Added ca-ES (Catalan) and sl-SI (Slovenian) narrative language files
* **Routing  Improvement**
  * Fix through location reverse ordering bug (introduced in 2.0.9) in output of route responses for depart_at routes
  * Fix edge_walking method to handle cases where more than 1 initial edge is found
* **Data Producer Updates**
  * Improved transit by processing frequency based schedules.
  * Updated graph validation to more aggressively check graph consistency on level 0 and level 1
  * Fix the EdgeInfo hash to not create duplicate edge info records when creating hierarchies

## Release Date: 2017-02-21 Valhalla 2.0.9
* **Guidance Improvement**
  * Improved Italian narrative by handling articulated prepositions
  * Properly calling out turn channel maneuver
* **Routing Improvement**
  * Improved path determination by increasing stop impact for link to link transitions at intersections
  * Fixed through location handling, now includes cost at throughs and properly uses heading
  * Added ability to adjust location heading tolerance
* **Traffic Updates**
  * Fixed segment matching json to properly return non-string values where appropriate
* **Data Producer Updates**
  * Process node:ref and way:junction_ref as a semicolon separated list for exit numbers
  * Removed duplicated interchange sign information when ways are split into edges
  * Use a sequence within HierarchyBuilder to lower memory requirements for planet / large data imports.
  * Add connecting OSM wayId to a transit stop within NodeInfo.
  * Lua update:  removed ways that were being added to the routing graph.
  * Transit:  Fixed an issue where add_service_day and remove_service_day was not using the tile creation date, but the service start date for transit.
  * Transit:  Added acceptance test logic.
  * Transit:  Added fallback option if the associated wayid is not found.  Use distance approximator to find the closest edge.
  * Transit:  Added URL encoding for one stop ids that contain diacriticals.  Also, added include_geometry=false for route requests.
* **Optimized Routing Update**
  * Added an original index to the location object in the optimized route response
* **Trace Route Improvement**
  * Updated find_start_node to fix "GraphTile NodeInfo index out of bounds" error

## Release Date: 2017-01-30 Valhalla 2.0.6
* **Guidance Improvement**
  * Italian phrases were updated
* **Routing Improvement**
  * Fixed an issue where date and time was returning an invalid ISO8601 time format for date_time values in positive UTC. + sign was missing.
  * Fixed an encoding issue that was discovered for tranist_fetcher.  We were not encoding onestop_ids or route_ids.  Also, added exclude_geometry=true for route API calls.
* **Data Producer Updates**
  * Added logic to grab a single feed in valhalla_build_transit.

## Release Date: 2017-01-04 Valhalla 2.0.3
* **Service Improvement**
  * Added support for interrupting requests. If the connection is closed, route computation and map-matching can be interrupted prior to completion.
* **Routing Improvement**
  * Ignore name inconsistency when entering a link to avoid double penalizing.
* **Data Producer Updates**
  * Fixed consistent name assignment for ramps and turn lanes which improved guidance.
  * Added a flag to directed edges indicating if the edge has names. This can potentially be used in costing methods.
  * Allow future use of spare GraphId bits within DirectedEdge.

## Release Date: 2016-12-13 Valhalla 2.0.2
* **Routing Improvement**
  * Added support for multi-way restrictions to matrix and isochrones.
  * Added HOV costing model.
  * Speed limit updates.   Added logic to save average speed separately from speed limits.
  * Added transit include and exclude logic to multimodal isochrone.
  * Fix some edge cases for trivial (single edge) paths.
  * Better treatment of destination access only when using bidirectional A*.
* **Performance Improvement**
  * Improved performance of the path algorithms by making many access methods inline.

## Release Date: 2016-11-28 Valhalla 2.0.1
* **Routing Improvement**
  * Preliminary support for multi-way restrictions
* **Issues Fixed**
  * Fixed tile incompatibility between 64 and 32bit architectures
  * Fixed missing edges within tile edge search indexes
  * Fixed an issue where transit isochrone was cut off if we took transit that was greater than the max_seconds and other transit lines or buses were then not considered.

## Release Date: 2016-11-15 Valhalla 2.0

* **Tile Redesign**
  * Updated the graph tiles to store edges only on the hierarchy level they belong to. Prior to this, the highways were stored on all levels, they now exist only on the highway hierarchy. Similar changes were made for arterial level roads. This leads to about a 20% reduction in tile size.
  * The tile redesign required changes to the path generation algorithms. They must now transition freely between levels, even for pedestrian and bicycle routes. To offset the extra transitions, the main algorithms were changed to expand nodes at each level that has directed edges, rather than adding the transition edges to the priority queue/adjacency list. This change helps performance. The hierarchy limits that are used to speed the computation of driving routes by utilizing the highway hierarchy were adjusted to work with the new path algorithms.
  * Some changes to costing were also required, for example pedestrian and bicycle routes skip shortcut edges.
  * Many tile data structures were altered to explicitly size different fields and make room for "spare" fields that will allow future growth. In addition, the tile itself has extra "spare" records that can be appended to the end of the tile and referenced from the tile header. This also will allow future growth without breaking backward compatibility.
* **Guidance Improvement**
  * Refactored trip path to use an enumerated `Use` for edge and an enumerated `NodeType` for node
  * Fixed some wording in the Hindi narrative file
  * Fixed missing turn maneuver by updating the forward intersecting edge logic
* **Issues Fixed**
  * Fixed an issue with pedestrian routes where a short u-turn was taken to avoid the "crossing" penalty.
  * Fixed bicycle routing due to high penalty to enter an access=destination area. Changed to a smaller, length based factor to try to avoid long regions where access = destination. Added a driveway penalty to avoid taking driveways (which are often marked as access=destination).
  * Fixed regression where service did not adhere to the list of allowed actions in the Loki configuration
* **Graph Correlation**
  * External contributions from Navitia have lead to greatly reduced per-location graph correlation. Average correlation time is now less than 1ms down from 4-9ms.

## Release Date: 2016-10-17

* **Guidance Improvement**
  * Added the Hindi (hi-IN) narrative language
* **Service Additions**
  * Added internal valhalla error codes utility in baldr and modified all services to make use of and return as JSON response
  * See documentation https://github.com/valhalla/valhalla-docs/blob/master/api-reference.md#internal-error-codes-and-conditions
* **Time-Distance Matrix Improvement**
  * Added a costmatrix performance fix for one_to_many matrix requests
* **Memory Mapped Tar Archive - Tile Extract Support**
  * Added the ability to load a tar archive of the routing graph tiles. This improves performance under heavy load and reduces the memory requirement while allowing multiple processes to share cache resources.

## Release Date: 2016-09-19

* **Guidance Improvement**
  * Added pirate narrative language
* **Routing Improvement**
  * Added the ability to include or exclude stops, routes, and operators in multimodal routing.
* **Service Improvement**
  * JSONify Error Response

## Release Date: 2016-08-30

* **Pedestrian Routing Improvement**
  * Fixes for trivial pedestrian routes

## Release Date: 2016-08-22

* **Guidance Improvements**
  * Added Spanish narrative
  * Updated the start and end edge heading calculation to be based on road class and edge use
* **Bicycle Routing Improvements**
  * Prevent getting off a higher class road for a small detour only to get back onto the road immediately.
  * Redo the speed penalties and road class factors - they were doubly penalizing many roads with very high values.
  * Simplify the computation of weighting factor for roads that do not have cycle lanes. Apply speed penalty to slightly reduce favoring
of non-separated bicycle lanes on high speed roads.
* **Routing Improvements**
  * Remove avoidance of U-turn for pedestrian routes. This improves use with map-matching since pedestrian routes can make U-turns.
  * Allow U-turns at dead-ends for driving (and bicycling) routes.
* **Service Additions**
  * Add support for multi-modal isochrones.
  * Added base code to allow reverse isochrones (path from anywhere to a single destination).
* **New Sources to Targets**
  * Added a new Matrix Service action that allows you to request any of the 3 types of time-distance matrices by calling 1 action.  This action takes a sources and targets parameter instead of the locations parameter.  Please see the updated Time-Distance Matrix Service API reference for more details.

## Release Date: 2016-08-08

 * **Service additions**
  * Latitude, longitude bounding boxes of the route and each leg have been added to the route results.
  * Added an initial isochrone capability. This includes methods to create an "isotile" - a 2-D gridded data set with time to reach each lat,lon grid from an origin location. This isoltile is then used to create contours at specified times. Interior contours are optionally removed and the remaining outer contours are generalized and converted to GeoJSON polygons. An initial version supporting multimodal route types has also been added.
 * **Data Producer Updates**
  * Fixed tranist scheduling issue where false schedules were getting added.
 * **Tools Additionas**
  * Added `valhalla_export_edges` tool to allow shape and names to be dumped from the routing tiles

## Release Date: 2016-07-19

 * **Guidance Improvements**
  * Added French narrative
  * Added capability to have narrative language aliases - For example: German `de-DE` has an alias of `de`
 * **Transit Stop Update** - Return latitude and longitude for each transit stop
 * **Data Producer Updates**
  * Added logic to use lanes:forward, lanes:backward, speed:forward, and speed:backward based on direction of the directed edge.
  * Added support for no_entry, no_exit, and no_turn restrictions.
  * Added logic to support country specific access. Based on country tables found here: http://wiki.openstreetmap.org/wiki/OSM_tags_for_routing/Access-Restrictions

## Release Date: 2016-06-08

 * **Bug Fix** - Fixed a bug where edge indexing created many small tiles where no edges actually intersected. This allowed impossible routes to be considered for path finding instead of rejecting them earlier.
 * **Guidance Improvements**
  * Fixed invalid u-turn direction
  * Updated to properly call out jughandle routes
  * Enhanced signless interchange maneuvers to help guide users
 * **Data Producer Updates**
  * Updated the speed assignment for ramp to be a percentage of the original road class speed assignment
  * Updated stop impact logic for turn channel onto ramp

## Release Date: 2016-05-19

 * **Bug Fix** - Fixed a bug where routes fail within small, disconnected "islands" due to the threshold logic in prior release. Also better logic for not-thru roads.

## Release Date: 2016-05-18

 * **Bidirectional A* Improvements** - Fixed an issue where if both origin and destination locations where on not-thru roads that meet at a common node the path ended up taking a long detour. Not all cases were fixed though - next release should fix. Trying to address the termination criteria for when the best connection point of the 2 paths is optimal. Turns out that the initial case where both opposing edges are settled is not guaranteed to be the least cost path. For now we are setting a threshold and extending the search while still tracking best connections. Fixed the opposing edge when a hierarchy transition occurs.
 * **Guidance Globalization** -  Fixed decimal distance to be locale based.
 * **Guidance Improvements**
  * Fixed roundabout spoke count issue by fixing the drive_on_right attribute.
  * Simplified narative by combining unnamed straight maneuvers
  * Added logic to confirm maneuver type assignment to avoid invalid guidance
  * Fixed turn maneuvers by improving logic for the following:
    * Internal intersection edges
    * 'T' intersections
    * Intersecting forward edges
 * **Data Producer Updates** - Fix the restrictions on a shortcut edge to be the same as the last directed edge of the shortcut (rather than the first one).

## Release Date: 2016-04-28

 * **Tile Format Updates** - Separated the transit graph from the "road only" graph into different tiles but retained their interconnectivity. Transit tiles are now hierarchy level 3.
 * **Tile Format Updates** - Reduced the size of graph edge shape data by 5% through the use of varint encoding (LEB128)
 * **Tile Format Updates** - Aligned `EdgeInfo` structures to proper byte boundaries so as to maintain compatibility for systems who don't support reading from unaligned addresses.
 * **Guidance Globalization** -  Added the it-IT(Italian) language file. Added support for CLDR plural rules. The cs-CZ(Czech), de-DE(German), and en-US(US English) language files have been updated.
 * **Travel mode based instructions** -  Updated the start, post ferry, and post transit insructions to be based on the travel mode, for example:
  * `Drive east on Main Street.`
  * `Walk northeast on Broadway.`
  * `Bike south on the cycleway.`

## Release Date: 2016-04-12

 * **Guidance Globalization** -  Added logic to use tagged language files that contain the guidance phrases. The initial versions of en-US, de-DE, and cs-CZ have been deployed.
 * **Updated ferry defaults** -  Bumped up use_ferry to 0.65 so that we don't penalize ferries as much.

## Release Date: 2016-03-31
 * **Data producer updates** - Do not generate shortcuts across a node which is a fork. This caused missing fork maneuvers on longer routes.  GetNames update ("Broadway fix").  Fixed an issue with looking up a name in the ref map and not the name map.  Also, removed duplicate names.  Private = false was unsetting destination only flags for parking aisles.

## Release Date: 2016-03-30
 * **TripPathBuilder Bug Fix** - Fixed an exception that was being thrown when trying to read directed edges past the end of the list within a tile. This was due to errors in setting walkability and cyclability on upper hierarchies.

## Release Date: 2016-03-28

 * **Improved Graph Correlation** -  Correlating input to the routing graph is carried out via closest first traversal of the graph's, now indexed, geometry. This results in faster correlation and guarantees the absolute closest edge is found.

## Release Date: 2016-03-16

 * **Transit type returned** -  The transit type (e.g. tram, metro, rail, bus, ferry, cable car, gondola, funicular) is now returned with each transit maneuver.
 * **Guidance language** -  If the language option is not supplied or is unsupported then the language will be set to the default (en-US). Also, the service will return the language in the trip results.
 * **Update multimodal path algorithm** - Applied some fixes to multimodal path algorithm. In particular fixed a bug where the wrong sortcost was added to the adjacency list. Also separated "in-station" transfer costs from transfers between stops.
 * **Data producer updates** - Do not combine shortcut edges at gates or toll booths. Fixes avoid toll issues on routes that included shortcut edges.

## Release Date: 2016-03-07

 * **Updated all APIs to honor the optional DNT (Do not track) http header** -  This will avoid logging locations.
 * **Reduce 'Merge maneuver' verbal alert instructions** -  Only create a verbal alert instruction for a 'Merge maneuver' if the previous maneuver is > 1.5 km.
 * **Updated transit defaults.  Tweaked transit costing logic to obtain better routes.** -  use_rail = 0.6, use_transfers = 0.3, transfer_cost = 15.0 and transfer_penalty = 300.0.  Updated the TransferCostFactor to use the transfer_factor correctly.  TransitionCost for pedestrian costing bumped up from 20.0f to 30.0f when predecessor edge is a transit connection.
 * **Initial Guidance Globalization** -  Partial framework for Guidance Globalization. Started reading some guidance phrases from en-US.json file.

## Release Date: 2016-02-22

 * **Use bidirectional A* for automobile routes** - Switch to bidirectional A* for all but bus routes and short routes (where origin and destination are less than 10km apart). This improves performance and has less failure cases for longer routes. Some data import adjustments were made (02-19) to fix some issues encountered with arterial and highway hierarchies. Also only use a maximum of 2 passes for bidirecdtional A* to reduce "long time to fail" cases.
 * **Added verbal multi-cue guidance** - This combines verbal instructions when 2 successive maneuvers occur in a short amount of time (e.g., Turn right onto MainStreet. Then Turn left onto 1st Avenue).

## Release Date: 2016-02-19

 * **Data producer updates** - Reduce stop impact when all edges are links (ramps or turn channels). Update opposing edge logic to reject edges that do no have proper access (forward access == reverse access on opposing edge and vice-versa). Update ReclassifyLinks for cases where a single edge (often a service road) intersects a ramp improperly causing the ramp to reclassified when it should not be. Updated maximum OSM node Id (now exceeds 4000000000). Move lua from conf repository into mjolnir.

## Release Date: 2016-02-01

 * **Data producer updates** - Reduce speed on unpaved/rough roads. Add statistics for hgv (truck) restrictions.

## Release Date: 2016-01-26

 * **Added capability to disable narrative production** - Added the `narrative` boolean option to allow users to disable narrative production. Locations, shape, length, and time are still returned. The narrative production is enabled by default. The possible values for the `narrative` option are: false and true
 * **Added capability to mark a request with an id** - The `id` is returned with the response so a user could match to the corresponding request.
 * **Added some logging enhancements, specifically [ANALYTICS] logging** - We want to focus more on what our data is telling us by logging specific stats in Logstash.

## Release Date: 2016-01-18

 * **Data producer updates** - Data importer configuration (lua) updates to fix a bug where buses were not allowed on restricted lanes.  Fixed surface issue (change the default surface to be "compacted" for footways).

## Release Date: 2016-01-04

 * **Fixed Wrong Costing Options Applied** - Fixed a bug in which a previous requests costing options would be used as defaults for all subsequent requests.

## Release Date: 2015-12-18

 * **Fix for bus access** - Data importer configuration (lua) updates to fix a bug where bus lanes were turning off access for other modes.
 * **Fix for extra emergency data** - Data importer configuration (lua) updates to fix a bug where we were saving hospitals in the data.
 * **Bicycle costing update** - Updated kTCSlight and kTCFavorable so that cycleways are favored by default vs roads.

## Release Date: 2015-12-17

 * **Graph Tile Data Structure update** - Updated structures within graph tiles to support transit efforts and truck routing. Removed TransitTrip, changed TransitRoute and TransitStop to indexes (rather than binary search). Added access restrictions (like height and weight restrictions) and the mode which they impact to reduce need to look-up.
 * **Data producer updates** - Updated graph tile structures and import processes.

## Release Date: 2015-11-23

 * **Fixed Open App for OSRM functionality** - Added OSRM functionality back to Loki to support Open App.

## Release Date: 2015-11-13

 * **Improved narrative for unnamed walkway, cycleway, and mountain bike trail** - A generic description will be used for the street name when a walkway, cycleway, or mountain bike trail maneuver is unnamed. For example, a turn right onto a unnamed walkway maneuver will now be: "Turn right onto walkway."
 * **Fix costing bug** - Fix a bug introduced in EdgeLabel refactor (impacted time distance matrix only).

## Release Date: 2015-11-3

 * **Enhance bi-directional A* logic** - Updates to bidirectional A* algorithm to fix the route completion logic to handle cases where a long "connection" edge could lead to a sub-optimal path. Add hierarchy and shortcut logic so we can test and use bidirectional A* for driving routes. Fix the destination logic to properly handle oneways as the destination edge. Also fix U-turn detection for reverse search when hierarchy transitions occur.
 * **Change "Go" to "Head" for some instructions** - Start, exit ferry.
 * **Update to roundabout instructions** - Call out roundabouts for edges marked as links (ramps, turn channels).
 * **Update bicycle costing** - Fix the road factor (for applying weights based on road classification) and lower turn cost values.

## Data Producer Release Date: 2015-11-2

 * **Updated logic to not create shortcut edges on roundabouts** - This fixes some roundabout exit counts.

## Release Date: 2015-10-20

 * **Bug Fix for Pedestrian and Bicycle Routes** - Fixed a bug with setting the destination in the bi-directional Astar algorithm. Locations that snapped to a dead-end node would have failed the route and caused a timeout while searching for a valid path. Also fixed the elapsed time computation on the reverse path of bi-directional algorithm.

## Release Date: 2015-10-16

 * **Through Location Types** - Improved support for locations with type = "through". Routes now combine paths that meet at each through location to create a single "leg" between locations with type = "break". Paths that continue at a through location will not create a U-turn unless the path enters a "dead-end" region (neighborhood with no outbound access).
 * **Update shortcut edge logic** - Now skips long shortcut edges when close to the destination. This can lead to missing the proper connection if the shortcut is too long. Fixes #245 (thor).
 * **Per mode service limits** - Update configuration to allow setting different maximum number of locations and distance per mode.
 * **Fix shape index for trivial path** - Fix a bug where when building the the trip path for a "trivial" route (includes just one edge) where the shape index exceeded that size of the shape.

## Release Date: 2015-09-28

 * **Elevation Influenced Bicycle Routing** - Enabled elevation influenced bicycle routing. A "use-hills" option was added to the bicycle costing profile that can tune routes to avoid hills based on grade and amount of elevation change.
 * **"Loop Edge" Fix** - Fixed a bug with edges that form a loop. Split them into 2 edges during data import.
 * **Additional information returned from 'locate' method** - Added information that can be useful when debugging routes and data. Adds information about nodes and edges at a location.
 * **Guidance/Narrative Updates** - Added side of street to destination narrative. Updated verbal instructions.<|MERGE_RESOLUTION|>--- conflicted
+++ resolved
@@ -19,13 +19,10 @@
    * ADDED: Proper time tracking in Bidirectional A* [#5640](https://github.com/valhalla/valhalla/pull/5640/)
    * CHANGED: Templatize CostMatrix connection check [#5729](https://github.com/valhalla/valhalla/pull/5729)
    * ADDED: /tile endpoint to serve MVT (BETA) [#5663](https://github.com/valhalla/valhalla/pull/5663)
-<<<<<<< HEAD
-   * CHANGED: renamed `GraphId::Is_Valid()` -> `GraphId::is_valid()` and `GraphId::Tile_Base` -> `GraphId::tile_base` [#5678](https://github.com/valhalla/valhalla/pull/5678)
-=======
    * ADDED: `valhalla-dev` image [#5739](https://github.com/valhalla/valhalla/pull/5739)
    * CHANGED: --version program options to print _only_ the version string and omit the program name [#5769](https://github.com/valhalla/valhalla/pull/5769)
    * CHANGED: upgraded tz submodule to 2025c [#5766](https://github.com/valhalla/valhalla/pull/5766)
->>>>>>> 9c8cb15e
+   * CHANGED: renamed `GraphId::Is_Valid()` -> `GraphId::is_valid()` and `GraphId::Tile_Base` -> `GraphId::tile_base` [#5678](https://github.com/valhalla/valhalla/pull/5678)
 
 ## Release Date: 2025-11-14 Valhalla 3.6.1
 * **Removed**
