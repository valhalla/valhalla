## Unreleased
* **Removed**
   * REMOVED: needs_ci_run script [#4423](https://github.com/valhalla/valhalla/pull/4423)
   * REMOVED: unused vehicle types in AutoCost and segway; renamed kTruck to "truck" instead of "tractor_trailer" [#4430](https://github.com/valhalla/valhalla/pull/4430)
   * REMOVED: ./bench and related files/code [#4560](https://github.com/valhalla/valhalla/pull/4560)
* **Bug Fix**
   * FIXED: gcc13 was missing some std header includes [#4154](https://github.com/valhalla/valhalla/pull/4154)
   * FIXED: when reclassifying ferry edges, remove destonly from ways only if the connecting way was destonly [#4118](https://github.com/valhalla/valhalla/pull/4118)
   * FIXED: typo in use value of map matching API (`platform_connection` was misspelled) [#4174](https://github.com/valhalla/valhalla/pull/4174)
   * FIXED: fix crash in timedistancebssmatrix.cc  [#4244](https://github.com/valhalla/valhalla/pull/4244)
   * FIXED: missing protobuf CMake configuration to link abseil for protobuf >= 3.22.0 [#4207](https://github.com/valhalla/valhalla/pull/4207)
   * FIXED: broken links on the optimized route API page [#4260](https://github.com/valhalla/valhalla/pull/4260)
   * FIXED: remove clearing of headings while calculating a matrix [#4288](https://github.com/valhalla/valhalla/pull/4288)
   * FIXED: only recost matrix pairs which have connections found [#4344](https://github.com/valhalla/valhalla/pull/4344)
   * FIXED: arm builds. tons of errors due to floating point issues mostly [#4213](https://github.com/valhalla/valhalla/pull/4213)
   * FIXED: respond with correlated edges for format=valhalla and matrix [#4335](https://github.com/valhalla/valhalla/pull/4335)
   * FIXED: `sources` & `targets` for verbose matrix response was kinda broken due to #4335 above [#4366](https://github.com/valhalla/valhalla/pull/4366)
   * FIXED: recover proper shortest path to ferry connections (when multiple edges exist between node pair) [#4361](https://github.com/valhalla/valhalla/pull/4361)
   * FIXED: recover proper shortest path to ferry connections (make sure correct label index is used) [#4378](https://github.com/valhalla/valhalla/pull/4378)
   * FIXED: Allow all roads for motorcycles [#4348](https://github.com/valhalla/valhalla/pull/4348)
   * FIXED: motorcar:conditional should not apply to motorcycle and moped [#4359](https://github.com/valhalla/valhalla/pull/4359)
   * FIXED: break shortcuts when there are different restrictions on base edges [#4326](https://github.com/valhalla/valhalla/pull/4326)
   * FIXED: Incorrect `edge_index` assignment in `thor_worker_t::build_trace` [#4413](https://github.com/valhalla/valhalla/pull/4413)
   * FIXED: lots of issues with CostMatrix (primarily deadend logic) with a complete refactor modeling things very close to bidir A*, also to prepare for a unification of the two [#4372](https://github.com/valhalla/valhalla/pull/4372)
   * FIXED: diff_names check was missing for Graphfilter and Shortcutbuilder for AddEdgeInfo call.  [#4436](https://github.com/valhalla/valhalla/pull/4436)
   * FIXED: updated timezone database and added code to keep compatibility with old servers/new data and vice versa [#4446](https://github.com/valhalla/valhalla/pull/4446)
   * FIXED: retry elevation tile download if the download failed for some reason or the downloaded tile was corrupt [#4461](https://github.com/valhalla/valhalla/pull/4461)
   * FIXED: base transition costs were getting overridden by osrm car turn duration [#4463](https://github.com/valhalla/valhalla/pull/4463)
   * FIXED: insane ETAs for `motor_scooter` on `track`s [#4468](https://github.com/valhalla/valhalla/pull/4468)
   * FIXED: -j wasn't taken into account anymore [#4483](https://github.com/valhalla/valhalla/pull/4483)
   * FIXED: time distance matrix was always using time zone of last settled edge id [#4494](https://github.com/valhalla/valhalla/pull/4494)
   * FIXED: log to stderr in valhalla_export_edges [#4498](https://github.com/valhalla/valhalla/pull/4498)
   * FIXED: set capped speed for truck at 90 KPH [#4493](https://github.com/valhalla/valhalla/pull/4493)
   * FIXED: Config singleton multiple instantiation issue [#4521](https://github.com/valhalla/valhalla/pull/4521)
   * FIXED: Prevent GetShortcut to run into an infinite loop [#4532](https://github.com/valhalla/valhalla/pull/4532)
   * FIXED: fix config generator with thor.costmatrix_allow_second_pass [#4567](https://github.com/valhalla/valhalla/pull/4567)
   * FIXED: infinite loop or other random corruption in isochrones when retrieving partial shape of an edge [#4547](https://github.com/valhalla/valhalla/pull/4547)
   * FIXED: Aggregation updates: update opposing local idx after aggregating the edges, added classification check for aggregation, and shortcut length changes [#4570](https://github.com/valhalla/valhalla/pull/4570)
   * FIXED: Use helper function for only parsing out names from DirectedEdge when populating intersecting edges [#4604](https://github.com/valhalla/valhalla/pull/4604)  
   * FIXED: Osmnode size reduction: Fixed excessive disk space for planet build [#4605](https://github.com/valhalla/valhalla/pull/4605)
* **Enhancement**
   * UPDATED: French translations, thanks to @xlqian [#4159](https://github.com/valhalla/valhalla/pull/4159)
   * CHANGED: -j flag for multithreaded executables to override mjolnir.concurrency [#4168](https://github.com/valhalla/valhalla/pull/4168)
   * CHANGED: moved the argparse boilerplate code to a private header which all programs can share [#4169](https://github.com/valhalla/valhalla/pull/4169)
   * ADDED: CI runs a spell check on the PR to detect spelling mistakes [#4179](https://github.com/valhalla/valhalla/pull/4179)
   * ADDED: `preferred_side_cutoff` parameter for locations [#4182](https://github.com/valhalla/valhalla/pull/4182)
   * ADDED: PBF output for matrix endpoint [#4121](https://github.com/valhalla/valhalla/pull/4121)
   * CHANGED: sped up the transit gtfs ingestion process by sorting the feeds before querying them and avoiding copying their structures. forked just_gtfs into the valhalla org to accomplish it [#4167](https://github.com/valhalla/valhalla/pull/4167)
   * CHANGED: write traffic tile headers in `valhalla_build_extract` [#4195](https://github.com/valhalla/valhalla/pull/4195)
   * ADDED: `source_percent_along` & `target_percent_along` to /trace_attributes JSON response [#4199](https://github.com/valhalla/valhalla/pull/4199)
   * ADDED: sqlite database to store landmarks along with interfaces of insert and bounding box queries [#4189](https://github.com/valhalla/valhalla/pull/4189)
   * CHANGED: refactor landmark database interface to use a pimpl [#4202](https://github.com/valhalla/valhalla/pull/4202)
   * ADDED: support for `:forward` and `:backward` for `motor_vehicle`, `vehicle`, `foot` and `bicycle` tag prefixes [#4204](https://github.com/valhalla/valhalla/pull/4204)
   * ADDED: add `valhalla_build_landmarks` to parse POIs from osm pbfs and store them as landmarks in the landmark sqlite database [#4201](https://github.com/valhalla/valhalla/pull/4201)
   * ADDED: add primary key in the landmark sqlite database and a method to retrieve landmarks via their primary keys [#4224](https://github.com/valhalla/valhalla/pull/4224)
   * ADDED: update graph tile to allow adding landmarks to edge info, and refactor edgeinfo.cc [#4233](https://github.com/valhalla/valhalla/pull/4233)
   * ADDED: `sources_to_targets` action for `/expansion` [#4263](https://github.com/valhalla/valhalla/pull/4263)
   * ADDED: option `--extract-tar` to `valhalla_build_extract` to create extracts from .tar files instead of tile directory [#4255](https://github.com/valhalla/valhalla/pull/4255)
   * ADDED: Support for `bannerInstructions` attribute in OSRM serializer via `banner_instructions` request parameter [#4093](https://github.com/valhalla/valhalla/pull/4093)
   * UPDATED: submodules which had new releases, unless it was a major version change [#4231](https://github.com/valhalla/valhalla/pull/4231)
   * ADDED: Support for elevation along a route. Add elevation to EdgeInfo within Valhalla tiles [#4279](https://github.com/valhalla/valhalla/pull/4279)
   * ADDED: the workflow to find landmarks in a graph tile, associate them with nearby edges, and update the graph tile to store the associations [#4278](https://github.com/valhalla/valhalla/pull/4278)
   * ADDED: update maneuver generation to add nearby landmarks to maneuvers as direction support [#4293](https://github.com/valhalla/valhalla/pull/4293)
   * CHANGED: the boost property tree config is now read into a singleton that doesn't need to be passed around anymore [#4220](https://github.com/valhalla/valhalla/pull/4220)
   * ADDED: Update the street name and sign data processing include language and pronunciations [#4268](https://github.com/valhalla/valhalla/pull/4268)
   * CHANGED: more sustainable way to work with protobuf in cmake [#4334](https://github.com/valhalla/valhalla/pull/4334)
   * CHANGED: use date_time API to retrieve timezone aliases instead of our own curated list [#4382](https://github.com/valhalla/valhalla/pull/4382)
   * CHANGED: less aggressive logging for nodes' headings & ferry connections [#4420][https://github.com/valhalla/valhalla/pull/4420]
   * ADDED: add documentation about historical traffic [#4259](https://github.com/valhalla/valhalla/pull/4259)
   * ADDED: config option to control how much memory we'll reserve for CostMatrix locations [#4424](https://github.com/valhalla/valhalla/pull/4424)
   * CHANGED: refactor EdgeLabel (and derived classes) to reduce memory use. [#4439](https://github.com/valhalla/valhalla/pull/4439)
   * ADDED: "shape" field to matrix response for CostMatrix only [#4432](https://github.com/valhalla/valhalla/pull/4432)
   * CHANGED: `/expansion`: add field `prev_edge_id`, make the GeoJSON features `LineString`s [#4275](https://github.com/valhalla/valhalla/issues/4275)
   * ADDED: --optimize & --log-details to valhalla_run_matrix [#4355](https://github.com/valhalla/valhalla/pull/4334)
   * ADDED: most access restrictions to /locate response [#4431](https://github.com/valhalla/valhalla/pull/4431)
   * ADDED: hgv=destination and friends for truck-specific "destination_only" logic [#4450](https://github.com/valhalla/valhalla/issues/4450)
   * UPDATED: updated country access overrides [#4460](https://github.com/valhalla/valhalla/pull/4460)
   * CHANGED: date_time refactor as a preparation to return DST/timezone related offset in the response [#4365](https://github.com/valhalla/valhalla/pull/4365)
   * ADDED: find connection on backward search for bidir matrix algo [#4329](https://github.com/valhalla/valhalla/pull/4329)
   * FIXED: Fix segfault in OSRM serializer with bannerInstructions when destination is on roundabout [#4480](https://github.com/valhalla/valhalla/pull/4481)
   * CHANGED: Adujustment of walk speed when walking on slight downhill [#4302](https://github.com/valhalla/valhalla/pull/4302)
   * CHANGED: Do not reclassify ferry connections when no hierarchies are to be generated [#4487](https://github.com/valhalla/valhalla/pull/4487)
   * ADDED: Added a config option to sort nodes spatially during graph building [#4455](https://github.com/valhalla/valhalla/pull/4455)
   * ADDED: Timezone info in route and matrix responses [#4491](https://github.com/valhalla/valhalla/pull/4491)
   * ADDED: Support for `voiceInstructions` attribute in OSRM serializer via `voice_instructions` request parameter [#4506](https://github.com/valhalla/valhalla/pull/4506)
   * CHANGED: use pkg-config to find spatialite & geos and remove our cmake modules; upgraded conan's boost to 1.83.0 in the process [#4253](https://github.com/valhalla/valhalla/pull/4253)
   * ADDED: Added aggregation logic to filter stage of tile building [#4512](https://github.com/valhalla/valhalla/pull/4512)
   * UPDATED: tz to 2023d [#4519](https://github.com/valhalla/valhalla/pull/4519)
   * FIXED: Fix segfault in costmatrix (date_time and time zone always added). [#4530](https://github.com/valhalla/valhalla/pull/4530)
   * CHANGED: libvalhalla.pc generation to have finer controls; install third_party public headers; overhaul lots of CMake; remove conan support [#4516](https://github.com/valhalla/valhalla/pull/4516)
   * CHANGED: refactored matrix code to include a base class for all matrix algorithms to prepare for second passes on matrix [#4535](https://github.com/valhalla/valhalla/pull/4535)
   * ADDED: matrix second pass for connections not found in the first pass, analogous to /route [#4536](https://github.com/valhalla/valhalla/pull/4536)
   * UPDATED: cxxopts to 3.1.1 [#4541](https://github.com/valhalla/valhalla/pull/4541)
   * CHANGED: make use of vendored libraries optional (other than libraries which are not commonly in package managers or only used for testing) [#4544](https://github.com/valhalla/valhalla/pull/4544)
   * ADDED: Improved instructions for blind users [#3694](https://github.com/valhalla/valhalla/pull/3694)
   * FIXED: Fixed roundoff issue in Tiles Row and Col methods [#4585](https://github.com/valhalla/valhalla/pull/4585)
   * ADDED: isochrone proper polygon support & pbf output for isochrone [#4575](https://github.com/valhalla/valhalla/pull/4575)
<<<<<<< HEAD
   * ADDED: `ignore_non_vehicular_restrictions` parameter for truck costing [#4606](https://github.com/valhalla/valhalla/pull/4606)
=======
   * ADDED: return isotile grid as geotiff  [#4594](https://github.com/valhalla/valhalla/pull/4594)
>>>>>>> 482bcf29

## Release Date: 2023-05-11 Valhalla 3.4.0
* **Removed**
   * REMOVED: Docker image pushes to Dockerhub [#4033](https://github.com/valhalla/valhalla/pull/4033)
   * REMOVED: transitland references and scripts and replace with info for raw GTFS feeds [#4033](https://github.com/valhalla/valhalla/pull/3906)
* **Bug Fix**
   * FIXED: underflow of uint64_t cast for matrix time results [#3906](https://github.com/valhalla/valhalla/pull/3906)
   * FIXED: update vcpkg commit for Azure pipelines to fix libtool mirrors [#3915](https://github.com/valhalla/valhalla/pull/3915)
   * FIXED: fix CHANGELOG release year (2022->2023) [#3927](https://github.com/valhalla/valhalla/pull/3927)
   * FIXED: avoid segfault on invalid exclude_polygons input [#3907](https://github.com/valhalla/valhalla/pull/3907)
   * FIXED: allow \_WIN32_WINNT to be defined by build system [#3933](https://github.com/valhalla/valhalla/issues/3933)
   * FIXED: disconnected stop pairs in gtfs import [#3943](https://github.com/valhalla/valhalla/pull/3943)
   * FIXED: in/egress traversability in gtfs ingestion is now defaulted to kBoth to enable pedestrian access on transit connect edges and through the in/egress node [#3948](https://github.com/valhalla/valhalla/pull/3948)
   * FIXED: parsing logic needed implicit order of stations/egresses/platforms in the GTFS feeds [#3949](https://github.com/valhalla/valhalla/pull/3949)
   * FIXED: segfault in TimeDistanceMatrix [#3964](https://github.com/valhalla/valhalla/pull/3949)
   * FIXED: write multiple PBFs if the protobuf object gets too big [#3954](https://github.com/valhalla/valhalla/pull/3954)
   * FIXED: pin conan version to latest 1.x for now [#3990](https://github.com/valhalla/valhalla/pull/3990)
   * FIXED: Fix matrix_locations when used in pbf request [#3997](https://github.com/valhalla/valhalla/pull/3997)
   * FIXED: got to the point where the basic transit routing test works [#3988](https://github.com/valhalla/valhalla/pull/3988)
   * FIXED: fix build with LOGGING_LEVEL=ALL [#3992](https://github.com/valhalla/valhalla/pull/3992)
   * FIXED: transit stitching when determining whether a platform was generated [#4020](https://github.com/valhalla/valhalla/pull/4020)
   * FIXED: multimodal isochrones [#4030](https://github.com/valhalla/valhalla/pull/4030)
   * FIXED: duplicated recosting names should throw [#4042](https://github.com/valhalla/valhalla/pull/4042)
   * FIXED: Remove arch specificity from strip command of Python bindings to make it more compatible with other archs [#4040](https://github.com/valhalla/valhalla/pull/4040)
   * FIXED: GraphReader::GetShortcut no longer returns false positives or false negatives [#4019](https://github.com/valhalla/valhalla/pull/4019)
   * FIXED: Tagging with bus=permit or taxi=permit did not override access=no [#4045](https://github.com/valhalla/valhalla/pull/4045)
   * FIXED: Upgrade RapidJSON to address undefined behavior [#4051](https://github.com/valhalla/valhalla/pull/4051)
   * FIXED: time handling for transit service [#4052](https://github.com/valhalla/valhalla/pull/4052)
   * FIXED: multiple smaller bugs while testing more multimodal /route & /isochrones [#4055](https://github.com/valhalla/valhalla/pull/4055)
   * FIXED: `FindLuaJit.cmake` to include Windows paths/library names [#4067](https://github.com/valhalla/valhalla/pull/4067)
   * FIXED: Move complex turn restriction check out of can_form_shortcut() [#4047](https://github.com/valhalla/valhalla/pull/4047)
   * FIXED: fix `clear` methods on matrix algorithms and reserve some space for labels with a new config [#4075](https://github.com/valhalla/valhalla/pull/4075)
   * FIXED: fix `valhalla_build_admins` & `valhalla_ways_to_edges` argument parsing [#4097](https://github.com/valhalla/valhalla/pull/4097)
   * FIXED: fail early in `valhalla_build_admins` if parent directory can't be created, also exit with failure [#4099](https://github.com/valhalla/valhalla/pull/4099)
* **Enhancement**
   * CHANGED: replace boost::optional with C++17's std::optional where possible [#3890](https://github.com/valhalla/valhalla/pull/3890)
   * ADDED: parse `lit` tag on ways and add it to graph [#3893](https://github.com/valhalla/valhalla/pull/3893)
   * ADDED: log lat/lon of node where children link edges exceed the configured maximum [#3911](https://github.com/valhalla/valhalla/pull/3911)
   * ADDED: log matrix algorithm which was used [#3916](https://github.com/valhalla/valhalla/pull/3916)
   * UPDATED: docker base image to Ubuntu 22.04 [#3912](https://github.com/valhalla/valhalla/pull/3912)
   * CHANGED: Unify handling of single-file -Werror in all modules [#3910](https://github.com/valhalla/valhalla/pull/3910)
   * CHANGED: Build skadi with -Werror [#3935](https://github.com/valhalla/valhalla/pull/3935)
   * ADDED: Connect transit tiles to the graph [#3700](https://github.com/valhalla/valhalla/pull/3700)
   * CHANGED: switch to C++17 master branch of `just_gtfs` [#3947](https://github.com/valhalla/valhalla/pull/3947)
   * ADDED: Support for configuring a universal request timeout [#3966](https://github.com/valhalla/valhalla/pull/3966)
   * ADDED: optionally include highway=platform edges for pedestrian access [#3971](https://github.com/valhalla/valhalla/pull/3971)
   * ADDED: `use_lit` costing option for pedestrian costing [#3957](https://github.com/valhalla/valhalla/pull/3957)
   * CHANGED: Removed stray NULL values in log output[#3974](https://github.com/valhalla/valhalla/pull/3974)
   * CHANGED: More conservative estimates for cost of walking slopes [#3982](https://github.com/valhalla/valhalla/pull/3982)
   * ADDED: An option to slim down matrix response [#3987](https://github.com/valhalla/valhalla/pull/3987)
   * CHANGED: Updated url for just_gtfs library [#3994](https://github.com/valhalla/valhalla/pull/3995)
   * ADDED: Docker image pushes to Github's docker registry [#4033](https://github.com/valhalla/valhalla/pull/4033)
   * ADDED: `disable_hierarchy_pruning` costing option to find the actual optimal route for motorized costing modes, i.e `auto`, `motorcycle`, `motor_scooter`, `bus`, `truck` & `taxi`. [#4000](https://github.com/valhalla/valhalla/pull/4000)
   * CHANGED: baldr directory: remove warnings and C++17 adjustments [#4011](https://github.com/valhalla/valhalla/pull/4011)
   * UPDATED: `vcpkg` to latest master, iconv wasn't building anymore [#4066](https://github.com/valhalla/valhalla/pull/4066)
   * CHANGED: pybind11 upgrade for python 3.11 [#4067](https://github.com/valhalla/valhalla/pull/4067)
   * CHANGED: added transit level to connectivity map [#4082](https://github.com/valhalla/valhalla/pull/4082)
   * ADDED: "has_transit_tiles" & "osm_changeset" to verbose status response [#4062](https://github.com/valhalla/valhalla/pull/4062)
   * ADDED: time awareness to CostMatrix for e.g. traffic support [#4071](https://github.com/valhalla/valhalla/pull/4071)
   * UPDATED: transifex translations [#4102](https://github.com/valhalla/valhalla/pull/4102)

## Release Date: 2023-01-03 Valhalla 3.3.0
* **Removed**
* **Bug Fix**
* **Enhancement**
  * CHANGED: Upgraded from C++14 to C++17. [#3878](https://github.com/valhalla/valhalla/pull/3878)

## Release Date: 2023-01-03 Valhalla 3.2.1
* **Removed**
* **Bug Fix**
   * FIXED: valhalla_run_route was missing config logic.[#3824](https://github.com/valhalla/valhalla/pull/3824)
   * FIXED: Added missing ferry tag if manoeuver uses a ferry. It's supposed to be there according to the docs. [#3815](https://github.com/valhalla/valhalla/issues/3815)
   * FIXED: Handle hexlifying strings with unsigned chars [#3842](https://github.com/valhalla/valhalla/pull/3842)
   * FIXED: Newer clang warns on `sprintf` which becomes a compilation error (due to `Werror`) so we use `snprintf` instead [#3846](https://github.com/valhalla/valhalla/issues/3846)
   * FIXED: Build all of Mjolnir with -Werror [#3845](https://github.com/valhalla/valhalla/pull/3845)
   * FIXED: Only set most destination information once for all origins in timedistancematrix [#3830](https://github.com/valhalla/valhalla/pull/3830)
   * FIXED: Integers to expansion JSON output were cast wrongly [#3857](https://github.com/valhalla/valhalla/pull/3857)
   * FIXED: hazmat=destination should be hazmat=false and fix the truckcost usage of hazmat [#3865](https://github.com/valhalla/valhalla/pull/3865)
   * FIXED: Make sure there is at least one path which is accessible for all vehicular modes when reclassifying ferry edges [#3860](https://github.com/valhalla/valhalla/pull/3860)
   * FIXED: valhalla_build_extract was failing to determine the tile ID to include in the extract [#3864](https://github.com/valhalla/valhalla/pull/3864)
   * FIXED: valhalla_ways_to_edges missed trimming the cache when overcommitted [#3872](https://github.com/valhalla/valhalla/pull/3864)
   * FIXED: Strange detours with multi-origin/destination unidirectional A* [#3585](https://github.com/valhalla/valhalla/pull/3585)
* **Enhancement**
   * ADDED: Added has_toll, has_highway, has_ferry tags to summary field of a leg and route and a highway tag to a maneuver if it includes a highway. [#3815](https://github.com/valhalla/valhalla/issues/3815)
   * ADDED: Add time info to sources_to_targets [#3795](https://github.com/valhalla/valhalla/pull/3795)
   * ADDED: "available_actions" to the /status response [#3836](https://github.com/valhalla/valhalla/pull/3836)
   * ADDED: "waiting" field on input/output intermediate break(\_through) locations to respect services times [#3849](https://github.com/valhalla/valhalla/pull/3849)
   * ADDED: --bbox & --geojson-dir options to valhalla_build_extract to only archive a subset of tiles [#3856](https://github.com/valhalla/valhalla/pull/3856)
   * CHANGED: Replace unstable c++ geos API with a mix of geos' c api and boost::geometry for admin building [#3683](https://github.com/valhalla/valhalla/pull/3683)
   * ADDED: optional write-access to traffic extract from GraphReader [#3876](https://github.com/valhalla/valhalla/pull/3876)
   * UPDATED: locales from Transifex [#3879](https://github.com/valhalla/valhalla/pull/3879)
   * CHANGED: Build most of Baldr with -Werror [#3885](https://github.com/valhalla/valhalla/pull/3885)
   * UPDATED: some documentation overhaul to slim down root's README [#3881](https://github.com/valhalla/valhalla/pull/3881)
   * CHANGED: move documentation hosting to Github Pages from readthedocs.io [#3884](https://github.com/valhalla/valhalla/pull/3884)
   * ADDED: inline config arguments to some more executables [#3873](https://github.com/valhalla/valhalla/pull/3873)

## Release Date: 2022-10-26 Valhalla 3.2.0
* **Removed**
   * REMOVED: "build-\*" docker image to decrease complexity [#3689](https://github.com/valhalla/valhalla/pull/3541)

* **Bug Fix**
   * FIXED: Fix precision losses while encoding-decoding distance parameter in openlr [#3374](https://github.com/valhalla/valhalla/pull/3374)
   * FIXED: Fix bearing calculation for openlr records [#3379](https://github.com/valhalla/valhalla/pull/3379)
   * FIXED: Some refactoring that was proposed for the PR 3379 [3381](https://github.com/valhalla/valhalla/pull/3381)
   * FIXED: Avoid calling out "keep left/right" when passing an exit [3349](https://github.com/valhalla/valhalla/pull/3349)
   * FIXED: Fix iterator decrement beyond begin() in GeoPoint::HeadingAtEndOfPolyline() method [#3393](https://github.com/valhalla/valhalla/pull/3393)
   * FIXED: Add string for Use:kPedestrianCrossing to fix null output in to_string(Use). [#3416](https://github.com/valhalla/valhalla/pull/3416)
   * FIXED: Remove simple restrictions check for pedestrian cost calculation. [#3423](https://github.com/valhalla/valhalla/pull/3423)
   * FIXED: Parse "highway=busway" OSM tag: https://wiki.openstreetmap.org/wiki/Tag:highway%3Dbusway [#3413](https://github.com/valhalla/valhalla/pull/3413)
   * FIXED: Process int_ref irrespective of `use_directions_on_ways_` [#3446](https://github.com/valhalla/valhalla/pull/3446)
   * FIXED: workaround python's ArgumentParser bug to not accept negative numbers as arguments [#3443](https://github.com/valhalla/valhalla/pull/3443)
   * FIXED: Undefined behaviour on some platforms due to unaligned reads [#3447](https://github.com/valhalla/valhalla/pull/3447)
   * FIXED: Fixed undefined behavior due to invalid shift exponent when getting edge's heading [#3450](https://github.com/valhalla/valhalla/pull/3450)
   * FIXED: Use midgard::unaligned_read in GraphTileBuilder::AddSigns [#3456](https://github.com/valhalla/valhalla/pull/3456)
   * FIXED: Relax test margin for time dependent traffic test [#3467](https://github.com/valhalla/valhalla/pull/3467)
   * FIXED: Fixed missed intersection heading [#3463](https://github.com/valhalla/valhalla/pull/3463)
   * FIXED: Stopped putting binary bytes into a string field of the protobuf TaggedValue since proto3 protects against that for cross language support [#3468](https://github.com/valhalla/valhalla/pull/3468)
   * FIXED: valhalla_service uses now loki logging config instead of deprecated tyr logging [#3481](https://github.com/valhalla/valhalla/pull/3481)
   * FIXED: Docker image `valhalla/valhalla:run-latest`: conan error + python integration [#3485](https://github.com/valhalla/valhalla/pull/3485)
   * FIXED: fix more protobuf unstable 3.x API [#3494](https://github.com/valhalla/valhalla/pull/3494)
   * FIXED: fix one more protobuf unstable 3.x API [#3501](https://github.com/valhalla/valhalla/pull/3501)
   * FIXED: Fix valhalla_build_tiles imports only bss from last osm file [#3503](https://github.com/valhalla/valhalla/pull/3503)
   * FIXED: Fix total_run_stat.sh script. [#3511](https://github.com/valhalla/valhalla/pull/3511)
   * FIXED: Both `hov:designated` and `hov:minimum` have to be correctly set for the way to be considered hov-only [#3526](https://github.com/valhalla/valhalla/pull/3526)
   * FIXED: Wrong out index in route intersections [#3541](https://github.com/valhalla/valhalla/pull/3541)
   * FIXED: fix valhalla_export_edges: missing null columns separator [#3543](https://github.com/valhalla/valhalla/pull/3543)
   * FIXED: Removed/updated narrative language aliases that are not IETF BCP47 compliant [#3546](https://github.com/valhalla/valhalla/pull/3546)
   * FIXED: Wrong predecessor opposing edge in dijkstra's expansion [#3528](https://github.com/valhalla/valhalla/pull/3528)
   * FIXED: exit and exit_verbal in Russian locale should be same [#3545](https://github.com/valhalla/valhalla/pull/3545)
   * FIXED: Skip transit tiles in hierarchy builder [#3559](https://github.com/valhalla/valhalla/pull/3559)
   * FIXED: Fix some country overrides in adminconstants and add a couple new countries. [#3578](https://github.com/valhalla/valhalla/pull/3578)
   * FIXED: Improve build errors reporting [#3579](https://github.com/valhalla/valhalla/pull/3579)
   * FIXED: Fix "no elevation" values and /locate elevation response [#3571](https://github.com/valhalla/valhalla/pull/3571)
   * FIXED: Build tiles with admin/timezone support on Windows [#3580](https://github.com/valhalla/valhalla/pull/3580)
   * FIXED: admin "Saint-Martin" changed name to "Saint-Martin (France)" [#3619](https://github.com/valhalla/valhalla/pull/3619)
   * FIXED: openstreetmapspeeds global config with `null`s now supported [#3621](https://github.com/valhalla/valhalla/pull/3621)
   * FIXED: valhalla_run_matrix was failing (could not find proper max_matrix_distance) [#3635](https://github.com/valhalla/valhalla/pull/3635)
   * FIXED: Removed duplicate degrees/radians constants [#3642](https://github.com/valhalla/valhalla/pull/3642)
   * FIXED: Forgot to adapt driving side and country access rules in [#3619](https://github.com/valhalla/valhalla/pull/3619) [#3652](https://github.com/valhalla/valhalla/pull/3652)
   * FIXED: DateTime::is_conditional_active(...) incorrect end week handling [#3655](https://github.com/valhalla/valhalla/pull/3655)
   * FIXED: TimeDistanceBSSMatrix: incorrect initialization for destinations[#3659](https://github.com/valhalla/valhalla/pull/3659)
   * FIXED: Some interpolated points had invalid edge_index in trace_attributes response [#3646](https://github.com/valhalla/valhalla/pull/3670)
   * FIXED: Use a small node snap distance in map-matching. FIxes issue with incorrect turn followed by Uturn. [#3677](https://github.com/valhalla/valhalla/pull/3677)
   * FIXED: Conan error when building Docker image. [#3689](https://github.com/valhalla/valhalla/pull/3689)
   * FIXED: Allow country overrides for sidewalk [#3711](https://github.com/valhalla/valhalla/pull/3711)
   * FIXED: CostMatrix incorrect tile usage with oppedge. [#3719](https://github.com/valhalla/valhalla/pull/3719)
   * FIXED: Fix elevation serializing [#3735](https://github.com/valhalla/valhalla/pull/3735)
   * FIXED: Fix returning a potentially uninitialized value in PointXY::ClosestPoint [#3737](https://github.com/valhalla/valhalla/pull/3737)
   * FIXED: Wales and Scotland name change. [#3746](https://github.com/valhalla/valhalla/pull/3746)
   * FIXED: Pedestrian crossings are allowed for bikes [#3751](https://github.com/valhalla/valhalla/pull/3751)
   * FIXED: Fix for Mac OSx.  Small update for the workdir for the admin_sidewalk_override test.  [#3757](https://github.com/valhalla/valhalla/pull/3757)
   * FIXED: Add missing service road case from GetTripLegUse method. [#3763](https://github.com/valhalla/valhalla/pull/3763)
   * FIXED: Fix TimeDistanceMatrix results sequence [#3738](https://github.com/valhalla/valhalla/pull/3738)
   * FIXED: Fix status endpoint not reporting that the service is shutting down [#3785](https://github.com/valhalla/valhalla/pull/3785)
   * FIXED: Fix TimdDistanceMatrix SetSources and SetTargets [#3792](https://github.com/valhalla/valhalla/pull/3792)
   * FIXED: Added highway and surface factor in truckcost [#3590](https://github.com/valhalla/valhalla/pull/3590)
   * FIXED: Potential integer underflow in file suffix generation [#3783](https://github.com/valhalla/valhalla/pull/3783)
   * FIXED: Building Valhalla as a submodule [#3781](https://github.com/valhalla/valhalla/issues/3781)
   * FIXED: Fixed invalid time detection in GetSpeed [#3800](https://github.com/valhalla/valhalla/pull/3800)
   * FIXED: Osmway struct update: added up to 33 and not 32 [#3808](https://github.com/valhalla/valhalla/pull/3808)
   * FIXED: Fix out-of-range linestrings in expansion [#4603](https://github.com/valhalla/valhalla/pull/4603)

* **Enhancement**
   * CHANGED: Pronunciation for names and destinations [#3132](https://github.com/valhalla/valhalla/pull/3132)
   * CHANGED: Requested code clean up for phonemes PR [#3356](https://github.com/valhalla/valhalla/pull/3356)
   * CHANGED: Refactor Pronunciation class to struct [#3359](https://github.com/valhalla/valhalla/pull/3359)
   * ADDED: Added support for probabale restrictions [#3361](https://github.com/valhalla/valhalla/pull/3361)
   * CHANGED: Refactored the verbal text formatter to handle logic for street name and sign [#3369](https://github.com/valhalla/valhalla/pull/3369)
   * CHANGED: return "version" and "tileset_age" on parameterless /status call [#3367](https://github.com/valhalla/valhalla/pull/3367)
   * CHANGED: de-singleton tile_extract by introducing an optional index.bin file created by valhalla_build_extract [#3281](https://github.com/valhalla/valhalla/pull/3281)
   * CHANGED: implement valhalla_build_elevation in python and add more --from-geojson & --from-graph options [#3318](https://github.com/valhalla/valhalla/pull/3318)
   * ADDED: Add boolean parameter to clear memory for edge labels from thor. [#2789](https://github.com/valhalla/valhalla/pull/2789)
   * CHANGED: Do not create statsd client in workers if it is not configured [#3394](https://github.com/valhalla/valhalla/pull/3394)
   * ADDED: Import of Bike Share Stations information in BSS Connection edges [#3411](https://github.com/valhalla/valhalla/pull/3411)
   * ADDED: Add heading to PathEdge to be able to return it on /locate [#3399](https://github.com/valhalla/valhalla/pull/3399)
   * ADDED: Add `prioritize_bidirectional` option for fast work and correct ETA calculation for `depart_at` date_time type. Smoothly stop using live-traffic [#3398](https://github.com/valhalla/valhalla/pull/3398)
   * CHANGED: Minor fix for headers  [#3436](https://github.com/valhalla/valhalla/pull/3436)
   * CHANGED: Use std::multimap for polygons returned for admin and timezone queries. Improves performance when building tiles. [#3427](https://github.com/valhalla/valhalla/pull/3427)
   * CHANGED: Refactored GraphBuilder::CreateSignInfoList [#3438](https://github.com/valhalla/valhalla/pull/3438)
   * ADDED: Add support for LZ4 compressed elevation tiles [#3401](https://github.com/valhalla/valhalla/pull/3401)
   * CHANGED: Rearranged some of the protobufs to remove redundancy [#3452](https://github.com/valhalla/valhalla/pull/3452)
   * CHANGED: overhaul python bindings [#3380](https://github.com/valhalla/valhalla/pull/3380)
   * CHANGED: Removed all protobuf defaults either by doing them in code or by relying on 0 initialization. Also deprecated best_paths and do_not_track [#3454](https://github.com/valhalla/valhalla/pull/3454)
   * ADDED: isochrone action for /expansion endpoint to track dijkstra expansion [#3215](https://github.com/valhalla/valhalla/pull/3215)
   * CHANGED: remove boost from dependencies and add conan as prep for #3346 [#3459](https://github.com/valhalla/valhalla/pull/3459)
   * CHANGED: Remove boost.program_options in favor of cxxopts header-only lib and use conan to install header-only boost. [#3346](https://github.com/valhalla/valhalla/pull/3346)
   * CHANGED: Moved all protos to proto3 for internal request/response handling [#3457](https://github.com/valhalla/valhalla/pull/3457)
   * CHANGED: Allow up to 32 outgoing link edges on a node when reclassifying links [#3483](https://github.com/valhalla/valhalla/pull/3483)
   * CHANGED: Reuse sample::get implementation [#3471](https://github.com/valhalla/valhalla/pull/3471)
   * ADDED: Beta support for interacting with the http/bindings/library via serialized and pbf objects respectively [#3464](https://github.com/valhalla/valhalla/pull/3464)
   * CHANGED: Update xcode to 12.4.0 [#3492](https://github.com/valhalla/valhalla/pull/3492)
   * ADDED: Add JSON generator to conan [#3493](https://github.com/valhalla/valhalla/pull/3493)
   * CHANGED: top_speed option: ignore live speed for speed based penalties [#3460](https://github.com/valhalla/valhalla/pull/3460)
   * ADDED: Add `include_construction` option into the config to include/exclude roads under construction from the graph [#3455](https://github.com/valhalla/valhalla/pull/3455)
   * CHANGED: Refactor options protobuf for Location and Costing objects [#3506](https://github.com/valhalla/valhalla/pull/3506)
   * CHANGED: valhalla.h and config.h don't need cmake configuration [#3502](https://github.com/valhalla/valhalla/pull/3502)
   * ADDED: New options to control what fields of the pbf are returned when pbf format responses are requested [#3207](https://github.com/valhalla/valhalla/pull/3507)
   * CHANGED: Rename tripcommon to common [#3516](https://github.com/valhalla/valhalla/pull/3516)
   * ADDED: Indoor routing - data model, data processing. [#3509](https://github.com/valhalla/valhalla/pull/3509)
   * ADDED: On-demand elevation tile fetching [#3391](https://github.com/valhalla/valhalla/pull/3391)
   * CHANGED: Remove many oneof uses from the protobuf api where the semantics of optional vs required isnt necessary [#3527](https://github.com/valhalla/valhalla/pull/3527)
   * ADDED: Indoor routing maneuvers [#3519](https://github.com/valhalla/valhalla/pull/3519)
   * ADDED: Expose reverse isochrone parameter for reverse expansion [#3528](https://github.com/valhalla/valhalla/pull/3528)
   * CHANGED: Add matrix classes to thor worker so they persist between requests. [#3560](https://github.com/valhalla/valhalla/pull/3560)
   * CHANGED: Remove `max_matrix_locations` and introduce `max_matrix_location_pairs` to configure the allowed number of total routes for the matrix action for more flexible asymmetric matrices [#3569](https://github.com/valhalla/valhalla/pull/3569)
   * CHANGED: modernized spatialite syntax [#3580](https://github.com/valhalla/valhalla/pull/3580)
   * ADDED: Options to generate partial results for time distance matrix when there is one source (one to many) or one target (many to one). [#3181](https://github.com/valhalla/valhalla/pull/3181)
   * ADDED: Enhance valhalla_build_elevation with LZ4 recompression support [#3607](https://github.com/valhalla/valhalla/pull/3607)
   * CHANGED: removed UK admin and upgraded its constituents to countries [#3619](https://github.com/valhalla/valhalla/pull/3619)
   * CHANGED: expansion service: only track requested max time/distance [#3532](https://github.com/valhalla/valhalla/pull/3509)
   * ADDED: Shorten down the request delay, when some sources/targets searches are early aborted [#3611](https://github.com/valhalla/valhalla/pull/3611)
   * ADDED: add `pre-commit` hook for running the `format.sh` script [#3637](https://github.com/valhalla/valhalla/pull/3637)
   * CHANGED: upgrade pybind11 to v2.9.2 to remove cmake warning [#3658](https://github.com/valhalla/valhalla/pull/3658)
   * ADDED: tests for just_gtfs reading and writing feeds [#3665](https://github.com/valhalla/valhalla/pull/3665)
   * CHANGED: Precise definition of types of edges on which BSS could be projected [#3658](https://github.com/valhalla/valhalla/pull/3663)
   * CHANGED: Remove duplicate implementation of `adjust_scores` [#3673](https://github.com/valhalla/valhalla/pull/3673)
   * ADDED: convert GTFS data into protobuf tiles [#3629](https://github.com/valhalla/valhalla/issues/3629)
   * CHANGED: Use `starts_with()` instead of `substr(0, N)` getting and comparing to prefix [#3702](https://github.com/valhalla/valhalla/pull/3702)
   * ADDED: Ferry support for HGV [#3710](https://github.com/valhalla/valhalla/issues/3710)
   * ADDED: Linting & formatting checks for Python code [#3713](https://github.com/valhalla/valhalla/pull/3713)
   * CHANGED: rename Turkey admin to Türkiye [#3720](https://github.com/valhalla/valhalla/pull/3713)
   * CHANGED: bumped vcpkg version to "2022.08.15" [#3754](https://github.com/valhalla/valhalla/pull/3754)
   * CHANGED: chore: Updates to clang-format 11.0.0 [#3533](https://github.com/valhalla/valhalla/pull/3533)
   * CHANGED: Ported trace_attributes serialization to RapidJSON. [#3333](https://github.com/valhalla/valhalla/pull/3333)
   * ADDED: Add helpers for DirectedEdgeExt and save them to file in GraphTileBuilder [#3562](https://github.com/valhalla/valhalla/pull/3562)
   * ADDED: Fixed Speed costing option [#3576](https://github.com/valhalla/valhalla/pull/3576)
   * ADDED: axle_count costing option for hgv [#3648](https://github.com/valhalla/valhalla/pull/3648)
   * ADDED: Matrix action for gurka [#3793](https://github.com/valhalla/valhalla/pull/3793)
   * ADDED: Add warnings array to response. [#3588](https://github.com/valhalla/valhalla/pull/3588)
   * CHANGED: Templatized TimeDistanceMatrix for forward/reverse search [#3773](https://github.com/valhalla/valhalla/pull/3773)
   * CHANGED: Templatized TimeDistanceBSSMatrix for forward/reverse search [#3778](https://github.com/valhalla/valhalla/pull/3778)
   * CHANGED: error code 154 shows distance limit in error message [#3779](https://github.com/valhalla/valhalla/pull/3779)

## Release Date: 2021-10-07 Valhalla 3.1.4
* **Removed**
* **Bug Fix**
   * FIXED: Revert default speed boost for turn channels [#3232](https://github.com/valhalla/valhalla/pull/3232)
   * FIXED: Use the right tile to get country for incident [#3235](https://github.com/valhalla/valhalla/pull/3235)
   * FIXED: Fix factors passed to `RelaxHierarchyLimits` [#3253](https://github.com/valhalla/valhalla/pull/3253)
   * FIXED: Fix TransitionCostReverse usage [#3260](https://github.com/valhalla/valhalla/pull/3260)
   * FIXED: Fix Tagged Value Support in EdgeInfo [#3262](https://github.com/valhalla/valhalla/issues/3262)
   * FIXED: TransitionCostReverse fix: revert internal_turn change [#3271](https://github.com/valhalla/valhalla/issues/3271)
   * FIXED: Optimize tiles usage in reach-based pruning [#3294](https://github.com/valhalla/valhalla/pull/3294)
   * FIXED: Slip lane detection: track visited nodes to avoid infinite loops [#3297](https://github.com/valhalla/valhalla/pull/3297)
   * FIXED: Fix distance value in a 0-length road [#3185](https://github.com/valhalla/valhalla/pull/3185)
   * FIXED: Trivial routes were broken when origin was node snapped and destnation was not and vice-versa for reverse astar [#3299](https://github.com/valhalla/valhalla/pull/3299)
   * FIXED: Tweaked TestAvoids map to get TestAvoidShortcutsTruck working [#3301](https://github.com/valhalla/valhalla/pull/3301)
   * FIXED: Overflow in sequence sort [#3303](https://github.com/valhalla/valhalla/pull/3303)
   * FIXED: Setting statsd tags in config via valhalla_build_config [#3225](https://github.com/valhalla/valhalla/pull/3225)
   * FIXED: Cache for gzipped elevation tiles [#3120](https://github.com/valhalla/valhalla/pull/3120)
   * FIXED: Current time conversion regression introduced in unidirectional algorithm refractor [#3278](https://github.com/valhalla/valhalla/issues/3278)
   * FIXED: Make combine_route_stats.py properly quote CSV output (best practice improvement) [#3328](https://github.com/valhalla/valhalla/pull/3328)
   * FIXED: Merge edge segment records in map matching properly so that resulting edge indices in trace_attributes are valid [#3280](https://github.com/valhalla/valhalla/pull/3280)
   * FIXED: Shape walking map matcher now sets correct edge candidates used in the match for origin and destination location [#3329](https://github.com/valhalla/valhalla/pull/3329)
   * FIXED: Better hash function of GraphId [#3332](https://github.com/valhalla/valhalla/pull/3332)

* **Enhancement**
   * CHANGED: Favor turn channels more [#3222](https://github.com/valhalla/valhalla/pull/3222)
   * CHANGED: Rename `valhalla::midgard::logging::LogLevel` enumerators to avoid clash with common macros [#3237](https://github.com/valhalla/valhalla/pull/3237)
   * CHANGED: Move pre-defined algorithm-based factors inside `RelaxHierarchyLimits` [#3253](https://github.com/valhalla/valhalla/pull/3253)
   * ADDED: Reject alternatives with too long detours [#3238](https://github.com/valhalla/valhalla/pull/3238)
   * ADDED: Added info to /status endpoint [#3008](https://github.com/valhalla/valhalla/pull/3008)
   * ADDED: Added stop and give_way/yield signs to the data and traffic signal fixes [#3251](https://github.com/valhalla/valhalla/pull/3251)
   * ADDED: use_hills for pedestrian costing, which also affects the walking speed [#3234](https://github.com/valhalla/valhalla/pull/3234)
   * CHANGED: Fixed cost threshold for bidirectional astar. Implemented reach-based pruning for suboptimal branches [#3257](https://github.com/valhalla/valhalla/pull/3257)
   * ADDED: Added `exclude_unpaved` request parameter [#3240](https://github.com/valhalla/valhalla/pull/3240)
   * ADDED: Added support for routing onto HOV/HOT lanes via request parameters `include_hot`, `include_hov2`, and `include_hov3` [#3273](https://github.com/valhalla/valhalla/pull/3273)
   * ADDED: Add Z-level field to `EdgeInfo`. [#3261](https://github.com/valhalla/valhalla/pull/3261)
   * CHANGED: Calculate stretch threshold for alternatives based on the optimal route cost [#3276](https://github.com/valhalla/valhalla/pull/3276)
   * ADDED: Add `preferred_z_level` as a parameter of loki requests. [#3270](https://github.com/valhalla/valhalla/pull/3270)
   * ADDED: Add `preferred_layer` as a parameter of loki requests. [#3270](https://github.com/valhalla/valhalla/pull/3270)
   * ADDED: Exposing service area names in passive maneuvers. [#3277](https://github.com/valhalla/valhalla/pull/3277)
   * ADDED: Added traffic signal and stop sign check for stop impact. These traffic signals and stop sign are located on edges. [#3279](https://github.com/valhalla/valhalla/pull/3279)
   * CHANGED: Improved sharing criterion to obtain more reasonable alternatives; extended alternatives search [#3302](https://github.com/valhalla/valhalla/pull/3302)
   * ADDED: pull ubuntu:20.04 base image before building [#3233](https://github.com/valhalla/valhalla/pull/3223)
   * CHANGED: Improve Loki nearest-neighbour performance for large radius searches in open space [#3233](https://github.com/valhalla/valhalla/pull/3324)
   * ADDED: testing infrastructure for scripts and valhalla_build_config tests [#3308](https://github.com/valhalla/valhalla/pull/3308)
   * ADDED: Shape points and information about where intermediate locations are placed along the legs of a route [#3274](https://github.com/valhalla/valhalla/pull/3274)
   * CHANGED: Improved existing hov lane transition test case to make more realistic [#3330](https://github.com/valhalla/valhalla/pull/3330)
   * CHANGED: Update python usage in all scripts to python3 [#3337](https://github.com/valhalla/valhalla/pull/3337)
   * ADDED: Added `exclude_cash_only_tolls` request parameter [#3341](https://github.com/valhalla/valhalla/pull/3341)
   * CHANGED: Update api-reference for street_names [#3342](https://github.com/valhalla/valhalla/pull/3342)
   * ADDED: Disable msse2 flags when building on Apple Silicon chip [#3327](https://github.com/valhalla/valhalla/pull/3327)

## Release Date: 2021-07-20 Valhalla 3.1.3
* **Removed**
   * REMOVED: Unused overloads of `to_response` function [#3167](https://github.com/valhalla/valhalla/pull/3167)

* **Bug Fix**
   * FIXED: Fix heading on small edge [#3114](https://github.com/valhalla/valhalla/pull/3114)
   * FIXED: Added support for `access=psv`, which disables routing on these nodes and edges unless the mode is taxi or bus [#3107](https://github.com/valhalla/valhalla/pull/3107)
   * FIXED: Disables logging in CI to catch issues [#3121](https://github.com/valhalla/valhalla/pull/3121)
   * FIXED: Fixed U-turns through service roads [#3082](https://github.com/valhalla/valhalla/pull/3082)
   * FIXED: Added forgotten penalties for kLivingStreet and kTrack for pedestrian costing model [#3116](https://github.com/valhalla/valhalla/pull/3116)
   * FIXED: Updated the reverse turn bounds [#3122](https://github.com/valhalla/valhalla/pull/3122)
   * FIXED: Missing fork maneuver [#3134](https://github.com/valhalla/valhalla/pull/3134)
   * FIXED: Update turn channel logic to call out specific turn at the end of the turn channel if needed [#3140](https://github.com/valhalla/valhalla/pull/3140)
   * FIXED: Fixed cost thresholds for TimeDistanceMatrix. [#3131](https://github.com/valhalla/valhalla/pull/3131)
   * FIXED: Use distance threshold in hierarchy limits for bidirectional astar to expand more important lower level roads [#3156](https://github.com/valhalla/valhalla/pull/3156)
   * FIXED: Fixed incorrect dead-end roundabout labels. [#3129](https://github.com/valhalla/valhalla/pull/3129)
   * FIXED: googletest wasn't really updated in #3166 [#3187](https://github.com/valhalla/valhalla/pull/3187)
   * FIXED: Minor fix of benchmark code [#3190](https://github.com/valhalla/valhalla/pull/3190)
   * FIXED: avoid_polygons intersected edges as polygons instead of linestrings [#3194]((https://github.com/valhalla/valhalla/pull/3194)
   * FIXED: when binning horizontal edge shapes using single precision floats (converted from not double precision floats) allowed for the possibility of marking many many tiles no where near the shape [#3204](https://github.com/valhalla/valhalla/pull/3204)
   * FIXED: Fix improper iterator usage in ManeuversBuilder [#3205](https://github.com/valhalla/valhalla/pull/3205)
   * FIXED: Modified approach for retrieving signs from a directed edge #3166 [#3208](https://github.com/valhalla/valhalla/pull/3208)
   * FIXED: Improve turn channel classification: detect slip lanes [#3196](https://github.com/valhalla/valhalla/pull/3196)
   * FIXED: Compatibility with older boost::optional versions [#3219](https://github.com/valhalla/valhalla/pull/3219)
   * FIXED: Older boost.geometry versions don't have correct() for geographic rings [#3218](https://github.com/valhalla/valhalla/pull/3218)
   * FIXED: Use default road speed for bicycle costing so traffic does not reduce penalty on high speed roads. [#3143](https://github.com/valhalla/valhalla/pull/3143)

* **Enhancement**
   * CHANGED: Refactor base costing options parsing to handle more common stuff in a one place [#3125](https://github.com/valhalla/valhalla/pull/3125)
   * CHANGED: Unified Sign/SignElement into sign.proto [#3146](https://github.com/valhalla/valhalla/pull/3146)
   * ADDED: New verbal succinct transition instruction to maneuver & narrativebuilder. Currently this instruction will be used in place of a very long street name to avoid repetition of long names [#2844](https://github.com/valhalla/valhalla/pull/2844)
   * ADDED: Added oneway support for pedestrian access and foot restrictions [#3123](https://github.com/valhalla/valhalla/pull/3123)
   * ADDED: Exposing rest-area names in passive maneuvers [#3172](https://github.com/valhalla/valhalla/pull/3172)
   * CHORE: Updates robin-hood-hashing third-party library
   * ADDED: Support `barrier=yes|swing_gate|jersey_barrier` tags [#3154](https://github.com/valhalla/valhalla/pull/3154)
   * ADDED: Maintain `access=permit|residents` tags as private [#3149](https://github.com/valhalla/valhalla/pull/3149)
   * CHANGED: Replace `avoid_*` API parameters with more accurate `exclude_*` [#3093](https://github.com/valhalla/valhalla/pull/3093)
   * ADDED: Penalize private gates [#3144](https://github.com/valhalla/valhalla/pull/3144)
   * CHANGED: Renamed protobuf Sign/SignElement to TripSign/TripSignElement [#3168](https://github.com/valhalla/valhalla/pull/3168)
   * CHORE: Updates googletest to release-1.11.0 [#3166](https://github.com/valhalla/valhalla/pull/3166)
   * CHORE: Enables -Wall on sif sources [#3178](https://github.com/valhalla/valhalla/pull/3178)
   * ADDED: Allow going through accessible `barrier=bollard` and penalize routing through it, when the access is private [#3175](https://github.com/valhalla/valhalla/pull/3175)
   * ADDED: Add country code to incident metadata [#3169](https://github.com/valhalla/valhalla/pull/3169)
   * CHANGED: Use distance instead of time to check limited sharing criteria [#3183](https://github.com/valhalla/valhalla/pull/3183)
   * ADDED: Introduced a new via_waypoints array on the leg in the osrm route serializer that describes where a particular waypoint from the root-level array matches to the route. [#3189](https://github.com/valhalla/valhalla/pull/3189)
   * ADDED: Added vehicle width and height as an option for auto (and derived: taxi, bus, hov) profile (https://github.com/valhalla/valhalla/pull/3179)
   * ADDED: Support for statsd integration for basic error and requests metrics [#3191](https://github.com/valhalla/valhalla/pull/3191)
   * CHANGED: Get rid of typeid in statistics-related code. [#3227](https://github.com/valhalla/valhalla/pull/3227)

## Release Date: 2021-05-26 Valhalla 3.1.2
* **Removed**
* **Bug Fix**
   * FIXED: Change unnamed road intersections from being treated as penil point u-turns [#3084](https://github.com/valhalla/valhalla/pull/3084)
   * FIXED: Fix TimeDepReverse termination and path cost calculation (for arrive_by routing) [#2987](https://github.com/valhalla/valhalla/pull/2987)
   * FIXED: Isochrone (::Generalize()) fix to avoid generating self-intersecting polygons [#3026](https://github.com/valhalla/valhalla/pull/3026)
   * FIXED: Handle day_on/day_off/hour_on/hour_off restrictions [#3029](https://github.com/valhalla/valhalla/pull/3029)
   * FIXED: Apply conditional restrictions with dow only to the edges when routing [#3039](https://github.com/valhalla/valhalla/pull/3039)
   * FIXED: Missing locking in incident handler needed to hang out to scop lock rather than let the temporary dissolve [#3046](https://github.com/valhalla/valhalla/pull/3046)
   * FIXED: Continuous lane guidance fix [#3054](https://github.com/valhalla/valhalla/pull/3054)
   * FIXED: Fix reclassification for "shorter" ferries and rail ferries (for Chunnel routing issues) [#3038](https://github.com/valhalla/valhalla/pull/3038)
   * FIXED: Incorrect routing through motor_vehicle:conditional=destination. [#3041](https://github.com/valhalla/valhalla/pull/3041)
   * FIXED: Allow destination-only routing on the first-pass for non bidirectional Astar algorithms. [#3085](https://github.com/valhalla/valhalla/pull/3085)
   * FIXED: Highway/ramp lane bifurcation [#3088](https://github.com/valhalla/valhalla/pull/3088)
   * FIXED: out of bound access of tile hierarchy in base_ll function in graphheader [#3089](https://github.com/valhalla/valhalla/pull/3089)
   * FIXED: include shortcuts in avoid edge set for avoid_polygons [#3090](https://github.com/valhalla/valhalla/pull/3090)

* **Enhancement**
   * CHANGED: Refactor timedep forward/reverse to reduce code repetition [#2987](https://github.com/valhalla/valhalla/pull/2987)
   * CHANGED: Sync translation files with Transifex command line tool [#3030](https://github.com/valhalla/valhalla/pull/3030)
   * CHANGED: Use osm tags in links reclassification algorithm in order to reduce false positive downgrades [#3042](https://github.com/valhalla/valhalla/pull/3042)
   * CHANGED: Use CircleCI XL instances for linux based builds [#3043](https://github.com/valhalla/valhalla/pull/3043)
   * ADDED: ci: Enable undefined sanitizer [#2999](https://github.com/valhalla/valhalla/pull/2999)
   * ADDED: Optionally pass preconstructed graphreader to connectivity map [#3046](https://github.com/valhalla/valhalla/pull/3046)
   * CHANGED: ci: Skip Win CI runs for irrelevant files [#3014](https://github.com/valhalla/valhalla/pull/3014)
   * ADDED: Allow configuration-driven default speed assignment based on edge properties [#3055](https://github.com/valhalla/valhalla/pull/3055)
   * CHANGED: Use std::shared_ptr in case if ENABLE_THREAD_SAFE_TILE_REF_COUNT is ON. [#3067](https://github.com/valhalla/valhalla/pull/3067)
   * CHANGED: Reduce stop impact when driving in parking lots [#3051](https://github.com/valhalla/valhalla/pull/3051)
   * ADDED: Added another through route test [#3074](https://github.com/valhalla/valhalla/pull/3074)
   * ADDED: Adds incident-length to metadata proto [#3083](https://github.com/valhalla/valhalla/pull/3083)
   * ADDED: Do not penalize gates that have allowed access [#3078](https://github.com/valhalla/valhalla/pull/3078)
   * ADDED: Added missing k/v pairs to taginfo.json.  Updated PR template. [#3101](https://github.com/valhalla/valhalla/pull/3101)
   * CHANGED: Serialize isochrone 'contour' properties as floating point so they match user supplied value [#3078](https://github.com/valhalla/valhalla/pull/3095)
   * NIT: Enables compiler warnings as errors in midgard module [#3104](https://github.com/valhalla/valhalla/pull/3104)
   * CHANGED: Check all tiles for nullptr that reads from graphreader to avoid fails in case tiles might be missing. [#3065](https://github.com/valhalla/valhalla/pull/3065)

## Release Date: 2021-04-21 Valhalla 3.1.1
* **Removed**
   * REMOVED: The tossing of private roads in [#1960](https://github.com/valhalla/valhalla/pull/1960) was too aggressive and resulted in a lot of no routes.  Reverted this logic.  [#2934](https://github.com/valhalla/valhalla/pull/2934)
   * REMOVED: stray references to node bindings [#3012](https://github.com/valhalla/valhalla/pull/3012)

* **Bug Fix**
   * FIXED: Fix compression_utils.cc::inflate(...) throw - make it catchable [#2839](https://github.com/valhalla/valhalla/pull/2839)
   * FIXED: Fix compiler errors if HAVE_HTTP not enabled [#2807](https://github.com/valhalla/valhalla/pull/2807)
   * FIXED: Fix alternate route serialization [#2811](https://github.com/valhalla/valhalla/pull/2811)
   * FIXED: Store restrictions in the right tile [#2781](https://github.com/valhalla/valhalla/pull/2781)
   * FIXED: Failing to write tiles because of racing directory creation [#2810](https://github.com/valhalla/valhalla/pull/2810)
   * FIXED: Regression in stopping expansion on transitions down in time-dependent routes [#2815](https://github.com/valhalla/valhalla/pull/2815)
   * FIXED: Fix crash in loki when trace_route is called with 2 locations.[#2817](https://github.com/valhalla/valhalla/pull/2817)
   * FIXED: Mark the restriction start and end as via ways to fix IsBridgingEdge function in Bidirectional Astar [#2796](https://github.com/valhalla/valhalla/pull/2796)
   * FIXED: Dont add predictive traffic to the tile if it's empty [#2826](https://github.com/valhalla/valhalla/pull/2826)
   * FIXED: Fix logic bidirectional astar to avoid double u-turns and extra detours [#2802](https://github.com/valhalla/valhalla/pull/2802)
   * FIXED: Re-enable transition cost for motorcycle profile [#2837](https://github.com/valhalla/valhalla/pull/2837)
   * FIXED: Increase limits for timedep_* algorithms. Split track_factor into edge factor and transition penalty [#2845](https://github.com/valhalla/valhalla/pull/2845)
   * FIXED: Loki was looking up the wrong costing enum for avoids [#2856](https://github.com/valhalla/valhalla/pull/2856)
   * FIXED: Fix way_ids -> graph_ids conversion for complex restrictions: handle cases when a way is split into multiple edges [#2848](https://github.com/valhalla/valhalla/pull/2848)
   * FIXED: Honor access mode while matching OSMRestriction with the graph [#2849](https://github.com/valhalla/valhalla/pull/2849)
   * FIXED: Ensure route summaries are unique among all returned route/legs [#2874](https://github.com/valhalla/valhalla/pull/2874)
   * FIXED: Fix compilation errors when boost < 1.68 and libprotobuf < 3.6  [#2878](https://github.com/valhalla/valhalla/pull/2878)
   * FIXED: Allow u-turns at no-access barriers when forced by heading [#2875](https://github.com/valhalla/valhalla/pull/2875)
   * FIXED: Fixed "No route found" error in case of multipoint request with locations near low reachability edges [#2914](https://github.com/valhalla/valhalla/pull/2914)
   * FIXED: Python bindings installation [#2751](https://github.com/valhalla/valhalla/issues/2751)
   * FIXED: Skip bindings if there's no Python development version [#2893](https://github.com/valhalla/valhalla/pull/2893)
   * FIXED: Use CMakes built-in Python variables to configure installation [#2931](https://github.com/valhalla/valhalla/pull/2931)
   * FIXED: Sometimes emitting zero-length route geometry when traffic splits edge twice [#2943](https://github.com/valhalla/valhalla/pull/2943)
   * FIXED: Fix map-match segfault when gps-points project very near a node [#2946](https://github.com/valhalla/valhalla/pull/2946)
   * FIXED: Use kServiceRoad edges while searching for ferry connection [#2933](https://github.com/valhalla/valhalla/pull/2933)
   * FIXED: Enhanced logic for IsTurnChannelManeuverCombinable [#2952](https://github.com/valhalla/valhalla/pull/2952)
   * FIXED: Restore compatibility with gcc 6.3.0, libprotobuf 3.0.0, boost v1.62.0 [#2953](https://github.com/valhalla/valhalla/pull/2953)
   * FIXED: Dont abort bidirectional a-star search if only one direction is exhausted [#2936](https://github.com/valhalla/valhalla/pull/2936)
   * FIXED: Fixed missing comma in the scripts/valhalla_build_config [#2963](https://github.com/valhalla/valhalla/pull/2963)
   * FIXED: Reverse and Multimodal Isochrones were returning forward results [#2967](https://github.com/valhalla/valhalla/pull/2967)
   * FIXED: Map-match fix for first gps-point being exactly equal to street shape-point [#2977](https://github.com/valhalla/valhalla/pull/2977)
   * FIXED: Add missing GEOS:GEOS dep to mjolnir target [#2901](https://github.com/valhalla/valhalla/pull/2901)
   * FIXED: Allow expansion into a region when not_thru_pruning is false on 2nd pass [#2978](https://github.com/valhalla/valhalla/pull/2978)
   * FIXED: Fix polygon area calculation: use Shoelace formula [#2927](https://github.com/valhalla/valhalla/pull/2927)
   * FIXED: Isochrone: orient segments/rings according to the right-hand rule [#2932](https://github.com/valhalla/valhalla/pull/2932)
   * FIXED: Parsenodes fix: check if index is out-of-bound first [#2984](https://github.com/valhalla/valhalla/pull/2984)
   * FIXED: Fix for unique-summary logic [#2996](https://github.com/valhalla/valhalla/pull/2996)
   * FIXED: Isochrone: handle origin edges properly [#2990](https://github.com/valhalla/valhalla/pull/2990)
   * FIXED: Annotations fail with returning NaN speed when the same point is duplicated in route geometry [#2992](https://github.com/valhalla/valhalla/pull/2992)
   * FIXED: Fix run_with_server.py to work on macOS [#3003](https://github.com/valhalla/valhalla/pull/3003)
   * FIXED: Removed unexpected maneuvers at sharp bends [#2968](https://github.com/valhalla/valhalla/pull/2968)
   * FIXED: Remove large number formatting for non-US countries [#3015](https://github.com/valhalla/valhalla/pull/3015)
   * FIXED: Odin undefined behaviour: handle case when xedgeuse is not initialized [#3020](https://github.com/valhalla/valhalla/pull/3020)

* **Enhancement**
   * Pedestrian crossing should be a separate TripLeg_Use [#2950](https://github.com/valhalla/valhalla/pull/2950)
   * CHANGED: Azure uses ninja as generator [#2779](https://github.com/valhalla/valhalla/pull/2779)
   * ADDED: Support for date_time type invariant for map matching [#2712](https://github.com/valhalla/valhalla/pull/2712)
   * ADDED: Add Bulgarian locale [#2825](https://github.com/valhalla/valhalla/pull/2825)
   * FIXED: No need for write permissions on tarball indices [#2822](https://github.com/valhalla/valhalla/pull/2822)
   * ADDED: nit: Links debug build with lld [#2813](https://github.com/valhalla/valhalla/pull/2813)
   * ADDED: Add costing option `use_living_streets` to avoid or favor living streets in route. [#2788](https://github.com/valhalla/valhalla/pull/2788)
   * CHANGED: Do not allocate mapped_cache vector in skadi when no elevation source is provided. [#2841](https://github.com/valhalla/valhalla/pull/2841)
   * ADDED: avoid_polygons logic [#2750](https://github.com/valhalla/valhalla/pull/2750)
   * ADDED: Added support for destination for conditional access restrictions [#2857](https://github.com/valhalla/valhalla/pull/2857)
   * CHANGED: Large sequences are now merge sorted which can be dramatically faster with certain hardware configurations. This is especially useful in speeding up the earlier stages (parsing, graph construction) of tile building [#2850](https://github.com/valhalla/valhalla/pull/2850)
   * CHANGED: When creating the initial graph edges by setting at which nodes they start and end, first mark the indices of those nodes in another sequence and then sort them by edgeid so that we can do the setting of start and end node sequentially in the edges file. This is much more efficient on certain hardware configurations [#2851](https://github.com/valhalla/valhalla/pull/2851)
   * CHANGED: Use relative cost threshold to extend search in bidirectional astar in order to find more alternates [#2868](https://github.com/valhalla/valhalla/pull/2868)
   * CHANGED: Throw an exception if directory does not exist when building traffic extract [#2871](https://github.com/valhalla/valhalla/pull/2871)
   * CHANGED: Support for ignoring multiple consecutive closures at start/end locations [#2846](https://github.com/valhalla/valhalla/pull/2846)
   * ADDED: Added sac_scale to trace_attributes output and locate edge output [#2818](https://github.com/valhalla/valhalla/pull/2818)
   * ADDED: Ukrainian language translations [#2882](https://github.com/valhalla/valhalla/pull/2882)
   * ADDED: Add support for closure annotations [#2816](https://github.com/valhalla/valhalla/pull/2816)
   * ADDED: Add costing option `service_factor`. Implement possibility to avoid or favor generic service roads in route for all costing options. [#2870](https://github.com/valhalla/valhalla/pull/2870)
   * CHANGED: Reduce stop impact cost when flow data is present [#2891](https://github.com/valhalla/valhalla/pull/2891)
   * CHANGED: Update visual compare script [#2803](https://github.com/valhalla/valhalla/pull/2803)
   * CHANGED: Service roads are not penalized for `pedestrian` costing by default. [#2898](https://github.com/valhalla/valhalla/pull/2898)
   * ADDED: Add complex mandatory restrictions support [#2766](https://github.com/valhalla/valhalla/pull/2766)
   * ADDED: Status endpoint for future status info and health checking of running service [#2907](https://github.com/valhalla/valhalla/pull/2907)
   * ADDED: Add min_level argument to valhalla_ways_to_edges [#2918](https://github.com/valhalla/valhalla/pull/2918)
   * ADDED: Adding ability to store the roundabout_exit_turn_degree to the maneuver [#2941](https://github.com/valhalla/valhalla/pull/2941)
   * ADDED: Penalize pencil point uturns and uturns at short internal edges. Note: `motorcycle` and `motor_scooter` models do not penalize on short internal edges. No new uturn penalty logic has been added to the pedestrian and bicycle costing models. [#2944](https://github.com/valhalla/valhalla/pull/2944)
   * CHANGED: Allow config object to be passed-in to path algorithms [#2949](https://github.com/valhalla/valhalla/pull/2949)
   * CHANGED: Allow disabling Werror
   * ADDED: Add ability to build Valhalla modules as STATIC libraries. [#2957](https://github.com/valhalla/valhalla/pull/2957)
   * NIT: Enables compiler warnings in part of mjolnir module [#2922](https://github.com/valhalla/valhalla/pull/2922)
   * CHANGED: Refactor isochrone/reachability forward/reverse search to reduce code repetition [#2969](https://github.com/valhalla/valhalla/pull/2969)
   * ADDED: Set the roundabout exit shape index when we are collapsing the roundabout maneuvers. [#2975](https://github.com/valhalla/valhalla/pull/2975)
   * CHANGED: Penalized closed edges if using them at start/end locations [#2964](https://github.com/valhalla/valhalla/pull/2964)
   * ADDED: Add shoulder to trace_attributes output. [#2980](https://github.com/valhalla/valhalla/pull/2980)
   * CHANGED: Refactor bidirectional astar forward/reverse search to reduce code repetition [#2970](https://github.com/valhalla/valhalla/pull/2970)
   * CHANGED: Factor for service roads is 1.0 by default. [#2988](https://github.com/valhalla/valhalla/pull/2988)
   * ADDED: Support for conditionally skipping CI runs [#2986](https://github.com/valhalla/valhalla/pull/2986)
   * ADDED: Add instructions for building valhalla on `arm64` macbook [#2997](https://github.com/valhalla/valhalla/pull/2997)
   * NIT: Enables compiler warnings in part of mjolnir module [#2995](https://github.com/valhalla/valhalla/pull/2995)
   * CHANGED: nit(rename): Renames the encoded live speed properties [#2998](https://github.com/valhalla/valhalla/pull/2998)
   * ADDED: ci: Vendors the codecov script [#3002](https://github.com/valhalla/valhalla/pull/3002)
   * CHANGED: Allow None build type [#3005](https://github.com/valhalla/valhalla/pull/3005)
   * CHANGED: ci: Build Python bindings for Mac OS [#3013](https://github.com/valhalla/valhalla/pull/3013)

## Release Date: 2021-01-25 Valhalla 3.1.0
* **Removed**
   * REMOVED: Remove Node bindings. [#2502](https://github.com/valhalla/valhalla/pull/2502)
   * REMOVED: appveyor builds. [#2550](https://github.com/valhalla/valhalla/pull/2550)
   * REMOVED: Removed x86 CI builds. [#2792](https://github.com/valhalla/valhalla/pull/2792)

* **Bug Fix**
   * FIXED: Crazy ETAs.  If a way has forward speed with no backward speed and it is not oneway, then we must set the default speed.  The reverse logic applies as well.  If a way has no backward speed but has a forward speed and it is not a oneway, then set the default speed. [#2102](https://github.com/valhalla/valhalla/pull/2102)
   * FIXED: Map matching elapsed times spliced amongst different legs and discontinuities are now correct [#2104](https://github.com/valhalla/valhalla/pull/2104)
   * FIXED: Date time information is now propagated amongst different legs and discontinuities [#2107](https://github.com/valhalla/valhalla/pull/2107)
   * FIXED: Adds support for geos-3.8 c++ api [#2021](https://github.com/valhalla/valhalla/issues/2021)
   * FIXED: Updated the osrm serializer to not set junction name for osrm origin/start maneuver - this is not helpful since we are not transitioning through the intersection.  [#2121](https://github.com/valhalla/valhalla/pull/2121)
   * FIXED: Removes precomputing of edge-costs which lead to wrong results [#2120](https://github.com/valhalla/valhalla/pull/2120)
   * FIXED: Complex turn-restriction invalidates edge marked as kPermanent [#2103](https://github.com/valhalla/valhalla/issues/2103)
   * FIXED: Fixes bug with inverted time-restriction parsing [#2167](https://github.com/valhalla/valhalla/pull/2167)
   * FIXED: Fixed several bugs with numeric underflow in map-matching trip durations. These may
     occur when serializing match results where adjacent trace points appear out-of-sequence on the
     same edge [#2178](https://github.com/valhalla/valhalla/pull/2178)
     - `MapMatcher::FormPath` now catches route discontinuities on the same edge when the distance
       percentage along don't agree. The trip leg builder builds disconnected legs on a single edge
       to avoid duration underflow.
     - Correctly populate edge groups when matching results contain loops. When a loop occurs,
       the leg builder now starts at the correct edge where the loop ends, and correctly accounts
       for any contained edges.
     - Duration over-trimming at the terminating edge of a match.
   * FIXED: Increased internal precision of time tracking per edge and maneuver so that maneuver times sum to the same time represented in the leg summary [#2195](https://github.com/valhalla/valhalla/pull/2195)
   * FIXED: Tagged speeds were not properly marked. We were not using forward and backward speeds to flag if a speed is tagged or not.  Should not update turn channel speeds if we are not inferring them.  Added additional logic to handle PH in the conditional restrictions. Do not update stop impact for ramps if they are marked as internal. [#2198](https://github.com/valhalla/valhalla/pull/2198)
   * FIXED: Fixed the sharp turn phrase [#2226](https://github.com/valhalla/valhalla/pull/2226)
   * FIXED: Protect against duplicate points in the input or points that snap to the same location resulting in `nan` times for the legs of the map match (of a 0 distance route) [#2229](https://github.com/valhalla/valhalla/pull/2229)
   * FIXED: Improves restriction check on briding edge in Bidirectional Astar [#2228](https://github.com/valhalla/valhalla/pull/2242)
   * FIXED: Allow nodes at location 0,0 [#2245](https://github.com/valhalla/valhalla/pull/2245)
   * FIXED: Fix RapidJSON compiler warnings and naming conflict [#2249](https://github.com/valhalla/valhalla/pull/2249)
   * FIXED: Fixed bug in resample_spherical_polyline where duplicate successive lat,lng locations in the polyline resulting in `nan` for the distance computation which shortcuts further sampling [#2239](https://github.com/valhalla/valhalla/pull/2239)
   * FIXED: Update exit logic for non-motorways [#2252](https://github.com/valhalla/valhalla/pull/2252)
   * FIXED: Transition point map-matching. When match results are on a transition point, we search for the sibling nodes at that transition and snap it to the corresponding edges in the route. [#2258](https://github.com/valhalla/valhalla/pull/2258)
   * FIXED: Fixed verbal multi-cue logic [#2270](https://github.com/valhalla/valhalla/pull/2270)
   * FIXED: Fixed Uturn cases when a not_thru edge is connected to the origin edge. [#2272](https://github.com/valhalla/valhalla/pull/2272)
   * FIXED: Update intersection classes in osrm response to not label all ramps as motorway [#2279](https://github.com/valhalla/valhalla/pull/2279)
   * FIXED: Fixed bug in mapmatcher when interpolation point goes before the first valid match or after the last valid match. Such behavior usually leads to discontinuity in matching. [#2275](https://github.com/valhalla/valhalla/pull/2275)
   * FIXED: Fixed an issue for time_allowed logic.  Previously we returned false on the first time allowed restriction and did not check them all. Added conditional restriction gurka test and datetime optional argument to gurka header file. [#2286](https://github.com/valhalla/valhalla/pull/2286)
   * FIXED: Fixed an issue for date ranges.  For example, for the range Jan 04 to Jan 02 we need to test to end of the year and then from the first of the year to the end date.  Also, fixed an emergency tag issue.  We should only set the use to emergency if all other access is off. [#2290](https://github.com/valhalla/valhalla/pull/2290)
   * FIXED: Found a few issues with the initial ref and direction logic for ways.  We were overwriting the refs with directionals to the name_offset_map instead of concatenating them together.  Also, we did not allow for blank entries for GetTagTokens. [#2298](https://github.com/valhalla/valhalla/pull/2298)
   * FIXED: Fixed an issue where MatchGuidanceViewJunctions is only looking at the first edge. Set the data_id for guidance views to the changeset id as it is already being populated. Also added test for guidance views. [#2303](https://github.com/valhalla/valhalla/pull/2303)
   * FIXED: Fixed a problem with live speeds where live speeds were being used to determine access, even when a live
   speed (current time) route wasn't what was requested. [#2311](https://github.com/valhalla/valhalla/pull/2311)
   * FIXED: Fix break/continue typo in search filtering [#2317](https://github.com/valhalla/valhalla/pull/2317)
   * FIXED: Fix a crash in trace_route due to iterating past the end of a vector. [#2322](https://github.com/valhalla/valhalla/pull/2322)
   * FIXED: Don't allow timezone information in the local date time string attached at each location. [#2312](https://github.com/valhalla/valhalla/pull/2312)
   * FIXED: Fix short route trimming in bidirectional astar [#2323](https://github.com/valhalla/valhalla/pull/2323)
   * FIXED: Fix shape trimming in leg building for snap candidates that lie within the margin of rounding error [#2326](https://github.com/valhalla/valhalla/pull/2326)
   * FIXED: Fixes route duration underflow with traffic data [#2325](https://github.com/valhalla/valhalla/pull/2325)
   * FIXED: Parse mtb:scale tags and set bicycle access if present [#2117](https://github.com/valhalla/valhalla/pull/2117)
   * FIXED: Fixed segfault.  Shape was missing from options for valhalla_path_comparison and valhalla_run_route.  Also, costing options was missing in valhalla_path_comparison. [#2343](https://github.com/valhalla/valhalla/pull/2343)
   * FIXED: Handle decimal numbers with zero-value mantissa properly in Lua [#2355](https://github.com/valhalla/valhalla/pull/2355)
   * FIXED: Many issues that resulted in discontinuities, failed matches or incorrect time/duration for map matching requests. [#2292](https://github.com/valhalla/valhalla/pull/2292)
   * FIXED: Seeing segfault when loading large osmdata data files before loading LuaJit. LuaJit fails to create luaL_newstate() Ref: [#2158](https://github.com/ntop/ntopng/issues/2158) Resolution is to load LuaJit before loading the data files. [#2383](https://github.com/valhalla/valhalla/pull/2383)
   * FIXED: Store positive/negative OpenLR offsets in bucketed form [#2405](https://github.com/valhalla/valhalla/2405)
   * FIXED: Fix on map-matching return code when breakage distance limitation exceeds. Instead of letting the request goes into meili and fails in finding a route, we check the distance in loki and early return with exception code 172. [#2406](https://github.com/valhalla/valhalla/pull/2406)
   * FIXED: Don't create edges for portions of ways that are doubled back on themselves as this confuses opposing edge index computations [#2385](https://github.com/valhalla/valhalla/pull/2385)
   * FIXED: Protect against nan in uniform_resample_spherical_polyline. [#2431](https://github.com/valhalla/valhalla/pull/2431)
   * FIXED: Obvious maneuvers. [#2436](https://github.com/valhalla/valhalla/pull/2436)
   * FIXED: Base64 encoding/decoding [#2452](https://github.com/valhalla/valhalla/pull/2452)
   * FIXED: Added post roundabout instruction when enter/exit roundabout maneuvers are combined [#2454](https://github.com/valhalla/valhalla/pull/2454)
   * FIXED: openlr: Explicitly check for linear reference option for Valhalla serialization. [#2458](https://github.com/valhalla/valhalla/pull/2458)
   * FIXED: Fix segfault: Do not combine last turn channel maneuver. [#2463](https://github.com/valhalla/valhalla/pull/2463)
   * FIXED: Remove extraneous whitespaces from ja-JP.json. [#2471](https://github.com/valhalla/valhalla/pull/2471)
   * FIXED: Checks protobuf serialization/parsing success [#2477](https://github.com/valhalla/valhalla/pull/2477)
   * FIXED: Fix dereferencing of end for std::lower_bound in sequence and possible UB [#2488](https://github.com/valhalla/valhalla/pull/2488)
   * FIXED: Make tile building reproducible: fix UB-s [#2480](https://github.com/valhalla/valhalla/pull/2480)
   * FIXED: Zero initialize EdgeInfoInner.spare0_. Uninitialized spare0_ field produced UB which causes gurka_reproduce_tile_build to fail intermittently. [2499](https://github.com/valhalla/valhalla/pull/2499)
   * FIXED: Drop unused CHANGELOG validation script, straggling NodeJS references [#2506](https://github.com/valhalla/valhalla/pull/2506)
   * FIXED: Fix missing nullptr checks in graphreader and loki::Reach (causing segfault during routing with not all levels of tiles available) [#2504](https://github.com/valhalla/valhalla/pull/2504)
   * FIXED: Fix mismatch of triplegedge roadclass and directededge roadclass [#2507](https://github.com/valhalla/valhalla/pull/2507)
   * FIXED: Improve german destination_verbal_alert phrases [#2509](https://github.com/valhalla/valhalla/pull/2509)
   * FIXED: Undefined behavior cases discovered with undefined behavior sanitizer tool. [2498](https://github.com/valhalla/valhalla/pull/2498)
   * FIXED: Fixed logic so verbal keep instructions use branch exit sign info for ramps [#2520](https://github.com/valhalla/valhalla/pull/2520)
   * FIXED: Fix bug in trace_route for uturns causing garbage coordinates [#2517](https://github.com/valhalla/valhalla/pull/2517)
   * FIXED: Simplify heading calculation for turn type. Remove undefined behavior case. [#2513](https://github.com/valhalla/valhalla/pull/2513)
   * FIXED: Always set costing name even if one is not provided for osrm serializer weight_name. [#2528](https://github.com/valhalla/valhalla/pull/2528)
   * FIXED: Make single-thread tile building reproducible: fix seed for shuffle, use concurrency configuration from the mjolnir section. [#2515](https://github.com/valhalla/valhalla/pull/2515)
   * FIXED: More Windows compatibility: build tiles and some run actions work now (including CI tests) [#2300](https://github.com/valhalla/valhalla/issues/2300)
   * FIXED: Transcoding of c++ location to pbf location used path edges in the place of filtered edges. [#2542](https://github.com/valhalla/valhalla/pull/2542)
   * FIXED: Add back whitelisting action types. [#2545](https://github.com/valhalla/valhalla/pull/2545)
   * FIXED: Allow uturns for truck costing now that we have derived deadends marked in the edge label [#2559](https://github.com/valhalla/valhalla/pull/2559)
   * FIXED: Map matching uturn trimming at the end of an edge where it wasn't needed. [#2558](https://github.com/valhalla/valhalla/pull/2558)
   * FIXED: Multicue enter roundabout [#2556](https://github.com/valhalla/valhalla/pull/2556)
   * FIXED: Changed reachability computation to take into account live speed [#2597](https://github.com/valhalla/valhalla/pull/2597)
   * FIXED: Fixed a bug where the temp files were not getting read in if you started with the construct edges or build phase for valhalla_build_tiles. [#2601](https://github.com/valhalla/valhalla/pull/2601)
   * FIXED: Updated fr-FR.json with partial translations. [#2605](https://github.com/valhalla/valhalla/pull/2605)
   * FIXED: Removed superfluous const qualifier from odin/signs [#2609](https://github.com/valhalla/valhalla/pull/2609)
   * FIXED: Internal maneuver placement [#2600](https://github.com/valhalla/valhalla/pull/2600)
   * FIXED: Complete fr-FR.json locale. [#2614](https://github.com/valhalla/valhalla/pull/2614)
   * FIXED: Don't truncate precision in polyline encoding [#2632](https://github.com/valhalla/valhalla/pull/2632)
   * FIXED: Fix all compiler warnings in sif and set to -Werror [#2642](https://github.com/valhalla/valhalla/pull/2642)
   * FIXED: Remove unnecessary maneuvers to continue straight [#2647](https://github.com/valhalla/valhalla/pull/2647)
   * FIXED: Linear reference support in route/mapmatch apis (FOW, FRC, bearing, and number of references) [#2645](https://github.com/valhalla/valhalla/pull/2645)
   * FIXED: Ambiguous local to global (with timezone information) date time conversions now all choose to use the later time instead of throwing unhandled exceptions [#2665](https://github.com/valhalla/valhalla/pull/2665)
   * FIXED: Overestimated reach caused be reenquing transition nodes without checking that they had been already expanded [#2670](https://github.com/valhalla/valhalla/pull/2670)
   * FIXED: Build with C++17 standard. Deprecated function calls are substituted with new ones. [#2669](https://github.com/valhalla/valhalla/pull/2669)
   * FIXED: Improve German post_transition_verbal instruction [#2677](https://github.com/valhalla/valhalla/pull/2677)
   * FIXED: Lane updates.  Add the turn lanes to all edges of the way.  Do not "enhance" turn lanes if they are part of a complex restriction.  Moved ProcessTurnLanes after UpdateManeuverPlacementForInternalIntersectionTurns.  Fix for a missing "uturn" indication for intersections on the previous maneuver, we were serializing an empty list. [#2679](https://github.com/valhalla/valhalla/pull/2679)
   * FIXED: Fixes OpenLr serialization [#2688](https://github.com/valhalla/valhalla/pull/2688)
   * FIXED: Internal edges can't be also a ramp or a turn channel.  Also, if an edge is marked as ramp and turn channel mark it as a ramp.  [2689](https://github.com/valhalla/valhalla/pull/2689)
   * FIXED: Check that speeds are equal for the edges going in the same direction while buildig shortcuts [#2691](https://github.com/valhalla/valhalla/pull/2691)
   * FIXED: Missing fork or bear instruction [#2683](https://github.com/valhalla/valhalla/pull/2683)
   * FIXED: Eliminate null pointer dereference in GraphReader::AreEdgesConnected [#2695](https://github.com/valhalla/valhalla/issues/2695)
   * FIXED: Fix polyline simplification float/double comparison [#2698](https://github.com/valhalla/valhalla/issues/2698)
   * FIXED: Weights were sometimes negative due to incorrect updates to elapsed_cost [#2702](https://github.com/valhalla/valhalla/pull/2702)
   * FIXED: Fix bidirectional route failures at deadends [#2705](https://github.com/valhalla/valhalla/pull/2705)
   * FIXED: Updated logic to call out a non-obvious turn [#2708](https://github.com/valhalla/valhalla/pull/2708)
   * FIXED: valhalla_build_statistics multithreaded mode fixed [#2707](https://github.com/valhalla/valhalla/pull/2707)
   * FIXED: If infer_internal_intersections is true then allow internals that are also ramps or TCs. Without this we produce an extra continue maneuver.  [#2710](https://github.com/valhalla/valhalla/pull/2710)
   * FIXED: We were routing down roads that should be destination only. Now we mark roads with motor_vehicle=destination and motor_vehicle=customers or access=destination and access=customers as destination only. [#2722](https://github.com/valhalla/valhalla/pull/2722)
   * FIXED: Replace all Python2 print statements with Python3 syntax [#2716](https://github.com/valhalla/valhalla/issues/2716)
   * FIXED: Some HGT files not found [#2723](https://github.com/valhalla/valhalla/issues/2723)
   * FIXED: Fix PencilPointUturn detection by removing short-edge check and updating angle threshold [#2725](https://github.com/valhalla/valhalla/issues/2725)
   * FIXED: Fix invalid continue/bear maneuvers [#2729](https://github.com/valhalla/valhalla/issues/2729)
   * FIXED: Fixes an issue that lead to double turns within a very short distance, when instead, it should be a u-turn. We now collapse double L turns or double R turns in short non-internal intersections to u-turns. [#2740](https://github.com/valhalla/valhalla/pull/2740)
   * FIXED: fixes an issue that lead to adding an extra maneuver. We now combine a current maneuver short length non-internal edges (left or right) with the next maneuver that is a kRampStraight. [#2741](https://github.com/valhalla/valhalla/pull/2741)
   * FIXED: Reduce verbose instructions by collapsing small end ramp forks [#2762](https://github.com/valhalla/valhalla/issues/2762)
   * FIXED: Remove redundant return statements [#2776](https://github.com/valhalla/valhalla/pull/2776)
   * FIXED: Added unit test for BuildAdminFromPBF() to test GEOS 3.9 update. [#2787](https://github.com/valhalla/valhalla/pull/2787)
   * FIXED: Add support for geos-3.9 c++ api [#2739](https://github.com/valhalla/valhalla/issues/2739)
   * FIXED: Fix check for live speed validness [#2797](https://github.com/valhalla/valhalla/pull/2797)

* **Enhancement**
   * ADDED: Matrix of Bike Share [#2590](https://github.com/valhalla/valhalla/pull/2590)
   * ADDED: Add ability to provide custom implementation for candidate collection in CandidateQuery. [#2328](https://github.com/valhalla/valhalla/pull/2328)
   * ADDED: Cancellation of tile downloading. [#2319](https://github.com/valhalla/valhalla/pull/2319)
   * ADDED: Return the coordinates of the nodes isochrone input locations snapped to [#2111](https://github.com/valhalla/valhalla/pull/2111)
   * ADDED: Allows more complicated routes in timedependent a-star before timing out [#2068](https://github.com/valhalla/valhalla/pull/2068)
   * ADDED: Guide signs and junction names [#2096](https://github.com/valhalla/valhalla/pull/2096)
   * ADDED: Added a bool to the config indicating whether to use commercially set attributes.  Added logic to not call IsIntersectionInternal if this is a commercial data set.  [#2132](https://github.com/valhalla/valhalla/pull/2132)
   * ADDED: Removed commercial data set bool to the config and added more knobs for data.  Added infer_internal_intersections, infer_turn_channels, apply_country_overrides, and use_admin_db.  [#2173](https://github.com/valhalla/valhalla/pull/2173)
   * ADDED: Allow using googletest in unit tests and convert all tests to it (old test.cc is completely removed). [#2128](https://github.com/valhalla/valhalla/pull/2128)
   * ADDED: Add guidance view capability. [#2209](https://github.com/valhalla/valhalla/pull/2209)
   * ADDED: Collect turn cost information as path is formed so that it can be serialized out for trace attributes or osrm flavored intersections. Also add shape_index to osrm intersections. [#2207](https://github.com/valhalla/valhalla/pull/2207)
   * ADDED: Added alley factor to autocost.  Factor is defaulted at 1.0f or do not avoid alleys. [#2246](https://github.com/valhalla/valhalla/pull/2246)
   * ADDED: Support unlimited speed limits where maxspeed=none. [#2251](https://github.com/valhalla/valhalla/pull/2251)
   * ADDED: Implement improved Reachability check using base class Dijkstra. [#2243](https://github.com/valhalla/valhalla/pull/2243)
   * ADDED: Gurka integration test framework with ascii-art maps [#2244](https://github.com/valhalla/valhalla/pull/2244)
   * ADDED: Add to the stop impact when transitioning from higher to lower class road and we are not on a turn channel or ramp. Also, penalize lefts when driving on the right and vice versa. [#2282](https://github.com/valhalla/valhalla/pull/2282)
   * ADDED: Added reclassify_links, use_direction_on_ways, and allow_alt_name as config options.  If `use_direction_on_ways = true` then use `direction` and `int_direction` on the way to update the directional for the `ref` and `int_ref`.  Also, copy int_efs to the refs. [#2285](https://github.com/valhalla/valhalla/pull/2285)
   * ADDED: Add support for live traffic. [#2268](https://github.com/valhalla/valhalla/pull/2268)
   * ADDED: Implement per-location search filters for functional road class and forms of way. [#2289](https://github.com/valhalla/valhalla/pull/2289)
   * ADDED: Approach, multi-cue, and length updates [#2313](https://github.com/valhalla/valhalla/pull/2313)
   * ADDED: Speed up timezone differencing calculation if cache is provided. [#2316](https://github.com/valhalla/valhalla/pull/2316)
   * ADDED: Added rapidjson/schema.h to baldr/rapidjson_util.h to make it available for use within valhalla. [#2330](https://github.com/valhalla/valhalla/issues/2330)
   * ADDED: Support decimal precision for height values in elevation service. Also support polyline5 for encoded polylines input and output to elevation service. [#2324](https://github.com/valhalla/valhalla/pull/2324)
   * ADDED: Use both imminent and distant verbal multi-cue phrases. [#2353](https://github.com/valhalla/valhalla/pull/2353)
   * ADDED: Split parsing stage into 3 separate stages. [#2339](https://github.com/valhalla/valhalla/pull/2339)
   * CHANGED: Speed up graph enhancing by avoiding continuous unordered_set rebuilding [#2349](https://github.com/valhalla/valhalla/pull/2349)
   * CHANGED: Skip calling out to Lua for nodes/ways/relations with not tags - speeds up parsing. [#2351](https://github.com/valhalla/valhalla/pull/2351)
   * CHANGED: Switch to LuaJIT for lua scripting - speeds up file parsing [#2352](https://github.com/valhalla/valhalla/pull/2352)
   * ADDED: Ability to create OpenLR records from raw data. [#2356](https://github.com/valhalla/valhalla/pull/2356)
   * ADDED: Revamp length phrases [#2359](https://github.com/valhalla/valhalla/pull/2359)
   * CHANGED: Do not allocate memory in skadi if we don't need it. [#2373](https://github.com/valhalla/valhalla/pull/2373)
   * CHANGED: Map matching: throw error (443/NoSegment) when no candidate edges are available. [#2370](https://github.com/valhalla/valhalla/pull/2370/)
   * ADDED: Add sk-SK.json (slovak) localization file. [#2376](https://github.com/valhalla/valhalla/pull/2376)
   * ADDED: Extend roundabout phrases. [#2378](https://github.com/valhalla/valhalla/pull/2378)
   * ADDED: More roundabout phrase tests. [#2382](https://github.com/valhalla/valhalla/pull/2382)
   * ADDED: Update the turn and continue phrases to include junction names and guide signs. [#2386](https://github.com/valhalla/valhalla/pull/2386)
   * ADDED: Add the remaining guide sign toward phrases [#2389](https://github.com/valhalla/valhalla/pull/2389)
   * ADDED: The ability to allow immediate uturns at trace points in a map matching request [#2380](https://github.com/valhalla/valhalla/pull/2380)
   * ADDED: Add utility functions to Signs. [#2390](https://github.com/valhalla/valhalla/pull/2390)
   * ADDED: Unified time tracking for all algorithms that support time-based graph expansion. [#2278](https://github.com/valhalla/valhalla/pull/2278)
   * ADDED: Add rail_ferry use and costing. [#2408](https://github.com/valhalla/valhalla/pull/2408)
   * ADDED: `street_side_max_distance`, `display_lat` and `display_lon` to `locations` in input for better control of routing side of street [#1769](https://github.com/valhalla/valhalla/pull/1769)
   * ADDED: Add additional exit phrases. [#2421](https://github.com/valhalla/valhalla/pull/2421)
   * ADDED: Add Japanese locale, update German. [#2432](https://github.com/valhalla/valhalla/pull/2432)
   * ADDED: Gurka expect_route refactor [#2435](https://github.com/valhalla/valhalla/pull/2435)
   * ADDED: Add option to suppress roundabout exits [#2437](https://github.com/valhalla/valhalla/pull/2437)
   * ADDED: Add Greek locale. [#2438](https://github.com/valhalla/valhalla/pull/2438)
   * ADDED (back): Support for 64bit wide way ids in the edgeinfo structure with no impact to size for data sources with ids 32bits wide. [#2422](https://github.com/valhalla/valhalla/pull/2422)
   * ADDED: Support for 64bit osm node ids in parsing stage of tile building [#2422](https://github.com/valhalla/valhalla/pull/2422)
   * CHANGED: Point2/PointLL are now templated to allow for higher precision coordinate math when desired [#2429](https://github.com/valhalla/valhalla/pull/2429)
   * ADDED: Optional OpenLR Encoded Path Edges in API Response [#2424](https://github.com/valhalla/valhalla/pull/2424)
   * ADDED: Add explicit include for sstream to be compatible with msvc_x64 toolset. [#2449](https://github.com/valhalla/valhalla/pull/2449)
   * ADDED: Properly split returned path if traffic conditions change partway along edges [#2451](https://github.com/valhalla/valhalla/pull/2451/files)
   * ADDED: Add Dutch locale. [#2464](https://github.com/valhalla/valhalla/pull/2464)
   * ADDED: Check with address sanititizer in CI. Add support for undefined behavior sanitizer. [#2487](https://github.com/valhalla/valhalla/pull/2487)
   * ADDED: Ability to recost a path and increased cost/time details along the trippath and json output [#2425](https://github.com/valhalla/valhalla/pull/2425)
   * ADDED: Add the ability to do bikeshare based (ped/bike) multimodal routing [#2031](https://github.com/valhalla/valhalla/pull/2031)
   * ADDED: Route through restrictions enabled by introducing a costing option. [#2469](https://github.com/valhalla/valhalla/pull/2469)
   * ADDED: Migrated to Ubuntu 20.04 base-image [#2508](https://github.com/valhalla/valhalla/pull/2508)
   * CHANGED: Speed up parseways stage by avoiding multiple string comparisons [#2518](https://github.com/valhalla/valhalla/pull/2518)
   * CHANGED: Speed up enhance stage by avoiding GraphTileBuilder copying [#2468](https://github.com/valhalla/valhalla/pull/2468)
   * ADDED: Costing options now includes shortest flag which favors shortest path routes [#2555](https://github.com/valhalla/valhalla/pull/2555)
   * ADDED: Incidents in intersections [#2547](https://github.com/valhalla/valhalla/pull/2547)
   * CHANGED: Refactor mapmatching configuration to use a struct (instead of `boost::property_tree::ptree`). [#2485](https://github.com/valhalla/valhalla/pull/2485)
   * ADDED: Save exit maneuver's begin heading when combining enter & exit roundabout maneuvers. [#2554](https://github.com/valhalla/valhalla/pull/2554)
   * ADDED: Added new urban flag that can be set if edge is within city boundaries to data processing; new use_urban_tag config option; added to osrm response within intersections. [#2522](https://github.com/valhalla/valhalla/pull/2522)
   * ADDED: Parses OpenLr of type PointAlongLine [#2565](https://github.com/valhalla/valhalla/pull/2565)
   * ADDED: Use edge.is_urban is set for serializing is_urban. [#2568](https://github.com/valhalla/valhalla/pull/2568)
   * ADDED: Added new rest/service area uses on the edge. [#2533](https://github.com/valhalla/valhalla/pull/2533)
   * ADDED: Dependency cache for Azure [#2567](https://github.com/valhalla/valhalla/pull/2567)
   * ADDED: Added flexibility to remove the use of the admindb and to use the country and state iso from the tiles; [#2579](https://github.com/valhalla/valhalla/pull/2579)
   * ADDED: Added toll gates and collection points (gantry) to the node;  [#2532](https://github.com/valhalla/valhalla/pull/2532)
   * ADDED: Added osrm serialization for rest/service areas and admins. [#2594](https://github.com/valhalla/valhalla/pull/2594)
   * CHANGED: Improved Russian localization; [#2593](https://github.com/valhalla/valhalla/pull/2593)
   * ADDED: Support restricted class in intersection annotations [#2589](https://github.com/valhalla/valhalla/pull/2589)
   * ADDED: Added trail type trace [#2606](https://github.com/valhalla/valhalla/pull/2606)
   * ADDED: Added tunnel names to the edges as a tagged name.  [#2608](https://github.com/valhalla/valhalla/pull/2608)
   * CHANGED: Moved incidents to the trip leg and cut the shape of the leg at that location [#2610](https://github.com/valhalla/valhalla/pull/2610)
   * ADDED: Costing option to ignore_closures when routing with current flow [#2615](https://github.com/valhalla/valhalla/pull/2615)
   * ADDED: Cross-compilation ability with MinGW64 [#2619](https://github.com/valhalla/valhalla/pull/2619)
   * ADDED: Defines the incident tile schema and incident metadata [#2620](https://github.com/valhalla/valhalla/pull/2620)
   * ADDED: Moves incident serializer logic into a generic serializer [#2621](https://github.com/valhalla/valhalla/pull/2621)
   * ADDED: Incident loading singleton for continually refreshing incident tiles[#2573](https://github.com/valhalla/valhalla/pull/2573)
   * ADDED: One shot mode to valhalla_service so you can run a single request of any type without starting a server [#2624](https://github.com/valhalla/valhalla/pull/2624)
   * ADDED: Adds text instructions to OSRM output [#2625](https://github.com/valhalla/valhalla/pull/2625)
   * ADDED: Adds support for alternate routes [#2626](https://github.com/valhalla/valhalla/pull/2626)
   * CHANGED: Switch Python bindings generator from boost.python to header-only pybind11[#2644](https://github.com/valhalla/valhalla/pull/2644)
   * ADDED: Add support of input file for one-shot mode of valhalla_service [#2648](https://github.com/valhalla/valhalla/pull/2648)
   * ADDED: Linear reference support to locate api [#2645](https://github.com/valhalla/valhalla/pull/2645)
   * ADDED: Implemented OSRM-like turn duration calculation for car. Uses it now in auto costing. [#2651](https://github.com/valhalla/valhalla/pull/2651)
   * ADDED: Enhanced turn lane information in guidance [#2653](https://github.com/valhalla/valhalla/pull/2653)
   * ADDED: `top_speed` option for all motorized vehicles [#2667](https://github.com/valhalla/valhalla/issues/2667)
   * CHANGED: Move turn_lane_direction helper to odin/util [#2675](https://github.com/valhalla/valhalla/pull/2675)
   * ADDED: Add annotations to osrm response including speed limits, unit and sign conventions [#2668](https://github.com/valhalla/valhalla/pull/2668)
   * ADDED: Added functions for predicted speeds encoding-decoding [#2674](https://github.com/valhalla/valhalla/pull/2674)
   * ADDED: Time invariant routing via the bidirectional algorithm. This has the effect that when time dependent routes (arrive_by and depart_at) fall back to bidirectional due to length restrictions they will actually use the correct time of day for one of the search directions [#2660](https://github.com/valhalla/valhalla/pull/2660)
   * ADDED: If the length of the edge is greater than kMaxEdgeLength, then consider this a catastrophic error if the should_error bool is true in the set_length function. [2678](https://github.com/valhalla/valhalla/pull/2678)
   * ADDED: Moved lat,lon coordinates structures from single to double precision. Improves geometry accuracy noticibly at zooms above 17 as well as coordinate snapping and any other geometric operations. Adds about a 2% performance penalty for standard routes. Graph nodes now have 7 digits of precision.  [#2693](https://github.com/valhalla/valhalla/pull/2693)
   * ADDED: Added signboards to guidance views.  [#2687](https://github.com/valhalla/valhalla/pull/2687)
   * ADDED: Regular speed on shortcut edges is calculated with turn durations taken into account. Truck, motorcycle and motorscooter profiles use OSRM-like turn duration. [#2662](https://github.com/valhalla/valhalla/pull/2662)
   * CHANGED: Remove astar algorithm and replace its use with timedep_forward as its redundant [#2706](https://github.com/valhalla/valhalla/pull/2706)
   * ADDED: Recover and recost all shortcuts in final path for bidirectional astar algorithm [#2711](https://github.com/valhalla/valhalla/pull/2711)
   * ADDED: An option for shortcut recovery to be cached at start up to reduce the time it takes to do so on the fly [#2714](https://github.com/valhalla/valhalla/pull/2714)
   * ADDED: If width <= 1.9 then no access for auto, truck, bus, taxi, emergency and hov. [#2713](https://github.com/valhalla/valhalla/pull/2713)
   * ADDED: Centroid/Converge/Rendezvous/Meet API which allows input locations to find a least cost convergence point from all locations [#2734](https://github.com/valhalla/valhalla/pull/2734)
   * ADDED: Added support to process the sump_buster tag.  Also, fixed a few small access bugs for nodes. [#2731](https://github.com/valhalla/valhalla/pull/2731)
   * ADDED: Log message if failed to create tiles directory. [#2738](https://github.com/valhalla/valhalla/pull/2738)
   * CHANGED: Tile memory is only owned by the GraphTile rather than shared amongst copies of the graph tile (in GraphReader and TileCaches). [#2340](https://github.com/valhalla/valhalla/pull/2340)
   * ADDED: Add Estonian locale. [#2748](https://github.com/valhalla/valhalla/pull/2748)
   * CHANGED: Handle GraphTile objects as smart pointers [#2703](https://github.com/valhalla/valhalla/pull/2703)
   * CHANGED: Improve stability with no RTTI build [#2759](https://github.com/valhalla/valhalla/pull/2759) and [#2760](https://github.com/valhalla/valhalla/pull/2760)
   * CHANGED: Change generic service roads to a new Use=kServiceRoad. This is for highway=service without other service= tags (such as driveway, alley, parking aisle) [#2419](https://github.com/valhalla/valhalla/pull/2419)
   * ADDED: Isochrones support isodistance lines as well [#2699](https://github.com/valhalla/valhalla/pull/2699)
   * ADDED: Add support for ignoring live traffic closures for waypoints [#2685](https://github.com/valhalla/valhalla/pull/2685)
   * ADDED: Add use_distance to auto cost to allow choosing between two primary cost components, time or distance [#2771](https://github.com/valhalla/valhalla/pull/2771)
   * CHANGED: nit: Enables compiler warnings in part of loki module [#2767](https://github.com/valhalla/valhalla/pull/2767)
   * CHANGED: Reducing the number of uturns by increasing the cost to for them to 9.5f. Note: Did not increase the cost for motorcycles or motorscooters. [#2770](https://github.com/valhalla/valhalla/pull/2770)
   * ADDED: Add option to use thread-safe GraphTile's reference counter. [#2772](https://github.com/valhalla/valhalla/pull/2772)
   * CHANGED: nit: Enables compiler warnings in part of thor module [#2768](https://github.com/valhalla/valhalla/pull/2768)
   * ADDED: Add costing option `use_tracks` to avoid or favor tracks in route. [#2769](https://github.com/valhalla/valhalla/pull/2769)
   * CHANGED: chore: Updates libosmium [#2786](https://github.com/valhalla/valhalla/pull/2786)
   * CHANGED: Optimize double bucket queue to reduce memory reallocations. [#2719](https://github.com/valhalla/valhalla/pull/2719)
   * CHANGED: Collapse merge maneuvers [#2773](https://github.com/valhalla/valhalla/pull/2773)
   * CHANGED: Add shortcuts to the tiles' bins so we can find them when doing spatial lookups. [#2744](https://github.com/valhalla/valhalla/pull/2744)

## Release Date: 2019-11-21 Valhalla 3.0.9
* **Bug Fix**
   * FIXED: Changed reachability computation to consider both directions of travel wrt candidate edges [#1965](https://github.com/valhalla/valhalla/pull/1965)
   * FIXED: toss ways where access=private and highway=service and service != driveway. [#1960](https://github.com/valhalla/valhalla/pull/1960)
   * FIXED: Fix search_cutoff check in loki correlate_node. [#2023](https://github.com/valhalla/valhalla/pull/2023)
   * FIXED: Computes notion of a deadend at runtime in bidirectional a-star which fixes no-route with a complicated u-turn. [#1982](https://github.com/valhalla/valhalla/issues/1982)
   * FIXED: Fix a bug with heading filter at nodes. [#2058](https://github.com/valhalla/valhalla/pull/2058)
   * FIXED: Bug in map matching continuity checking such that continuity must only be in the forward direction. [#2029](https://github.com/valhalla/valhalla/pull/2029)
   * FIXED: Allow setting the time for map matching paths such that the time is used for speed lookup. [#2030](https://github.com/valhalla/valhalla/pull/2030)
   * FIXED: Don't use density factor for transition cost when user specified flag disables flow speeds. [#2048](https://github.com/valhalla/valhalla/pull/2048)
   * FIXED: Map matching trace_route output now allows for discontinuities in the match though multi match is not supported in valhalla route output. [#2049](https://github.com/valhalla/valhalla/pull/2049)
   * FIXED: Allows routes with no time specified to use time conditional edges and restrictions with a flag denoting as much [#2055](https://github.com/valhalla/valhalla/pull/2055)
   * FIXED: Fixed a bug with 'current' time type map matches. [#2060](https://github.com/valhalla/valhalla/pull/2060)
   * FIXED: Fixed a bug with time dependent expansion in which the expansion distance heuristic was not being used. [#2064](https://github.com/valhalla/valhalla/pull/2064)

* **Enhancement**
   * ADDED: Establish pinpoint test pattern [#1969](https://github.com/valhalla/valhalla/pull/1969)
   * ADDED: Suppress relative direction in ramp/exit instructions if it matches driving side of street [#1990](https://github.com/valhalla/valhalla/pull/1990)
   * ADDED: Added relative direction to the merge maneuver [#1989](https://github.com/valhalla/valhalla/pull/1989)
   * ADDED: Refactor costing to better handle multiple speed datasources [#2026](https://github.com/valhalla/valhalla/pull/2026)
   * ADDED: Better usability of curl for fetching tiles on the fly [#2026](https://github.com/valhalla/valhalla/pull/2026)
   * ADDED: LRU cache scheme for tile storage [#2026](https://github.com/valhalla/valhalla/pull/2026)
   * ADDED: GraphTile size check [#2026](https://github.com/valhalla/valhalla/pull/2026)
   * ADDED: Pick more sane values for highway and toll avoidance [#2026](https://github.com/valhalla/valhalla/pull/2026)
   * ADDED: Refactor adding predicted speed info to speed up process [#2026](https://github.com/valhalla/valhalla/pull/2026)
   * ADDED: Allow selecting speed data sources at request time [#2026](https://github.com/valhalla/valhalla/pull/2026)
   * ADDED: Allow disabling certain neighbors in connectivity map [#2026](https://github.com/valhalla/valhalla/pull/2026)
   * ADDED: Allows routes with time-restricted edges if no time specified and notes restriction in response [#1992](https://github.com/valhalla/valhalla/issues/1992)
   * ADDED: Runtime deadend detection to timedependent a-star. [#2059](https://github.com/valhalla/valhalla/pull/2059)

## Release Date: 2019-09-06 Valhalla 3.0.8
* **Bug Fix**
   * FIXED: Added logic to detect if user is to merge to the left or right [#1892](https://github.com/valhalla/valhalla/pull/1892)
   * FIXED: Overriding the destination_only flag when reclassifying ferries; Also penalizing ferries with a 5 min. penalty in the cost to allow us to avoid destination_only the majority of the time except when it is necessary. [#1895](https://github.com/valhalla/valhalla/pull/1905)
   * FIXED: Suppress forks at motorway junctions and intersecting service roads [#1909](https://github.com/valhalla/valhalla/pull/1909)
   * FIXED: Enhanced fork assignment logic [#1912](https://github.com/valhalla/valhalla/pull/1912)
   * FIXED: Added logic to fall back to return country poly if no state and updated lua for Metro Manila and Ireland [#1910](https://github.com/valhalla/valhalla/pull/1910)
   * FIXED: Added missing motorway fork instruction [#1914](https://github.com/valhalla/valhalla/pull/1914)
   * FIXED: Use begin street name for osrm compat mode [#1916](https://github.com/valhalla/valhalla/pull/1916)
   * FIXED: Added logic to fix missing highway cardinal directions in the US [#1917](https://github.com/valhalla/valhalla/pull/1917)
   * FIXED: Handle forward traversable significant road class intersecting edges [#1928](https://github.com/valhalla/valhalla/pull/1928)
   * FIXED: Fixed bug with shape trimming that impacted Uturns at Via locations. [#1935](https://github.com/valhalla/valhalla/pull/1935)
   * FIXED: Dive bomb updates.  Updated default speeds for urban areas based on roadclass for the enhancer.  Also, updated default speeds based on roadclass in lua.  Fixed an issue where we were subtracting 1 from uint32_t when 0 for stop impact.  Updated reclassify link logic to allow residential roads to be added to the tree, but we only downgrade the links to tertiary.  Updated TransitionCost functions to add 1.5 to the turncost when transitioning from a ramp to a non ramp and vice versa.  Also, added 0.5f to the turncost if the edge is a roundabout. [#1931](https://github.com/valhalla/valhalla/pull/1931)

* **Enhancement**
   * ADDED: Caching url fetched tiles to disk [#1887](https://github.com/valhalla/valhalla/pull/1887)
   * ADDED: filesystem::remove_all [#1887](https://github.com/valhalla/valhalla/pull/1887)
   * ADDED: Minimum enclosing bounding box tool [#1887](https://github.com/valhalla/valhalla/pull/1887)
   * ADDED: Use constrained flow speeds in bidirectional_astar.cc [#1907](https://github.com/valhalla/valhalla/pull/1907)
   * ADDED: Bike Share Stations are now in the graph which should set us up to do multimodal walk/bike scenarios [#1852](https://github.com/valhalla/valhalla/pull/1852)

## Release Date: 2019-7-18 Valhalla 3.0.7
* **Bug Fix**
   * FIXED: Fix pedestrian fork [#1886](https://github.com/valhalla/valhalla/pull/1886)

## Release Date: 2019-7-15 Valhalla 3.0.6
* **Bug Fix**
   * FIXED: Admin name changes. [#1853](https://github.com/valhalla/valhalla/pull/1853) Ref: [#1854](https://github.com/valhalla/valhalla/issues/1854)
   * FIXED: valhalla_add_predicted_traffic was overcommitted while gathering stats. Added a clear. [#1857](https://github.com/valhalla/valhalla/pull/1857)
   * FIXED: regression in map matching when moving to valhalla v3.0.0 [#1863](https://github.com/valhalla/valhalla/pull/1863)
   * FIXED: last step shape in osrm serializer should be 2 of the same point [#1867](https://github.com/valhalla/valhalla/pull/1867)
   * FIXED: Shape trimming at the beginning and ending of the route to not be degenerate [#1876](https://github.com/valhalla/valhalla/pull/1876)
   * FIXED: Duplicate waypoints in osrm serializer [#1880](https://github.com/valhalla/valhalla/pull/1880)
   * FIXED: Updates for heading precision [#1881](https://github.com/valhalla/valhalla/pull/1881)
   * FIXED: Map matching allowed untraversable edges at start of route [#1884](https://github.com/valhalla/valhalla/pull/1884)

* **Enhancement**
   * ADDED: Use the same protobuf object the entire way through the request process [#1837](https://github.com/valhalla/valhalla/pull/1837)
   * ADDED: Enhanced turn lane processing [#1859](https://github.com/valhalla/valhalla/pull/1859)
   * ADDED: Add global_synchronized_cache in valhalla_build_config [#1851](https://github.com/valhalla/valhalla/pull/1851)

## Release Date: 2019-06-04 Valhalla 3.0.5
* **Bug Fix**
   * FIXED: Protect against unnamed rotaries and routes that end in roundabouts not turning off rotary logic [#1840](https://github.com/valhalla/valhalla/pull/1840)

* **Enhancement**
   * ADDED: Add turn lane info at maneuver point [#1830](https://github.com/valhalla/valhalla/pull/1830)

## Release Date: 2019-05-31 Valhalla 3.0.4
* **Bug Fix**
   * FIXED: Improved logic to decide between bear vs. continue [#1798](https://github.com/valhalla/valhalla/pull/1798)
   * FIXED: Bicycle costing allows use of roads with all surface values, but with a penalty based on bicycle type. However, the edge filter totally disallows bad surfaces for some bicycle types, creating situations where reroutes fail if a rider uses a road with a poor surface. [#1800](https://github.com/valhalla/valhalla/pull/1800)
   * FIXED: Moved complex restrictions building to before validate. [#1805](https://github.com/valhalla/valhalla/pull/1805)
   * FIXED: Fix bicycle edge filter when avoid_bad_surfaces = 1.0 [#1806](https://github.com/valhalla/valhalla/pull/1806)
   * FIXED: Replace the EnhancedTripPath class inheritance with aggregation [#1807](https://github.com/valhalla/valhalla/pull/1807)
   * FIXED: Replace the old timezone shape zip file every time valhalla_build_timezones is ran [#1817](https://github.com/valhalla/valhalla/pull/1817)
   * FIXED: Don't use island snapped edge candidates (from disconnected components or low reach edges) when we rejected other high reachability edges that were closer [#1835](https://github.com/valhalla/valhalla/pull/1835)

## Release Date: 2019-05-08 Valhalla 3.0.3
* **Bug Fix**
   * FIXED: Fixed a rare loop condition in route matcher (edge walking to match a trace).
   * FIXED: Fixed VACUUM ANALYZE syntax issue.  [#1704](https://github.com/valhalla/valhalla/pull/1704)
   * FIXED: Fixed the osrm maneuver type when a maneuver has the to_stay_on attribute set.  [#1714](https://github.com/valhalla/valhalla/pull/1714)
   * FIXED: Fixed osrm compatibility mode attributes.  [#1716](https://github.com/valhalla/valhalla/pull/1716)
   * FIXED: Fixed rotary/roundabout issues in Valhalla OSRM compatibility.  [#1727](https://github.com/valhalla/valhalla/pull/1727)
   * FIXED: Fixed the destinations assignment for exit names in OSRM compatibility mode. [#1732](https://github.com/valhalla/valhalla/pull/1732)
   * FIXED: Enhance merge maneuver type assignment. [#1735](https://github.com/valhalla/valhalla/pull/1735)
   * FIXED: Fixed fork assignments and on ramps for OSRM compatibility mode. [#1738](https://github.com/valhalla/valhalla/pull/1738)
   * FIXED: Fixed cardinal direction on reference names when forward/backward tag is present on relations. Fixes singly digitized roads with opposing directional modifiers. [#1741](https://github.com/valhalla/valhalla/pull/1741)
   * FIXED: Fixed fork assignment and narrative logic when a highway ends and splits into multiple ramps. [#1742](https://github.com/valhalla/valhalla/pull/1742)
   * FIXED: Do not use any avoid edges as origin or destination of a route, matrix, or isochrone. [#1745](https://github.com/valhalla/valhalla/pull/1745)
   * FIXED: Add leg summary and remove unused hint attribute for OSRM compatibility mode. [#1753](https://github.com/valhalla/valhalla/pull/1753)
   * FIXED: Improvements for pedestrian forks, pedestrian roundabouts, and continue maneuvers. [#1768](https://github.com/valhalla/valhalla/pull/1768)
   * FIXED: Added simplified overview for OSRM response and added use_toll logic back to truck costing. [#1765](https://github.com/valhalla/valhalla/pull/1765)
   * FIXED: temp fix for location distance bug [#1774](https://github.com/valhalla/valhalla/pull/1774)
   * FIXED: Fix pedestrian routes using walkway_factor [#1780](https://github.com/valhalla/valhalla/pull/1780)
   * FIXED: Update the begin and end heading of short edges based on use [#1783](https://github.com/valhalla/valhalla/pull/1783)
   * FIXED: GraphReader::AreEdgesConnected update.  If transition count == 0 return false and do not call transition function. [#1786](https://github.com/valhalla/valhalla/pull/1786)
   * FIXED: Only edge candidates that were used in the path are send to serializer: [1788](https://github.com/valhalla/valhalla/pull/1788)
   * FIXED: Added logic to prevent the removal of a destination maneuver when ending on an internal edge [#1792](https://github.com/valhalla/valhalla/pull/1792)
   * FIXED: Fixed instructions when starting on an internal edge [#1796](https://github.com/valhalla/valhalla/pull/1796)

* **Enhancement**
   * Add the ability to run valhalla_build_tiles in stages. Specify the begin_stage and end_stage as command line options. Also cleans up temporary files as the last stage in the pipeline.
   * Add `remove` to `filesystem` namespace. [#1752](https://github.com/valhalla/valhalla/pull/1752)
   * Add TaxiCost into auto costing options.
   * Add `preferred_side` to allow per-location filtering of edges based on the side of the road the location is on and the driving side for that locale.
   * Slightly decreased the internal side-walk factor to .90f to favor roads with attached sidewalks. This impacts roads that have added sidewalk:left, sidewalk:right or sidewalk:both OSM tags (these become attributes on each directedEdge). The user can then avoid/penalize dedicated sidewalks and walkways, when they increase the walkway_factor. Since we slightly decreased the sidewalk_factor internally and only favor sidewalks if use is tagged as sidewalk_left or sidewalk_right, we should tend to route on roads with attached sidewalks rather than separate/dedicated sidewalks, allowing for more road names to be called out since these are labeled more.
   * Add `via` and `break_through` location types [#1737](https://github.com/valhalla/valhalla/pull/1737)
   * Add `street_side_tolerance` and `search_cutoff` to input `location` [#1777](https://github.com/valhalla/valhalla/pull/1777)
   * Return the Valhalla error `Path distance exceeds the max distance limit` for OSRM responses when the route is greater than the service limits. [#1781](https://github.com/valhalla/valhalla/pull/1781)

## Release Date: 2019-01-14 Valhalla 3.0.2
* **Bug Fix**
   * FIXED: Transit update - fix dow and exception when after midnight trips are normalized [#1682](https://github.com/valhalla/valhalla/pull/1682)
   * FIXED: valhalla_convert_transit segfault - GraphTileBuilder has null GraphTileHeader [#1683](https://github.com/valhalla/valhalla/issues/1683)
   * FIXED: Fix crash for trace_route with osrm serialization. Was passing shape rather than locations to the waypoint method.
   * FIXED: Properly set driving_side based on data set in TripPath.
   * FIXED: A bad bicycle route exposed an issue with bidirectional A* when the origin and destination edges are connected. Use A* in these cases to avoid requiring a high cost threshold in BD A*.
   * FIXED: x86 and x64 data compatibility was fixed as the structures weren't aligned.
   * FIXED: x86 tests were failing due mostly to floating point issues and the aforementioned structure misalignment.
* **Enhancement**
   * Add a durations list (delta time between each pair of trace points), a begin_time and a use_timestamp flag to trace_route requests. This allows using the input trace timestamps or durations plus the begin_time to compute elapsed time at each edge in the matched path (rather than using costing methods).
   * Add support for polyline5 encoding for OSRM formatted output.
* **Note**
   * Isochrones and openlr are both noted as not working with release builds for x86 (32bit) platforms. We'll look at getting this fixed in a future release

## Release Date: 2018-11-21 Valhalla 3.0.1
* **Bug Fix**
   * FIXED: Fixed a rare, but serious bug with bicycle costing. ferry_factor_ in bicycle costing shadowed the data member in the base dynamic cost class, leading to an uninitialized variable. Occasionally, this would lead to negative costs which caused failures. [#1663](https://github.com/valhalla/valhalla/pull/1663)
   * FIXED: Fixed use of units in OSRM compatibility mode. [#1662](https://github.com/valhalla/valhalla/pull/1662)

## Release Date: 2018-11-21 Valhalla 3.0.0
* **NOTE**
   * This release changes the Valhalla graph tile formats to make the tile data more efficient and flexible. Tile data is incompatible with Valhalla 2.x builds, and code for 3.x is incompatible with data built for Valahalla 2.x versions. Valhalla tile sizes are slightly smaller (for datasets using elevation information the size savings is over 10%). In addition, there is increased flexibility for creating different variants of tiles to support different applications (e.g. bicycle only, or driving only).
* **Enhancement**
   * Remove the use of DirectedEdge for transitions between nodes on different hierarchy levels. A new structure, NodeTransition, is now used to transition to nodes on different hierarchy level. This saves space since only the end node GraphId is needed for the transitions (and DirectedEdge is a large data structure).
   * Change the NodeInfo lat,lon to use an offset from the tile base lat,lon. This potentially allows higher precision than using float, but more importantly saves space and allows support for NodeTransitions as well as spare for future growth.
   * Remove the EdgeElevation structure and max grade information into DirectedEdge and mean elevation into EdgeInfo. This saves space.
   * Reduce wayid to 32 bits. This allows sufficient growth when using OpenStreetMap data and frees space in EdgeInfo (allows moving speed limit and mean elevation from other structures).
   * Move name consistency from NodeInfo to DirectedEdge. This allows a more efficient lookup of name consistency.
   * Update all path algorithms to use NodeTransition logic rather than special DirectedEdge transition types. This simplifies PathAlgorithms slightly and removes some conditional logic.
   * Add an optional GraphFilter stage to tile building pipeline. This allows removal of edges and nodes based on access. This allows bicycle only, pedestrian only, or driving only datasets (or combinations) to be created - allowing smaller datasets for special purpose applications.
* **Deprecate**
   * Valhalla 3.0 removes support for OSMLR.

## Release Date: 2018-11-20 Valhalla 2.7.2
* **Enhancement**
   * UPDATED: Added a configuration variable for max_timedep_distance. This is used in selecting the path algorithm and provides the maximum distance between locations when choosing a time dependent path algorithm (other than multi modal). Above this distance, bidirectional A* is used with no time dependencies.
   * UPDATED: Remove transition edges from priority queue in Multimodal methods.
   * UPDATED: Fully implement street names and exit signs with ability to identify route numbers. [#1635](https://github.com/valhalla/valhalla/pull/1635)
* **Bug Fix**
   * FIXED: A timed-turned restriction should not be applied when a non-timed route is executed.  [#1615](https://github.com/valhalla/valhalla/pull/1615)
   * FIXED: Changed unordered_map to unordered_multimap for polys. Poly map can contain the same key but different multi-polygons. For example, islands for a country or timezone polygons for a country.
   * FIXED: Fixed timezone db issue where TZIDs did not exist in the Howard Hinnant date time db that is used in the date_time class for tz indexes.  Added logic to create aliases for TZIDs based on https://en.wikipedia.org/wiki/List_of_tz_database_time_zones
   * FIXED: Fixed the ramp turn modifiers for osrm compat [#1569](https://github.com/valhalla/valhalla/pull/1569)
   * FIXED: Fixed the step geometry when using the osrm compat mode [#1571](https://github.com/valhalla/valhalla/pull/1571)
   * FIXED: Fixed a data creation bug causing issues with A* routes ending on loops. [#1576](https://github.com/valhalla/valhalla/pull/1576)
   * FIXED: Fixed an issue with a bad route where destination only was present. Was due to thresholds in bidirectional A*. Changed threshold to be cost based rather than number of iterations). [#1586](https://github.com/valhalla/valhalla/pull/1586)
   * FIXED: Fixed an issue with destination only (private) roads being used in bicycle routes. Centralized some "base" transition cost logic in the base DynamicCost class. [#1587](https://github.com/valhalla/valhalla/pull/1587)
   * FIXED: Remove extraneous ramp maneuvers [#1657](https://github.com/valhalla/valhalla/pull/1657)

## Release Date: 2018-10-02 Valhalla 2.7.1
* **Enhancement**
   * UPDATED: Added date time support to forward and reverse isochrones. Add speed lookup (predicted speeds and/or free-flow or constrained flow speed) if date_time is present.
   * UPDATED: Add timezone checks to multimodal routes and isochrones (updates localtime if the path crosses into a timezone different than the start location).
* **Data Producer Update**
   * UPDATED: Removed boost date time support from transit.  Now using the Howard Hinnant date library.
* **Bug Fix**
   * FIXED: Fixed a bug with shortcuts that leads to inconsistent routes depending on whether shortcuts are taken, different origins can lead to different paths near the destination. This fix also improves performance on long routes and matrices.
   * FIXED: We were getting inconsistent results between departing at current date/time vs entering the current date/time.  This issue is due to the fact that the iso_date_time function returns the full iso date_time with the timezone offset (e.g., 2018-09-27T10:23-07:00 vs 2018-09-27T10:23). When we refactored the date_time code to use the new Howard Hinnant date library, we introduced this bug.
   * FIXED: Increased the threshold in CostMatrix to address null time and distance values occurring for truck costing with locations near the max distance.

## Release Date: 2018-09-13 Valhalla 2.7.0
* **Enhancement**
   * UPDATED: Refactor to use the pbf options instead of the ptree config [#1428](https://github.com/valhalla/valhalla/pull/1428) This completes [1357](https://github.com/valhalla/valhalla/issues/1357)
   * UPDATED: Removed the boost/date_time dependency from baldr and odin. We added the Howard Hinnant date and time library as a submodule. [#1494](https://github.com/valhalla/valhalla/pull/1494)
   * UPDATED: Fixed 'Drvie' typo [#1505](https://github.com/valhalla/valhalla/pull/1505) This completes [1504](https://github.com/valhalla/valhalla/issues/1504)
   * UPDATED: Optimizations of GetSpeed for predicted speeds [1490](https://github.com/valhalla/valhalla/issues/1490)
   * UPDATED: Isotile optimizations
   * UPDATED: Added stats to predictive traffic logging
   * UPDATED: resample_polyline - Breaks the polyline into equal length segments at a sample distance near the resolution. Break out of the loop through polyline points once we reach the specified number of samplesthen append the last
polyline point.
   * UPDATED: added android logging and uses a shared graph reader
   * UPDATED: Do not run a second pass on long pedestrian routes that include a ferry (but succeed on first pass). This is a performance fix. Long pedestrian routes with A star factor based on ferry speed end up being very inefficient.
* **Bug Fix**
   * FIXED: A* destination only
   * FIXED: Fixed through locations weren't honored [#1449](https://github.com/valhalla/valhalla/pull/1449)


## Release Date: 2018-08-02 Valhalla 3.0.0-rc.4
* **Node Bindings**
   * UPDATED: add some worker pool handling
   [#1467](https://github.com/valhalla/valhalla/pull/1467)

## Release Date: 2018-08-02 Valhalla 3.0.0-rc.3
* **Node Bindings**
   * UPDATED: replaced N-API with node-addon-api wrapper and made the actor
   functions asynchronous
   [#1457](https://github.com/valhalla/valhalla/pull/1457)

## Release Date: 2018-07-24 Valhalla 3.0.0-rc.2
* **Node Bindings**
   * FIXED: turn on the autocleanup functionality for the actor object.
   [#1439](https://github.com/valhalla/valhalla/pull/1439)

## Release Date: 2018-07-16 Valhalla 3.0.0-rc.1
* **Enhancement**
   * ADDED: exposed the rest of the actions to the node bindings and added tests. [#1415](https://github.com/valhalla/valhalla/pull/1415)

## Release Date: 2018-07-12 Valhalla 3.0.0-alpha.1
**NOTE**: There was already a small package named `valhalla` on the npm registry, only published up to version 0.0.3. The team at npm has transferred the package to us, but would like us to publish something to it ASAP to prove our stake in it. Though the bindings do not have all of the actor functionality exposed yet (just route), we are going to publish an alpha release of 3.0.0 to get something up on npm.
* **Infrastructure**:
   * ADDED: add in time dependent algorithms if the distance between locations is less than 500km.
   * ADDED: TurnLanes to indicate turning lanes at the end of a directed edge.
   * ADDED: Added PredictedSpeeds to Valhalla tiles and logic to compute speed based on predictive speed profiles.
* **Data Producer Update**
   * ADDED: is_route_num flag was added to Sign records. Set this to true if the exit sign comes from a route number/ref.
   * CHANGED: Lower speeds on driveways, drive-thru, and parking aisle. Set destination only flag for drive thru use.
   * ADDED: Initial implementation of turn lanes.
  **Bug Fix**
   * CHANGED: Fix destination only penalty for A* and time dependent cases.
   * CHANGED: Use the distance from GetOffsetForHeading, based on road classification and road use (e.g. ramp, turn channel, etc.), within tangent_angle function.
* **Map Matching**
   * FIXED: Fixed trace_route edge_walk server abort [#1365](https://github.com/valhalla/valhalla/pull/1365)
* **Enhancement**
   * ADDED: Added post process for updating free and constrained speeds in the directed edges.
   * UPDATED: Parse the json request once and store in a protocol buffer to pass along the pipeline. This completed the first portion of [1357](https://github.com/valhalla/valhalla/issues/1357)
   * UPDATED: Changed the shape_match attribute from a string to an enum. Fixes [1376](https://github.com/valhalla/valhalla/issues/1376)
   * ADDED: Node bindings for route [#1341](https://github.com/valhalla/valhalla/pull/1341)
   * UPDATED: Use a non-linear use_highways factor (to more heavily penalize highways as use_highways approaches 0).

## Release Date: 2018-07-15 Valhalla 2.6.3
* **API**:
   * FIXED: Use a non-linear use_highways factor (to more heavily penalize highways as use_highways approaches 0).
   * FIXED: Fixed the highway_factor when use_highways < 0.5.
   * ENHANCEMENT: Added logic to modulate the surface factor based on use_trails.
   * ADDED: New customer test requests for motorcycle costing.

## Release Date: 2018-06-28 Valhalla 2.6.2
* **Data Producer Update**
   * FIXED: Complex restriction sorting bug.  Check of has_dt in ComplexRestrictionBuilder::operator==.
* **API**:
   * FIXED: Fixed CostFactory convenience method that registers costing models
   * ADDED: Added use_tolls into motorcycle costing options

## Release Date: 2018-05-28 Valhalla 2.6.0
* **Infrastructure**:
   * CHANGED: Update cmake buildsystem to replace autoconf [#1272](https://github.com/valhalla/valhalla/pull/1272)
* **API**:
   * CHANGED: Move `trace_options` parsing to map matcher factory [#1260](https://github.com/valhalla/valhalla/pull/1260)
   * ADDED: New costing method for AutoDataFix [#1283](https://github.com/valhalla/valhalla/pull/1283)

## Release Date: 2018-05-21 Valhalla 2.5.0
* **Infrastructure**
   * ADDED: Add code formatting and linting.
* **API**
   * ADDED: Added new motorcycle costing, motorcycle access flag in data and use_trails option.
* **Routing**
   * ADDED: Add time dependnet forward and reverse A* methods.
   * FIXED: Increase minimum threshold for driving routes in bidirectional A* (fixes some instances of bad paths).
* **Data Producer Update**
   * CHANGED: Updates to properly handle cycleway crossings.
   * CHANGED: Conditionally include driveways that are private.
   * ADDED: Added logic to set motorcycle access.  This includes lua, country access, and user access flags for motorcycles.

## Release Date: 2018-04-11 Valhalla 2.4.9
* **Enhancement**
   * Added European Portuguese localization for Valhalla
   * Updates to EdgeStatus to improve performance. Use an unordered_map of tile Id and allocate an array for each edge in the tile. This allows using pointers to access status for sequential edges. This improves performance by 50% or so.
   * A couple of bicycle costing updates to improve route quality: avoid roads marked as part of a truck network, to remove the density penalty for transition costs.
   * When optimal matrix type is selected, now use CostMatrix for source to target pedestrian and bicycle matrix calls when both counts are above some threshold. This improves performance in general and lessens some long running requests.
*  **Data Producer Update**
   * Added logic to protect against setting a speed of 0 for ferries.

## Release Date: 2018-03-27 Valhalla 2.4.8
* **Enhancement**
   * Updates for Italian verbal translations
   * Optionally remove driveways at graph creation time
   * Optionally disable candidate edge penalty in path finding
   * OSRM compatible route, matrix and map matching response generation
   * Minimal Windows build compatibility
   * Refactoring to use PBF as the IPC mechanism for all objects
   * Improvements to internal intersection marking to reduce false positives
* **Bug Fix**
   * Cap candidate edge penalty in path finding to reduce excessive expansion
   * Fix trivial paths at deadends

## Release Date: 2018-02-08 Valhalla 2.4.7
* **Enhancement**
   * Speed up building tiles from small OSM imports by using boost directory iterator rather than going through all possible tiles and testing each if the file exists.
* **Bug Fix**
   * Protect against overflow in string to float conversion inside OSM parsing.

## Release Date: 2018-01-26 Valhalla 2.4.6
* **Enhancement**
   * Elevation library will lazy load RAW formatted sources

## Release Date: 2018-01-24 Valhalla 2.4.5
* **Enhancement**
   * Elevation packing utility can unpack lz4hc now
* **Bug Fix**
   * Fixed broken darwin builds

## Release Date: 2018-01-23 Valhalla 2.4.4
* **Enhancement**
   * Elevation service speed improvements and the ability to serve lz4hc compressed data
   * Basic support for downloading routing tiles on demand
   * Deprecated `valhalla_route_service`, now all services (including elevation) are found under `valhalla_service`

## Release Date: 2017-12-11 Valhalla 2.4.3
* **Enhancement**
   * Remove union from GraphId speeds up some platforms
   * Use SAC scale in pedestrian costing
   * Expanded python bindings to include all actions (route, matrix, isochrone, etc)
* **Bug Fix**
   * French translation typo fixes
*  **Data Producer Update**
   * Handling shapes that intersect the poles when binning
   * Handling when transit shapes are less than 2 points

## Release Date: 2017-11-09 Valhalla 2.4.1
*  **Data Producer Update**
   * Added kMopedAccess to modes for complex restrictions.  Remove the kMopedAccess when auto access is removed.  Also, add the kMopedAccess when an auto restriction is found.

## Release Date: 2017-11-08 Valhalla 2.4.0
*  **Data Producer Update**
   * Added logic to support restriction = x with a the except tag.  We apply the restriction to everything except for modes in the except tag.
   * Added logic to support railway_service and coach_service in transit.
* **Bug Fix**
  * Return proper edge_walk path for requested shape_match=walk_or_snap
  * Skip invalid stateid for Top-K requests

## Release Date: 2017-11-07 Valhalla 2.3.9
* **Enhancement**
  * Top-K map matched path generation now only returns unique paths and does so with fewer iterations
  * Navigator call outs for both imperial and metric units
  * The surface types allowed for a given bike route can now be controlled via a request parameter `avoid_bad_surfaces`
  * Improved support for motorscooter costing via surface types, road classification and vehicle specific tagging
* **Bug Fix**
  * Connectivity maps now include information about transit tiles
  * Lane counts for singly digitized roads are now correct for a given directed edge
  * Edge merging code for assigning osmlr segments is now robust to partial tile sets
  * Fix matrix path finding to allow transitioning down to lower levels when appropriate. In particular, do not supersede shortcut edges until no longer expanding on the next level.
  * Fix optimizer rotate location method. This fixes a bug where optimal ordering was bad for large location sets.
*  **Data Producer Update**
   * Duration tags are now used to properly set the speed of travel for a ferry routes

## Release Date: 2017-10-17 Valhalla 2.3.8
* **Bug Fix**
  * Fixed the roundabout exit count for bicycles when the roundabout is a road and not a cycleway
  * Enable a pedestrian path to remain on roundabout instead of getting off and back on
  * Fixed the penalization of candidate locations in the uni-directional A* algorithm (used for trivial paths)
*  **Data Producer Update**
   * Added logic to set bike forward and tag to true where kv["sac_scale"] == "hiking". All other values for sac_scale turn off bicycle access.  If sac_scale or mtb keys are found and a surface tag is not set we default to kPath.
   * Fixed a bug where surface=unpaved was being assigned Surface::kPavedSmooth.

## Release Date: 2017-9-11 Valhalla 2.3.7
* **Bug Fix**
  * Update bidirectional connections to handle cases where the connecting edge is one of the origin (or destination) edges and the cost is high. Fixes some pedestrian route issues that were reported.
*  **Data Producer Update**
   * Added support for motorroad tag (default and per country).
   * Update OSMLR segment association logic to fix issue where chunks wrote over leftover segments. Fix search along edges to include a radius so any nearby edges are also considered.

## Release Date: 2017-08-29 Valhalla 2.3.6
* **Bug Fix**
  * Pedestrian paths including ferries no longer cause circuitous routes
  * Fix a crash in map matching route finding where heading from shape was using a `nullptr` tile
  * Spanish language narrative corrections
  * Fix traffic segment matcher to always set the start time of a segment when its known
* **Enhancement**
  * Location correlation scoring improvements to avoid situations where less likely start or ending locations are selected

## Release Date: 2017-08-22 Valhalla 2.3.5
* **Bug Fix**
  * Clamp the edge score in thor. Extreme values were causing bad alloc crashes.
  * Fix multimodal isochrones. EdgeLabel refactor caused issues.
* **Data Producer Update**
  * Update lua logic to properly handle vehicle=no tags.

## Release Date: 2017-08-14 Valhalla 2.3.4
* **Bug Fix**
  * Enforce limits on maximum per point accuracy to avoid long running map matching computations

## Release Date: 2017-08-14 Valhalla 2.3.3
* **Bug Fix**
  * Maximum osm node reached now causes bitset to resize to accommodate when building tiles
  * Fix wrong side of street information and remove redundant node snapping
  * Fix path differences between services and `valhalla_run_route`
  * Fix map matching crash when interpolating duplicate input points
  * Fix unhandled exception when trace_route or trace_attributes when there are no continuous matches
* **Enhancement**
  * Folded Low-Stress Biking Code into the regular Bicycle code and removed the LowStressBicycleCost class. Now when making a query for bicycle routing, a value of 0 for use_hills and use_roads produces low-stress biking routes, while a value of 1 for both provides more intense professional bike routes.
  * Bike costing default values changed. use_roads and use_hills are now 0.25 by default instead of 0.5 and the default bike is now a hybrid bike instead of a road bike.
  * Added logic to use station hierarchy from transitland.  Osm and egress nodes are connected by transitconnections.  Egress and stations are connected by egressconnections.  Stations and platforms are connected by platformconnections.  This includes narrative updates for Odin as well.

## Release Date: 2017-07-31 Valhalla 2.3.2
* **Bug Fix**
  * Update to use oneway:psv if oneway:bus does not exist.
  * Fix out of bounds memory issue in DoubleBucketQueue.
  * Many things are now taken into consideration to determine which sides of the road have what cyclelanes, because they were not being parsed correctly before
  * Fixed issue where sometimes a "oneway:bicycle=no" tag on a two-way street would cause the road to become a oneway for bicycles
  * Fixed trace_attributes edge_walk cases where the start or end points in the shape are close to graph nodes (intersections)
  * Fixed 32bit architecture crashing for certain routes with non-deterministic placement of edges labels in bucketized queue datastructure
* **Enhancement**
  * Improve multi-modal routes by adjusting the pedestrian mode factor (routes use less walking in favor of public transit).
  * Added interface framework to support "top-k" paths within map-matching.
  * Created a base EdgeLabel class that contains all data needed within costing methods and supports the basic path algorithms (forward direction, A*, with accumulated path distance). Derive class for bidirectional algorithms (BDEdgeLabel) and for multimodal algorithms. Lowers memory use by combining some fields (using spare bits from GraphId).
  * Added elapsed time estimates to map-matching labels in preparation for using timestamps in map-matching.
  * Added parsing of various OSM tags: "bicycle=use_sidepath", "bicycle=dismount", "segregated=*", "shoulder=*", "cycleway:buffer=*", and several variations of these.
  * Both trace_route and trace_attributes will parse `time` and `accuracy` parameters when the shape is provided as unencoded
  * Map-matching will now use the time (in seconds) of each gps reading (if provided) to narrow the search space and avoid finding matches that are impossibly fast

## Release Date: 2017-07-10 Valhalla 2.3.0
* **Bug Fix**
  * Fixed a bug in traffic segment matcher where length was populated but had invalid times
* **Embedded Compilation**
  * Decoupled the service components from the rest of the worker objects so that the worker objects could be used in non http service contexts
   * Added an actor class which encapsulates the various worker objects and allows the various end points to be called /route /height etc. without needing to run a service
* **Low-Stress Bicycle**
  * Worked on creating a new low-stress biking option that focuses more on taking safer roads like cycle ways or residential roads than the standard bike costing option does.

## Release Date: 2017-06-26 Valhalla 2.2.9
* **Bug Fix**
  * Fix a bug introduced in 2.2.8 where map matching search extent was incorrect in longitude axis.

## Release Date: 2017-06-23 Valhalla 2.2.8
* **Bug Fix**
  * Traffic segment matcher (exposed through Python bindings) - fix cases where partial (or no) results could be returned when breaking out of loop in form_segments early.
* **Traffic Matching Update**
  * Traffic segment matcher - handle special cases when entering and exiting turn channels.
* **Guidance Improvements**
  * Added Swedish (se-SV) narrative file.

## Release Date: 2017-06-20 Valhalla 2.2.7
* **Bug Fixes**
  * Traffic segment matcher (exposed through Python bindings) makes use of accuracy per point in the input
  * Traffic segment matcher is robust to consecutive transition edges in matched path
* **Isochrone Changes**
  * Set up isochrone to be able to handle multi-location queries in the future
* **Data Producer Updates**
  * Fixes to valhalla_associate_segments to address threading issue.
  * Added support for restrictions that refers only to appropriate type of vehicle.
* **Navigator**
  * Added pre-alpha implementation that will perform guidance for mobile devices.
* **Map Matching Updates**
  * Added capability to customize match_options

## Release Date: 2017-06-12 Valhalla 2.2.6
* **Bug Fixes**
  * Fixed the begin shape index where an end_route_discontinuity exists
* **Guidance Improvements**
  * Updated Slovenian (sl-SI) narrative file.
* **Data Producer Updates**
  * Added support for per mode restrictions (e.g., restriction:&lt;type&gt;)  Saved these restrictions as "complex" restrictions which currently support per mode lookup (unlike simple restrictions which are assumed to apply to all driving modes).
* **Matrix Updates**
  * Increased max distance threshold for auto costing and other similar costings to 400 km instead of 200 km

## Release Date: 2017-06-05 Valhalla 2.2.5
* **Bug Fixes**
  * Fixed matched point edge_index by skipping transition edges.
  * Use double precision in meili grid traversal to fix some incorrect grid cases.
  * Update meili to use DoubleBucketQueue and GraphReader methods rather than internal methods.

## Release Date: 2017-05-17 Valhalla 2.2.4
* **Bug Fixes**
  * Fix isochrone bug where the default access mode was used - this rejected edges that should not have been rejected for cases than automobile.
  * Fix A* handling of edge costs for trivial routes. This fixed an issue with disconnected regions that projected to a single edge.
  * Fix TripPathBuilder crash if first edge is a transition edge (was occurring with map-matching in rare occasions).

## Release Date: 2017-05-15 Valhalla 2.2.3
* **Map Matching Improvement**
  * Return begin and end route discontinuities. Also, returns partial shape of edge at route discontinuity.
* **Isochrone Improvements**
  * Add logic to make sure the center location remains fixed at the center of a tile/grid in the isotile.
  * Add a default generalization factor that is based on the grid size. Users can still override this factor but the default behavior is improved.
  * Add ExpandForward and ExpandReverse methods as is done in bidirectional A*. This improves handling of transitions between hierarchy levels.
* **Graph Correlation Improvements**
  * Add options to control both radius and reachability per input location (with defaults) to control correlation of input locations to the graph in such a way as to avoid routing between disconnected regions and favor more likely paths.

## Release Date: 2017-05-08 Valhalla 2.2.0
* **Guidance Improvements**
  * Added Russian (ru-RU) narrative file.
  * Updated Slovenian (sl-SI) narrative file.
* **Data Producer Updates**
  * Assign destination sign info on bidirectional ramps.
  * Update ReclassifyLinks. Use a "link-tree" which is formed from the exit node and terminates at entrance nodes. Exit nodes are sorted by classification so motorway exits are done before trunks, etc. Updated the turn channel logic - now more consistently applies turn channel use.
  * Updated traffic segment associations to properly work with elevation and lane connectivity information (which is stored after the traffic association).

## Release Date: 2017-04-24 Valhalla 2.1.9
* **Elevation Update**
  * Created a new EdgeElevation structure which includes max upward and downward slope (moved from DirectedEdge) and mean elevation.
* **Routing Improvements**
  * Destination only fix when "nested" destination only areas cause a route failure. Allow destination only edges (with penalty) on 2nd pass.
  * Fix heading to properly use the partial edge shape rather than entire edge shape to determine heading at the begin and end locations.
  * Some cleanup and simplification of the bidirectional A* algorithm.
  * Some cleanup and simplification of TripPathBuilder.
  * Make TileHierarchy data and methods static and remove tile_dir from the tile hierarchy.
* **Map Matching Improvement**
  * Return matched points with trace attributes when using map_snap.
* **Data Producer Updates**
  * lua updates so that the chunnel will work again.

## Release Date: 2017-04-04 Valhalla 2.1.8
* **Map Matching Release**
  * Added max trace limits and out-of-bounds checks for customizable trace options

## Release Date: 2017-03-29 Valhalla 2.1.7
* **Map Matching Release**
  * Increased service limits for trace
* **Data Producer Updates**
  * Transit: Remove the dependency on using level 2 tiles for transit builder
* **Traffic Updates**
  * Segment matcher completely re-written to handle many complex issues when matching traces to OTSs
* **Service Improvement**
  * Bug Fix - relaxed rapidjson parsing to allow numeric type coercion
* **Routing Improvements**
  * Level the forward and reverse paths in bidirectional A * to account for distance approximation differences.
  * Add logic for Use==kPath to bicycle costing so that paths are favored (as are footways).

## Release Date: 2017-03-10 Valhalla 2.1.3
* **Guidance Improvement**
  * Corrections to Slovenian narrative language file
  **Routing Improvements**
  * Increased the pedestrian search radius from 25 to 50 within the meili configuration to reduce U-turns with map-matching
  * Added a max avoid location limit

## Release Date: 2017-02-22 Valhalla 2.1.0
* **Guidance Improvement**
  * Added ca-ES (Catalan) and sl-SI (Slovenian) narrative language files
* **Routing  Improvement**
  * Fix through location reverse ordering bug (introduced in 2.0.9) in output of route responses for depart_at routes
  * Fix edge_walking method to handle cases where more than 1 initial edge is found
* **Data Producer Updates**
  * Improved transit by processing frequency based schedules.
  * Updated graph validation to more aggressively check graph consistency on level 0 and level 1
  * Fix the EdgeInfo hash to not create duplicate edge info records when creating hierarchies

## Release Date: 2017-02-21 Valhalla 2.0.9
* **Guidance Improvement**
  * Improved Italian narrative by handling articulated prepositions
  * Properly calling out turn channel maneuver
* **Routing Improvement**
  * Improved path determination by increasing stop impact for link to link transitions at intersections
  * Fixed through location handling, now includes cost at throughs and properly uses heading
  * Added ability to adjust location heading tolerance
* **Traffic Updates**
  * Fixed segment matching json to properly return non-string values where appropriate
* **Data Producer Updates**
  * Process node:ref and way:junction_ref as a semicolon separated list for exit numbers
  * Removed duplicated interchange sign information when ways are split into edges
  * Use a sequence within HierarchyBuilder to lower memory requirements for planet / large data imports.
  * Add connecting OSM wayId to a transit stop within NodeInfo.
  * Lua update:  removed ways that were being added to the routing graph.
  * Transit:  Fixed an issue where add_service_day and remove_service_day was not using the tile creation date, but the service start date for transit.
  * Transit:  Added acceptance test logic.
  * Transit:  Added fallback option if the associated wayid is not found.  Use distance approximator to find the closest edge.
  * Transit:  Added URL encoding for one stop ids that contain diacriticals.  Also, added include_geometry=false for route requests.
* **Optimized Routing Update**
  * Added an original index to the location object in the optimized route response
* **Trace Route Improvement**
  * Updated find_start_node to fix "GraphTile NodeInfo index out of bounds" error

## Release Date: 2017-01-30 Valhalla 2.0.6
* **Guidance Improvement**
  * Italian phrases were updated
* **Routing Improvement**
  * Fixed an issue where date and time was returning an invalid ISO8601 time format for date_time values in positive UTC. + sign was missing.
  * Fixed an encoding issue that was discovered for tranist_fetcher.  We were not encoding onestop_ids or route_ids.  Also, added exclude_geometry=true for route API calls.
* **Data Producer Updates**
  * Added logic to grab a single feed in valhalla_build_transit.

## Release Date: 2017-01-04 Valhalla 2.0.3
* **Service Improvement**
  * Added support for interrupting requests. If the connection is closed, route computation and map-matching can be interrupted prior to completion.
* **Routing Improvement**
  * Ignore name inconsistency when entering a link to avoid double penalizing.
* **Data Producer Updates**
  * Fixed consistent name assignment for ramps and turn lanes which improved guidance.
  * Added a flag to directed edges indicating if the edge has names. This can potentially be used in costing methods.
  * Allow future use of spare GraphId bits within DirectedEdge.

## Release Date: 2016-12-13 Valhalla 2.0.2
* **Routing Improvement**
  * Added support for multi-way restrictions to matrix and isochrones.
  * Added HOV costing model.
  * Speed limit updates.   Added logic to save average speed separately from speed limits.
  * Added transit include and exclude logic to multimodal isochrone.
  * Fix some edge cases for trivial (single edge) paths.
  * Better treatment of destination access only when using bidirectional A*.
* **Performance Improvement**
  * Improved performance of the path algorithms by making many access methods inline.

## Release Date: 2016-11-28 Valhalla 2.0.1
* **Routing Improvement**
  * Preliminary support for multi-way restrictions
* **Issues Fixed**
  * Fixed tile incompatibility between 64 and 32bit architectures
  * Fixed missing edges within tile edge search indexes
  * Fixed an issue where transit isochrone was cut off if we took transit that was greater than the max_seconds and other transit lines or buses were then not considered.

## Release Date: 2016-11-15 Valhalla 2.0

* **Tile Redesign**
  * Updated the graph tiles to store edges only on the hierarchy level they belong to. Prior to this, the highways were stored on all levels, they now exist only on the highway hierarchy. Similar changes were made for arterial level roads. This leads to about a 20% reduction in tile size.
  * The tile redesign required changes to the path generation algorithms. They must now transition freely between levels, even for pedestrian and bicycle routes. To offset the extra transitions, the main algorithms were changed to expand nodes at each level that has directed edges, rather than adding the transition edges to the priority queue/adjacency list. This change helps performance. The hierarchy limits that are used to speed the computation of driving routes by utilizing the highway hierarchy were adjusted to work with the new path algorithms.
  * Some changes to costing were also required, for example pedestrian and bicycle routes skip shortcut edges.
  * Many tile data structures were altered to explicitly size different fields and make room for "spare" fields that will allow future growth. In addition, the tile itself has extra "spare" records that can be appended to the end of the tile and referenced from the tile header. This also will allow future growth without breaking backward compatibility.
* **Guidance Improvement**
  * Refactored trip path to use an enumerated `Use` for edge and an enumerated `NodeType` for node
  * Fixed some wording in the Hindi narrative file
  * Fixed missing turn maneuver by updating the forward intersecting edge logic
* **Issues Fixed**
  * Fixed an issue with pedestrian routes where a short u-turn was taken to avoid the "crossing" penalty.
  * Fixed bicycle routing due to high penalty to enter an access=destination area. Changed to a smaller, length based factor to try to avoid long regions where access = destination. Added a driveway penalty to avoid taking driveways (which are often marked as access=destination).
  * Fixed regression where service did not adhere to the list of allowed actions in the Loki configuration
* **Graph Correlation**
  * External contributions from Navitia have lead to greatly reduced per-location graph correlation. Average correlation time is now less than 1ms down from 4-9ms.

## Release Date: 2016-10-17

* **Guidance Improvement**
  * Added the Hindi (hi-IN) narrative language
* **Service Additions**
  * Added internal valhalla error codes utility in baldr and modified all services to make use of and return as JSON response
  * See documentation https://github.com/valhalla/valhalla-docs/blob/master/api-reference.md#internal-error-codes-and-conditions
* **Time-Distance Matrix Improvement**
  * Added a costmatrix performance fix for one_to_many matrix requests
* **Memory Mapped Tar Archive - Tile Extract Support**
  * Added the ability to load a tar archive of the routing graph tiles. This improves performance under heavy load and reduces the memory requirement while allowing multiple processes to share cache resources.

## Release Date: 2016-09-19

* **Guidance Improvement**
  * Added pirate narrative language
* **Routing Improvement**
  * Added the ability to include or exclude stops, routes, and operators in multimodal routing.
* **Service Improvement**
  * JSONify Error Response

## Release Date: 2016-08-30

* **Pedestrian Routing Improvement**
  * Fixes for trivial pedestrian routes

## Release Date: 2016-08-22

* **Guidance Improvements**
  * Added Spanish narrative
  * Updated the start and end edge heading calculation to be based on road class and edge use
* **Bicycle Routing Improvements**
  * Prevent getting off a higher class road for a small detour only to get back onto the road immediately.
  * Redo the speed penalties and road class factors - they were doubly penalizing many roads with very high values.
  * Simplify the computation of weighting factor for roads that do not have cycle lanes. Apply speed penalty to slightly reduce favoring
of non-separated bicycle lanes on high speed roads.
* **Routing Improvements**
  * Remove avoidance of U-turn for pedestrian routes. This improves use with map-matching since pedestrian routes can make U-turns.
  * Allow U-turns at dead-ends for driving (and bicycling) routes.
* **Service Additions**
  * Add support for multi-modal isochrones.
  * Added base code to allow reverse isochrones (path from anywhere to a single destination).
* **New Sources to Targets**
  * Added a new Matrix Service action that allows you to request any of the 3 types of time-distance matrices by calling 1 action.  This action takes a sources and targets parameter instead of the locations parameter.  Please see the updated Time-Distance Matrix Service API reference for more details.

## Release Date: 2016-08-08

 * **Service additions**
  * Latitude, longitude bounding boxes of the route and each leg have been added to the route results.
  * Added an initial isochrone capability. This includes methods to create an "isotile" - a 2-D gridded data set with time to reach each lat,lon grid from an origin location. This isoltile is then used to create contours at specified times. Interior contours are optionally removed and the remaining outer contours are generalized and converted to GeoJSON polygons. An initial version supporting multimodal route types has also been added.
 * **Data Producer Updates**
  * Fixed tranist scheduling issue where false schedules were getting added.
 * **Tools Additionas**
  * Added `valhalla_export_edges` tool to allow shape and names to be dumped from the routing tiles

## Release Date: 2016-07-19

 * **Guidance Improvements**
  * Added French narrative
  * Added capability to have narrative language aliases - For example: German `de-DE` has an alias of `de`
 * **Transit Stop Update** - Return latitude and longitude for each transit stop
 * **Data Producer Updates**
  * Added logic to use lanes:forward, lanes:backward, speed:forward, and speed:backward based on direction of the directed edge.
  * Added support for no_entry, no_exit, and no_turn restrictions.
  * Added logic to support country specific access. Based on country tables found here: http://wiki.openstreetmap.org/wiki/OSM_tags_for_routing/Access-Restrictions

## Release Date: 2016-06-08

 * **Bug Fix** - Fixed a bug where edge indexing created many small tiles where no edges actually intersected. This allowed impossible routes to be considered for path finding instead of rejecting them earlier.
 * **Guidance Improvements**
  * Fixed invalid u-turn direction
  * Updated to properly call out jughandle routes
  * Enhanced signless interchange maneuvers to help guide users
 * **Data Producer Updates**
  * Updated the speed assignment for ramp to be a percentage of the original road class speed assignment
  * Updated stop impact logic for turn channel onto ramp

## Release Date: 2016-05-19

 * **Bug Fix** - Fixed a bug where routes fail within small, disconnected "islands" due to the threshold logic in prior release. Also better logic for not-thru roads.

## Release Date: 2016-05-18

 * **Bidirectional A* Improvements** - Fixed an issue where if both origin and destination locations where on not-thru roads that meet at a common node the path ended up taking a long detour. Not all cases were fixed though - next release should fix. Trying to address the termination criteria for when the best connection point of the 2 paths is optimal. Turns out that the initial case where both opposing edges are settled is not guaranteed to be the least cost path. For now we are setting a threshold and extending the search while still tracking best connections. Fixed the opposing edge when a hierarchy transition occurs.
 * **Guidance Globalization** -  Fixed decimal distance to be locale based.
 * **Guidance Improvements**
  * Fixed roundabout spoke count issue by fixing the drive_on_right attribute.
  * Simplified narative by combining unnamed straight maneuvers
  * Added logic to confirm maneuver type assignment to avoid invalid guidance
  * Fixed turn maneuvers by improving logic for the following:
    * Internal intersection edges
    * 'T' intersections
    * Intersecting forward edges
 * **Data Producer Updates** - Fix the restrictions on a shortcut edge to be the same as the last directed edge of the shortcut (rather than the first one).

## Release Date: 2016-04-28

 * **Tile Format Updates** - Separated the transit graph from the "road only" graph into different tiles but retained their interconnectivity. Transit tiles are now hierarchy level 3.
 * **Tile Format Updates** - Reduced the size of graph edge shape data by 5% through the use of varint encoding (LEB128)
 * **Tile Format Updates** - Aligned `EdgeInfo` structures to proper byte boundaries so as to maintain compatibility for systems who don't support reading from unaligned addresses.
 * **Guidance Globalization** -  Added the it-IT(Italian) language file. Added support for CLDR plural rules. The cs-CZ(Czech), de-DE(German), and en-US(US English) language files have been updated.
 * **Travel mode based instructions** -  Updated the start, post ferry, and post transit insructions to be based on the travel mode, for example:
  * `Drive east on Main Street.`
  * `Walk northeast on Broadway.`
  * `Bike south on the cycleway.`

## Release Date: 2016-04-12

 * **Guidance Globalization** -  Added logic to use tagged language files that contain the guidance phrases. The initial versions of en-US, de-DE, and cs-CZ have been deployed.
 * **Updated ferry defaults** -  Bumped up use_ferry to 0.65 so that we don't penalize ferries as much.

## Release Date: 2016-03-31
 * **Data producer updates** - Do not generate shortcuts across a node which is a fork. This caused missing fork maneuvers on longer routes.  GetNames update ("Broadway fix").  Fixed an issue with looking up a name in the ref map and not the name map.  Also, removed duplicate names.  Private = false was unsetting destination only flags for parking aisles.

## Release Date: 2016-03-30
 * **TripPathBuilder Bug Fix** - Fixed an exception that was being thrown when trying to read directed edges past the end of the list within a tile. This was due to errors in setting walkability and cyclability on upper hierarchies.

## Release Date: 2016-03-28

 * **Improved Graph Correlation** -  Correlating input to the routing graph is carried out via closest first traversal of the graph's, now indexed, geometry. This results in faster correlation and guarantees the absolute closest edge is found.

## Release Date: 2016-03-16

 * **Transit type returned** -  The transit type (e.g. tram, metro, rail, bus, ferry, cable car, gondola, funicular) is now returned with each transit maneuver.
 * **Guidance language** -  If the language option is not supplied or is unsupported then the language will be set to the default (en-US). Also, the service will return the language in the trip results.
 * **Update multimodal path algorithm** - Applied some fixes to multimodal path algorithm. In particular fixed a bug where the wrong sortcost was added to the adjacency list. Also separated "in-station" transfer costs from transfers between stops.
 * **Data producer updates** - Do not combine shortcut edges at gates or toll booths. Fixes avoid toll issues on routes that included shortcut edges.

## Release Date: 2016-03-07

 * **Updated all APIs to honor the optional DNT (Do not track) http header** -  This will avoid logging locations.
 * **Reduce 'Merge maneuver' verbal alert instructions** -  Only create a verbal alert instruction for a 'Merge maneuver' if the previous maneuver is > 1.5 km.
 * **Updated transit defaults.  Tweaked transit costing logic to obtain better routes.** -  use_rail = 0.6, use_transfers = 0.3, transfer_cost = 15.0 and transfer_penalty = 300.0.  Updated the TransferCostFactor to use the transfer_factor correctly.  TransitionCost for pedestrian costing bumped up from 20.0f to 30.0f when predecessor edge is a transit connection.
 * **Initial Guidance Globalization** -  Partial framework for Guidance Globalization. Started reading some guidance phrases from en-US.json file.

## Release Date: 2016-02-22

 * **Use bidirectional A* for automobile routes** - Switch to bidirectional A* for all but bus routes and short routes (where origin and destination are less than 10km apart). This improves performance and has less failure cases for longer routes. Some data import adjustments were made (02-19) to fix some issues encountered with arterial and highway hierarchies. Also only use a maximum of 2 passes for bidirecdtional A* to reduce "long time to fail" cases.
 * **Added verbal multi-cue guidance** - This combines verbal instructions when 2 successive maneuvers occur in a short amount of time (e.g., Turn right onto MainStreet. Then Turn left onto 1st Avenue).

## Release Date: 2016-02-19

 * **Data producer updates** - Reduce stop impact when all edges are links (ramps or turn channels). Update opposing edge logic to reject edges that do no have proper access (forward access == reverse access on opposing edge and vice-versa). Update ReclassifyLinks for cases where a single edge (often a service road) intersects a ramp improperly causing the ramp to reclassified when it should not be. Updated maximum OSM node Id (now exceeds 4000000000). Move lua from conf repository into mjolnir.

## Release Date: 2016-02-01

 * **Data producer updates** - Reduce speed on unpaved/rough roads. Add statistics for hgv (truck) restrictions.

## Release Date: 2016-01-26

 * **Added capability to disable narrative production** - Added the `narrative` boolean option to allow users to disable narrative production. Locations, shape, length, and time are still returned. The narrative production is enabled by default. The possible values for the `narrative` option are: false and true
 * **Added capability to mark a request with an id** - The `id` is returned with the response so a user could match to the corresponding request.
 * **Added some logging enhancements, specifically [ANALYTICS] logging** - We want to focus more on what our data is telling us by logging specific stats in Logstash.

## Release Date: 2016-01-18

 * **Data producer updates** - Data importer configuration (lua) updates to fix a bug where buses were not allowed on restricted lanes.  Fixed surface issue (change the default surface to be "compacted" for footways).

## Release Date: 2016-01-04

 * **Fixed Wrong Costing Options Applied** - Fixed a bug in which a previous requests costing options would be used as defaults for all subsequent requests.

## Release Date: 2015-12-18

 * **Fix for bus access** - Data importer configuration (lua) updates to fix a bug where bus lanes were turning off access for other modes.
 * **Fix for extra emergency data** - Data importer configuration (lua) updates to fix a bug where we were saving hospitals in the data.
 * **Bicycle costing update** - Updated kTCSlight and kTCFavorable so that cycleways are favored by default vs roads.

## Release Date: 2015-12-17

 * **Graph Tile Data Structure update** - Updated structures within graph tiles to support transit efforts and truck routing. Removed TransitTrip, changed TransitRoute and TransitStop to indexes (rather than binary search). Added access restrictions (like height and weight restrictions) and the mode which they impact to reduce need to look-up.
 * **Data producer updates** - Updated graph tile structures and import processes.

## Release Date: 2015-11-23

 * **Fixed Open App for OSRM functionality** - Added OSRM functionality back to Loki to support Open App.

## Release Date: 2015-11-13

 * **Improved narrative for unnamed walkway, cycleway, and mountain bike trail** - A generic description will be used for the street name when a walkway, cycleway, or mountain bike trail maneuver is unnamed. For example, a turn right onto a unnamed walkway maneuver will now be: "Turn right onto walkway."
 * **Fix costing bug** - Fix a bug introduced in EdgeLabel refactor (impacted time distance matrix only).

## Release Date: 2015-11-3

 * **Enhance bi-directional A* logic** - Updates to bidirectional A* algorithm to fix the route completion logic to handle cases where a long "connection" edge could lead to a sub-optimal path. Add hierarchy and shortcut logic so we can test and use bidirectional A* for driving routes. Fix the destination logic to properly handle oneways as the destination edge. Also fix U-turn detection for reverse search when hierarchy transitions occur.
 * **Change "Go" to "Head" for some instructions** - Start, exit ferry.
 * **Update to roundabout instructions** - Call out roundabouts for edges marked as links (ramps, turn channels).
 * **Update bicycle costing** - Fix the road factor (for applying weights based on road classification) and lower turn cost values.

## Data Producer Release Date: 2015-11-2

 * **Updated logic to not create shortcut edges on roundabouts** - This fixes some roundabout exit counts.

## Release Date: 2015-10-20

 * **Bug Fix for Pedestrian and Bicycle Routes** - Fixed a bug with setting the destination in the bi-directional Astar algorithm. Locations that snapped to a dead-end node would have failed the route and caused a timeout while searching for a valid path. Also fixed the elapsed time computation on the reverse path of bi-directional algorithm.

## Release Date: 2015-10-16

 * **Through Location Types** - Improved support for locations with type = "through". Routes now combine paths that meet at each through location to create a single "leg" between locations with type = "break". Paths that continue at a through location will not create a U-turn unless the path enters a "dead-end" region (neighborhood with no outbound access).
 * **Update shortcut edge logic** - Now skips long shortcut edges when close to the destination. This can lead to missing the proper connection if the shortcut is too long. Fixes #245 (thor).
 * **Per mode service limits** - Update configuration to allow setting different maximum number of locations and distance per mode.
 * **Fix shape index for trivial path** - Fix a bug where when building the the trip path for a "trivial" route (includes just one edge) where the shape index exceeded that size of the shape.

## Release Date: 2015-09-28

 * **Elevation Influenced Bicycle Routing** - Enabled elevation influenced bicycle routing. A "use-hills" option was added to the bicycle costing profile that can tune routes to avoid hills based on grade and amount of elevation change.
 * **"Loop Edge" Fix** - Fixed a bug with edges that form a loop. Split them into 2 edges during data import.
 * **Additional information returned from 'locate' method** - Added information that can be useful when debugging routes and data. Adds information about nodes and edges at a location.
 * **Guidance/Narrative Updates** - Added side of street to destination narrative. Updated verbal instructions.<|MERGE_RESOLUTION|>--- conflicted
+++ resolved
@@ -95,11 +95,8 @@
    * ADDED: Improved instructions for blind users [#3694](https://github.com/valhalla/valhalla/pull/3694)
    * FIXED: Fixed roundoff issue in Tiles Row and Col methods [#4585](https://github.com/valhalla/valhalla/pull/4585)
    * ADDED: isochrone proper polygon support & pbf output for isochrone [#4575](https://github.com/valhalla/valhalla/pull/4575)
-<<<<<<< HEAD
+   * ADDED: return isotile grid as geotiff  [#4594](https://github.com/valhalla/valhalla/pull/4594)
    * ADDED: `ignore_non_vehicular_restrictions` parameter for truck costing [#4606](https://github.com/valhalla/valhalla/pull/4606)
-=======
-   * ADDED: return isotile grid as geotiff  [#4594](https://github.com/valhalla/valhalla/pull/4594)
->>>>>>> 482bcf29
 
 ## Release Date: 2023-05-11 Valhalla 3.4.0
 * **Removed**
