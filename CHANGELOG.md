--- conflicted
+++ resolved
@@ -196,10 +196,6 @@
    * ADDED: some missing documentation about request parameters [#4687](https://github.com/valhalla/valhalla/pull/4687)
    * ADDED: Consider more forward/backward tags for access restrictions and speeds [#4686](https://github.com/valhalla/valhalla/pull/4686)
    * CHANGED: change costmatrix max_distance threshold to a distance threshold instead of duration [#4672](https://github.com/valhalla/valhalla/pull/4672)
-<<<<<<< HEAD
-   * ADDED: PBF support for expansion [#4614](https://github.com/valhalla/valhalla/pull/4614/) 
-   * ADDED: more warnings for clamped costing options, second pass, bidir fallback and matrix_locations for CostMatrix [#3833](https://github.com/valhalla/valhalla/pull/3833)
-=======
    * ADDED: PBF support for expansion [#4614](https://github.com/valhalla/valhalla/pull/4614/)
    * ADDED: elapsed_cost field to map matching json response [#4709](https://github.com/valhalla/valhalla/pull/4709)
    * ADDED: error if we fail to find any matrix connection [#4718](https://github.com/valhalla/valhalla/pull/4718)
@@ -214,7 +210,7 @@
    * ADDED: Add option `edge.country_crossing` to trace attributes [#4825](https://github.com/valhalla/valhalla/pull/4825)
    * CHANGED: Unification of turn costs for ramps and roundabouts [#4827](https://github.com/valhalla/valhalla/pull/4827)
    * CHANGED: updated dockerfile to use ubuntu 24.04 [#4805](https://github.com/valhalla/valhalla/pull/4805)
->>>>>>> ee713256
+   * ADDED: more warnings for clamped costing options, second pass, bidir fallback and matrix_locations for CostMatrix [#3833](https://github.com/valhalla/valhalla/pull/3833)
 
 ## Release Date: 2023-05-11 Valhalla 3.4.0
 * **Removed**
