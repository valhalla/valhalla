## Release Date: 2023-??-?? Valhalla 3.4.1
* **Removed**
* **Bug Fix**
   * FIXED: gcc13 was missing some std header includes [#4154](https://github.com/valhalla/valhalla/pull/4154)
   * FIXED: when reclassifying ferry edges, remove destonly from ways only if the connecting way was destonly [#4118](https://github.com/valhalla/valhalla/pull/4118)
   * FIXED: typo in use value of map matching API (`platform_connection` was misspelled) [#4174](https://github.com/valhalla/valhalla/pull/4174)
* **Enhancement**
<<<<<<< HEAD
   * CHANGED: Filesystem with clang tidy problem naive fix [#4104](https://github.com/valhalla/valhalla/pull/4104)
=======
   * UPDATED: French translations, thanks to @xlqian [#4159](https://github.com/valhalla/valhalla/pull/4159)
   * CHANGED: -j flag for multithreaded executables to override mjolnir.concurrency [#4168](https://github.com/valhalla/valhalla/pull/4168)
   * CHANGED: moved the argparse boilerplate code to a private header which all programs can share [#4169](https://github.com/valhalla/valhalla/pull/4169)
   * ADDED: CI runs a spell check on the PR to detect spelling mistakes [#4179](https://github.com/valhalla/valhalla/pull/4179)
   * ADDED: `preferred_side_cutoff` parameter for locations [#4182](https://github.com/valhalla/valhalla/pull/4182)
   * ADDED: PBF output for matrix endpoint [#4121](https://github.com/valhalla/valhalla/pull/4121)
   * CHANGED: sped up the transit gtfs ingestion process by sorting the feeds before querying them and avoiding copying their structures. forked just_gtfs into the valhalla org to accomplish it [#4167](https://github.com/valhalla/valhalla/pull/4167)
   * CHANGED: write traffic tile headers in `valhalla_build_extract` [#4195](https://github.com/valhalla/valhalla/pull/4195)
   * ADDED: `source_percent_along` & `target_percent_along` to /trace_attributes JSON response [#4199](https://github.com/valhalla/valhalla/pull/4199)
   * ADDED: sqlite database to store landmarks along with interfaces of insert and bounding box queries [#4189](https://github.com/valhalla/valhalla/pull/4189)
   * CHANGED: refactor landmark database interface to use a pimpl [#4202](https://github.com/valhalla/valhalla/pull/4202)
   * ADDED: support for `:forward` and `:backward` for `motor_vehicle`, `vehicle`, `foot` and `bicycle` tag prefixes [#4204](https://github.com/valhalla/valhalla/pull/4204)
   * ADDED: add `valhalla_build_landmarks` to parse POIs from osm pbfs and store them as landmarks in the landmark sqlite database [#4201](https://github.com/valhalla/valhalla/pull/4201)
>>>>>>> d150ab0f

## Release Date: 2023-05-11 Valhalla 3.4.0
* **Removed**
   * REMOVED: Docker image pushes to Dockerhub [#4033](https://github.com/valhalla/valhalla/pull/4033)
   * REMOVED: transitland references and scripts and replace with info for raw GTFS feeds [#4033](https://github.com/valhalla/valhalla/pull/3906)
* **Bug Fix**
   * FIXED: underflow of uint64_t cast for matrix time results [#3906](https://github.com/valhalla/valhalla/pull/3906)
   * FIXED: update vcpkg commit for Azure pipelines to fix libtool mirrors [#3915](https://github.com/valhalla/valhalla/pull/3915)
   * FIXED: fix CHANGELOG release year (2022->2023) [#3927](https://github.com/valhalla/valhalla/pull/3927)
   * FIXED: avoid segfault on invalid exclude_polygons input [#3907](https://github.com/valhalla/valhalla/pull/3907)
   * FIXED: allow \_WIN32_WINNT to be defined by build system [#3933](https://github.com/valhalla/valhalla/issues/3933)
   * FIXED: disconnected stop pairs in gtfs import [#3943](https://github.com/valhalla/valhalla/pull/3943)
   * FIXED: in/egress traversability in gtfs ingestion is now defaulted to kBoth to enable pedestrian access on transit connect edges and through the in/egress node [#3948](https://github.com/valhalla/valhalla/pull/3948)
   * FIXED: parsing logic needed implicit order of stations/egresses/platforms in the GTFS feeds [#3949](https://github.com/valhalla/valhalla/pull/3949)
   * FIXED: segfault in TimeDistanceMatrix [#3964](https://github.com/valhalla/valhalla/pull/3949)
   * FIXED: write multiple PBFs if the protobuf object gets too big [#3954](https://github.com/valhalla/valhalla/pull/3954)
   * FIXED: pin conan version to latest 1.x for now [#3990](https://github.com/valhalla/valhalla/pull/3990)
   * FIXED: Fix matrix_locations when used in pbf request [#3997](https://github.com/valhalla/valhalla/pull/3997)
   * FIXED: got to the point where the basic transit routing test works [#3988](https://github.com/valhalla/valhalla/pull/3988)
   * FIXED: fix build with LOGGING_LEVEL=ALL [#3992](https://github.com/valhalla/valhalla/pull/3992)
   * FIXED: transit stitching when determining whether a platform was generated [#4020](https://github.com/valhalla/valhalla/pull/4020)
   * FIXED: multimodal isochrones [#4030](https://github.com/valhalla/valhalla/pull/4030)
   * FIXED: duplicated recosting names should throw [#4042](https://github.com/valhalla/valhalla/pull/4042)
   * FIXED: Remove arch specificity from strip command of Python bindings to make it more compatible with other archs [#4040](https://github.com/valhalla/valhalla/pull/4040)
   * FIXED: GraphReader::GetShortcut no longer returns false positives or false negatives [#4019](https://github.com/valhalla/valhalla/pull/4019)
   * FIXED: Tagging with bus=permit or taxi=permit did not override access=no [#4045](https://github.com/valhalla/valhalla/pull/4045)
   * FIXED: Upgrade RapidJSON to address undefined behavior [#4051](https://github.com/valhalla/valhalla/pull/4051)
   * FIXED: time handling for transit service [#4052](https://github.com/valhalla/valhalla/pull/4052)
   * FIXED: multiple smaller bugs while testing more multimodal /route & /isochrones [#4055](https://github.com/valhalla/valhalla/pull/4055)
   * FIXED: `FindLuaJit.cmake` to include Windows paths/library names [#4067](https://github.com/valhalla/valhalla/pull/4067)
   * FIXED: Move complex turn restriction check out of can_form_shortcut() [#4047](https://github.com/valhalla/valhalla/pull/4047)
   * FIXED: fix `clear` methods on matrix algorithms and reserve some space for labels with a new config [#4075](https://github.com/valhalla/valhalla/pull/4075)
   * FIXED: fix `valhalla_build_admins` & `valhalla_ways_to_edges` argument parsing [#4097](https://github.com/valhalla/valhalla/pull/4097)
   * FIXED: fail early in `valhalla_build_admins` if parent directory can't be created, also exit with failure [#4099](https://github.com/valhalla/valhalla/pull/4099)
* **Enhancement**
   * CHANGED: replace boost::optional with C++17's std::optional where possible [#3890](https://github.com/valhalla/valhalla/pull/3890)
   * ADDED: parse `lit` tag on ways and add it to graph [#3893](https://github.com/valhalla/valhalla/pull/3893)
   * ADDED: log lat/lon of node where children link edges exceed the configured maximum [#3911](https://github.com/valhalla/valhalla/pull/3911)
   * ADDED: log matrix algorithm which was used [#3916](https://github.com/valhalla/valhalla/pull/3916)
   * UPDATED: docker base image to Ubuntu 22.04 [#3912](https://github.com/valhalla/valhalla/pull/3912)
   * CHANGED: Unify handling of single-file -Werror in all modules [#3910](https://github.com/valhalla/valhalla/pull/3910)
   * CHANGED: Build skadi with -Werror [#3935](https://github.com/valhalla/valhalla/pull/3935)
   * ADDED: Connect transit tiles to the graph [#3700](https://github.com/valhalla/valhalla/pull/3700)
   * CHANGED: switch to C++17 master branch of `just_gtfs` [#3947](https://github.com/valhalla/valhalla/pull/3947)
   * ADDED: Support for configuring a universal request timeout [#3966](https://github.com/valhalla/valhalla/pull/3966)
   * ADDED: optionally include highway=platform edges for pedestrian access [#3971](https://github.com/valhalla/valhalla/pull/3971)
   * ADDED: `use_lit` costing option for pedestrian costing [#3957](https://github.com/valhalla/valhalla/pull/3957)
   * CHANGED: Removed stray NULL values in log output[#3974](https://github.com/valhalla/valhalla/pull/3974)
   * CHANGED: More conservative estimates for cost of walking slopes [#3982](https://github.com/valhalla/valhalla/pull/3982)
   * ADDED: An option to slim down matrix response [#3987](https://github.com/valhalla/valhalla/pull/3987)
   * CHANGED: Updated url for just_gtfs library [#3994](https://github.com/valhalla/valhalla/pull/3995)
   * ADDED: Docker image pushes to Github's docker registry [#4033](https://github.com/valhalla/valhalla/pull/4033)
   * ADDED: `disable_hierarchy_pruning` costing option to find the actual optimal route for motorized costing modes, i.e `auto`, `motorcycle`, `motor_scooter`, `bus`, `truck` & `taxi`. [#4000](https://github.com/valhalla/valhalla/pull/4000)
   * CHANGED: baldr directory: remove warnings and C++17 adjustments [#4011](https://github.com/valhalla/valhalla/pull/4011)
   * UPDATED: `vcpkg` to latest master, iconv wasn't building anymore [#4066](https://github.com/valhalla/valhalla/pull/4066)
   * CHANGED: pybind11 upgrade for python 3.11 [#4067](https://github.com/valhalla/valhalla/pull/4067)
   * CHANGED: added transit level to connectivity map [#4082](https://github.com/valhalla/valhalla/pull/4082)
   * ADDED: "has_transit_tiles" & "osm_changeset" to verbose status response [#4062](https://github.com/valhalla/valhalla/pull/4062)
   * ADDED: time awareness to CostMatrix for e.g. traffic support [#4071](https://github.com/valhalla/valhalla/pull/4071)
   * UPDATED: transifex translations [#4102](https://github.com/valhalla/valhalla/pull/4102)

## Release Date: 2023-01-03 Valhalla 3.3.0
* **Removed**
* **Bug Fix**
* **Enhancement**
  * CHANGED: Upgraded from C++14 to C++17. [#3878](https://github.com/valhalla/valhalla/pull/3878)

## Release Date: 2023-01-03 Valhalla 3.2.1
* **Removed**
* **Bug Fix**
   * FIXED: valhalla_run_route was missing config logic.[#3824](https://github.com/valhalla/valhalla/pull/3824)
   * FIXED: Added missing ferry tag if manoeuver uses a ferry. It's supposed to be there according to the docs. [#3815](https://github.com/valhalla/valhalla/issues/3815)
   * FIXED: Handle hexlifying strings with unsigned chars [#3842](https://github.com/valhalla/valhalla/pull/3842)
   * FIXED: Newer clang warns on `sprintf` which becomes a compilation error (due to `Werror`) so we use `snprintf` instead [#3846](https://github.com/valhalla/valhalla/issues/3846)
   * FIXED: Build all of Mjolnir with -Werror [#3845](https://github.com/valhalla/valhalla/pull/3845)
   * FIXED: Only set most destination information once for all origins in timedistancematrix [#3830](https://github.com/valhalla/valhalla/pull/3830)
   * FIXED: Integers to expansion JSON output were cast wrongly [#3857](https://github.com/valhalla/valhalla/pull/3857)
   * FIXED: hazmat=destination should be hazmat=false and fix the truckcost usage of hazmat [#3865](https://github.com/valhalla/valhalla/pull/3865)
   * FIXED: Make sure there is at least one path which is accessible for all vehicular modes when reclassifying ferry edges [#3860](https://github.com/valhalla/valhalla/pull/3860)
   * FIXED: valhalla_build_extract was failing to determine the tile ID to include in the extract [#3864](https://github.com/valhalla/valhalla/pull/3864)
   * FIXED: valhalla_ways_to_edges missed trimming the cache when overcommitted [#3872](https://github.com/valhalla/valhalla/pull/3864)
   * FIXED: Strange detours with multi-origin/destination unidirectional A* [#3585](https://github.com/valhalla/valhalla/pull/3585)
* **Enhancement**
   * ADDED: Added has_toll, has_highway, has_ferry tags to summary field of a leg and route and a highway tag to a maneuver if it includes a highway. [#3815](https://github.com/valhalla/valhalla/issues/3815)
   * ADDED: Add time info to sources_to_targets [#3795](https://github.com/valhalla/valhalla/pull/3795)
   * ADDED: "available_actions" to the /status response [#3836](https://github.com/valhalla/valhalla/pull/3836)
   * ADDED: "waiting" field on input/output intermediate break(\_through) locations to respect services times [#3849](https://github.com/valhalla/valhalla/pull/3849)
   * ADDED: --bbox & --geojson-dir options to valhalla_build_extract to only archive a subset of tiles [#3856](https://github.com/valhalla/valhalla/pull/3856)
   * CHANGED: Replace unstable c++ geos API with a mix of geos' c api and boost::geometry for admin building [#3683](https://github.com/valhalla/valhalla/pull/3683)
   * ADDED: optional write-access to traffic extract from GraphReader [#3876](https://github.com/valhalla/valhalla/pull/3876)
   * UPDATED: locales from Transifex [#3879](https://github.com/valhalla/valhalla/pull/3879)
   * CHANGED: Build most of Baldr with -Werror [#3885](https://github.com/valhalla/valhalla/pull/3885)
   * UPDATED: some documentation overhaul to slim down root's README [#3881](https://github.com/valhalla/valhalla/pull/3881)
   * CHANGED: move documentation hosting to Github Pages from readthedocs.io [#3884](https://github.com/valhalla/valhalla/pull/3884)
   * ADDED: inline config arguments to some more executables [#3873](https://github.com/valhalla/valhalla/pull/3873)

## Release Date: 2022-10-26 Valhalla 3.2.0
* **Removed**
   * REMOVED: "build-\*" docker image to decrease complexity [#3689](https://github.com/valhalla/valhalla/pull/3541)

* **Bug Fix**
   * FIXED: Fix precision losses while encoding-decoding distance parameter in openlr [#3374](https://github.com/valhalla/valhalla/pull/3374)
   * FIXED: Fix bearing calculation for openlr records [#3379](https://github.com/valhalla/valhalla/pull/3379)
   * FIXED: Some refactoring that was proposed for the PR 3379 [3381](https://github.com/valhalla/valhalla/pull/3381)
   * FIXED: Avoid calling out "keep left/right" when passing an exit [3349](https://github.com/valhalla/valhalla/pull/3349)
   * FIXED: Fix iterator decrement beyond begin() in GeoPoint::HeadingAtEndOfPolyline() method [#3393](https://github.com/valhalla/valhalla/pull/3393)
   * FIXED: Add string for Use:kPedestrianCrossing to fix null output in to_string(Use). [#3416](https://github.com/valhalla/valhalla/pull/3416)
   * FIXED: Remove simple restrictions check for pedestrian cost calculation. [#3423](https://github.com/valhalla/valhalla/pull/3423)
   * FIXED: Parse "highway=busway" OSM tag: https://wiki.openstreetmap.org/wiki/Tag:highway%3Dbusway [#3413](https://github.com/valhalla/valhalla/pull/3413)
   * FIXED: Process int_ref irrespective of `use_directions_on_ways_` [#3446](https://github.com/valhalla/valhalla/pull/3446)
   * FIXED: workaround python's ArgumentParser bug to not accept negative numbers as arguments [#3443](https://github.com/valhalla/valhalla/pull/3443)
   * FIXED: Undefined behaviour on some platforms due to unaligned reads [#3447](https://github.com/valhalla/valhalla/pull/3447)
   * FIXED: Fixed undefined behavior due to invalid shift exponent when getting edge's heading [#3450](https://github.com/valhalla/valhalla/pull/3450)
   * FIXED: Use midgard::unaligned_read in GraphTileBuilder::AddSigns [#3456](https://github.com/valhalla/valhalla/pull/3456)
   * FIXED: Relax test margin for time dependent traffic test [#3467](https://github.com/valhalla/valhalla/pull/3467)
   * FIXED: Fixed missed intersection heading [#3463](https://github.com/valhalla/valhalla/pull/3463)
   * FIXED: Stopped putting binary bytes into a string field of the protobuf TaggedValue since proto3 protects against that for cross language support [#3468](https://github.com/valhalla/valhalla/pull/3468)
   * FIXED: valhalla_service uses now loki logging config instead of deprecated tyr logging [#3481](https://github.com/valhalla/valhalla/pull/3481)
   * FIXED: Docker image `valhalla/valhalla:run-latest`: conan error + python integration [#3485](https://github.com/valhalla/valhalla/pull/3485)
   * FIXED: fix more protobuf unstable 3.x API [#3494](https://github.com/valhalla/valhalla/pull/3494)
   * FIXED: fix one more protobuf unstable 3.x API [#3501](https://github.com/valhalla/valhalla/pull/3501)
   * FIXED: Fix valhalla_build_tiles imports only bss from last osm file [#3503](https://github.com/valhalla/valhalla/pull/3503)
   * FIXED: Fix total_run_stat.sh script. [#3511](https://github.com/valhalla/valhalla/pull/3511)
   * FIXED: Both `hov:designated` and `hov:minimum` have to be correctly set for the way to be considered hov-only [#3526](https://github.com/valhalla/valhalla/pull/3526)
   * FIXED: Wrong out index in route intersections [#3541](https://github.com/valhalla/valhalla/pull/3541)
   * FIXED: fix valhalla_export_edges: missing null columns separator [#3543](https://github.com/valhalla/valhalla/pull/3543)
   * FIXED: Removed/updated narrative language aliases that are not IETF BCP47 compliant [#3546](https://github.com/valhalla/valhalla/pull/3546)
   * FIXED: Wrong predecessor opposing edge in dijkstra's expansion [#3528](https://github.com/valhalla/valhalla/pull/3528)
   * FIXED: exit and exit_verbal in Russian locale should be same [#3545](https://github.com/valhalla/valhalla/pull/3545)
   * FIXED: Skip transit tiles in hierarchy builder [#3559](https://github.com/valhalla/valhalla/pull/3559)
   * FIXED: Fix some country overrides in adminconstants and add a couple new countries. [#3578](https://github.com/valhalla/valhalla/pull/3578)
   * FIXED: Improve build errors reporting [#3579](https://github.com/valhalla/valhalla/pull/3579)
   * FIXED: Fix "no elevation" values and /locate elevation response [#3571](https://github.com/valhalla/valhalla/pull/3571)
   * FIXED: Build tiles with admin/timezone support on Windows [#3580](https://github.com/valhalla/valhalla/pull/3580)
   * FIXED: admin "Saint-Martin" changed name to "Saint-Martin (France)" [#3619](https://github.com/valhalla/valhalla/pull/3619)
   * FIXED: openstreetmapspeeds global config with `null`s now supported [#3621](https://github.com/valhalla/valhalla/pull/3621)
   * FIXED: valhalla_run_matrix was failing (could not find proper max_matrix_distance) [#3635](https://github.com/valhalla/valhalla/pull/3635)
   * FIXED: Removed duplicate degrees/radians constants [#3642](https://github.com/valhalla/valhalla/pull/3642)
   * FIXED: Forgot to adapt driving side and country access rules in [#3619](https://github.com/valhalla/valhalla/pull/3619) [#3652](https://github.com/valhalla/valhalla/pull/3652)
   * FIXED: DateTime::is_conditional_active(...) incorrect end week handling [#3655](https://github.com/valhalla/valhalla/pull/3655)
   * FIXED: TimeDistanceBSSMatrix: incorrect initialization for destinations[#3659](https://github.com/valhalla/valhalla/pull/3659)
   * FIXED: Some interpolated points had invalid edge_index in trace_attributes response [#3646](https://github.com/valhalla/valhalla/pull/3670)
   * FIXED: Use a small node snap distance in map-matching. FIxes issue with incorrect turn followed by Uturn. [#3677](https://github.com/valhalla/valhalla/pull/3677)
   * FIXED: Conan error when building Docker image. [#3689](https://github.com/valhalla/valhalla/pull/3689)
   * FIXED: Allow country overrides for sidewalk [#3711](https://github.com/valhalla/valhalla/pull/3711)
   * FIXED: CostMatrix incorrect tile usage with oppedge. [#3719](https://github.com/valhalla/valhalla/pull/3719)
   * FIXED: Fix elevation serializing [#3735](https://github.com/valhalla/valhalla/pull/3735)
   * FIXED: Fix returning a potentially uninitialized value in PointXY::ClosestPoint [#3737](https://github.com/valhalla/valhalla/pull/3737)
   * FIXED: Wales and Scotland name change. [#3746](https://github.com/valhalla/valhalla/pull/3746)
   * FIXED: Pedestrian crossings are allowed for bikes [#3751](https://github.com/valhalla/valhalla/pull/3751)
   * FIXED: Fix for Mac OSx.  Small update for the workdir for the admin_sidewalk_override test.  [#3757](https://github.com/valhalla/valhalla/pull/3757)
   * FIXED: Add missing service road case from GetTripLegUse method. [#3763](https://github.com/valhalla/valhalla/pull/3763)
   * FIXED: Fix TimeDistanceMatrix results sequence [#3738](https://github.com/valhalla/valhalla/pull/3738)
   * FIXED: Fix status endpoint not reporting that the service is shutting down [#3785](https://github.com/valhalla/valhalla/pull/3785)
   * FIXED: Fix TimdDistanceMatrix SetSources and SetTargets [#3792](https://github.com/valhalla/valhalla/pull/3792)
   * FIXED: Added highway and surface factor in truckcost [#3590](https://github.com/valhalla/valhalla/pull/3590)
   * FIXED: Potential integer underflow in file suffix generation [#3783](https://github.com/valhalla/valhalla/pull/3783)
   * FIXED: Building Valhalla as a submodule [#3781](https://github.com/valhalla/valhalla/issues/3781)
   * FIXED: Fixed invalid time detection in GetSpeed [#3800](https://github.com/valhalla/valhalla/pull/3800)
   * FIXED: Osmway struct update: added up to 33 and not 32 [#3808](https://github.com/valhalla/valhalla/pull/3808)

* **Enhancement**
   * CHANGED: Pronunciation for names and destinations [#3132](https://github.com/valhalla/valhalla/pull/3132)
   * CHANGED: Requested code clean up for phonemes PR [#3356](https://github.com/valhalla/valhalla/pull/3356)
   * CHANGED: Refactor Pronunciation class to struct [#3359](https://github.com/valhalla/valhalla/pull/3359)
   * ADDED: Added support for probabale restrictions [#3361](https://github.com/valhalla/valhalla/pull/3361)
   * CHANGED: Refactored the verbal text formatter to handle logic for street name and sign [#3369](https://github.com/valhalla/valhalla/pull/3369)
   * CHANGED: return "version" and "tileset_age" on parameterless /status call [#3367](https://github.com/valhalla/valhalla/pull/3367)
   * CHANGED: de-singleton tile_extract by introducing an optional index.bin file created by valhalla_build_extract [#3281](https://github.com/valhalla/valhalla/pull/3281)
   * CHANGED: implement valhalla_build_elevation in python and add more --from-geojson & --from-graph options [#3318](https://github.com/valhalla/valhalla/pull/3318)
   * ADDED: Add boolean parameter to clear memory for edge labels from thor. [#2789](https://github.com/valhalla/valhalla/pull/2789)
   * CHANGED: Do not create statsd client in workers if it is not configured [#3394](https://github.com/valhalla/valhalla/pull/3394)
   * ADDED: Import of Bike Share Stations information in BSS Connection edges [#3411](https://github.com/valhalla/valhalla/pull/3411)
   * ADDED: Add heading to PathEdge to be able to return it on /locate [#3399](https://github.com/valhalla/valhalla/pull/3399)
   * ADDED: Add `prioritize_bidirectional` option for fast work and correct ETA calculation for `depart_at` date_time type. Smoothly stop using live-traffic [#3398](https://github.com/valhalla/valhalla/pull/3398)
   * CHANGED: Minor fix for headers  [#3436](https://github.com/valhalla/valhalla/pull/3436)
   * CHANGED: Use std::multimap for polygons returned for admin and timezone queries. Improves performance when building tiles. [#3427](https://github.com/valhalla/valhalla/pull/3427)
   * CHANGED: Refactored GraphBuilder::CreateSignInfoList [#3438](https://github.com/valhalla/valhalla/pull/3438)
   * ADDED: Add support for LZ4 compressed elevation tiles [#3401](https://github.com/valhalla/valhalla/pull/3401)
   * CHANGED: Rearranged some of the protobufs to remove redundancy [#3452](https://github.com/valhalla/valhalla/pull/3452)
   * CHANGED: overhaul python bindings [#3380](https://github.com/valhalla/valhalla/pull/3380)
   * CHANGED: Removed all protobuf defaults either by doing them in code or by relying on 0 initialization. Also deprecated best_paths and do_not_track [#3454](https://github.com/valhalla/valhalla/pull/3454)
   * ADDED: isochrone action for /expansion endpoint to track dijkstra expansion [#3215](https://github.com/valhalla/valhalla/pull/3215)
   * CHANGED: remove boost from dependencies and add conan as prep for #3346 [#3459](https://github.com/valhalla/valhalla/pull/3459)
   * CHANGED: Remove boost.program_options in favor of cxxopts header-only lib and use conan to install header-only boost. [#3346](https://github.com/valhalla/valhalla/pull/3346)
   * CHANGED: Moved all protos to proto3 for internal request/response handling [#3457](https://github.com/valhalla/valhalla/pull/3457)
   * CHANGED: Allow up to 32 outgoing link edges on a node when reclassifying links [#3483](https://github.com/valhalla/valhalla/pull/3483)
   * CHANGED: Reuse sample::get implementation [#3471](https://github.com/valhalla/valhalla/pull/3471)
   * ADDED: Beta support for interacting with the http/bindings/library via serialized and pbf objects respectively [#3464](https://github.com/valhalla/valhalla/pull/3464)
   * CHANGED: Update xcode to 12.4.0 [#3492](https://github.com/valhalla/valhalla/pull/3492)
   * ADDED: Add JSON generator to conan [#3493](https://github.com/valhalla/valhalla/pull/3493)
   * CHANGED: top_speed option: ignore live speed for speed based penalties [#3460](https://github.com/valhalla/valhalla/pull/3460)
   * ADDED: Add `include_construction` option into the config to include/exclude roads under construction from the graph [#3455](https://github.com/valhalla/valhalla/pull/3455)
   * CHANGED: Refactor options protobuf for Location and Costing objects [#3506](https://github.com/valhalla/valhalla/pull/3506)
   * CHANGED: valhalla.h and config.h don't need cmake configuration [#3502](https://github.com/valhalla/valhalla/pull/3502)
   * ADDED: New options to control what fields of the pbf are returned when pbf format responses are requested [#3207](https://github.com/valhalla/valhalla/pull/3507)
   * CHANGED: Rename tripcommon to common [#3516](https://github.com/valhalla/valhalla/pull/3516)
   * ADDED: Indoor routing - data model, data processing. [#3509](https://github.com/valhalla/valhalla/pull/3509)
   * ADDED: On-demand elevation tile fetching [#3391](https://github.com/valhalla/valhalla/pull/3391)
   * CHANGED: Remove many oneof uses from the protobuf api where the semantics of optional vs required isnt necessary [#3527](https://github.com/valhalla/valhalla/pull/3527)
   * ADDED: Indoor routing maneuvers [#3519](https://github.com/valhalla/valhalla/pull/3519)
   * ADDED: Expose reverse isochrone parameter for reverse expansion [#3528](https://github.com/valhalla/valhalla/pull/3528)
   * CHANGED: Add matrix classes to thor worker so they persist between requests. [#3560](https://github.com/valhalla/valhalla/pull/3560)
   * CHANGED: Remove `max_matrix_locations` and introduce `max_matrix_location_pairs` to configure the allowed number of total routes for the matrix action for more flexible asymmetric matrices [#3569](https://github.com/valhalla/valhalla/pull/3569)
   * CHANGED: modernized spatialite syntax [#3580](https://github.com/valhalla/valhalla/pull/3580)
   * ADDED: Options to generate partial results for time distance matrix when there is one source (one to many) or one target (many to one). [#3181](https://github.com/valhalla/valhalla/pull/3181)
   * ADDED: Enhance valhalla_build_elevation with LZ4 recompression support [#3607](https://github.com/valhalla/valhalla/pull/3607)
   * CHANGED: removed UK admin and upgraded its constituents to countries [#3619](https://github.com/valhalla/valhalla/pull/3619)
   * CHANGED: expansion service: only track requested max time/distance [#3532](https://github.com/valhalla/valhalla/pull/3509)
   * ADDED: Shorten down the request delay, when some sources/targets searches are early aborted [#3611](https://github.com/valhalla/valhalla/pull/3611)
   * ADDED: add `pre-commit` hook for running the `format.sh` script [#3637](https://github.com/valhalla/valhalla/pull/3637)
   * CHANGED: upgrade pybind11 to v2.9.2 to remove cmake warning [#3658](https://github.com/valhalla/valhalla/pull/3658)
   * ADDED: tests for just_gtfs reading and writing feeds [#3665](https://github.com/valhalla/valhalla/pull/3665)
   * CHANGED: Precise definition of types of edges on which BSS could be projected [#3658](https://github.com/valhalla/valhalla/pull/3663)
   * CHANGED: Remove duplicate implementation of `adjust_scores` [#3673](https://github.com/valhalla/valhalla/pull/3673)
   * ADDED: convert GTFS data into protobuf tiles [#3629](https://github.com/valhalla/valhalla/issues/3629)
   * CHANGED: Use `starts_with()` instead of `substr(0, N)` getting and comparing to prefix [#3702](https://github.com/valhalla/valhalla/pull/3702)
   * ADDED: Ferry support for HGV [#3710](https://github.com/valhalla/valhalla/issues/3710)
   * ADDED: Linting & formatting checks for Python code [#3713](https://github.com/valhalla/valhalla/pull/3713)
   * CHANGED: rename Turkey admin to Türkiye [#3720](https://github.com/valhalla/valhalla/pull/3713)
   * CHANGED: bumped vcpkg version to "2022.08.15" [#3754](https://github.com/valhalla/valhalla/pull/3754)
   * CHANGED: chore: Updates to clang-format 11.0.0 [#3533](https://github.com/valhalla/valhalla/pull/3533)
   * CHANGED: Ported trace_attributes serialization to RapidJSON. [#3333](https://github.com/valhalla/valhalla/pull/3333)
   * ADDED: Add helpers for DirectedEdgeExt and save them to file in GraphTileBuilder [#3562](https://github.com/valhalla/valhalla/pull/3562)
   * ADDED: Fixed Speed costing option [#3576](https://github.com/valhalla/valhalla/pull/3576)
   * ADDED: axle_count costing option for hgv [#3648](https://github.com/valhalla/valhalla/pull/3648)
   * ADDED: Matrix action for gurka [#3793](https://github.com/valhalla/valhalla/pull/3793)
   * ADDED: Add warnings array to response. [#3588](https://github.com/valhalla/valhalla/pull/3588)
   * CHANGED: Templatized TimeDistanceMatrix for forward/reverse search [#3773](https://github.com/valhalla/valhalla/pull/3773)
   * CHANGED: Templatized TimeDistanceBSSMatrix for forward/reverse search [#3778](https://github.com/valhalla/valhalla/pull/3778)
   * CHANGED: error code 154 shows distance limit in error message [#3779](https://github.com/valhalla/valhalla/pull/3779)

## Release Date: 2021-10-07 Valhalla 3.1.4
* **Removed**
* **Bug Fix**
   * FIXED: Revert default speed boost for turn channels [#3232](https://github.com/valhalla/valhalla/pull/3232)
   * FIXED: Use the right tile to get country for incident [#3235](https://github.com/valhalla/valhalla/pull/3235)
   * FIXED: Fix factors passed to `RelaxHierarchyLimits` [#3253](https://github.com/valhalla/valhalla/pull/3253)
   * FIXED: Fix TransitionCostReverse usage [#3260](https://github.com/valhalla/valhalla/pull/3260)
   * FIXED: Fix Tagged Value Support in EdgeInfo [#3262](https://github.com/valhalla/valhalla/issues/3262)
   * FIXED: TransitionCostReverse fix: revert internal_turn change [#3271](https://github.com/valhalla/valhalla/issues/3271)
   * FIXED: Optimize tiles usage in reach-based pruning [#3294](https://github.com/valhalla/valhalla/pull/3294)
   * FIXED: Slip lane detection: track visited nodes to avoid infinite loops [#3297](https://github.com/valhalla/valhalla/pull/3297)
   * FIXED: Fix distance value in a 0-length road [#3185](https://github.com/valhalla/valhalla/pull/3185)
   * FIXED: Trivial routes were broken when origin was node snapped and destnation was not and vice-versa for reverse astar [#3299](https://github.com/valhalla/valhalla/pull/3299)
   * FIXED: Tweaked TestAvoids map to get TestAvoidShortcutsTruck working [#3301](https://github.com/valhalla/valhalla/pull/3301)
   * FIXED: Overflow in sequence sort [#3303](https://github.com/valhalla/valhalla/pull/3303)
   * FIXED: Setting statsd tags in config via valhalla_build_config [#3225](https://github.com/valhalla/valhalla/pull/3225)
   * FIXED: Cache for gzipped elevation tiles [#3120](https://github.com/valhalla/valhalla/pull/3120)
   * FIXED: Current time conversion regression introduced in unidirectional algorithm refractor [#3278](https://github.com/valhalla/valhalla/issues/3278)
   * FIXED: Make combine_route_stats.py properly quote CSV output (best practice improvement) [#3328](https://github.com/valhalla/valhalla/pull/3328)
   * FIXED: Merge edge segment records in map matching properly so that resulting edge indices in trace_attributes are valid [#3280](https://github.com/valhalla/valhalla/pull/3280)
   * FIXED: Shape walking map matcher now sets correct edge candidates used in the match for origin and destination location [#3329](https://github.com/valhalla/valhalla/pull/3329)
   * FIXED: Better hash function of GraphId [#3332](https://github.com/valhalla/valhalla/pull/3332)

* **Enhancement**
   * CHANGED: Favor turn channels more [#3222](https://github.com/valhalla/valhalla/pull/3222)
   * CHANGED: Rename `valhalla::midgard::logging::LogLevel` enumerators to avoid clash with common macros [#3237](https://github.com/valhalla/valhalla/pull/3237)
   * CHANGED: Move pre-defined algorithm-based factors inside `RelaxHierarchyLimits` [#3253](https://github.com/valhalla/valhalla/pull/3253)
   * ADDED: Reject alternatives with too long detours [#3238](https://github.com/valhalla/valhalla/pull/3238)
   * ADDED: Added info to /status endpoint [#3008](https://github.com/valhalla/valhalla/pull/3008)
   * ADDED: Added stop and give_way/yield signs to the data and traffic signal fixes [#3251](https://github.com/valhalla/valhalla/pull/3251)
   * ADDED: use_hills for pedestrian costing, which also affects the walking speed [#3234](https://github.com/valhalla/valhalla/pull/3234)
   * CHANGED: Fixed cost threshold for bidirectional astar. Implemented reach-based pruning for suboptimal branches [#3257](https://github.com/valhalla/valhalla/pull/3257)
   * ADDED: Added `exclude_unpaved` request parameter [#3240](https://github.com/valhalla/valhalla/pull/3240)
   * ADDED: Added support for routing onto HOV/HOT lanes via request parameters `include_hot`, `include_hov2`, and `include_hov3` [#3273](https://github.com/valhalla/valhalla/pull/3273)
   * ADDED: Add Z-level field to `EdgeInfo`. [#3261](https://github.com/valhalla/valhalla/pull/3261)
   * CHANGED: Calculate stretch threshold for alternatives based on the optimal route cost [#3276](https://github.com/valhalla/valhalla/pull/3276)
   * ADDED: Add `preferred_z_level` as a parameter of loki requests. [#3270](https://github.com/valhalla/valhalla/pull/3270)
   * ADDED: Add `preferred_layer` as a parameter of loki requests. [#3270](https://github.com/valhalla/valhalla/pull/3270)
   * ADDED: Exposing service area names in passive maneuvers. [#3277](https://github.com/valhalla/valhalla/pull/3277)
   * ADDED: Added traffic signal and stop sign check for stop impact. These traffic signals and stop sign are located on edges. [#3279](https://github.com/valhalla/valhalla/pull/3279)
   * CHANGED: Improved sharing criterion to obtain more reasonable alternatives; extended alternatives search [#3302](https://github.com/valhalla/valhalla/pull/3302)
   * ADDED: pull ubuntu:20.04 base image before building [#3233](https://github.com/valhalla/valhalla/pull/3223)
   * CHANGED: Improve Loki nearest-neighbour performance for large radius searches in open space [#3233](https://github.com/valhalla/valhalla/pull/3324)
   * ADDED: testing infrastructure for scripts and valhalla_build_config tests [#3308](https://github.com/valhalla/valhalla/pull/3308)
   * ADDED: Shape points and information about where intermediate locations are placed along the legs of a route [#3274](https://github.com/valhalla/valhalla/pull/3274)
   * CHANGED: Improved existing hov lane transition test case to make more realistic [#3330](https://github.com/valhalla/valhalla/pull/3330)
   * CHANGED: Update python usage in all scripts to python3 [#3337](https://github.com/valhalla/valhalla/pull/3337)
   * ADDED: Added `exclude_cash_only_tolls` request parameter [#3341](https://github.com/valhalla/valhalla/pull/3341)
   * CHANGED: Update api-reference for street_names [#3342](https://github.com/valhalla/valhalla/pull/3342)
   * ADDED: Disable msse2 flags when building on Apple Silicon chip [#3327](https://github.com/valhalla/valhalla/pull/3327)

## Release Date: 2021-07-20 Valhalla 3.1.3
* **Removed**
   * REMOVED: Unused overloads of `to_response` function [#3167](https://github.com/valhalla/valhalla/pull/3167)

* **Bug Fix**
   * FIXED: Fix heading on small edge [#3114](https://github.com/valhalla/valhalla/pull/3114)
   * FIXED: Added support for `access=psv`, which disables routing on these nodes and edges unless the mode is taxi or bus [#3107](https://github.com/valhalla/valhalla/pull/3107)
   * FIXED: Disables logging in CI to catch issues [#3121](https://github.com/valhalla/valhalla/pull/3121)
   * FIXED: Fixed U-turns through service roads [#3082](https://github.com/valhalla/valhalla/pull/3082)
   * FIXED: Added forgotten penalties for kLivingStreet and kTrack for pedestrian costing model [#3116](https://github.com/valhalla/valhalla/pull/3116)
   * FIXED: Updated the reverse turn bounds [#3122](https://github.com/valhalla/valhalla/pull/3122)
   * FIXED: Missing fork maneuver [#3134](https://github.com/valhalla/valhalla/pull/3134)
   * FIXED: Update turn channel logic to call out specific turn at the end of the turn channel if needed [#3140](https://github.com/valhalla/valhalla/pull/3140)
   * FIXED: Fixed cost thresholds for TimeDistanceMatrix. [#3131](https://github.com/valhalla/valhalla/pull/3131)
   * FIXED: Use distance threshold in hierarchy limits for bidirectional astar to expand more important lower level roads [#3156](https://github.com/valhalla/valhalla/pull/3156)
   * FIXED: Fixed incorrect dead-end roundabout labels. [#3129](https://github.com/valhalla/valhalla/pull/3129)
   * FIXED: googletest wasn't really updated in #3166 [#3187](https://github.com/valhalla/valhalla/pull/3187)
   * FIXED: Minor fix of benchmark code [#3190](https://github.com/valhalla/valhalla/pull/3190)
   * FIXED: avoid_polygons intersected edges as polygons instead of linestrings [#3194]((https://github.com/valhalla/valhalla/pull/3194)
   * FIXED: when binning horizontal edge shapes using single precision floats (converted from not double precision floats) allowed for the possibility of marking many many tiles no where near the shape [#3204](https://github.com/valhalla/valhalla/pull/3204)
   * FIXED: Fix improper iterator usage in ManeuversBuilder [#3205](https://github.com/valhalla/valhalla/pull/3205)
   * FIXED: Modified approach for retrieving signs from a directed edge #3166 [#3208](https://github.com/valhalla/valhalla/pull/3208)
   * FIXED: Improve turn channel classification: detect slip lanes [#3196](https://github.com/valhalla/valhalla/pull/3196)
   * FIXED: Compatibility with older boost::optional versions [#3219](https://github.com/valhalla/valhalla/pull/3219)
   * FIXED: Older boost.geometry versions don't have correct() for geographic rings [#3218](https://github.com/valhalla/valhalla/pull/3218)
   * FIXED: Use default road speed for bicycle costing so traffic does not reduce penalty on high speed roads. [#3143](https://github.com/valhalla/valhalla/pull/3143)

* **Enhancement**
   * CHANGED: Refactor base costing options parsing to handle more common stuff in a one place [#3125](https://github.com/valhalla/valhalla/pull/3125)
   * CHANGED: Unified Sign/SignElement into sign.proto [#3146](https://github.com/valhalla/valhalla/pull/3146)
   * ADDED: New verbal succinct transition instruction to maneuver & narrativebuilder. Currently this instruction will be used in place of a very long street name to avoid repetition of long names [#2844](https://github.com/valhalla/valhalla/pull/2844)
   * ADDED: Added oneway support for pedestrian access and foot restrictions [#3123](https://github.com/valhalla/valhalla/pull/3123)
   * ADDED: Exposing rest-area names in passive maneuvers [#3172](https://github.com/valhalla/valhalla/pull/3172)
   * CHORE: Updates robin-hood-hashing third-party library
   * ADDED: Support `barrier=yes|swing_gate|jersey_barrier` tags [#3154](https://github.com/valhalla/valhalla/pull/3154)
   * ADDED: Maintain `access=permit|residents` tags as private [#3149](https://github.com/valhalla/valhalla/pull/3149)
   * CHANGED: Replace `avoid_*` API parameters with more accurate `exclude_*` [#3093](https://github.com/valhalla/valhalla/pull/3093)
   * ADDED: Penalize private gates [#3144](https://github.com/valhalla/valhalla/pull/3144)
   * CHANGED: Renamed protobuf Sign/SignElement to TripSign/TripSignElement [#3168](https://github.com/valhalla/valhalla/pull/3168)
   * CHORE: Updates googletest to release-1.11.0 [#3166](https://github.com/valhalla/valhalla/pull/3166)
   * CHORE: Enables -Wall on sif sources [#3178](https://github.com/valhalla/valhalla/pull/3178)
   * ADDED: Allow going through accessible `barrier=bollard` and penalize routing through it, when the access is private [#3175](https://github.com/valhalla/valhalla/pull/3175)
   * ADDED: Add country code to incident metadata [#3169](https://github.com/valhalla/valhalla/pull/3169)
   * CHANGED: Use distance instead of time to check limited sharing criteria [#3183](https://github.com/valhalla/valhalla/pull/3183)
   * ADDED: Introduced a new via_waypoints array on the leg in the osrm route serializer that describes where a particular waypoint from the root-level array matches to the route. [#3189](https://github.com/valhalla/valhalla/pull/3189)
   * ADDED: Added vehicle width and height as an option for auto (and derived: taxi, bus, hov) profile (https://github.com/valhalla/valhalla/pull/3179)
   * ADDED: Support for statsd integration for basic error and requests metrics [#3191](https://github.com/valhalla/valhalla/pull/3191)
   * CHANGED: Get rid of typeid in statistics-related code. [#3227](https://github.com/valhalla/valhalla/pull/3227)

## Release Date: 2021-05-26 Valhalla 3.1.2
* **Removed**
* **Bug Fix**
   * FIXED: Change unnamed road intersections from being treated as penil point u-turns [#3084](https://github.com/valhalla/valhalla/pull/3084)
   * FIXED: Fix TimeDepReverse termination and path cost calculation (for arrive_by routing) [#2987](https://github.com/valhalla/valhalla/pull/2987)
   * FIXED: Isochrone (::Generalize()) fix to avoid generating self-intersecting polygons [#3026](https://github.com/valhalla/valhalla/pull/3026)
   * FIXED: Handle day_on/day_off/hour_on/hour_off restrictions [#3029](https://github.com/valhalla/valhalla/pull/3029)
   * FIXED: Apply conditional restrictions with dow only to the edges when routing [#3039](https://github.com/valhalla/valhalla/pull/3039)
   * FIXED: Missing locking in incident handler needed to hang out to scop lock rather than let the temporary dissolve [#3046](https://github.com/valhalla/valhalla/pull/3046)
   * FIXED: Continuous lane guidance fix [#3054](https://github.com/valhalla/valhalla/pull/3054)
   * FIXED: Fix reclassification for "shorter" ferries and rail ferries (for Chunnel routing issues) [#3038](https://github.com/valhalla/valhalla/pull/3038)
   * FIXED: Incorrect routing through motor_vehicle:conditional=destination. [#3041](https://github.com/valhalla/valhalla/pull/3041)
   * FIXED: Allow destination-only routing on the first-pass for non bidirectional Astar algorithms. [#3085](https://github.com/valhalla/valhalla/pull/3085)
   * FIXED: Highway/ramp lane bifurcation [#3088](https://github.com/valhalla/valhalla/pull/3088)
   * FIXED: out of bound access of tile hierarchy in base_ll function in graphheader [#3089](https://github.com/valhalla/valhalla/pull/3089)
   * FIXED: include shortcuts in avoid edge set for avoid_polygons [#3090](https://github.com/valhalla/valhalla/pull/3090)

* **Enhancement**
   * CHANGED: Refactor timedep forward/reverse to reduce code repetition [#2987](https://github.com/valhalla/valhalla/pull/2987)
   * CHANGED: Sync translation files with Transifex command line tool [#3030](https://github.com/valhalla/valhalla/pull/3030)
   * CHANGED: Use osm tags in links reclassification algorithm in order to reduce false positive downgrades [#3042](https://github.com/valhalla/valhalla/pull/3042)
   * CHANGED: Use CircleCI XL instances for linux based builds [#3043](https://github.com/valhalla/valhalla/pull/3043)
   * ADDED: ci: Enable undefined sanitizer [#2999](https://github.com/valhalla/valhalla/pull/2999)
   * ADDED: Optionally pass preconstructed graphreader to connectivity map [#3046](https://github.com/valhalla/valhalla/pull/3046)
   * CHANGED: ci: Skip Win CI runs for irrelevant files [#3014](https://github.com/valhalla/valhalla/pull/3014)
   * ADDED: Allow configuration-driven default speed assignment based on edge properties [#3055](https://github.com/valhalla/valhalla/pull/3055)
   * CHANGED: Use std::shared_ptr in case if ENABLE_THREAD_SAFE_TILE_REF_COUNT is ON. [#3067](https://github.com/valhalla/valhalla/pull/3067)
   * CHANGED: Reduce stop impact when driving in parking lots [#3051](https://github.com/valhalla/valhalla/pull/3051)
   * ADDED: Added another through route test [#3074](https://github.com/valhalla/valhalla/pull/3074)
   * ADDED: Adds incident-length to metadata proto [#3083](https://github.com/valhalla/valhalla/pull/3083)
   * ADDED: Do not penalize gates that have allowed access [#3078](https://github.com/valhalla/valhalla/pull/3078)
   * ADDED: Added missing k/v pairs to taginfo.json.  Updated PR template. [#3101](https://github.com/valhalla/valhalla/pull/3101)
   * CHANGED: Serialize isochrone 'contour' properties as floating point so they match user supplied value [#3078](https://github.com/valhalla/valhalla/pull/3095)
   * NIT: Enables compiler warnings as errors in midgard module [#3104](https://github.com/valhalla/valhalla/pull/3104)
   * CHANGED: Check all tiles for nullptr that reads from graphreader to avoid fails in case tiles might be missing. [#3065](https://github.com/valhalla/valhalla/pull/3065)

## Release Date: 2021-04-21 Valhalla 3.1.1
* **Removed**
   * REMOVED: The tossing of private roads in [#1960](https://github.com/valhalla/valhalla/pull/1960) was too aggressive and resulted in a lot of no routes.  Reverted this logic.  [#2934](https://github.com/valhalla/valhalla/pull/2934)
   * REMOVED: stray references to node bindings [#3012](https://github.com/valhalla/valhalla/pull/3012)

* **Bug Fix**
   * FIXED: Fix compression_utils.cc::inflate(...) throw - make it catchable [#2839](https://github.com/valhalla/valhalla/pull/2839)
   * FIXED: Fix compiler errors if HAVE_HTTP not enabled [#2807](https://github.com/valhalla/valhalla/pull/2807)
   * FIXED: Fix alternate route serialization [#2811](https://github.com/valhalla/valhalla/pull/2811)
   * FIXED: Store restrictions in the right tile [#2781](https://github.com/valhalla/valhalla/pull/2781)
   * FIXED: Failing to write tiles because of racing directory creation [#2810](https://github.com/valhalla/valhalla/pull/2810)
   * FIXED: Regression in stopping expansion on transitions down in time-dependent routes [#2815](https://github.com/valhalla/valhalla/pull/2815)
   * FIXED: Fix crash in loki when trace_route is called with 2 locations.[#2817](https://github.com/valhalla/valhalla/pull/2817)
   * FIXED: Mark the restriction start and end as via ways to fix IsBridgingEdge function in Bidirectional Astar [#2796](https://github.com/valhalla/valhalla/pull/2796)
   * FIXED: Dont add predictive traffic to the tile if it's empty [#2826](https://github.com/valhalla/valhalla/pull/2826)
   * FIXED: Fix logic bidirectional astar to avoid double u-turns and extra detours [#2802](https://github.com/valhalla/valhalla/pull/2802)
   * FIXED: Re-enable transition cost for motorcycle profile [#2837](https://github.com/valhalla/valhalla/pull/2837)
   * FIXED: Increase limits for timedep_* algorithms. Split track_factor into edge factor and transition penalty [#2845](https://github.com/valhalla/valhalla/pull/2845)
   * FIXED: Loki was looking up the wrong costing enum for avoids [#2856](https://github.com/valhalla/valhalla/pull/2856)
   * FIXED: Fix way_ids -> graph_ids conversion for complex restrictions: handle cases when a way is split into multiple edges [#2848](https://github.com/valhalla/valhalla/pull/2848)
   * FIXED: Honor access mode while matching OSMRestriction with the graph [#2849](https://github.com/valhalla/valhalla/pull/2849)
   * FIXED: Ensure route summaries are unique among all returned route/legs [#2874](https://github.com/valhalla/valhalla/pull/2874)
   * FIXED: Fix compilation errors when boost < 1.68 and libprotobuf < 3.6  [#2878](https://github.com/valhalla/valhalla/pull/2878)
   * FIXED: Allow u-turns at no-access barriers when forced by heading [#2875](https://github.com/valhalla/valhalla/pull/2875)
   * FIXED: Fixed "No route found" error in case of multipoint request with locations near low reachability edges [#2914](https://github.com/valhalla/valhalla/pull/2914)
   * FIXED: Python bindings installation [#2751](https://github.com/valhalla/valhalla/issues/2751)
   * FIXED: Skip bindings if there's no Python development version [#2893](https://github.com/valhalla/valhalla/pull/2893)
   * FIXED: Use CMakes built-in Python variables to configure installation [#2931](https://github.com/valhalla/valhalla/pull/2931)
   * FIXED: Sometimes emitting zero-length route geometry when traffic splits edge twice [#2943](https://github.com/valhalla/valhalla/pull/2943)
   * FIXED: Fix map-match segfault when gps-points project very near a node [#2946](https://github.com/valhalla/valhalla/pull/2946)
   * FIXED: Use kServiceRoad edges while searching for ferry connection [#2933](https://github.com/valhalla/valhalla/pull/2933)
   * FIXED: Enhanced logic for IsTurnChannelManeuverCombinable [#2952](https://github.com/valhalla/valhalla/pull/2952)
   * FIXED: Restore compatibility with gcc 6.3.0, libprotobuf 3.0.0, boost v1.62.0 [#2953](https://github.com/valhalla/valhalla/pull/2953)
   * FIXED: Dont abort bidirectional a-star search if only one direction is exhausted [#2936](https://github.com/valhalla/valhalla/pull/2936)
   * FIXED: Fixed missing comma in the scripts/valhalla_build_config [#2963](https://github.com/valhalla/valhalla/pull/2963)
   * FIXED: Reverse and Multimodal Isochrones were returning forward results [#2967](https://github.com/valhalla/valhalla/pull/2967)
   * FIXED: Map-match fix for first gps-point being exactly equal to street shape-point [#2977](https://github.com/valhalla/valhalla/pull/2977)
   * FIXED: Add missing GEOS:GEOS dep to mjolnir target [#2901](https://github.com/valhalla/valhalla/pull/2901)
   * FIXED: Allow expansion into a region when not_thru_pruning is false on 2nd pass [#2978](https://github.com/valhalla/valhalla/pull/2978)
   * FIXED: Fix polygon area calculation: use Shoelace formula [#2927](https://github.com/valhalla/valhalla/pull/2927)
   * FIXED: Isochrone: orient segments/rings according to the right-hand rule [#2932](https://github.com/valhalla/valhalla/pull/2932)
   * FIXED: Parsenodes fix: check if index is out-of-bound first [#2984](https://github.com/valhalla/valhalla/pull/2984)
   * FIXED: Fix for unique-summary logic [#2996](https://github.com/valhalla/valhalla/pull/2996)
   * FIXED: Isochrone: handle origin edges properly [#2990](https://github.com/valhalla/valhalla/pull/2990)
   * FIXED: Annotations fail with returning NaN speed when the same point is duplicated in route geometry [#2992](https://github.com/valhalla/valhalla/pull/2992)
   * FIXED: Fix run_with_server.py to work on macOS [#3003](https://github.com/valhalla/valhalla/pull/3003)
   * FIXED: Removed unexpected maneuvers at sharp bends [#2968](https://github.com/valhalla/valhalla/pull/2968)
   * FIXED: Remove large number formatting for non-US countries [#3015](https://github.com/valhalla/valhalla/pull/3015)
   * FIXED: Odin undefined behaviour: handle case when xedgeuse is not initialized [#3020](https://github.com/valhalla/valhalla/pull/3020)

* **Enhancement**
   * Pedestrian crossing should be a separate TripLeg_Use [#2950](https://github.com/valhalla/valhalla/pull/2950)
   * CHANGED: Azure uses ninja as generator [#2779](https://github.com/valhalla/valhalla/pull/2779)
   * ADDED: Support for date_time type invariant for map matching [#2712](https://github.com/valhalla/valhalla/pull/2712)
   * ADDED: Add Bulgarian locale [#2825](https://github.com/valhalla/valhalla/pull/2825)
   * FIXED: No need for write permissions on tarball indices [#2822](https://github.com/valhalla/valhalla/pull/2822)
   * ADDED: nit: Links debug build with lld [#2813](https://github.com/valhalla/valhalla/pull/2813)
   * ADDED: Add costing option `use_living_streets` to avoid or favor living streets in route. [#2788](https://github.com/valhalla/valhalla/pull/2788)
   * CHANGED: Do not allocate mapped_cache vector in skadi when no elevation source is provided. [#2841](https://github.com/valhalla/valhalla/pull/2841)
   * ADDED: avoid_polygons logic [#2750](https://github.com/valhalla/valhalla/pull/2750)
   * ADDED: Added support for destination for conditional access restrictions [#2857](https://github.com/valhalla/valhalla/pull/2857)
   * CHANGED: Large sequences are now merge sorted which can be dramatically faster with certain hardware configurations. This is especially useful in speeding up the earlier stages (parsing, graph construction) of tile building [#2850](https://github.com/valhalla/valhalla/pull/2850)
   * CHANGED: When creating the initial graph edges by setting at which nodes they start and end, first mark the indices of those nodes in another sequence and then sort them by edgeid so that we can do the setting of start and end node sequentially in the edges file. This is much more efficient on certain hardware configurations [#2851](https://github.com/valhalla/valhalla/pull/2851)
   * CHANGED: Use relative cost threshold to extend search in bidirectional astar in order to find more alternates [#2868](https://github.com/valhalla/valhalla/pull/2868)
   * CHANGED: Throw an exception if directory does not exist when building traffic extract [#2871](https://github.com/valhalla/valhalla/pull/2871)
   * CHANGED: Support for ignoring multiple consecutive closures at start/end locations [#2846](https://github.com/valhalla/valhalla/pull/2846)
   * ADDED: Added sac_scale to trace_attributes output and locate edge output [#2818](https://github.com/valhalla/valhalla/pull/2818)
   * ADDED: Ukrainian language translations [#2882](https://github.com/valhalla/valhalla/pull/2882)
   * ADDED: Add support for closure annotations [#2816](https://github.com/valhalla/valhalla/pull/2816)
   * ADDED: Add costing option `service_factor`. Implement possibility to avoid or favor generic service roads in route for all costing options. [#2870](https://github.com/valhalla/valhalla/pull/2870)
   * CHANGED: Reduce stop impact cost when flow data is present [#2891](https://github.com/valhalla/valhalla/pull/2891)
   * CHANGED: Update visual compare script [#2803](https://github.com/valhalla/valhalla/pull/2803)
   * CHANGED: Service roads are not penalized for `pedestrian` costing by default. [#2898](https://github.com/valhalla/valhalla/pull/2898)
   * ADDED: Add complex mandatory restrictions support [#2766](https://github.com/valhalla/valhalla/pull/2766)
   * ADDED: Status endpoint for future status info and health checking of running service [#2907](https://github.com/valhalla/valhalla/pull/2907)
   * ADDED: Add min_level argument to valhalla_ways_to_edges [#2918](https://github.com/valhalla/valhalla/pull/2918)
   * ADDED: Adding ability to store the roundabout_exit_turn_degree to the maneuver [#2941](https://github.com/valhalla/valhalla/pull/2941)
   * ADDED: Penalize pencil point uturns and uturns at short internal edges. Note: `motorcycle` and `motor_scooter` models do not penalize on short internal edges. No new uturn penalty logic has been added to the pedestrian and bicycle costing models. [#2944](https://github.com/valhalla/valhalla/pull/2944)
   * CHANGED: Allow config object to be passed-in to path algorithms [#2949](https://github.com/valhalla/valhalla/pull/2949)
   * CHANGED: Allow disabling Werror
   * ADDED: Add ability to build Valhalla modules as STATIC libraries. [#2957](https://github.com/valhalla/valhalla/pull/2957)
   * NIT: Enables compiler warnings in part of mjolnir module [#2922](https://github.com/valhalla/valhalla/pull/2922)
   * CHANGED: Refactor isochrone/reachability forward/reverse search to reduce code repetition [#2969](https://github.com/valhalla/valhalla/pull/2969)
   * ADDED: Set the roundabout exit shape index when we are collapsing the roundabout maneuvers. [#2975](https://github.com/valhalla/valhalla/pull/2975)
   * CHANGED: Penalized closed edges if using them at start/end locations [#2964](https://github.com/valhalla/valhalla/pull/2964)
   * ADDED: Add shoulder to trace_attributes output. [#2980](https://github.com/valhalla/valhalla/pull/2980)
   * CHANGED: Refactor bidirectional astar forward/reverse search to reduce code repetition [#2970](https://github.com/valhalla/valhalla/pull/2970)
   * CHANGED: Factor for service roads is 1.0 by default. [#2988](https://github.com/valhalla/valhalla/pull/2988)
   * ADDED: Support for conditionally skipping CI runs [#2986](https://github.com/valhalla/valhalla/pull/2986)
   * ADDED: Add instructions for building valhalla on `arm64` macbook [#2997](https://github.com/valhalla/valhalla/pull/2997)
   * NIT: Enables compiler warnings in part of mjolnir module [#2995](https://github.com/valhalla/valhalla/pull/2995)
   * CHANGED: nit(rename): Renames the encoded live speed properties [#2998](https://github.com/valhalla/valhalla/pull/2998)
   * ADDED: ci: Vendors the codecov script [#3002](https://github.com/valhalla/valhalla/pull/3002)
   * CHANGED: Allow None build type [#3005](https://github.com/valhalla/valhalla/pull/3005)
   * CHANGED: ci: Build Python bindings for Mac OS [#3013](https://github.com/valhalla/valhalla/pull/3013)

## Release Date: 2021-01-25 Valhalla 3.1.0
* **Removed**
   * REMOVED: Remove Node bindings. [#2502](https://github.com/valhalla/valhalla/pull/2502)
   * REMOVED: appveyor builds. [#2550](https://github.com/valhalla/valhalla/pull/2550)
   * REMOVED: Removed x86 CI builds. [#2792](https://github.com/valhalla/valhalla/pull/2792)

* **Bug Fix**
   * FIXED: Crazy ETAs.  If a way has forward speed with no backward speed and it is not oneway, then we must set the default speed.  The reverse logic applies as well.  If a way has no backward speed but has a forward speed and it is not a oneway, then set the default speed. [#2102](https://github.com/valhalla/valhalla/pull/2102)
   * FIXED: Map matching elapsed times spliced amongst different legs and discontinuities are now correct [#2104](https://github.com/valhalla/valhalla/pull/2104)
   * FIXED: Date time information is now propagated amongst different legs and discontinuities [#2107](https://github.com/valhalla/valhalla/pull/2107)
   * FIXED: Adds support for geos-3.8 c++ api [#2021](https://github.com/valhalla/valhalla/issues/2021)
   * FIXED: Updated the osrm serializer to not set junction name for osrm origin/start maneuver - this is not helpful since we are not transitioning through the intersection.  [#2121](https://github.com/valhalla/valhalla/pull/2121)
   * FIXED: Removes precomputing of edge-costs which lead to wrong results [#2120](https://github.com/valhalla/valhalla/pull/2120)
   * FIXED: Complex turn-restriction invalidates edge marked as kPermanent [#2103](https://github.com/valhalla/valhalla/issues/2103)
   * FIXED: Fixes bug with inverted time-restriction parsing [#2167](https://github.com/valhalla/valhalla/pull/2167)
   * FIXED: Fixed several bugs with numeric underflow in map-matching trip durations. These may
     occur when serializing match results where adjacent trace points appear out-of-sequence on the
     same edge [#2178](https://github.com/valhalla/valhalla/pull/2178)
     - `MapMatcher::FormPath` now catches route discontinuities on the same edge when the distance
       percentage along don't agree. The trip leg builder builds disconnected legs on a single edge
       to avoid duration underflow.
     - Correctly populate edge groups when matching results contain loops. When a loop occurs,
       the leg builder now starts at the correct edge where the loop ends, and correctly accounts
       for any contained edges.
     - Duration over-trimming at the terminating edge of a match.
   * FIXED: Increased internal precision of time tracking per edge and maneuver so that maneuver times sum to the same time represented in the leg summary [#2195](https://github.com/valhalla/valhalla/pull/2195)
   * FIXED: Tagged speeds were not properly marked. We were not using forward and backward speeds to flag if a speed is tagged or not.  Should not update turn channel speeds if we are not inferring them.  Added additional logic to handle PH in the conditional restrictions. Do not update stop impact for ramps if they are marked as internal. [#2198](https://github.com/valhalla/valhalla/pull/2198)
   * FIXED: Fixed the sharp turn phrase [#2226](https://github.com/valhalla/valhalla/pull/2226)
   * FIXED: Protect against duplicate points in the input or points that snap to the same location resulting in `nan` times for the legs of the map match (of a 0 distance route) [#2229](https://github.com/valhalla/valhalla/pull/2229)
   * FIXED: Improves restriction check on briding edge in Bidirectional Astar [#2228](https://github.com/valhalla/valhalla/pull/2242)
   * FIXED: Allow nodes at location 0,0 [#2245](https://github.com/valhalla/valhalla/pull/2245)
   * FIXED: Fix RapidJSON compiler warnings and naming conflict [#2249](https://github.com/valhalla/valhalla/pull/2249)
   * FIXED: Fixed bug in resample_spherical_polyline where duplicate successive lat,lng locations in the polyline resulting in `nan` for the distance computation which shortcuts further sampling [#2239](https://github.com/valhalla/valhalla/pull/2239)
   * FIXED: Update exit logic for non-motorways [#2252](https://github.com/valhalla/valhalla/pull/2252)
   * FIXED: Transition point map-matching. When match results are on a transition point, we search for the sibling nodes at that transition and snap it to the corresponding edges in the route. [#2258](https://github.com/valhalla/valhalla/pull/2258)
   * FIXED: Fixed verbal multi-cue logic [#2270](https://github.com/valhalla/valhalla/pull/2270)
   * FIXED: Fixed Uturn cases when a not_thru edge is connected to the origin edge. [#2272](https://github.com/valhalla/valhalla/pull/2272)
   * FIXED: Update intersection classes in osrm response to not label all ramps as motorway [#2279](https://github.com/valhalla/valhalla/pull/2279)
   * FIXED: Fixed bug in mapmatcher when interpolation point goes before the first valid match or after the last valid match. Such behavior usually leads to discontinuity in matching. [#2275](https://github.com/valhalla/valhalla/pull/2275)
   * FIXED: Fixed an issue for time_allowed logic.  Previously we returned false on the first time allowed restriction and did not check them all. Added conditional restriction gurka test and datetime optional argument to gurka header file. [#2286](https://github.com/valhalla/valhalla/pull/2286)
   * FIXED: Fixed an issue for date ranges.  For example, for the range Jan 04 to Jan 02 we need to test to end of the year and then from the first of the year to the end date.  Also, fixed an emergency tag issue.  We should only set the use to emergency if all other access is off. [#2290](https://github.com/valhalla/valhalla/pull/2290)
   * FIXED: Found a few issues with the initial ref and direction logic for ways.  We were overwriting the refs with directionals to the name_offset_map instead of concatenating them together.  Also, we did not allow for blank entries for GetTagTokens. [#2298](https://github.com/valhalla/valhalla/pull/2298)
   * FIXED: Fixed an issue where MatchGuidanceViewJunctions is only looking at the first edge. Set the data_id for guidance views to the changeset id as it is already being populated. Also added test for guidance views. [#2303](https://github.com/valhalla/valhalla/pull/2303)
   * FIXED: Fixed a problem with live speeds where live speeds were being used to determine access, even when a live
   speed (current time) route wasn't what was requested. [#2311](https://github.com/valhalla/valhalla/pull/2311)
   * FIXED: Fix break/continue typo in search filtering [#2317](https://github.com/valhalla/valhalla/pull/2317)
   * FIXED: Fix a crash in trace_route due to iterating past the end of a vector. [#2322](https://github.com/valhalla/valhalla/pull/2322)
   * FIXED: Don't allow timezone information in the local date time string attached at each location. [#2312](https://github.com/valhalla/valhalla/pull/2312)
   * FIXED: Fix short route trimming in bidirectional astar [#2323](https://github.com/valhalla/valhalla/pull/2323)
   * FIXED: Fix shape trimming in leg building for snap candidates that lie within the margin of rounding error [#2326](https://github.com/valhalla/valhalla/pull/2326)
   * FIXED: Fixes route duration underflow with traffic data [#2325](https://github.com/valhalla/valhalla/pull/2325)
   * FIXED: Parse mtb:scale tags and set bicycle access if present [#2117](https://github.com/valhalla/valhalla/pull/2117)
   * FIXED: Fixed segfault.  Shape was missing from options for valhalla_path_comparison and valhalla_run_route.  Also, costing options was missing in valhalla_path_comparison. [#2343](https://github.com/valhalla/valhalla/pull/2343)
   * FIXED: Handle decimal numbers with zero-value mantissa properly in Lua [#2355](https://github.com/valhalla/valhalla/pull/2355)
   * FIXED: Many issues that resulted in discontinuities, failed matches or incorrect time/duration for map matching requests. [#2292](https://github.com/valhalla/valhalla/pull/2292)
   * FIXED: Seeing segfault when loading large osmdata data files before loading LuaJit. LuaJit fails to create luaL_newstate() Ref: [#2158](https://github.com/ntop/ntopng/issues/2158) Resolution is to load LuaJit before loading the data files. [#2383](https://github.com/valhalla/valhalla/pull/2383)
   * FIXED: Store positive/negative OpenLR offsets in bucketed form [#2405](https://github.com/valhalla/valhalla/2405)
   * FIXED: Fix on map-matching return code when breakage distance limitation exceeds. Instead of letting the request goes into meili and fails in finding a route, we check the distance in loki and early return with exception code 172. [#2406](https://github.com/valhalla/valhalla/pull/2406)
   * FIXED: Don't create edges for portions of ways that are doubled back on themselves as this confuses opposing edge index computations [#2385](https://github.com/valhalla/valhalla/pull/2385)
   * FIXED: Protect against nan in uniform_resample_spherical_polyline. [#2431](https://github.com/valhalla/valhalla/pull/2431)
   * FIXED: Obvious maneuvers. [#2436](https://github.com/valhalla/valhalla/pull/2436)
   * FIXED: Base64 encoding/decoding [#2452](https://github.com/valhalla/valhalla/pull/2452)
   * FIXED: Added post roundabout instruction when enter/exit roundabout maneuvers are combined [#2454](https://github.com/valhalla/valhalla/pull/2454)
   * FIXED: openlr: Explicitly check for linear reference option for Valhalla serialization. [#2458](https://github.com/valhalla/valhalla/pull/2458)
   * FIXED: Fix segfault: Do not combine last turn channel maneuver. [#2463](https://github.com/valhalla/valhalla/pull/2463)
   * FIXED: Remove extraneous whitespaces from ja-JP.json. [#2471](https://github.com/valhalla/valhalla/pull/2471)
   * FIXED: Checks protobuf serialization/parsing success [#2477](https://github.com/valhalla/valhalla/pull/2477)
   * FIXED: Fix dereferencing of end for std::lower_bound in sequence and possible UB [#2488](https://github.com/valhalla/valhalla/pull/2488)
   * FIXED: Make tile building reproducible: fix UB-s [#2480](https://github.com/valhalla/valhalla/pull/2480)
   * FIXED: Zero initialize EdgeInfoInner.spare0_. Uninitialized spare0_ field produced UB which causes gurka_reproduce_tile_build to fail intermittently. [2499](https://github.com/valhalla/valhalla/pull/2499)
   * FIXED: Drop unused CHANGELOG validation script, straggling NodeJS references [#2506](https://github.com/valhalla/valhalla/pull/2506)
   * FIXED: Fix missing nullptr checks in graphreader and loki::Reach (causing segfault during routing with not all levels of tiles available) [#2504](https://github.com/valhalla/valhalla/pull/2504)
   * FIXED: Fix mismatch of triplegedge roadclass and directededge roadclass [#2507](https://github.com/valhalla/valhalla/pull/2507)
   * FIXED: Improve german destination_verbal_alert phrases [#2509](https://github.com/valhalla/valhalla/pull/2509)
   * FIXED: Undefined behavior cases discovered with undefined behavior sanitizer tool. [2498](https://github.com/valhalla/valhalla/pull/2498)
   * FIXED: Fixed logic so verbal keep instructions use branch exit sign info for ramps [#2520](https://github.com/valhalla/valhalla/pull/2520)
   * FIXED: Fix bug in trace_route for uturns causing garbage coordinates [#2517](https://github.com/valhalla/valhalla/pull/2517)
   * FIXED: Simplify heading calculation for turn type. Remove undefined behavior case. [#2513](https://github.com/valhalla/valhalla/pull/2513)
   * FIXED: Always set costing name even if one is not provided for osrm serializer weight_name. [#2528](https://github.com/valhalla/valhalla/pull/2528)
   * FIXED: Make single-thread tile building reproducible: fix seed for shuffle, use concurrency configuration from the mjolnir section. [#2515](https://github.com/valhalla/valhalla/pull/2515)
   * FIXED: More Windows compatibility: build tiles and some run actions work now (including CI tests) [#2300](https://github.com/valhalla/valhalla/issues/2300)
   * FIXED: Transcoding of c++ location to pbf location used path edges in the place of filtered edges. [#2542](https://github.com/valhalla/valhalla/pull/2542)
   * FIXED: Add back whitelisting action types. [#2545](https://github.com/valhalla/valhalla/pull/2545)
   * FIXED: Allow uturns for truck costing now that we have derived deadends marked in the edge label [#2559](https://github.com/valhalla/valhalla/pull/2559)
   * FIXED: Map matching uturn trimming at the end of an edge where it wasn't needed. [#2558](https://github.com/valhalla/valhalla/pull/2558)
   * FIXED: Multicue enter roundabout [#2556](https://github.com/valhalla/valhalla/pull/2556)
   * FIXED: Changed reachability computation to take into account live speed [#2597](https://github.com/valhalla/valhalla/pull/2597)
   * FIXED: Fixed a bug where the temp files were not getting read in if you started with the construct edges or build phase for valhalla_build_tiles. [#2601](https://github.com/valhalla/valhalla/pull/2601)
   * FIXED: Updated fr-FR.json with partial translations. [#2605](https://github.com/valhalla/valhalla/pull/2605)
   * FIXED: Removed superfluous const qualifier from odin/signs [#2609](https://github.com/valhalla/valhalla/pull/2609)
   * FIXED: Internal maneuver placement [#2600](https://github.com/valhalla/valhalla/pull/2600)
   * FIXED: Complete fr-FR.json locale. [#2614](https://github.com/valhalla/valhalla/pull/2614)
   * FIXED: Don't truncate precision in polyline encoding [#2632](https://github.com/valhalla/valhalla/pull/2632)
   * FIXED: Fix all compiler warnings in sif and set to -Werror [#2642](https://github.com/valhalla/valhalla/pull/2642)
   * FIXED: Remove unnecessary maneuvers to continue straight [#2647](https://github.com/valhalla/valhalla/pull/2647)
   * FIXED: Linear reference support in route/mapmatch apis (FOW, FRC, bearing, and number of references) [#2645](https://github.com/valhalla/valhalla/pull/2645)
   * FIXED: Ambiguous local to global (with timezone information) date time conversions now all choose to use the later time instead of throwing unhandled exceptions [#2665](https://github.com/valhalla/valhalla/pull/2665)
   * FIXED: Overestimated reach caused be reenquing transition nodes without checking that they had been already expanded [#2670](https://github.com/valhalla/valhalla/pull/2670)
   * FIXED: Build with C++17 standard. Deprecated function calls are substituted with new ones. [#2669](https://github.com/valhalla/valhalla/pull/2669)
   * FIXED: Improve German post_transition_verbal instruction [#2677](https://github.com/valhalla/valhalla/pull/2677)
   * FIXED: Lane updates.  Add the turn lanes to all edges of the way.  Do not "enhance" turn lanes if they are part of a complex restriction.  Moved ProcessTurnLanes after UpdateManeuverPlacementForInternalIntersectionTurns.  Fix for a missing "uturn" indication for intersections on the previous maneuver, we were serializing an empty list. [#2679](https://github.com/valhalla/valhalla/pull/2679)
   * FIXED: Fixes OpenLr serialization [#2688](https://github.com/valhalla/valhalla/pull/2688)
   * FIXED: Internal edges can't be also a ramp or a turn channel.  Also, if an edge is marked as ramp and turn channel mark it as a ramp.  [2689](https://github.com/valhalla/valhalla/pull/2689)
   * FIXED: Check that speeds are equal for the edges going in the same direction while buildig shortcuts [#2691](https://github.com/valhalla/valhalla/pull/2691)
   * FIXED: Missing fork or bear instruction [#2683](https://github.com/valhalla/valhalla/pull/2683)
   * FIXED: Eliminate null pointer dereference in GraphReader::AreEdgesConnected [#2695](https://github.com/valhalla/valhalla/issues/2695)
   * FIXED: Fix polyline simplification float/double comparison [#2698](https://github.com/valhalla/valhalla/issues/2698)
   * FIXED: Weights were sometimes negative due to incorrect updates to elapsed_cost [#2702](https://github.com/valhalla/valhalla/pull/2702)
   * FIXED: Fix bidirectional route failures at deadends [#2705](https://github.com/valhalla/valhalla/pull/2705)
   * FIXED: Updated logic to call out a non-obvious turn [#2708](https://github.com/valhalla/valhalla/pull/2708)
   * FIXED: valhalla_build_statistics multithreaded mode fixed [#2707](https://github.com/valhalla/valhalla/pull/2707)
   * FIXED: If infer_internal_intersections is true then allow internals that are also ramps or TCs. Without this we produce an extra continue maneuver.  [#2710](https://github.com/valhalla/valhalla/pull/2710)
   * FIXED: We were routing down roads that should be destination only. Now we mark roads with motor_vehicle=destination and motor_vehicle=customers or access=destination and access=customers as destination only. [#2722](https://github.com/valhalla/valhalla/pull/2722)
   * FIXED: Replace all Python2 print statements with Python3 syntax [#2716](https://github.com/valhalla/valhalla/issues/2716)
   * FIXED: Some HGT files not found [#2723](https://github.com/valhalla/valhalla/issues/2723)
   * FIXED: Fix PencilPointUturn detection by removing short-edge check and updating angle threshold [#2725](https://github.com/valhalla/valhalla/issues/2725)
   * FIXED: Fix invalid continue/bear maneuvers [#2729](https://github.com/valhalla/valhalla/issues/2729)
   * FIXED: Fixes an issue that lead to double turns within a very short distance, when instead, it should be a u-turn. We now collapse double L turns or double R turns in short non-internal intersections to u-turns. [#2740](https://github.com/valhalla/valhalla/pull/2740)
   * FIXED: fixes an issue that lead to adding an extra maneuver. We now combine a current maneuver short length non-internal edges (left or right) with the next maneuver that is a kRampStraight. [#2741](https://github.com/valhalla/valhalla/pull/2741)
   * FIXED: Reduce verbose instructions by collapsing small end ramp forks [#2762](https://github.com/valhalla/valhalla/issues/2762)
   * FIXED: Remove redundant return statements [#2776](https://github.com/valhalla/valhalla/pull/2776)
   * FIXED: Added unit test for BuildAdminFromPBF() to test GEOS 3.9 update. [#2787](https://github.com/valhalla/valhalla/pull/2787)
   * FIXED: Add support for geos-3.9 c++ api [#2739](https://github.com/valhalla/valhalla/issues/2739)
   * FIXED: Fix check for live speed validness [#2797](https://github.com/valhalla/valhalla/pull/2797)

* **Enhancement**
   * ADDED: Matrix of Bike Share [#2590](https://github.com/valhalla/valhalla/pull/2590)
   * ADDED: Add ability to provide custom implementation for candidate collection in CandidateQuery. [#2328](https://github.com/valhalla/valhalla/pull/2328)
   * ADDED: Cancellation of tile downloading. [#2319](https://github.com/valhalla/valhalla/pull/2319)
   * ADDED: Return the coordinates of the nodes isochrone input locations snapped to [#2111](https://github.com/valhalla/valhalla/pull/2111)
   * ADDED: Allows more complicated routes in timedependent a-star before timing out [#2068](https://github.com/valhalla/valhalla/pull/2068)
   * ADDED: Guide signs and junction names [#2096](https://github.com/valhalla/valhalla/pull/2096)
   * ADDED: Added a bool to the config indicating whether to use commercially set attributes.  Added logic to not call IsIntersectionInternal if this is a commercial data set.  [#2132](https://github.com/valhalla/valhalla/pull/2132)
   * ADDED: Removed commercial data set bool to the config and added more knobs for data.  Added infer_internal_intersections, infer_turn_channels, apply_country_overrides, and use_admin_db.  [#2173](https://github.com/valhalla/valhalla/pull/2173)
   * ADDED: Allow using googletest in unit tests and convert all tests to it (old test.cc is completely removed). [#2128](https://github.com/valhalla/valhalla/pull/2128)
   * ADDED: Add guidance view capability. [#2209](https://github.com/valhalla/valhalla/pull/2209)
   * ADDED: Collect turn cost information as path is formed so that it can be serialized out for trace attributes or osrm flavored intersections. Also add shape_index to osrm intersections. [#2207](https://github.com/valhalla/valhalla/pull/2207)
   * ADDED: Added alley factor to autocost.  Factor is defaulted at 1.0f or do not avoid alleys. [#2246](https://github.com/valhalla/valhalla/pull/2246)
   * ADDED: Support unlimited speed limits where maxspeed=none. [#2251](https://github.com/valhalla/valhalla/pull/2251)
   * ADDED: Implement improved Reachability check using base class Dijkstra. [#2243](https://github.com/valhalla/valhalla/pull/2243)
   * ADDED: Gurka integration test framework with ascii-art maps [#2244](https://github.com/valhalla/valhalla/pull/2244)
   * ADDED: Add to the stop impact when transitioning from higher to lower class road and we are not on a turn channel or ramp. Also, penalize lefts when driving on the right and vice versa. [#2282](https://github.com/valhalla/valhalla/pull/2282)
   * ADDED: Added reclassify_links, use_direction_on_ways, and allow_alt_name as config options.  If `use_direction_on_ways = true` then use `direction` and `int_direction` on the way to update the directional for the `ref` and `int_ref`.  Also, copy int_efs to the refs. [#2285](https://github.com/valhalla/valhalla/pull/2285)
   * ADDED: Add support for live traffic. [#2268](https://github.com/valhalla/valhalla/pull/2268)
   * ADDED: Implement per-location search filters for functional road class and forms of way. [#2289](https://github.com/valhalla/valhalla/pull/2289)
   * ADDED: Approach, multi-cue, and length updates [#2313](https://github.com/valhalla/valhalla/pull/2313)
   * ADDED: Speed up timezone differencing calculation if cache is provided. [#2316](https://github.com/valhalla/valhalla/pull/2316)
   * ADDED: Added rapidjson/schema.h to baldr/rapidjson_util.h to make it available for use within valhalla. [#2330](https://github.com/valhalla/valhalla/issues/2330)
   * ADDED: Support decimal precision for height values in elevation service. Also support polyline5 for encoded polylines input and output to elevation service. [#2324](https://github.com/valhalla/valhalla/pull/2324)
   * ADDED: Use both imminent and distant verbal multi-cue phrases. [#2353](https://github.com/valhalla/valhalla/pull/2353)
   * ADDED: Split parsing stage into 3 separate stages. [#2339](https://github.com/valhalla/valhalla/pull/2339)
   * CHANGED: Speed up graph enhancing by avoiding continuous unordered_set rebuilding [#2349](https://github.com/valhalla/valhalla/pull/2349)
   * CHANGED: Skip calling out to Lua for nodes/ways/relations with not tags - speeds up parsing. [#2351](https://github.com/valhalla/valhalla/pull/2351)
   * CHANGED: Switch to LuaJIT for lua scripting - speeds up file parsing [#2352](https://github.com/valhalla/valhalla/pull/2352)
   * ADDED: Ability to create OpenLR records from raw data. [#2356](https://github.com/valhalla/valhalla/pull/2356)
   * ADDED: Revamp length phrases [#2359](https://github.com/valhalla/valhalla/pull/2359)
   * CHANGED: Do not allocate memory in skadi if we don't need it. [#2373](https://github.com/valhalla/valhalla/pull/2373)
   * CHANGED: Map matching: throw error (443/NoSegment) when no candidate edges are available. [#2370](https://github.com/valhalla/valhalla/pull/2370/)
   * ADDED: Add sk-SK.json (slovak) localization file. [#2376](https://github.com/valhalla/valhalla/pull/2376)
   * ADDED: Extend roundabout phrases. [#2378](https://github.com/valhalla/valhalla/pull/2378)
   * ADDED: More roundabout phrase tests. [#2382](https://github.com/valhalla/valhalla/pull/2382)
   * ADDED: Update the turn and continue phrases to include junction names and guide signs. [#2386](https://github.com/valhalla/valhalla/pull/2386)
   * ADDED: Add the remaining guide sign toward phrases [#2389](https://github.com/valhalla/valhalla/pull/2389)
   * ADDED: The ability to allow immediate uturns at trace points in a map matching request [#2380](https://github.com/valhalla/valhalla/pull/2380)
   * ADDED: Add utility functions to Signs. [#2390](https://github.com/valhalla/valhalla/pull/2390)
   * ADDED: Unified time tracking for all algorithms that support time-based graph expansion. [#2278](https://github.com/valhalla/valhalla/pull/2278)
   * ADDED: Add rail_ferry use and costing. [#2408](https://github.com/valhalla/valhalla/pull/2408)
   * ADDED: `street_side_max_distance`, `display_lat` and `display_lon` to `locations` in input for better control of routing side of street [#1769](https://github.com/valhalla/valhalla/pull/1769)
   * ADDED: Add additional exit phrases. [#2421](https://github.com/valhalla/valhalla/pull/2421)
   * ADDED: Add Japanese locale, update German. [#2432](https://github.com/valhalla/valhalla/pull/2432)
   * ADDED: Gurka expect_route refactor [#2435](https://github.com/valhalla/valhalla/pull/2435)
   * ADDED: Add option to suppress roundabout exits [#2437](https://github.com/valhalla/valhalla/pull/2437)
   * ADDED: Add Greek locale. [#2438](https://github.com/valhalla/valhalla/pull/2438)
   * ADDED (back): Support for 64bit wide way ids in the edgeinfo structure with no impact to size for data sources with ids 32bits wide. [#2422](https://github.com/valhalla/valhalla/pull/2422)
   * ADDED: Support for 64bit osm node ids in parsing stage of tile building [#2422](https://github.com/valhalla/valhalla/pull/2422)
   * CHANGED: Point2/PointLL are now templated to allow for higher precision coordinate math when desired [#2429](https://github.com/valhalla/valhalla/pull/2429)
   * ADDED: Optional OpenLR Encoded Path Edges in API Response [#2424](https://github.com/valhalla/valhalla/pull/2424)
   * ADDED: Add explicit include for sstream to be compatible with msvc_x64 toolset. [#2449](https://github.com/valhalla/valhalla/pull/2449)
   * ADDED: Properly split returned path if traffic conditions change partway along edges [#2451](https://github.com/valhalla/valhalla/pull/2451/files)
   * ADDED: Add Dutch locale. [#2464](https://github.com/valhalla/valhalla/pull/2464)
   * ADDED: Check with address sanititizer in CI. Add support for undefined behavior sanitizer. [#2487](https://github.com/valhalla/valhalla/pull/2487)
   * ADDED: Ability to recost a path and increased cost/time details along the trippath and json output [#2425](https://github.com/valhalla/valhalla/pull/2425)
   * ADDED: Add the ability to do bikeshare based (ped/bike) multimodal routing [#2031](https://github.com/valhalla/valhalla/pull/2031)
   * ADDED: Route through restrictions enabled by introducing a costing option. [#2469](https://github.com/valhalla/valhalla/pull/2469)
   * ADDED: Migrated to Ubuntu 20.04 base-image [#2508](https://github.com/valhalla/valhalla/pull/2508)
   * CHANGED: Speed up parseways stage by avoiding multiple string comparisons [#2518](https://github.com/valhalla/valhalla/pull/2518)
   * CHANGED: Speed up enhance stage by avoiding GraphTileBuilder copying [#2468](https://github.com/valhalla/valhalla/pull/2468)
   * ADDED: Costing options now includes shortest flag which favors shortest path routes [#2555](https://github.com/valhalla/valhalla/pull/2555)
   * ADDED: Incidents in intersections [#2547](https://github.com/valhalla/valhalla/pull/2547)
   * CHANGED: Refactor mapmatching configuration to use a struct (instead of `boost::property_tree::ptree`). [#2485](https://github.com/valhalla/valhalla/pull/2485)
   * ADDED: Save exit maneuver's begin heading when combining enter & exit roundabout maneuvers. [#2554](https://github.com/valhalla/valhalla/pull/2554)
   * ADDED: Added new urban flag that can be set if edge is within city boundaries to data processing; new use_urban_tag config option; added to osrm response within intersections. [#2522](https://github.com/valhalla/valhalla/pull/2522)
   * ADDED: Parses OpenLr of type PointAlongLine [#2565](https://github.com/valhalla/valhalla/pull/2565)
   * ADDED: Use edge.is_urban is set for serializing is_urban. [#2568](https://github.com/valhalla/valhalla/pull/2568)
   * ADDED: Added new rest/service area uses on the edge. [#2533](https://github.com/valhalla/valhalla/pull/2533)
   * ADDED: Dependency cache for Azure [#2567](https://github.com/valhalla/valhalla/pull/2567)
   * ADDED: Added flexibility to remove the use of the admindb and to use the country and state iso from the tiles; [#2579](https://github.com/valhalla/valhalla/pull/2579)
   * ADDED: Added toll gates and collection points (gantry) to the node;  [#2532](https://github.com/valhalla/valhalla/pull/2532)
   * ADDED: Added osrm serialization for rest/service areas and admins. [#2594](https://github.com/valhalla/valhalla/pull/2594)
   * CHANGED: Improved Russian localization; [#2593](https://github.com/valhalla/valhalla/pull/2593)
   * ADDED: Support restricted class in intersection annotations [#2589](https://github.com/valhalla/valhalla/pull/2589)
   * ADDED: Added trail type trace [#2606](https://github.com/valhalla/valhalla/pull/2606)
   * ADDED: Added tunnel names to the edges as a tagged name.  [#2608](https://github.com/valhalla/valhalla/pull/2608)
   * CHANGED: Moved incidents to the trip leg and cut the shape of the leg at that location [#2610](https://github.com/valhalla/valhalla/pull/2610)
   * ADDED: Costing option to ignore_closures when routing with current flow [#2615](https://github.com/valhalla/valhalla/pull/2615)
   * ADDED: Cross-compilation ability with MinGW64 [#2619](https://github.com/valhalla/valhalla/pull/2619)
   * ADDED: Defines the incident tile schema and incident metadata [#2620](https://github.com/valhalla/valhalla/pull/2620)
   * ADDED: Moves incident serializer logic into a generic serializer [#2621](https://github.com/valhalla/valhalla/pull/2621)
   * ADDED: Incident loading singleton for continually refreshing incident tiles[#2573](https://github.com/valhalla/valhalla/pull/2573)
   * ADDED: One shot mode to valhalla_service so you can run a single request of any type without starting a server [#2624](https://github.com/valhalla/valhalla/pull/2624)
   * ADDED: Adds text instructions to OSRM output [#2625](https://github.com/valhalla/valhalla/pull/2625)
   * ADDED: Adds support for alternate routes [#2626](https://github.com/valhalla/valhalla/pull/2626)
   * CHANGED: Switch Python bindings generator from boost.python to header-only pybind11[#2644](https://github.com/valhalla/valhalla/pull/2644)
   * ADDED: Add support of input file for one-shot mode of valhalla_service [#2648](https://github.com/valhalla/valhalla/pull/2648)
   * ADDED: Linear reference support to locate api [#2645](https://github.com/valhalla/valhalla/pull/2645)
   * ADDED: Implemented OSRM-like turn duration calculation for car. Uses it now in auto costing. [#2651](https://github.com/valhalla/valhalla/pull/2651)
   * ADDED: Enhanced turn lane information in guidance [#2653](https://github.com/valhalla/valhalla/pull/2653)
   * ADDED: `top_speed` option for all motorized vehicles [#2667](https://github.com/valhalla/valhalla/issues/2667)
   * CHANGED: Move turn_lane_direction helper to odin/util [#2675](https://github.com/valhalla/valhalla/pull/2675)
   * ADDED: Add annotations to osrm response including speed limits, unit and sign conventions [#2668](https://github.com/valhalla/valhalla/pull/2668)
   * ADDED: Added functions for predicted speeds encoding-decoding [#2674](https://github.com/valhalla/valhalla/pull/2674)
   * ADDED: Time invariant routing via the bidirectional algorithm. This has the effect that when time dependent routes (arrive_by and depart_at) fall back to bidirectional due to length restrictions they will actually use the correct time of day for one of the search directions [#2660](https://github.com/valhalla/valhalla/pull/2660)
   * ADDED: If the length of the edge is greater than kMaxEdgeLength, then consider this a catastrophic error if the should_error bool is true in the set_length function. [2678](https://github.com/valhalla/valhalla/pull/2678)
   * ADDED: Moved lat,lon coordinates structures from single to double precision. Improves geometry accuracy noticibly at zooms above 17 as well as coordinate snapping and any other geometric operations. Adds about a 2% performance penalty for standard routes. Graph nodes now have 7 digits of precision.  [#2693](https://github.com/valhalla/valhalla/pull/2693)
   * ADDED: Added signboards to guidance views.  [#2687](https://github.com/valhalla/valhalla/pull/2687)
   * ADDED: Regular speed on shortcut edges is calculated with turn durations taken into account. Truck, motorcycle and motorscooter profiles use OSRM-like turn duration. [#2662](https://github.com/valhalla/valhalla/pull/2662)
   * CHANGED: Remove astar algorithm and replace its use with timedep_forward as its redundant [#2706](https://github.com/valhalla/valhalla/pull/2706)
   * ADDED: Recover and recost all shortcuts in final path for bidirectional astar algorithm [#2711](https://github.com/valhalla/valhalla/pull/2711)
   * ADDED: An option for shortcut recovery to be cached at start up to reduce the time it takes to do so on the fly [#2714](https://github.com/valhalla/valhalla/pull/2714)
   * ADDED: If width <= 1.9 then no access for auto, truck, bus, taxi, emergency and hov. [#2713](https://github.com/valhalla/valhalla/pull/2713)
   * ADDED: Centroid/Converge/Rendezvous/Meet API which allows input locations to find a least cost convergence point from all locations [#2734](https://github.com/valhalla/valhalla/pull/2734)
   * ADDED: Added support to process the sump_buster tag.  Also, fixed a few small access bugs for nodes. [#2731](https://github.com/valhalla/valhalla/pull/2731)
   * ADDED: Log message if failed to create tiles directory. [#2738](https://github.com/valhalla/valhalla/pull/2738)
   * CHANGED: Tile memory is only owned by the GraphTile rather than shared amongst copies of the graph tile (in GraphReader and TileCaches). [#2340](https://github.com/valhalla/valhalla/pull/2340)
   * ADDED: Add Estonian locale. [#2748](https://github.com/valhalla/valhalla/pull/2748)
   * CHANGED: Handle GraphTile objects as smart pointers [#2703](https://github.com/valhalla/valhalla/pull/2703)
   * CHANGED: Improve stability with no RTTI build [#2759](https://github.com/valhalla/valhalla/pull/2759) and [#2760](https://github.com/valhalla/valhalla/pull/2760)
   * CHANGED: Change generic service roads to a new Use=kServiceRoad. This is for highway=service without other service= tags (such as driveway, alley, parking aisle) [#2419](https://github.com/valhalla/valhalla/pull/2419)
   * ADDED: Isochrones support isodistance lines as well [#2699](https://github.com/valhalla/valhalla/pull/2699)
   * ADDED: Add support for ignoring live traffic closures for waypoints [#2685](https://github.com/valhalla/valhalla/pull/2685)
   * ADDED: Add use_distance to auto cost to allow choosing between two primary cost components, time or distance [#2771](https://github.com/valhalla/valhalla/pull/2771)
   * CHANGED: nit: Enables compiler warnings in part of loki module [#2767](https://github.com/valhalla/valhalla/pull/2767)
   * CHANGED: Reducing the number of uturns by increasing the cost to for them to 9.5f. Note: Did not increase the cost for motorcycles or motorscooters. [#2770](https://github.com/valhalla/valhalla/pull/2770)
   * ADDED: Add option to use thread-safe GraphTile's reference counter. [#2772](https://github.com/valhalla/valhalla/pull/2772)
   * CHANGED: nit: Enables compiler warnings in part of thor module [#2768](https://github.com/valhalla/valhalla/pull/2768)
   * ADDED: Add costing option `use_tracks` to avoid or favor tracks in route. [#2769](https://github.com/valhalla/valhalla/pull/2769)
   * CHANGED: chore: Updates libosmium [#2786](https://github.com/valhalla/valhalla/pull/2786)
   * CHANGED: Optimize double bucket queue to reduce memory reallocations. [#2719](https://github.com/valhalla/valhalla/pull/2719)
   * CHANGED: Collapse merge maneuvers [#2773](https://github.com/valhalla/valhalla/pull/2773)
   * CHANGED: Add shortcuts to the tiles' bins so we can find them when doing spatial lookups. [#2744](https://github.com/valhalla/valhalla/pull/2744)

## Release Date: 2019-11-21 Valhalla 3.0.9
* **Bug Fix**
   * FIXED: Changed reachability computation to consider both directions of travel wrt candidate edges [#1965](https://github.com/valhalla/valhalla/pull/1965)
   * FIXED: toss ways where access=private and highway=service and service != driveway. [#1960](https://github.com/valhalla/valhalla/pull/1960)
   * FIXED: Fix search_cutoff check in loki correlate_node. [#2023](https://github.com/valhalla/valhalla/pull/2023)
   * FIXED: Computes notion of a deadend at runtime in bidirectional a-star which fixes no-route with a complicated u-turn. [#1982](https://github.com/valhalla/valhalla/issues/1982)
   * FIXED: Fix a bug with heading filter at nodes. [#2058](https://github.com/valhalla/valhalla/pull/2058)
   * FIXED: Bug in map matching continuity checking such that continuity must only be in the forward direction. [#2029](https://github.com/valhalla/valhalla/pull/2029)
   * FIXED: Allow setting the time for map matching paths such that the time is used for speed lookup. [#2030](https://github.com/valhalla/valhalla/pull/2030)
   * FIXED: Don't use density factor for transition cost when user specified flag disables flow speeds. [#2048](https://github.com/valhalla/valhalla/pull/2048)
   * FIXED: Map matching trace_route output now allows for discontinuities in the match though multi match is not supported in valhalla route output. [#2049](https://github.com/valhalla/valhalla/pull/2049)
   * FIXED: Allows routes with no time specified to use time conditional edges and restrictions with a flag denoting as much [#2055](https://github.com/valhalla/valhalla/pull/2055)
   * FIXED: Fixed a bug with 'current' time type map matches. [#2060](https://github.com/valhalla/valhalla/pull/2060)
   * FIXED: Fixed a bug with time dependent expansion in which the expansion distance heuristic was not being used. [#2064](https://github.com/valhalla/valhalla/pull/2064)

* **Enhancement**
   * ADDED: Establish pinpoint test pattern [#1969](https://github.com/valhalla/valhalla/pull/1969)
   * ADDED: Suppress relative direction in ramp/exit instructions if it matches driving side of street [#1990](https://github.com/valhalla/valhalla/pull/1990)
   * ADDED: Added relative direction to the merge maneuver [#1989](https://github.com/valhalla/valhalla/pull/1989)
   * ADDED: Refactor costing to better handle multiple speed datasources [#2026](https://github.com/valhalla/valhalla/pull/2026)
   * ADDED: Better usability of curl for fetching tiles on the fly [#2026](https://github.com/valhalla/valhalla/pull/2026)
   * ADDED: LRU cache scheme for tile storage [#2026](https://github.com/valhalla/valhalla/pull/2026)
   * ADDED: GraphTile size check [#2026](https://github.com/valhalla/valhalla/pull/2026)
   * ADDED: Pick more sane values for highway and toll avoidance [#2026](https://github.com/valhalla/valhalla/pull/2026)
   * ADDED: Refactor adding predicted speed info to speed up process [#2026](https://github.com/valhalla/valhalla/pull/2026)
   * ADDED: Allow selecting speed data sources at request time [#2026](https://github.com/valhalla/valhalla/pull/2026)
   * ADDED: Allow disabling certain neighbors in connectivity map [#2026](https://github.com/valhalla/valhalla/pull/2026)
   * ADDED: Allows routes with time-restricted edges if no time specified and notes restriction in response [#1992](https://github.com/valhalla/valhalla/issues/1992)
   * ADDED: Runtime deadend detection to timedependent a-star. [#2059](https://github.com/valhalla/valhalla/pull/2059)

## Release Date: 2019-09-06 Valhalla 3.0.8
* **Bug Fix**
   * FIXED: Added logic to detect if user is to merge to the left or right [#1892](https://github.com/valhalla/valhalla/pull/1892)
   * FIXED: Overriding the destination_only flag when reclassifying ferries; Also penalizing ferries with a 5 min. penalty in the cost to allow us to avoid destination_only the majority of the time except when it is necessary. [#1895](https://github.com/valhalla/valhalla/pull/1905)
   * FIXED: Suppress forks at motorway junctions and intersecting service roads [#1909](https://github.com/valhalla/valhalla/pull/1909)
   * FIXED: Enhanced fork assignment logic [#1912](https://github.com/valhalla/valhalla/pull/1912)
   * FIXED: Added logic to fall back to return country poly if no state and updated lua for Metro Manila and Ireland [#1910](https://github.com/valhalla/valhalla/pull/1910)
   * FIXED: Added missing motorway fork instruction [#1914](https://github.com/valhalla/valhalla/pull/1914)
   * FIXED: Use begin street name for osrm compat mode [#1916](https://github.com/valhalla/valhalla/pull/1916)
   * FIXED: Added logic to fix missing highway cardinal directions in the US [#1917](https://github.com/valhalla/valhalla/pull/1917)
   * FIXED: Handle forward traversable significant road class intersecting edges [#1928](https://github.com/valhalla/valhalla/pull/1928)
   * FIXED: Fixed bug with shape trimming that impacted Uturns at Via locations. [#1935](https://github.com/valhalla/valhalla/pull/1935)
   * FIXED: Dive bomb updates.  Updated default speeds for urban areas based on roadclass for the enhancer.  Also, updated default speeds based on roadclass in lua.  Fixed an issue where we were subtracting 1 from uint32_t when 0 for stop impact.  Updated reclassify link logic to allow residential roads to be added to the tree, but we only downgrade the links to tertiary.  Updated TransitionCost functions to add 1.5 to the turncost when transitioning from a ramp to a non ramp and vice versa.  Also, added 0.5f to the turncost if the edge is a roundabout. [#1931](https://github.com/valhalla/valhalla/pull/1931)

* **Enhancement**
   * ADDED: Caching url fetched tiles to disk [#1887](https://github.com/valhalla/valhalla/pull/1887)
   * ADDED: filesystem::remove_all [#1887](https://github.com/valhalla/valhalla/pull/1887)
   * ADDED: Minimum enclosing bounding box tool [#1887](https://github.com/valhalla/valhalla/pull/1887)
   * ADDED: Use constrained flow speeds in bidirectional_astar.cc [#1907](https://github.com/valhalla/valhalla/pull/1907)
   * ADDED: Bike Share Stations are now in the graph which should set us up to do multimodal walk/bike scenarios [#1852](https://github.com/valhalla/valhalla/pull/1852)

## Release Date: 2019-7-18 Valhalla 3.0.7
* **Bug Fix**
   * FIXED: Fix pedestrian fork [#1886](https://github.com/valhalla/valhalla/pull/1886)

## Release Date: 2019-7-15 Valhalla 3.0.6
* **Bug Fix**
   * FIXED: Admin name changes. [#1853](https://github.com/valhalla/valhalla/pull/1853) Ref: [#1854](https://github.com/valhalla/valhalla/issues/1854)
   * FIXED: valhalla_add_predicted_traffic was overcommitted while gathering stats. Added a clear. [#1857](https://github.com/valhalla/valhalla/pull/1857)
   * FIXED: regression in map matching when moving to valhalla v3.0.0 [#1863](https://github.com/valhalla/valhalla/pull/1863)
   * FIXED: last step shape in osrm serializer should be 2 of the same point [#1867](https://github.com/valhalla/valhalla/pull/1867)
   * FIXED: Shape trimming at the beginning and ending of the route to not be degenerate [#1876](https://github.com/valhalla/valhalla/pull/1876)
   * FIXED: Duplicate waypoints in osrm serializer [#1880](https://github.com/valhalla/valhalla/pull/1880)
   * FIXED: Updates for heading precision [#1881](https://github.com/valhalla/valhalla/pull/1881)
   * FIXED: Map matching allowed untraversable edges at start of route [#1884](https://github.com/valhalla/valhalla/pull/1884)

* **Enhancement**
   * ADDED: Use the same protobuf object the entire way through the request process [#1837](https://github.com/valhalla/valhalla/pull/1837)
   * ADDED: Enhanced turn lane processing [#1859](https://github.com/valhalla/valhalla/pull/1859)
   * ADDED: Add global_synchronized_cache in valhalla_build_config [#1851](https://github.com/valhalla/valhalla/pull/1851)

## Release Date: 2019-06-04 Valhalla 3.0.5
* **Bug Fix**
   * FIXED: Protect against unnamed rotaries and routes that end in roundabouts not turning off rotary logic [#1840](https://github.com/valhalla/valhalla/pull/1840)

* **Enhancement**
   * ADDED: Add turn lane info at maneuver point [#1830](https://github.com/valhalla/valhalla/pull/1830)

## Release Date: 2019-05-31 Valhalla 3.0.4
* **Bug Fix**
   * FIXED: Improved logic to decide between bear vs. continue [#1798](https://github.com/valhalla/valhalla/pull/1798)
   * FIXED: Bicycle costing allows use of roads with all surface values, but with a penalty based on bicycle type. However, the edge filter totally disallows bad surfaces for some bicycle types, creating situations where reroutes fail if a rider uses a road with a poor surface. [#1800](https://github.com/valhalla/valhalla/pull/1800)
   * FIXED: Moved complex restrictions building to before validate. [#1805](https://github.com/valhalla/valhalla/pull/1805)
   * FIXED: Fix bicycle edge filter when avoid_bad_surfaces = 1.0 [#1806](https://github.com/valhalla/valhalla/pull/1806)
   * FIXED: Replace the EnhancedTripPath class inheritance with aggregation [#1807](https://github.com/valhalla/valhalla/pull/1807)
   * FIXED: Replace the old timezone shape zip file every time valhalla_build_timezones is ran [#1817](https://github.com/valhalla/valhalla/pull/1817)
   * FIXED: Don't use island snapped edge candidates (from disconnected components or low reach edges) when we rejected other high reachability edges that were closer [#1835](https://github.com/valhalla/valhalla/pull/1835)

## Release Date: 2019-05-08 Valhalla 3.0.3
* **Bug Fix**
   * FIXED: Fixed a rare loop condition in route matcher (edge walking to match a trace).
   * FIXED: Fixed VACUUM ANALYZE syntax issue.  [#1704](https://github.com/valhalla/valhalla/pull/1704)
   * FIXED: Fixed the osrm maneuver type when a maneuver has the to_stay_on attribute set.  [#1714](https://github.com/valhalla/valhalla/pull/1714)
   * FIXED: Fixed osrm compatibility mode attributes.  [#1716](https://github.com/valhalla/valhalla/pull/1716)
   * FIXED: Fixed rotary/roundabout issues in Valhalla OSRM compatibility.  [#1727](https://github.com/valhalla/valhalla/pull/1727)
   * FIXED: Fixed the destinations assignment for exit names in OSRM compatibility mode. [#1732](https://github.com/valhalla/valhalla/pull/1732)
   * FIXED: Enhance merge maneuver type assignment. [#1735](https://github.com/valhalla/valhalla/pull/1735)
   * FIXED: Fixed fork assignments and on ramps for OSRM compatibility mode. [#1738](https://github.com/valhalla/valhalla/pull/1738)
   * FIXED: Fixed cardinal direction on reference names when forward/backward tag is present on relations. Fixes singly digitized roads with opposing directional modifiers. [#1741](https://github.com/valhalla/valhalla/pull/1741)
   * FIXED: Fixed fork assignment and narrative logic when a highway ends and splits into multiple ramps. [#1742](https://github.com/valhalla/valhalla/pull/1742)
   * FIXED: Do not use any avoid edges as origin or destination of a route, matrix, or isochrone. [#1745](https://github.com/valhalla/valhalla/pull/1745)
   * FIXED: Add leg summary and remove unused hint attribute for OSRM compatibility mode. [#1753](https://github.com/valhalla/valhalla/pull/1753)
   * FIXED: Improvements for pedestrian forks, pedestrian roundabouts, and continue maneuvers. [#1768](https://github.com/valhalla/valhalla/pull/1768)
   * FIXED: Added simplified overview for OSRM response and added use_toll logic back to truck costing. [#1765](https://github.com/valhalla/valhalla/pull/1765)
   * FIXED: temp fix for location distance bug [#1774](https://github.com/valhalla/valhalla/pull/1774)
   * FIXED: Fix pedestrian routes using walkway_factor [#1780](https://github.com/valhalla/valhalla/pull/1780)
   * FIXED: Update the begin and end heading of short edges based on use [#1783](https://github.com/valhalla/valhalla/pull/1783)
   * FIXED: GraphReader::AreEdgesConnected update.  If transition count == 0 return false and do not call transition function. [#1786](https://github.com/valhalla/valhalla/pull/1786)
   * FIXED: Only edge candidates that were used in the path are send to serializer: [1788](https://github.com/valhalla/valhalla/pull/1788)
   * FIXED: Added logic to prevent the removal of a destination maneuver when ending on an internal edge [#1792](https://github.com/valhalla/valhalla/pull/1792)
   * FIXED: Fixed instructions when starting on an internal edge [#1796](https://github.com/valhalla/valhalla/pull/1796)

* **Enhancement**
   * Add the ability to run valhalla_build_tiles in stages. Specify the begin_stage and end_stage as command line options. Also cleans up temporary files as the last stage in the pipeline.
   * Add `remove` to `filesystem` namespace. [#1752](https://github.com/valhalla/valhalla/pull/1752)
   * Add TaxiCost into auto costing options.
   * Add `preferred_side` to allow per-location filtering of edges based on the side of the road the location is on and the driving side for that locale.
   * Slightly decreased the internal side-walk factor to .90f to favor roads with attached sidewalks. This impacts roads that have added sidewalk:left, sidewalk:right or sidewalk:both OSM tags (these become attributes on each directedEdge). The user can then avoid/penalize dedicated sidewalks and walkways, when they increase the walkway_factor. Since we slightly decreased the sidewalk_factor internally and only favor sidewalks if use is tagged as sidewalk_left or sidewalk_right, we should tend to route on roads with attached sidewalks rather than separate/dedicated sidewalks, allowing for more road names to be called out since these are labeled more.
   * Add `via` and `break_through` location types [#1737](https://github.com/valhalla/valhalla/pull/1737)
   * Add `street_side_tolerance` and `search_cutoff` to input `location` [#1777](https://github.com/valhalla/valhalla/pull/1777)
   * Return the Valhalla error `Path distance exceeds the max distance limit` for OSRM responses when the route is greater than the service limits. [#1781](https://github.com/valhalla/valhalla/pull/1781)

## Release Date: 2019-01-14 Valhalla 3.0.2
* **Bug Fix**
   * FIXED: Transit update - fix dow and exception when after midnight trips are normalized [#1682](https://github.com/valhalla/valhalla/pull/1682)
   * FIXED: valhalla_convert_transit segfault - GraphTileBuilder has null GraphTileHeader [#1683](https://github.com/valhalla/valhalla/issues/1683)
   * FIXED: Fix crash for trace_route with osrm serialization. Was passing shape rather than locations to the waypoint method.
   * FIXED: Properly set driving_side based on data set in TripPath.
   * FIXED: A bad bicycle route exposed an issue with bidirectional A* when the origin and destination edges are connected. Use A* in these cases to avoid requiring a high cost threshold in BD A*.
   * FIXED: x86 and x64 data compatibility was fixed as the structures weren't aligned.
   * FIXED: x86 tests were failing due mostly to floating point issues and the aforementioned structure misalignment.
* **Enhancement**
   * Add a durations list (delta time between each pair of trace points), a begin_time and a use_timestamp flag to trace_route requests. This allows using the input trace timestamps or durations plus the begin_time to compute elapsed time at each edge in the matched path (rather than using costing methods).
   * Add support for polyline5 encoding for OSRM formatted output.
* **Note**
   * Isochrones and openlr are both noted as not working with release builds for x86 (32bit) platforms. We'll look at getting this fixed in a future release

## Release Date: 2018-11-21 Valhalla 3.0.1
* **Bug Fix**
   * FIXED: Fixed a rare, but serious bug with bicycle costing. ferry_factor_ in bicycle costing shadowed the data member in the base dynamic cost class, leading to an uninitialized variable. Occasionally, this would lead to negative costs which caused failures. [#1663](https://github.com/valhalla/valhalla/pull/1663)
   * FIXED: Fixed use of units in OSRM compatibility mode. [#1662](https://github.com/valhalla/valhalla/pull/1662)

## Release Date: 2018-11-21 Valhalla 3.0.0
* **NOTE**
   * This release changes the Valhalla graph tile formats to make the tile data more efficient and flexible. Tile data is incompatible with Valhalla 2.x builds, and code for 3.x is incompatible with data built for Valahalla 2.x versions. Valhalla tile sizes are slightly smaller (for datasets using elevation information the size savings is over 10%). In addition, there is increased flexibility for creating different variants of tiles to support different applications (e.g. bicycle only, or driving only).
* **Enhancement**
   * Remove the use of DirectedEdge for transitions between nodes on different hierarchy levels. A new structure, NodeTransition, is now used to transition to nodes on different hierarchy level. This saves space since only the end node GraphId is needed for the transitions (and DirectedEdge is a large data structure).
   * Change the NodeInfo lat,lon to use an offset from the tile base lat,lon. This potentially allows higher precision than using float, but more importantly saves space and allows support for NodeTransitions as well as spare for future growth.
   * Remove the EdgeElevation structure and max grade information into DirectedEdge and mean elevation into EdgeInfo. This saves space.
   * Reduce wayid to 32 bits. This allows sufficient growth when using OpenStreetMap data and frees space in EdgeInfo (allows moving speed limit and mean elevation from other structures).
   * Move name consistency from NodeInfo to DirectedEdge. This allows a more efficient lookup of name consistency.
   * Update all path algorithms to use NodeTransition logic rather than special DirectedEdge transition types. This simplifies PathAlgorithms slightly and removes some conditional logic.
   * Add an optional GraphFilter stage to tile building pipeline. This allows removal of edges and nodes based on access. This allows bicycle only, pedestrian only, or driving only datasets (or combinations) to be created - allowing smaller datasets for special purpose applications.
* **Deprecate**
   * Valhalla 3.0 removes support for OSMLR.

## Release Date: 2018-11-20 Valhalla 2.7.2
* **Enhancement**
   * UPDATED: Added a configuration variable for max_timedep_distance. This is used in selecting the path algorithm and provides the maximum distance between locations when choosing a time dependent path algorithm (other than multi modal). Above this distance, bidirectional A* is used with no time dependencies.
   * UPDATED: Remove transition edges from priority queue in Multimodal methods.
   * UPDATED: Fully implement street names and exit signs with ability to identify route numbers. [#1635](https://github.com/valhalla/valhalla/pull/1635)
* **Bug Fix**
   * FIXED: A timed-turned restriction should not be applied when a non-timed route is executed.  [#1615](https://github.com/valhalla/valhalla/pull/1615)
   * FIXED: Changed unordered_map to unordered_multimap for polys. Poly map can contain the same key but different multi-polygons. For example, islands for a country or timezone polygons for a country.
   * FIXED: Fixed timezone db issue where TZIDs did not exist in the Howard Hinnant date time db that is used in the date_time class for tz indexes.  Added logic to create aliases for TZIDs based on https://en.wikipedia.org/wiki/List_of_tz_database_time_zones
   * FIXED: Fixed the ramp turn modifiers for osrm compat [#1569](https://github.com/valhalla/valhalla/pull/1569)
   * FIXED: Fixed the step geometry when using the osrm compat mode [#1571](https://github.com/valhalla/valhalla/pull/1571)
   * FIXED: Fixed a data creation bug causing issues with A* routes ending on loops. [#1576](https://github.com/valhalla/valhalla/pull/1576)
   * FIXED: Fixed an issue with a bad route where destination only was present. Was due to thresholds in bidirectional A*. Changed threshold to be cost based rather than number of iterations). [#1586](https://github.com/valhalla/valhalla/pull/1586)
   * FIXED: Fixed an issue with destination only (private) roads being used in bicycle routes. Centralized some "base" transition cost logic in the base DynamicCost class. [#1587](https://github.com/valhalla/valhalla/pull/1587)
   * FIXED: Remove extraneous ramp maneuvers [#1657](https://github.com/valhalla/valhalla/pull/1657)

## Release Date: 2018-10-02 Valhalla 2.7.1
* **Enhancement**
   * UPDATED: Added date time support to forward and reverse isochrones. Add speed lookup (predicted speeds and/or free-flow or constrained flow speed) if date_time is present.
   * UPDATED: Add timezone checks to multimodal routes and isochrones (updates localtime if the path crosses into a timezone different than the start location).
* **Data Producer Update**
   * UPDATED: Removed boost date time support from transit.  Now using the Howard Hinnant date library.
* **Bug Fix**
   * FIXED: Fixed a bug with shortcuts that leads to inconsistent routes depending on whether shortcuts are taken, different origins can lead to different paths near the destination. This fix also improves performance on long routes and matrices.
   * FIXED: We were getting inconsistent results between departing at current date/time vs entering the current date/time.  This issue is due to the fact that the iso_date_time function returns the full iso date_time with the timezone offset (e.g., 2018-09-27T10:23-07:00 vs 2018-09-27T10:23). When we refactored the date_time code to use the new Howard Hinnant date library, we introduced this bug.
   * FIXED: Increased the threshold in CostMatrix to address null time and distance values occurring for truck costing with locations near the max distance.

## Release Date: 2018-09-13 Valhalla 2.7.0
* **Enhancement**
   * UPDATED: Refactor to use the pbf options instead of the ptree config [#1428](https://github.com/valhalla/valhalla/pull/1428) This completes [1357](https://github.com/valhalla/valhalla/issues/1357)
   * UPDATED: Removed the boost/date_time dependency from baldr and odin. We added the Howard Hinnant date and time library as a submodule. [#1494](https://github.com/valhalla/valhalla/pull/1494)
   * UPDATED: Fixed 'Drvie' typo [#1505](https://github.com/valhalla/valhalla/pull/1505) This completes [1504](https://github.com/valhalla/valhalla/issues/1504)
   * UPDATED: Optimizations of GetSpeed for predicted speeds [1490](https://github.com/valhalla/valhalla/issues/1490)
   * UPDATED: Isotile optimizations
   * UPDATED: Added stats to predictive traffic logging
   * UPDATED: resample_polyline - Breaks the polyline into equal length segments at a sample distance near the resolution. Break out of the loop through polyline points once we reach the specified number of samplesthen append the last
polyline point.
   * UPDATED: added android logging and uses a shared graph reader
   * UPDATED: Do not run a second pass on long pedestrian routes that include a ferry (but succeed on first pass). This is a performance fix. Long pedestrian routes with A star factor based on ferry speed end up being very inefficient.
* **Bug Fix**
   * FIXED: A* destination only
   * FIXED: Fixed through locations weren't honored [#1449](https://github.com/valhalla/valhalla/pull/1449)


## Release Date: 2018-08-02 Valhalla 3.0.0-rc.4
* **Node Bindings**
   * UPDATED: add some worker pool handling
   [#1467](https://github.com/valhalla/valhalla/pull/1467)

## Release Date: 2018-08-02 Valhalla 3.0.0-rc.3
* **Node Bindings**
   * UPDATED: replaced N-API with node-addon-api wrapper and made the actor
   functions asynchronous
   [#1457](https://github.com/valhalla/valhalla/pull/1457)

## Release Date: 2018-07-24 Valhalla 3.0.0-rc.2
* **Node Bindings**
   * FIXED: turn on the autocleanup functionality for the actor object.
   [#1439](https://github.com/valhalla/valhalla/pull/1439)

## Release Date: 2018-07-16 Valhalla 3.0.0-rc.1
* **Enhancement**
   * ADDED: exposed the rest of the actions to the node bindings and added tests. [#1415](https://github.com/valhalla/valhalla/pull/1415)

## Release Date: 2018-07-12 Valhalla 3.0.0-alpha.1
**NOTE**: There was already a small package named `valhalla` on the npm registry, only published up to version 0.0.3. The team at npm has transferred the package to us, but would like us to publish something to it ASAP to prove our stake in it. Though the bindings do not have all of the actor functionality exposed yet (just route), we are going to publish an alpha release of 3.0.0 to get something up on npm.
* **Infrastructure**:
   * ADDED: add in time dependent algorithms if the distance between locations is less than 500km.
   * ADDED: TurnLanes to indicate turning lanes at the end of a directed edge.
   * ADDED: Added PredictedSpeeds to Valhalla tiles and logic to compute speed based on predictive speed profiles.
* **Data Producer Update**
   * ADDED: is_route_num flag was added to Sign records. Set this to true if the exit sign comes from a route number/ref.
   * CHANGED: Lower speeds on driveways, drive-thru, and parking aisle. Set destination only flag for drive thru use.
   * ADDED: Initial implementation of turn lanes.
  **Bug Fix**
   * CHANGED: Fix destination only penalty for A* and time dependent cases.
   * CHANGED: Use the distance from GetOffsetForHeading, based on road classification and road use (e.g. ramp, turn channel, etc.), within tangent_angle function.
* **Map Matching**
   * FIXED: Fixed trace_route edge_walk server abort [#1365](https://github.com/valhalla/valhalla/pull/1365)
* **Enhancement**
   * ADDED: Added post process for updating free and constrained speeds in the directed edges.
   * UPDATED: Parse the json request once and store in a protocol buffer to pass along the pipeline. This completed the first portion of [1357](https://github.com/valhalla/valhalla/issues/1357)
   * UPDATED: Changed the shape_match attribute from a string to an enum. Fixes [1376](https://github.com/valhalla/valhalla/issues/1376)
   * ADDED: Node bindings for route [#1341](https://github.com/valhalla/valhalla/pull/1341)
   * UPDATED: Use a non-linear use_highways factor (to more heavily penalize highways as use_highways approaches 0).

## Release Date: 2018-07-15 Valhalla 2.6.3
* **API**:
   * FIXED: Use a non-linear use_highways factor (to more heavily penalize highways as use_highways approaches 0).
   * FIXED: Fixed the highway_factor when use_highways < 0.5.
   * ENHANCEMENT: Added logic to modulate the surface factor based on use_trails.
   * ADDED: New customer test requests for motorcycle costing.

## Release Date: 2018-06-28 Valhalla 2.6.2
* **Data Producer Update**
   * FIXED: Complex restriction sorting bug.  Check of has_dt in ComplexRestrictionBuilder::operator==.
* **API**:
   * FIXED: Fixed CostFactory convenience method that registers costing models
   * ADDED: Added use_tolls into motorcycle costing options

## Release Date: 2018-05-28 Valhalla 2.6.0
* **Infrastructure**:
   * CHANGED: Update cmake buildsystem to replace autoconf [#1272](https://github.com/valhalla/valhalla/pull/1272)
* **API**:
   * CHANGED: Move `trace_options` parsing to map matcher factory [#1260](https://github.com/valhalla/valhalla/pull/1260)
   * ADDED: New costing method for AutoDataFix [#1283](https://github.com/valhalla/valhalla/pull/1283)

## Release Date: 2018-05-21 Valhalla 2.5.0
* **Infrastructure**
   * ADDED: Add code formatting and linting.
* **API**
   * ADDED: Added new motorcycle costing, motorcycle access flag in data and use_trails option.
* **Routing**
   * ADDED: Add time dependnet forward and reverse A* methods.
   * FIXED: Increase minimum threshold for driving routes in bidirectional A* (fixes some instances of bad paths).
* **Data Producer Update**
   * CHANGED: Updates to properly handle cycleway crossings.
   * CHANGED: Conditionally include driveways that are private.
   * ADDED: Added logic to set motorcycle access.  This includes lua, country access, and user access flags for motorcycles.

## Release Date: 2018-04-11 Valhalla 2.4.9
* **Enhancement**
   * Added European Portuguese localization for Valhalla
   * Updates to EdgeStatus to improve performance. Use an unordered_map of tile Id and allocate an array for each edge in the tile. This allows using pointers to access status for sequential edges. This improves performance by 50% or so.
   * A couple of bicycle costing updates to improve route quality: avoid roads marked as part of a truck network, to remove the density penalty for transition costs.
   * When optimal matrix type is selected, now use CostMatrix for source to target pedestrian and bicycle matrix calls when both counts are above some threshold. This improves performance in general and lessens some long running requests.
*  **Data Producer Update**
   * Added logic to protect against setting a speed of 0 for ferries.

## Release Date: 2018-03-27 Valhalla 2.4.8
* **Enhancement**
   * Updates for Italian verbal translations
   * Optionally remove driveways at graph creation time
   * Optionally disable candidate edge penalty in path finding
   * OSRM compatible route, matrix and map matching response generation
   * Minimal Windows build compatibility
   * Refactoring to use PBF as the IPC mechanism for all objects
   * Improvements to internal intersection marking to reduce false positives
* **Bug Fix**
   * Cap candidate edge penalty in path finding to reduce excessive expansion
   * Fix trivial paths at deadends

## Release Date: 2018-02-08 Valhalla 2.4.7
* **Enhancement**
   * Speed up building tiles from small OSM imports by using boost directory iterator rather than going through all possible tiles and testing each if the file exists.
* **Bug Fix**
   * Protect against overflow in string to float conversion inside OSM parsing.

## Release Date: 2018-01-26 Valhalla 2.4.6
* **Enhancement**
   * Elevation library will lazy load RAW formatted sources

## Release Date: 2018-01-24 Valhalla 2.4.5
* **Enhancement**
   * Elevation packing utility can unpack lz4hc now
* **Bug Fix**
   * Fixed broken darwin builds

## Release Date: 2018-01-23 Valhalla 2.4.4
* **Enhancement**
   * Elevation service speed improvements and the ability to serve lz4hc compressed data
   * Basic support for downloading routing tiles on demand
   * Deprecated `valhalla_route_service`, now all services (including elevation) are found under `valhalla_service`

## Release Date: 2017-12-11 Valhalla 2.4.3
* **Enhancement**
   * Remove union from GraphId speeds up some platforms
   * Use SAC scale in pedestrian costing
   * Expanded python bindings to include all actions (route, matrix, isochrone, etc)
* **Bug Fix**
   * French translation typo fixes
*  **Data Producer Update**
   * Handling shapes that intersect the poles when binning
   * Handling when transit shapes are less than 2 points

## Release Date: 2017-11-09 Valhalla 2.4.1
*  **Data Producer Update**
   * Added kMopedAccess to modes for complex restrictions.  Remove the kMopedAccess when auto access is removed.  Also, add the kMopedAccess when an auto restriction is found.

## Release Date: 2017-11-08 Valhalla 2.4.0
*  **Data Producer Update**
   * Added logic to support restriction = x with a the except tag.  We apply the restriction to everything except for modes in the except tag.
   * Added logic to support railway_service and coach_service in transit.
* **Bug Fix**
  * Return proper edge_walk path for requested shape_match=walk_or_snap
  * Skip invalid stateid for Top-K requests

## Release Date: 2017-11-07 Valhalla 2.3.9
* **Enhancement**
  * Top-K map matched path generation now only returns unique paths and does so with fewer iterations
  * Navigator call outs for both imperial and metric units
  * The surface types allowed for a given bike route can now be controlled via a request parameter `avoid_bad_surfaces`
  * Improved support for motorscooter costing via surface types, road classification and vehicle specific tagging
* **Bug Fix**
  * Connectivity maps now include information about transit tiles
  * Lane counts for singly digitized roads are now correct for a given directed edge
  * Edge merging code for assigning osmlr segments is now robust to partial tile sets
  * Fix matrix path finding to allow transitioning down to lower levels when appropriate. In particular, do not supersede shortcut edges until no longer expanding on the next level.
  * Fix optimizer rotate location method. This fixes a bug where optimal ordering was bad for large location sets.
*  **Data Producer Update**
   * Duration tags are now used to properly set the speed of travel for a ferry routes

## Release Date: 2017-10-17 Valhalla 2.3.8
* **Bug Fix**
  * Fixed the roundabout exit count for bicycles when the roundabout is a road and not a cycleway
  * Enable a pedestrian path to remain on roundabout instead of getting off and back on
  * Fixed the penalization of candidate locations in the uni-directional A* algorithm (used for trivial paths)
*  **Data Producer Update**
   * Added logic to set bike forward and tag to true where kv["sac_scale"] == "hiking". All other values for sac_scale turn off bicycle access.  If sac_scale or mtb keys are found and a surface tag is not set we default to kPath.
   * Fixed a bug where surface=unpaved was being assigned Surface::kPavedSmooth.

## Release Date: 2017-9-11 Valhalla 2.3.7
* **Bug Fix**
  * Update bidirectional connections to handle cases where the connecting edge is one of the origin (or destination) edges and the cost is high. Fixes some pedestrian route issues that were reported.
*  **Data Producer Update**
   * Added support for motorroad tag (default and per country).
   * Update OSMLR segment association logic to fix issue where chunks wrote over leftover segments. Fix search along edges to include a radius so any nearby edges are also considered.

## Release Date: 2017-08-29 Valhalla 2.3.6
* **Bug Fix**
  * Pedestrian paths including ferries no longer cause circuitous routes
  * Fix a crash in map matching route finding where heading from shape was using a `nullptr` tile
  * Spanish language narrative corrections
  * Fix traffic segment matcher to always set the start time of a segment when its known
* **Enhancement**
  * Location correlation scoring improvements to avoid situations where less likely start or ending locations are selected

## Release Date: 2017-08-22 Valhalla 2.3.5
* **Bug Fix**
  * Clamp the edge score in thor. Extreme values were causing bad alloc crashes.
  * Fix multimodal isochrones. EdgeLabel refactor caused issues.
* **Data Producer Update**
  * Update lua logic to properly handle vehicle=no tags.

## Release Date: 2017-08-14 Valhalla 2.3.4
* **Bug Fix**
  * Enforce limits on maximum per point accuracy to avoid long running map matching computations

## Release Date: 2017-08-14 Valhalla 2.3.3
* **Bug Fix**
  * Maximum osm node reached now causes bitset to resize to accommodate when building tiles
  * Fix wrong side of street information and remove redundant node snapping
  * Fix path differences between services and `valhalla_run_route`
  * Fix map matching crash when interpolating duplicate input points
  * Fix unhandled exception when trace_route or trace_attributes when there are no continuous matches
* **Enhancement**
  * Folded Low-Stress Biking Code into the regular Bicycle code and removed the LowStressBicycleCost class. Now when making a query for bicycle routing, a value of 0 for use_hills and use_roads produces low-stress biking routes, while a value of 1 for both provides more intense professional bike routes.
  * Bike costing default values changed. use_roads and use_hills are now 0.25 by default instead of 0.5 and the default bike is now a hybrid bike instead of a road bike.
  * Added logic to use station hierarchy from transitland.  Osm and egress nodes are connected by transitconnections.  Egress and stations are connected by egressconnections.  Stations and platforms are connected by platformconnections.  This includes narrative updates for Odin as well.

## Release Date: 2017-07-31 Valhalla 2.3.2
* **Bug Fix**
  * Update to use oneway:psv if oneway:bus does not exist.
  * Fix out of bounds memory issue in DoubleBucketQueue.
  * Many things are now taken into consideration to determine which sides of the road have what cyclelanes, because they were not being parsed correctly before
  * Fixed issue where sometimes a "oneway:bicycle=no" tag on a two-way street would cause the road to become a oneway for bicycles
  * Fixed trace_attributes edge_walk cases where the start or end points in the shape are close to graph nodes (intersections)
  * Fixed 32bit architecture crashing for certain routes with non-deterministic placement of edges labels in bucketized queue datastructure
* **Enhancement**
  * Improve multi-modal routes by adjusting the pedestrian mode factor (routes use less walking in favor of public transit).
  * Added interface framework to support "top-k" paths within map-matching.
  * Created a base EdgeLabel class that contains all data needed within costing methods and supports the basic path algorithms (forward direction, A*, with accumulated path distance). Derive class for bidirectional algorithms (BDEdgeLabel) and for multimodal algorithms. Lowers memory use by combining some fields (using spare bits from GraphId).
  * Added elapsed time estimates to map-matching labels in preparation for using timestamps in map-matching.
  * Added parsing of various OSM tags: "bicycle=use_sidepath", "bicycle=dismount", "segregated=*", "shoulder=*", "cycleway:buffer=*", and several variations of these.
  * Both trace_route and trace_attributes will parse `time` and `accuracy` parameters when the shape is provided as unencoded
  * Map-matching will now use the time (in seconds) of each gps reading (if provided) to narrow the search space and avoid finding matches that are impossibly fast

## Release Date: 2017-07-10 Valhalla 2.3.0
* **Bug Fix**
  * Fixed a bug in traffic segment matcher where length was populated but had invalid times
* **Embedded Compilation**
  * Decoupled the service components from the rest of the worker objects so that the worker objects could be used in non http service contexts
   * Added an actor class which encapsulates the various worker objects and allows the various end points to be called /route /height etc. without needing to run a service
* **Low-Stress Bicycle**
  * Worked on creating a new low-stress biking option that focuses more on taking safer roads like cycle ways or residential roads than the standard bike costing option does.

## Release Date: 2017-06-26 Valhalla 2.2.9
* **Bug Fix**
  * Fix a bug introduced in 2.2.8 where map matching search extent was incorrect in longitude axis.

## Release Date: 2017-06-23 Valhalla 2.2.8
* **Bug Fix**
  * Traffic segment matcher (exposed through Python bindings) - fix cases where partial (or no) results could be returned when breaking out of loop in form_segments early.
* **Traffic Matching Update**
  * Traffic segment matcher - handle special cases when entering and exiting turn channels.
* **Guidance Improvements**
  * Added Swedish (se-SV) narrative file.

## Release Date: 2017-06-20 Valhalla 2.2.7
* **Bug Fixes**
  * Traffic segment matcher (exposed through Python bindings) makes use of accuracy per point in the input
  * Traffic segment matcher is robust to consecutive transition edges in matched path
* **Isochrone Changes**
  * Set up isochrone to be able to handle multi-location queries in the future
* **Data Producer Updates**
  * Fixes to valhalla_associate_segments to address threading issue.
  * Added support for restrictions that refers only to appropriate type of vehicle.
* **Navigator**
  * Added pre-alpha implementation that will perform guidance for mobile devices.
* **Map Matching Updates**
  * Added capability to customize match_options

## Release Date: 2017-06-12 Valhalla 2.2.6
* **Bug Fixes**
  * Fixed the begin shape index where an end_route_discontinuity exists
* **Guidance Improvements**
  * Updated Slovenian (sl-SI) narrative file.
* **Data Producer Updates**
  * Added support for per mode restrictions (e.g., restriction:&lt;type&gt;)  Saved these restrictions as "complex" restrictions which currently support per mode lookup (unlike simple restrictions which are assumed to apply to all driving modes).
* **Matrix Updates**
  * Increased max distance threshold for auto costing and other similar costings to 400 km instead of 200 km

## Release Date: 2017-06-05 Valhalla 2.2.5
* **Bug Fixes**
  * Fixed matched point edge_index by skipping transition edges.
  * Use double precision in meili grid traversal to fix some incorrect grid cases.
  * Update meili to use DoubleBucketQueue and GraphReader methods rather than internal methods.

## Release Date: 2017-05-17 Valhalla 2.2.4
* **Bug Fixes**
  * Fix isochrone bug where the default access mode was used - this rejected edges that should not have been rejected for cases than automobile.
  * Fix A* handling of edge costs for trivial routes. This fixed an issue with disconnected regions that projected to a single edge.
  * Fix TripPathBuilder crash if first edge is a transition edge (was occurring with map-matching in rare occasions).

## Release Date: 2017-05-15 Valhalla 2.2.3
* **Map Matching Improvement**
  * Return begin and end route discontinuities. Also, returns partial shape of edge at route discontinuity.
* **Isochrone Improvements**
  * Add logic to make sure the center location remains fixed at the center of a tile/grid in the isotile.
  * Add a default generalization factor that is based on the grid size. Users can still override this factor but the default behavior is improved.
  * Add ExpandForward and ExpandReverse methods as is done in bidirectional A*. This improves handling of transitions between hierarchy levels.
* **Graph Correlation Improvements**
  * Add options to control both radius and reachability per input location (with defaults) to control correlation of input locations to the graph in such a way as to avoid routing between disconnected regions and favor more likely paths.

## Release Date: 2017-05-08 Valhalla 2.2.0
* **Guidance Improvements**
  * Added Russian (ru-RU) narrative file.
  * Updated Slovenian (sl-SI) narrative file.
* **Data Producer Updates**
  * Assign destination sign info on bidirectional ramps.
  * Update ReclassifyLinks. Use a "link-tree" which is formed from the exit node and terminates at entrance nodes. Exit nodes are sorted by classification so motorway exits are done before trunks, etc. Updated the turn channel logic - now more consistently applies turn channel use.
  * Updated traffic segment associations to properly work with elevation and lane connectivity information (which is stored after the traffic association).

## Release Date: 2017-04-24 Valhalla 2.1.9
* **Elevation Update**
  * Created a new EdgeElevation structure which includes max upward and downward slope (moved from DirectedEdge) and mean elevation.
* **Routing Improvements**
  * Destination only fix when "nested" destination only areas cause a route failure. Allow destination only edges (with penalty) on 2nd pass.
  * Fix heading to properly use the partial edge shape rather than entire edge shape to determine heading at the begin and end locations.
  * Some cleanup and simplification of the bidirectional A* algorithm.
  * Some cleanup and simplification of TripPathBuilder.
  * Make TileHierarchy data and methods static and remove tile_dir from the tile hierarchy.
* **Map Matching Improvement**
  * Return matched points with trace attributes when using map_snap.
* **Data Producer Updates**
  * lua updates so that the chunnel will work again.

## Release Date: 2017-04-04 Valhalla 2.1.8
* **Map Matching Release**
  * Added max trace limits and out-of-bounds checks for customizable trace options

## Release Date: 2017-03-29 Valhalla 2.1.7
* **Map Matching Release**
  * Increased service limits for trace
* **Data Producer Updates**
  * Transit: Remove the dependency on using level 2 tiles for transit builder
* **Traffic Updates**
  * Segment matcher completely re-written to handle many complex issues when matching traces to OTSs
* **Service Improvement**
  * Bug Fix - relaxed rapidjson parsing to allow numeric type coercion
* **Routing Improvements**
  * Level the forward and reverse paths in bidirectional A * to account for distance approximation differences.
  * Add logic for Use==kPath to bicycle costing so that paths are favored (as are footways).

## Release Date: 2017-03-10 Valhalla 2.1.3
* **Guidance Improvement**
  * Corrections to Slovenian narrative language file
  **Routing Improvements**
  * Increased the pedestrian search radius from 25 to 50 within the meili configuration to reduce U-turns with map-matching
  * Added a max avoid location limit

## Release Date: 2017-02-22 Valhalla 2.1.0
* **Guidance Improvement**
  * Added ca-ES (Catalan) and sl-SI (Slovenian) narrative language files
* **Routing  Improvement**
  * Fix through location reverse ordering bug (introduced in 2.0.9) in output of route responses for depart_at routes
  * Fix edge_walking method to handle cases where more than 1 initial edge is found
* **Data Producer Updates**
  * Improved transit by processing frequency based schedules.
  * Updated graph validation to more aggressively check graph consistency on level 0 and level 1
  * Fix the EdgeInfo hash to not create duplicate edge info records when creating hierarchies

## Release Date: 2017-02-21 Valhalla 2.0.9
* **Guidance Improvement**
  * Improved Italian narrative by handling articulated prepositions
  * Properly calling out turn channel maneuver
* **Routing Improvement**
  * Improved path determination by increasing stop impact for link to link transitions at intersections
  * Fixed through location handling, now includes cost at throughs and properly uses heading
  * Added ability to adjust location heading tolerance
* **Traffic Updates**
  * Fixed segment matching json to properly return non-string values where appropriate
* **Data Producer Updates**
  * Process node:ref and way:junction_ref as a semicolon separated list for exit numbers
  * Removed duplicated interchange sign information when ways are split into edges
  * Use a sequence within HierarchyBuilder to lower memory requirements for planet / large data imports.
  * Add connecting OSM wayId to a transit stop within NodeInfo.
  * Lua update:  removed ways that were being added to the routing graph.
  * Transit:  Fixed an issue where add_service_day and remove_service_day was not using the tile creation date, but the service start date for transit.
  * Transit:  Added acceptance test logic.
  * Transit:  Added fallback option if the associated wayid is not found.  Use distance approximator to find the closest edge.
  * Transit:  Added URL encoding for one stop ids that contain diacriticals.  Also, added include_geometry=false for route requests.
* **Optimized Routing Update**
  * Added an original index to the location object in the optimized route response
* **Trace Route Improvement**
  * Updated find_start_node to fix "GraphTile NodeInfo index out of bounds" error

## Release Date: 2017-01-30 Valhalla 2.0.6
* **Guidance Improvement**
  * Italian phrases were updated
* **Routing Improvement**
  * Fixed an issue where date and time was returning an invalid ISO8601 time format for date_time values in positive UTC. + sign was missing.
  * Fixed an encoding issue that was discovered for tranist_fetcher.  We were not encoding onestop_ids or route_ids.  Also, added exclude_geometry=true for route API calls.
* **Data Producer Updates**
  * Added logic to grab a single feed in valhalla_build_transit.

## Release Date: 2017-01-04 Valhalla 2.0.3
* **Service Improvement**
  * Added support for interrupting requests. If the connection is closed, route computation and map-matching can be interrupted prior to completion.
* **Routing Improvement**
  * Ignore name inconsistency when entering a link to avoid double penalizing.
* **Data Producer Updates**
  * Fixed consistent name assignment for ramps and turn lanes which improved guidance.
  * Added a flag to directed edges indicating if the edge has names. This can potentially be used in costing methods.
  * Allow future use of spare GraphId bits within DirectedEdge.

## Release Date: 2016-12-13 Valhalla 2.0.2
* **Routing Improvement**
  * Added support for multi-way restrictions to matrix and isochrones.
  * Added HOV costing model.
  * Speed limit updates.   Added logic to save average speed separately from speed limits.
  * Added transit include and exclude logic to multimodal isochrone.
  * Fix some edge cases for trivial (single edge) paths.
  * Better treatment of destination access only when using bidirectional A*.
* **Performance Improvement**
  * Improved performance of the path algorithms by making many access methods inline.

## Release Date: 2016-11-28 Valhalla 2.0.1
* **Routing Improvement**
  * Preliminary support for multi-way restrictions
* **Issues Fixed**
  * Fixed tile incompatibility between 64 and 32bit architectures
  * Fixed missing edges within tile edge search indexes
  * Fixed an issue where transit isochrone was cut off if we took transit that was greater than the max_seconds and other transit lines or buses were then not considered.

## Release Date: 2016-11-15 Valhalla 2.0

* **Tile Redesign**
  * Updated the graph tiles to store edges only on the hierarchy level they belong to. Prior to this, the highways were stored on all levels, they now exist only on the highway hierarchy. Similar changes were made for arterial level roads. This leads to about a 20% reduction in tile size.
  * The tile redesign required changes to the path generation algorithms. They must now transition freely between levels, even for pedestrian and bicycle routes. To offset the extra transitions, the main algorithms were changed to expand nodes at each level that has directed edges, rather than adding the transition edges to the priority queue/adjacency list. This change helps performance. The hierarchy limits that are used to speed the computation of driving routes by utilizing the highway hierarchy were adjusted to work with the new path algorithms.
  * Some changes to costing were also required, for example pedestrian and bicycle routes skip shortcut edges.
  * Many tile data structures were altered to explicitly size different fields and make room for "spare" fields that will allow future growth. In addition, the tile itself has extra "spare" records that can be appended to the end of the tile and referenced from the tile header. This also will allow future growth without breaking backward compatibility.
* **Guidance Improvement**
  * Refactored trip path to use an enumerated `Use` for edge and an enumerated `NodeType` for node
  * Fixed some wording in the Hindi narrative file
  * Fixed missing turn maneuver by updating the forward intersecting edge logic
* **Issues Fixed**
  * Fixed an issue with pedestrian routes where a short u-turn was taken to avoid the "crossing" penalty.
  * Fixed bicycle routing due to high penalty to enter an access=destination area. Changed to a smaller, length based factor to try to avoid long regions where access = destination. Added a driveway penalty to avoid taking driveways (which are often marked as access=destination).
  * Fixed regression where service did not adhere to the list of allowed actions in the Loki configuration
* **Graph Correlation**
  * External contributions from Navitia have lead to greatly reduced per-location graph correlation. Average correlation time is now less than 1ms down from 4-9ms.

## Release Date: 2016-10-17

* **Guidance Improvement**
  * Added the Hindi (hi-IN) narrative language
* **Service Additions**
  * Added internal valhalla error codes utility in baldr and modified all services to make use of and return as JSON response
  * See documentation https://github.com/valhalla/valhalla-docs/blob/master/api-reference.md#internal-error-codes-and-conditions
* **Time-Distance Matrix Improvement**
  * Added a costmatrix performance fix for one_to_many matrix requests
* **Memory Mapped Tar Archive - Tile Extract Support**
  * Added the ability to load a tar archive of the routing graph tiles. This improves performance under heavy load and reduces the memory requirement while allowing multiple processes to share cache resources.

## Release Date: 2016-09-19

* **Guidance Improvement**
  * Added pirate narrative language
* **Routing Improvement**
  * Added the ability to include or exclude stops, routes, and operators in multimodal routing.
* **Service Improvement**
  * JSONify Error Response

## Release Date: 2016-08-30

* **Pedestrian Routing Improvement**
  * Fixes for trivial pedestrian routes

## Release Date: 2016-08-22

* **Guidance Improvements**
  * Added Spanish narrative
  * Updated the start and end edge heading calculation to be based on road class and edge use
* **Bicycle Routing Improvements**
  * Prevent getting off a higher class road for a small detour only to get back onto the road immediately.
  * Redo the speed penalties and road class factors - they were doubly penalizing many roads with very high values.
  * Simplify the computation of weighting factor for roads that do not have cycle lanes. Apply speed penalty to slightly reduce favoring
of non-separated bicycle lanes on high speed roads.
* **Routing Improvements**
  * Remove avoidance of U-turn for pedestrian routes. This improves use with map-matching since pedestrian routes can make U-turns.
  * Allow U-turns at dead-ends for driving (and bicycling) routes.
* **Service Additions**
  * Add support for multi-modal isochrones.
  * Added base code to allow reverse isochrones (path from anywhere to a single destination).
* **New Sources to Targets**
  * Added a new Matrix Service action that allows you to request any of the 3 types of time-distance matrices by calling 1 action.  This action takes a sources and targets parameter instead of the locations parameter.  Please see the updated Time-Distance Matrix Service API reference for more details.

## Release Date: 2016-08-08

 * **Service additions**
  * Latitude, longitude bounding boxes of the route and each leg have been added to the route results.
  * Added an initial isochrone capability. This includes methods to create an "isotile" - a 2-D gridded data set with time to reach each lat,lon grid from an origin location. This isoltile is then used to create contours at specified times. Interior contours are optionally removed and the remaining outer contours are generalized and converted to GeoJSON polygons. An initial version supporting multimodal route types has also been added.
 * **Data Producer Updates**
  * Fixed tranist scheduling issue where false schedules were getting added.
 * **Tools Additionas**
  * Added `valhalla_export_edges` tool to allow shape and names to be dumped from the routing tiles

## Release Date: 2016-07-19

 * **Guidance Improvements**
  * Added French narrative
  * Added capability to have narrative language aliases - For example: German `de-DE` has an alias of `de`
 * **Transit Stop Update** - Return latitude and longitude for each transit stop
 * **Data Producer Updates**
  * Added logic to use lanes:forward, lanes:backward, speed:forward, and speed:backward based on direction of the directed edge.
  * Added support for no_entry, no_exit, and no_turn restrictions.
  * Added logic to support country specific access. Based on country tables found here: http://wiki.openstreetmap.org/wiki/OSM_tags_for_routing/Access-Restrictions

## Release Date: 2016-06-08

 * **Bug Fix** - Fixed a bug where edge indexing created many small tiles where no edges actually intersected. This allowed impossible routes to be considered for path finding instead of rejecting them earlier.
 * **Guidance Improvements**
  * Fixed invalid u-turn direction
  * Updated to properly call out jughandle routes
  * Enhanced signless interchange maneuvers to help guide users
 * **Data Producer Updates**
  * Updated the speed assignment for ramp to be a percentage of the original road class speed assignment
  * Updated stop impact logic for turn channel onto ramp

## Release Date: 2016-05-19

 * **Bug Fix** - Fixed a bug where routes fail within small, disconnected "islands" due to the threshold logic in prior release. Also better logic for not-thru roads.

## Release Date: 2016-05-18

 * **Bidirectional A* Improvements** - Fixed an issue where if both origin and destination locations where on not-thru roads that meet at a common node the path ended up taking a long detour. Not all cases were fixed though - next release should fix. Trying to address the termination criteria for when the best connection point of the 2 paths is optimal. Turns out that the initial case where both opposing edges are settled is not guaranteed to be the least cost path. For now we are setting a threshold and extending the search while still tracking best connections. Fixed the opposing edge when a hierarchy transition occurs.
 * **Guidance Globalization** -  Fixed decimal distance to be locale based.
 * **Guidance Improvements**
  * Fixed roundabout spoke count issue by fixing the drive_on_right attribute.
  * Simplified narative by combining unnamed straight maneuvers
  * Added logic to confirm maneuver type assignment to avoid invalid guidance
  * Fixed turn maneuvers by improving logic for the following:
    * Internal intersection edges
    * 'T' intersections
    * Intersecting forward edges
 * **Data Producer Updates** - Fix the restrictions on a shortcut edge to be the same as the last directed edge of the shortcut (rather than the first one).

## Release Date: 2016-04-28

 * **Tile Format Updates** - Separated the transit graph from the "road only" graph into different tiles but retained their interconnectivity. Transit tiles are now hierarchy level 3.
 * **Tile Format Updates** - Reduced the size of graph edge shape data by 5% through the use of varint encoding (LEB128)
 * **Tile Format Updates** - Aligned `EdgeInfo` structures to proper byte boundaries so as to maintain compatibility for systems who don't support reading from unaligned addresses.
 * **Guidance Globalization** -  Added the it-IT(Italian) language file. Added support for CLDR plural rules. The cs-CZ(Czech), de-DE(German), and en-US(US English) language files have been updated.
 * **Travel mode based instructions** -  Updated the start, post ferry, and post transit insructions to be based on the travel mode, for example:
  * `Drive east on Main Street.`
  * `Walk northeast on Broadway.`
  * `Bike south on the cycleway.`

## Release Date: 2016-04-12

 * **Guidance Globalization** -  Added logic to use tagged language files that contain the guidance phrases. The initial versions of en-US, de-DE, and cs-CZ have been deployed.
 * **Updated ferry defaults** -  Bumped up use_ferry to 0.65 so that we don't penalize ferries as much.

## Release Date: 2016-03-31
 * **Data producer updates** - Do not generate shortcuts across a node which is a fork. This caused missing fork maneuvers on longer routes.  GetNames update ("Broadway fix").  Fixed an issue with looking up a name in the ref map and not the name map.  Also, removed duplicate names.  Private = false was unsetting destination only flags for parking aisles.

## Release Date: 2016-03-30
 * **TripPathBuilder Bug Fix** - Fixed an exception that was being thrown when trying to read directed edges past the end of the list within a tile. This was due to errors in setting walkability and cyclability on upper hierarchies.

## Release Date: 2016-03-28

 * **Improved Graph Correlation** -  Correlating input to the routing graph is carried out via closest first traversal of the graph's, now indexed, geometry. This results in faster correlation and guarantees the absolute closest edge is found.

## Release Date: 2016-03-16

 * **Transit type returned** -  The transit type (e.g. tram, metro, rail, bus, ferry, cable car, gondola, funicular) is now returned with each transit maneuver.
 * **Guidance language** -  If the language option is not supplied or is unsupported then the language will be set to the default (en-US). Also, the service will return the language in the trip results.
 * **Update multimodal path algorithm** - Applied some fixes to multimodal path algorithm. In particular fixed a bug where the wrong sortcost was added to the adjacency list. Also separated "in-station" transfer costs from transfers between stops.
 * **Data producer updates** - Do not combine shortcut edges at gates or toll booths. Fixes avoid toll issues on routes that included shortcut edges.

## Release Date: 2016-03-07

 * **Updated all APIs to honor the optional DNT (Do not track) http header** -  This will avoid logging locations.
 * **Reduce 'Merge maneuver' verbal alert instructions** -  Only create a verbal alert instruction for a 'Merge maneuver' if the previous maneuver is > 1.5 km.
 * **Updated transit defaults.  Tweaked transit costing logic to obtain better routes.** -  use_rail = 0.6, use_transfers = 0.3, transfer_cost = 15.0 and transfer_penalty = 300.0.  Updated the TransferCostFactor to use the transfer_factor correctly.  TransitionCost for pedestrian costing bumped up from 20.0f to 30.0f when predecessor edge is a transit connection.
 * **Initial Guidance Globalization** -  Partial framework for Guidance Globalization. Started reading some guidance phrases from en-US.json file.

## Release Date: 2016-02-22

 * **Use bidirectional A* for automobile routes** - Switch to bidirectional A* for all but bus routes and short routes (where origin and destination are less than 10km apart). This improves performance and has less failure cases for longer routes. Some data import adjustments were made (02-19) to fix some issues encountered with arterial and highway hierarchies. Also only use a maximum of 2 passes for bidirecdtional A* to reduce "long time to fail" cases.
 * **Added verbal multi-cue guidance** - This combines verbal instructions when 2 successive maneuvers occur in a short amount of time (e.g., Turn right onto MainStreet. Then Turn left onto 1st Avenue).

## Release Date: 2016-02-19

 * **Data producer updates** - Reduce stop impact when all edges are links (ramps or turn channels). Update opposing edge logic to reject edges that do no have proper access (forward access == reverse access on opposing edge and vice-versa). Update ReclassifyLinks for cases where a single edge (often a service road) intersects a ramp improperly causing the ramp to reclassified when it should not be. Updated maximum OSM node Id (now exceeds 4000000000). Move lua from conf repository into mjolnir.

## Release Date: 2016-02-01

 * **Data producer updates** - Reduce speed on unpaved/rough roads. Add statistics for hgv (truck) restrictions.

## Release Date: 2016-01-26

 * **Added capability to disable narrative production** - Added the `narrative` boolean option to allow users to disable narrative production. Locations, shape, length, and time are still returned. The narrative production is enabled by default. The possible values for the `narrative` option are: false and true
 * **Added capability to mark a request with an id** - The `id` is returned with the response so a user could match to the corresponding request.
 * **Added some logging enhancements, specifically [ANALYTICS] logging** - We want to focus more on what our data is telling us by logging specific stats in Logstash.

## Release Date: 2016-01-18

 * **Data producer updates** - Data importer configuration (lua) updates to fix a bug where buses were not allowed on restricted lanes.  Fixed surface issue (change the default surface to be "compacted" for footways).

## Release Date: 2016-01-04

 * **Fixed Wrong Costing Options Applied** - Fixed a bug in which a previous requests costing options would be used as defaults for all subsequent requests.

## Release Date: 2015-12-18

 * **Fix for bus access** - Data importer configuration (lua) updates to fix a bug where bus lanes were turning off access for other modes.
 * **Fix for extra emergency data** - Data importer configuration (lua) updates to fix a bug where we were saving hospitals in the data.
 * **Bicycle costing update** - Updated kTCSlight and kTCFavorable so that cycleways are favored by default vs roads.

## Release Date: 2015-12-17

 * **Graph Tile Data Structure update** - Updated structures within graph tiles to support transit efforts and truck routing. Removed TransitTrip, changed TransitRoute and TransitStop to indexes (rather than binary search). Added access restrictions (like height and weight restrictions) and the mode which they impact to reduce need to look-up.
 * **Data producer updates** - Updated graph tile structures and import processes.

## Release Date: 2015-11-23

 * **Fixed Open App for OSRM functionality** - Added OSRM functionality back to Loki to support Open App.

## Release Date: 2015-11-13

 * **Improved narrative for unnamed walkway, cycleway, and mountain bike trail** - A generic description will be used for the street name when a walkway, cycleway, or mountain bike trail maneuver is unnamed. For example, a turn right onto a unnamed walkway maneuver will now be: "Turn right onto walkway."
 * **Fix costing bug** - Fix a bug introduced in EdgeLabel refactor (impacted time distance matrix only).

## Release Date: 2015-11-3

 * **Enhance bi-directional A* logic** - Updates to bidirectional A* algorithm to fix the route completion logic to handle cases where a long "connection" edge could lead to a sub-optimal path. Add hierarchy and shortcut logic so we can test and use bidirectional A* for driving routes. Fix the destination logic to properly handle oneways as the destination edge. Also fix U-turn detection for reverse search when hierarchy transitions occur.
 * **Change "Go" to "Head" for some instructions** - Start, exit ferry.
 * **Update to roundabout instructions** - Call out roundabouts for edges marked as links (ramps, turn channels).
 * **Update bicycle costing** - Fix the road factor (for applying weights based on road classification) and lower turn cost values.

## Data Producer Release Date: 2015-11-2

 * **Updated logic to not create shortcut edges on roundabouts** - This fixes some roundabout exit counts.

## Release Date: 2015-10-20

 * **Bug Fix for Pedestrian and Bicycle Routes** - Fixed a bug with setting the destination in the bi-directional Astar algorithm. Locations that snapped to a dead-end node would have failed the route and caused a timeout while searching for a valid path. Also fixed the elapsed time computation on the reverse path of bi-directional algorithm.

## Release Date: 2015-10-16

 * **Through Location Types** - Improved support for locations with type = "through". Routes now combine paths that meet at each through location to create a single "leg" between locations with type = "break". Paths that continue at a through location will not create a U-turn unless the path enters a "dead-end" region (neighborhood with no outbound access).
 * **Update shortcut edge logic** - Now skips long shortcut edges when close to the destination. This can lead to missing the proper connection if the shortcut is too long. Fixes #245 (thor).
 * **Per mode service limits** - Update configuration to allow setting different maximum number of locations and distance per mode.
 * **Fix shape index for trivial path** - Fix a bug where when building the the trip path for a "trivial" route (includes just one edge) where the shape index exceeded that size of the shape.

## Release Date: 2015-09-28

 * **Elevation Influenced Bicycle Routing** - Enabled elevation influenced bicycle routing. A "use-hills" option was added to the bicycle costing profile that can tune routes to avoid hills based on grade and amount of elevation change.
 * **"Loop Edge" Fix** - Fixed a bug with edges that form a loop. Split them into 2 edges during data import.
 * **Additional information returned from 'locate' method** - Added information that can be useful when debugging routes and data. Adds information about nodes and edges at a location.
 * **Guidance/Narrative Updates** - Added side of street to destination narrative. Updated verbal instructions.<|MERGE_RESOLUTION|>--- conflicted
+++ resolved
@@ -5,9 +5,6 @@
    * FIXED: when reclassifying ferry edges, remove destonly from ways only if the connecting way was destonly [#4118](https://github.com/valhalla/valhalla/pull/4118)
    * FIXED: typo in use value of map matching API (`platform_connection` was misspelled) [#4174](https://github.com/valhalla/valhalla/pull/4174)
 * **Enhancement**
-<<<<<<< HEAD
-   * CHANGED: Filesystem with clang tidy problem naive fix [#4104](https://github.com/valhalla/valhalla/pull/4104)
-=======
    * UPDATED: French translations, thanks to @xlqian [#4159](https://github.com/valhalla/valhalla/pull/4159)
    * CHANGED: -j flag for multithreaded executables to override mjolnir.concurrency [#4168](https://github.com/valhalla/valhalla/pull/4168)
    * CHANGED: moved the argparse boilerplate code to a private header which all programs can share [#4169](https://github.com/valhalla/valhalla/pull/4169)
@@ -21,7 +18,7 @@
    * CHANGED: refactor landmark database interface to use a pimpl [#4202](https://github.com/valhalla/valhalla/pull/4202)
    * ADDED: support for `:forward` and `:backward` for `motor_vehicle`, `vehicle`, `foot` and `bicycle` tag prefixes [#4204](https://github.com/valhalla/valhalla/pull/4204)
    * ADDED: add `valhalla_build_landmarks` to parse POIs from osm pbfs and store them as landmarks in the landmark sqlite database [#4201](https://github.com/valhalla/valhalla/pull/4201)
->>>>>>> d150ab0f
+   * CHANGED: Filesystem with clang tidy problem naive fix [#4104](https://github.com/valhalla/valhalla/pull/4104)
 
 ## Release Date: 2023-05-11 Valhalla 3.4.0
 * **Removed**
