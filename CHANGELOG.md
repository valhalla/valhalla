--- conflicted
+++ resolved
@@ -5,11 +5,8 @@
 * **Data Producer Update**
    * UPDATED: Removed boost date time support from transit.  Now using the Howard Hinnant date library.
 * **Bug Fix**
-<<<<<<< HEAD
    * FIXED: Fixed a bug with shortcuts that leads to inconsistent routes depending on whether shortcuts are taken, different origins can lead to different paths near the destination. This fix also improves performance on long routes and matrices.
-=======
    * FIXED: We were getting inconsistent results between departing at current date/time vs entering the current date/time.  This issue is due to the fact that the iso_date_time function returns the full iso date_time with the timezone offset (e.g., 2018-09-27T10:23-07:00 vs 2018-09-27T10:23). When we refactored the date_time code to use the new Howard Hinnant date library, we introduced this bug.
->>>>>>> b1fae163
 
 ## Release Date: 2018-09-13 Valhalla 2.7.0
 * **Enhancement**
