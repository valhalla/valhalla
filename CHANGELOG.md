## Release Date: 2023-??-?? Valhalla 3.4.1
* **Removed**
* **Bug Fix**
   * FIXED: gcc13 was missing some std header includes [#4154](https://github.com/valhalla/valhalla/pull/4154)
   * FIXED: when reclassifying ferry edges, remove destonly from ways only if the connecting way was destonly [#4118](https://github.com/valhalla/valhalla/pull/4118)
   * FIXED: typo in use value of map matching API (`platform_connection` was misspelled) [#4174](https://github.com/valhalla/valhalla/pull/4174)
   * FIXED: fix crash in timedistancebssmatrix.cc  [#4244](https://github.com/valhalla/valhalla/pull/4244)
   * FIXED: missing protobuf CMake configuration to link abseil for protobuf >= 3.22.0 [#4207](https://github.com/valhalla/valhalla/pull/4207)
   * FIXED: broken links on the optimized route API page [#4260](https://github.com/valhalla/valhalla/pull/4260)
   * FIXED: remove clearing of headings while calculating a matrix [#4288](https://github.com/valhalla/valhalla/pull/4288)
   * FIXED: only recost matrix pairs which have connections found [#4344](https://github.com/valhalla/valhalla/pull/4344)
   * FIXED: arm builds. tons of errors due to floating point issues mostly [#4213](https://github.com/valhalla/valhalla/pull/4213)
   * FIXED: respond with correlated edges for format=valhalla and matrix [#4335](https://github.com/valhalla/valhalla/pull/4335)
* **Enhancement**
   * UPDATED: French translations, thanks to @xlqian [#4159](https://github.com/valhalla/valhalla/pull/4159)
   * CHANGED: -j flag for multithreaded executables to override mjolnir.concurrency [#4168](https://github.com/valhalla/valhalla/pull/4168)
   * CHANGED: moved the argparse boilerplate code to a private header which all programs can share [#4169](https://github.com/valhalla/valhalla/pull/4169)
   * ADDED: CI runs a spell check on the PR to detect spelling mistakes [#4179](https://github.com/valhalla/valhalla/pull/4179)
   * ADDED: `preferred_side_cutoff` parameter for locations [#4182](https://github.com/valhalla/valhalla/pull/4182)
   * ADDED: PBF output for matrix endpoint [#4121](https://github.com/valhalla/valhalla/pull/4121)
   * CHANGED: sped up the transit gtfs ingestion process by sorting the feeds before querying them and avoiding copying their structures. forked just_gtfs into the valhalla org to accomplish it [#4167](https://github.com/valhalla/valhalla/pull/4167)
   * CHANGED: write traffic tile headers in `valhalla_build_extract` [#4195](https://github.com/valhalla/valhalla/pull/4195)
   * ADDED: `source_percent_along` & `target_percent_along` to /trace_attributes JSON response [#4199](https://github.com/valhalla/valhalla/pull/4199)
   * ADDED: sqlite database to store landmarks along with interfaces of insert and bounding box queries [#4189](https://github.com/valhalla/valhalla/pull/4189)
   * CHANGED: refactor landmark database interface to use a pimpl [#4202](https://github.com/valhalla/valhalla/pull/4202)
   * ADDED: support for `:forward` and `:backward` for `motor_vehicle`, `vehicle`, `foot` and `bicycle` tag prefixes [#4204](https://github.com/valhalla/valhalla/pull/4204)
   * ADDED: add `valhalla_build_landmarks` to parse POIs from osm pbfs and store them as landmarks in the landmark sqlite database [#4201](https://github.com/valhalla/valhalla/pull/4201)
   * ADDED: add primary key in the landmark sqlite database and a method to retrieve landmarks via their primary keys [#4224](https://github.com/valhalla/valhalla/pull/4224)
   * ADDED: update graph tile to allow adding landmarks to edge info, and refactor edgeinfo.cc [#4233](https://github.com/valhalla/valhalla/pull/4233)
   * ADDED: `sources_to_targets` action for `/expansion` [#4263](https://github.com/valhalla/valhalla/pull/4263)
   * ADDED: option `--extract-tar` to `valhalla_build_extract` to create extracts from .tar files instead of tile directory [#4255](https://github.com/valhalla/valhalla/pull/4255)
   * ADDED: Support for `bannerInstructions` attribute in OSRM serializer via `banner_instructions` request parameter [#4093](https://github.com/valhalla/valhalla/pull/4093)
   * UPDATED: submodules which had new releases, unless it was a major version change [#4231](https://github.com/valhalla/valhalla/pull/4231)
<<<<<<< HEAD
   * CHANGED: `/expansion`: add field `prev_edge_id`, make the GeoJSON features `LineString`s [#4275](https://github.com/valhalla/valhalla/issues/4275)
=======
   * ADDED: Support for elevation along a route. Add elevation to EdgeInfo within Valhalla tiles [#4279](https://github.com/valhalla/valhalla/pull/4279)
   * ADDED: the workflow to find landmarks in a graph tile, associate them with nearby edges, and update the graph tile to store the associations [#4278](https://github.com/valhalla/valhalla/pull/4278)
   * ADDED: update maneuver generation to add nearby landmarks to maneuvers as direction support [#4293](https://github.com/valhalla/valhalla/pull/4293)
   * CHANGED: the boost property tree config is now read into a singleton that doesn't need to be passed around anymore [#4220](https://github.com/valhalla/valhalla/pull/4220)
   * ADDED: Update the street name and sign data processing include language and pronunciations [#4268](https://github.com/valhalla/valhalla/pull/4268)
   * CHANGED: more sustainable way to work with protobuf in cmake [#4334](https://github.com/valhalla/valhalla/pull/4334)
>>>>>>> 08308fe4

## Release Date: 2023-05-11 Valhalla 3.4.0
* **Removed**
   * REMOVED: Docker image pushes to Dockerhub [#4033](https://github.com/valhalla/valhalla/pull/4033)
   * REMOVED: transitland references and scripts and replace with info for raw GTFS feeds [#4033](https://github.com/valhalla/valhalla/pull/3906)
* **Bug Fix**
   * FIXED: underflow of uint64_t cast for matrix time results [#3906](https://github.com/valhalla/valhalla/pull/3906)
   * FIXED: update vcpkg commit for Azure pipelines to fix libtool mirrors [#3915](https://github.com/valhalla/valhalla/pull/3915)
   * FIXED: fix CHANGELOG release year (2022->2023) [#3927](https://github.com/valhalla/valhalla/pull/3927)
   * FIXED: avoid segfault on invalid exclude_polygons input [#3907](https://github.com/valhalla/valhalla/pull/3907)
   * FIXED: allow \_WIN32_WINNT to be defined by build system [#3933](https://github.com/valhalla/valhalla/issues/3933)
   * FIXED: disconnected stop pairs in gtfs import [#3943](https://github.com/valhalla/valhalla/pull/3943)
   * FIXED: in/egress traversability in gtfs ingestion is now defaulted to kBoth to enable pedestrian access on transit connect edges and through the in/egress node [#3948](https://github.com/valhalla/valhalla/pull/3948)
   * FIXED: parsing logic needed implicit order of stations/egresses/platforms in the GTFS feeds [#3949](https://github.com/valhalla/valhalla/pull/3949)
   * FIXED: segfault in TimeDistanceMatrix [#3964](https://github.com/valhalla/valhalla/pull/3949)
   * FIXED: write multiple PBFs if the protobuf object gets too big [#3954](https://github.com/valhalla/valhalla/pull/3954)
   * FIXED: pin conan version to latest 1.x for now [#3990](https://github.com/valhalla/valhalla/pull/3990)
   * FIXED: Fix matrix_locations when used in pbf request [#3997](https://github.com/valhalla/valhalla/pull/3997)
   * FIXED: got to the point where the basic transit routing test works [#3988](https://github.com/valhalla/valhalla/pull/3988)
   * FIXED: fix build with LOGGING_LEVEL=ALL [#3992](https://github.com/valhalla/valhalla/pull/3992)
   * FIXED: transit stitching when determining whether a platform was generated [#4020](https://github.com/valhalla/valhalla/pull/4020)
   * FIXED: multimodal isochrones [#4030](https://github.com/valhalla/valhalla/pull/4030)
   * FIXED: duplicated recosting names should throw [#4042](https://github.com/valhalla/valhalla/pull/4042)
   * FIXED: Remove arch specificity from strip command of Python bindings to make it more compatible with other archs [#4040](https://github.com/valhalla/valhalla/pull/4040)
   * FIXED: GraphReader::GetShortcut no longer returns false positives or false negatives [#4019](https://github.com/valhalla/valhalla/pull/4019)
   * FIXED: Tagging with bus=permit or taxi=permit did not override access=no [#4045](https://github.com/valhalla/valhalla/pull/4045)
   * FIXED: Upgrade RapidJSON to address undefined behavior [#4051](https://github.com/valhalla/valhalla/pull/4051)
   * FIXED: time handling for transit service [#4052](https://github.com/valhalla/valhalla/pull/4052)
   * FIXED: multiple smaller bugs while testing more multimodal /route & /isochrones [#4055](https://github.com/valhalla/valhalla/pull/4055)
   * FIXED: `FindLuaJit.cmake` to include Windows paths/library names [#4067](https://github.com/valhalla/valhalla/pull/4067)
   * FIXED: Move complex turn restriction check out of can_form_shortcut() [#4047](https://github.com/valhalla/valhalla/pull/4047)
   * FIXED: fix `clear` methods on matrix algorithms and reserve some space for labels with a new config [#4075](https://github.com/valhalla/valhalla/pull/4075)
   * FIXED: fix `valhalla_build_admins` & `valhalla_ways_to_edges` argument parsing [#4097](https://github.com/valhalla/valhalla/pull/4097)
   * FIXED: fail early in `valhalla_build_admins` if parent directory can't be created, also exit with failure [#4099](https://github.com/valhalla/valhalla/pull/4099)
* **Enhancement**
   * CHANGED: replace boost::optional with C++17's std::optional where possible [#3890](https://github.com/valhalla/valhalla/pull/3890)
   * ADDED: parse `lit` tag on ways and add it to graph [#3893](https://github.com/valhalla/valhalla/pull/3893)
   * ADDED: log lat/lon of node where children link edges exceed the configured maximum [#3911](https://github.com/valhalla/valhalla/pull/3911)
   * ADDED: log matrix algorithm which was used [#3916](https://github.com/valhalla/valhalla/pull/3916)
   * UPDATED: docker base image to Ubuntu 22.04 [#3912](https://github.com/valhalla/valhalla/pull/3912)
   * CHANGED: Unify handling of single-file -Werror in all modules [#3910](https://github.com/valhalla/valhalla/pull/3910)
   * CHANGED: Build skadi with -Werror [#3935](https://github.com/valhalla/valhalla/pull/3935)
   * ADDED: Connect transit tiles to the graph [#3700](https://github.com/valhalla/valhalla/pull/3700)
   * CHANGED: switch to C++17 master branch of `just_gtfs` [#3947](https://github.com/valhalla/valhalla/pull/3947)
   * ADDED: Support for configuring a universal request timeout [#3966](https://github.com/valhalla/valhalla/pull/3966)
   * ADDED: optionally include highway=platform edges for pedestrian access [#3971](https://github.com/valhalla/valhalla/pull/3971)
   * ADDED: `use_lit` costing option for pedestrian costing [#3957](https://github.com/valhalla/valhalla/pull/3957)
   * CHANGED: Removed stray NULL values in log output[#3974](https://github.com/valhalla/valhalla/pull/3974)
   * CHANGED: More conservative estimates for cost of walking slopes [#3982](https://github.com/valhalla/valhalla/pull/3982)
   * ADDED: An option to slim down matrix response [#3987](https://github.com/valhalla/valhalla/pull/3987)
   * CHANGED: Updated url for just_gtfs library [#3994](https://github.com/valhalla/valhalla/pull/3995)
   * ADDED: Docker image pushes to Github's docker registry [#4033](https://github.com/valhalla/valhalla/pull/4033)
   * ADDED: `disable_hierarchy_pruning` costing option to find the actual optimal route for motorized costing modes, i.e `auto`, `motorcycle`, `motor_scooter`, `bus`, `truck` & `taxi`. [#4000](https://github.com/valhalla/valhalla/pull/4000)
   * CHANGED: baldr directory: remove warnings and C++17 adjustments [#4011](https://github.com/valhalla/valhalla/pull/4011)
   * UPDATED: `vcpkg` to latest master, iconv wasn't building anymore [#4066](https://github.com/valhalla/valhalla/pull/4066)
   * CHANGED: pybind11 upgrade for python 3.11 [#4067](https://github.com/valhalla/valhalla/pull/4067)
   * CHANGED: added transit level to connectivity map [#4082](https://github.com/valhalla/valhalla/pull/4082)
   * ADDED: "has_transit_tiles" & "osm_changeset" to verbose status response [#4062](https://github.com/valhalla/valhalla/pull/4062)
   * ADDED: time awareness to CostMatrix for e.g. traffic support [#4071](https://github.com/valhalla/valhalla/pull/4071)
   * UPDATED: transifex translations [#4102](https://github.com/valhalla/valhalla/pull/4102)

## Release Date: 2023-01-03 Valhalla 3.3.0
* **Removed**
* **Bug Fix**
* **Enhancement**
  * CHANGED: Upgraded from C++14 to C++17. [#3878](https://github.com/valhalla/valhalla/pull/3878)

## Release Date: 2023-01-03 Valhalla 3.2.1
* **Removed**
* **Bug Fix**
   * FIXED: valhalla_run_route was missing config logic.[#3824](https://github.com/valhalla/valhalla/pull/3824)
   * FIXED: Added missing ferry tag if manoeuver uses a ferry. It's supposed to be there according to the docs. [#3815](https://github.com/valhalla/valhalla/issues/3815)
   * FIXED: Handle hexlifying strings with unsigned chars [#3842](https://github.com/valhalla/valhalla/pull/3842)
   * FIXED: Newer clang warns on `sprintf` which becomes a compilation error (due to `Werror`) so we use `snprintf` instead [#3846](https://github.com/valhalla/valhalla/issues/3846)
   * FIXED: Build all of Mjolnir with -Werror [#3845](https://github.com/valhalla/valhalla/pull/3845)
   * FIXED: Only set most destination information once for all origins in timedistancematrix [#3830](https://github.com/valhalla/valhalla/pull/3830)
   * FIXED: Integers to expansion JSON output were cast wrongly [#3857](https://github.com/valhalla/valhalla/pull/3857)
   * FIXED: hazmat=destination should be hazmat=false and fix the truckcost usage of hazmat [#3865](https://github.com/valhalla/valhalla/pull/3865)
   * FIXED: Make sure there is at least one path which is accessible for all vehicular modes when reclassifying ferry edges [#3860](https://github.com/valhalla/valhalla/pull/3860)
   * FIXED: valhalla_build_extract was failing to determine the tile ID to include in the extract [#3864](https://github.com/valhalla/valhalla/pull/3864)
   * FIXED: valhalla_ways_to_edges missed trimming the cache when overcommitted [#3872](https://github.com/valhalla/valhalla/pull/3864)
   * FIXED: Strange detours with multi-origin/destination unidirectional A* [#3585](https://github.com/valhalla/valhalla/pull/3585)
* **Enhancement**
   * ADDED: Added has_toll, has_highway, has_ferry tags to summary field of a leg and route and a highway tag to a maneuver if it includes a highway. [#3815](https://github.com/valhalla/valhalla/issues/3815)
   * ADDED: Add time info to sources_to_targets [#3795](https://github.com/valhalla/valhalla/pull/3795)
   * ADDED: "available_actions" to the /status response [#3836](https://github.com/valhalla/valhalla/pull/3836)
   * ADDED: "waiting" field on input/output intermediate break(\_through) locations to respect services times [#3849](https://github.com/valhalla/valhalla/pull/3849)
   * ADDED: --bbox & --geojson-dir options to valhalla_build_extract to only archive a subset of tiles [#3856](https://github.com/valhalla/valhalla/pull/3856)
   * CHANGED: Replace unstable c++ geos API with a mix of geos' c api and boost::geometry for admin building [#3683](https://github.com/valhalla/valhalla/pull/3683)
   * ADDED: optional write-access to traffic extract from GraphReader [#3876](https://github.com/valhalla/valhalla/pull/3876)
   * UPDATED: locales from Transifex [#3879](https://github.com/valhalla/valhalla/pull/3879)
   * CHANGED: Build most of Baldr with -Werror [#3885](https://github.com/valhalla/valhalla/pull/3885)
   * UPDATED: some documentation overhaul to slim down root's README [#3881](https://github.com/valhalla/valhalla/pull/3881)
   * CHANGED: move documentation hosting to Github Pages from readthedocs.io [#3884](https://github.com/valhalla/valhalla/pull/3884)
   * ADDED: inline config arguments to some more executables [#3873](https://github.com/valhalla/valhalla/pull/3873)

## Release Date: 2022-10-26 Valhalla 3.2.0
* **Removed**
   * REMOVED: "build-\*" docker image to decrease complexity [#3689](https://github.com/valhalla/valhalla/pull/3541)

* **Bug Fix**
   * FIXED: Fix precision losses while encoding-decoding distance parameter in openlr [#3374](https://github.com/valhalla/valhalla/pull/3374)
   * FIXED: Fix bearing calculation for openlr records [#3379](https://github.com/valhalla/valhalla/pull/3379)
   * FIXED: Some refactoring that was proposed for the PR 3379 [3381](https://github.com/valhalla/valhalla/pull/3381)
   * FIXED: Avoid calling out "keep left/right" when passing an exit [3349](https://github.com/valhalla/valhalla/pull/3349)
   * FIXED: Fix iterator decrement beyond begin() in GeoPoint::HeadingAtEndOfPolyline() method [#3393](https://github.com/valhalla/valhalla/pull/3393)
   * FIXED: Add string for Use:kPedestrianCrossing to fix null output in to_string(Use). [#3416](https://github.com/valhalla/valhalla/pull/3416)
   * FIXED: Remove simple restrictions check for pedestrian cost calculation. [#3423](https://github.com/valhalla/valhalla/pull/3423)
   * FIXED: Parse "highway=busway" OSM tag: https://wiki.openstreetmap.org/wiki/Tag:highway%3Dbusway [#3413](https://github.com/valhalla/valhalla/pull/3413)
   * FIXED: Process int_ref irrespective of `use_directions_on_ways_` [#3446](https://github.com/valhalla/valhalla/pull/3446)
   * FIXED: workaround python's ArgumentParser bug to not accept negative numbers as arguments [#3443](https://github.com/valhalla/valhalla/pull/3443)
   * FIXED: Undefined behaviour on some platforms due to unaligned reads [#3447](https://github.com/valhalla/valhalla/pull/3447)
   * FIXED: Fixed undefined behavior due to invalid shift exponent when getting edge's heading [#3450](https://github.com/valhalla/valhalla/pull/3450)
   * FIXED: Use midgard::unaligned_read in GraphTileBuilder::AddSigns [#3456](https://github.com/valhalla/valhalla/pull/3456)
   * FIXED: Relax test margin for time dependent traffic test [#3467](https://github.com/valhalla/valhalla/pull/3467)
   * FIXED: Fixed missed intersection heading [#3463](https://github.com/valhalla/valhalla/pull/3463)
   * FIXED: Stopped putting binary bytes into a string field of the protobuf TaggedValue since proto3 protects against that for cross language support [#3468](https://github.com/valhalla/valhalla/pull/3468)
   * FIXED: valhalla_service uses now loki logging config instead of deprecated tyr logging [#3481](https://github.com/valhalla/valhalla/pull/3481)
   * FIXED: Docker image `valhalla/valhalla:run-latest`: conan error + python integration [#3485](https://github.com/valhalla/valhalla/pull/3485)
   * FIXED: fix more protobuf unstable 3.x API [#3494](https://github.com/valhalla/valhalla/pull/3494)
   * FIXED: fix one more protobuf unstable 3.x API [#3501](https://github.com/valhalla/valhalla/pull/3501)
   * FIXED: Fix valhalla_build_tiles imports only bss from last osm file [#3503](https://github.com/valhalla/valhalla/pull/3503)
   * FIXED: Fix total_run_stat.sh script. [#3511](https://github.com/valhalla/valhalla/pull/3511)
   * FIXED: Both `hov:designated` and `hov:minimum` have to be correctly set for the way to be considered hov-only [#3526](https://github.com/valhalla/valhalla/pull/3526)
   * FIXED: Wrong out index in route intersections [#3541](https://github.com/valhalla/valhalla/pull/3541)
   * FIXED: fix valhalla_export_edges: missing null columns separator [#3543](https://github.com/valhalla/valhalla/pull/3543)
   * FIXED: Removed/updated narrative language aliases that are not IETF BCP47 compliant [#3546](https://github.com/valhalla/valhalla/pull/3546)
   * FIXED: Wrong predecessor opposing edge in dijkstra's expansion [#3528](https://github.com/valhalla/valhalla/pull/3528)
   * FIXED: exit and exit_verbal in Russian locale should be same [#3545](https://github.com/valhalla/valhalla/pull/3545)
   * FIXED: Skip transit tiles in hierarchy builder [#3559](https://github.com/valhalla/valhalla/pull/3559)
   * FIXED: Fix some country overrides in adminconstants and add a couple new countries. [#3578](https://github.com/valhalla/valhalla/pull/3578)
   * FIXED: Improve build errors reporting [#3579](https://github.com/valhalla/valhalla/pull/3579)
   * FIXED: Fix "no elevation" values and /locate elevation response [#3571](https://github.com/valhalla/valhalla/pull/3571)
   * FIXED: Build tiles with admin/timezone support on Windows [#3580](https://github.com/valhalla/valhalla/pull/3580)
   * FIXED: admin "Saint-Martin" changed name to "Saint-Martin (France)" [#3619](https://github.com/valhalla/valhalla/pull/3619)
   * FIXED: openstreetmapspeeds global config with `null`s now supported [#3621](https://github.com/valhalla/valhalla/pull/3621)
   * FIXED: valhalla_run_matrix was failing (could not find proper max_matrix_distance) [#3635](https://github.com/valhalla/valhalla/pull/3635)
   * FIXED: Removed duplicate degrees/radians constants [#3642](https://github.com/valhalla/valhalla/pull/3642)
   * FIXED: Forgot to adapt driving side and country access rules in [#3619](https://github.com/valhalla/valhalla/pull/3619) [#3652](https://github.com/valhalla/valhalla/pull/3652)
   * FIXED: DateTime::is_conditional_active(...) incorrect end week handling [#3655](https://github.com/valhalla/valhalla/pull/3655)
   * FIXED: TimeDistanceBSSMatrix: incorrect initialization for destinations[#3659](https://github.com/valhalla/valhalla/pull/3659)
   * FIXED: Some interpolated points had invalid edge_index in trace_attributes response [#3646](https://github.com/valhalla/valhalla/pull/3670)
   * FIXED: Use a small node snap distance in map-matching. FIxes issue with incorrect turn followed by Uturn. [#3677](https://github.com/valhalla/valhalla/pull/3677)
   * FIXED: Conan error when building Docker image. [#3689](https://github.com/valhalla/valhalla/pull/3689)
   * FIXED: Allow country overrides for sidewalk [#3711](https://github.com/valhalla/valhalla/pull/3711)
   * FIXED: CostMatrix incorrect tile usage with oppedge. [#3719](https://github.com/valhalla/valhalla/pull/3719)
   * FIXED: Fix elevation serializing [#3735](https://github.com/valhalla/valhalla/pull/3735)
   * FIXED: Fix returning a potentially uninitialized value in PointXY::ClosestPoint [#3737](https://github.com/valhalla/valhalla/pull/3737)
   * FIXED: Wales and Scotland name change. [#3746](https://github.com/valhalla/valhalla/pull/3746)
   * FIXED: Pedestrian crossings are allowed for bikes [#3751](https://github.com/valhalla/valhalla/pull/3751)
   * FIXED: Fix for Mac OSx.  Small update for the workdir for the admin_sidewalk_override test.  [#3757](https://github.com/valhalla/valhalla/pull/3757)
   * FIXED: Add missing service road case from GetTripLegUse method. [#3763](https://github.com/valhalla/valhalla/pull/3763)
   * FIXED: Fix TimeDistanceMatrix results sequence [#3738](https://github.com/valhalla/valhalla/pull/3738)
   * FIXED: Fix status endpoint not reporting that the service is shutting down [#3785](https://github.com/valhalla/valhalla/pull/3785)
   * FIXED: Fix TimdDistanceMatrix SetSources and SetTargets [#3792](https://github.com/valhalla/valhalla/pull/3792)
   * FIXED: Added highway and surface factor in truckcost [#3590](https://github.com/valhalla/valhalla/pull/3590)
   * FIXED: Potential integer underflow in file suffix generation [#3783](https://github.com/valhalla/valhalla/pull/3783)
   * FIXED: Building Valhalla as a submodule [#3781](https://github.com/valhalla/valhalla/issues/3781)
   * FIXED: Fixed invalid time detection in GetSpeed [#3800](https://github.com/valhalla/valhalla/pull/3800)
   * FIXED: Osmway struct update: added up to 33 and not 32 [#3808](https://github.com/valhalla/valhalla/pull/3808)

* **Enhancement**
   * CHANGED: Pronunciation for names and destinations [#3132](https://github.com/valhalla/valhalla/pull/3132)
   * CHANGED: Requested code clean up for phonemes PR [#3356](https://github.com/valhalla/valhalla/pull/3356)
   * CHANGED: Refactor Pronunciation class to struct [#3359](https://github.com/valhalla/valhalla/pull/3359)
   * ADDED: Added support for probabale restrictions [#3361](https://github.com/valhalla/valhalla/pull/3361)
   * CHANGED: Refactored the verbal text formatter to handle logic for street name and sign [#3369](https://github.com/valhalla/valhalla/pull/3369)
   * CHANGED: return "version" and "tileset_age" on parameterless /status call [#3367](https://github.com/valhalla/valhalla/pull/3367)
   * CHANGED: de-singleton tile_extract by introducing an optional index.bin file created by valhalla_build_extract [#3281](https://github.com/valhalla/valhalla/pull/3281)
   * CHANGED: implement valhalla_build_elevation in python and add more --from-geojson & --from-graph options [#3318](https://github.com/valhalla/valhalla/pull/3318)
   * ADDED: Add boolean parameter to clear memory for edge labels from thor. [#2789](https://github.com/valhalla/valhalla/pull/2789)
   * CHANGED: Do not create statsd client in workers if it is not configured [#3394](https://github.com/valhalla/valhalla/pull/3394)
   * ADDED: Import of Bike Share Stations information in BSS Connection edges [#3411](https://github.com/valhalla/valhalla/pull/3411)
   * ADDED: Add heading to PathEdge to be able to return it on /locate [#3399](https://github.com/valhalla/valhalla/pull/3399)
   * ADDED: Add `prioritize_bidirectional` option for fast work and correct ETA calculation for `depart_at` date_time type. Smoothly stop using live-traffic [#3398](https://github.com/valhalla/valhalla/pull/3398)
   * CHANGED: Minor fix for headers  [#3436](https://github.com/valhalla/valhalla/pull/3436)
   * CHANGED: Use std::multimap for polygons returned for admin and timezone queries. Improves performance when building tiles. [#3427](https://github.com/valhalla/valhalla/pull/3427)
   * CHANGED: Refactored GraphBuilder::CreateSignInfoList [#3438](https://github.com/valhalla/valhalla/pull/3438)
   * ADDED: Add support for LZ4 compressed elevation tiles [#3401](https://github.com/valhalla/valhalla/pull/3401)
   * CHANGED: Rearranged some of the protobufs to remove redundancy [#3452](https://github.com/valhalla/valhalla/pull/3452)
   * CHANGED: overhaul python bindings [#3380](https://github.com/valhalla/valhalla/pull/3380)
   * CHANGED: Removed all protobuf defaults either by doing them in code or by relying on 0 initialization. Also deprecated best_paths and do_not_track [#3454](https://github.com/valhalla/valhalla/pull/3454)
   * ADDED: isochrone action for /expansion endpoint to track dijkstra expansion [#3215](https://github.com/valhalla/valhalla/pull/3215)
   * CHANGED: remove boost from dependencies and add conan as prep for #3346 [#3459](https://github.com/valhalla/valhalla/pull/3459)
   * CHANGED: Remove boost.program_options in favor of cxxopts header-only lib and use conan to install header-only boost. [#3346](https://github.com/valhalla/valhalla/pull/3346)
   * CHANGED: Moved all protos to proto3 for internal request/response handling [#3457](https://github.com/valhalla/valhalla/pull/3457)
   * CHANGED: Allow up to 32 outgoing link edges on a node when reclassifying links [#3483](https://github.com/valhalla/valhalla/pull/3483)
   * CHANGED: Reuse sample::get implementation [#3471](https://github.com/valhalla/valhalla/pull/3471)
   * ADDED: Beta support for interacting with the http/bindings/library via serialized and pbf objects respectively [#3464](https://github.com/valhalla/valhalla/pull/3464)
   * CHANGED: Update xcode to 12.4.0 [#3492](https://github.com/valhalla/valhalla/pull/3492)
   * ADDED: Add JSON generator to conan [#3493](https://github.com/valhalla/valhalla/pull/3493)
   * CHANGED: top_speed option: ignore live speed for speed based penalties [#3460](https://github.com/valhalla/valhalla/pull/3460)
   * ADDED: Add `include_construction` option into the config to include/exclude roads under construction from the graph [#3455](https://github.com/valhalla/valhalla/pull/3455)
   * CHANGED: Refactor options protobuf for Location and Costing objects [#3506](https://github.com/valhalla/valhalla/pull/3506)
   * CHANGED: valhalla.h and config.h don't need cmake configuration [#3502](https://github.com/valhalla/valhalla/pull/3502)
   * ADDED: New options to control what fields of the pbf are returned when pbf format responses are requested [#3207](https://github.com/valhalla/valhalla/pull/3507)
   * CHANGED: Rename tripcommon to common [#3516](https://github.com/valhalla/valhalla/pull/3516)
   * ADDED: Indoor routing - data model, data processing. [#3509](https://github.com/valhalla/valhalla/pull/3509)
   * ADDED: On-demand elevation tile fetching [#3391](https://github.com/valhalla/valhalla/pull/3391)
   * CHANGED: Remove many oneof uses from the protobuf api where the semantics of optional vs required isnt necessary [#3527](https://github.com/valhalla/valhalla/pull/3527)
   * ADDED: Indoor routing maneuvers [#3519](https://github.com/valhalla/valhalla/pull/3519)
   * ADDED: Expose reverse isochrone parameter for reverse expansion [#3528](https://github.com/valhalla/valhalla/pull/3528)
   * CHANGED: Add matrix classes to thor worker so they persist between requests. [#3560](https://github.com/valhalla/valhalla/pull/3560)
   * CHANGED: Remove `max_matrix_locations` and introduce `max_matrix_location_pairs` to configure the allowed number of total routes for the matrix action for more flexible asymmetric matrices [#3569](https://github.com/valhalla/valhalla/pull/3569)
   * CHANGED: modernized spatialite syntax [#3580](https://github.com/valhalla/valhalla/pull/3580)
   * ADDED: Options to generate partial results for time distance matrix when there is one source (one to many) or one target (many to one). [#3181](https://github.com/valhalla/valhalla/pull/3181)
   * ADDED: Enhance valhalla_build_elevation with LZ4 recompression support [#3607](https://github.com/valhalla/valhalla/pull/3607)
   * CHANGED: removed UK admin and upgraded its constituents to countries [#3619](https://github.com/valhalla/valhalla/pull/3619)
   * CHANGED: expansion service: only track requested max time/distance [#3532](https://github.com/valhalla/valhalla/pull/3509)
   * ADDED: Shorten down the request delay, when some sources/targets searches are early aborted [#3611](https://github.com/valhalla/valhalla/pull/3611)
   * ADDED: add `pre-commit` hook for running the `format.sh` script [#3637](https://github.com/valhalla/valhalla/pull/3637)
   * CHANGED: upgrade pybind11 to v2.9.2 to remove cmake warning [#3658](https://github.com/valhalla/valhalla/pull/3658)
   * ADDED: tests for just_gtfs reading and writing feeds [#3665](https://github.com/valhalla/valhalla/pull/3665)
   * CHANGED: Precise definition of types of edges on which BSS could be projected [#3658](https://github.com/valhalla/valhalla/pull/3663)
   * CHANGED: Remove duplicate implementation of `adjust_scores` [#3673](https://github.com/valhalla/valhalla/pull/3673)
   * ADDED: convert GTFS data into protobuf tiles [#3629](https://github.com/valhalla/valhalla/issues/3629)
   * CHANGED: Use `starts_with()` instead of `substr(0, N)` getting and comparing to prefix [#3702](https://github.com/valhalla/valhalla/pull/3702)
   * ADDED: Ferry support for HGV [#3710](https://github.com/valhalla/valhalla/issues/3710)
   * ADDED: Linting & formatting checks for Python code [#3713](https://github.com/valhalla/valhalla/pull/3713)
   * CHANGED: rename Turkey admin to Türkiye [#3720](https://github.com/valhalla/valhalla/pull/3713)
   * CHANGED: bumped vcpkg version to "2022.08.15" [#3754](https://github.com/valhalla/valhalla/pull/3754)
   * CHANGED: chore: Updates to clang-format 11.0.0 [#3533](https://github.com/valhalla/valhalla/pull/3533)
   * CHANGED: Ported trace_attributes serialization to RapidJSON. [#3333](https://github.com/valhalla/valhalla/pull/3333)
   * ADDED: Add helpers for DirectedEdgeExt and save them to file in GraphTileBuilder [#3562](https://github.com/valhalla/valhalla/pull/3562)
   * ADDED: Fixed Speed costing option [#3576](https://github.com/valhalla/valhalla/pull/3576)
   * ADDED: axle_count costing option for hgv [#3648](https://github.com/valhalla/valhalla/pull/3648)
   * ADDED: Matrix action for gurka [#3793](https://github.com/valhalla/valhalla/pull/3793)
   * ADDED: Add warnings array to response. [#3588](https://github.com/valhalla/valhalla/pull/3588)
   * CHANGED: Templatized TimeDistanceMatrix for forward/reverse search [#3773](https://github.com/valhalla/valhalla/pull/3773)
   * CHANGED: Templatized TimeDistanceBSSMatrix for forward/reverse search [#3778](https://github.com/valhalla/valhalla/pull/3778)
   * CHANGED: error code 154 shows distance limit in error message [#3779](https://github.com/valhalla/valhalla/pull/3779)

## Release Date: 2021-10-07 Valhalla 3.1.4
* **Removed**
* **Bug Fix**
   * FIXED: Revert default speed boost for turn channels [#3232](https://github.com/valhalla/valhalla/pull/3232)
   * FIXED: Use the right tile to get country for incident [#3235](https://github.com/valhalla/valhalla/pull/3235)
   * FIXED: Fix factors passed to `RelaxHierarchyLimits` [#3253](https://github.com/valhalla/valhalla/pull/3253)
   * FIXED: Fix TransitionCostReverse usage [#3260](https://github.com/valhalla/valhalla/pull/3260)
   * FIXED: Fix Tagged Value Support in EdgeInfo [#3262](https://github.com/valhalla/valhalla/issues/3262)
   * FIXED: TransitionCostReverse fix: revert internal_turn change [#3271](https://github.com/valhalla/valhalla/issues/3271)
   * FIXED: Optimize tiles usage in reach-based pruning [#3294](https://github.com/valhalla/valhalla/pull/3294)
   * FIXED: Slip lane detection: track visited nodes to avoid infinite loops [#3297](https://github.com/valhalla/valhalla/pull/3297)
   * FIXED: Fix distance value in a 0-length road [#3185](https://github.com/valhalla/valhalla/pull/3185)
   * FIXED: Trivial routes were broken when origin was node snapped and destnation was not and vice-versa for reverse astar [#3299](https://github.com/valhalla/valhalla/pull/3299)
   * FIXED: Tweaked TestAvoids map to get TestAvoidShortcutsTruck working [#3301](https://github.com/valhalla/valhalla/pull/3301)
   * FIXED: Overflow in sequence sort [#3303](https://github.com/valhalla/valhalla/pull/3303)
   * FIXED: Setting statsd tags in config via valhalla_build_config [#3225](https://github.com/valhalla/valhalla/pull/3225)
   * FIXED: Cache for gzipped elevation tiles [#3120](https://github.com/valhalla/valhalla/pull/3120)
   * FIXED: Current time conversion regression introduced in unidirectional algorithm refractor [#3278](https://github.com/valhalla/valhalla/issues/3278)
   * FIXED: Make combine_route_stats.py properly quote CSV output (best practice improvement) [#3328](https://github.com/valhalla/valhalla/pull/3328)
   * FIXED: Merge edge segment records in map matching properly so that resulting edge indices in trace_attributes are valid [#3280](https://github.com/valhalla/valhalla/pull/3280)
   * FIXED: Shape walking map matcher now sets correct edge candidates used in the match for origin and destination location [#3329](https://github.com/valhalla/valhalla/pull/3329)
   * FIXED: Better hash function of GraphId [#3332](https://github.com/valhalla/valhalla/pull/3332)

* **Enhancement**
   * CHANGED: Favor turn channels more [#3222](https://github.com/valhalla/valhalla/pull/3222)
   * CHANGED: Rename `valhalla::midgard::logging::LogLevel` enumerators to avoid clash with common macros [#3237](https://github.com/valhalla/valhalla/pull/3237)
   * CHANGED: Move pre-defined algorithm-based factors inside `RelaxHierarchyLimits` [#3253](https://github.com/valhalla/valhalla/pull/3253)
   * ADDED: Reject alternatives with too long detours [#3238](https://github.com/valhalla/valhalla/pull/3238)
   * ADDED: Added info to /status endpoint [#3008](https://github.com/valhalla/valhalla/pull/3008)
   * ADDED: Added stop and give_way/yield signs to the data and traffic signal fixes [#3251](https://github.com/valhalla/valhalla/pull/3251)
   * ADDED: use_hills for pedestrian costing, which also affects the walking speed [#3234](https://github.com/valhalla/valhalla/pull/3234)
   * CHANGED: Fixed cost threshold for bidirectional astar. Implemented reach-based pruning for suboptimal branches [#3257](https://github.com/valhalla/valhalla/pull/3257)
   * ADDED: Added `exclude_unpaved` request parameter [#3240](https://github.com/valhalla/valhalla/pull/3240)
   * ADDED: Added support for routing onto HOV/HOT lanes via request parameters `include_hot`, `include_hov2`, and `include_hov3` [#3273](https://github.com/valhalla/valhalla/pull/3273)
   * ADDED: Add Z-level field to `EdgeInfo`. [#3261](https://github.com/valhalla/valhalla/pull/3261)
   * CHANGED: Calculate stretch threshold for alternatives based on the optimal route cost [#3276](https://github.com/valhalla/valhalla/pull/3276)
   * ADDED: Add `preferred_z_level` as a parameter of loki requests. [#3270](https://github.com/valhalla/valhalla/pull/3270)
   * ADDED: Add `preferred_layer` as a parameter of loki requests. [#3270](https://github.com/valhalla/valhalla/pull/3270)
   * ADDED: Exposing service area names in passive maneuvers. [#3277](https://github.com/valhalla/valhalla/pull/3277)
   * ADDED: Added traffic signal and stop sign check for stop impact. These traffic signals and stop sign are located on edges. [#3279](https://github.com/valhalla/valhalla/pull/3279)
   * CHANGED: Improved sharing criterion to obtain more reasonable alternatives; extended alternatives search [#3302](https://github.com/valhalla/valhalla/pull/3302)
   * ADDED: pull ubuntu:20.04 base image before building [#3233](https://github.com/valhalla/valhalla/pull/3223)
   * CHANGED: Improve Loki nearest-neighbour performance for large radius searches in open space [#3233](https://github.com/valhalla/valhalla/pull/3324)
   * ADDED: testing infrastructure for scripts and valhalla_build_config tests [#3308](https://github.com/valhalla/valhalla/pull/3308)
   * ADDED: Shape points and information about where intermediate locations are placed along the legs of a route [#3274](https://github.com/valhalla/valhalla/pull/3274)
   * CHANGED: Improved existing hov lane transition test case to make more realistic [#3330](https://github.com/valhalla/valhalla/pull/3330)
   * CHANGED: Update python usage in all scripts to python3 [#3337](https://github.com/valhalla/valhalla/pull/3337)
   * ADDED: Added `exclude_cash_only_tolls` request parameter [#3341](https://github.com/valhalla/valhalla/pull/3341)
   * CHANGED: Update api-reference for street_names [#3342](https://github.com/valhalla/valhalla/pull/3342)
   * ADDED: Disable msse2 flags when building on Apple Silicon chip [#3327](https://github.com/valhalla/valhalla/pull/3327)

## Release Date: 2021-07-20 Valhalla 3.1.3
* **Removed**
   * REMOVED: Unused overloads of `to_response` function [#3167](https://github.com/valhalla/valhalla/pull/3167)

* **Bug Fix**
   * FIXED: Fix heading on small edge [#3114](https://github.com/valhalla/valhalla/pull/3114)
   * FIXED: Added support for `access=psv`, which disables routing on these nodes and edges unless the mode is taxi or bus [#3107](https://github.com/valhalla/valhalla/pull/3107)
   * FIXED: Disables logging in CI to catch issues [#3121](https://github.com/valhalla/valhalla/pull/3121)
   * FIXED: Fixed U-turns through service roads [#3082](https://github.com/valhalla/valhalla/pull/3082)
   * FIXED: Added forgotten penalties for kLivingStreet and kTrack for pedestrian costing model [#3116](https://github.com/valhalla/valhalla/pull/3116)
   * FIXED: Updated the reverse turn bounds [#3122](https://github.com/valhalla/valhalla/pull/3122)
   * FIXED: Missing fork maneuver [#3134](https://github.com/valhalla/valhalla/pull/3134)
   * FIXED: Update turn channel logic to call out specific turn at the end of the turn channel if needed [#3140](https://github.com/valhalla/valhalla/pull/3140)
   * FIXED: Fixed cost thresholds for TimeDistanceMatrix. [#3131](https://github.com/valhalla/valhalla/pull/3131)
   * FIXED: Use distance threshold in hierarchy limits for bidirectional astar to expand more important lower level roads [#3156](https://github.com/valhalla/valhalla/pull/3156)
   * FIXED: Fixed incorrect dead-end roundabout labels. [#3129](https://github.com/valhalla/valhalla/pull/3129)
   * FIXED: googletest wasn't really updated in #3166 [#3187](https://github.com/valhalla/valhalla/pull/3187)
   * FIXED: Minor fix of benchmark code [#3190](https://github.com/valhalla/valhalla/pull/3190)
   * FIXED: avoid_polygons intersected edges as polygons instead of linestrings [#3194]((https://github.com/valhalla/valhalla/pull/3194)
   * FIXED: when binning horizontal edge shapes using single precision floats (converted from not double precision floats) allowed for the possibility of marking many many tiles no where near the shape [#3204](https://github.com/valhalla/valhalla/pull/3204)
   * FIXED: Fix improper iterator usage in ManeuversBuilder [#3205](https://github.com/valhalla/valhalla/pull/3205)
   * FIXED: Modified approach for retrieving signs from a directed edge #3166 [#3208](https://github.com/valhalla/valhalla/pull/3208)
   * FIXED: Improve turn channel classification: detect slip lanes [#3196](https://github.com/valhalla/valhalla/pull/3196)
   * FIXED: Compatibility with older boost::optional versions [#3219](https://github.com/valhalla/valhalla/pull/3219)
   * FIXED: Older boost.geometry versions don't have correct() for geographic rings [#3218](https://github.com/valhalla/valhalla/pull/3218)
   * FIXED: Use default road speed for bicycle costing so traffic does not reduce penalty on high speed roads. [#3143](https://github.com/valhalla/valhalla/pull/3143)

* **Enhancement**
   * CHANGED: Refactor base costing options parsing to handle more common stuff in a one place [#3125](https://github.com/valhalla/valhalla/pull/3125)
   * CHANGED: Unified Sign/SignElement into sign.proto [#3146](https://github.com/valhalla/valhalla/pull/3146)
   * ADDED: New verbal succinct transition instruction to maneuver & narrativebuilder. Currently this instruction will be used in place of a very long street name to avoid repetition of long names [#2844](https://github.com/valhalla/valhalla/pull/2844)
   * ADDED: Added oneway support for pedestrian access and foot restrictions [#3123](https://github.com/valhalla/valhalla/pull/3123)
   * ADDED: Exposing rest-area names in passive maneuvers [#3172](https://github.com/valhalla/valhalla/pull/3172)
   * CHORE: Updates robin-hood-hashing third-party library
   * ADDED: Support `barrier=yes|swing_gate|jersey_barrier` tags [#3154](https://github.com/valhalla/valhalla/pull/3154)
   * ADDED: Maintain `access=permit|residents` tags as private [#3149](https://github.com/valhalla/valhalla/pull/3149)
   * CHANGED: Replace `avoid_*` API parameters with more accurate `exclude_*` [#3093](https://github.com/valhalla/valhalla/pull/3093)
   * ADDED: Penalize private gates [#3144](https://github.com/valhalla/valhalla/pull/3144)
   * CHANGED: Renamed protobuf Sign/SignElement to TripSign/TripSignElement [#3168](https://github.com/valhalla/valhalla/pull/3168)
   * CHORE: Updates googletest to release-1.11.0 [#3166](https://github.com/valhalla/valhalla/pull/3166)
   * CHORE: Enables -Wall on sif sources [#3178](https://github.com/valhalla/valhalla/pull/3178)
   * ADDED: Allow going through accessible `barrier=bollard` and penalize routing through it, when the access is private [#3175](https://github.com/valhalla/valhalla/pull/3175)
   * ADDED: Add country code to incident metadata [#3169](https://github.com/valhalla/valhalla/pull/3169)
   * CHANGED: Use distance instead of time to check limited sharing criteria [#3183](https://github.com/valhalla/valhalla/pull/3183)
   * ADDED: Introduced a new via_waypoints array on the leg in the osrm route serializer that describes where a particular waypoint from the root-level array matches to the route. [#3189](https://github.com/valhalla/valhalla/pull/3189)
   * ADDED: Added vehicle width and height as an option for auto (and derived: taxi, bus, hov) profile (https://github.com/valhalla/valhalla/pull/3179)
   * ADDED: Support for statsd integration for basic error and requests metrics [#3191](https://github.com/valhalla/valhalla/pull/3191)
   * CHANGED: Get rid of typeid in statistics-related code. [#3227](https://github.com/valhalla/valhalla/pull/3227)

## Release Date: 2021-05-26 Valhalla 3.1.2
* **Removed**
* **Bug Fix**
   * FIXED: Change unnamed road intersections from being treated as penil point u-turns [#3084](https://github.com/valhalla/valhalla/pull/3084)
   * FIXED: Fix TimeDepReverse termination and path cost calculation (for arrive_by routing) [#2987](https://github.com/valhalla/valhalla/pull/2987)
   * FIXED: Isochrone (::Generalize()) fix to avoid generating self-intersecting polygons [#3026](https://github.com/valhalla/valhalla/pull/3026)
   * FIXED: Handle day_on/day_off/hour_on/hour_off restrictions [#3029](https://github.com/valhalla/valhalla/pull/3029)
   * FIXED: Apply conditional restrictions with dow only to the edges when routing [#3039](https://github.com/valhalla/valhalla/pull/3039)
   * FIXED: Missing locking in incident handler needed to hang out to scop lock rather than let the temporary dissolve [#3046](https://github.com/valhalla/valhalla/pull/3046)
   * FIXED: Continuous lane guidance fix [#3054](https://github.com/valhalla/valhalla/pull/3054)
   * FIXED: Fix reclassification for "shorter" ferries and rail ferries (for Chunnel routing issues) [#3038](https://github.com/valhalla/valhalla/pull/3038)
   * FIXED: Incorrect routing through motor_vehicle:conditional=destination. [#3041](https://github.com/valhalla/valhalla/pull/3041)
   * FIXED: Allow destination-only routing on the first-pass for non bidirectional Astar algorithms. [#3085](https://github.com/valhalla/valhalla/pull/3085)
   * FIXED: Highway/ramp lane bifurcation [#3088](https://github.com/valhalla/valhalla/pull/3088)
   * FIXED: out of bound access of tile hierarchy in base_ll function in graphheader [#3089](https://github.com/valhalla/valhalla/pull/3089)
   * FIXED: include shortcuts in avoid edge set for avoid_polygons [#3090](https://github.com/valhalla/valhalla/pull/3090)

* **Enhancement**
   * CHANGED: Refactor timedep forward/reverse to reduce code repetition [#2987](https://github.com/valhalla/valhalla/pull/2987)
   * CHANGED: Sync translation files with Transifex command line tool [#3030](https://github.com/valhalla/valhalla/pull/3030)
   * CHANGED: Use osm tags in links reclassification algorithm in order to reduce false positive downgrades [#3042](https://github.com/valhalla/valhalla/pull/3042)
   * CHANGED: Use CircleCI XL instances for linux based builds [#3043](https://github.com/valhalla/valhalla/pull/3043)
   * ADDED: ci: Enable undefined sanitizer [#2999](https://github.com/valhalla/valhalla/pull/2999)
   * ADDED: Optionally pass preconstructed graphreader to connectivity map [#3046](https://github.com/valhalla/valhalla/pull/3046)
   * CHANGED: ci: Skip Win CI runs for irrelevant files [#3014](https://github.com/valhalla/valhalla/pull/3014)
   * ADDED: Allow configuration-driven default speed assignment based on edge properties [#3055](https://github.com/valhalla/valhalla/pull/3055)
   * CHANGED: Use std::shared_ptr in case if ENABLE_THREAD_SAFE_TILE_REF_COUNT is ON. [#3067](https://github.com/valhalla/valhalla/pull/3067)
   * CHANGED: Reduce stop impact when driving in parking lots [#3051](https://github.com/valhalla/valhalla/pull/3051)
   * ADDED: Added another through route test [#3074](https://github.com/valhalla/valhalla/pull/3074)
   * ADDED: Adds incident-length to metadata proto [#3083](https://github.com/valhalla/valhalla/pull/3083)
   * ADDED: Do not penalize gates that have allowed access [#3078](https://github.com/valhalla/valhalla/pull/3078)
   * ADDED: Added missing k/v pairs to taginfo.json.  Updated PR template. [#3101](https://github.com/valhalla/valhalla/pull/3101)
   * CHANGED: Serialize isochrone 'contour' properties as floating point so they match user supplied value [#3078](https://github.com/valhalla/valhalla/pull/3095)
   * NIT: Enables compiler warnings as errors in midgard module [#3104](https://github.com/valhalla/valhalla/pull/3104)
   * CHANGED: Check all tiles for nullptr that reads from graphreader to avoid fails in case tiles might be missing. [#3065](https://github.com/valhalla/valhalla/pull/3065)

## Release Date: 2021-04-21 Valhalla 3.1.1
* **Removed**
   * REMOVED: The tossing of private roads in [#1960](https://github.com/valhalla/valhalla/pull/1960) was too aggressive and resulted in a lot of no routes.  Reverted this logic.  [#2934](https://github.com/valhalla/valhalla/pull/2934)
   * REMOVED: stray references to node bindings [#3012](https://github.com/valhalla/valhalla/pull/3012)

* **Bug Fix**
   * FIXED: Fix compression_utils.cc::inflate(...) throw - make it catchable [#2839](https://github.com/valhalla/valhalla/pull/2839)
   * FIXED: Fix compiler errors if HAVE_HTTP not enabled [#2807](https://github.com/valhalla/valhalla/pull/2807)
   * FIXED: Fix alternate route serialization [#2811](https://github.com/valhalla/valhalla/pull/2811)
   * FIXED: Store restrictions in the right tile [#2781](https://github.com/valhalla/valhalla/pull/2781)
   * FIXED: Failing to write tiles because of racing directory creation [#2810](https://github.com/valhalla/valhalla/pull/2810)
   * FIXED: Regression in stopping expansion on transitions down in time-dependent routes [#2815](https://github.com/valhalla/valhalla/pull/2815)
   * FIXED: Fix crash in loki when trace_route is called with 2 locations.[#2817](https://github.com/valhalla/valhalla/pull/2817)
   * FIXED: Mark the restriction start and end as via ways to fix IsBridgingEdge function in Bidirectional Astar [#2796](https://github.com/valhalla/valhalla/pull/2796)
   * FIXED: Dont add predictive traffic to the tile if it's empty [#2826](https://github.com/valhalla/valhalla/pull/2826)
   * FIXED: Fix logic bidirectional astar to avoid double u-turns and extra detours [#2802](https://github.com/valhalla/valhalla/pull/2802)
   * FIXED: Re-enable transition cost for motorcycle profile [#2837](https://github.com/valhalla/valhalla/pull/2837)
   * FIXED: Increase limits for timedep_* algorithms. Split track_factor into edge factor and transition penalty [#2845](https://github.com/valhalla/valhalla/pull/2845)
   * FIXED: Loki was looking up the wrong costing enum for avoids [#2856](https://github.com/valhalla/valhalla/pull/2856)
   * FIXED: Fix way_ids -> graph_ids conversion for complex restrictions: handle cases when a way is split into multiple edges [#2848](https://github.com/valhalla/valhalla/pull/2848)
   * FIXED: Honor access mode while matching OSMRestriction with the graph [#2849](https://github.com/valhalla/valhalla/pull/2849)
   * FIXED: Ensure route summaries are unique among all returned route/legs [#2874](https://github.com/valhalla/valhalla/pull/2874)
   * FIXED: Fix compilation errors when boost < 1.68 and libprotobuf < 3.6  [#2878](https://github.com/valhalla/valhalla/pull/2878)
   * FIXED: Allow u-turns at no-access barriers when forced by heading [#2875](https://github.com/valhalla/valhalla/pull/2875)
   * FIXED: Fixed "No route found" error in case of multipoint request with locations near low reachability edges [#2914](https://github.com/valhalla/valhalla/pull/2914)
   * FIXED: Python bindings installation [#2751](https://github.com/valhalla/valhalla/issues/2751)
   * FIXED: Skip bindings if there's no Python development version [#2893](https://github.com/valhalla/valhalla/pull/2893)
   * FIXED: Use CMakes built-in Python variables to configure installation [#2931](https://github.com/valhalla/valhalla/pull/2931)
   * FIXED: Sometimes emitting zero-length route geometry when traffic splits edge twice [#2943](https://github.com/valhalla/valhalla/pull/2943)
   * FIXED: Fix map-match segfault when gps-points project very near a node [#2946](https://github.com/valhalla/valhalla/pull/2946)
   * FIXED: Use kServiceRoad edges while searching for ferry connection [#2933](https://github.com/valhalla/valhalla/pull/2933)
   * FIXED: Enhanced logic for IsTurnChannelManeuverCombinable [#2952](https://github.com/valhalla/valhalla/pull/2952)
   * FIXED: Restore compatibility with gcc 6.3.0, libprotobuf 3.0.0, boost v1.62.0 [#2953](https://github.com/valhalla/valhalla/pull/2953)
   * FIXED: Dont abort bidirectional a-star search if only one direction is exhausted [#2936](https://github.com/valhalla/valhalla/pull/2936)
   * FIXED: Fixed missing comma in the scripts/valhalla_build_config [#2963](https://github.com/valhalla/valhalla/pull/2963)
   * FIXED: Reverse and Multimodal Isochrones were returning forward results [#2967](https://github.com/valhalla/valhalla/pull/2967)
   * FIXED: Map-match fix for first gps-point being exactly equal to street shape-point [#2977](https://github.com/valhalla/valhalla/pull/2977)
   * FIXED: Add missing GEOS:GEOS dep to mjolnir target [#2901](https://github.com/valhalla/valhalla/pull/2901)
   * FIXED: Allow expansion into a region when not_thru_pruning is false on 2nd pass [#2978](https://github.com/valhalla/valhalla/pull/2978)
   * FIXED: Fix polygon area calculation: use Shoelace formula [#2927](https://github.com/valhalla/valhalla/pull/2927)
   * FIXED: Isochrone: orient segments/rings according to the right-hand rule [#2932](https://github.com/valhalla/valhalla/pull/2932)
   * FIXED: Parsenodes fix: check if index is out-of-bound first [#2984](https://github.com/valhalla/valhalla/pull/2984)
   * FIXED: Fix for unique-summary logic [#2996](https://github.com/valhalla/valhalla/pull/2996)
   * FIXED: Isochrone: handle origin edges properly [#2990](https://github.com/valhalla/valhalla/pull/2990)
   * FIXED: Annotations fail with returning NaN speed when the same point is duplicated in route geometry [#2992](https://github.com/valhalla/valhalla/pull/2992)
   * FIXED: Fix run_with_server.py to work on macOS [#3003](https://github.com/valhalla/valhalla/pull/3003)
   * FIXED: Removed unexpected maneuvers at sharp bends [#2968](https://github.com/valhalla/valhalla/pull/2968)
   * FIXED: Remove large number formatting for non-US countries [#3015](https://github.com/valhalla/valhalla/pull/3015)
   * FIXED: Odin undefined behaviour: handle case when xedgeuse is not initialized [#3020](https://github.com/valhalla/valhalla/pull/3020)

* **Enhancement**
   * Pedestrian crossing should be a separate TripLeg_Use [#2950](https://github.com/valhalla/valhalla/pull/2950)
   * CHANGED: Azure uses ninja as generator [#2779](https://github.com/valhalla/valhalla/pull/2779)
   * ADDED: Support for date_time type invariant for map matching [#2712](https://github.com/valhalla/valhalla/pull/2712)
   * ADDED: Add Bulgarian locale [#2825](https://github.com/valhalla/valhalla/pull/2825)
   * FIXED: No need for write permissions on tarball indices [#2822](https://github.com/valhalla/valhalla/pull/2822)
   * ADDED: nit: Links debug build with lld [#2813](https://github.com/valhalla/valhalla/pull/2813)
   * ADDED: Add costing option `use_living_streets` to avoid or favor living streets in route. [#2788](https://github.com/valhalla/valhalla/pull/2788)
   * CHANGED: Do not allocate mapped_cache vector in skadi when no elevation source is provided. [#2841](https://github.com/valhalla/valhalla/pull/2841)
   * ADDED: avoid_polygons logic [#2750](https://github.com/valhalla/valhalla/pull/2750)
   * ADDED: Added support for destination for conditional access restrictions [#2857](https://github.com/valhalla/valhalla/pull/2857)
   * CHANGED: Large sequences are now merge sorted which can be dramatically faster with certain hardware configurations. This is especially useful in speeding up the earlier stages (parsing, graph construction) of tile building [#2850](https://github.com/valhalla/valhalla/pull/2850)
   * CHANGED: When creating the initial graph edges by setting at which nodes they start and end, first mark the indices of those nodes in another sequence and then sort them by edgeid so that we can do the setting of start and end node sequentially in the edges file. This is much more efficient on certain hardware configurations [#2851](https://github.com/valhalla/valhalla/pull/2851)
   * CHANGED: Use relative cost threshold to extend search in bidirectional astar in order to find more alternates [#2868](https://github.com/valhalla/valhalla/pull/2868)
   * CHANGED: Throw an exception if directory does not exist when building traffic extract [#2871](https://github.com/valhalla/valhalla/pull/2871)
   * CHANGED: Support for ignoring multiple consecutive closures at start/end locations [#2846](https://github.com/valhalla/valhalla/pull/2846)
   * ADDED: Added sac_scale to trace_attributes output and locate edge output [#2818](https://github.com/valhalla/valhalla/pull/2818)
   * ADDED: Ukrainian language translations [#2882](https://github.com/valhalla/valhalla/pull/2882)
   * ADDED: Add support for closure annotations [#2816](https://github.com/valhalla/valhalla/pull/2816)
   * ADDED: Add costing option `service_factor`. Implement possibility to avoid or favor generic service roads in route for all costing options. [#2870](https://github.com/valhalla/valhalla/pull/2870)
   * CHANGED: Reduce stop impact cost when flow data is present [#2891](https://github.com/valhalla/valhalla/pull/2891)
   * CHANGED: Update visual compare script [#2803](https://github.com/valhalla/valhalla/pull/2803)
   * CHANGED: Service roads are not penalized for `pedestrian` costing by default. [#2898](https://github.com/valhalla/valhalla/pull/2898)
   * ADDED: Add complex mandatory restrictions support [#2766](https://github.com/valhalla/valhalla/pull/2766)
   * ADDED: Status endpoint for future status info and health checking of running service [#2907](https://github.com/valhalla/valhalla/pull/2907)
   * ADDED: Add min_level argument to valhalla_ways_to_edges [#2918](https://github.com/valhalla/valhalla/pull/2918)
   * ADDED: Adding ability to store the roundabout_exit_turn_degree to the maneuver [#2941](https://github.com/valhalla/valhalla/pull/2941)
   * ADDED: Penalize pencil point uturns and uturns at short internal edges. Note: `motorcycle` and `motor_scooter` models do not penalize on short internal edges. No new uturn penalty logic has been added to the pedestrian and bicycle costing models. [#2944](https://github.com/valhalla/valhalla/pull/2944)
   * CHANGED: Allow config object to be passed-in to path algorithms [#2949](https://github.com/valhalla/valhalla/pull/2949)
   * CHANGED: Allow disabling Werror
   * ADDED: Add ability to build Valhalla modules as STATIC libraries. [#2957](https://github.com/valhalla/valhalla/pull/2957)
   * NIT: Enables compiler warnings in part of mjolnir module [#2922](https://github.com/valhalla/valhalla/pull/2922)
   * CHANGED: Refactor isochrone/reachability forward/reverse search to reduce code repetition [#2969](https://github.com/valhalla/valhalla/pull/2969)
   * ADDED: Set the roundabout exit shape index when we are collapsing the roundabout maneuvers. [#2975](https://github.com/valhalla/valhalla/pull/2975)
   * CHANGED: Penalized closed edges if using them at start/end locations [#2964](https://github.com/valhalla/valhalla/pull/2964)
   * ADDED: Add shoulder to trace_attributes output. [#2980](https://github.com/valhalla/valhalla/pull/2980)
   * CHANGED: Refactor bidirectional astar forward/reverse search to reduce code repetition [#2970](https://github.com/valhalla/valhalla/pull/2970)
   * CHANGED: Factor for service roads is 1.0 by default. [#2988](https://github.com/valhalla/valhalla/pull/2988)
   * ADDED: Support for conditionally skipping CI runs [#2986](https://github.com/valhalla/valhalla/pull/2986)
   * ADDED: Add instructions for building valhalla on `arm64` macbook [#2997](https://github.com/valhalla/valhalla/pull/2997)
   * NIT: Enables compiler warnings in part of mjolnir module [#2995](https://github.com/valhalla/valhalla/pull/2995)
   * CHANGED: nit(rename): Renames the encoded live speed properties [#2998](https://github.com/valhalla/valhalla/pull/2998)
   * ADDED: ci: Vendors the codecov script [#3002](https://github.com/valhalla/valhalla/pull/3002)
   * CHANGED: Allow None build type [#3005](https://github.com/valhalla/valhalla/pull/3005)
   * CHANGED: ci: Build Python bindings for Mac OS [#3013](https://github.com/valhalla/valhalla/pull/3013)

## Release Date: 2021-01-25 Valhalla 3.1.0
* **Removed**
   * REMOVED: Remove Node bindings. [#2502](https://github.com/valhalla/valhalla/pull/2502)
   * REMOVED: appveyor builds. [#2550](https://github.com/valhalla/valhalla/pull/2550)
   * REMOVED: Removed x86 CI builds. [#2792](https://github.com/valhalla/valhalla/pull/2792)

* **Bug Fix**
   * FIXED: Crazy ETAs.  If a way has forward speed with no backward speed and it is not oneway, then we must set the default speed.  The reverse logic applies as well.  If a way has no backward speed but has a forward speed and it is not a oneway, then set the default speed. [#2102](https://github.com/valhalla/valhalla/pull/2102)
   * FIXED: Map matching elapsed times spliced amongst different legs and discontinuities are now correct [#2104](https://github.com/valhalla/valhalla/pull/2104)
   * FIXED: Date time information is now propagated amongst different legs and discontinuities [#2107](https://github.com/valhalla/valhalla/pull/2107)
   * FIXED: Adds support for geos-3.8 c++ api [#2021](https://github.com/valhalla/valhalla/issues/2021)
   * FIXED: Updated the osrm serializer to not set junction name for osrm origin/start maneuver - this is not helpful since we are not transitioning through the intersection.  [#2121](https://github.com/valhalla/valhalla/pull/2121)
   * FIXED: Removes precomputing of edge-costs which lead to wrong results [#2120](https://github.com/valhalla/valhalla/pull/2120)
   * FIXED: Complex turn-restriction invalidates edge marked as kPermanent [#2103](https://github.com/valhalla/valhalla/issues/2103)
   * FIXED: Fixes bug with inverted time-restriction parsing [#2167](https://github.com/valhalla/valhalla/pull/2167)
   * FIXED: Fixed several bugs with numeric underflow in map-matching trip durations. These may
     occur when serializing match results where adjacent trace points appear out-of-sequence on the
     same edge [#2178](https://github.com/valhalla/valhalla/pull/2178)
     - `MapMatcher::FormPath` now catches route discontinuities on the same edge when the distance
       percentage along don't agree. The trip leg builder builds disconnected legs on a single edge
       to avoid duration underflow.
     - Correctly populate edge groups when matching results contain loops. When a loop occurs,
       the leg builder now starts at the correct edge where the loop ends, and correctly accounts
       for any contained edges.
     - Duration over-trimming at the terminating edge of a match.
   * FIXED: Increased internal precision of time tracking per edge and maneuver so that maneuver times sum to the same time represented in the leg summary [#2195](https://github.com/valhalla/valhalla/pull/2195)
   * FIXED: Tagged speeds were not properly marked. We were not using forward and backward speeds to flag if a speed is tagged or not.  Should not update turn channel speeds if we are not inferring them.  Added additional logic to handle PH in the conditional restrictions. Do not update stop impact for ramps if they are marked as internal. [#2198](https://github.com/valhalla/valhalla/pull/2198)
   * FIXED: Fixed the sharp turn phrase [#2226](https://github.com/valhalla/valhalla/pull/2226)
   * FIXED: Protect against duplicate points in the input or points that snap to the same location resulting in `nan` times for the legs of the map match (of a 0 distance route) [#2229](https://github.com/valhalla/valhalla/pull/2229)
   * FIXED: Improves restriction check on briding edge in Bidirectional Astar [#2228](https://github.com/valhalla/valhalla/pull/2242)
   * FIXED: Allow nodes at location 0,0 [#2245](https://github.com/valhalla/valhalla/pull/2245)
   * FIXED: Fix RapidJSON compiler warnings and naming conflict [#2249](https://github.com/valhalla/valhalla/pull/2249)
   * FIXED: Fixed bug in resample_spherical_polyline where duplicate successive lat,lng locations in the polyline resulting in `nan` for the distance computation which shortcuts further sampling [#2239](https://github.com/valhalla/valhalla/pull/2239)
   * FIXED: Update exit logic for non-motorways [#2252](https://github.com/valhalla/valhalla/pull/2252)
   * FIXED: Transition point map-matching. When match results are on a transition point, we search for the sibling nodes at that transition and snap it to the corresponding edges in the route. [#2258](https://github.com/valhalla/valhalla/pull/2258)
   * FIXED: Fixed verbal multi-cue logic [#2270](https://github.com/valhalla/valhalla/pull/2270)
   * FIXED: Fixed Uturn cases when a not_thru edge is connected to the origin edge. [#2272](https://github.com/valhalla/valhalla/pull/2272)
   * FIXED: Update intersection classes in osrm response to not label all ramps as motorway [#2279](https://github.com/valhalla/valhalla/pull/2279)
   * FIXED: Fixed bug in mapmatcher when interpolation point goes before the first valid match or after the last valid match. Such behavior usually leads to discontinuity in matching. [#2275](https://github.com/valhalla/valhalla/pull/2275)
   * FIXED: Fixed an issue for time_allowed logic.  Previously we returned false on the first time allowed restriction and did not check them all. Added conditional restriction gurka test and datetime optional argument to gurka header file. [#2286](https://github.com/valhalla/valhalla/pull/2286)
   * FIXED: Fixed an issue for date ranges.  For example, for the range Jan 04 to Jan 02 we need to test to end of the year and then from the first of the year to the end date.  Also, fixed an emergency tag issue.  We should only set the use to emergency if all other access is off. [#2290](https://github.com/valhalla/valhalla/pull/2290)
   * FIXED: Found a few issues with the initial ref and direction logic for ways.  We were overwriting the refs with directionals to the name_offset_map instead of concatenating them together.  Also, we did not allow for blank entries for GetTagTokens. [#2298](https://github.com/valhalla/valhalla/pull/2298)
   * FIXED: Fixed an issue where MatchGuidanceViewJunctions is only looking at the first edge. Set the data_id for guidance views to the changeset id as it is already being populated. Also added test for guidance views. [#2303](https://github.com/valhalla/valhalla/pull/2303)
   * FIXED: Fixed a problem with live speeds where live speeds were being used to determine access, even when a live
   speed (current time) route wasn't what was requested. [#2311](https://github.com/valhalla/valhalla/pull/2311)
   * FIXED: Fix break/continue typo in search filtering [#2317](https://github.com/valhalla/valhalla/pull/2317)
   * FIXED: Fix a crash in trace_route due to iterating past the end of a vector. [#2322](https://github.com/valhalla/valhalla/pull/2322)
   * FIXED: Don't allow timezone information in the local date time string attached at each location. [#2312](https://github.com/valhalla/valhalla/pull/2312)
   * FIXED: Fix short route trimming in bidirectional astar [#2323](https://github.com/valhalla/valhalla/pull/2323)
   * FIXED: Fix shape trimming in leg building for snap candidates that lie within the margin of rounding error [#2326](https://github.com/valhalla/valhalla/pull/2326)
   * FIXED: Fixes route duration underflow with traffic data [#2325](https://github.com/valhalla/valhalla/pull/2325)
   * FIXED: Parse mtb:scale tags and set bicycle access if present [#2117](https://github.com/valhalla/valhalla/pull/2117)
   * FIXED: Fixed segfault.  Shape was missing from options for valhalla_path_comparison and valhalla_run_route.  Also, costing options was missing in valhalla_path_comparison. [#2343](https://github.com/valhalla/valhalla/pull/2343)
   * FIXED: Handle decimal numbers with zero-value mantissa properly in Lua [#2355](https://github.com/valhalla/valhalla/pull/2355)
   * FIXED: Many issues that resulted in discontinuities, failed matches or incorrect time/duration for map matching requests. [#2292](https://github.com/valhalla/valhalla/pull/2292)
   * FIXED: Seeing segfault when loading large osmdata data files before loading LuaJit. LuaJit fails to create luaL_newstate() Ref: [#2158](https://github.com/ntop/ntopng/issues/2158) Resolution is to load LuaJit before loading the data files. [#2383](https://github.com/valhalla/valhalla/pull/2383)
   * FIXED: Store positive/negative OpenLR offsets in bucketed form [#2405](https://github.com/valhalla/valhalla/2405)
   * FIXED: Fix on map-matching return code when breakage distance limitation exceeds. Instead of letting the request goes into meili and fails in finding a route, we check the distance in loki and early return with exception code 172. [#2406](https://github.com/valhalla/valhalla/pull/2406)
   * FIXED: Don't create edges for portions of ways that are doubled back on themselves as this confuses opposing edge index computations [#2385](https://github.com/valhalla/valhalla/pull/2385)
   * FIXED: Protect against nan in uniform_resample_spherical_polyline. [#2431](https://github.com/valhalla/valhalla/pull/2431)
   * FIXED: Obvious maneuvers. [#2436](https://github.com/valhalla/valhalla/pull/2436)
   * FIXED: Base64 encoding/decoding [#2452](https://github.com/valhalla/valhalla/pull/2452)
   * FIXED: Added post roundabout instruction when enter/exit roundabout maneuvers are combined [#2454](https://github.com/valhalla/valhalla/pull/2454)
   * FIXED: openlr: Explicitly check for linear reference option for Valhalla serialization. [#2458](https://github.com/valhalla/valhalla/pull/2458)
   * FIXED: Fix segfault: Do not combine last turn channel maneuver. [#2463](https://github.com/valhalla/valhalla/pull/2463)
   * FIXED: Remove extraneous whitespaces from ja-JP.json. [#2471](https://github.com/valhalla/valhalla/pull/2471)
   * FIXED: Checks protobuf serialization/parsing success [#2477](https://github.com/valhalla/valhalla/pull/2477)
   * FIXED: Fix dereferencing of end for std::lower_bound in sequence and possible UB [#2488](https://github.com/valhalla/valhalla/pull/2488)
   * FIXED: Make tile building reproducible: fix UB-s [#2480](https://github.com/valhalla/valhalla/pull/2480)
   * FIXED: Zero initialize EdgeInfoInner.spare0_. Uninitialized spare0_ field produced UB which causes gurka_reproduce_tile_build to fail intermittently. [2499](https://github.com/valhalla/valhalla/pull/2499)
   * FIXED: Drop unused CHANGELOG validation script, straggling NodeJS references [#2506](https://github.com/valhalla/valhalla/pull/2506)
   * FIXED: Fix missing nullptr checks in graphreader and loki::Reach (causing segfault during routing with not all levels of tiles available) [#2504](https://github.com/valhalla/valhalla/pull/2504)
   * FIXED: Fix mismatch of triplegedge roadclass and directededge roadclass [#2507](https://github.com/valhalla/valhalla/pull/2507)
   * FIXED: Improve german destination_verbal_alert phrases [#2509](https://github.com/valhalla/valhalla/pull/2509)
   * FIXED: Undefined behavior cases discovered with undefined behavior sanitizer tool. [2498](https://github.com/valhalla/valhalla/pull/2498)
   * FIXED: Fixed logic so verbal keep instructions use branch exit sign info for ramps [#2520](https://github.com/valhalla/valhalla/pull/2520)
   * FIXED: Fix bug in trace_route for uturns causing garbage coordinates [#2517](https://github.com/valhalla/valhalla/pull/2517)
   * FIXED: Simplify heading calculation for turn type. Remove undefined behavior case. [#2513](https://github.com/valhalla/valhalla/pull/2513)
   * FIXED: Always set costing name even if one is not provided for osrm serializer weight_name. [#2528](https://github.com/valhalla/valhalla/pull/2528)
   * FIXED: Make single-thread tile building reproducible: fix seed for shuffle, use concurrency configuration from the mjolnir section. [#2515](https://github.com/valhalla/valhalla/pull/2515)
   * FIXED: More Windows compatibility: build tiles and some run actions work now (including CI tests) [#2300](https://github.com/valhalla/valhalla/issues/2300)
   * FIXED: Transcoding of c++ location to pbf location used path edges in the place of filtered edges. [#2542](https://github.com/valhalla/valhalla/pull/2542)
   * FIXED: Add back whitelisting action types. [#2545](https://github.com/valhalla/valhalla/pull/2545)
   * FIXED: Allow uturns for truck costing now that we have derived deadends marked in the edge label [#2559](https://github.com/valhalla/valhalla/pull/2559)
   * FIXED: Map matching uturn trimming at the end of an edge where it wasn't needed. [#2558](https://github.com/valhalla/valhalla/pull/2558)
   * FIXED: Multicue enter roundabout [#2556](https://github.com/valhalla/valhalla/pull/2556)
   * FIXED: Changed reachability computation to take into account live speed [#2597](https://github.com/valhalla/valhalla/pull/2597)
   * FIXED: Fixed a bug where the temp files were not getting read in if you started with the construct edges or build phase for valhalla_build_tiles. [#2601](https://github.com/valhalla/valhalla/pull/2601)
   * FIXED: Updated fr-FR.json with partial translations. [#2605](https://github.com/valhalla/valhalla/pull/2605)
   * FIXED: Removed superfluous const qualifier from odin/signs [#2609](https://github.com/valhalla/valhalla/pull/2609)
   * FIXED: Internal maneuver placement [#2600](https://github.com/valhalla/valhalla/pull/2600)
   * FIXED: Complete fr-FR.json locale. [#2614](https://github.com/valhalla/valhalla/pull/2614)
   * FIXED: Don't truncate precision in polyline encoding [#2632](https://github.com/valhalla/valhalla/pull/2632)
   * FIXED: Fix all compiler warnings in sif and set to -Werror [#2642](https://github.com/valhalla/valhalla/pull/2642)
   * FIXED: Remove unnecessary maneuvers to continue straight [#2647](https://github.com/valhalla/valhalla/pull/2647)
   * FIXED: Linear reference support in route/mapmatch apis (FOW, FRC, bearing, and number of references) [#2645](https://github.com/valhalla/valhalla/pull/2645)
   * FIXED: Ambiguous local to global (with timezone information) date time conversions now all choose to use the later time instead of throwing unhandled exceptions [#2665](https://github.com/valhalla/valhalla/pull/2665)
   * FIXED: Overestimated reach caused be reenquing transition nodes without checking that they had been already expanded [#2670](https://github.com/valhalla/valhalla/pull/2670)
   * FIXED: Build with C++17 standard. Deprecated function calls are substituted with new ones. [#2669](https://github.com/valhalla/valhalla/pull/2669)
   * FIXED: Improve German post_transition_verbal instruction [#2677](https://github.com/valhalla/valhalla/pull/2677)
   * FIXED: Lane updates.  Add the turn lanes to all edges of the way.  Do not "enhance" turn lanes if they are part of a complex restriction.  Moved ProcessTurnLanes after UpdateManeuverPlacementForInternalIntersectionTurns.  Fix for a missing "uturn" indication for intersections on the previous maneuver, we were serializing an empty list. [#2679](https://github.com/valhalla/valhalla/pull/2679)
   * FIXED: Fixes OpenLr serialization [#2688](https://github.com/valhalla/valhalla/pull/2688)
   * FIXED: Internal edges can't be also a ramp or a turn channel.  Also, if an edge is marked as ramp and turn channel mark it as a ramp.  [2689](https://github.com/valhalla/valhalla/pull/2689)
   * FIXED: Check that speeds are equal for the edges going in the same direction while buildig shortcuts [#2691](https://github.com/valhalla/valhalla/pull/2691)
   * FIXED: Missing fork or bear instruction [#2683](https://github.com/valhalla/valhalla/pull/2683)
   * FIXED: Eliminate null pointer dereference in GraphReader::AreEdgesConnected [#2695](https://github.com/valhalla/valhalla/issues/2695)
   * FIXED: Fix polyline simplification float/double comparison [#2698](https://github.com/valhalla/valhalla/issues/2698)
   * FIXED: Weights were sometimes negative due to incorrect updates to elapsed_cost [#2702](https://github.com/valhalla/valhalla/pull/2702)
   * FIXED: Fix bidirectional route failures at deadends [#2705](https://github.com/valhalla/valhalla/pull/2705)
   * FIXED: Updated logic to call out a non-obvious turn [#2708](https://github.com/valhalla/valhalla/pull/2708)
   * FIXED: valhalla_build_statistics multithreaded mode fixed [#2707](https://github.com/valhalla/valhalla/pull/2707)
   * FIXED: If infer_internal_intersections is true then allow internals that are also ramps or TCs. Without this we produce an extra continue maneuver.  [#2710](https://github.com/valhalla/valhalla/pull/2710)
   * FIXED: We were routing down roads that should be destination only. Now we mark roads with motor_vehicle=destination and motor_vehicle=customers or access=destination and access=customers as destination only. [#2722](https://github.com/valhalla/valhalla/pull/2722)
   * FIXED: Replace all Python2 print statements with Python3 syntax [#2716](https://github.com/valhalla/valhalla/issues/2716)
   * FIXED: Some HGT files not found [#2723](https://github.com/valhalla/valhalla/issues/2723)
   * FIXED: Fix PencilPointUturn detection by removing short-edge check and updating angle threshold [#2725](https://github.com/valhalla/valhalla/issues/2725)
   * FIXED: Fix invalid continue/bear maneuvers [#2729](https://github.com/valhalla/valhalla/issues/2729)
   * FIXED: Fixes an issue that lead to double turns within a very short distance, when instead, it should be a u-turn. We now collapse double L turns or double R turns in short non-internal intersections to u-turns. [#2740](https://github.com/valhalla/valhalla/pull/2740)
   * FIXED: fixes an issue that lead to adding an extra maneuver. We now combine a current maneuver short length non-internal edges (left or right) with the next maneuver that is a kRampStraight. [#2741](https://github.com/valhalla/valhalla/pull/2741)
   * FIXED: Reduce verbose instructions by collapsing small end ramp forks [#2762](https://github.com/valhalla/valhalla/issues/2762)
   * FIXED: Remove redundant return statements [#2776](https://github.com/valhalla/valhalla/pull/2776)
   * FIXED: Added unit test for BuildAdminFromPBF() to test GEOS 3.9 update. [#2787](https://github.com/valhalla/valhalla/pull/2787)
   * FIXED: Add support for geos-3.9 c++ api [#2739](https://github.com/valhalla/valhalla/issues/2739)
   * FIXED: Fix check for live speed validness [#2797](https://github.com/valhalla/valhalla/pull/2797)

* **Enhancement**
   * ADDED: Matrix of Bike Share [#2590](https://github.com/valhalla/valhalla/pull/2590)
   * ADDED: Add ability to provide custom implementation for candidate collection in CandidateQuery. [#2328](https://github.com/valhalla/valhalla/pull/2328)
   * ADDED: Cancellation of tile downloading. [#2319](https://github.com/valhalla/valhalla/pull/2319)
   * ADDED: Return the coordinates of the nodes isochrone input locations snapped to [#2111](https://github.com/valhalla/valhalla/pull/2111)
   * ADDED: Allows more complicated routes in timedependent a-star before timing out [#2068](https://github.com/valhalla/valhalla/pull/2068)
   * ADDED: Guide signs and junction names [#2096](https://github.com/valhalla/valhalla/pull/2096)
   * ADDED: Added a bool to the config indicating whether to use commercially set attributes.  Added logic to not call IsIntersectionInternal if this is a commercial data set.  [#2132](https://github.com/valhalla/valhalla/pull/2132)
   * ADDED: Removed commercial data set bool to the config and added more knobs for data.  Added infer_internal_intersections, infer_turn_channels, apply_country_overrides, and use_admin_db.  [#2173](https://github.com/valhalla/valhalla/pull/2173)
   * ADDED: Allow using googletest in unit tests and convert all tests to it (old test.cc is completely removed). [#2128](https://github.com/valhalla/valhalla/pull/2128)
   * ADDED: Add guidance view capability. [#2209](https://github.com/valhalla/valhalla/pull/2209)
   * ADDED: Collect turn cost information as path is formed so that it can be serialized out for trace attributes or osrm flavored intersections. Also add shape_index to osrm intersections. [#2207](https://github.com/valhalla/valhalla/pull/2207)
   * ADDED: Added alley factor to autocost.  Factor is defaulted at 1.0f or do not avoid alleys. [#2246](https://github.com/valhalla/valhalla/pull/2246)
   * ADDED: Support unlimited speed limits where maxspeed=none. [#2251](https://github.com/valhalla/valhalla/pull/2251)
   * ADDED: Implement improved Reachability check using base class Dijkstra. [#2243](https://github.com/valhalla/valhalla/pull/2243)
   * ADDED: Gurka integration test framework with ascii-art maps [#2244](https://github.com/valhalla/valhalla/pull/2244)
   * ADDED: Add to the stop impact when transitioning from higher to lower class road and we are not on a turn channel or ramp. Also, penalize lefts when driving on the right and vice versa. [#2282](https://github.com/valhalla/valhalla/pull/2282)
   * ADDED: Added reclassify_links, use_direction_on_ways, and allow_alt_name as config options.  If `use_direction_on_ways = true` then use `direction` and `int_direction` on the way to update the directional for the `ref` and `int_ref`.  Also, copy int_efs to the refs. [#2285](https://github.com/valhalla/valhalla/pull/2285)
   * ADDED: Add support for live traffic. [#2268](https://github.com/valhalla/valhalla/pull/2268)
   * ADDED: Implement per-location search filters for functional road class and forms of way. [#2289](https://github.com/valhalla/valhalla/pull/2289)
   * ADDED: Approach, multi-cue, and length updates [#2313](https://github.com/valhalla/valhalla/pull/2313)
   * ADDED: Speed up timezone differencing calculation if cache is provided. [#2316](https://github.com/valhalla/valhalla/pull/2316)
   * ADDED: Added rapidjson/schema.h to baldr/rapidjson_util.h to make it available for use within valhalla. [#2330](https://github.com/valhalla/valhalla/issues/2330)
   * ADDED: Support decimal precision for height values in elevation service. Also support polyline5 for encoded polylines input and output to elevation service. [#2324](https://github.com/valhalla/valhalla/pull/2324)
   * ADDED: Use both imminent and distant verbal multi-cue phrases. [#2353](https://github.com/valhalla/valhalla/pull/2353)
   * ADDED: Split parsing stage into 3 separate stages. [#2339](https://github.com/valhalla/valhalla/pull/2339)
   * CHANGED: Speed up graph enhancing by avoiding continuous unordered_set rebuilding [#2349](https://github.com/valhalla/valhalla/pull/2349)
   * CHANGED: Skip calling out to Lua for nodes/ways/relations with not tags - speeds up parsing. [#2351](https://github.com/valhalla/valhalla/pull/2351)
   * CHANGED: Switch to LuaJIT for lua scripting - speeds up file parsing [#2352](https://github.com/valhalla/valhalla/pull/2352)
   * ADDED: Ability to create OpenLR records from raw data. [#2356](https://github.com/valhalla/valhalla/pull/2356)
   * ADDED: Revamp length phrases [#2359](https://github.com/valhalla/valhalla/pull/2359)
   * CHANGED: Do not allocate memory in skadi if we don't need it. [#2373](https://github.com/valhalla/valhalla/pull/2373)
   * CHANGED: Map matching: throw error (443/NoSegment) when no candidate edges are available. [#2370](https://github.com/valhalla/valhalla/pull/2370/)
   * ADDED: Add sk-SK.json (slovak) localization file. [#2376](https://github.com/valhalla/valhalla/pull/2376)
   * ADDED: Extend roundabout phrases. [#2378](https://github.com/valhalla/valhalla/pull/2378)
   * ADDED: More roundabout phrase tests. [#2382](https://github.com/valhalla/valhalla/pull/2382)
   * ADDED: Update the turn and continue phrases to include junction names and guide signs. [#2386](https://github.com/valhalla/valhalla/pull/2386)
   * ADDED: Add the remaining guide sign toward phrases [#2389](https://github.com/valhalla/valhalla/pull/2389)
   * ADDED: The ability to allow immediate uturns at trace points in a map matching request [#2380](https://github.com/valhalla/valhalla/pull/2380)
   * ADDED: Add utility functions to Signs. [#2390](https://github.com/valhalla/valhalla/pull/2390)
   * ADDED: Unified time tracking for all algorithms that support time-based graph expansion. [#2278](https://github.com/valhalla/valhalla/pull/2278)
   * ADDED: Add rail_ferry use and costing. [#2408](https://github.com/valhalla/valhalla/pull/2408)
   * ADDED: `street_side_max_distance`, `display_lat` and `display_lon` to `locations` in input for better control of routing side of street [#1769](https://github.com/valhalla/valhalla/pull/1769)
   * ADDED: Add additional exit phrases. [#2421](https://github.com/valhalla/valhalla/pull/2421)
   * ADDED: Add Japanese locale, update German. [#2432](https://github.com/valhalla/valhalla/pull/2432)
   * ADDED: Gurka expect_route refactor [#2435](https://github.com/valhalla/valhalla/pull/2435)
   * ADDED: Add option to suppress roundabout exits [#2437](https://github.com/valhalla/valhalla/pull/2437)
   * ADDED: Add Greek locale. [#2438](https://github.com/valhalla/valhalla/pull/2438)
   * ADDED (back): Support for 64bit wide way ids in the edgeinfo structure with no impact to size for data sources with ids 32bits wide. [#2422](https://github.com/valhalla/valhalla/pull/2422)
   * ADDED: Support for 64bit osm node ids in parsing stage of tile building [#2422](https://github.com/valhalla/valhalla/pull/2422)
   * CHANGED: Point2/PointLL are now templated to allow for higher precision coordinate math when desired [#2429](https://github.com/valhalla/valhalla/pull/2429)
   * ADDED: Optional OpenLR Encoded Path Edges in API Response [#2424](https://github.com/valhalla/valhalla/pull/2424)
   * ADDED: Add explicit include for sstream to be compatible with msvc_x64 toolset. [#2449](https://github.com/valhalla/valhalla/pull/2449)
   * ADDED: Properly split returned path if traffic conditions change partway along edges [#2451](https://github.com/valhalla/valhalla/pull/2451/files)
   * ADDED: Add Dutch locale. [#2464](https://github.com/valhalla/valhalla/pull/2464)
   * ADDED: Check with address sanititizer in CI. Add support for undefined behavior sanitizer. [#2487](https://github.com/valhalla/valhalla/pull/2487)
   * ADDED: Ability to recost a path and increased cost/time details along the trippath and json output [#2425](https://github.com/valhalla/valhalla/pull/2425)
   * ADDED: Add the ability to do bikeshare based (ped/bike) multimodal routing [#2031](https://github.com/valhalla/valhalla/pull/2031)
   * ADDED: Route through restrictions enabled by introducing a costing option. [#2469](https://github.com/valhalla/valhalla/pull/2469)
   * ADDED: Migrated to Ubuntu 20.04 base-image [#2508](https://github.com/valhalla/valhalla/pull/2508)
   * CHANGED: Speed up parseways stage by avoiding multiple string comparisons [#2518](https://github.com/valhalla/valhalla/pull/2518)
   * CHANGED: Speed up enhance stage by avoiding GraphTileBuilder copying [#2468](https://github.com/valhalla/valhalla/pull/2468)
   * ADDED: Costing options now includes shortest flag which favors shortest path routes [#2555](https://github.com/valhalla/valhalla/pull/2555)
   * ADDED: Incidents in intersections [#2547](https://github.com/valhalla/valhalla/pull/2547)
   * CHANGED: Refactor mapmatching configuration to use a struct (instead of `boost::property_tree::ptree`). [#2485](https://github.com/valhalla/valhalla/pull/2485)
   * ADDED: Save exit maneuver's begin heading when combining enter & exit roundabout maneuvers. [#2554](https://github.com/valhalla/valhalla/pull/2554)
   * ADDED: Added new urban flag that can be set if edge is within city boundaries to data processing; new use_urban_tag config option; added to osrm response within intersections. [#2522](https://github.com/valhalla/valhalla/pull/2522)
   * ADDED: Parses OpenLr of type PointAlongLine [#2565](https://github.com/valhalla/valhalla/pull/2565)
   * ADDED: Use edge.is_urban is set for serializing is_urban. [#2568](https://github.com/valhalla/valhalla/pull/2568)
   * ADDED: Added new rest/service area uses on the edge. [#2533](https://github.com/valhalla/valhalla/pull/2533)
   * ADDED: Dependency cache for Azure [#2567](https://github.com/valhalla/valhalla/pull/2567)
   * ADDED: Added flexibility to remove the use of the admindb and to use the country and state iso from the tiles; [#2579](https://github.com/valhalla/valhalla/pull/2579)
   * ADDED: Added toll gates and collection points (gantry) to the node;  [#2532](https://github.com/valhalla/valhalla/pull/2532)
   * ADDED: Added osrm serialization for rest/service areas and admins. [#2594](https://github.com/valhalla/valhalla/pull/2594)
   * CHANGED: Improved Russian localization; [#2593](https://github.com/valhalla/valhalla/pull/2593)
   * ADDED: Support restricted class in intersection annotations [#2589](https://github.com/valhalla/valhalla/pull/2589)
   * ADDED: Added trail type trace [#2606](https://github.com/valhalla/valhalla/pull/2606)
   * ADDED: Added tunnel names to the edges as a tagged name.  [#2608](https://github.com/valhalla/valhalla/pull/2608)
   * CHANGED: Moved incidents to the trip leg and cut the shape of the leg at that location [#2610](https://github.com/valhalla/valhalla/pull/2610)
   * ADDED: Costing option to ignore_closures when routing with current flow [#2615](https://github.com/valhalla/valhalla/pull/2615)
   * ADDED: Cross-compilation ability with MinGW64 [#2619](https://github.com/valhalla/valhalla/pull/2619)
   * ADDED: Defines the incident tile schema and incident metadata [#2620](https://github.com/valhalla/valhalla/pull/2620)
   * ADDED: Moves incident serializer logic into a generic serializer [#2621](https://github.com/valhalla/valhalla/pull/2621)
   * ADDED: Incident loading singleton for continually refreshing incident tiles[#2573](https://github.com/valhalla/valhalla/pull/2573)
   * ADDED: One shot mode to valhalla_service so you can run a single request of any type without starting a server [#2624](https://github.com/valhalla/valhalla/pull/2624)
   * ADDED: Adds text instructions to OSRM output [#2625](https://github.com/valhalla/valhalla/pull/2625)
   * ADDED: Adds support for alternate routes [#2626](https://github.com/valhalla/valhalla/pull/2626)
   * CHANGED: Switch Python bindings generator from boost.python to header-only pybind11[#2644](https://github.com/valhalla/valhalla/pull/2644)
   * ADDED: Add support of input file for one-shot mode of valhalla_service [#2648](https://github.com/valhalla/valhalla/pull/2648)
   * ADDED: Linear reference support to locate api [#2645](https://github.com/valhalla/valhalla/pull/2645)
   * ADDED: Implemented OSRM-like turn duration calculation for car. Uses it now in auto costing. [#2651](https://github.com/valhalla/valhalla/pull/2651)
   * ADDED: Enhanced turn lane information in guidance [#2653](https://github.com/valhalla/valhalla/pull/2653)
   * ADDED: `top_speed` option for all motorized vehicles [#2667](https://github.com/valhalla/valhalla/issues/2667)
   * CHANGED: Move turn_lane_direction helper to odin/util [#2675](https://github.com/valhalla/valhalla/pull/2675)
   * ADDED: Add annotations to osrm response including speed limits, unit and sign conventions [#2668](https://github.com/valhalla/valhalla/pull/2668)
   * ADDED: Added functions for predicted speeds encoding-decoding [#2674](https://github.com/valhalla/valhalla/pull/2674)
   * ADDED: Time invariant routing via the bidirectional algorithm. This has the effect that when time dependent routes (arrive_by and depart_at) fall back to bidirectional due to length restrictions they will actually use the correct time of day for one of the search directions [#2660](https://github.com/valhalla/valhalla/pull/2660)
   * ADDED: If the length of the edge is greater than kMaxEdgeLength, then consider this a catastrophic error if the should_error bool is true in the set_length function. [2678](https://github.com/valhalla/valhalla/pull/2678)
   * ADDED: Moved lat,lon coordinates structures from single to double precision. Improves geometry accuracy noticibly at zooms above 17 as well as coordinate snapping and any other geometric operations. Adds about a 2% performance penalty for standard routes. Graph nodes now have 7 digits of precision.  [#2693](https://github.com/valhalla/valhalla/pull/2693)
   * ADDED: Added signboards to guidance views.  [#2687](https://github.com/valhalla/valhalla/pull/2687)
   * ADDED: Regular speed on shortcut edges is calculated with turn durations taken into account. Truck, motorcycle and motorscooter profiles use OSRM-like turn duration. [#2662](https://github.com/valhalla/valhalla/pull/2662)
   * CHANGED: Remove astar algorithm and replace its use with timedep_forward as its redundant [#2706](https://github.com/valhalla/valhalla/pull/2706)
   * ADDED: Recover and recost all shortcuts in final path for bidirectional astar algorithm [#2711](https://github.com/valhalla/valhalla/pull/2711)
   * ADDED: An option for shortcut recovery to be cached at start up to reduce the time it takes to do so on the fly [#2714](https://github.com/valhalla/valhalla/pull/2714)
   * ADDED: If width <= 1.9 then no access for auto, truck, bus, taxi, emergency and hov. [#2713](https://github.com/valhalla/valhalla/pull/2713)
   * ADDED: Centroid/Converge/Rendezvous/Meet API which allows input locations to find a least cost convergence point from all locations [#2734](https://github.com/valhalla/valhalla/pull/2734)
   * ADDED: Added support to process the sump_buster tag.  Also, fixed a few small access bugs for nodes. [#2731](https://github.com/valhalla/valhalla/pull/2731)
   * ADDED: Log message if failed to create tiles directory. [#2738](https://github.com/valhalla/valhalla/pull/2738)
   * CHANGED: Tile memory is only owned by the GraphTile rather than shared amongst copies of the graph tile (in GraphReader and TileCaches). [#2340](https://github.com/valhalla/valhalla/pull/2340)
   * ADDED: Add Estonian locale. [#2748](https://github.com/valhalla/valhalla/pull/2748)
   * CHANGED: Handle GraphTile objects as smart pointers [#2703](https://github.com/valhalla/valhalla/pull/2703)
   * CHANGED: Improve stability with no RTTI build [#2759](https://github.com/valhalla/valhalla/pull/2759) and [#2760](https://github.com/valhalla/valhalla/pull/2760)
   * CHANGED: Change generic service roads to a new Use=kServiceRoad. This is for highway=service without other service= tags (such as driveway, alley, parking aisle) [#2419](https://github.com/valhalla/valhalla/pull/2419)
   * ADDED: Isochrones support isodistance lines as well [#2699](https://github.com/valhalla/valhalla/pull/2699)
   * ADDED: Add support for ignoring live traffic closures for waypoints [#2685](https://github.com/valhalla/valhalla/pull/2685)
   * ADDED: Add use_distance to auto cost to allow choosing between two primary cost components, time or distance [#2771](https://github.com/valhalla/valhalla/pull/2771)
   * CHANGED: nit: Enables compiler warnings in part of loki module [#2767](https://github.com/valhalla/valhalla/pull/2767)
   * CHANGED: Reducing the number of uturns by increasing the cost to for them to 9.5f. Note: Did not increase the cost for motorcycles or motorscooters. [#2770](https://github.com/valhalla/valhalla/pull/2770)
   * ADDED: Add option to use thread-safe GraphTile's reference counter. [#2772](https://github.com/valhalla/valhalla/pull/2772)
   * CHANGED: nit: Enables compiler warnings in part of thor module [#2768](https://github.com/valhalla/valhalla/pull/2768)
   * ADDED: Add costing option `use_tracks` to avoid or favor tracks in route. [#2769](https://github.com/valhalla/valhalla/pull/2769)
   * CHANGED: chore: Updates libosmium [#2786](https://github.com/valhalla/valhalla/pull/2786)
   * CHANGED: Optimize double bucket queue to reduce memory reallocations. [#2719](https://github.com/valhalla/valhalla/pull/2719)
   * CHANGED: Collapse merge maneuvers [#2773](https://github.com/valhalla/valhalla/pull/2773)
   * CHANGED: Add shortcuts to the tiles' bins so we can find them when doing spatial lookups. [#2744](https://github.com/valhalla/valhalla/pull/2744)

## Release Date: 2019-11-21 Valhalla 3.0.9
* **Bug Fix**
   * FIXED: Changed reachability computation to consider both directions of travel wrt candidate edges [#1965](https://github.com/valhalla/valhalla/pull/1965)
   * FIXED: toss ways where access=private and highway=service and service != driveway. [#1960](https://github.com/valhalla/valhalla/pull/1960)
   * FIXED: Fix search_cutoff check in loki correlate_node. [#2023](https://github.com/valhalla/valhalla/pull/2023)
   * FIXED: Computes notion of a deadend at runtime in bidirectional a-star which fixes no-route with a complicated u-turn. [#1982](https://github.com/valhalla/valhalla/issues/1982)
   * FIXED: Fix a bug with heading filter at nodes. [#2058](https://github.com/valhalla/valhalla/pull/2058)
   * FIXED: Bug in map matching continuity checking such that continuity must only be in the forward direction. [#2029](https://github.com/valhalla/valhalla/pull/2029)
   * FIXED: Allow setting the time for map matching paths such that the time is used for speed lookup. [#2030](https://github.com/valhalla/valhalla/pull/2030)
   * FIXED: Don't use density factor for transition cost when user specified flag disables flow speeds. [#2048](https://github.com/valhalla/valhalla/pull/2048)
   * FIXED: Map matching trace_route output now allows for discontinuities in the match though multi match is not supported in valhalla route output. [#2049](https://github.com/valhalla/valhalla/pull/2049)
   * FIXED: Allows routes with no time specified to use time conditional edges and restrictions with a flag denoting as much [#2055](https://github.com/valhalla/valhalla/pull/2055)
   * FIXED: Fixed a bug with 'current' time type map matches. [#2060](https://github.com/valhalla/valhalla/pull/2060)
   * FIXED: Fixed a bug with time dependent expansion in which the expansion distance heuristic was not being used. [#2064](https://github.com/valhalla/valhalla/pull/2064)

* **Enhancement**
   * ADDED: Establish pinpoint test pattern [#1969](https://github.com/valhalla/valhalla/pull/1969)
   * ADDED: Suppress relative direction in ramp/exit instructions if it matches driving side of street [#1990](https://github.com/valhalla/valhalla/pull/1990)
   * ADDED: Added relative direction to the merge maneuver [#1989](https://github.com/valhalla/valhalla/pull/1989)
   * ADDED: Refactor costing to better handle multiple speed datasources [#2026](https://github.com/valhalla/valhalla/pull/2026)
   * ADDED: Better usability of curl for fetching tiles on the fly [#2026](https://github.com/valhalla/valhalla/pull/2026)
   * ADDED: LRU cache scheme for tile storage [#2026](https://github.com/valhalla/valhalla/pull/2026)
   * ADDED: GraphTile size check [#2026](https://github.com/valhalla/valhalla/pull/2026)
   * ADDED: Pick more sane values for highway and toll avoidance [#2026](https://github.com/valhalla/valhalla/pull/2026)
   * ADDED: Refactor adding predicted speed info to speed up process [#2026](https://github.com/valhalla/valhalla/pull/2026)
   * ADDED: Allow selecting speed data sources at request time [#2026](https://github.com/valhalla/valhalla/pull/2026)
   * ADDED: Allow disabling certain neighbors in connectivity map [#2026](https://github.com/valhalla/valhalla/pull/2026)
   * ADDED: Allows routes with time-restricted edges if no time specified and notes restriction in response [#1992](https://github.com/valhalla/valhalla/issues/1992)
   * ADDED: Runtime deadend detection to timedependent a-star. [#2059](https://github.com/valhalla/valhalla/pull/2059)

## Release Date: 2019-09-06 Valhalla 3.0.8
* **Bug Fix**
   * FIXED: Added logic to detect if user is to merge to the left or right [#1892](https://github.com/valhalla/valhalla/pull/1892)
   * FIXED: Overriding the destination_only flag when reclassifying ferries; Also penalizing ferries with a 5 min. penalty in the cost to allow us to avoid destination_only the majority of the time except when it is necessary. [#1895](https://github.com/valhalla/valhalla/pull/1905)
   * FIXED: Suppress forks at motorway junctions and intersecting service roads [#1909](https://github.com/valhalla/valhalla/pull/1909)
   * FIXED: Enhanced fork assignment logic [#1912](https://github.com/valhalla/valhalla/pull/1912)
   * FIXED: Added logic to fall back to return country poly if no state and updated lua for Metro Manila and Ireland [#1910](https://github.com/valhalla/valhalla/pull/1910)
   * FIXED: Added missing motorway fork instruction [#1914](https://github.com/valhalla/valhalla/pull/1914)
   * FIXED: Use begin street name for osrm compat mode [#1916](https://github.com/valhalla/valhalla/pull/1916)
   * FIXED: Added logic to fix missing highway cardinal directions in the US [#1917](https://github.com/valhalla/valhalla/pull/1917)
   * FIXED: Handle forward traversable significant road class intersecting edges [#1928](https://github.com/valhalla/valhalla/pull/1928)
   * FIXED: Fixed bug with shape trimming that impacted Uturns at Via locations. [#1935](https://github.com/valhalla/valhalla/pull/1935)
   * FIXED: Dive bomb updates.  Updated default speeds for urban areas based on roadclass for the enhancer.  Also, updated default speeds based on roadclass in lua.  Fixed an issue where we were subtracting 1 from uint32_t when 0 for stop impact.  Updated reclassify link logic to allow residential roads to be added to the tree, but we only downgrade the links to tertiary.  Updated TransitionCost functions to add 1.5 to the turncost when transitioning from a ramp to a non ramp and vice versa.  Also, added 0.5f to the turncost if the edge is a roundabout. [#1931](https://github.com/valhalla/valhalla/pull/1931)

* **Enhancement**
   * ADDED: Caching url fetched tiles to disk [#1887](https://github.com/valhalla/valhalla/pull/1887)
   * ADDED: filesystem::remove_all [#1887](https://github.com/valhalla/valhalla/pull/1887)
   * ADDED: Minimum enclosing bounding box tool [#1887](https://github.com/valhalla/valhalla/pull/1887)
   * ADDED: Use constrained flow speeds in bidirectional_astar.cc [#1907](https://github.com/valhalla/valhalla/pull/1907)
   * ADDED: Bike Share Stations are now in the graph which should set us up to do multimodal walk/bike scenarios [#1852](https://github.com/valhalla/valhalla/pull/1852)

## Release Date: 2019-7-18 Valhalla 3.0.7
* **Bug Fix**
   * FIXED: Fix pedestrian fork [#1886](https://github.com/valhalla/valhalla/pull/1886)

## Release Date: 2019-7-15 Valhalla 3.0.6
* **Bug Fix**
   * FIXED: Admin name changes. [#1853](https://github.com/valhalla/valhalla/pull/1853) Ref: [#1854](https://github.com/valhalla/valhalla/issues/1854)
   * FIXED: valhalla_add_predicted_traffic was overcommitted while gathering stats. Added a clear. [#1857](https://github.com/valhalla/valhalla/pull/1857)
   * FIXED: regression in map matching when moving to valhalla v3.0.0 [#1863](https://github.com/valhalla/valhalla/pull/1863)
   * FIXED: last step shape in osrm serializer should be 2 of the same point [#1867](https://github.com/valhalla/valhalla/pull/1867)
   * FIXED: Shape trimming at the beginning and ending of the route to not be degenerate [#1876](https://github.com/valhalla/valhalla/pull/1876)
   * FIXED: Duplicate waypoints in osrm serializer [#1880](https://github.com/valhalla/valhalla/pull/1880)
   * FIXED: Updates for heading precision [#1881](https://github.com/valhalla/valhalla/pull/1881)
   * FIXED: Map matching allowed untraversable edges at start of route [#1884](https://github.com/valhalla/valhalla/pull/1884)

* **Enhancement**
   * ADDED: Use the same protobuf object the entire way through the request process [#1837](https://github.com/valhalla/valhalla/pull/1837)
   * ADDED: Enhanced turn lane processing [#1859](https://github.com/valhalla/valhalla/pull/1859)
   * ADDED: Add global_synchronized_cache in valhalla_build_config [#1851](https://github.com/valhalla/valhalla/pull/1851)

## Release Date: 2019-06-04 Valhalla 3.0.5
* **Bug Fix**
   * FIXED: Protect against unnamed rotaries and routes that end in roundabouts not turning off rotary logic [#1840](https://github.com/valhalla/valhalla/pull/1840)

* **Enhancement**
   * ADDED: Add turn lane info at maneuver point [#1830](https://github.com/valhalla/valhalla/pull/1830)

## Release Date: 2019-05-31 Valhalla 3.0.4
* **Bug Fix**
   * FIXED: Improved logic to decide between bear vs. continue [#1798](https://github.com/valhalla/valhalla/pull/1798)
   * FIXED: Bicycle costing allows use of roads with all surface values, but with a penalty based on bicycle type. However, the edge filter totally disallows bad surfaces for some bicycle types, creating situations where reroutes fail if a rider uses a road with a poor surface. [#1800](https://github.com/valhalla/valhalla/pull/1800)
   * FIXED: Moved complex restrictions building to before validate. [#1805](https://github.com/valhalla/valhalla/pull/1805)
   * FIXED: Fix bicycle edge filter when avoid_bad_surfaces = 1.0 [#1806](https://github.com/valhalla/valhalla/pull/1806)
   * FIXED: Replace the EnhancedTripPath class inheritance with aggregation [#1807](https://github.com/valhalla/valhalla/pull/1807)
   * FIXED: Replace the old timezone shape zip file every time valhalla_build_timezones is ran [#1817](https://github.com/valhalla/valhalla/pull/1817)
   * FIXED: Don't use island snapped edge candidates (from disconnected components or low reach edges) when we rejected other high reachability edges that were closer [#1835](https://github.com/valhalla/valhalla/pull/1835)

## Release Date: 2019-05-08 Valhalla 3.0.3
* **Bug Fix**
   * FIXED: Fixed a rare loop condition in route matcher (edge walking to match a trace).
   * FIXED: Fixed VACUUM ANALYZE syntax issue.  [#1704](https://github.com/valhalla/valhalla/pull/1704)
   * FIXED: Fixed the osrm maneuver type when a maneuver has the to_stay_on attribute set.  [#1714](https://github.com/valhalla/valhalla/pull/1714)
   * FIXED: Fixed osrm compatibility mode attributes.  [#1716](https://github.com/valhalla/valhalla/pull/1716)
   * FIXED: Fixed rotary/roundabout issues in Valhalla OSRM compatibility.  [#1727](https://github.com/valhalla/valhalla/pull/1727)
   * FIXED: Fixed the destinations assignment for exit names in OSRM compatibility mode. [#1732](https://github.com/valhalla/valhalla/pull/1732)
   * FIXED: Enhance merge maneuver type assignment. [#1735](https://github.com/valhalla/valhalla/pull/1735)
   * FIXED: Fixed fork assignments and on ramps for OSRM compatibility mode. [#1738](https://github.com/valhalla/valhalla/pull/1738)
   * FIXED: Fixed cardinal direction on reference names when forward/backward tag is present on relations. Fixes singly digitized roads with opposing directional modifiers. [#1741](https://github.com/valhalla/valhalla/pull/1741)
   * FIXED: Fixed fork assignment and narrative logic when a highway ends and splits into multiple ramps. [#1742](https://github.com/valhalla/valhalla/pull/1742)
   * FIXED: Do not use any avoid edges as origin or destination of a route, matrix, or isochrone. [#1745](https://github.com/valhalla/valhalla/pull/1745)
   * FIXED: Add leg summary and remove unused hint attribute for OSRM compatibility mode. [#1753](https://github.com/valhalla/valhalla/pull/1753)
   * FIXED: Improvements for pedestrian forks, pedestrian roundabouts, and continue maneuvers. [#1768](https://github.com/valhalla/valhalla/pull/1768)
   * FIXED: Added simplified overview for OSRM response and added use_toll logic back to truck costing. [#1765](https://github.com/valhalla/valhalla/pull/1765)
   * FIXED: temp fix for location distance bug [#1774](https://github.com/valhalla/valhalla/pull/1774)
   * FIXED: Fix pedestrian routes using walkway_factor [#1780](https://github.com/valhalla/valhalla/pull/1780)
   * FIXED: Update the begin and end heading of short edges based on use [#1783](https://github.com/valhalla/valhalla/pull/1783)
   * FIXED: GraphReader::AreEdgesConnected update.  If transition count == 0 return false and do not call transition function. [#1786](https://github.com/valhalla/valhalla/pull/1786)
   * FIXED: Only edge candidates that were used in the path are send to serializer: [1788](https://github.com/valhalla/valhalla/pull/1788)
   * FIXED: Added logic to prevent the removal of a destination maneuver when ending on an internal edge [#1792](https://github.com/valhalla/valhalla/pull/1792)
   * FIXED: Fixed instructions when starting on an internal edge [#1796](https://github.com/valhalla/valhalla/pull/1796)

* **Enhancement**
   * Add the ability to run valhalla_build_tiles in stages. Specify the begin_stage and end_stage as command line options. Also cleans up temporary files as the last stage in the pipeline.
   * Add `remove` to `filesystem` namespace. [#1752](https://github.com/valhalla/valhalla/pull/1752)
   * Add TaxiCost into auto costing options.
   * Add `preferred_side` to allow per-location filtering of edges based on the side of the road the location is on and the driving side for that locale.
   * Slightly decreased the internal side-walk factor to .90f to favor roads with attached sidewalks. This impacts roads that have added sidewalk:left, sidewalk:right or sidewalk:both OSM tags (these become attributes on each directedEdge). The user can then avoid/penalize dedicated sidewalks and walkways, when they increase the walkway_factor. Since we slightly decreased the sidewalk_factor internally and only favor sidewalks if use is tagged as sidewalk_left or sidewalk_right, we should tend to route on roads with attached sidewalks rather than separate/dedicated sidewalks, allowing for more road names to be called out since these are labeled more.
   * Add `via` and `break_through` location types [#1737](https://github.com/valhalla/valhalla/pull/1737)
   * Add `street_side_tolerance` and `search_cutoff` to input `location` [#1777](https://github.com/valhalla/valhalla/pull/1777)
   * Return the Valhalla error `Path distance exceeds the max distance limit` for OSRM responses when the route is greater than the service limits. [#1781](https://github.com/valhalla/valhalla/pull/1781)

## Release Date: 2019-01-14 Valhalla 3.0.2
* **Bug Fix**
   * FIXED: Transit update - fix dow and exception when after midnight trips are normalized [#1682](https://github.com/valhalla/valhalla/pull/1682)
   * FIXED: valhalla_convert_transit segfault - GraphTileBuilder has null GraphTileHeader [#1683](https://github.com/valhalla/valhalla/issues/1683)
   * FIXED: Fix crash for trace_route with osrm serialization. Was passing shape rather than locations to the waypoint method.
   * FIXED: Properly set driving_side based on data set in TripPath.
   * FIXED: A bad bicycle route exposed an issue with bidirectional A* when the origin and destination edges are connected. Use A* in these cases to avoid requiring a high cost threshold in BD A*.
   * FIXED: x86 and x64 data compatibility was fixed as the structures weren't aligned.
   * FIXED: x86 tests were failing due mostly to floating point issues and the aforementioned structure misalignment.
* **Enhancement**
   * Add a durations list (delta time between each pair of trace points), a begin_time and a use_timestamp flag to trace_route requests. This allows using the input trace timestamps or durations plus the begin_time to compute elapsed time at each edge in the matched path (rather than using costing methods).
   * Add support for polyline5 encoding for OSRM formatted output.
* **Note**
   * Isochrones and openlr are both noted as not working with release builds for x86 (32bit) platforms. We'll look at getting this fixed in a future release

## Release Date: 2018-11-21 Valhalla 3.0.1
* **Bug Fix**
   * FIXED: Fixed a rare, but serious bug with bicycle costing. ferry_factor_ in bicycle costing shadowed the data member in the base dynamic cost class, leading to an uninitialized variable. Occasionally, this would lead to negative costs which caused failures. [#1663](https://github.com/valhalla/valhalla/pull/1663)
   * FIXED: Fixed use of units in OSRM compatibility mode. [#1662](https://github.com/valhalla/valhalla/pull/1662)

## Release Date: 2018-11-21 Valhalla 3.0.0
* **NOTE**
   * This release changes the Valhalla graph tile formats to make the tile data more efficient and flexible. Tile data is incompatible with Valhalla 2.x builds, and code for 3.x is incompatible with data built for Valahalla 2.x versions. Valhalla tile sizes are slightly smaller (for datasets using elevation information the size savings is over 10%). In addition, there is increased flexibility for creating different variants of tiles to support different applications (e.g. bicycle only, or driving only).
* **Enhancement**
   * Remove the use of DirectedEdge for transitions between nodes on different hierarchy levels. A new structure, NodeTransition, is now used to transition to nodes on different hierarchy level. This saves space since only the end node GraphId is needed for the transitions (and DirectedEdge is a large data structure).
   * Change the NodeInfo lat,lon to use an offset from the tile base lat,lon. This potentially allows higher precision than using float, but more importantly saves space and allows support for NodeTransitions as well as spare for future growth.
   * Remove the EdgeElevation structure and max grade information into DirectedEdge and mean elevation into EdgeInfo. This saves space.
   * Reduce wayid to 32 bits. This allows sufficient growth when using OpenStreetMap data and frees space in EdgeInfo (allows moving speed limit and mean elevation from other structures).
   * Move name consistency from NodeInfo to DirectedEdge. This allows a more efficient lookup of name consistency.
   * Update all path algorithms to use NodeTransition logic rather than special DirectedEdge transition types. This simplifies PathAlgorithms slightly and removes some conditional logic.
   * Add an optional GraphFilter stage to tile building pipeline. This allows removal of edges and nodes based on access. This allows bicycle only, pedestrian only, or driving only datasets (or combinations) to be created - allowing smaller datasets for special purpose applications.
* **Deprecate**
   * Valhalla 3.0 removes support for OSMLR.

## Release Date: 2018-11-20 Valhalla 2.7.2
* **Enhancement**
   * UPDATED: Added a configuration variable for max_timedep_distance. This is used in selecting the path algorithm and provides the maximum distance between locations when choosing a time dependent path algorithm (other than multi modal). Above this distance, bidirectional A* is used with no time dependencies.
   * UPDATED: Remove transition edges from priority queue in Multimodal methods.
   * UPDATED: Fully implement street names and exit signs with ability to identify route numbers. [#1635](https://github.com/valhalla/valhalla/pull/1635)
* **Bug Fix**
   * FIXED: A timed-turned restriction should not be applied when a non-timed route is executed.  [#1615](https://github.com/valhalla/valhalla/pull/1615)
   * FIXED: Changed unordered_map to unordered_multimap for polys. Poly map can contain the same key but different multi-polygons. For example, islands for a country or timezone polygons for a country.
   * FIXED: Fixed timezone db issue where TZIDs did not exist in the Howard Hinnant date time db that is used in the date_time class for tz indexes.  Added logic to create aliases for TZIDs based on https://en.wikipedia.org/wiki/List_of_tz_database_time_zones
   * FIXED: Fixed the ramp turn modifiers for osrm compat [#1569](https://github.com/valhalla/valhalla/pull/1569)
   * FIXED: Fixed the step geometry when using the osrm compat mode [#1571](https://github.com/valhalla/valhalla/pull/1571)
   * FIXED: Fixed a data creation bug causing issues with A* routes ending on loops. [#1576](https://github.com/valhalla/valhalla/pull/1576)
   * FIXED: Fixed an issue with a bad route where destination only was present. Was due to thresholds in bidirectional A*. Changed threshold to be cost based rather than number of iterations). [#1586](https://github.com/valhalla/valhalla/pull/1586)
   * FIXED: Fixed an issue with destination only (private) roads being used in bicycle routes. Centralized some "base" transition cost logic in the base DynamicCost class. [#1587](https://github.com/valhalla/valhalla/pull/1587)
   * FIXED: Remove extraneous ramp maneuvers [#1657](https://github.com/valhalla/valhalla/pull/1657)

## Release Date: 2018-10-02 Valhalla 2.7.1
* **Enhancement**
   * UPDATED: Added date time support to forward and reverse isochrones. Add speed lookup (predicted speeds and/or free-flow or constrained flow speed) if date_time is present.
   * UPDATED: Add timezone checks to multimodal routes and isochrones (updates localtime if the path crosses into a timezone different than the start location).
* **Data Producer Update**
   * UPDATED: Removed boost date time support from transit.  Now using the Howard Hinnant date library.
* **Bug Fix**
   * FIXED: Fixed a bug with shortcuts that leads to inconsistent routes depending on whether shortcuts are taken, different origins can lead to different paths near the destination. This fix also improves performance on long routes and matrices.
   * FIXED: We were getting inconsistent results between departing at current date/time vs entering the current date/time.  This issue is due to the fact that the iso_date_time function returns the full iso date_time with the timezone offset (e.g., 2018-09-27T10:23-07:00 vs 2018-09-27T10:23). When we refactored the date_time code to use the new Howard Hinnant date library, we introduced this bug.
   * FIXED: Increased the threshold in CostMatrix to address null time and distance values occurring for truck costing with locations near the max distance.

## Release Date: 2018-09-13 Valhalla 2.7.0
* **Enhancement**
   * UPDATED: Refactor to use the pbf options instead of the ptree config [#1428](https://github.com/valhalla/valhalla/pull/1428) This completes [1357](https://github.com/valhalla/valhalla/issues/1357)
   * UPDATED: Removed the boost/date_time dependency from baldr and odin. We added the Howard Hinnant date and time library as a submodule. [#1494](https://github.com/valhalla/valhalla/pull/1494)
   * UPDATED: Fixed 'Drvie' typo [#1505](https://github.com/valhalla/valhalla/pull/1505) This completes [1504](https://github.com/valhalla/valhalla/issues/1504)
   * UPDATED: Optimizations of GetSpeed for predicted speeds [1490](https://github.com/valhalla/valhalla/issues/1490)
   * UPDATED: Isotile optimizations
   * UPDATED: Added stats to predictive traffic logging
   * UPDATED: resample_polyline - Breaks the polyline into equal length segments at a sample distance near the resolution. Break out of the loop through polyline points once we reach the specified number of samplesthen append the last
polyline point.
   * UPDATED: added android logging and uses a shared graph reader
   * UPDATED: Do not run a second pass on long pedestrian routes that include a ferry (but succeed on first pass). This is a performance fix. Long pedestrian routes with A star factor based on ferry speed end up being very inefficient.
* **Bug Fix**
   * FIXED: A* destination only
   * FIXED: Fixed through locations weren't honored [#1449](https://github.com/valhalla/valhalla/pull/1449)


## Release Date: 2018-08-02 Valhalla 3.0.0-rc.4
* **Node Bindings**
   * UPDATED: add some worker pool handling
   [#1467](https://github.com/valhalla/valhalla/pull/1467)

## Release Date: 2018-08-02 Valhalla 3.0.0-rc.3
* **Node Bindings**
   * UPDATED: replaced N-API with node-addon-api wrapper and made the actor
   functions asynchronous
   [#1457](https://github.com/valhalla/valhalla/pull/1457)

## Release Date: 2018-07-24 Valhalla 3.0.0-rc.2
* **Node Bindings**
   * FIXED: turn on the autocleanup functionality for the actor object.
   [#1439](https://github.com/valhalla/valhalla/pull/1439)

## Release Date: 2018-07-16 Valhalla 3.0.0-rc.1
* **Enhancement**
   * ADDED: exposed the rest of the actions to the node bindings and added tests. [#1415](https://github.com/valhalla/valhalla/pull/1415)

## Release Date: 2018-07-12 Valhalla 3.0.0-alpha.1
**NOTE**: There was already a small package named `valhalla` on the npm registry, only published up to version 0.0.3. The team at npm has transferred the package to us, but would like us to publish something to it ASAP to prove our stake in it. Though the bindings do not have all of the actor functionality exposed yet (just route), we are going to publish an alpha release of 3.0.0 to get something up on npm.
* **Infrastructure**:
   * ADDED: add in time dependent algorithms if the distance between locations is less than 500km.
   * ADDED: TurnLanes to indicate turning lanes at the end of a directed edge.
   * ADDED: Added PredictedSpeeds to Valhalla tiles and logic to compute speed based on predictive speed profiles.
* **Data Producer Update**
   * ADDED: is_route_num flag was added to Sign records. Set this to true if the exit sign comes from a route number/ref.
   * CHANGED: Lower speeds on driveways, drive-thru, and parking aisle. Set destination only flag for drive thru use.
   * ADDED: Initial implementation of turn lanes.
  **Bug Fix**
   * CHANGED: Fix destination only penalty for A* and time dependent cases.
   * CHANGED: Use the distance from GetOffsetForHeading, based on road classification and road use (e.g. ramp, turn channel, etc.), within tangent_angle function.
* **Map Matching**
   * FIXED: Fixed trace_route edge_walk server abort [#1365](https://github.com/valhalla/valhalla/pull/1365)
* **Enhancement**
   * ADDED: Added post process for updating free and constrained speeds in the directed edges.
   * UPDATED: Parse the json request once and store in a protocol buffer to pass along the pipeline. This completed the first portion of [1357](https://github.com/valhalla/valhalla/issues/1357)
   * UPDATED: Changed the shape_match attribute from a string to an enum. Fixes [1376](https://github.com/valhalla/valhalla/issues/1376)
   * ADDED: Node bindings for route [#1341](https://github.com/valhalla/valhalla/pull/1341)
   * UPDATED: Use a non-linear use_highways factor (to more heavily penalize highways as use_highways approaches 0).

## Release Date: 2018-07-15 Valhalla 2.6.3
* **API**:
   * FIXED: Use a non-linear use_highways factor (to more heavily penalize highways as use_highways approaches 0).
   * FIXED: Fixed the highway_factor when use_highways < 0.5.
   * ENHANCEMENT: Added logic to modulate the surface factor based on use_trails.
   * ADDED: New customer test requests for motorcycle costing.

## Release Date: 2018-06-28 Valhalla 2.6.2
* **Data Producer Update**
   * FIXED: Complex restriction sorting bug.  Check of has_dt in ComplexRestrictionBuilder::operator==.
* **API**:
   * FIXED: Fixed CostFactory convenience method that registers costing models
   * ADDED: Added use_tolls into motorcycle costing options

## Release Date: 2018-05-28 Valhalla 2.6.0
* **Infrastructure**:
   * CHANGED: Update cmake buildsystem to replace autoconf [#1272](https://github.com/valhalla/valhalla/pull/1272)
* **API**:
   * CHANGED: Move `trace_options` parsing to map matcher factory [#1260](https://github.com/valhalla/valhalla/pull/1260)
   * ADDED: New costing method for AutoDataFix [#1283](https://github.com/valhalla/valhalla/pull/1283)

## Release Date: 2018-05-21 Valhalla 2.5.0
* **Infrastructure**
   * ADDED: Add code formatting and linting.
* **API**
   * ADDED: Added new motorcycle costing, motorcycle access flag in data and use_trails option.
* **Routing**
   * ADDED: Add time dependnet forward and reverse A* methods.
   * FIXED: Increase minimum threshold for driving routes in bidirectional A* (fixes some instances of bad paths).
* **Data Producer Update**
   * CHANGED: Updates to properly handle cycleway crossings.
   * CHANGED: Conditionally include driveways that are private.
   * ADDED: Added logic to set motorcycle access.  This includes lua, country access, and user access flags for motorcycles.

## Release Date: 2018-04-11 Valhalla 2.4.9
* **Enhancement**
   * Added European Portuguese localization for Valhalla
   * Updates to EdgeStatus to improve performance. Use an unordered_map of tile Id and allocate an array for each edge in the tile. This allows using pointers to access status for sequential edges. This improves performance by 50% or so.
   * A couple of bicycle costing updates to improve route quality: avoid roads marked as part of a truck network, to remove the density penalty for transition costs.
   * When optimal matrix type is selected, now use CostMatrix for source to target pedestrian and bicycle matrix calls when both counts are above some threshold. This improves performance in general and lessens some long running requests.
*  **Data Producer Update**
   * Added logic to protect against setting a speed of 0 for ferries.

## Release Date: 2018-03-27 Valhalla 2.4.8
* **Enhancement**
   * Updates for Italian verbal translations
   * Optionally remove driveways at graph creation time
   * Optionally disable candidate edge penalty in path finding
   * OSRM compatible route, matrix and map matching response generation
   * Minimal Windows build compatibility
   * Refactoring to use PBF as the IPC mechanism for all objects
   * Improvements to internal intersection marking to reduce false positives
* **Bug Fix**
   * Cap candidate edge penalty in path finding to reduce excessive expansion
   * Fix trivial paths at deadends

## Release Date: 2018-02-08 Valhalla 2.4.7
* **Enhancement**
   * Speed up building tiles from small OSM imports by using boost directory iterator rather than going through all possible tiles and testing each if the file exists.
* **Bug Fix**
   * Protect against overflow in string to float conversion inside OSM parsing.

## Release Date: 2018-01-26 Valhalla 2.4.6
* **Enhancement**
   * Elevation library will lazy load RAW formatted sources

## Release Date: 2018-01-24 Valhalla 2.4.5
* **Enhancement**
   * Elevation packing utility can unpack lz4hc now
* **Bug Fix**
   * Fixed broken darwin builds

## Release Date: 2018-01-23 Valhalla 2.4.4
* **Enhancement**
   * Elevation service speed improvements and the ability to serve lz4hc compressed data
   * Basic support for downloading routing tiles on demand
   * Deprecated `valhalla_route_service`, now all services (including elevation) are found under `valhalla_service`

## Release Date: 2017-12-11 Valhalla 2.4.3
* **Enhancement**
   * Remove union from GraphId speeds up some platforms
   * Use SAC scale in pedestrian costing
   * Expanded python bindings to include all actions (route, matrix, isochrone, etc)
* **Bug Fix**
   * French translation typo fixes
*  **Data Producer Update**
   * Handling shapes that intersect the poles when binning
   * Handling when transit shapes are less than 2 points

## Release Date: 2017-11-09 Valhalla 2.4.1
*  **Data Producer Update**
   * Added kMopedAccess to modes for complex restrictions.  Remove the kMopedAccess when auto access is removed.  Also, add the kMopedAccess when an auto restriction is found.

## Release Date: 2017-11-08 Valhalla 2.4.0
*  **Data Producer Update**
   * Added logic to support restriction = x with a the except tag.  We apply the restriction to everything except for modes in the except tag.
   * Added logic to support railway_service and coach_service in transit.
* **Bug Fix**
  * Return proper edge_walk path for requested shape_match=walk_or_snap
  * Skip invalid stateid for Top-K requests

## Release Date: 2017-11-07 Valhalla 2.3.9
* **Enhancement**
  * Top-K map matched path generation now only returns unique paths and does so with fewer iterations
  * Navigator call outs for both imperial and metric units
  * The surface types allowed for a given bike route can now be controlled via a request parameter `avoid_bad_surfaces`
  * Improved support for motorscooter costing via surface types, road classification and vehicle specific tagging
* **Bug Fix**
  * Connectivity maps now include information about transit tiles
  * Lane counts for singly digitized roads are now correct for a given directed edge
  * Edge merging code for assigning osmlr segments is now robust to partial tile sets
  * Fix matrix path finding to allow transitioning down to lower levels when appropriate. In particular, do not supersede shortcut edges until no longer expanding on the next level.
  * Fix optimizer rotate location method. This fixes a bug where optimal ordering was bad for large location sets.
*  **Data Producer Update**
   * Duration tags are now used to properly set the speed of travel for a ferry routes

## Release Date: 2017-10-17 Valhalla 2.3.8
* **Bug Fix**
  * Fixed the roundabout exit count for bicycles when the roundabout is a road and not a cycleway
  * Enable a pedestrian path to remain on roundabout instead of getting off and back on
  * Fixed the penalization of candidate locations in the uni-directional A* algorithm (used for trivial paths)
*  **Data Producer Update**
   * Added logic to set bike forward and tag to true where kv["sac_scale"] == "hiking". All other values for sac_scale turn off bicycle access.  If sac_scale or mtb keys are found and a surface tag is not set we default to kPath.
   * Fixed a bug where surface=unpaved was being assigned Surface::kPavedSmooth.

## Release Date: 2017-9-11 Valhalla 2.3.7
* **Bug Fix**
  * Update bidirectional connections to handle cases where the connecting edge is one of the origin (or destination) edges and the cost is high. Fixes some pedestrian route issues that were reported.
*  **Data Producer Update**
   * Added support for motorroad tag (default and per country).
   * Update OSMLR segment association logic to fix issue where chunks wrote over leftover segments. Fix search along edges to include a radius so any nearby edges are also considered.

## Release Date: 2017-08-29 Valhalla 2.3.6
* **Bug Fix**
  * Pedestrian paths including ferries no longer cause circuitous routes
  * Fix a crash in map matching route finding where heading from shape was using a `nullptr` tile
  * Spanish language narrative corrections
  * Fix traffic segment matcher to always set the start time of a segment when its known
* **Enhancement**
  * Location correlation scoring improvements to avoid situations where less likely start or ending locations are selected

## Release Date: 2017-08-22 Valhalla 2.3.5
* **Bug Fix**
  * Clamp the edge score in thor. Extreme values were causing bad alloc crashes.
  * Fix multimodal isochrones. EdgeLabel refactor caused issues.
* **Data Producer Update**
  * Update lua logic to properly handle vehicle=no tags.

## Release Date: 2017-08-14 Valhalla 2.3.4
* **Bug Fix**
  * Enforce limits on maximum per point accuracy to avoid long running map matching computations

## Release Date: 2017-08-14 Valhalla 2.3.3
* **Bug Fix**
  * Maximum osm node reached now causes bitset to resize to accommodate when building tiles
  * Fix wrong side of street information and remove redundant node snapping
  * Fix path differences between services and `valhalla_run_route`
  * Fix map matching crash when interpolating duplicate input points
  * Fix unhandled exception when trace_route or trace_attributes when there are no continuous matches
* **Enhancement**
  * Folded Low-Stress Biking Code into the regular Bicycle code and removed the LowStressBicycleCost class. Now when making a query for bicycle routing, a value of 0 for use_hills and use_roads produces low-stress biking routes, while a value of 1 for both provides more intense professional bike routes.
  * Bike costing default values changed. use_roads and use_hills are now 0.25 by default instead of 0.5 and the default bike is now a hybrid bike instead of a road bike.
  * Added logic to use station hierarchy from transitland.  Osm and egress nodes are connected by transitconnections.  Egress and stations are connected by egressconnections.  Stations and platforms are connected by platformconnections.  This includes narrative updates for Odin as well.

## Release Date: 2017-07-31 Valhalla 2.3.2
* **Bug Fix**
  * Update to use oneway:psv if oneway:bus does not exist.
  * Fix out of bounds memory issue in DoubleBucketQueue.
  * Many things are now taken into consideration to determine which sides of the road have what cyclelanes, because they were not being parsed correctly before
  * Fixed issue where sometimes a "oneway:bicycle=no" tag on a two-way street would cause the road to become a oneway for bicycles
  * Fixed trace_attributes edge_walk cases where the start or end points in the shape are close to graph nodes (intersections)
  * Fixed 32bit architecture crashing for certain routes with non-deterministic placement of edges labels in bucketized queue datastructure
* **Enhancement**
  * Improve multi-modal routes by adjusting the pedestrian mode factor (routes use less walking in favor of public transit).
  * Added interface framework to support "top-k" paths within map-matching.
  * Created a base EdgeLabel class that contains all data needed within costing methods and supports the basic path algorithms (forward direction, A*, with accumulated path distance). Derive class for bidirectional algorithms (BDEdgeLabel) and for multimodal algorithms. Lowers memory use by combining some fields (using spare bits from GraphId).
  * Added elapsed time estimates to map-matching labels in preparation for using timestamps in map-matching.
  * Added parsing of various OSM tags: "bicycle=use_sidepath", "bicycle=dismount", "segregated=*", "shoulder=*", "cycleway:buffer=*", and several variations of these.
  * Both trace_route and trace_attributes will parse `time` and `accuracy` parameters when the shape is provided as unencoded
  * Map-matching will now use the time (in seconds) of each gps reading (if provided) to narrow the search space and avoid finding matches that are impossibly fast

## Release Date: 2017-07-10 Valhalla 2.3.0
* **Bug Fix**
  * Fixed a bug in traffic segment matcher where length was populated but had invalid times
* **Embedded Compilation**
  * Decoupled the service components from the rest of the worker objects so that the worker objects could be used in non http service contexts
   * Added an actor class which encapsulates the various worker objects and allows the various end points to be called /route /height etc. without needing to run a service
* **Low-Stress Bicycle**
  * Worked on creating a new low-stress biking option that focuses more on taking safer roads like cycle ways or residential roads than the standard bike costing option does.

## Release Date: 2017-06-26 Valhalla 2.2.9
* **Bug Fix**
  * Fix a bug introduced in 2.2.8 where map matching search extent was incorrect in longitude axis.

## Release Date: 2017-06-23 Valhalla 2.2.8
* **Bug Fix**
  * Traffic segment matcher (exposed through Python bindings) - fix cases where partial (or no) results could be returned when breaking out of loop in form_segments early.
* **Traffic Matching Update**
  * Traffic segment matcher - handle special cases when entering and exiting turn channels.
* **Guidance Improvements**
  * Added Swedish (se-SV) narrative file.

## Release Date: 2017-06-20 Valhalla 2.2.7
* **Bug Fixes**
  * Traffic segment matcher (exposed through Python bindings) makes use of accuracy per point in the input
  * Traffic segment matcher is robust to consecutive transition edges in matched path
* **Isochrone Changes**
  * Set up isochrone to be able to handle multi-location queries in the future
* **Data Producer Updates**
  * Fixes to valhalla_associate_segments to address threading issue.
  * Added support for restrictions that refers only to appropriate type of vehicle.
* **Navigator**
  * Added pre-alpha implementation that will perform guidance for mobile devices.
* **Map Matching Updates**
  * Added capability to customize match_options

## Release Date: 2017-06-12 Valhalla 2.2.6
* **Bug Fixes**
  * Fixed the begin shape index where an end_route_discontinuity exists
* **Guidance Improvements**
  * Updated Slovenian (sl-SI) narrative file.
* **Data Producer Updates**
  * Added support for per mode restrictions (e.g., restriction:&lt;type&gt;)  Saved these restrictions as "complex" restrictions which currently support per mode lookup (unlike simple restrictions which are assumed to apply to all driving modes).
* **Matrix Updates**
  * Increased max distance threshold for auto costing and other similar costings to 400 km instead of 200 km

## Release Date: 2017-06-05 Valhalla 2.2.5
* **Bug Fixes**
  * Fixed matched point edge_index by skipping transition edges.
  * Use double precision in meili grid traversal to fix some incorrect grid cases.
  * Update meili to use DoubleBucketQueue and GraphReader methods rather than internal methods.

## Release Date: 2017-05-17 Valhalla 2.2.4
* **Bug Fixes**
  * Fix isochrone bug where the default access mode was used - this rejected edges that should not have been rejected for cases than automobile.
  * Fix A* handling of edge costs for trivial routes. This fixed an issue with disconnected regions that projected to a single edge.
  * Fix TripPathBuilder crash if first edge is a transition edge (was occurring with map-matching in rare occasions).

## Release Date: 2017-05-15 Valhalla 2.2.3
* **Map Matching Improvement**
  * Return begin and end route discontinuities. Also, returns partial shape of edge at route discontinuity.
* **Isochrone Improvements**
  * Add logic to make sure the center location remains fixed at the center of a tile/grid in the isotile.
  * Add a default generalization factor that is based on the grid size. Users can still override this factor but the default behavior is improved.
  * Add ExpandForward and ExpandReverse methods as is done in bidirectional A*. This improves handling of transitions between hierarchy levels.
* **Graph Correlation Improvements**
  * Add options to control both radius and reachability per input location (with defaults) to control correlation of input locations to the graph in such a way as to avoid routing between disconnected regions and favor more likely paths.

## Release Date: 2017-05-08 Valhalla 2.2.0
* **Guidance Improvements**
  * Added Russian (ru-RU) narrative file.
  * Updated Slovenian (sl-SI) narrative file.
* **Data Producer Updates**
  * Assign destination sign info on bidirectional ramps.
  * Update ReclassifyLinks. Use a "link-tree" which is formed from the exit node and terminates at entrance nodes. Exit nodes are sorted by classification so motorway exits are done before trunks, etc. Updated the turn channel logic - now more consistently applies turn channel use.
  * Updated traffic segment associations to properly work with elevation and lane connectivity information (which is stored after the traffic association).

## Release Date: 2017-04-24 Valhalla 2.1.9
* **Elevation Update**
  * Created a new EdgeElevation structure which includes max upward and downward slope (moved from DirectedEdge) and mean elevation.
* **Routing Improvements**
  * Destination only fix when "nested" destination only areas cause a route failure. Allow destination only edges (with penalty) on 2nd pass.
  * Fix heading to properly use the partial edge shape rather than entire edge shape to determine heading at the begin and end locations.
  * Some cleanup and simplification of the bidirectional A* algorithm.
  * Some cleanup and simplification of TripPathBuilder.
  * Make TileHierarchy data and methods static and remove tile_dir from the tile hierarchy.
* **Map Matching Improvement**
  * Return matched points with trace attributes when using map_snap.
* **Data Producer Updates**
  * lua updates so that the chunnel will work again.

## Release Date: 2017-04-04 Valhalla 2.1.8
* **Map Matching Release**
  * Added max trace limits and out-of-bounds checks for customizable trace options

## Release Date: 2017-03-29 Valhalla 2.1.7
* **Map Matching Release**
  * Increased service limits for trace
* **Data Producer Updates**
  * Transit: Remove the dependency on using level 2 tiles for transit builder
* **Traffic Updates**
  * Segment matcher completely re-written to handle many complex issues when matching traces to OTSs
* **Service Improvement**
  * Bug Fix - relaxed rapidjson parsing to allow numeric type coercion
* **Routing Improvements**
  * Level the forward and reverse paths in bidirectional A * to account for distance approximation differences.
  * Add logic for Use==kPath to bicycle costing so that paths are favored (as are footways).

## Release Date: 2017-03-10 Valhalla 2.1.3
* **Guidance Improvement**
  * Corrections to Slovenian narrative language file
  **Routing Improvements**
  * Increased the pedestrian search radius from 25 to 50 within the meili configuration to reduce U-turns with map-matching
  * Added a max avoid location limit

## Release Date: 2017-02-22 Valhalla 2.1.0
* **Guidance Improvement**
  * Added ca-ES (Catalan) and sl-SI (Slovenian) narrative language files
* **Routing  Improvement**
  * Fix through location reverse ordering bug (introduced in 2.0.9) in output of route responses for depart_at routes
  * Fix edge_walking method to handle cases where more than 1 initial edge is found
* **Data Producer Updates**
  * Improved transit by processing frequency based schedules.
  * Updated graph validation to more aggressively check graph consistency on level 0 and level 1
  * Fix the EdgeInfo hash to not create duplicate edge info records when creating hierarchies

## Release Date: 2017-02-21 Valhalla 2.0.9
* **Guidance Improvement**
  * Improved Italian narrative by handling articulated prepositions
  * Properly calling out turn channel maneuver
* **Routing Improvement**
  * Improved path determination by increasing stop impact for link to link transitions at intersections
  * Fixed through location handling, now includes cost at throughs and properly uses heading
  * Added ability to adjust location heading tolerance
* **Traffic Updates**
  * Fixed segment matching json to properly return non-string values where appropriate
* **Data Producer Updates**
  * Process node:ref and way:junction_ref as a semicolon separated list for exit numbers
  * Removed duplicated interchange sign information when ways are split into edges
  * Use a sequence within HierarchyBuilder to lower memory requirements for planet / large data imports.
  * Add connecting OSM wayId to a transit stop within NodeInfo.
  * Lua update:  removed ways that were being added to the routing graph.
  * Transit:  Fixed an issue where add_service_day and remove_service_day was not using the tile creation date, but the service start date for transit.
  * Transit:  Added acceptance test logic.
  * Transit:  Added fallback option if the associated wayid is not found.  Use distance approximator to find the closest edge.
  * Transit:  Added URL encoding for one stop ids that contain diacriticals.  Also, added include_geometry=false for route requests.
* **Optimized Routing Update**
  * Added an original index to the location object in the optimized route response
* **Trace Route Improvement**
  * Updated find_start_node to fix "GraphTile NodeInfo index out of bounds" error

## Release Date: 2017-01-30 Valhalla 2.0.6
* **Guidance Improvement**
  * Italian phrases were updated
* **Routing Improvement**
  * Fixed an issue where date and time was returning an invalid ISO8601 time format for date_time values in positive UTC. + sign was missing.
  * Fixed an encoding issue that was discovered for tranist_fetcher.  We were not encoding onestop_ids or route_ids.  Also, added exclude_geometry=true for route API calls.
* **Data Producer Updates**
  * Added logic to grab a single feed in valhalla_build_transit.

## Release Date: 2017-01-04 Valhalla 2.0.3
* **Service Improvement**
  * Added support for interrupting requests. If the connection is closed, route computation and map-matching can be interrupted prior to completion.
* **Routing Improvement**
  * Ignore name inconsistency when entering a link to avoid double penalizing.
* **Data Producer Updates**
  * Fixed consistent name assignment for ramps and turn lanes which improved guidance.
  * Added a flag to directed edges indicating if the edge has names. This can potentially be used in costing methods.
  * Allow future use of spare GraphId bits within DirectedEdge.

## Release Date: 2016-12-13 Valhalla 2.0.2
* **Routing Improvement**
  * Added support for multi-way restrictions to matrix and isochrones.
  * Added HOV costing model.
  * Speed limit updates.   Added logic to save average speed separately from speed limits.
  * Added transit include and exclude logic to multimodal isochrone.
  * Fix some edge cases for trivial (single edge) paths.
  * Better treatment of destination access only when using bidirectional A*.
* **Performance Improvement**
  * Improved performance of the path algorithms by making many access methods inline.

## Release Date: 2016-11-28 Valhalla 2.0.1
* **Routing Improvement**
  * Preliminary support for multi-way restrictions
* **Issues Fixed**
  * Fixed tile incompatibility between 64 and 32bit architectures
  * Fixed missing edges within tile edge search indexes
  * Fixed an issue where transit isochrone was cut off if we took transit that was greater than the max_seconds and other transit lines or buses were then not considered.

## Release Date: 2016-11-15 Valhalla 2.0

* **Tile Redesign**
  * Updated the graph tiles to store edges only on the hierarchy level they belong to. Prior to this, the highways were stored on all levels, they now exist only on the highway hierarchy. Similar changes were made for arterial level roads. This leads to about a 20% reduction in tile size.
  * The tile redesign required changes to the path generation algorithms. They must now transition freely between levels, even for pedestrian and bicycle routes. To offset the extra transitions, the main algorithms were changed to expand nodes at each level that has directed edges, rather than adding the transition edges to the priority queue/adjacency list. This change helps performance. The hierarchy limits that are used to speed the computation of driving routes by utilizing the highway hierarchy were adjusted to work with the new path algorithms.
  * Some changes to costing were also required, for example pedestrian and bicycle routes skip shortcut edges.
  * Many tile data structures were altered to explicitly size different fields and make room for "spare" fields that will allow future growth. In addition, the tile itself has extra "spare" records that can be appended to the end of the tile and referenced from the tile header. This also will allow future growth without breaking backward compatibility.
* **Guidance Improvement**
  * Refactored trip path to use an enumerated `Use` for edge and an enumerated `NodeType` for node
  * Fixed some wording in the Hindi narrative file
  * Fixed missing turn maneuver by updating the forward intersecting edge logic
* **Issues Fixed**
  * Fixed an issue with pedestrian routes where a short u-turn was taken to avoid the "crossing" penalty.
  * Fixed bicycle routing due to high penalty to enter an access=destination area. Changed to a smaller, length based factor to try to avoid long regions where access = destination. Added a driveway penalty to avoid taking driveways (which are often marked as access=destination).
  * Fixed regression where service did not adhere to the list of allowed actions in the Loki configuration
* **Graph Correlation**
  * External contributions from Navitia have lead to greatly reduced per-location graph correlation. Average correlation time is now less than 1ms down from 4-9ms.

## Release Date: 2016-10-17

* **Guidance Improvement**
  * Added the Hindi (hi-IN) narrative language
* **Service Additions**
  * Added internal valhalla error codes utility in baldr and modified all services to make use of and return as JSON response
  * See documentation https://github.com/valhalla/valhalla-docs/blob/master/api-reference.md#internal-error-codes-and-conditions
* **Time-Distance Matrix Improvement**
  * Added a costmatrix performance fix for one_to_many matrix requests
* **Memory Mapped Tar Archive - Tile Extract Support**
  * Added the ability to load a tar archive of the routing graph tiles. This improves performance under heavy load and reduces the memory requirement while allowing multiple processes to share cache resources.

## Release Date: 2016-09-19

* **Guidance Improvement**
  * Added pirate narrative language
* **Routing Improvement**
  * Added the ability to include or exclude stops, routes, and operators in multimodal routing.
* **Service Improvement**
  * JSONify Error Response

## Release Date: 2016-08-30

* **Pedestrian Routing Improvement**
  * Fixes for trivial pedestrian routes

## Release Date: 2016-08-22

* **Guidance Improvements**
  * Added Spanish narrative
  * Updated the start and end edge heading calculation to be based on road class and edge use
* **Bicycle Routing Improvements**
  * Prevent getting off a higher class road for a small detour only to get back onto the road immediately.
  * Redo the speed penalties and road class factors - they were doubly penalizing many roads with very high values.
  * Simplify the computation of weighting factor for roads that do not have cycle lanes. Apply speed penalty to slightly reduce favoring
of non-separated bicycle lanes on high speed roads.
* **Routing Improvements**
  * Remove avoidance of U-turn for pedestrian routes. This improves use with map-matching since pedestrian routes can make U-turns.
  * Allow U-turns at dead-ends for driving (and bicycling) routes.
* **Service Additions**
  * Add support for multi-modal isochrones.
  * Added base code to allow reverse isochrones (path from anywhere to a single destination).
* **New Sources to Targets**
  * Added a new Matrix Service action that allows you to request any of the 3 types of time-distance matrices by calling 1 action.  This action takes a sources and targets parameter instead of the locations parameter.  Please see the updated Time-Distance Matrix Service API reference for more details.

## Release Date: 2016-08-08

 * **Service additions**
  * Latitude, longitude bounding boxes of the route and each leg have been added to the route results.
  * Added an initial isochrone capability. This includes methods to create an "isotile" - a 2-D gridded data set with time to reach each lat,lon grid from an origin location. This isoltile is then used to create contours at specified times. Interior contours are optionally removed and the remaining outer contours are generalized and converted to GeoJSON polygons. An initial version supporting multimodal route types has also been added.
 * **Data Producer Updates**
  * Fixed tranist scheduling issue where false schedules were getting added.
 * **Tools Additionas**
  * Added `valhalla_export_edges` tool to allow shape and names to be dumped from the routing tiles

## Release Date: 2016-07-19

 * **Guidance Improvements**
  * Added French narrative
  * Added capability to have narrative language aliases - For example: German `de-DE` has an alias of `de`
 * **Transit Stop Update** - Return latitude and longitude for each transit stop
 * **Data Producer Updates**
  * Added logic to use lanes:forward, lanes:backward, speed:forward, and speed:backward based on direction of the directed edge.
  * Added support for no_entry, no_exit, and no_turn restrictions.
  * Added logic to support country specific access. Based on country tables found here: http://wiki.openstreetmap.org/wiki/OSM_tags_for_routing/Access-Restrictions

## Release Date: 2016-06-08

 * **Bug Fix** - Fixed a bug where edge indexing created many small tiles where no edges actually intersected. This allowed impossible routes to be considered for path finding instead of rejecting them earlier.
 * **Guidance Improvements**
  * Fixed invalid u-turn direction
  * Updated to properly call out jughandle routes
  * Enhanced signless interchange maneuvers to help guide users
 * **Data Producer Updates**
  * Updated the speed assignment for ramp to be a percentage of the original road class speed assignment
  * Updated stop impact logic for turn channel onto ramp

## Release Date: 2016-05-19

 * **Bug Fix** - Fixed a bug where routes fail within small, disconnected "islands" due to the threshold logic in prior release. Also better logic for not-thru roads.

## Release Date: 2016-05-18

 * **Bidirectional A* Improvements** - Fixed an issue where if both origin and destination locations where on not-thru roads that meet at a common node the path ended up taking a long detour. Not all cases were fixed though - next release should fix. Trying to address the termination criteria for when the best connection point of the 2 paths is optimal. Turns out that the initial case where both opposing edges are settled is not guaranteed to be the least cost path. For now we are setting a threshold and extending the search while still tracking best connections. Fixed the opposing edge when a hierarchy transition occurs.
 * **Guidance Globalization** -  Fixed decimal distance to be locale based.
 * **Guidance Improvements**
  * Fixed roundabout spoke count issue by fixing the drive_on_right attribute.
  * Simplified narative by combining unnamed straight maneuvers
  * Added logic to confirm maneuver type assignment to avoid invalid guidance
  * Fixed turn maneuvers by improving logic for the following:
    * Internal intersection edges
    * 'T' intersections
    * Intersecting forward edges
 * **Data Producer Updates** - Fix the restrictions on a shortcut edge to be the same as the last directed edge of the shortcut (rather than the first one).

## Release Date: 2016-04-28

 * **Tile Format Updates** - Separated the transit graph from the "road only" graph into different tiles but retained their interconnectivity. Transit tiles are now hierarchy level 3.
 * **Tile Format Updates** - Reduced the size of graph edge shape data by 5% through the use of varint encoding (LEB128)
 * **Tile Format Updates** - Aligned `EdgeInfo` structures to proper byte boundaries so as to maintain compatibility for systems who don't support reading from unaligned addresses.
 * **Guidance Globalization** -  Added the it-IT(Italian) language file. Added support for CLDR plural rules. The cs-CZ(Czech), de-DE(German), and en-US(US English) language files have been updated.
 * **Travel mode based instructions** -  Updated the start, post ferry, and post transit insructions to be based on the travel mode, for example:
  * `Drive east on Main Street.`
  * `Walk northeast on Broadway.`
  * `Bike south on the cycleway.`

## Release Date: 2016-04-12

 * **Guidance Globalization** -  Added logic to use tagged language files that contain the guidance phrases. The initial versions of en-US, de-DE, and cs-CZ have been deployed.
 * **Updated ferry defaults** -  Bumped up use_ferry to 0.65 so that we don't penalize ferries as much.

## Release Date: 2016-03-31
 * **Data producer updates** - Do not generate shortcuts across a node which is a fork. This caused missing fork maneuvers on longer routes.  GetNames update ("Broadway fix").  Fixed an issue with looking up a name in the ref map and not the name map.  Also, removed duplicate names.  Private = false was unsetting destination only flags for parking aisles.

## Release Date: 2016-03-30
 * **TripPathBuilder Bug Fix** - Fixed an exception that was being thrown when trying to read directed edges past the end of the list within a tile. This was due to errors in setting walkability and cyclability on upper hierarchies.

## Release Date: 2016-03-28

 * **Improved Graph Correlation** -  Correlating input to the routing graph is carried out via closest first traversal of the graph's, now indexed, geometry. This results in faster correlation and guarantees the absolute closest edge is found.

## Release Date: 2016-03-16

 * **Transit type returned** -  The transit type (e.g. tram, metro, rail, bus, ferry, cable car, gondola, funicular) is now returned with each transit maneuver.
 * **Guidance language** -  If the language option is not supplied or is unsupported then the language will be set to the default (en-US). Also, the service will return the language in the trip results.
 * **Update multimodal path algorithm** - Applied some fixes to multimodal path algorithm. In particular fixed a bug where the wrong sortcost was added to the adjacency list. Also separated "in-station" transfer costs from transfers between stops.
 * **Data producer updates** - Do not combine shortcut edges at gates or toll booths. Fixes avoid toll issues on routes that included shortcut edges.

## Release Date: 2016-03-07

 * **Updated all APIs to honor the optional DNT (Do not track) http header** -  This will avoid logging locations.
 * **Reduce 'Merge maneuver' verbal alert instructions** -  Only create a verbal alert instruction for a 'Merge maneuver' if the previous maneuver is > 1.5 km.
 * **Updated transit defaults.  Tweaked transit costing logic to obtain better routes.** -  use_rail = 0.6, use_transfers = 0.3, transfer_cost = 15.0 and transfer_penalty = 300.0.  Updated the TransferCostFactor to use the transfer_factor correctly.  TransitionCost for pedestrian costing bumped up from 20.0f to 30.0f when predecessor edge is a transit connection.
 * **Initial Guidance Globalization** -  Partial framework for Guidance Globalization. Started reading some guidance phrases from en-US.json file.

## Release Date: 2016-02-22

 * **Use bidirectional A* for automobile routes** - Switch to bidirectional A* for all but bus routes and short routes (where origin and destination are less than 10km apart). This improves performance and has less failure cases for longer routes. Some data import adjustments were made (02-19) to fix some issues encountered with arterial and highway hierarchies. Also only use a maximum of 2 passes for bidirecdtional A* to reduce "long time to fail" cases.
 * **Added verbal multi-cue guidance** - This combines verbal instructions when 2 successive maneuvers occur in a short amount of time (e.g., Turn right onto MainStreet. Then Turn left onto 1st Avenue).

## Release Date: 2016-02-19

 * **Data producer updates** - Reduce stop impact when all edges are links (ramps or turn channels). Update opposing edge logic to reject edges that do no have proper access (forward access == reverse access on opposing edge and vice-versa). Update ReclassifyLinks for cases where a single edge (often a service road) intersects a ramp improperly causing the ramp to reclassified when it should not be. Updated maximum OSM node Id (now exceeds 4000000000). Move lua from conf repository into mjolnir.

## Release Date: 2016-02-01

 * **Data producer updates** - Reduce speed on unpaved/rough roads. Add statistics for hgv (truck) restrictions.

## Release Date: 2016-01-26

 * **Added capability to disable narrative production** - Added the `narrative` boolean option to allow users to disable narrative production. Locations, shape, length, and time are still returned. The narrative production is enabled by default. The possible values for the `narrative` option are: false and true
 * **Added capability to mark a request with an id** - The `id` is returned with the response so a user could match to the corresponding request.
 * **Added some logging enhancements, specifically [ANALYTICS] logging** - We want to focus more on what our data is telling us by logging specific stats in Logstash.

## Release Date: 2016-01-18

 * **Data producer updates** - Data importer configuration (lua) updates to fix a bug where buses were not allowed on restricted lanes.  Fixed surface issue (change the default surface to be "compacted" for footways).

## Release Date: 2016-01-04

 * **Fixed Wrong Costing Options Applied** - Fixed a bug in which a previous requests costing options would be used as defaults for all subsequent requests.

## Release Date: 2015-12-18

 * **Fix for bus access** - Data importer configuration (lua) updates to fix a bug where bus lanes were turning off access for other modes.
 * **Fix for extra emergency data** - Data importer configuration (lua) updates to fix a bug where we were saving hospitals in the data.
 * **Bicycle costing update** - Updated kTCSlight and kTCFavorable so that cycleways are favored by default vs roads.

## Release Date: 2015-12-17

 * **Graph Tile Data Structure update** - Updated structures within graph tiles to support transit efforts and truck routing. Removed TransitTrip, changed TransitRoute and TransitStop to indexes (rather than binary search). Added access restrictions (like height and weight restrictions) and the mode which they impact to reduce need to look-up.
 * **Data producer updates** - Updated graph tile structures and import processes.

## Release Date: 2015-11-23

 * **Fixed Open App for OSRM functionality** - Added OSRM functionality back to Loki to support Open App.

## Release Date: 2015-11-13

 * **Improved narrative for unnamed walkway, cycleway, and mountain bike trail** - A generic description will be used for the street name when a walkway, cycleway, or mountain bike trail maneuver is unnamed. For example, a turn right onto a unnamed walkway maneuver will now be: "Turn right onto walkway."
 * **Fix costing bug** - Fix a bug introduced in EdgeLabel refactor (impacted time distance matrix only).

## Release Date: 2015-11-3

 * **Enhance bi-directional A* logic** - Updates to bidirectional A* algorithm to fix the route completion logic to handle cases where a long "connection" edge could lead to a sub-optimal path. Add hierarchy and shortcut logic so we can test and use bidirectional A* for driving routes. Fix the destination logic to properly handle oneways as the destination edge. Also fix U-turn detection for reverse search when hierarchy transitions occur.
 * **Change "Go" to "Head" for some instructions** - Start, exit ferry.
 * **Update to roundabout instructions** - Call out roundabouts for edges marked as links (ramps, turn channels).
 * **Update bicycle costing** - Fix the road factor (for applying weights based on road classification) and lower turn cost values.

## Data Producer Release Date: 2015-11-2

 * **Updated logic to not create shortcut edges on roundabouts** - This fixes some roundabout exit counts.

## Release Date: 2015-10-20

 * **Bug Fix for Pedestrian and Bicycle Routes** - Fixed a bug with setting the destination in the bi-directional Astar algorithm. Locations that snapped to a dead-end node would have failed the route and caused a timeout while searching for a valid path. Also fixed the elapsed time computation on the reverse path of bi-directional algorithm.

## Release Date: 2015-10-16

 * **Through Location Types** - Improved support for locations with type = "through". Routes now combine paths that meet at each through location to create a single "leg" between locations with type = "break". Paths that continue at a through location will not create a U-turn unless the path enters a "dead-end" region (neighborhood with no outbound access).
 * **Update shortcut edge logic** - Now skips long shortcut edges when close to the destination. This can lead to missing the proper connection if the shortcut is too long. Fixes #245 (thor).
 * **Per mode service limits** - Update configuration to allow setting different maximum number of locations and distance per mode.
 * **Fix shape index for trivial path** - Fix a bug where when building the the trip path for a "trivial" route (includes just one edge) where the shape index exceeded that size of the shape.

## Release Date: 2015-09-28

 * **Elevation Influenced Bicycle Routing** - Enabled elevation influenced bicycle routing. A "use-hills" option was added to the bicycle costing profile that can tune routes to avoid hills based on grade and amount of elevation change.
 * **"Loop Edge" Fix** - Fixed a bug with edges that form a loop. Split them into 2 edges during data import.
 * **Additional information returned from 'locate' method** - Added information that can be useful when debugging routes and data. Adds information about nodes and edges at a location.
 * **Guidance/Narrative Updates** - Added side of street to destination narrative. Updated verbal instructions.<|MERGE_RESOLUTION|>--- conflicted
+++ resolved
@@ -31,16 +31,13 @@
    * ADDED: option `--extract-tar` to `valhalla_build_extract` to create extracts from .tar files instead of tile directory [#4255](https://github.com/valhalla/valhalla/pull/4255)
    * ADDED: Support for `bannerInstructions` attribute in OSRM serializer via `banner_instructions` request parameter [#4093](https://github.com/valhalla/valhalla/pull/4093)
    * UPDATED: submodules which had new releases, unless it was a major version change [#4231](https://github.com/valhalla/valhalla/pull/4231)
-<<<<<<< HEAD
    * CHANGED: `/expansion`: add field `prev_edge_id`, make the GeoJSON features `LineString`s [#4275](https://github.com/valhalla/valhalla/issues/4275)
-=======
    * ADDED: Support for elevation along a route. Add elevation to EdgeInfo within Valhalla tiles [#4279](https://github.com/valhalla/valhalla/pull/4279)
    * ADDED: the workflow to find landmarks in a graph tile, associate them with nearby edges, and update the graph tile to store the associations [#4278](https://github.com/valhalla/valhalla/pull/4278)
    * ADDED: update maneuver generation to add nearby landmarks to maneuvers as direction support [#4293](https://github.com/valhalla/valhalla/pull/4293)
    * CHANGED: the boost property tree config is now read into a singleton that doesn't need to be passed around anymore [#4220](https://github.com/valhalla/valhalla/pull/4220)
    * ADDED: Update the street name and sign data processing include language and pronunciations [#4268](https://github.com/valhalla/valhalla/pull/4268)
    * CHANGED: more sustainable way to work with protobuf in cmake [#4334](https://github.com/valhalla/valhalla/pull/4334)
->>>>>>> 08308fe4
 
 ## Release Date: 2023-05-11 Valhalla 3.4.0
 * **Removed**
