## Release Date: 2023-??-?? Valhalla 3.3.1
* **Removed**
* **Bug Fix**
   * FIXED: underflow of uint64_t cast for matrix time results [#3906](https://github.com/valhalla/valhalla/pull/3906)
   * FIXED: update vcpkg commit for Azure pipelines to fix libtool mirrors [#3915](https://github.com/valhalla/valhalla/pull/3915)
   * FIXED: fix CHANGELOG release year (2022->2023) [#3927](https://github.com/valhalla/valhalla/pull/3927)
   * FIXED: avoid segfault on invalid exclude_polygons input [#3907](https://github.com/valhalla/valhalla/pull/3907)
   * FIXED: allow \_WIN32_WINNT to be defined by build system [#3933](https://github.com/valhalla/valhalla/issues/3933)
   * FIXED: disconnected stop pairs in gtfs import [#3943](https://github.com/valhalla/valhalla/pull/3943)
   * FIXED: in/egress traversability in gtfs ingestion is now defaulted to kBoth to enable pedestrian access on transit connect edges and through the in/egress node [#3948](https://github.com/valhalla/valhalla/pull/3948)
   * FIXED: parsing logic needed implicit order of stations/egresses/platforms in the GTFS feeds [#3949](https://github.com/valhalla/valhalla/pull/3949)
<<<<<<< HEAD
   * FIXED: write multiple PBFs if the protobuf object gets too big [#3954](https://github.com/valhalla/valhalla/pull/3954)
=======
   * FIXED: segfault in TimeDistanceMatrix [#3964](https://github.com/valhalla/valhalla/pull/3949)
>>>>>>> 74fd73ff
* **Enhancement**
   * CHANGED: replace boost::optional with C++17's std::optional where possible [#3890](https://github.com/valhalla/valhalla/pull/3890)
   * ADDED: parse `lit` tag on ways and add it to graph [#3893](https://github.com/valhalla/valhalla/pull/3893)
   * ADDED: log lat/lon of node where children link edges exceed the configured maximum [#3911](https://github.com/valhalla/valhalla/pull/3911)
   * ADDED: log matrix algorithm which was used [#3916](https://github.com/valhalla/valhalla/pull/3916)
   * UPDATED: docker base image to Ubuntu 22.04 [#3912](https://github.com/valhalla/valhalla/pull/3912)
   * CHANGED: Unify handling of single-file -Werror in all modules [#3910](https://github.com/valhalla/valhalla/pull/3910)
   * CHANGED: Build skadi with -Werror [#3935](https://github.com/valhalla/valhalla/pull/3935)
   * ADDED: Connect transit tiles to the graph [#3700](https://github.com/valhalla/valhalla/pull/3700)
   * CHANGED: switch to C++17 master branch of `just_gtfs` [#3947](https://github.com/valhalla/valhalla/pull/3947)
   * ADDED: Support for configuring a universal request timeout [#3966](https://github.com/valhalla/valhalla/pull/3966)

## Release Date: 2023-01-03 Valhalla 3.3.0
* **Removed**
* **Bug Fix**
* **Enhancement**
  * CHANGED: Upgraded from C++14 to C++17. [#3878](https://github.com/valhalla/valhalla/pull/3878)

## Release Date: 2023-01-03 Valhalla 3.2.1
* **Removed**
* **Bug Fix**
   * FIXED: valhalla_run_route was missing config logic.[#3824](https://github.com/valhalla/valhalla/pull/3824)
   * FIXED: Added missing ferry tag if manoeuver uses a ferry. It's supposed to be there according to the docs. [#3815](https://github.com/valhalla/valhalla/issues/3815)
   * FIXED: Handle hexlifying strings with unsigned chars [#3842](https://github.com/valhalla/valhalla/pull/3842)
   * FIXED: Newer clang warns on `sprintf` which becomes a compilation error (due to `Werror`) so we use `snprintf` instead [#3846](https://github.com/valhalla/valhalla/issues/3846)
   * FIXED: Build all of Mjolnir with -Werror [#3845](https://github.com/valhalla/valhalla/pull/3845)
   * FIXED: Only set most destination information once for all origins in timedistancematrix [#3830](https://github.com/valhalla/valhalla/pull/3830)
   * FIXED: Integers to expansion JSON output were cast wrongly [#3857](https://github.com/valhalla/valhalla/pull/3857)
   * FIXED: hazmat=destination should be hazmat=false and fix the truckcost usage of hazmat [#3865](https://github.com/valhalla/valhalla/pull/3865)
   * FIXED: Make sure there is at least one path which is accessible for all vehicular modes when reclassifying ferry edges [#3860](https://github.com/valhalla/valhalla/pull/3860)
   * FIXED: valhalla_build_extract was failing to determine the tile ID to include in the extract [#3864](https://github.com/valhalla/valhalla/pull/3864)
   * FIXED: valhalla_ways_to_edges missed trimming the cache when overcommitted [#3872](https://github.com/valhalla/valhalla/pull/3864)
   * FIXED: Strange detours with multi-origin/destination unidirectional A* [#3585](https://github.com/valhalla/valhalla/pull/3585)
* **Enhancement**
   * ADDED: Added has_toll, has_higway, has_ferry tags to summary field of a leg and route and a highway tag to a maneuver if it includes a highway. [#3815](https://github.com/valhalla/valhalla/issues/3815)
   * ADDED: Add time info to sources_to_targets [#3795](https://github.com/valhalla/valhalla/pull/3795)
   * ADDED: "available_actions" to the /status response [#3836](https://github.com/valhalla/valhalla/pull/3836)
   * ADDED: "waiting" field on input/output intermediate break(_through) locations to respect services times [#3849](https://github.com/valhalla/valhalla/pull/3849)
   * ADDED: --bbox & --geojson-dir options to valhalla_build_extract to only archive a subset of tiles [#3856](https://github.com/valhalla/valhalla/pull/3856)
   * CHANGED: Replace unstable c++ geos API with a mix of geos' c api and boost::geometry for admin building [#3683](https://github.com/valhalla/valhalla/pull/3683)
   * ADDED: optional write-access to traffic extract from GraphReader [#3876](https://github.com/valhalla/valhalla/pull/3876)
   * UPDATED: locales from Transifex [#3879](https://github.com/valhalla/valhalla/pull/3879)
   * CHANGED: Build most of Baldr with -Werror [#3885](https://github.com/valhalla/valhalla/pull/3885)
   * UPDATED: some documentation overhaul to slim down root's README [#3881](https://github.com/valhalla/valhalla/pull/3881)
   * CHANGED: move documentation hosting to Github Pages from readthedocs.io [#3884](https://github.com/valhalla/valhalla/pull/3884)
   * ADDED: inline config arguments to some more executables [#3873](https://github.com/valhalla/valhalla/pull/3873)

## Release Date: 2022-10-26 Valhalla 3.2.0
* **Removed**
   * REMOVED: "build-\*" docker image to decrease complexity [#3689](https://github.com/valhalla/valhalla/pull/3541)

* **Bug Fix**
   * FIXED: Fix precision losses while encoding-decoding distance parameter in openlr [#3374](https://github.com/valhalla/valhalla/pull/3374)
   * FIXED: Fix bearing calculation for openlr records [#3379](https://github.com/valhalla/valhalla/pull/3379)
   * FIXED: Some refactoring that was proposed for the PR 3379 [3381](https://github.com/valhalla/valhalla/pull/3381)
   * FIXED: Avoid calling out "keep left/right" when passing an exit [3349](https://github.com/valhalla/valhalla/pull/3349)
   * FIXED: Fix iterator decrement beyond begin() in GeoPoint::HeadingAtEndOfPolyline() method [#3393](https://github.com/valhalla/valhalla/pull/3393)
   * FIXED: Add string for Use:kPedestrianCrossing to fix null output in to_string(Use). [#3416](https://github.com/valhalla/valhalla/pull/3416)
   * FIXED: Remove simple restrictions check for pedestrian cost calculation. [#3423](https://github.com/valhalla/valhalla/pull/3423)
   * FIXED: Parse "highway=busway" OSM tag: https://wiki.openstreetmap.org/wiki/Tag:highway%3Dbusway [#3413](https://github.com/valhalla/valhalla/pull/3413)
   * FIXED: Process int_ref irrespective of `use_directions_on_ways_` [#3446](https://github.com/valhalla/valhalla/pull/3446)
   * FIXED: workaround python's ArgumentParser bug to not accept negative numbers as arguments [#3443](https://github.com/valhalla/valhalla/pull/3443)
   * FIXED: Undefined behaviour on some platforms due to unaligned reads [#3447](https://github.com/valhalla/valhalla/pull/3447)
   * FIXED: Fixed undefined behavior due to invalid shift exponent when getting edge's heading [#3450](https://github.com/valhalla/valhalla/pull/3450)
   * FIXED: Use midgard::unaligned_read in GraphTileBuilder::AddSigns [#3456](https://github.com/valhalla/valhalla/pull/3456)
   * FIXED: Relax test margin for time dependent traffic test [#3467](https://github.com/valhalla/valhalla/pull/3467)
   * FIXED: Fixed missed intersection heading [#3463](https://github.com/valhalla/valhalla/pull/3463)
   * FIXED: Stopped putting binary bytes into a string field of the protobuf TaggedValue since proto3 protects against that for cross language support [#3468](https://github.com/valhalla/valhalla/pull/3468)
   * FIXED: valhalla_service uses now loki logging config instead of deprecated tyr logging [#3481](https://github.com/valhalla/valhalla/pull/3481)
   * FIXED: Docker image `valhalla/valhalla:run-latest`: conan error + python integration [#3485](https://github.com/valhalla/valhalla/pull/3485)
   * FIXED: fix more protobuf unstable 3.x API [#3494](https://github.com/valhalla/valhalla/pull/3494)
   * FIXED: fix one more protobuf unstable 3.x API [#3501](https://github.com/valhalla/valhalla/pull/3501)
   * FIXED: Fix valhalla_build_tiles imports only bss from last osm file [#3503](https://github.com/valhalla/valhalla/pull/3503)
   * FIXED: Fix total_run_stat.sh script. [#3511](https://github.com/valhalla/valhalla/pull/3511)
   * FIXED: Both `hov:designated` and `hov:minimum` have to be correctly set for the way to be considered hov-only [#3526](https://github.com/valhalla/valhalla/pull/3526)
   * FIXED: Wrong out index in route intersections [#3541](https://github.com/valhalla/valhalla/pull/3541)
   * FIXED: fix valhalla_export_edges: missing null columns separator [#3543](https://github.com/valhalla/valhalla/pull/3543)
   * FIXED: Removed/updated narrative language aliases that are not IETF BCP47 compliant [#3546](https://github.com/valhalla/valhalla/pull/3546)
   * FIXED: Wrong predecessor opposing edge in dijkstra's expansion [#3528](https://github.com/valhalla/valhalla/pull/3528)
   * FIXED: exit and exit_verbal in Russian locale should be same [#3545](https://github.com/valhalla/valhalla/pull/3545)
   * FIXED: Skip transit tiles in hierarchy builder [#3559](https://github.com/valhalla/valhalla/pull/3559)
   * FIXED: Fix some country overrides in adminconstants and add a couple new countries. [#3578](https://github.com/valhalla/valhalla/pull/3578)
   * FIXED: Improve build errors reporting [#3579](https://github.com/valhalla/valhalla/pull/3579)
   * FIXED: Fix "no elevation" values and /locate elevation response [#3571](https://github.com/valhalla/valhalla/pull/3571)
   * FIXED: Build tiles with admin/timezone support on Windows [#3580](https://github.com/valhalla/valhalla/pull/3580)
   * FIXED: admin "Saint-Martin" changed name to "Saint-Martin (France)" [#3619](https://github.com/valhalla/valhalla/pull/3619)
   * FIXED: openstreetmapspeeds global config with `null`s now supported [#3621](https://github.com/valhalla/valhalla/pull/3621)
   * FIXED: valhalla_run_matrix was failing (could not find proper max_matrix_distance) [#3635](https://github.com/valhalla/valhalla/pull/3635)
   * FIXED: Removed duplicate degrees/radians constants [#3642](https://github.com/valhalla/valhalla/pull/3642)
   * FIXED: Forgot to adapt driving side and country access rules in [#3619](https://github.com/valhalla/valhalla/pull/3619) [#3652](https://github.com/valhalla/valhalla/pull/3652)
   * FIXED: DateTime::is_conditional_active(...) incorrect end week handling [#3655](https://github.com/valhalla/valhalla/pull/3655)
   * FIXED: TimeDistanceBSSMatrix: incorrect initialization for destinations[#3659](https://github.com/valhalla/valhalla/pull/3659)
   * FIXED: Some interpolated points had invalid edge_index in trace_attributes response [#3646](https://github.com/valhalla/valhalla/pull/3670)
   * FIXED: Use a small node snap distance in map-matching. FIxes issue with incorrect turn followed by Uturn. [#3677](https://github.com/valhalla/valhalla/pull/3677)
   * FIXED: Conan error when building Docker image. [#3689](https://github.com/valhalla/valhalla/pull/3689)
   * FIXED: Allow country overrides for sidewalk [#3711](https://github.com/valhalla/valhalla/pull/3711)
   * FIXED: CostMatrix incorrect tile usage with oppedge. [#3719](https://github.com/valhalla/valhalla/pull/3719)
   * FIXED: Fix elevation serializing [#3735](https://github.com/valhalla/valhalla/pull/3735)
   * FIXED: Fix returning a potentially uninitialized value in PointXY::ClosestPoint [#3737](https://github.com/valhalla/valhalla/pull/3737)
   * FIXED: Wales and Scotland name change. [#3746](https://github.com/valhalla/valhalla/pull/3746)
   * FIXED: Pedestrian crossings are allowed for bikes [#3751](https://github.com/valhalla/valhalla/pull/3751)
   * FIXED: Fix for Mac OSx.  Small update for the workdir for the admin_sidewalk_override test.  [#3757](https://github.com/valhalla/valhalla/pull/3757)
   * FIXED: Add missing service road case from GetTripLegUse method. [#3763](https://github.com/valhalla/valhalla/pull/3763)
   * FIXED: Fix TimeDistanceMatrix results sequence [#3738](https://github.com/valhalla/valhalla/pull/3738)
   * FIXED: Fix status endpoint not reporting that the service is shutting down [#3785](https://github.com/valhalla/valhalla/pull/3785)
   * FIXED: Fix TimdDistanceMatrix SetSources and SetTargets [#3792](https://github.com/valhalla/valhalla/pull/3792)
   * FIXED: Added highway and surface factor in truckcost [#3590](https://github.com/valhalla/valhalla/pull/3590)
   * FIXED: Potential integer underflow in file suffix generation [#3783](https://github.com/valhalla/valhalla/pull/3783)
   * FIXED: Building Valhalla as a submodule [#3781](https://github.com/valhalla/valhalla/issues/3781)
   * FIXED: Fixed invalid time detection in GetSpeed [#3800](https://github.com/valhalla/valhalla/pull/3800)
   * FIXED: Osmway struct update: added up to 33 and not 32 [#3808](https://github.com/valhalla/valhalla/pull/3808)

* **Enhancement**
   * CHANGED: Pronunciation for names and destinations [#3132](https://github.com/valhalla/valhalla/pull/3132)
   * CHANGED: Requested code clean up for phonemes PR [#3356](https://github.com/valhalla/valhalla/pull/3356)
   * CHANGED: Refactor Pronunciation class to struct [#3359](https://github.com/valhalla/valhalla/pull/3359)
   * ADDED: Added support for probabale restrictions [#3361](https://github.com/valhalla/valhalla/pull/3361)
   * CHANGED: Refactored the verbal text formatter to handle logic for street name and sign [#3369](https://github.com/valhalla/valhalla/pull/3369)
   * CHANGED: return "version" and "tileset_age" on parameterless /status call [#3367](https://github.com/valhalla/valhalla/pull/3367)
   * CHANGED: de-singleton tile_extract by introducing an optional index.bin file created by valhalla_build_extract [#3281](https://github.com/valhalla/valhalla/pull/3281)
   * CHANGED: implement valhalla_build_elevation in python and add more --from-geojson & --from-graph options [#3318](https://github.com/valhalla/valhalla/pull/3318)
   * ADDED: Add boolean parameter to clear memory for edge labels from thor. [#2789](https://github.com/valhalla/valhalla/pull/2789)
   * CHANGED: Do not create statsd client in workers if it is not configured [#3394](https://github.com/valhalla/valhalla/pull/3394)
   * ADDED: Import of Bike Share Stations information in BSS Connection edges [#3411](https://github.com/valhalla/valhalla/pull/3411)
   * ADDED: Add heading to PathEdge to be able to return it on /locate [#3399](https://github.com/valhalla/valhalla/pull/3399)
   * ADDED: Add `prioritize_bidirectional` option for fast work and correct ETA calculation for `depart_at` date_time type. Smoothly stop using live-traffic [#3398](https://github.com/valhalla/valhalla/pull/3398)
   * CHANGED: Minor fix for headers  [#3436](https://github.com/valhalla/valhalla/pull/3436)
   * CHANGED: Use std::multimap for polygons returned for admin and timezone queries. Improves performance when building tiles. [#3427](https://github.com/valhalla/valhalla/pull/3427)
   * CHANGED: Refactored GraphBuilder::CreateSignInfoList [#3438](https://github.com/valhalla/valhalla/pull/3438)
   * ADDED: Add support for LZ4 compressed elevation tiles [#3401](https://github.com/valhalla/valhalla/pull/3401)
   * CHANGED: Rearranged some of the protobufs to remove redundancy [#3452](https://github.com/valhalla/valhalla/pull/3452)
   * CHANGED: overhaul python bindings [#3380](https://github.com/valhalla/valhalla/pull/3380)
   * CHANGED: Removed all protobuf defaults either by doing them in code or by relying on 0 initialization. Also deprecated best_paths and do_not_track [#3454](https://github.com/valhalla/valhalla/pull/3454)
   * ADDED: isochrone action for /expansion endpoint to track dijkstra expansion [#3215](https://github.com/valhalla/valhalla/pull/3215)
   * CHANGED: remove boost from dependencies and add conan as prep for #3346 [#3459](https://github.com/valhalla/valhalla/pull/3459)
   * CHANGED: Remove boost.program_options in favor of cxxopts header-only lib and use conan to install header-only boost. [#3346](https://github.com/valhalla/valhalla/pull/3346)
   * CHANGED: Moved all protos to proto3 for internal request/response handling [#3457](https://github.com/valhalla/valhalla/pull/3457)
   * CHANGED: Allow up to 32 outgoing link edges on a node when reclassifying links [#3483](https://github.com/valhalla/valhalla/pull/3483)
   * CHANGED: Reuse sample::get implementation [#3471](https://github.com/valhalla/valhalla/pull/3471)
   * ADDED: Beta support for interacting with the http/bindings/library via serialized and pbf objects respectively [#3464](https://github.com/valhalla/valhalla/pull/3464)
   * CHANGED: Update xcode to 12.4.0 [#3492](https://github.com/valhalla/valhalla/pull/3492)
   * ADDED: Add JSON generator to conan [#3493](https://github.com/valhalla/valhalla/pull/3493)
   * CHANGED: top_speed option: ignore live speed for speed based penalties [#3460](https://github.com/valhalla/valhalla/pull/3460)
   * ADDED: Add `include_construction` option into the config to include/exclude roads under construction from the graph [#3455](https://github.com/valhalla/valhalla/pull/3455)
   * CHANGED: Refactor options protobuf for Location and Costing objects [#3506](https://github.com/valhalla/valhalla/pull/3506)
   * CHANGED: valhalla.h and config.h don't need cmake configuration [#3502](https://github.com/valhalla/valhalla/pull/3502)
   * ADDED: New options to control what fields of the pbf are returned when pbf format responses are requested [#3207](https://github.com/valhalla/valhalla/pull/3507)
   * CHANGED: Rename tripcommon to common [#3516](https://github.com/valhalla/valhalla/pull/3516)
   * ADDED: Indoor routing - data model, data processing. [#3509](https://github.com/valhalla/valhalla/pull/3509)
   * ADDED: On-demand elevation tile fetching [#3391](https://github.com/valhalla/valhalla/pull/3391)
   * CHANGED: Remove many oneof uses from the protobuf api where the semantics of optional vs required isnt necessary [#3527](https://github.com/valhalla/valhalla/pull/3527)
   * ADDED: Indoor routing maneuvers [#3519](https://github.com/valhalla/valhalla/pull/3519)
   * ADDED: Expose reverse isochrone parameter for reverse expansion [#3528](https://github.com/valhalla/valhalla/pull/3528)
   * CHANGED: Add matrix classes to thor worker so they persist between requests. [#3560](https://github.com/valhalla/valhalla/pull/3560)
   * CHANGED: Remove `max_matrix_locations` and introduce `max_matrix_location_pairs` to configure the allowed number of total routes for the matrix action for more flexible asymmetric matrices [#3569](https://github.com/valhalla/valhalla/pull/3569)
   * CHANGED: modernized spatialite syntax [#3580](https://github.com/valhalla/valhalla/pull/3580)
   * ADDED: Options to generate partial results for time distance matrix when there is one source (one to many) or one target (many to one). [#3181](https://github.com/valhalla/valhalla/pull/3181)
   * ADDED: Enhance valhalla_build_elevation with LZ4 recompression support [#3607](https://github.com/valhalla/valhalla/pull/3607)
   * CHANGED: removed UK admin and upgraded its constituents to countries [#3619](https://github.com/valhalla/valhalla/pull/3619)
   * CHANGED: expansion service: only track requested max time/distance [#3532](https://github.com/valhalla/valhalla/pull/3509)
   * ADDED: Shorten down the request delay, when some sources/targets searches are early aborted [#3611](https://github.com/valhalla/valhalla/pull/3611)
   * ADDED: add `pre-commit` hook for running the `format.sh` script [#3637](https://github.com/valhalla/valhalla/pull/3637)
   * CHANGED: upgrade pybind11 to v2.9.2 to remove cmake warning [#3658](https://github.com/valhalla/valhalla/pull/3658)
   * ADDED: tests for just_gtfs reading and writing feeds [#3665](https://github.com/valhalla/valhalla/pull/3665)
   * CHANGED: Precise definition of types of edges on which BSS could be projected [#3658](https://github.com/valhalla/valhalla/pull/3663)
   * CHANGED: Remove duplicate implementation of `adjust_scores` [#3673](https://github.com/valhalla/valhalla/pull/3673)
   * ADDED: convert GTFS data into protobuf tiles [#3629](https://github.com/valhalla/valhalla/issues/3629)
   * CHANGED: Use `starts_with()` instead of `substr(0, N)` getting and comparing to prefix [#3702](https://github.com/valhalla/valhalla/pull/3702)
   * ADDED: Ferry support for HGV [#3710](https://github.com/valhalla/valhalla/issues/3710)
   * ADDED: Linting & formatting checks for Python code [#3713](https://github.com/valhalla/valhalla/pull/3713)
   * CHANGED: rename Turkey admin to Türkiye [#3720](https://github.com/valhalla/valhalla/pull/3713)
   * CHANGED: bumped vcpkg version to "2022.08.15" [#3754](https://github.com/valhalla/valhalla/pull/3754)
   * CHANGED: chore: Updates to clang-format 11.0.0 [#3533](https://github.com/valhalla/valhalla/pull/3533)
   * CHANGED: Ported trace_attributes serialization to RapidJSON. [#3333](https://github.com/valhalla/valhalla/pull/3333)
   * ADDED: Add helpers for DirectedEdgeExt and save them to file in GraphTileBuilder [#3562](https://github.com/valhalla/valhalla/pull/3562)
   * ADDED: Fixed Speed costing option [#3576](https://github.com/valhalla/valhalla/pull/3576)
   * ADDED: axle_count costing option for hgv [#3648](https://github.com/valhalla/valhalla/pull/3648)
   * ADDED: Matrix action for gurka [#3793](https://github.com/valhalla/valhalla/pull/3793)
   * ADDED: Add warnings array to response. [#3588](https://github.com/valhalla/valhalla/pull/3588)
   * CHANGED: Templatized TimeDistanceMatrix for forward/reverse search [#3773](https://github.com/valhalla/valhalla/pull/3773)
   * CHANGED: Templatized TimeDistanceBSSMatrix for forward/reverse search [#3778](https://github.com/valhalla/valhalla/pull/3778)
   * CHANGED: error code 154 shows distance limit in error message [#3779](https://github.com/valhalla/valhalla/pull/3779)

## Release Date: 2021-10-07 Valhalla 3.1.4
* **Removed**
* **Bug Fix**
   * FIXED: Revert default speed boost for turn channels [#3232](https://github.com/valhalla/valhalla/pull/3232)
   * FIXED: Use the right tile to get country for incident [#3235](https://github.com/valhalla/valhalla/pull/3235)
   * FIXED: Fix factors passed to `RelaxHierarchyLimits` [#3253](https://github.com/valhalla/valhalla/pull/3253)
   * FIXED: Fix TransitionCostReverse usage [#3260](https://github.com/valhalla/valhalla/pull/3260)
   * FIXED: Fix Tagged Value Support in EdgeInfo [#3262](https://github.com/valhalla/valhalla/issues/3262)
   * FIXED: TransitionCostReverse fix: revert internal_turn change [#3271](https://github.com/valhalla/valhalla/issues/3271)
   * FIXED: Optimize tiles usage in reach-based pruning [#3294](https://github.com/valhalla/valhalla/pull/3294)
   * FIXED: Slip lane detection: track visited nodes to avoid infinite loops [#3297](https://github.com/valhalla/valhalla/pull/3297)
   * FIXED: Fix distance value in a 0-length road [#3185](https://github.com/valhalla/valhalla/pull/3185)
   * FIXED: Trivial routes were broken when origin was node snapped and destnation was not and vice-versa for reverse astar [#3299](https://github.com/valhalla/valhalla/pull/3299)
   * FIXED: Tweaked TestAvoids map to get TestAvoidShortcutsTruck working [#3301](https://github.com/valhalla/valhalla/pull/3301)
   * FIXED: Overflow in sequence sort [#3303](https://github.com/valhalla/valhalla/pull/3303)
   * FIXED: Setting statsd tags in config via valhalla_build_config [#3225](https://github.com/valhalla/valhalla/pull/3225)
   * FIXED: Cache for gzipped elevation tiles [#3120](https://github.com/valhalla/valhalla/pull/3120)
   * FIXED: Current time conversion regression introduced in unidirectional algorithm refractor [#3278](https://github.com/valhalla/valhalla/issues/3278)
   * FIXED: Make combine_route_stats.py properly quote CSV output (best practice improvement) [#3328](https://github.com/valhalla/valhalla/pull/3328)
   * FIXED: Merge edge segment records in map matching properly so that resulting edge indices in trace_attributes are valid [#3280](https://github.com/valhalla/valhalla/pull/3280)
   * FIXED: Shape walking map matcher now sets correct edge candidates used in the match for origin and destination location [#3329](https://github.com/valhalla/valhalla/pull/3329)
   * FIXED: Better hash function of GraphId [#3332](https://github.com/valhalla/valhalla/pull/3332)

* **Enhancement**
   * CHANGED: Favor turn channels more [#3222](https://github.com/valhalla/valhalla/pull/3222)
   * CHANGED: Rename `valhalla::midgard::logging::LogLevel` enumerators to avoid clash with common macros [#3237](https://github.com/valhalla/valhalla/pull/3237)
   * CHANGED: Move pre-defined algorithm-based factors inside `RelaxHierarchyLimits` [#3253](https://github.com/valhalla/valhalla/pull/3253)
   * ADDED: Reject alternatives with too long detours [#3238](https://github.com/valhalla/valhalla/pull/3238)
   * ADDED: Added info to /status endpoint [#3008](https://github.com/valhalla/valhalla/pull/3008)
   * ADDED: Added stop and give_way/yield signs to the data and traffic signal fixes [#3251](https://github.com/valhalla/valhalla/pull/3251)
   * ADDED: use_hills for pedestrian costing, which also affects the walking speed [#3234](https://github.com/valhalla/valhalla/pull/3234)
   * CHANGED: Fixed cost threshold fot bidirectional astar. Implemented reach-based pruning for suboptimal branches [#3257](https://github.com/valhalla/valhalla/pull/3257)
   * ADDED: Added `exclude_unpaved` request parameter [#3240](https://github.com/valhalla/valhalla/pull/3240)
   * ADDED: Added support for routing onto HOV/HOT lanes via request parameters `include_hot`, `include_hov2`, and `include_hov3` [#3273](https://github.com/valhalla/valhalla/pull/3273)
   * ADDED: Add Z-level field to `EdgeInfo`. [#3261](https://github.com/valhalla/valhalla/pull/3261)
   * CHANGED: Calculate stretch threshold for alternatives based on the optimal route cost [#3276](https://github.com/valhalla/valhalla/pull/3276)
   * ADDED: Add `preferred_z_level` as a parameter of loki requests. [#3270](https://github.com/valhalla/valhalla/pull/3270)
   * ADDED: Add `preferred_layer` as a parameter of loki requests. [#3270](https://github.com/valhalla/valhalla/pull/3270)
   * ADDED: Exposing service area names in passive maneuvers. [#3277](https://github.com/valhalla/valhalla/pull/3277)
   * ADDED: Added traffic signal and stop sign check for stop impact. These traffic signals and stop sign are located on edges. [#3279](https://github.com/valhalla/valhalla/pull/3279)
   * CHANGED: Improved sharing criterion to obtain more reasonable alternatives; extended alternatives search [#3302](https://github.com/valhalla/valhalla/pull/3302)
   * ADDED: pull ubuntu:20.04 base image before building [#3233](https://github.com/valhalla/valhalla/pull/3223)
   * CHANGED: Improve Loki nearest-neighbour performance for large radius searches in open space [#3233](https://github.com/valhalla/valhalla/pull/3324)
   * ADDED: testing infrastructure for scripts and valhalla_build_config tests [#3308](https://github.com/valhalla/valhalla/pull/3308)
   * ADDED: Shape points and information about where intermediate locations are placed along the legs of a route [#3274](https://github.com/valhalla/valhalla/pull/3274)
   * CHANGED: Improved existing hov lane transition test case to make more realistic [#3330](https://github.com/valhalla/valhalla/pull/3330)
   * CHANGED: Update python usage in all scripts to python3 [#3337](https://github.com/valhalla/valhalla/pull/3337)
   * ADDED: Added `exclude_cash_only_tolls` request parameter [#3341](https://github.com/valhalla/valhalla/pull/3341)
   * CHANGED: Update api-reference for street_names [#3342](https://github.com/valhalla/valhalla/pull/3342)
   * ADDED: Disable msse2 flags when building on Apple Silicon chip [#3327](https://github.com/valhalla/valhalla/pull/3327)

## Release Date: 2021-07-20 Valhalla 3.1.3
* **Removed**
   * REMOVED: Unused overloads of `to_response` function [#3167](https://github.com/valhalla/valhalla/pull/3167)

* **Bug Fix**
   * FIXED: Fix heading on small edge [#3114](https://github.com/valhalla/valhalla/pull/3114)
   * FIXED: Added support for `access=psv`, which disables routing on these nodes and edges unless the mode is taxi or bus [#3107](https://github.com/valhalla/valhalla/pull/3107)
   * FIXED: Disables logging in CI to catch issues [#3121](https://github.com/valhalla/valhalla/pull/3121)
   * FIXED: Fixed U-turns through service roads [#3082](https://github.com/valhalla/valhalla/pull/3082)
   * FIXED: Added forgotten penalties for kLivingStreet and kTrack for pedestrian costing model [#3116](https://github.com/valhalla/valhalla/pull/3116)
   * FIXED: Updated the reverse turn bounds [#3122](https://github.com/valhalla/valhalla/pull/3122)
   * FIXED: Missing fork maneuver [#3134](https://github.com/valhalla/valhalla/pull/3134)
   * FIXED: Update turn channel logic to call out specific turn at the end of the turn channel if needed [#3140](https://github.com/valhalla/valhalla/pull/3140)
   * FIXED: Fixed cost thresholds for TimeDistanceMatrix. [#3131](https://github.com/valhalla/valhalla/pull/3131)
   * FIXED: Use distance threshold in hierarchy limits for bidirectional astar to expand more important lower level roads [#3156](https://github.com/valhalla/valhalla/pull/3156)
   * FIXED: Fixed incorrect dead-end roundabout labels. [#3129](https://github.com/valhalla/valhalla/pull/3129)
   * FIXED: googletest wasn't really updated in #3166 [#3187](https://github.com/valhalla/valhalla/pull/3187)
   * FIXED: Minor fix of benchmark code [#3190](https://github.com/valhalla/valhalla/pull/3190)
   * FIXED: avoid_polygons intersected edges as polygons instead of linestrings [#3194]((https://github.com/valhalla/valhalla/pull/3194)
   * FIXED: when binning horizontal edge shapes using single precision floats (converted from not double precision floats) allowed for the possiblity of marking many many tiles no where near the shape [#3204](https://github.com/valhalla/valhalla/pull/3204)
   * FIXED: Fix improper iterator usage in ManeuversBuilder [#3205](https://github.com/valhalla/valhalla/pull/3205)
   * FIXED: Modified approach for retrieving signs from a directed edge #3166 [#3208](https://github.com/valhalla/valhalla/pull/3208)
   * FIXED: Improve turn channel classification: detect slip lanes [#3196](https://github.com/valhalla/valhalla/pull/3196)
   * FIXED: Compatibility with older boost::optional versions [#3219](https://github.com/valhalla/valhalla/pull/3219)
   * FIXED: Older boost.geometry versions don't have correct() for geographic rings [#3218](https://github.com/valhalla/valhalla/pull/3218)
   * FIXED: Use default road speed for bicycle costing so traffic does not reduce penalty on high speed roads. [#3143](https://github.com/valhalla/valhalla/pull/3143)

* **Enhancement**
   * CHANGED: Refactor base costing options parsing to handle more common stuff in a one place [#3125](https://github.com/valhalla/valhalla/pull/3125)
   * CHANGED: Unified Sign/SignElement into sign.proto [#3146](https://github.com/valhalla/valhalla/pull/3146)
   * ADDED: New verbal succinct transition instruction to maneuver & narrativebuilder. Currently this instruction will be used in place of a very long street name to avoid repetition of long names [#2844](https://github.com/valhalla/valhalla/pull/2844)
   * ADDED: Added oneway support for pedestrian access and foot restrictions [#3123](https://github.com/valhalla/valhalla/pull/3123)
   * ADDED: Exposing rest-area names in passive maneuvers [#3172](https://github.com/valhalla/valhalla/pull/3172)
   * CHORE: Updates robin-hood-hashing third-party library
   * ADDED: Support `barrier=yes|swing_gate|jersey_barrier` tags [#3154](https://github.com/valhalla/valhalla/pull/3154)
   * ADDED: Maintain `access=permit|residents` tags as private [#3149](https://github.com/valhalla/valhalla/pull/3149)
   * CHANGED: Replace `avoid_*` API parameters with more accurate `exclude_*` [#3093](https://github.com/valhalla/valhalla/pull/3093)
   * ADDED: Penalize private gates [#3144](https://github.com/valhalla/valhalla/pull/3144)
   * CHANGED: Renamed protobuf Sign/SignElement to TripSign/TripSignElement [#3168](https://github.com/valhalla/valhalla/pull/3168)
   * CHORE: Updates googletest to release-1.11.0 [#3166](https://github.com/valhalla/valhalla/pull/3166)
   * CHORE: Enables -Wall on sif sources [#3178](https://github.com/valhalla/valhalla/pull/3178)
   * ADDED: Allow going through accessible `barrier=bollard` and penalize routing through it, when the access is private [#3175](https://github.com/valhalla/valhalla/pull/3175)
   * ADDED: Add country code to incident metadata [#3169](https://github.com/valhalla/valhalla/pull/3169)
   * CHANGED: Use distance instead of time to check limited sharing criteria [#3183](https://github.com/valhalla/valhalla/pull/3183)
   * ADDED: Introduced a new via_waypoints array on the leg in the osrm route serializer that describes where a particular waypoint from the root-level array matches to the route. [#3189](https://github.com/valhalla/valhalla/pull/3189)
   * ADDED: Added vehicle width and height as an option for auto (and derived: taxi, bus, hov) profile (https://github.com/valhalla/valhalla/pull/3179)
   * ADDED: Support for statsd integration for basic error and requests metrics [#3191](https://github.com/valhalla/valhalla/pull/3191)
   * CHANGED: Get rid of typeid in statistics-related code. [#3227](https://github.com/valhalla/valhalla/pull/3227)

## Release Date: 2021-05-26 Valhalla 3.1.2
* **Removed**
* **Bug Fix**
   * FIXED: Change unnamed road intersections from being treated as penil point u-turns [#3084](https://github.com/valhalla/valhalla/pull/3084)
   * FIXED: Fix TimeDepReverse termination and path cost calculation (for arrive_by routing) [#2987](https://github.com/valhalla/valhalla/pull/2987)
   * FIXED: Isochrone (::Generalize()) fix to avoid generating self-intersecting polygons [#3026](https://github.com/valhalla/valhalla/pull/3026)
   * FIXED: Handle day_on/day_off/hour_on/hour_off restrictions [#3029](https://github.com/valhalla/valhalla/pull/3029)
   * FIXED: Apply conditional restrictions with dow only to the edges when routing [#3039](https://github.com/valhalla/valhalla/pull/3039)
   * FIXED: Missing locking in incident handler needed to hang out to scop lock rather than let the temporary disolve [#3046](https://github.com/valhalla/valhalla/pull/3046)
   * FIXED: Continuous lane guidance fix [#3054](https://github.com/valhalla/valhalla/pull/3054)
   * FIXED: Fix reclassification for "shorter" ferries and rail ferries (for Chunnel routing issues) [#3038](https://github.com/valhalla/valhalla/pull/3038)
   * FIXED: Incorrect routing through motor_vehicle:conditional=destination. [#3041](https://github.com/valhalla/valhalla/pull/3041)
   * FIXED: Allow destination-only routing on the first-pass for non bidirectional Astar algorithms. [#3085](https://github.com/valhalla/valhalla/pull/3085)
   * FIXED: Highway/ramp lane bifurcation [#3088](https://github.com/valhalla/valhalla/pull/3088)
   * FIXED: out of bound access of tile hierarchy in base_ll function in graphheader [#3089](https://github.com/valhalla/valhalla/pull/3089)
   * FIXED: include shortcuts in avoid edge set for avoid_polygons [#3090](https://github.com/valhalla/valhalla/pull/3090)

* **Enhancement**
   * CHANGED: Refactor timedep forward/reverse to reduce code repetition [#2987](https://github.com/valhalla/valhalla/pull/2987)
   * CHANGED: Sync translation files with Transifex command line tool [#3030](https://github.com/valhalla/valhalla/pull/3030)
   * CHANGED: Use osm tags in links reclassification algorithm in order to reduce false positive downgrades [#3042](https://github.com/valhalla/valhalla/pull/3042)
   * CHANGED: Use CircleCI XL instances for linux based builds [#3043](https://github.com/valhalla/valhalla/pull/3043)
   * ADDED: ci: Enable undefined sanitizer [#2999](https://github.com/valhalla/valhalla/pull/2999)
   * ADDED: Optionally pass preconstructed graphreader to connectivity map [#3046](https://github.com/valhalla/valhalla/pull/3046)
   * CHANGED: ci: Skip Win CI runs for irrelevant files [#3014](https://github.com/valhalla/valhalla/pull/3014)
   * ADDED: Allow configuration-driven default speed assignment based on edge properties [#3055](https://github.com/valhalla/valhalla/pull/3055)
   * CHANGED: Use std::shared_ptr in case if ENABLE_THREAD_SAFE_TILE_REF_COUNT is ON. [#3067](https://github.com/valhalla/valhalla/pull/3067)
   * CHANGED: Reduce stop impact when driving in parking lots [#3051](https://github.com/valhalla/valhalla/pull/3051)
   * ADDED: Added another through route test [#3074](https://github.com/valhalla/valhalla/pull/3074)
   * ADDED: Adds incident-length to metadata proto [#3083](https://github.com/valhalla/valhalla/pull/3083)
   * ADDED: Do not penalize gates that have allowed access [#3078](https://github.com/valhalla/valhalla/pull/3078)
   * ADDED: Added missing k/v pairs to taginfo.json.  Updated PR template. [#3101](https://github.com/valhalla/valhalla/pull/3101)
   * CHANGED: Serialize isochrone 'contour' properties as floating point so they match user supplied value [#3078](https://github.com/valhalla/valhalla/pull/3095)
   * NIT: Enables compiler warnings as errors in midgard module [#3104](https://github.com/valhalla/valhalla/pull/3104)
   * CHANGED: Check all tiles for nullptr that reads from graphreader to avoid fails in case tiles might be missing. [#3065](https://github.com/valhalla/valhalla/pull/3065)

## Release Date: 2021-04-21 Valhalla 3.1.1
* **Removed**
   * REMOVED: The tossing of private roads in [#1960](https://github.com/valhalla/valhalla/pull/1960) was too aggressive and resulted in a lot of no routes.  Reverted this logic.  [#2934](https://github.com/valhalla/valhalla/pull/2934)
   * REMOVED: stray references to node bindings [#3012](https://github.com/valhalla/valhalla/pull/3012)

* **Bug Fix**
   * FIXED: Fix compression_utils.cc::inflate(...) throw - make it catchable [#2839](https://github.com/valhalla/valhalla/pull/2839)
   * FIXED: Fix compiler errors if HAVE_HTTP not enabled [#2807](https://github.com/valhalla/valhalla/pull/2807)
   * FIXED: Fix alternate route serialization [#2811](https://github.com/valhalla/valhalla/pull/2811)
   * FIXED: Store restrictions in the right tile [#2781](https://github.com/valhalla/valhalla/pull/2781)
   * FIXED: Failing to write tiles because of racing directory creation [#2810](https://github.com/valhalla/valhalla/pull/2810)
   * FIXED: Regression in stopping expansion on transitions down in time-dependent routes [#2815](https://github.com/valhalla/valhalla/pull/2815)
   * FIXED: Fix crash in loki when trace_route is called with 2 locations.[#2817](https://github.com/valhalla/valhalla/pull/2817)
   * FIXED: Mark the restriction start and end as via ways to fix IsBridgingEdge function in Bidirectional Astar [#2796](https://github.com/valhalla/valhalla/pull/2796)
   * FIXED: Dont add predictive traffic to the tile if it's empty [#2826](https://github.com/valhalla/valhalla/pull/2826)
   * FIXED: Fix logic bidirectional astar to avoid double u-turns and extra detours [#2802](https://github.com/valhalla/valhalla/pull/2802)
   * FIXED: Re-enable transition cost for motorcycle profile [#2837](https://github.com/valhalla/valhalla/pull/2837)
   * FIXED: Increase limits for timedep_* algorithms. Split track_factor into edge factor and transition penalty [#2845](https://github.com/valhalla/valhalla/pull/2845)
   * FIXED: Loki was looking up the wrong costing enum for avoids [#2856](https://github.com/valhalla/valhalla/pull/2856)
   * FIXED: Fix way_ids -> graph_ids conversion for complex restrictions: handle cases when a way is split into multiple edges [#2848](https://github.com/valhalla/valhalla/pull/2848)
   * FIXED: Honor access mode while matching OSMRestriction with the graph [#2849](https://github.com/valhalla/valhalla/pull/2849)
   * FIXED: Ensure route summaries are unique among all returned route/legs [#2874](https://github.com/valhalla/valhalla/pull/2874)
   * FIXED: Fix compilation errors when boost < 1.68 and libprotobuf < 3.6  [#2878](https://github.com/valhalla/valhalla/pull/2878)
   * FIXED: Allow u-turns at no-access barriers when forced by heading [#2875](https://github.com/valhalla/valhalla/pull/2875)
   * FIXED: Fixed "No route found" error in case of multipoint request with locations near low reachability edges [#2914](https://github.com/valhalla/valhalla/pull/2914)
   * FIXED: Python bindings installation [#2751](https://github.com/valhalla/valhalla/issues/2751)
   * FIXED: Skip bindings if there's no Python development version [#2893](https://github.com/valhalla/valhalla/pull/2893)
   * FIXED: Use CMakes built-in Python variables to configure installation [#2931](https://github.com/valhalla/valhalla/pull/2931)
   * FIXED: Sometimes emitting zero-length route geometry when traffic splits edge twice [#2943](https://github.com/valhalla/valhalla/pull/2943)
   * FIXED: Fix map-match segfault when gps-points project very near a node [#2946](https://github.com/valhalla/valhalla/pull/2946)
   * FIXED: Use kServiceRoad edges while searching for ferry connection [#2933](https://github.com/valhalla/valhalla/pull/2933)
   * FIXED: Enhanced logic for IsTurnChannelManeuverCombinable [#2952](https://github.com/valhalla/valhalla/pull/2952)
   * FIXED: Restore compatibility with gcc 6.3.0, libprotobuf 3.0.0, boost v1.62.0 [#2953](https://github.com/valhalla/valhalla/pull/2953)
   * FIXED: Dont abort bidirectional a-star search if only one direction is exhausted [#2936](https://github.com/valhalla/valhalla/pull/2936)
   * FIXED: Fixed missing comma in the scripts/valhalla_build_config [#2963](https://github.com/valhalla/valhalla/pull/2963)
   * FIXED: Reverse and Multimodal Isochrones were returning forward results [#2967](https://github.com/valhalla/valhalla/pull/2967)
   * FIXED: Map-match fix for first gps-point being exactly equal to street shape-point [#2977](https://github.com/valhalla/valhalla/pull/2977)
   * FIXED: Add missing GEOS:GEOS dep to mjolnir target [#2901](https://github.com/valhalla/valhalla/pull/2901)
   * FIXED: Allow expansion into a region when not_thru_pruning is false on 2nd pass [#2978](https://github.com/valhalla/valhalla/pull/2978)
   * FIXED: Fix polygon area calculation: use Shoelace formula [#2927](https://github.com/valhalla/valhalla/pull/2927)
   * FIXED: Isochrone: orient segments/rings acoording to the right-hand rule [#2932](https://github.com/valhalla/valhalla/pull/2932)
   * FIXED: Parsenodes fix: check if index is out-of-bound first [#2984](https://github.com/valhalla/valhalla/pull/2984)
   * FIXED: Fix for unique-summary logic [#2996](https://github.com/valhalla/valhalla/pull/2996)
   * FIXED: Isochrone: handle origin edges properly [#2990](https://github.com/valhalla/valhalla/pull/2990)
   * FIXED: Annotations fail with returning NaN speed when the same point is duplicated in route geometry [#2992](https://github.com/valhalla/valhalla/pull/2992)
   * FIXED: Fix run_with_server.py to work on macOS [#3003](https://github.com/valhalla/valhalla/pull/3003)
   * FIXED: Removed unexpected maneuvers at sharp bends [#2968](https://github.com/valhalla/valhalla/pull/2968)
   * FIXED: Remove large number formatting for non-US countries [#3015](https://github.com/valhalla/valhalla/pull/3015)
   * FIXED: Odin undefined behaviour: handle case when xedgeuse is not initialized [#3020](https://github.com/valhalla/valhalla/pull/3020)

* **Enhancement**
   * Pedestrian crossing should be a separate TripLeg_Use [#2950](https://github.com/valhalla/valhalla/pull/2950)
   * CHANGED: Azure uses ninja as generator [#2779](https://github.com/valhalla/valhalla/pull/2779)
   * ADDED: Support for date_time type invariant for map matching [#2712](https://github.com/valhalla/valhalla/pull/2712)
   * ADDED: Add Bulgarian locale [#2825](https://github.com/valhalla/valhalla/pull/2825)
   * FIXED: No need for write permissions on tarball indices [#2822](https://github.com/valhalla/valhalla/pull/2822)
   * ADDED: nit: Links debug build with lld [#2813](https://github.com/valhalla/valhalla/pull/2813)
   * ADDED: Add costing option `use_living_streets` to avoid or favor living streets in route. [#2788](https://github.com/valhalla/valhalla/pull/2788)
   * CHANGED: Do not allocate mapped_cache vector in skadi when no elevation source is provided. [#2841](https://github.com/valhalla/valhalla/pull/2841)
   * ADDED: avoid_polygons logic [#2750](https://github.com/valhalla/valhalla/pull/2750)
   * ADDED: Added support for destination for conditional access restrictions [#2857](https://github.com/valhalla/valhalla/pull/2857)
   * CHANGED: Large sequences are now merge sorted which can be dramatically faster with certain hardware configurations. This is especially useful in speeding up the earlier stages (parsing, graph construction) of tile building [#2850](https://github.com/valhalla/valhalla/pull/2850)
   * CHANGED: When creating the intial graph edges by setting at which nodes they start and end, first mark the indices of those nodes in another sequence and then sort them by edgeid so that we can do the setting of start and end node sequentially in the edges file. This is much more efficient on certain hardware configurations [#2851](https://github.com/valhalla/valhalla/pull/2851)
   * CHANGED: Use relative cost threshold to extend search in bidirectional astar in order to find more alternates [#2868](https://github.com/valhalla/valhalla/pull/2868)
   * CHANGED: Throw an exception if directory does not exist when building traffic extract [#2871](https://github.com/valhalla/valhalla/pull/2871)
   * CHANGED: Support for ignoring multiple consecutive closures at start/end locations [#2846](https://github.com/valhalla/valhalla/pull/2846)
   * ADDED: Added sac_scale to trace_attributes output and locate edge output [#2818](https://github.com/valhalla/valhalla/pull/2818)
   * ADDED: Ukrainian language translations [#2882](https://github.com/valhalla/valhalla/pull/2882)
   * ADDED: Add support for closure annotations [#2816](https://github.com/valhalla/valhalla/pull/2816)
   * ADDED: Add costing option `service_factor`. Implement possibility to avoid or favor generic service roads in route for all costing options. [#2870](https://github.com/valhalla/valhalla/pull/2870)
   * CHANGED: Reduce stop impact cost when flow data is present [#2891](https://github.com/valhalla/valhalla/pull/2891)
   * CHANGED: Update visual compare script [#2803](https://github.com/valhalla/valhalla/pull/2803)
   * CHANGED: Service roads are not penalized for `pedestrian` costing by default. [#2898](https://github.com/valhalla/valhalla/pull/2898)
   * ADDED: Add complex mandatory restrictions support [#2766](https://github.com/valhalla/valhalla/pull/2766)
   * ADDED: Status endpoint for future status info and health checking of running service [#2907](https://github.com/valhalla/valhalla/pull/2907)
   * ADDED: Add min_level argument to valhalla_ways_to_edges [#2918](https://github.com/valhalla/valhalla/pull/2918)
   * ADDED: Adding ability to store the roundabout_exit_turn_degree to the maneuver [#2941](https://github.com/valhalla/valhalla/pull/2941)
   * ADDED: Penalize pencil point uturns and uturns at short internal edges. Note: `motorcycle` and `motor_scooter` models do not penalize on short internal edges. No new uturn penalty logic has been added to the pedestrian and bicycle costing models. [#2944](https://github.com/valhalla/valhalla/pull/2944)
   * CHANGED: Allow config object to be passed-in to path algorithms [#2949](https://github.com/valhalla/valhalla/pull/2949)
   * CHANGED: Allow disabling Werror
   * ADDED: Add ability to build Valhalla modules as STATIC libraries. [#2957](https://github.com/valhalla/valhalla/pull/2957)
   * NIT: Enables compiler warnings in part of mjolnir module [#2922](https://github.com/valhalla/valhalla/pull/2922)
   * CHANGED: Refactor isochrone/reachability forward/reverse search to reduce code repetition [#2969](https://github.com/valhalla/valhalla/pull/2969)
   * ADDED: Set the roundabout exit shape index when we are collapsing the roundabout maneuvers. [#2975](https://github.com/valhalla/valhalla/pull/2975)
   * CHANGED: Penalized closed edges if using them at start/end locations [#2964](https://github.com/valhalla/valhalla/pull/2964)
   * ADDED: Add shoulder to trace_attributes output. [#2980](https://github.com/valhalla/valhalla/pull/2980)
   * CHANGED: Refactor bidirectional astar forward/reverse search to reduce code repetition [#2970](https://github.com/valhalla/valhalla/pull/2970)
   * CHANGED: Factor for service roads is 1.0 by default. [#2988](https://github.com/valhalla/valhalla/pull/2988)
   * ADDED: Support for conditionally skipping CI runs [#2986](https://github.com/valhalla/valhalla/pull/2986)
   * ADDED: Add instructions for building valhalla on `arm64` macbook [#2997](https://github.com/valhalla/valhalla/pull/2997)
   * NIT: Enables compiler warnings in part of mjolnir module [#2995](https://github.com/valhalla/valhalla/pull/2995)
   * CHANGED: nit(rename): Renames the encoded live speed properties [#2998](https://github.com/valhalla/valhalla/pull/2998)
   * ADDED: ci: Vendors the codecov script [#3002](https://github.com/valhalla/valhalla/pull/3002)
   * CHANGED: Allow None build type [#3005](https://github.com/valhalla/valhalla/pull/3005)
   * CHANGED: ci: Build Python bindings for Mac OS [#3013](https://github.com/valhalla/valhalla/pull/3013)

## Release Date: 2021-01-25 Valhalla 3.1.0
* **Removed**
   * REMOVED: Remove Node bindings. [#2502](https://github.com/valhalla/valhalla/pull/2502)
   * REMOVED: appveyor builds. [#2550](https://github.com/valhalla/valhalla/pull/2550)
   * REMOVED: Removed x86 CI builds. [#2792](https://github.com/valhalla/valhalla/pull/2792)

* **Bug Fix**
   * FIXED: Crazy ETAs.  If a way has forward speed with no backward speed and it is not oneway, then we must set the default speed.  The reverse logic applies as well.  If a way has no backward speed but has a forward speed and it is not a oneway, then set the default speed. [#2102](https://github.com/valhalla/valhalla/pull/2102)
   * FIXED: Map matching elapsed times spliced amongst different legs and discontinuities are now correct [#2104](https://github.com/valhalla/valhalla/pull/2104)
   * FIXED: Date time information is now propogated amongst different legs and discontinuities [#2107](https://github.com/valhalla/valhalla/pull/2107)
   * FIXED: Adds support for geos-3.8 c++ api [#2021](https://github.com/valhalla/valhalla/issues/2021)
   * FIXED: Updated the osrm serializer to not set junction name for osrm origin/start maneuver - this is not helpful since we are not transitioning through the intersection.  [#2121](https://github.com/valhalla/valhalla/pull/2121)
   * FIXED: Removes precomputing of edge-costs which lead to wrong results [#2120](https://github.com/valhalla/valhalla/pull/2120)
   * FIXED: Complex turn-restriction invalidates edge marked as kPermanent [#2103](https://github.com/valhalla/valhalla/issues/2103)
   * FIXED: Fixes bug with inverted time-restriction parsing [#2167](https://github.com/valhalla/valhalla/pull/2167)
   * FIXED: Fixed several bugs with numeric underflow in map-matching trip durations. These may
     occur when serializing match results where adjacent trace points appear out-of-sequence on the
     same edge [#2178](https://github.com/valhalla/valhalla/pull/2178)
     - `MapMatcher::FormPath` now catches route discontinuities on the same edge when the distance
       percentage along don't agree. The trip leg builder builds disconnected legs on a single edge
       to avoid duration underflow.
     - Correctly populate edge groups when matching results contain loops. When a loop occurs,
       the leg builder now starts at the correct edge where the loop ends, and correctly accounts
       for any contained edges.
     - Duration over-trimming at the terminating edge of a match.
   * FIXED: Increased internal precision of time tracking per edge and maneuver so that maneuver times sum to the same time represented in the leg summary [#2195](https://github.com/valhalla/valhalla/pull/2195)
   * FIXED: Tagged speeds were not properly marked. We were not using forward and backward speeds to flag if a speed is tagged or not.  Should not update turn channel speeds if we are not inferring them.  Added additional logic to handle PH in the conditional restrictions. Do not update stop impact for ramps if they are marked as internal. [#2198](https://github.com/valhalla/valhalla/pull/2198)
   * FIXED: Fixed the sharp turn phrase [#2226](https://github.com/valhalla/valhalla/pull/2226)
   * FIXED: Protect against duplicate points in the input or points that snap to the same location resulting in `nan` times for the legs of the map match (of a 0 distance route) [#2229](https://github.com/valhalla/valhalla/pull/2229)
   * FIXED: Improves restriction check on briding edge in Bidirectional Astar [#2228](https://github.com/valhalla/valhalla/pull/2242)
   * FIXED: Allow nodes at location 0,0 [#2245](https://github.com/valhalla/valhalla/pull/2245)
   * FIXED: Fix RapidJSON compiler warnings and naming conflict [#2249](https://github.com/valhalla/valhalla/pull/2249)
   * FIXED: Fixed bug in resample_spherical_polyline where duplicate successive lat,lng locations in the polyline resulting in `nan` for the distance computation which shortcuts further sampling [#2239](https://github.com/valhalla/valhalla/pull/2239)
   * FIXED: Update exit logic for non-motorways [#2252](https://github.com/valhalla/valhalla/pull/2252)
   * FIXED: Transition point map-matching. When match results are on a transition point, we search for the sibling nodes at that transition and snap it to the corresponding edges in the route. [#2258](https://github.com/valhalla/valhalla/pull/2258)
   * FIXED: Fixed verbal multi-cue logic [#2270](https://github.com/valhalla/valhalla/pull/2270)
   * FIXED: Fixed Uturn cases when a not_thru edge is connected to the origin edge. [#2272](https://github.com/valhalla/valhalla/pull/2272)
   * FIXED: Update intersection classes in osrm response to not label all ramps as motorway [#2279](https://github.com/valhalla/valhalla/pull/2279)
   * FIXED: Fixed bug in mapmatcher when interpolation point goes before the first valid match or after the last valid match. Such behavior usually leads to discontinuity in matching. [#2275](https://github.com/valhalla/valhalla/pull/2275)
   * FIXED: Fixed an issue for time_allowed logic.  Previously we returned false on the first time allowed restriction and did not check them all. Added conditional restriction gurka test and datetime optional argument to gurka header file. [#2286](https://github.com/valhalla/valhalla/pull/2286)
   * FIXED: Fixed an issue for date ranges.  For example, for the range Jan 04 to Jan 02 we need to test to end of the year and then from the first of the year to the end date.  Also, fixed an emergency tag issue.  We should only set the use to emergency if all other access is off. [#2290](https://github.com/valhalla/valhalla/pull/2290)
   * FIXED: Found a few issues with the initial ref and direction logic for ways.  We were overwriting the refs with directionals to the name_offset_map instead of concatenating them together.  Also, we did not allow for blank entries for GetTagTokens. [#2298](https://github.com/valhalla/valhalla/pull/2298)
   * FIXED: Fixed an issue where MatchGuidanceViewJunctions is only looking at the first edge. Set the data_id for guidance views to the changeset id as it is already being populated. Also added test for guidance views. [#2303](https://github.com/valhalla/valhalla/pull/2303)
   * FIXED: Fixed a problem with live speeds where live speeds were being used to determine access, even when a live
   speed (current time) route wasn't what was requested. [#2311](https://github.com/valhalla/valhalla/pull/2311)
   * FIXED: Fix break/continue typo in search filtering [#2317](https://github.com/valhalla/valhalla/pull/2317)
   * FIXED: Fix a crash in trace_route due to iterating past the end of a vector. [#2322](https://github.com/valhalla/valhalla/pull/2322)
   * FIXED: Don't allow timezone information in the local date time string attached at each location. [#2312](https://github.com/valhalla/valhalla/pull/2312)
   * FIXED: Fix short route trimming in bidirectional astar [#2323](https://github.com/valhalla/valhalla/pull/2323)
   * FIXED: Fix shape trimming in leg building for snap candidates that lie within the margin of rounding error [#2326](https://github.com/valhalla/valhalla/pull/2326)
   * FIXED: Fixes route duration underflow with traffic data [#2325](https://github.com/valhalla/valhalla/pull/2325)
   * FIXED: Parse mtb:scale tags and set bicycle access if present [#2117](https://github.com/valhalla/valhalla/pull/2117)
   * FIXED: Fixed segfault.  Shape was missing from options for valhalla_path_comparison and valhalla_run_route.  Also, costing options was missing in valhalla_path_comparison. [#2343](https://github.com/valhalla/valhalla/pull/2343)
   * FIXED: Handle decimal numbers with zero-value mantissa properly in Lua [#2355](https://github.com/valhalla/valhalla/pull/2355)
   * FIXED: Many issues that resulted in discontinuities, failed matches or incorrect time/duration for map matching requests. [#2292](https://github.com/valhalla/valhalla/pull/2292)
   * FIXED: Seeing segfault when loading large osmdata data files before loading LuaJit. LuaJit fails to create luaL_newstate() Ref: [#2158](https://github.com/ntop/ntopng/issues/2158) Resolution is to load LuaJit before loading the data files. [#2383](https://github.com/valhalla/valhalla/pull/2383)
   * FIXED: Store positive/negative OpenLR offsets in bucketed form [#2405](https://github.com/valhalla/valhalla/2405)
   * FIXED: Fix on map-matching return code when breakage distance limitation exceeds. Instead of letting the request goes into meili and fails in finding a route, we check the distance in loki and early return with exception code 172. [#2406](https://github.com/valhalla/valhalla/pull/2406)
   * FIXED: Don't create edges for portions of ways that are doubled back on themselves as this confuses opposing edge index computations [#2385](https://github.com/valhalla/valhalla/pull/2385)
   * FIXED: Protect against nan in uniform_resample_spherical_polyline. [#2431](https://github.com/valhalla/valhalla/pull/2431)
   * FIXED: Obvious maneuvers. [#2436](https://github.com/valhalla/valhalla/pull/2436)
   * FIXED: Base64 encoding/decoding [#2452](https://github.com/valhalla/valhalla/pull/2452)
   * FIXED: Added post roundabout instruction when enter/exit roundabout maneuvers are combined [#2454](https://github.com/valhalla/valhalla/pull/2454)
   * FIXED: openlr: Explicitly check for linear reference option for Valhalla serialization. [#2458](https://github.com/valhalla/valhalla/pull/2458)
   * FIXED: Fix segfault: Do not combine last turn channel maneuver. [#2463](https://github.com/valhalla/valhalla/pull/2463)
   * FIXED: Remove extraneous whitespaces from ja-JP.json. [#2471](https://github.com/valhalla/valhalla/pull/2471)
   * FIXED: Checks protobuf serialization/parsing success [#2477](https://github.com/valhalla/valhalla/pull/2477)
   * FIXED: Fix dereferencing of end for std::lower_bound in sequence and possible UB [#2488](https://github.com/valhalla/valhalla/pull/2488)
   * FIXED: Make tile building reproducible: fix UB-s [#2480](https://github.com/valhalla/valhalla/pull/2480)
   * FIXED: Zero initialize EdgeInfoInner.spare0_. Uninitialized spare0_ field produced UB which causes gurka_reproduce_tile_build to fail intermittently. [2499](https://github.com/valhalla/valhalla/pull/2499)
   * FIXED: Drop unused CHANGELOG validation script, straggling NodeJS references [#2506](https://github.com/valhalla/valhalla/pull/2506)
   * FIXED: Fix missing nullptr checks in graphreader and loki::Reach (causing segfault during routing with not all levels of tiles availble) [#2504](https://github.com/valhalla/valhalla/pull/2504)
   * FIXED: Fix mismatch of triplegedge roadclass and directededge roadclass [#2507](https://github.com/valhalla/valhalla/pull/2507)
   * FIXED: Improve german destination_verbal_alert phrases [#2509](https://github.com/valhalla/valhalla/pull/2509)
   * FIXED: Undefined behavior cases discovered with undefined behavior sanitizer tool. [2498](https://github.com/valhalla/valhalla/pull/2498)
   * FIXED: Fixed logic so verbal keep instructions use branch exit sign info for ramps [#2520](https://github.com/valhalla/valhalla/pull/2520)
   * FIXED: Fix bug in trace_route for uturns causing garbage coordinates [#2517](https://github.com/valhalla/valhalla/pull/2517)
   * FIXED: Simplify heading calculation for turn type. Remove undefined behavior case. [#2513](https://github.com/valhalla/valhalla/pull/2513)
   * FIXED: Always set costing name even if one is not provided for osrm serializer weight_name. [#2528](https://github.com/valhalla/valhalla/pull/2528)
   * FIXED: Make single-thread tile building reproducible: fix seed for shuffle, use concurrency configuration from the mjolnir section. [#2515](https://github.com/valhalla/valhalla/pull/2515)
   * FIXED: More Windows compatibility: build tiles and some run actions work now (including CI tests) [#2300](https://github.com/valhalla/valhalla/issues/2300)
   * FIXED: Transcoding of c++ location to pbf location used path edges in the place of filtered edges. [#2542](https://github.com/valhalla/valhalla/pull/2542)
   * FIXED: Add back whitelisting action types. [#2545](https://github.com/valhalla/valhalla/pull/2545)
   * FIXED: Allow uturns for truck costing now that we have derived deadends marked in the edge label [#2559](https://github.com/valhalla/valhalla/pull/2559)
   * FIXED: Map matching uturn trimming at the end of an edge where it wasn't needed. [#2558](https://github.com/valhalla/valhalla/pull/2558)
   * FIXED: Multicue enter roundabout [#2556](https://github.com/valhalla/valhalla/pull/2556)
   * FIXED: Changed reachability computation to take into account live speed [#2597](https://github.com/valhalla/valhalla/pull/2597)
   * FIXED: Fixed a bug where the temp files were not getting read in if you started with the construct edges or build phase for valhalla_build_tiles. [#2601](https://github.com/valhalla/valhalla/pull/2601)
   * FIXED: Updated fr-FR.json with partial translations. [#2605](https://github.com/valhalla/valhalla/pull/2605)
   * FIXED: Removed superfluous const qualifier from odin/signs [#2609](https://github.com/valhalla/valhalla/pull/2609)
   * FIXED: Internal maneuver placement [#2600](https://github.com/valhalla/valhalla/pull/2600)
   * FIXED: Complete fr-FR.json locale. [#2614](https://github.com/valhalla/valhalla/pull/2614)
   * FIXED: Don't truncate precision in polyline encoding [#2632](https://github.com/valhalla/valhalla/pull/2632)
   * FIXED: Fix all compiler warnings in sif and set to -Werror [#2642](https://github.com/valhalla/valhalla/pull/2642)
   * FIXED: Remove unnecessary maneuvers to continue straight [#2647](https://github.com/valhalla/valhalla/pull/2647)
   * FIXED: Linear reference support in route/mapmatch apis (FOW, FRC, bearing, and number of references) [#2645](https://github.com/valhalla/valhalla/pull/2645)
   * FIXED: Ambiguous local to global (with timezone information) date time conversions now all choose to use the later time instead of throwing unhandled exceptions [#2665](https://github.com/valhalla/valhalla/pull/2665)
   * FIXED: Overestimated reach caused be reenquing transition nodes without checking that they had been already expanded [#2670](https://github.com/valhalla/valhalla/pull/2670)
   * FIXED: Build with C++17 standard. Deprecated function calls are substituted with new ones. [#2669](https://github.com/valhalla/valhalla/pull/2669)
   * FIXED: Improve German post_transition_verbal instruction [#2677](https://github.com/valhalla/valhalla/pull/2677)
   * FIXED: Lane updates.  Add the turn lanes to all edges of the way.  Do not "enhance" turn lanes if they are part of a complex restriction.  Moved ProcessTurnLanes after UpdateManeuverPlacementForInternalIntersectionTurns.  Fix for a missing "uturn" indication for intersections on the previous maneuver, we were serializing an empty list. [#2679](https://github.com/valhalla/valhalla/pull/2679)
   * FIXED: Fixes OpenLr serialization [#2688](https://github.com/valhalla/valhalla/pull/2688)
   * FIXED: Internal edges can't be also a ramp or a turn channel.  Also, if an edge is marked as ramp and turn channel mark it as a ramp.  [2689](https://github.com/valhalla/valhalla/pull/2689)
   * FIXED: Check that speeds are equal for the edges going in the same direction while buildig shortcuts [#2691](https://github.com/valhalla/valhalla/pull/2691)
   * FIXED: Missing fork or bear instruction [#2683](https://github.com/valhalla/valhalla/pull/2683)
   * FIXED: Eliminate null pointer dereference in GraphReader::AreEdgesConnected [#2695](https://github.com/valhalla/valhalla/issues/2695)
   * FIXED: Fix polyline simplification float/double comparison [#2698](https://github.com/valhalla/valhalla/issues/2698)
   * FIXED: Weights were sometimes negative due to incorrect updates to elapsed_cost [#2702](https://github.com/valhalla/valhalla/pull/2702)
   * FIXED: Fix bidirectional route failures at deadends [#2705](https://github.com/valhalla/valhalla/pull/2705)
   * FIXED: Updated logic to call out a non-obvious turn [#2708](https://github.com/valhalla/valhalla/pull/2708)
   * FIXED: valhalla_build_statistics multithreaded mode fixed [#2707](https://github.com/valhalla/valhalla/pull/2707)
   * FIXED: If infer_internal_intersections is true then allow internals that are also ramps or TCs. Without this we produce an extra continue manuever.  [#2710](https://github.com/valhalla/valhalla/pull/2710)
   * FIXED: We were routing down roads that should be destination only. Now we mark roads with motor_vehicle=destination and motor_vehicle=customers or access=destination and access=customers as destination only. [#2722](https://github.com/valhalla/valhalla/pull/2722)
   * FIXED: Replace all Python2 print statements with Python3 syntax [#2716](https://github.com/valhalla/valhalla/issues/2716)
   * FIXED: Some HGT files not found [#2723](https://github.com/valhalla/valhalla/issues/2723)
   * FIXED: Fix PencilPointUturn detection by removing short-edge check and updating angle threshold [#2725](https://github.com/valhalla/valhalla/issues/2725)
   * FIXED: Fix invalid continue/bear maneuvers [#2729](https://github.com/valhalla/valhalla/issues/2729)
   * FIXED: Fixes an issue that lead to double turns within a very short distance, when instead, it should be a u-turn. We now collapse double L turns or double R turns in short non-internal intersections to u-turns. [#2740](https://github.com/valhalla/valhalla/pull/2740)
   * FIXED: fixes an issue that lead to adding an extra maneuver. We now combine a current maneuver short length non-internal edges (left or right) with the next maneuver that is a kRampStraight. [#2741](https://github.com/valhalla/valhalla/pull/2741)
   * FIXED: Reduce verbose instructions by collapsing small end ramp forks [#2762](https://github.com/valhalla/valhalla/issues/2762)
   * FIXED: Remove redundant return statements [#2776](https://github.com/valhalla/valhalla/pull/2776)
   * FIXED: Added unit test for BuildAdminFromPBF() to test GEOS 3.9 update. [#2787](https://github.com/valhalla/valhalla/pull/2787)
   * FIXED: Add support for geos-3.9 c++ api [#2739](https://github.com/valhalla/valhalla/issues/2739)
   * FIXED: Fix check for live speed validness [#2797](https://github.com/valhalla/valhalla/pull/2797)

* **Enhancement**
   * ADDED: Matrix of Bike Share [#2590](https://github.com/valhalla/valhalla/pull/2590)
   * ADDED: Add ability to provide custom implementation for candidate collection in CandidateQuery. [#2328](https://github.com/valhalla/valhalla/pull/2328)
   * ADDED: Cancellation of tile downloading. [#2319](https://github.com/valhalla/valhalla/pull/2319)
   * ADDED: Return the coordinates of the nodes isochrone input locations snapped to [#2111](https://github.com/valhalla/valhalla/pull/2111)
   * ADDED: Allows more complicated routes in timedependent a-star before timing out [#2068](https://github.com/valhalla/valhalla/pull/2068)
   * ADDED: Guide signs and junction names [#2096](https://github.com/valhalla/valhalla/pull/2096)
   * ADDED: Added a bool to the config indicating whether to use commercially set attributes.  Added logic to not call IsIntersectionInternal if this is a commercial data set.  [#2132](https://github.com/valhalla/valhalla/pull/2132)
   * ADDED: Removed commerical data set bool to the config and added more knobs for data.  Added infer_internal_intersections, infer_turn_channels, apply_country_overrides, and use_admin_db.  [#2173](https://github.com/valhalla/valhalla/pull/2173)
   * ADDED: Allow using googletest in unit tests and convert all tests to it (old test.cc is completely removed). [#2128](https://github.com/valhalla/valhalla/pull/2128)
   * ADDED: Add guidance view capability. [#2209](https://github.com/valhalla/valhalla/pull/2209)
   * ADDED: Collect turn cost information as path is formed so that it can be seralized out for trace attributes or osrm flavored intersections. Also add shape_index to osrm intersections. [#2207](https://github.com/valhalla/valhalla/pull/2207)
   * ADDED: Added alley factor to autocost.  Factor is defaulted at 1.0f or do not avoid alleys. [#2246](https://github.com/valhalla/valhalla/pull/2246)
   * ADDED: Support unlimited speed limits where maxspeed=none. [#2251](https://github.com/valhalla/valhalla/pull/2251)
   * ADDED: Implement improved Reachability check using base class Dijkstra. [#2243](https://github.com/valhalla/valhalla/pull/2243)
   * ADDED: Gurka integration test framework with ascii-art maps [#2244](https://github.com/valhalla/valhalla/pull/2244)
   * ADDED: Add to the stop impact when transitioning from higher to lower class road and we are not on a turn channel or ramp. Also, penalize lefts when driving on the right and vice versa. [#2282](https://github.com/valhalla/valhalla/pull/2282)
   * ADDED: Added reclassify_links, use_direction_on_ways, and allow_alt_name as config options.  If `use_direction_on_ways = true` then use `direction` and `int_direction` on the way to update the directional for the `ref` and `int_ref`.  Also, copy int_efs to the refs. [#2285](https://github.com/valhalla/valhalla/pull/2285)
   * ADDED: Add support for live traffic. [#2268](https://github.com/valhalla/valhalla/pull/2268)
   * ADDED: Implement per-location search filters for functional road class and forms of way. [#2289](https://github.com/valhalla/valhalla/pull/2289)
   * ADDED: Approach, multi-cue, and length updates [#2313](https://github.com/valhalla/valhalla/pull/2313)
   * ADDED: Speed up timezone differencing calculation if cache is provided. [#2316](https://github.com/valhalla/valhalla/pull/2316)
   * ADDED: Added rapidjson/schema.h to baldr/rapidjson_util.h to make it available for use within valhalla. [#2330](https://github.com/valhalla/valhalla/issues/2330)
   * ADDED: Support decimal precision for height values in elevation service. Also support polyline5 for encoded polylines input and output to elevation service. [#2324](https://github.com/valhalla/valhalla/pull/2324)
   * ADDED: Use both imminent and distant verbal multi-cue phrases. [#2353](https://github.com/valhalla/valhalla/pull/2353)
   * ADDED: Split parsing stage into 3 separate stages. [#2339](https://github.com/valhalla/valhalla/pull/2339)
   * CHANGED: Speed up graph enhancing by avoiding continuous unordered_set rebuilding [#2349](https://github.com/valhalla/valhalla/pull/2349)
   * CHANGED: Skip calling out to Lua for nodes/ways/relations with not tags - speeds up parsing. [#2351](https://github.com/valhalla/valhalla/pull/2351)
   * CHANGED: Switch to LuaJIT for lua scripting - speeds up file parsing [#2352](https://github.com/valhalla/valhalla/pull/2352)
   * ADDED: Ability to create OpenLR records from raw data. [#2356](https://github.com/valhalla/valhalla/pull/2356)
   * ADDED: Revamp length phrases [#2359](https://github.com/valhalla/valhalla/pull/2359)
   * CHANGED: Do not allocate memory in skadi if we don't need it. [#2373](https://github.com/valhalla/valhalla/pull/2373)
   * CHANGED: Map matching: throw error (443/NoSegment) when no candidate edges are available. [#2370](https://github.com/valhalla/valhalla/pull/2370/)
   * ADDED: Add sk-SK.json (slovak) localization file. [#2376](https://github.com/valhalla/valhalla/pull/2376)
   * ADDED: Extend roundabout phrases. [#2378](https://github.com/valhalla/valhalla/pull/2378)
   * ADDED: More roundabout phrase tests. [#2382](https://github.com/valhalla/valhalla/pull/2382)
   * ADDED: Update the turn and continue phrases to include junction names and guide signs. [#2386](https://github.com/valhalla/valhalla/pull/2386)
   * ADDED: Add the remaining guide sign toward phrases [#2389](https://github.com/valhalla/valhalla/pull/2389)
   * ADDED: The ability to allow immediate uturns at trace points in a map matching request [#2380](https://github.com/valhalla/valhalla/pull/2380)
   * ADDED: Add utility functions to Signs. [#2390](https://github.com/valhalla/valhalla/pull/2390)
   * ADDED: Unified time tracking for all algorithms that support time-based graph expansion. [#2278](https://github.com/valhalla/valhalla/pull/2278)
   * ADDED: Add rail_ferry use and costing. [#2408](https://github.com/valhalla/valhalla/pull/2408)
   * ADDED: `street_side_max_distance`, `display_lat` and `display_lon` to `locations` in input for better control of routing side of street [#1769](https://github.com/valhalla/valhalla/pull/1769)
   * ADDED: Add addtional exit phrases. [#2421](https://github.com/valhalla/valhalla/pull/2421)
   * ADDED: Add Japanese locale, update German. [#2432](https://github.com/valhalla/valhalla/pull/2432)
   * ADDED: Gurka expect_route refactor [#2435](https://github.com/valhalla/valhalla/pull/2435)
   * ADDED: Add option to suppress roundabout exits [#2437](https://github.com/valhalla/valhalla/pull/2437)
   * ADDED: Add Greek locale. [#2438](https://github.com/valhalla/valhalla/pull/2438)
   * ADDED (back): Support for 64bit wide way ids in the edgeinfo structure with no impact to size for data sources with ids 32bits wide. [#2422](https://github.com/valhalla/valhalla/pull/2422)
   * ADDED: Support for 64bit osm node ids in parsing stage of tile building [#2422](https://github.com/valhalla/valhalla/pull/2422)
   * CHANGED: Point2/PointLL are now templated to allow for higher precision coordinate math when desired [#2429](https://github.com/valhalla/valhalla/pull/2429)
   * ADDED: Optional OpenLR Encoded Path Edges in API Response [#2424](https://github.com/valhalla/valhalla/pull/2424)
   * ADDED: Add explicit include for sstream to be compatible with msvc_x64 toolset. [#2449](https://github.com/valhalla/valhalla/pull/2449)
   * ADDED: Properly split returned path if traffic conditions change partway along edges [#2451](https://github.com/valhalla/valhalla/pull/2451/files)
   * ADDED: Add Dutch locale. [#2464](https://github.com/valhalla/valhalla/pull/2464)
   * ADDED: Check with address sanititizer in CI. Add support for undefined behavior sanitizer. [#2487](https://github.com/valhalla/valhalla/pull/2487)
   * ADDED: Ability to recost a path and increased cost/time details along the trippath and json output [#2425](https://github.com/valhalla/valhalla/pull/2425)
   * ADDED: Add the ability to do bikeshare based (ped/bike) multimodal routing [#2031](https://github.com/valhalla/valhalla/pull/2031)
   * ADDED: Route through restrictions enabled by introducing a costing option. [#2469](https://github.com/valhalla/valhalla/pull/2469)
   * ADDED: Migrated to Ubuntu 20.04 base-image [#2508](https://github.com/valhalla/valhalla/pull/2508)
   * CHANGED: Speed up parseways stage by avoiding multiple string comparisons [#2518](https://github.com/valhalla/valhalla/pull/2518)
   * CHANGED: Speed up enhance stage by avoiding GraphTileBuilder copying [#2468](https://github.com/valhalla/valhalla/pull/2468)
   * ADDED: Costing options now includes shortest flag which favors shortest path routes [#2555](https://github.com/valhalla/valhalla/pull/2555)
   * ADDED: Incidents in intersections [#2547](https://github.com/valhalla/valhalla/pull/2547)
   * CHANGED: Refactor mapmatching configuration to use a struct (instead of `boost::property_tree::ptree`). [#2485](https://github.com/valhalla/valhalla/pull/2485)
   * ADDED: Save exit maneuver's begin heading when combining enter & exit roundabout maneuvers. [#2554](https://github.com/valhalla/valhalla/pull/2554)
   * ADDED: Added new urban flag that can be set if edge is within city boundaries to data processing; new use_urban_tag config option; added to osrm response within intersections. [#2522](https://github.com/valhalla/valhalla/pull/2522)
   * ADDED: Parses OpenLr of type PointAlongLine [#2565](https://github.com/valhalla/valhalla/pull/2565)
   * ADDED: Use edge.is_urban is set for serializing is_urban. [#2568](https://github.com/valhalla/valhalla/pull/2568)
   * ADDED: Added new rest/service area uses on the edge. [#2533](https://github.com/valhalla/valhalla/pull/2533)
   * ADDED: Dependency cache for Azure [#2567](https://github.com/valhalla/valhalla/pull/2567)
   * ADDED: Added flexibility to remove the use of the admindb and to use the country and state iso from the tiles; [#2579](https://github.com/valhalla/valhalla/pull/2579)
   * ADDED: Added toll gates and collection points (gantry) to the node;  [#2532](https://github.com/valhalla/valhalla/pull/2532)
   * ADDED: Added osrm serialization for rest/service areas and admins. [#2594](https://github.com/valhalla/valhalla/pull/2594)
   * CHANGED: Improved Russian localization; [#2593](https://github.com/valhalla/valhalla/pull/2593)
   * ADDED: Support restricted class in intersection annotations [#2589](https://github.com/valhalla/valhalla/pull/2589)
   * ADDED: Added trail type trace [#2606](https://github.com/valhalla/valhalla/pull/2606)
   * ADDED: Added tunnel names to the edges as a tagged name.  [#2608](https://github.com/valhalla/valhalla/pull/2608)
   * CHANGED: Moved incidents to the trip leg and cut the shape of the leg at that location [#2610](https://github.com/valhalla/valhalla/pull/2610)
   * ADDED: Costing option to ignore_closures when routing with current flow [#2615](https://github.com/valhalla/valhalla/pull/2615)
   * ADDED: Cross-compilation ability with MinGW64 [#2619](https://github.com/valhalla/valhalla/pull/2619)
   * ADDED: Defines the incident tile schema and incident metadata [#2620](https://github.com/valhalla/valhalla/pull/2620)
   * ADDED: Moves incident serializer logic into a generic serializer [#2621](https://github.com/valhalla/valhalla/pull/2621)
   * ADDED: Incident loading singleton for continually refreshing incident tiles[#2573](https://github.com/valhalla/valhalla/pull/2573)
   * ADDED: One shot mode to valhalla_service so you can run a single request of any type without starting a server [#2624](https://github.com/valhalla/valhalla/pull/2624)
   * ADDED: Adds text instructions to OSRM output [#2625](https://github.com/valhalla/valhalla/pull/2625)
   * ADDED: Adds support for alternate routes [#2626](https://github.com/valhalla/valhalla/pull/2626)
   * CHANGED: Switch Python bindings generator from boost.python to header-only pybind11[#2644](https://github.com/valhalla/valhalla/pull/2644)
   * ADDED: Add support of input file for one-shot mode of valhalla_service [#2648](https://github.com/valhalla/valhalla/pull/2648)
   * ADDED: Linear reference support to locate api [#2645](https://github.com/valhalla/valhalla/pull/2645)
   * ADDED: Implemented OSRM-like turn duration calculation for car. Uses it now in auto costing. [#2651](https://github.com/valhalla/valhalla/pull/2651)
   * ADDED: Enhanced turn lane information in guidance [#2653](https://github.com/valhalla/valhalla/pull/2653)
   * ADDED: `top_speed` option for all motorized vehicles [#2667](https://github.com/valhalla/valhalla/issues/2667)
   * CHANGED: Move turn_lane_direction helper to odin/util [#2675](https://github.com/valhalla/valhalla/pull/2675)
   * ADDED: Add annotations to osrm response including speed limits, unit and sign conventions [#2668](https://github.com/valhalla/valhalla/pull/2668)
   * ADDED: Added functions for predicted speeds encoding-decoding [#2674](https://github.com/valhalla/valhalla/pull/2674)
   * ADDED: Time invariant routing via the bidirectional algorithm. This has the effect that when time dependent routes (arrive_by and depart_at) fall back to bidirectional due to length restrictions they will actually use the correct time of day for one of the search directions [#2660](https://github.com/valhalla/valhalla/pull/2660)
   * ADDED: If the length of the edge is greater than kMaxEdgeLength, then consider this a catastrophic error if the should_error bool is true in the set_length function. [2678](https://github.com/valhalla/valhalla/pull/2678)
   * ADDED: Moved lat,lon coordinates structures from single to double precision. Improves geometry accuracy noticibly at zooms above 17 as well as coordinate snapping and any other geometric operations. Addes about a 2% performance pentalty for standard routes. Graph nodes now have 7 digits of precision.  [#2693](https://github.com/valhalla/valhalla/pull/2693)
   * ADDED: Added signboards to guidance views.  [#2687](https://github.com/valhalla/valhalla/pull/2687)
   * ADDED: Regular speed on shortcut edges is calculated with turn durations taken into account. Truck, motorcycle and motorscooter profiles use OSRM-like turn duration. [#2662](https://github.com/valhalla/valhalla/pull/2662)
   * CHANGED: Remove astar algorithm and replace its use with timedep_forward as its redundant [#2706](https://github.com/valhalla/valhalla/pull/2706)
   * ADDED: Recover and recost all shortcuts in final path for bidirectional astar algorithm [#2711](https://github.com/valhalla/valhalla/pull/2711)
   * ADDED: An option for shortcut recovery to be cached at start up to reduce the time it takes to do so on the fly [#2714](https://github.com/valhalla/valhalla/pull/2714)
   * ADDED: If width <= 1.9 then no access for auto, truck, bus, taxi, emergency and hov. [#2713](https://github.com/valhalla/valhalla/pull/2713)
   * ADDED: Centroid/Converge/Rendezvous/Meet API which allows input locations to find a least cost convergence point from all locations [#2734](https://github.com/valhalla/valhalla/pull/2734)
   * ADDED: Added support to process the sump_buster tag.  Also, fixed a few small access bugs for nodes. [#2731](https://github.com/valhalla/valhalla/pull/2731)
   * ADDED: Log message if failed to create tiles directory. [#2738](https://github.com/valhalla/valhalla/pull/2738)
   * CHANGED: Tile memory is only owned by the GraphTile rather than shared amongst copies of the graph tile (in GraphReader and TileCaches). [#2340](https://github.com/valhalla/valhalla/pull/2340)
   * ADDED: Add Estonian locale. [#2748](https://github.com/valhalla/valhalla/pull/2748)
   * CHANGED: Handle GraphTile objects as smart pointers [#2703](https://github.com/valhalla/valhalla/pull/2703)
   * CHANGED: Improve stability with no RTTI build [#2759](https://github.com/valhalla/valhalla/pull/2759) and [#2760](https://github.com/valhalla/valhalla/pull/2760)
   * CHANGED: Change generic service roads to a new Use=kServiceRoad. This is for highway=service without other service= tags (such as driveway, alley, parking aisle) [#2419](https://github.com/valhalla/valhalla/pull/2419)
   * ADDED: Isochrones support isodistance lines as well [#2699](https://github.com/valhalla/valhalla/pull/2699)
   * ADDED: Add support for ignoring live traffic closures for waypoints [#2685](https://github.com/valhalla/valhalla/pull/2685)
   * ADDED: Add use_distance to auto cost to allow choosing between two primary cost components, time or distance [#2771](https://github.com/valhalla/valhalla/pull/2771)
   * CHANGED: nit: Enables compiler warnings in part of loki module [#2767](https://github.com/valhalla/valhalla/pull/2767)
   * CHANGED: Reducing the number of uturns by increasing the cost to for them to 9.5f. Note: Did not increase the cost for motorcycles or motorscooters. [#2770](https://github.com/valhalla/valhalla/pull/2770)
   * ADDED: Add option to use thread-safe GraphTile's reference counter. [#2772](https://github.com/valhalla/valhalla/pull/2772)
   * CHANGED: nit: Enables compiler warnings in part of thor module [#2768](https://github.com/valhalla/valhalla/pull/2768)
   * ADDED: Add costing option `use_tracks` to avoid or favor tracks in route. [#2769](https://github.com/valhalla/valhalla/pull/2769)
   * CHANGED: chore: Updates libosmium [#2786](https://github.com/valhalla/valhalla/pull/2786)
   * CHANGED: Optimize double bucket queue to reduce memory reallocations. [#2719](https://github.com/valhalla/valhalla/pull/2719)
   * CHANGED: Collapse merge maneuvers [#2773](https://github.com/valhalla/valhalla/pull/2773)
   * CHANGED: Add shortcuts to the tiles' bins so we can find them when doing spatial lookups. [#2744](https://github.com/valhalla/valhalla/pull/2744)

## Release Date: 2019-11-21 Valhalla 3.0.9
* **Bug Fix**
   * FIXED: Changed reachability computation to consider both directions of travel wrt candidate edges [#1965](https://github.com/valhalla/valhalla/pull/1965)
   * FIXED: toss ways where access=private and highway=service and service != driveway. [#1960](https://github.com/valhalla/valhalla/pull/1960)
   * FIXED: Fix search_cutoff check in loki correlate_node. [#2023](https://github.com/valhalla/valhalla/pull/2023)
   * FIXED: Computes notion of a deadend at runtime in bidirectional a-star which fixes no-route with a complicated u-turn. [#1982](https://github.com/valhalla/valhalla/issues/1982)
   * FIXED: Fix a bug with heading filter at nodes. [#2058](https://github.com/valhalla/valhalla/pull/2058)
   * FIXED: Bug in map matching continuity checking such that continuity must only be in the forward direction. [#2029](https://github.com/valhalla/valhalla/pull/2029)
   * FIXED: Allow setting the time for map matching paths such that the time is used for speed lookup. [#2030](https://github.com/valhalla/valhalla/pull/2030)
   * FIXED: Don't use density factor for transition cost when user specified flag disables flow speeds. [#2048](https://github.com/valhalla/valhalla/pull/2048)
   * FIXED: Map matching trace_route output now allows for discontinuities in the match though multi match is not supported in valhalla route output. [#2049](https://github.com/valhalla/valhalla/pull/2049)
   * FIXED: Allows routes with no time specified to use time conditional edges and restrictions with a flag denoting as much [#2055](https://github.com/valhalla/valhalla/pull/2055)
   * FIXED: Fixed a bug with 'current' time type map matches. [#2060](https://github.com/valhalla/valhalla/pull/2060)
   * FIXED: Fixed a bug with time dependent expansion in which the expansion distance heuristic was not being used. [#2064](https://github.com/valhalla/valhalla/pull/2064)

* **Enhancement**
   * ADDED: Establish pinpoint test pattern [#1969](https://github.com/valhalla/valhalla/pull/1969)
   * ADDED: Suppress relative direction in ramp/exit instructions if it matches driving side of street [#1990](https://github.com/valhalla/valhalla/pull/1990)
   * ADDED: Added relative direction to the merge maneuver [#1989](https://github.com/valhalla/valhalla/pull/1989)
   * ADDED: Refactor costing to better handle multiple speed datasources [#2026](https://github.com/valhalla/valhalla/pull/2026)
   * ADDED: Better usability of curl for fetching tiles on the fly [#2026](https://github.com/valhalla/valhalla/pull/2026)
   * ADDED: LRU cache scheme for tile storage [#2026](https://github.com/valhalla/valhalla/pull/2026)
   * ADDED: GraphTile size check [#2026](https://github.com/valhalla/valhalla/pull/2026)
   * ADDED: Pick more sane values for highway and toll avoidance [#2026](https://github.com/valhalla/valhalla/pull/2026)
   * ADDED: Refactor adding predicted speed info to speed up process [#2026](https://github.com/valhalla/valhalla/pull/2026)
   * ADDED: Allow selecting speed data sources at request time [#2026](https://github.com/valhalla/valhalla/pull/2026)
   * ADDED: Allow disabling certain neighbors in connectivity map [#2026](https://github.com/valhalla/valhalla/pull/2026)
   * ADDED: Allows routes with time-restricted edges if no time specified and notes restriction in response [#1992](https://github.com/valhalla/valhalla/issues/1992)
   * ADDED: Runtime deadend detection to timedependent a-star. [#2059](https://github.com/valhalla/valhalla/pull/2059)

## Release Date: 2019-09-06 Valhalla 3.0.8
* **Bug Fix**
   * FIXED: Added logic to detect if user is to merge to the left or right [#1892](https://github.com/valhalla/valhalla/pull/1892)
   * FIXED: Overriding the destination_only flag when reclassifying ferries; Also penalizing ferries with a 5 min. penalty in the cost to allow us to avoid destination_only the majority of the time except when it is necessary. [#1895](https://github.com/valhalla/valhalla/pull/1905)
   * FIXED: Suppress forks at motorway junctions and intersecting service roads [#1909](https://github.com/valhalla/valhalla/pull/1909)
   * FIXED: Enhanced fork assignment logic [#1912](https://github.com/valhalla/valhalla/pull/1912)
   * FIXED: Added logic to fall back to return country poly if no state and updated lua for Metro Manila and Ireland [#1910](https://github.com/valhalla/valhalla/pull/1910)
   * FIXED: Added missing motorway fork instruction [#1914](https://github.com/valhalla/valhalla/pull/1914)
   * FIXED: Use begin street name for osrm compat mode [#1916](https://github.com/valhalla/valhalla/pull/1916)
   * FIXED: Added logic to fix missing highway cardinal directions in the US [#1917](https://github.com/valhalla/valhalla/pull/1917)
   * FIXED: Handle forward traversable significant road class intersecting edges [#1928](https://github.com/valhalla/valhalla/pull/1928)
   * FIXED: Fixed bug with shape trimming that impacted Uturns at Via locations. [#1935](https://github.com/valhalla/valhalla/pull/1935)
   * FIXED: Dive bomb updates.  Updated default speeds for urban areas based on roadclass for the enhancer.  Also, updated default speeds based on roadclass in lua.  Fixed an issue where we were subtracting 1 from uint32_t when 0 for stop impact.  Updated reclassify link logic to allow residential roads to be added to the tree, but we only downgrade the links to tertiary.  Updated TransitionCost functions to add 1.5 to the turncost when transitioning from a ramp to a non ramp and vice versa.  Also, added 0.5f to the turncost if the edge is a roundabout. [#1931](https://github.com/valhalla/valhalla/pull/1931)

* **Enhancement**
   * ADDED: Caching url fetched tiles to disk [#1887](https://github.com/valhalla/valhalla/pull/1887)
   * ADDED: filesystem::remove_all [#1887](https://github.com/valhalla/valhalla/pull/1887)
   * ADDED: Minimum enclosing bounding box tool [#1887](https://github.com/valhalla/valhalla/pull/1887)
   * ADDED: Use constrained flow speeds in bidirectional_astar.cc [#1907](https://github.com/valhalla/valhalla/pull/1907)
   * ADDED: Bike Share Stations are now in the graph which should set us up to do multimodal walk/bike scenarios [#1852](https://github.com/valhalla/valhalla/pull/1852)

## Release Date: 2019-7-18 Valhalla 3.0.7
* **Bug Fix**
   * FIXED: Fix pedestrian fork [#1886](https://github.com/valhalla/valhalla/pull/1886)

## Release Date: 2019-7-15 Valhalla 3.0.6
* **Bug Fix**
   * FIXED: Admin name changes. [#1853](https://github.com/valhalla/valhalla/pull/1853) Ref: [#1854](https://github.com/valhalla/valhalla/issues/1854)
   * FIXED: valhalla_add_predicted_traffic was overcommitted while gathering stats. Added a clear. [#1857](https://github.com/valhalla/valhalla/pull/1857)
   * FIXED: regression in map matching when moving to valhalla v3.0.0 [#1863](https://github.com/valhalla/valhalla/pull/1863)
   * FIXED: last step shape in osrm serializer should be 2 of the same point [#1867](https://github.com/valhalla/valhalla/pull/1867)
   * FIXED: Shape trimming at the beginning and ending of the route to not be degenerate [#1876](https://github.com/valhalla/valhalla/pull/1876)
   * FIXED: Duplicate waypoints in osrm serializer [#1880](https://github.com/valhalla/valhalla/pull/1880)
   * FIXED: Updates for heading precision [#1881](https://github.com/valhalla/valhalla/pull/1881)
   * FIXED: Map matching allowed untraversable edges at start of route [#1884](https://github.com/valhalla/valhalla/pull/1884)

* **Enhancement**
   * ADDED: Use the same protobuf object the entire way through the request process [#1837](https://github.com/valhalla/valhalla/pull/1837)
   * ADDED: Enhanced turn lane processing [#1859](https://github.com/valhalla/valhalla/pull/1859)
   * ADDED: Add global_synchronized_cache in valhalla_build_config [#1851](https://github.com/valhalla/valhalla/pull/1851)

## Release Date: 2019-06-04 Valhalla 3.0.5
* **Bug Fix**
   * FIXED: Protect against unnamed rotaries and routes that end in roundabouts not turning off rotary logic [#1840](https://github.com/valhalla/valhalla/pull/1840)

* **Enhancement**
   * ADDED: Add turn lane info at maneuver point [#1830](https://github.com/valhalla/valhalla/pull/1830)

## Release Date: 2019-05-31 Valhalla 3.0.4
* **Bug Fix**
   * FIXED: Improved logic to decide between bear vs. continue [#1798](https://github.com/valhalla/valhalla/pull/1798)
   * FIXED: Bicycle costing allows use of roads with all surface values, but with a penalty based on bicycle type. However, the edge filter totally disallows bad surfaces for some bicycle types, creating situations where reroutes fail if a rider uses a road with a poor surface. [#1800](https://github.com/valhalla/valhalla/pull/1800)
   * FIXED: Moved complex restrictions building to before validate. [#1805](https://github.com/valhalla/valhalla/pull/1805)
   * FIXED: Fix bicycle edge filter whan avoid_bad_surfaces = 1.0 [#1806](https://github.com/valhalla/valhalla/pull/1806)
   * FIXED: Replace the EnhancedTripPath class inheritance with aggregation [#1807](https://github.com/valhalla/valhalla/pull/1807)
   * FIXED: Replace the old timezone shape zip file every time valhalla_build_timezones is ran [#1817](https://github.com/valhalla/valhalla/pull/1817)
   * FIXED: Don't use island snapped edge candidates (from disconnected components or low reach edges) when we rejected other high reachability edges that were closer [#1835](https://github.com/valhalla/valhalla/pull/1835)

## Release Date: 2019-05-08 Valhalla 3.0.3
* **Bug Fix**
   * FIXED: Fixed a rare loop condition in route matcher (edge walking to match a trace).
   * FIXED: Fixed VACUUM ANALYZE syntax issue.  [#1704](https://github.com/valhalla/valhalla/pull/1704)
   * FIXED: Fixed the osrm maneuver type when a maneuver has the to_stay_on attribute set.  [#1714](https://github.com/valhalla/valhalla/pull/1714)
   * FIXED: Fixed osrm compatibility mode attributes.  [#1716](https://github.com/valhalla/valhalla/pull/1716)
   * FIXED: Fixed rotary/roundabout issues in Valhalla OSRM compatibility.  [#1727](https://github.com/valhalla/valhalla/pull/1727)
   * FIXED: Fixed the destinations assignment for exit names in OSRM compatibility mode. [#1732](https://github.com/valhalla/valhalla/pull/1732)
   * FIXED: Enhance merge maneuver type assignment. [#1735](https://github.com/valhalla/valhalla/pull/1735)
   * FIXED: Fixed fork assignments and on ramps for OSRM compatibility mode. [#1738](https://github.com/valhalla/valhalla/pull/1738)
   * FIXED: Fixed cardinal direction on reference names when forward/backward tag is present on relations. Fixes singly digitized roads with opposing directional modifiers. [#1741](https://github.com/valhalla/valhalla/pull/1741)
   * FIXED: Fixed fork assignment and narrative logic when a highway ends and splits into multiple ramps. [#1742](https://github.com/valhalla/valhalla/pull/1742)
   * FIXED: Do not use any avoid edges as origin or destination of a route, matrix, or isochrone. [#1745](https://github.com/valhalla/valhalla/pull/1745)
   * FIXED: Add leg summary and remove unused hint attribute for OSRM compatibility mode. [#1753](https://github.com/valhalla/valhalla/pull/1753)
   * FIXED: Improvements for pedestrian forks, pedestrian roundabouts, and continue maneuvers. [#1768](https://github.com/valhalla/valhalla/pull/1768)
   * FIXED: Added simplified overview for OSRM response and added use_toll logic back to truck costing. [#1765](https://github.com/valhalla/valhalla/pull/1765)
   * FIXED: temp fix for location distance bug [#1774](https://github.com/valhalla/valhalla/pull/1774)
   * FIXED: Fix pedestrian routes using walkway_factor [#1780](https://github.com/valhalla/valhalla/pull/1780)
   * FIXED: Update the begin and end heading of short edges based on use [#1783](https://github.com/valhalla/valhalla/pull/1783)
   * FIXED: GraphReader::AreEdgesConnected update.  If transition count == 0 return false and do not call transition function. [#1786](https://github.com/valhalla/valhalla/pull/1786)
   * FIXED: Only edge candidates that were used in the path are send to serializer: [1788](https://github.com/valhalla/valhalla/pull/1788)
   * FIXED: Added logic to prevent the removal of a destination maneuver when ending on an internal edge [#1792](https://github.com/valhalla/valhalla/pull/1792)
   * FIXED: Fixed instructions when starting on an internal edge [#1796](https://github.com/valhalla/valhalla/pull/1796)

* **Enhancement**
   * Add the ability to run valhalla_build_tiles in stages. Specify the begin_stage and end_stage as command line options. Also cleans up temporary files as the last stage in the pipeline.
   * Add `remove` to `filesystem` namespace. [#1752](https://github.com/valhalla/valhalla/pull/1752)
   * Add TaxiCost into auto costing options.
   * Add `preferred_side` to allow per-location filtering of edges based on the side of the road the location is on and the driving side for that locale.
   * Slightly decreased the internal side-walk factor to .90f to favor roads with attached sidewalks. This impacts roads that have added sidewalk:left, sidewalk:right or sidewalk:both OSM tags (these become attributes on each directedEdge). The user can then avoid/penalize dedicated sidewalks and walkways, when they increase the walkway_factor. Since we slightly decreased the sidewalk_factor internally and only favor sidewalks if use is tagged as sidewalk_left or sidewalk_right, we should tend to route on roads with attached sidewalks rather than separate/dedicated sidewalks, allowing for more road names to be called out since these are labeled more.
   * Add `via` and `break_through` location types [#1737](https://github.com/valhalla/valhalla/pull/1737)
   * Add `street_side_tolerance` and `search_cutoff` to input `location` [#1777](https://github.com/valhalla/valhalla/pull/1777)
   * Return the Valhalla error `Path distance exceeds the max distance limit` for OSRM responses when the route is greater than the service limits. [#1781](https://github.com/valhalla/valhalla/pull/1781)

## Release Date: 2019-01-14 Valhalla 3.0.2
* **Bug Fix**
   * FIXED: Transit update - fix dow and exception when after midnight trips are normalized [#1682](https://github.com/valhalla/valhalla/pull/1682)
   * FIXED: valhalla_convert_transit segfault - GraphTileBuilder has null GraphTileHeader [#1683](https://github.com/valhalla/valhalla/issues/1683)
   * FIXED: Fix crash for trace_route with osrm serialization. Was passing shape rather than locations to the waypoint method.
   * FIXED: Properly set driving_side based on data set in TripPath.
   * FIXED: A bad bicycle route exposed an issue with bidirectional A* when the origin and destination edges are connected. Use A* in these cases to avoid requiring a high cost threshold in BD A*.
   * FIXED: x86 and x64 data compatibility was fixed as the structures weren't aligned.
   * FIXED: x86 tests were failing due mostly to floating point issues and the aforementioned structure misalignment.
* **Enhancement**
   * Add a durations list (delta time between each pair of trace points), a begin_time and a use_timestamp flag to trace_route requests. This allows using the input trace timestamps or durations plus the begin_time to compute elapsed time at each edge in the matched path (rather than using costing methods).
   * Add support for polyline5 encoding for OSRM formatted output.
* **Note**
   * Isochrones and openlr are both noted as not working with release builds for x86 (32bit) platforms. We'll look at getting this fixed in a future release

## Release Date: 2018-11-21 Valhalla 3.0.1
* **Bug Fix**
   * FIXED: Fixed a rare, but serious bug with bicycle costing. ferry_factor_ in bicycle costing shadowed the data member in the base dynamic cost class, leading to an unitialized variable. Occasionally, this would lead to negative costs which caused failures. [#1663](https://github.com/valhalla/valhalla/pull/1663)
   * FIXED: Fixed use of units in OSRM compatibility mode. [#1662](https://github.com/valhalla/valhalla/pull/1662)

## Release Date: 2018-11-21 Valhalla 3.0.0
* **NOTE**
   * This release changes the Valhalla graph tile formats to make the tile data more efficient and flexible. Tile data is incompatible with Valhalla 2.x builds, and code for 3.x is incompatible with data built for Valahalla 2.x versions. Valhalla tile sizes are slightly smaller (for datasets using elevation information the size savings is over 10%). In addition, there is increased flexibility for creating different variants of tiles to support different applications (e.g. bicycle only, or driving only).
* **Enhancement**
   * Remove the use of DirectedEdge for transitions between nodes on different hierarchy levels. A new structure, NodeTransition, is now used to transition to nodes on different hierarchy level. This saves space since only the end node GraphId is needed for the transitions (and DirectedEdge is a large data structure).
   * Change the NodeInfo lat,lon to use an offset from the tile base lat,lon. This potentially allows higher precision than using float, but more importantly saves space and allows support for NodeTransitions as well as spare for future growth.
   * Remove the EdgeElevation structure and max grade information into DirectedEdge and mean elevation into EdgeInfo. This saves space.
   * Reduce wayid to 32 bits. This allows sufficient growth when using OpenStreetMap data and frees space in EdgeInfo (allows moving speed limit and mean elevation from other structures).
   * Move name consistency from NodeInfo to DirectedEdge. This allows a more efficient lookup of name consistency.
   * Update all path algorithms to use NodeTransition logic rather than special DirectedEdge transition types. This simplifies PathAlgorithms slightly and removes some conditional logic.
   * Add an optional GraphFilter stage to tile building pipeline. This allows removal of edges and nodes based on access. This allows bicycle only, pedestrian only, or driving only datasets (or combinations) to be created - allowing smaller datasets for special purpose applications.
* **Deprecate**
   * Valhalla 3.0 removes support for OSMLR.

## Release Date: 2018-11-20 Valhalla 2.7.2
* **Enhancement**
   * UPDATED: Added a configuration variable for max_timedep_distance. This is used in selecting the path algorithm and provides the maximum distance between locations when choosing a time dependent path algorithm (other than multi modal). Above this distance, bidirectional A* is used with no time dependencies.
   * UPDATED: Remove transition edges from priority queue in Multimodal methods.
   * UPDATED: Fully implement street names and exit signs with ability to identify route numbers. [#1635](https://github.com/valhalla/valhalla/pull/1635)
* **Bug Fix**
   * FIXED: A timed-turned restriction should not be applied when a non-timed route is executed.  [#1615](https://github.com/valhalla/valhalla/pull/1615)
   * FIXED: Changed unordered_map to unordered_multimap for polys. Poly map can contain the same key but different multi-polygons. For example, islands for a country or timezone polygons for a country.
   * FIXED: Fixed timezone db issue where TZIDs did not exist in the Howard Hinnant date time db that is used in the date_time class for tz indexes.  Added logic to create aliases for TZIDs based on https://en.wikipedia.org/wiki/List_of_tz_database_time_zones
   * FIXED: Fixed the ramp turn modifiers for osrm compat [#1569](https://github.com/valhalla/valhalla/pull/1569)
   * FIXED: Fixed the step geometry when using the osrm compat mode [#1571](https://github.com/valhalla/valhalla/pull/1571)
   * FIXED: Fixed a data creation bug causing issues with A* routes ending on loops. [#1576](https://github.com/valhalla/valhalla/pull/1576)
   * FIXED: Fixed an issue with a bad route where destination only was present. Was due to thresholds in bidirectional A*. Changed threshold to be cost based rather than number of iterations). [#1586](https://github.com/valhalla/valhalla/pull/1586)
   * FIXED: Fixed an issue with destination only (private) roads being used in bicycle routes. Centralized some "base" transition cost logic in the base DynamicCost class. [#1587](https://github.com/valhalla/valhalla/pull/1587)
   * FIXED: Remove extraneous ramp maneuvers [#1657](https://github.com/valhalla/valhalla/pull/1657)

## Release Date: 2018-10-02 Valhalla 2.7.1
* **Enhancement**
   * UPDATED: Added date time support to forward and reverse isochrones. Add speed lookup (predicted speeds and/or free-flow or constrained flow speed) if date_time is present.
   * UPDATED: Add timezone checks to multimodal routes and isochrones (updates localtime if the path crosses into a timezone different than the start location).
* **Data Producer Update**
   * UPDATED: Removed boost date time support from transit.  Now using the Howard Hinnant date library.
* **Bug Fix**
   * FIXED: Fixed a bug with shortcuts that leads to inconsistent routes depending on whether shortcuts are taken, different origins can lead to different paths near the destination. This fix also improves performance on long routes and matrices.
   * FIXED: We were getting inconsistent results between departing at current date/time vs entering the current date/time.  This issue is due to the fact that the iso_date_time function returns the full iso date_time with the timezone offset (e.g., 2018-09-27T10:23-07:00 vs 2018-09-27T10:23). When we refactored the date_time code to use the new Howard Hinnant date library, we introduced this bug.
   * FIXED: Increased the threshold in CostMatrix to address null time and distance values occuring for truck costing with locations near the max distance.

## Release Date: 2018-09-13 Valhalla 2.7.0
* **Enhancement**
   * UPDATED: Refactor to use the pbf options instead of the ptree config [#1428](https://github.com/valhalla/valhalla/pull/1428) This completes [1357](https://github.com/valhalla/valhalla/issues/1357)
   * UPDATED: Removed the boost/date_time dependency from baldr and odin. We added the Howard Hinnant date and time library as a submodule. [#1494](https://github.com/valhalla/valhalla/pull/1494)
   * UPDATED: Fixed 'Drvie' typo [#1505](https://github.com/valhalla/valhalla/pull/1505) This completes [1504](https://github.com/valhalla/valhalla/issues/1504)
   * UPDATED: Optimizations of GetSpeed for predicted speeds [1490](https://github.com/valhalla/valhalla/issues/1490)
   * UPDATED: Isotile optimizations
   * UPDATED: Added stats to predictive traffic logging
   * UPDATED: resample_polyline - Breaks the polyline into equal length segments at a sample distance near the resolution. Break out of the loop through polyline points once we reach the specified number of samplesthen append the last
polyline point.
   * UPDATED: added android logging and uses a shared graph reader
   * UPDATED: Do not run a second pass on long pedestrian routes that include a ferry (but succeed on first pass). This is a performance fix. Long pedestrian routes with A star factor based on ferry speed end up being very inefficient.
* **Bug Fix**
   * FIXED: A* destination only
   * FIXED: Fixed through locations weren't honored [#1449](https://github.com/valhalla/valhalla/pull/1449)


## Release Date: 2018-08-02 Valhalla 3.0.0-rc.4
* **Node Bindings**
   * UPDATED: add some worker pool handling
   [#1467](https://github.com/valhalla/valhalla/pull/1467)

## Release Date: 2018-08-02 Valhalla 3.0.0-rc.3
* **Node Bindings**
   * UPDATED: replaced N-API with node-addon-api wrapper and made the actor
   functions asynchronous
   [#1457](https://github.com/valhalla/valhalla/pull/1457)

## Release Date: 2018-07-24 Valhalla 3.0.0-rc.2
* **Node Bindings**
   * FIXED: turn on the autocleanup functionality for the actor object.
   [#1439](https://github.com/valhalla/valhalla/pull/1439)

## Release Date: 2018-07-16 Valhalla 3.0.0-rc.1
* **Enhancement**
   * ADDED: exposed the rest of the actions to the node bindings and added tests. [#1415](https://github.com/valhalla/valhalla/pull/1415)

## Release Date: 2018-07-12 Valhalla 3.0.0-alpha.1
**NOTE**: There was already a small package named `valhalla` on the npm registry, only published up to version 0.0.3. The team at npm has transferred the package to us, but would like us to publish something to it ASAP to prove our stake in it. Though the bindings do not have all of the actor functionality exposed yet (just route), we are going to publish an alpha release of 3.0.0 to get something up on npm.
* **Infrastructure**:
   * ADDED: add in time dependent algorithms if the distance between locations is less than 500km.
   * ADDED: TurnLanes to indicate turning lanes at the end of a directed edge.
   * ADDED: Added PredictedSpeeds to Valhalla tiles and logic to compute speed based on predictive speed profiles.
* **Data Producer Update**
   * ADDED: is_route_num flag was added to Sign records. Set this to true if the exit sign comes from a route number/ref.
   * CHANGED: Lower speeds on driveways, drive-thru, and parking aisle. Set destination only flag for drive thru use.
   * ADDED: Initial implementation of turn lanes.
  **Bug Fix**
   * CHANGED: Fix destination only penalty for A* and time dependent cases.
   * CHANGED: Use the distance from GetOffsetForHeading, based on road classification and road use (e.g. ramp, turn channel, etc.), within tangent_angle function.
* **Map Matching**
   * FIXED: Fixed trace_route edge_walk server abort [#1365](https://github.com/valhalla/valhalla/pull/1365)
* **Enhancement**
   * ADDED: Added post process for updating free and constrained speeds in the directed edges.
   * UPDATED: Parse the json request once and store in a protocol buffer to pass along the pipeline. This completed the first portion of [1357](https://github.com/valhalla/valhalla/issues/1357)
   * UPDATED: Changed the shape_match attribute from a string to an enum. Fixes [1376](https://github.com/valhalla/valhalla/issues/1376)
   * ADDED: Node bindings for route [#1341](https://github.com/valhalla/valhalla/pull/1341)
   * UPDATED: Use a non-linear use_highways factor (to more heavily penalize highways as use_highways approaches 0).

## Release Date: 2018-07-15 Valhalla 2.6.3
* **API**:
   * FIXED: Use a non-linear use_highways factor (to more heavily penalize highways as use_highways approaches 0).
   * FIXED: Fixed the highway_factor when use_highways < 0.5.
   * ENHANCEMENT: Added logic to modulate the surface factor based on use_trails.
   * ADDED: New customer test requests for motorcycle costing.

## Release Date: 2018-06-28 Valhalla 2.6.2
* **Data Producer Update**
   * FIXED: Complex restriction sorting bug.  Check of has_dt in ComplexRestrictionBuilder::operator==.
* **API**:
   * FIXED: Fixed CostFactory convenience method that registers costing models
   * ADDED: Added use_tolls into motorcycle costing options

## Release Date: 2018-05-28 Valhalla 2.6.0
* **Infrastructure**:
   * CHANGED: Update cmake buildsystem to replace autoconf [#1272](https://github.com/valhalla/valhalla/pull/1272)
* **API**:
   * CHANGED: Move `trace_options` parsing to map matcher factory [#1260](https://github.com/valhalla/valhalla/pull/1260)
   * ADDED: New costing method for AutoDataFix [#1283](https://github.com/valhalla/valhalla/pull/1283)

## Release Date: 2018-05-21 Valhalla 2.5.0
* **Infrastructure**
   * ADDED: Add code formatting and linting.
* **API**
   * ADDED: Added new motorcycle costing, motorcycle access flag in data and use_trails option.
* **Routing**
   * ADDED: Add time dependnet forward and reverse A* methods.
   * FIXED: Increase minimum threshold for driving routes in bidirectional A* (fixes some instances of bad paths).
* **Data Producer Update**
   * CHANGED: Updates to properly handle cycleway crossings.
   * CHANGED: Conditionally include driveways that are private.
   * ADDED: Added logic to set motorcycle access.  This includes lua, country access, and user access flags for motorcycles.

## Release Date: 2018-04-11 Valhalla 2.4.9
* **Enhancement**
   * Added European Portuguese localization for Valhalla
   * Updates to EdgeStatus to improve performance. Use an unordered_map of tile Id and allocate an array for each edge in the tile. This allows using pointers to access status for sequential edges. This improves performance by 50% or so.
   * A couple of bicycle costing updates to improve route quality: avoid roads marked as part of a truck network, to remove the density penalty for transition costs.
   * When optimal matrix type is selected, now use CostMatrix for source to target pedestrian and bicycle matrix calls when both counts are above some threshold. This improves performance in general and lessens some long running requests.
*  **Data Producer Update**
   * Added logic to protect against setting a speed of 0 for ferries.

## Release Date: 2018-03-27 Valhalla 2.4.8
* **Enhancement**
   * Updates for Italian verbal translations
   * Optionally remove driveways at graph creation time
   * Optionally disable candidate edge penalty in path finding
   * OSRM compatible route, matrix and map matching response generation
   * Minimal Windows build compatibility
   * Refactoring to use PBF as the IPC mechanism for all objects
   * Improvements to internal intersection marking to reduce false positives
* **Bug Fix**
   * Cap candidate edge penalty in path finding to reduce excessive expansion
   * Fix trivial paths at deadends

## Release Date: 2018-02-08 Valhalla 2.4.7
* **Enhancement**
   * Speed up building tiles from small OSM imports by using boost directory iterator rather than going through all possible tiles and testing each if the file exists.
* **Bug Fix**
   * Protect against overflow in string to float conversion inside OSM parsing.

## Release Date: 2018-01-26 Valhalla 2.4.6
* **Enhancement**
   * Elevation library will lazy load RAW formatted sources

## Release Date: 2018-01-24 Valhalla 2.4.5
* **Enhancement**
   * Elevation packing utility can unpack lz4hc now
* **Bug Fix**
   * Fixed broken darwin builds

## Release Date: 2018-01-23 Valhalla 2.4.4
* **Enhancement**
   * Elevation service speed improvments and the ability to serve lz4hc compressed data
   * Basic support for downloading routing tiles on demand
   * Deprecated `valhalla_route_service`, now all services (including elevation) are found under `valhalla_service`

## Release Date: 2017-12-11 Valhalla 2.4.3
* **Enhancement**
   * Remove union from GraphId speeds up some platforms
   * Use SAC scale in pedestrian costing
   * Expanded python bindings to include all actions (route, matrix, isochrone, etc)
* **Bug Fix**
   * French translation typo fixes
*  **Data Producer Update**
   * Handling shapes that intersect the poles when binning
   * Handling when transit shapes are less than 2 points

## Release Date: 2017-11-09 Valhalla 2.4.1
*  **Data Producer Update**
   * Added kMopedAccess to modes for complex restrictions.  Remove the kMopedAccess when auto access is removed.  Also, add the kMopedAccess when an auto restriction is found.

## Release Date: 2017-11-08 Valhalla 2.4.0
*  **Data Producer Update**
   * Added logic to support restriction = x with a the except tag.  We apply the restriction to everything except for modes in the except tag.
   * Added logic to support railway_service and coach_service in transit.
* **Bug Fix**
  * Return proper edge_walk path for requested shape_match=walk_or_snap
  * Skip invalid stateid for Top-K requests

## Release Date: 2017-11-07 Valhalla 2.3.9
* **Enhancement**
  * Top-K map matched path generation now only returns unique paths and does so with fewer iterations
  * Navigator call outs for both imperial and metric units
  * The surface types allowed for a given bike route can now be controlled via a request parameter `avoid_bad_surfaces`
  * Improved support for motorscooter costing via surface types, road classification and vehicle specific tagging
* **Bug Fix**
  * Connectivity maps now include information about transit tiles
  * Lane counts for singly digitized roads are now correct for a given directed edge
  * Edge merging code for assigning osmlr segments is now robust to partial tile sets
  * Fix matrix path finding to allow transitioning down to lower levels when appropriate. In particular, do not supersede shortcut edges until no longer expanding on the next level.
  * Fix optimizer rotate location method. This fixes a bug where optimal ordering was bad for large location sets.
*  **Data Producer Update**
   * Duration tags are now used to properly set the speed of travel for a ferry routes

## Release Date: 2017-10-17 Valhalla 2.3.8
* **Bug Fix**
  * Fixed the roundabout exit count for bicycles when the roundabout is a road and not a cycleway
  * Enable a pedestrian path to remain on roundabout instead of getting off and back on
  * Fixed the penalization of candidate locations in the uni-directional A* algorithm (used for trivial paths)
*  **Data Producer Update**
   * Added logic to set bike forward and tag to true where kv["sac_scale"] == "hiking". All other values for sac_scale turn off bicycle access.  If sac_scale or mtb keys are found and a surface tag is not set we default to kPath.
   * Fixed a bug where surface=unpaved was being assigned Surface::kPavedSmooth.

## Release Date: 2017-9-11 Valhalla 2.3.7
* **Bug Fix**
  * Update bidirectional connections to handle cases where the connecting edge is one of the origin (or destination) edges and the cost is high. Fixes some pedestrian route issues that were reported.
*  **Data Producer Update**
   * Added support for motorroad tag (default and per country).
   * Update OSMLR segment association logic to fix issue where chunks wrote over leftover segments. Fix search along edges to include a radius so any nearby edges are also considered.

## Release Date: 2017-08-29 Valhalla 2.3.6
* **Bug Fix**
  * Pedestrian paths including ferries no longer cause circuitous routes
  * Fix a crash in map matching route finding where heading from shape was using a `nullptr` tile
  * Spanish language narrative corrections
  * Fix traffic segment matcher to always set the start time of a segment when its known
* **Enhancement**
  * Location correlation scoring improvements to avoid situations where less likely start or ending locations are selected

## Release Date: 2017-08-22 Valhalla 2.3.5
* **Bug Fix**
  * Clamp the edge score in thor. Extreme values were causing bad alloc crashes.
  * Fix multimodal isochrones. EdgeLabel refactor caused issues.
* **Data Producer Update**
  * Update lua logic to properly handle vehicle=no tags.

## Release Date: 2017-08-14 Valhalla 2.3.4
* **Bug Fix**
  * Enforce limits on maximum per point accuracy to avoid long running map matching computations

## Release Date: 2017-08-14 Valhalla 2.3.3
* **Bug Fix**
  * Maximum osm node reached now causes bitset to resize to accomodate when building tiles
  * Fix wrong side of street information and remove redundant node snapping
  * Fix path differences between services and `valhalla_run_route`
  * Fix map matching crash when interpolating duplicate input points
  * Fix unhandled exception when trace_route or trace_attributes when there are no continuous matches
* **Enhancement**
  * Folded Low-Stress Biking Code into the regular Bicycle code and removed the LowStressBicycleCost class. Now when making a query for bicycle routing, a value of 0 for use_hills and use_roads produces low-stress biking routes, while a value of 1 for both provides more intense professional bike routes.
  * Bike costing default values changed. use_roads and use_hills are now 0.25 by default instead of 0.5 and the default bike is now a hybrid bike instead of a road bike.
  * Added logic to use station hierarchy from transitland.  Osm and egress nodes are connected by transitconnections.  Egress and stations are connected by egressconnections.  Stations and platforms are connected by platformconnections.  This includes narrative updates for Odin as well.

## Release Date: 2017-07-31 Valhalla 2.3.2
* **Bug Fix**
  * Update to use oneway:psv if oneway:bus does not exist.
  * Fix out of bounds memory issue in DoubleBucketQueue.
  * Many things are now taken into consideration to determine which sides of the road have what cyclelanes, because they were not being parsed correctly before
  * Fixed issue where sometimes a "oneway:bicycle=no" tag on a two-way street would cause the road to become a oneway for bicycles
  * Fixed trace_attributes edge_walk cases where the start or end points in the shape are close to graph nodes (intersections)
  * Fixed 32bit architecture crashing for certain routes with non-deterministic placement of edges labels in bucketized queue datastructure
* **Enhancement**
  * Improve multi-modal routes by adjusting the pedestrian mode factor (routes use less walking in favor of public transit).
  * Added interface framework to support "top-k" paths within map-matching.
  * Created a base EdgeLabel class that contains all data needed within costing methods and supports the basic path algorithms (forward direction, A*, with accumulated path distance). Derive class for bidirectional algorithms (BDEdgeLabel) and for multimodal algorithms. Lowers memory use by combining some fields (using spare bits from GraphId).
  * Added elapsed time estimates to map-matching labels in preparation for using timestamps in map-matching.
  * Added parsing of various OSM tags: "bicycle=use_sidepath", "bicycle=dismount", "segregated=*", "shoulder=*", "cycleway:buffer=*", and several variations of these.
  * Both trace_route and trace_attributes will parse `time` and `accuracy` parameters when the shape is provided as unencoded
  * Map-matching will now use the time (in seconds) of each gps reading (if provided) to narrow the search space and avoid finding matches that are impossibly fast

## Release Date: 2017-07-10 Valhalla 2.3.0
* **Bug Fix**
  * Fixed a bug in traffic segment matcher where length was populated but had invalid times
* **Embedded Compilation**
  * Decoupled the service components from the rest of the worker objects so that the worker objects could be used in non http service contexts
   * Added an actor class which encapsulates the various worker objects and allows the various end points to be called /route /height etc. without needing to run a service
* **Low-Stress Bicycle**
  * Worked on creating a new low-stress biking option that focuses more on taking safer roads like cycle ways or residential roads than the standard bike costing option does.

## Release Date: 2017-06-26 Valhalla 2.2.9
* **Bug Fix**
  * Fix a bug introduced in 2.2.8 where map matching search extent was incorrect in longitude axis.

## Release Date: 2017-06-23 Valhalla 2.2.8
* **Bug Fix**
  * Traffic segment matcher (exposed through Python bindings) - fix cases where partial (or no) results could be returned when breaking out of loop in form_segments early.
* **Traffic Matching Update**
  * Traffic segment matcher - handle special cases when entering and exiting turn channels.
* **Guidance Improvements**
  * Added Swedish (se-SV) narrative file.

## Release Date: 2017-06-20 Valhalla 2.2.7
* **Bug Fixes**
  * Traffic segment matcher (exposed through Python bindings) makes use of accuracy per point in the input
  * Traffic segment matcher is robust to consecutive transition edges in matched path
* **Isochrone Changes**
  * Set up isochrone to be able to handle multi-location queries in the future
* **Data Producer Updates**
  * Fixes to valhalla_associate_segments to address threading issue.
  * Added support for restrictions that refers only to appropriate type of vehicle.
* **Navigator**
  * Added pre-alpha implementation that will perform guidance for mobile devices.
* **Map Matching Updates**
  * Added capability to customize match_options

## Release Date: 2017-06-12 Valhalla 2.2.6
* **Bug Fixes**
  * Fixed the begin shape index where an end_route_discontinuity exists
* **Guidance Improvements**
  * Updated Slovenian (sl-SI) narrative file.
* **Data Producer Updates**
  * Added support for per mode restrictions (e.g., restriction:&lt;type&gt;)  Saved these restrictions as "complex" restrictions which currently support per mode lookup (unlike simple restrictions which are assumed to apply to all driving modes).
* **Matrix Updates**
  * Increased max distance threshold for auto costing and other similar costings to 400 km instead of 200 km

## Release Date: 2017-06-05 Valhalla 2.2.5
* **Bug Fixes**
  * Fixed matched point edge_index by skipping transition edges.
  * Use double precision in meili grid traversal to fix some incorrect grid cases.
  * Update meili to use DoubleBucketQueue and GraphReader methods rather than internal methods.

## Release Date: 2017-05-17 Valhalla 2.2.4
* **Bug Fixes**
  * Fix isochrone bug where the default access mode was used - this rejected edges that should not have been rejected for cases than automobile.
  * Fix A* handling of edge costs for trivial routes. This fixed an issue with disconnected regions that projected to a single edge.
  * Fix TripPathBuilder crash if first edge is a transition edge (was occurring with map-matching in rare occasions).

## Release Date: 2017-05-15 Valhalla 2.2.3
* **Map Matching Improvement**
  * Return begin and end route discontinuities. Also, returns partial shape of edge at route discontinuity.
* **Isochrone Improvements**
  * Add logic to make sure the center location remains fixed at the center of a tile/grid in the isotile.
  * Add a default generalization factor that is based on the grid size. Users can still override this factor but the default behavior is improved.
  * Add ExpandForward and ExpandReverse methods as is done in bidirectional A*. This improves handling of transitions between hierarchy levels.
* **Graph Correlation Improvements**
  * Add options to control both radius and reachability per input location (with defaults) to control correlation of input locations to the graph in such a way as to avoid routing between disconnected regions and favor more likely paths.

## Release Date: 2017-05-08 Valhalla 2.2.0
* **Guidance Improvements**
  * Added Russian (ru-RU) narrative file.
  * Updated Slovenian (sl-SI) narrative file.
* **Data Producer Updates**
  * Assign destination sign info on bidirectional ramps.
  * Update ReclassifyLinks. Use a "link-tree" which is formed from the exit node and terminates at entrance nodes. Exit nodes are sorted by classification so motorway exits are done before trunks, etc. Updated the turn channel logic - now more consistently applies turn channel use.
  * Updated traffic segment associations to properly work with elevation and lane connectivity information (which is stored after the traffic association).

## Release Date: 2017-04-24 Valhalla 2.1.9
* **Elevation Update**
  * Created a new EdgeElevation structure which includes max upward and downward slope (moved from DirectedEdge) and mean elevation.
* **Routing Improvements**
  * Destination only fix when "nested" destination only areas cause a route failure. Allow destination only edges (with penalty) on 2nd pass.
  * Fix heading to properly use the partial edge shape rather than entire edge shape to determine heading at the begin and end locations.
  * Some cleanup and simplification of the bidirectional A* algorithm.
  * Some cleanup and simplification of TripPathBuilder.
  * Make TileHierarchy data and methods static and remove tile_dir from the tile hierarchy.
* **Map Matching Improvement**
  * Return matched points with trace attributes when using map_snap.
* **Data Producer Updates**
  * lua updates so that the chunnel will work again.

## Release Date: 2017-04-04 Valhalla 2.1.8
* **Map Matching Release**
  * Added max trace limits and out-of-bounds checks for customizable trace options

## Release Date: 2017-03-29 Valhalla 2.1.7
* **Map Matching Release**
  * Increased service limits for trace
* **Data Producer Updates**
  * Transit: Remove the dependency on using level 2 tiles for transit builder
* **Traffic Updates**
  * Segment matcher completely re-written to handle many complex issues when matching traces to OTSs
* **Service Improvement**
  * Bug Fix - relaxed rapidjson parsing to allow numeric type coercion
* **Routing Improvements**
  * Level the forward and reverse paths in bidirectional A * to account for distance approximation differences.
  * Add logic for Use==kPath to bicycle costing so that paths are favored (as are footways).

## Release Date: 2017-03-10 Valhalla 2.1.3
* **Guidance Improvement**
  * Corrections to Slovenian narrative language file
  **Routing Improvements**
  * Increased the pedestrian search radius from 25 to 50 within the meili configuration to reduce U-turns with map-matching
  * Added a max avoid location limit

## Release Date: 2017-02-22 Valhalla 2.1.0
* **Guidance Improvement**
  * Added ca-ES (Catalan) and sl-SI (Slovenian) narrative language files
* **Routing  Improvement**
  * Fix through location reverse ordering bug (introduced in 2.0.9) in output of route responses for depart_at routes
  * Fix edge_walking method to handle cases where more than 1 initial edge is found
* **Data Producer Updates**
  * Improved transit by processing frequency based schedules.
  * Updated graph validation to more aggressively check graph consistency on level 0 and level 1
  * Fix the EdgeInfo hash to not create duplicate edge info records when creating hierarchies

## Release Date: 2017-02-21 Valhalla 2.0.9
* **Guidance Improvement**
  * Improved Italian narrative by handling articulated prepositions
  * Properly calling out turn channel maneuver
* **Routing Improvement**
  * Improved path determination by increasing stop impact for link to link transitions at intersections
  * Fixed through location handling, now includes cost at throughs and properly uses heading
  * Added ability to adjust location heading tolerance
* **Traffic Updates**
  * Fixed segment matching json to properly return non-string values where apropriate
* **Data Producer Updates**
  * Process node:ref and way:junction_ref as a semicolon separated list for exit numbers
  * Removed duplicated interchange sign information when ways are split into edges
  * Use a sequence within HierarchyBuilder to lower memory requirements for planet / large data imports.
  * Add connecting OSM wayId to a transit stop within NodeInfo.
  * Lua update:  removed ways that were being added to the routing graph.
  * Transit:  Fixed an issue where add_service_day and remove_service_day was not using the tile creation date, but the service start date for transit.
  * Transit:  Added acceptance test logic.
  * Transit:  Added fallback option if the associated wayid is not found.  Use distance approximator to find the closest edge.
  * Transit:  Added URL encoding for one stop ids that contain diacriticals.  Also, added include_geometry=false for route requests.
* **Optimized Routing Update**
  * Added an original index to the location object in the optimized route response
* **Trace Route Improvement**
  * Updated find_start_node to fix "GraphTile NodeInfo index out of bounds" error

## Release Date: 2017-01-30 Valhalla 2.0.6
* **Guidance Improvement**
  * Italian phrases were updated
* **Routing Improvement**
  * Fixed an issue where date and time was returning an invalid ISO8601 time format for date_time values in positive UTC. + sign was missing.
  * Fixed an encoding issue that was discovered for tranist_fetcher.  We were not encoding onestop_ids or route_ids.  Also, added exclude_geometry=true for route API calls.
* **Data Producer Updates**
  * Added logic to grab a single feed in valhalla_build_transit.

## Release Date: 2017-01-04 Valhalla 2.0.3
* **Service Improvement**
  * Added support for interrupting requests. If the connection is closed, route computation and map-matching can be interrupted prior to completion.
* **Routing Improvement**
  * Ignore name inconsistency when entering a link to avoid double penalizing.
* **Data Producer Updates**
  * Fixed consistent name assignment for ramps and turn lanes which improved guidance.
  * Added a flag to directed edges indicating if the edge has names. This can potentially be used in costing methods.
  * Allow future use of spare GraphId bits within DirectedEdge.

## Release Date: 2016-12-13 Valhalla 2.0.2
* **Routing Improvement**
  * Added support for multi-way restrictions to matrix and isochrones.
  * Added HOV costing model.
  * Speed limit updates.   Added logic to save average speed separately from speed limits.
  * Added transit include and exclude logic to multimodal isochrone.
  * Fix some edge cases for trivial (single edge) paths.
  * Better treatment of destination access only when using bidirectional A*.
* **Performance Improvement**
  * Improved performance of the path algorithms by making many access methods inline.

## Release Date: 2016-11-28 Valhalla 2.0.1
* **Routing Improvement**
  * Preliminary support for multi-way restrictions
* **Issues Fixed**
  * Fixed tile incompatiblity between 64 and 32bit architectures
  * Fixed missing edges within tile edge search indexes
  * Fixed an issue where transit isochrone was cut off if we took transit that was greater than the max_seconds and other transit lines or buses were then not considered.

## Release Date: 2016-11-15 Valhalla 2.0

* **Tile Redesign**
  * Updated the graph tiles to store edges only on the hierarchy level they belong to. Prior to this, the highways were stored on all levels, they now exist only on the highway hierarchy. Similar changes were made for arterial level roads. This leads to about a 20% reduction in tile size.
  * The tile redesign required changes to the path generation algorithms. They must now transition freely beteeen levels, even for pedestrian and bicycle routes. To offset the extra transitions, the main algorithms were changed to expand nodes at each level that has directed edges, rather than adding the transition edges to the priority queue/adjacency list. This change helps performance. The hierarchy limits that are used to speed the computation of driving routes by utilizing the highway hierarchy were adjusted to work with the new path algorithms.
  * Some changes to costing were also required, for example pedestrian and bicycle routes skip shortcut edges.
  * Many tile data structures were altered to explicitly size different fields and make room for "spare" fields that will allow future growth. In addition, the tile itself has extra "spare" records that can be appended to the end of the tile and referenced from the tile header. This also will allow future growth without breaking backward compatibility.
* **Guidance Improvement**
  * Refactored trip path to use an enumerated `Use` for edge and an enumerated `NodeType` for node
  * Fixed some wording in the Hindi narrative file
  * Fixed missing turn maneuver by updating the forward intersecting edge logic
* **Issues Fixed**
  * Fixed an issue with pedestrian routes where a short u-turn was taken to avoid the "crossing" penalty.
  * Fixed bicycle routing due to high penalty to enter an access=destination area. Changed to a smaller, length based factor to try to avoid long regions where access = destination. Added a driveway penalty to avoid taking driveways (which are often marked as access=destination).
  * Fixed regression where service did not adhere to the list of allowed actions in the Loki configuration
* **Graph Correlation**
  * External contributions from Navitia have lead to greatly reduced per-location graph correlation. Average correlation time is now less than 1ms down from 4-9ms.

## Release Date: 2016-10-17

* **Guidance Improvement**
  * Added the Hindi (hi-IN) narrative language
* **Service Additions**
  * Added internal valhalla error codes utility in baldr and modified all services to make use of and return as JSON response
  * See documentation https://github.com/valhalla/valhalla-docs/blob/master/api-reference.md#internal-error-codes-and-conditions
* **Time-Distance Matrix Improvement**
  * Added a costmatrix performance fix for one_to_many matrix requests
* **Memory Mapped Tar Archive - Tile Extract Support**
  * Added the ability to load a tar archive of the routing graph tiles. This improves performance under heavy load and reduces the memory requirement while allowing multiple processes to share cache resources.

## Release Date: 2016-09-19

* **Guidance Improvement**
  * Added pirate narrative language
* **Routing Improvement**
  * Added the ability to include or exclude stops, routes, and operators in multimodal routing.
* **Service Improvement**
  * JSONify Error Response

## Release Date: 2016-08-30

* **Pedestrian Routing Improvement**
  * Fixes for trivial pedestrian routes

## Release Date: 2016-08-22

* **Guidance Improvements**
  * Added Spanish narrative
  * Updated the start and end edge heading calculation to be based on road class and edge use
* **Bicycle Routing Improvements**
  * Prevent getting off a higher class road for a small detour only to get back onto the road immediately.
  * Redo the speed penalties and road class factors - they were doubly penalizing many roads with very high values.
  * Simplify the computation of weighting factor for roads that do not have cycle lanes. Apply speed penalty to slightly reduce favoring
of non-separated bicycle lanes on high speed roads.
* **Routing Improvements**
  * Remove avoidance of U-turn for pedestrian routes. This improves use with map-matching since pedestrian routes can make U-turns.
  * Allow U-turns at dead-ends for driving (and bicycling) routes.
* **Service Additions**
  * Add support for multi-modal isochrones.
  * Added base code to allow reverse isochrones (path from anywhere to a single destination).
* **New Sources to Targets**
  * Added a new Matrix Service action that allows you to request any of the 3 types of time-distance matrices by calling 1 action.  This action takes a sources and targets parameter instead of the locations parameter.  Please see the updated Time-Distance Matrix Service API reference for more details.

## Release Date: 2016-08-08

 * **Service additions**
  * Latitude, longitude bounding boxes of the route and each leg have been added to the route results.
  * Added an initial isochrone capability. This includes methods to create an "isotile" - a 2-D gridded data set with time to reach each lat,lon grid from an origin location. This isoltile is then used to create contours at specified times. Interior contours are optionally removed and the remaining outer contours are generalized and converted to GeoJSON polygons. An initial version supporting multimodal route types has also been added.
 * **Data Producer Updates**
  * Fixed tranist scheduling issue where false schedules were getting added.
 * **Tools Additionas**
  * Added `valhalla_export_edges` tool to allow shape and names to be dumped from the routing tiles

## Release Date: 2016-07-19

 * **Guidance Improvements**
  * Added French narrative
  * Added capability to have narrative language aliases - For example: German `de-DE` has an alias of `de`
 * **Transit Stop Update** - Return latitude and longitude for each transit stop
 * **Data Producer Updates**
  * Added logic to use lanes:forward, lanes:backward, speed:forward, and speed:backward based on direction of the directed edge.
  * Added support for no_entry, no_exit, and no_turn restrictions.
  * Added logic to support country specific access. Based on country tables found here: http://wiki.openstreetmap.org/wiki/OSM_tags_for_routing/Access-Restrictions

## Release Date: 2016-06-08

 * **Bug Fix** - Fixed a bug where edge indexing created many small tiles where no edges actually intersected. This allowed impossible routes to be considered for path finding instead of rejecting them earlier.
 * **Guidance Improvements**
  * Fixed invalid u-turn direction
  * Updated to properly call out jughandle routes
  * Enhanced signless interchange maneuvers to help guide users
 * **Data Producer Updates**
  * Updated the speed assignment for ramp to be a percentage of the original road class speed assignment
  * Updated stop impact logic for turn channel onto ramp

## Release Date: 2016-05-19

 * **Bug Fix** - Fixed a bug where routes fail within small, disconnected "islands" due to the threshold logic in prior release. Also better logic for not-thru roads.

## Release Date: 2016-05-18

 * **Bidirectional A* Improvements** - Fixed an issue where if both origin and destination locations where on not-thru roads that meet at a common node the path ended up taking a long detour. Not all cases were fixed though - next release should fix. Trying to address the termination criteria for when the best connection point of the 2 paths is optimal. Turns out that the initial case where both opposing edges are settled is not guaranteed to be the least cost path. For now we are setting a threshold and extending the search while still tracking best connections. Fixed the opposing edge when a hierarchy transition occurs.
 * **Guidance Globalization** -  Fixed decimal distance to be locale based.
 * **Guidance Improvements**
  * Fixed roundabout spoke count issue by fixing the drive_on_right attribute.
  * Simplified narative by combining unnamed straight maneuvers
  * Added logic to confirm maneuver type assignment to avoid invalid guidance
  * Fixed turn maneuvers by improving logic for the following:
    * Internal intersection edges
    * 'T' intersections
    * Intersecting forward edges
 * **Data Producer Updates** - Fix the restrictions on a shortcut edge to be the same as the last directed edge of the shortcut (rather than the first one).

## Release Date: 2016-04-28

 * **Tile Format Updates** - Separated the transit graph from the "road only" graph into different tiles but retained their interconnectivity. Transit tiles are now hierarchy level 3.
 * **Tile Format Updates** - Reduced the size of graph edge shape data by 5% through the use of varint encoding (LEB128)
 * **Tile Format Updates** - Aligned `EdgeInfo` structures to proper byte boundaries so as to maintain compatibility for systems who don't support reading from unaligned addresses.
 * **Guidance Globalization** -  Added the it-IT(Italian) language file. Added support for CLDR plural rules. The cs-CZ(Czech), de-DE(German), and en-US(US English) language files have been updated.
 * **Travel mode based instructions** -  Updated the start, post ferry, and post transit insructions to be based on the travel mode, for example:
  * `Drive east on Main Street.`
  * `Walk northeast on Broadway.`
  * `Bike south on the cycleway.`

## Release Date: 2016-04-12

 * **Guidance Globalization** -  Added logic to use tagged language files that contain the guidance phrases. The initial versions of en-US, de-DE, and cs-CZ have been deployed.
 * **Updated ferry defaults** -  Bumped up use_ferry to 0.65 so that we don't penalize ferries as much.

## Release Date: 2016-03-31
 * **Data producer updates** - Do not generate shortcuts across a node which is a fork. This caused missing fork maneuvers on longer routes.  GetNames update ("Broadway fix").  Fixed an issue with looking up a name in the ref map and not the name map.  Also, removed duplicate names.  Private = false was unsetting destination only flags for parking aisles.

## Release Date: 2016-03-30
 * **TripPathBuilder Bug Fix** - Fixed an exception that was being thrown when trying to read directed edges past the end of the list within a tile. This was due to errors in setting walkability and cyclability on upper hierarchies.

## Release Date: 2016-03-28

 * **Improved Graph Correlation** -  Correlating input to the routing graph is carried out via closest first traversal of the graph's, now indexed, geometry. This results in faster correlation and gaurantees the absolute closest edge is found.

## Release Date: 2016-03-16

 * **Transit type returned** -  The transit type (e.g. tram, metro, rail, bus, ferry, cable car, gondola, funicular) is now returned with each transit maneuver.
 * **Guidance language** -  If the language option is not supplied or is unsupported then the language will be set to the default (en-US). Also, the service will return the language in the trip results.
 * **Update multimodal path algorithm** - Applied some fixes to multimodal path algorithm. In particular fixed a bug where the wrong sortcost was added to the adjacency list. Also separated "in-station" transfer costs from transfers between stops.
 * **Data producer updates** - Do not combine shortcut edges at gates or toll booths. Fixes avoid toll issues on routes that included shortcut edges.

## Release Date: 2016-03-07

 * **Updated all APIs to honor the optional DNT (Do not track) http header** -  This will avoid logging locations.
 * **Reduce 'Merge maneuver' verbal alert instructions** -  Only create a verbal alert instruction for a 'Merge maneuver' if the previous maneuver is > 1.5 km.
 * **Updated transit defaults.  Tweaked transit costing logic to obtain better routes.** -  use_rail = 0.6, use_transfers = 0.3, transfer_cost = 15.0 and transfer_penalty = 300.0.  Updated the TransferCostFactor to use the transfer_factor correctly.  TransitionCost for pedestrian costing bumped up from 20.0f to 30.0f when predecessor edge is a transit connection.
 * **Initial Guidance Globalization** -  Partial framework for Guidance Globalization. Started reading some guidance phrases from en-US.json file.

## Release Date: 2016-02-22

 * **Use bidirectional A* for automobile routes** - Switch to bidirectional A* for all but bus routes and short routes (where origin and destination are less than 10km apart). This improves performance and has less failure cases for longer routes. Some data import adjustments were made (02-19) to fix some issues encountered with arterial and highway hierarchies. Also only use a maximum of 2 passes for bidirecdtional A* to reduce "long time to fail" cases.
 * **Added verbal multi-cue guidance** - This combines verbal instructions when 2 successive maneuvers occur in a short amount of time (e.g., Turn right onto MainStreet. Then Turn left onto 1st Avenue).

## Release Date: 2016-02-19

 * **Data producer updates** - Reduce stop impact when all edges are links (ramps or turn channels). Update opposing edge logic to reject edges that do no have proper access (forward access == reverse access on opposing edge and vice-versa). Update ReclassifyLinks for cases where a single edge (often a service road) intersects a ramp improperly causing the ramp to reclassified when it should not be. Updated maximum OSM node Id (now exceeds 4000000000). Move lua from conf repository into mjolnir.

## Release Date: 2016-02-01

 * **Data producer updates** - Reduce speed on unpaved/rough roads. Add statistics for hgv (truck) restrictions.

## Release Date: 2016-01-26

 * **Added capability to disable narrative production** - Added the `narrative` boolean option to allow users to disable narrative production. Locations, shape, length, and time are still returned. The narrative production is enabled by default. The possible values for the `narrative` option are: false and true
 * **Added capability to mark a request with an id** - The `id` is returned with the response so a user could match to the corresponding request.
 * **Added some logging enhancements, specifically [ANALYTICS] logging** - We want to focus more on what our data is telling us by logging specific stats in Logstash.

## Release Date: 2016-01-18

 * **Data producer updates** - Data importer configuration (lua) updates to fix a bug where buses were not allowed on restricted lanes.  Fixed surface issue (change the default surface to be "compacted" for footways).

## Release Date: 2016-01-04

 * **Fixed Wrong Costing Options Applied** - Fixed a bug in which a previous requests costing options would be used as defaults for all subsequent requests.

## Release Date: 2015-12-18

 * **Fix for bus access** - Data importer configuration (lua) updates to fix a bug where bus lanes were turning off access for other modes.
 * **Fix for extra emergency data** - Data importer configuration (lua) updates to fix a bug where we were saving hospitals in the data.
 * **Bicycle costing update** - Updated kTCSlight and kTCFavorable so that cycleways are favored by default vs roads.

## Release Date: 2015-12-17

 * **Graph Tile Data Structure update** - Updated structures within graph tiles to support transit efforts and truck routing. Removed TransitTrip, changed TransitRoute and TransitStop to indexes (rather than binary search). Added access restrictions (like height and weight restrictions) and the mode which they impact to reduce need to look-up.
 * **Data producer updates** - Updated graph tile structures and import processes.

## Release Date: 2015-11-23

 * **Fixed Open App for OSRM functionality** - Added OSRM functionality back to Loki to support Open App.

## Release Date: 2015-11-13

 * **Improved narrative for unnamed walkway, cycleway, and mountain bike trail** - A generic description will be used for the street name when a walkway, cycleway, or mountain bike trail maneuver is unnamed. For example, a turn right onto a unnamed walkway maneuver will now be: "Turn right onto walkway."
 * **Fix costing bug** - Fix a bug introduced in EdgeLabel refactor (impacted time distance matrix only).

## Release Date: 2015-11-3

 * **Enhance bi-directional A* logic** - Updates to bidirectional A* algorithm to fix the route completion logic to handle cases where a long "connection" edge could lead to a sub-optimal path. Add hierarchy and shortcut logic so we can test and use bidirectional A* for driving routes. Fix the destination logic to properly handle oneways as the destination edge. Also fix U-turn detection for reverse search when hierarchy transitions occur.
 * **Change "Go" to "Head" for some instructions** - Start, exit ferry.
 * **Update to roundabout instructions** - Call out roundabouts for edges marked as links (ramps, turn channels).
 * **Update bicycle costing** - Fix the road factor (for applying weights based on road classification) and lower turn cost values.

## Data Producer Release Date: 2015-11-2

 * **Updated logic to not create shortcut edges on roundabouts** - This fixes some roundabout exit counts.

## Release Date: 2015-10-20

 * **Bug Fix for Pedestrian and Bicycle Routes** - Fixed a bug with setting the destination in the bi-directional Astar algorithm. Locations that snapped to a dead-end node would have failed the route and caused a timeout while searching for a valid path. Also fixed the elapsed time computation on the reverse path of bi-directional algorithm.

## Release Date: 2015-10-16

 * **Through Location Types** - Improved support for locations with type = "through". Routes now combine paths that meet at each through location to create a single "leg" between locations with type = "break". Paths that continue at a through location will not create a U-turn unless the path enters a "dead-end" region (neighborhood with no outbound access).
 * **Update shortcut edge logic** - Now skips long shortcut edges when close to the destination. This can lead to missing the proper connection if the shortcut is too long. Fixes #245 (thor).
 * **Per mode service limits** - Update configuration to allow setting different maximum number of locations and distance per mode.
 * **Fix shape index for trivial path** - Fix a bug where when building the the trip path for a "trivial" route (includes just one edge) where the shape index exceeded that size of the shape.

## Release Date: 2015-09-28

 * **Elevation Influenced Bicycle Routing** - Enabled elevation influenced bicycle routing. A "use-hills" option was added to the bicycle costing profile that can tune routes to avoid hills based on grade and amount of elevation change.
 * **"Loop Edge" Fix** - Fixed a bug with edges that form a loop. Split them into 2 edges during data import.
 * **Additional information returned from 'locate' method** - Added information that can be useful when debugging routes and data. Adds information about nodes and edges at a location.
 * **Guidance/Narrative Updates** - Added side of street to destination narrative. Updated verbal instructions.<|MERGE_RESOLUTION|>--- conflicted
+++ resolved
@@ -9,11 +9,8 @@
    * FIXED: disconnected stop pairs in gtfs import [#3943](https://github.com/valhalla/valhalla/pull/3943)
    * FIXED: in/egress traversability in gtfs ingestion is now defaulted to kBoth to enable pedestrian access on transit connect edges and through the in/egress node [#3948](https://github.com/valhalla/valhalla/pull/3948)
    * FIXED: parsing logic needed implicit order of stations/egresses/platforms in the GTFS feeds [#3949](https://github.com/valhalla/valhalla/pull/3949)
-<<<<<<< HEAD
+   * FIXED: segfault in TimeDistanceMatrix [#3964](https://github.com/valhalla/valhalla/pull/3949)
    * FIXED: write multiple PBFs if the protobuf object gets too big [#3954](https://github.com/valhalla/valhalla/pull/3954)
-=======
-   * FIXED: segfault in TimeDistanceMatrix [#3964](https://github.com/valhalla/valhalla/pull/3949)
->>>>>>> 74fd73ff
 * **Enhancement**
    * CHANGED: replace boost::optional with C++17's std::optional where possible [#3890](https://github.com/valhalla/valhalla/pull/3890)
    * ADDED: parse `lit` tag on ways and add it to graph [#3893](https://github.com/valhalla/valhalla/pull/3893)
