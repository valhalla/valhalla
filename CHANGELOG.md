## UNRELEASED
* **Removed**
* **Bug Fix**
   * FIXED: `incremental_build_tiles` script works again [#4909](https://github.com/valhalla/valhalla/pull/4909)
   * FIXED: Fix ability to use Valhalla via cmake `add_subdirectory` [#4930](https://github.com/valhalla/valhalla/pull/4930)
   * FIXED: Fix valhalla_benchmark_loki benchmark application. [#4981](https://github.com/valhalla/valhalla/pull/4981)
   * FIXED: Double free crash during tiles build inside libxml2 on concurrent `spatialite_cleanup_ex()` calls [#5005](https://github.com/valhalla/valhalla/pull/5005)
   * FIXED: update CircleCI runners to Ubuntu 24.04 [#5002](https://github.com/valhalla/valhalla/pull/5002)
   * FIXED: Fixed a typo in the (previously undocumented) matrix-APIs responses `algorithm` field: `timedistancbssematrix` is now `timedistancebssmatrix` [#5000](https://github.com/valhalla/valhalla/pull/5000).
   * FIXED: More trivial cases in `CostMatrix` [#5001](https://github.com/valhalla/valhalla/pull/5001)
   * FIXED: Tag smoothness=impassable breaks pedestrian routing [#5023](https://github.com/valhalla/valhalla/pull/5023)
   * FIXED: Make isochrone geotiff serialization use "north up" geotransform [#5019](https://github.com/valhalla/valhalla/pull/5019)
* **Enhancement**
   * ADDED: Consider smoothness in all profiles that use surface [#4949](https://github.com/valhalla/valhalla/pull/4949)
   * ADDED: `admin_crossings` request parameter for `/route` [#4941](https://github.com/valhalla/valhalla/pull/4941)
   * ADDED: include level change info in `/route` response [#4942](https://github.com/valhalla/valhalla/pull/4942)
   * ADDED: steps maneuver improvements [#4960](https://github.com/valhalla/valhalla/pull/4960)
   * ADDED: instruction improvements for node-based elevators [#4988](https://github.com/valhalla/valhalla/pull/4988)
   * ADDED: customizable hierarchy limits [#5010](https://github.com/valhalla/valhalla/pull/5010)
   * ADDED: increased precision in route lengths [#5020](https://github.com/valhalla/valhalla/pull/5020)
   * ADDED: Add maneuver bearings in route json response [#5024](https://github.com/valhalla/valhalla/pull/5024)
   * ADDED: Allow specifying custom `graph.lua` file name via `valhalla_build_config` [#5036](https://github.com/valhalla/valhalla/pull/5036)
<<<<<<< HEAD
   * ADDED: Support `"access:conditional"="no @ winter"` and other `"access:conditional"` restrictions [#5048](https://github.com/valhalla/valhalla/pull/5048)
=======
   * ADDED: `ignore_construction` allows routing on ways with construction tag [#5030](https://github.com/valhalla/valhalla/pull/5030)
>>>>>>> 6436c319

## Release Date: 2024-10-10 Valhalla 3.5.1
* **Removed**
* **Bug Fix**
   * FIXED: All logging in `valhalla_export_edges` now goes to stderr [#4892](https://github.com/valhalla/valhalla/pull/4892)
   * FIXED: Iterate over only `kLandmark` tagged values in `AddLandmarks()` [#4873](https://github.com/valhalla/valhalla/pull/4873)
   * FIXED: `walk_or_snap` mode edge case with loop routes [#4895](https://github.com/valhalla/valhalla/pull/4895)
   * FIXED: `-Wdefaulted-function-deleted` compilation warning/error in `NarrativeBuilder` [#4877](https://github.com/valhalla/valhalla/pull/4877)
   * FIXED: For a long time we were potentially wrongly encoding varints by using `static_cast` vs `reinterpret_cast` [#4877]https://github.com/valhalla/valhalla/pull/4925
* **Enhancement**
   * CHANGED: voice instructions for OSRM serializer to work better in real-world environment [#4756](https://github.com/valhalla/valhalla/pull/4756)
   * ADDED: Add option `edge.forward` to trace attributes [#4876](https://github.com/valhalla/valhalla/pull/4876)
   * ADDED: Provide conditional speed limits from "maxspeed:conditional" in `/locate` and proto `/route` responses [#4851](https://github.com/valhalla/valhalla/pull/4851)
   * ADDED: Support multiple levels and level ranges [#4879](https://github.com/valhalla/valhalla/pull/4879)
   * ADDED: Level location search filter [#4926](https://github.com/valhalla/valhalla/pull/4926)

## Release Date: 2024-08-21 Valhalla 3.5.0
* **Removed**
   * REMOVED: needs_ci_run script [#4423](https://github.com/valhalla/valhalla/pull/4423)
   * REMOVED: unused vehicle types in AutoCost and segway; renamed kTruck to "truck" instead of "tractor_trailer" [#4430](https://github.com/valhalla/valhalla/pull/4430)
   * REMOVED: ./bench and related files/code [#4560](https://github.com/valhalla/valhalla/pull/4560)
   * REMOVED: unused headers [#4829](https://github.com/valhalla/valhalla/pull/4829)
* **Bug Fix**
   * FIXED: gcc13 was missing some std header includes [#4154](https://github.com/valhalla/valhalla/pull/4154)
   * FIXED: when reclassifying ferry edges, remove destonly from ways only if the connecting way was destonly [#4118](https://github.com/valhalla/valhalla/pull/4118)
   * FIXED: typo in use value of map matching API (`platform_connection` was misspelled) [#4174](https://github.com/valhalla/valhalla/pull/4174)
   * FIXED: fix crash in timedistancebssmatrix.cc  [#4244](https://github.com/valhalla/valhalla/pull/4244)
   * FIXED: missing protobuf CMake configuration to link abseil for protobuf >= 3.22.0 [#4207](https://github.com/valhalla/valhalla/pull/4207)
   * FIXED: broken links on the optimized route API page [#4260](https://github.com/valhalla/valhalla/pull/4260)
   * FIXED: remove clearing of headings while calculating a matrix [#4288](https://github.com/valhalla/valhalla/pull/4288)
   * FIXED: only recost matrix pairs which have connections found [#4344](https://github.com/valhalla/valhalla/pull/4344)
   * FIXED: arm builds. tons of errors due to floating point issues mostly [#4213](https://github.com/valhalla/valhalla/pull/4213)
   * FIXED: respond with correlated edges for format=valhalla and matrix [#4335](https://github.com/valhalla/valhalla/pull/4335)
   * FIXED: `sources` & `targets` for verbose matrix response was kinda broken due to #4335 above [#4366](https://github.com/valhalla/valhalla/pull/4366)
   * FIXED: recover proper shortest path to ferry connections (when multiple edges exist between node pair) [#4361](https://github.com/valhalla/valhalla/pull/4361)
   * FIXED: recover proper shortest path to ferry connections (make sure correct label index is used) [#4378](https://github.com/valhalla/valhalla/pull/4378)
   * FIXED: Allow all roads for motorcycles [#4348](https://github.com/valhalla/valhalla/pull/4348)
   * FIXED: motorcar:conditional should not apply to motorcycle and moped [#4359](https://github.com/valhalla/valhalla/pull/4359)
   * FIXED: break shortcuts when there are different restrictions on base edges [#4326](https://github.com/valhalla/valhalla/pull/4326)
   * FIXED: Incorrect `edge_index` assignment in `thor_worker_t::build_trace` [#4413](https://github.com/valhalla/valhalla/pull/4413)
   * FIXED: lots of issues with CostMatrix (primarily deadend logic) with a complete refactor modeling things very close to bidir A\*, also to prepare for a unification of the two [#4372](https://github.com/valhalla/valhalla/pull/4372)
   * FIXED: diff_names check was missing for Graphfilter and Shortcutbuilder for AddEdgeInfo call.  [#4436](https://github.com/valhalla/valhalla/pull/4436)
   * FIXED: updated timezone database and added code to keep compatibility with old servers/new data and vice versa [#4446](https://github.com/valhalla/valhalla/pull/4446)
   * FIXED: retry elevation tile download if the download failed for some reason or the downloaded tile was corrupt [#4461](https://github.com/valhalla/valhalla/pull/4461)
   * FIXED: base transition costs were getting overridden by osrm car turn duration [#4463](https://github.com/valhalla/valhalla/pull/4463)
   * FIXED: insane ETAs for `motor_scooter` on `track`s [#4468](https://github.com/valhalla/valhalla/pull/4468)
   * FIXED: -j wasn't taken into account anymore [#4483](https://github.com/valhalla/valhalla/pull/4483)
   * FIXED: time distance matrix was always using time zone of last settled edge id [#4494](https://github.com/valhalla/valhalla/pull/4494)
   * FIXED: log to stderr in valhalla_export_edges [#4498](https://github.com/valhalla/valhalla/pull/4498)
   * FIXED: set capped speed for truck at 90 KPH [#4493](https://github.com/valhalla/valhalla/pull/4493)
   * FIXED: Config singleton multiple instantiation issue [#4521](https://github.com/valhalla/valhalla/pull/4521)
   * FIXED: Prevent GetShortcut to run into an infinite loop [#4532](https://github.com/valhalla/valhalla/pull/4532)
   * FIXED: fix config generator with thor.costmatrix_allow_second_pass [#4567](https://github.com/valhalla/valhalla/pull/4567)
   * FIXED: infinite loop or other random corruption in isochrones when retrieving partial shape of an edge [#4547](https://github.com/valhalla/valhalla/pull/4547)
   * FIXED: Aggregation updates: update opposing local idx after aggregating the edges, added classification check for aggregation, and shortcut length changes [#4570](https://github.com/valhalla/valhalla/pull/4570)
   * FIXED: Use helper function for only parsing out names from DirectedEdge when populating intersecting edges [#4604](https://github.com/valhalla/valhalla/pull/4604)  
   * FIXED: Osmnode size reduction: Fixed excessive disk space for planet build [#4605](https://github.com/valhalla/valhalla/pull/4605)
   * FIXED: Conflict with signinfo's temporary linguistic node sequence file caused test failures. [#4625](https://github.com/valhalla/valhalla/pull/4625)
   * FIXED: CostMatrix for trivial routes with oneways [#4626](https://github.com/valhalla/valhalla/pull/4626)
   * FIXED: some entry points to creating geotiff isochrones output did not register the geotiff driver before attempting to use it [#4628](https://github.com/valhalla/valhalla/pull/4628)
   * FIXED: libgdal wasn't installed in docker image, so it never worked in docker [#4629](https://github.com/valhalla/valhalla/pull/4629)
   * FIXED: CostMatrix shapes for routes against trivial oneways [#4633](https://github.com/valhalla/valhalla/pull/4633)
   * FIXED: unidirectional_astar.cc doesn't work for date_time type = 2 #4652(https://github.com/valhalla/valhalla/issues/4652)
   * FIXED: a few fixes around the routing algorithms [#4626](https://github.com/valhalla/valhalla/pull/4642)
   * FIXED: no need to search for GDAL when building data [#4651](https://github.com/valhalla/valhalla/pull/4651)
   * FIXED: Fix segfault in OSRM serializer with bannerInstructions when destination is on roundabout [#4480](https://github.com/valhalla/valhalla/pull/4481)
   * FIXED: Fix segfault in costmatrix (date_time and time zone always added). [#4530](https://github.com/valhalla/valhalla/pull/4530)
   * FIXED: Fixed roundoff issue in Tiles Row and Col methods [#4585](https://github.com/valhalla/valhalla/pull/4585)
   * FIXED: Fix for assigning attributes has_(highway, ferry, toll) if directions_type is none [#4465](https://github.com/valhalla/valhalla/issues/4465)
   * FIXED: Have the `valhalla_add_predicted_speeds` summary always be created from `mjolnir.tile_dir` [#4722](https://github.com/valhalla/valhalla/pull/4722) 
   * FIXED: Fix inconsistency in graph.lua for motor_vehicle_node [#4723](https://github.com/valhalla/valhalla/issues/4723)
   * FIXED: Missing algorithm include in `baldr/admin.h` [#4766](https://github.com/valhalla/valhalla/pull/4766)
   * FIXED: remove old code that allows bicycle access on hiking trails. [#4781](https://github.com/valhalla/valhalla/pull/4781)
   * FIXED: Handle list type arguments correctly when overriding config with valhalla_build_config [#4799](https://github.com/valhalla/valhalla/pull/4799)
   * FIXED: `top_speed` range not fully allowed for trucks [#4793](https://github.com/valhalla/valhalla/pull/4793)
   * FIXED: Trivial routes for CostMatrix [#4634](https://github.com/valhalla/valhalla/pull/4634)
   * FIXED: Reset `not_thru_pruning` in CostMatrix after second pass was used [#4817](https://github.com/valhalla/valhalla/pull/4817)  
   * FIXED: wrong index used in CostMatrix expansion callback inside reverse connection check [#4821](https://github.com/valhalla/valhalla/pull/4821)
   * FIXED: oneway ferry connections classification [#4828](https://github.com/valhalla/valhalla/pull/4828)
   * FIXED: location search_filter ignored in certain cases [#4835](https://github.com/valhalla/valhalla/pull/4835)
   * FIXED: Ferry reclassification finds shortest path that is blocked by inaccessible node [#4854](https://github.com/valhalla/valhalla/pull/4854)
   * FIXED: `(Nov - Mar)` (and similar, months with spaces) condition parsing [#4857](https://github.com/valhalla/valhalla/pull/4857)
* **Enhancement**
   * UPDATED: French translations, thanks to @xlqian [#4159](https://github.com/valhalla/valhalla/pull/4159)
   * CHANGED: -j flag for multithreaded executables to override mjolnir.concurrency [#4168](https://github.com/valhalla/valhalla/pull/4168)
   * CHANGED: moved the argparse boilerplate code to a private header which all programs can share [#4169](https://github.com/valhalla/valhalla/pull/4169)
   * ADDED: CI runs a spell check on the PR to detect spelling mistakes [#4179](https://github.com/valhalla/valhalla/pull/4179)
   * ADDED: `preferred_side_cutoff` parameter for locations [#4182](https://github.com/valhalla/valhalla/pull/4182)
   * ADDED: PBF output for matrix endpoint [#4121](https://github.com/valhalla/valhalla/pull/4121)
   * CHANGED: sped up the transit gtfs ingestion process by sorting the feeds before querying them and avoiding copying their structures. forked just_gtfs into the valhalla org to accomplish it [#4167](https://github.com/valhalla/valhalla/pull/4167)
   * CHANGED: write traffic tile headers in `valhalla_build_extract` [#4195](https://github.com/valhalla/valhalla/pull/4195)
   * ADDED: `source_percent_along` & `target_percent_along` to /trace_attributes JSON response [#4199](https://github.com/valhalla/valhalla/pull/4199)
   * ADDED: sqlite database to store landmarks along with interfaces of insert and bounding box queries [#4189](https://github.com/valhalla/valhalla/pull/4189)
   * CHANGED: refactor landmark database interface to use a pimpl [#4202](https://github.com/valhalla/valhalla/pull/4202)
   * ADDED: support for `:forward` and `:backward` for `motor_vehicle`, `vehicle`, `foot` and `bicycle` tag prefixes [#4204](https://github.com/valhalla/valhalla/pull/4204)
   * ADDED: add `valhalla_build_landmarks` to parse POIs from osm pbfs and store them as landmarks in the landmark sqlite database [#4201](https://github.com/valhalla/valhalla/pull/4201)
   * ADDED: add primary key in the landmark sqlite database and a method to retrieve landmarks via their primary keys [#4224](https://github.com/valhalla/valhalla/pull/4224)
   * ADDED: update graph tile to allow adding landmarks to edge info, and refactor edgeinfo.cc [#4233](https://github.com/valhalla/valhalla/pull/4233)
   * ADDED: `sources_to_targets` action for `/expansion` [#4263](https://github.com/valhalla/valhalla/pull/4263)
   * ADDED: option `--extract-tar` to `valhalla_build_extract` to create extracts from .tar files instead of tile directory [#4255](https://github.com/valhalla/valhalla/pull/4255)
   * ADDED: Support for `bannerInstructions` attribute in OSRM serializer via `banner_instructions` request parameter [#4093](https://github.com/valhalla/valhalla/pull/4093)
   * UPDATED: submodules which had new releases, unless it was a major version change [#4231](https://github.com/valhalla/valhalla/pull/4231)
   * ADDED: Support for elevation along a route. Add elevation to EdgeInfo within Valhalla tiles [#4279](https://github.com/valhalla/valhalla/pull/4279)
   * ADDED: the workflow to find landmarks in a graph tile, associate them with nearby edges, and update the graph tile to store the associations [#4278](https://github.com/valhalla/valhalla/pull/4278)
   * ADDED: update maneuver generation to add nearby landmarks to maneuvers as direction support [#4293](https://github.com/valhalla/valhalla/pull/4293)
   * CHANGED: the boost property tree config is now read into a singleton that doesn't need to be passed around anymore [#4220](https://github.com/valhalla/valhalla/pull/4220)
   * ADDED: Update the street name and sign data processing include language and pronunciations [#4268](https://github.com/valhalla/valhalla/pull/4268)
   * CHANGED: more sustainable way to work with protobuf in cmake [#4334](https://github.com/valhalla/valhalla/pull/4334)
   * CHANGED: use date_time API to retrieve timezone aliases instead of our own curated list [#4382](https://github.com/valhalla/valhalla/pull/4382)
   * CHANGED: less aggressive logging for nodes' headings & ferry connections [#4420][https://github.com/valhalla/valhalla/pull/4420]
   * ADDED: add documentation about historical traffic [#4259](https://github.com/valhalla/valhalla/pull/4259)
   * ADDED: config option to control how much memory we'll reserve for CostMatrix locations [#4424](https://github.com/valhalla/valhalla/pull/4424)
   * CHANGED: refactor EdgeLabel (and derived classes) to reduce memory use. [#4439](https://github.com/valhalla/valhalla/pull/4439)
   * ADDED: "shape" field to matrix response for CostMatrix only [#4432](https://github.com/valhalla/valhalla/pull/4432)
   * CHANGED: `/expansion`: add field `prev_edge_id`, make the GeoJSON features `LineString`s [#4275](https://github.com/valhalla/valhalla/issues/4275)
   * ADDED: --optimize & --log-details to valhalla_run_matrix [#4355](https://github.com/valhalla/valhalla/pull/4334)
   * ADDED: most access restrictions to /locate response [#4431](https://github.com/valhalla/valhalla/pull/4431)
   * ADDED: hgv=destination and friends for truck-specific "destination_only" logic [#4450](https://github.com/valhalla/valhalla/issues/4450)
   * UPDATED: updated country access overrides [#4460](https://github.com/valhalla/valhalla/pull/4460)
   * CHANGED: date_time refactor as a preparation to return DST/timezone related offset in the response [#4365](https://github.com/valhalla/valhalla/pull/4365)
   * ADDED: find connection on backward search for bidir matrix algo [#4329](https://github.com/valhalla/valhalla/pull/4329)
   * CHANGED: Adjustment of walk speed when walking on slight downhill [#4302](https://github.com/valhalla/valhalla/pull/4302)
   * CHANGED: Do not reclassify ferry connections when no hierarchies are to be generated [#4487](https://github.com/valhalla/valhalla/pull/4487)
   * ADDED: Added a config option to sort nodes spatially during graph building [#4455](https://github.com/valhalla/valhalla/pull/4455)
   * ADDED: Timezone info in route and matrix responses [#4491](https://github.com/valhalla/valhalla/pull/4491)
   * ADDED: Support for `voiceInstructions` attribute in OSRM serializer via `voice_instructions` request parameter [#4506](https://github.com/valhalla/valhalla/pull/4506)
   * CHANGED: use pkg-config to find spatialite & geos and remove our cmake modules; upgraded conan's boost to 1.83.0 in the process [#4253](https://github.com/valhalla/valhalla/pull/4253)
   * ADDED: Added aggregation logic to filter stage of tile building [#4512](https://github.com/valhalla/valhalla/pull/4512)
   * UPDATED: tz to 2023d [#4519](https://github.com/valhalla/valhalla/pull/4519)
   * CHANGED: libvalhalla.pc generation to have finer controls; install third_party public headers; overhaul lots of CMake; remove conan support [#4516](https://github.com/valhalla/valhalla/pull/4516)
   * CHANGED: refactored matrix code to include a base class for all matrix algorithms to prepare for second passes on matrix [#4535](https://github.com/valhalla/valhalla/pull/4535)
   * ADDED: matrix second pass for connections not found in the first pass, analogous to /route [#4536](https://github.com/valhalla/valhalla/pull/4536)
   * UPDATED: cxxopts to 3.1.1 [#4541](https://github.com/valhalla/valhalla/pull/4541)
   * CHANGED: make use of vendored libraries optional (other than libraries which are not commonly in package managers or only used for testing) [#4544](https://github.com/valhalla/valhalla/pull/4544)
   * ADDED: Improved instructions for blind users [#3694](https://github.com/valhalla/valhalla/pull/3694)
   * ADDED: isochrone proper polygon support & pbf output for isochrone [#4575](https://github.com/valhalla/valhalla/pull/4575)
   * ADDED: return isotile grid as geotiff  [#4594](https://github.com/valhalla/valhalla/pull/4594)
   * ADDED: `ignore_non_vehicular_restrictions` parameter for truck costing [#4606](https://github.com/valhalla/valhalla/pull/4606)
   * UPDATED: tz database to 2024a [#4643](https://github.com/valhalla/valhalla/pull/4643)
   * ADDED: `hgv_no_penalty` costing option to allow penalized truck access to `hgv=no` edges [#4650](https://github.com/valhalla/valhalla/pull/4650)
   * CHANGED: Significantly improve performance of graphbuilder [#4669](https://github.com/valhalla/valhalla/pull/4669)
   * UPDATED: Improved turn by turn api reference documentation [#4675](https://github.com/valhalla/valhalla/pull/4675)
   * CHANGED: contract nodes if connecting edges have different names or speed or non-conditional access restrictions [#4613](https://github.com/valhalla/valhalla/pull/4613)
   * CHANGED: CostMatrix switched from Dijkstra to A* [#4650](https://github.com/valhalla/valhalla/pull/4650)
   * ADDED: some missing documentation about request parameters [#4687](https://github.com/valhalla/valhalla/pull/4687)
   * ADDED: Consider more forward/backward tags for access restrictions and speeds [#4686](https://github.com/valhalla/valhalla/pull/4686)
   * CHANGED: change costmatrix max_distance threshold to a distance threshold instead of duration [#4672](https://github.com/valhalla/valhalla/pull/4672)
   * ADDED: PBF support for expansion [#4614](https://github.com/valhalla/valhalla/pull/4614/)
   * ADDED: elapsed_cost field to map matching json response [#4709](https://github.com/valhalla/valhalla/pull/4709)
   * ADDED: error if we fail to find any matrix connection [#4718](https://github.com/valhalla/valhalla/pull/4718)
   * ADDED: Fail early in valhalla_ingest_transit if there's no valid GTFS feeds [#4710](https://github.com/valhalla/valhalla/pull/4710/)
   * ADDED: Support for `voiceLocale` attribute in OSRM serializer via `voice_instructions` request parameter [#4677](https://github.com/valhalla/valhalla/pull/4742)
   * ADDED: Added ssmlAnnouncements for voice instructions and removed voice and banner instructions from last step. [#4644](https://github.com/valhalla/valhalla/pull/4644)
   * ADDED: deadend information in directed edge JSON for `/locate` [#4751](https://github.com/valhalla/valhalla/pull/4751) 
   * ADDED: Dedupe option for expansion, significantly reducing the response size. [#4601](https://github.com/valhalla/valhalla/issues/4601)
   * ADDED: `expansion_type` property to `/expansion` [#4784](https://github.com/valhalla/valhalla/pull/4784)
   * ADDED: inline config arg for `valhalla_build_elevation` script [#4787](https://github.com/valhalla/valhalla/pull/4787)
   * ADDED: `use_truck_route` [#4809](https://github.com/valhalla/valhalla/pull/4809)
   * ADDED: Add option `edge.country_crossing` to trace attributes [#4825](https://github.com/valhalla/valhalla/pull/4825)
   * CHANGED: Unification of turn costs for ramps and roundabouts [#4827](https://github.com/valhalla/valhalla/pull/4827)
   * CHANGED: updated dockerfile to use ubuntu 24.04 [#4805](https://github.com/valhalla/valhalla/pull/4805)

## Release Date: 2023-05-11 Valhalla 3.4.0
* **Removed**
   * REMOVED: Docker image pushes to Dockerhub [#4033](https://github.com/valhalla/valhalla/pull/4033)
   * REMOVED: transitland references and scripts and replace with info for raw GTFS feeds [#4033](https://github.com/valhalla/valhalla/pull/3906)
* **Bug Fix**
   * FIXED: underflow of uint64_t cast for matrix time results [#3906](https://github.com/valhalla/valhalla/pull/3906)
   * FIXED: update vcpkg commit for Azure pipelines to fix libtool mirrors [#3915](https://github.com/valhalla/valhalla/pull/3915)
   * FIXED: fix CHANGELOG release year (2022->2023) [#3927](https://github.com/valhalla/valhalla/pull/3927)
   * FIXED: avoid segfault on invalid exclude_polygons input [#3907](https://github.com/valhalla/valhalla/pull/3907)
   * FIXED: allow \_WIN32_WINNT to be defined by build system [#3933](https://github.com/valhalla/valhalla/issues/3933)
   * FIXED: disconnected stop pairs in gtfs import [#3943](https://github.com/valhalla/valhalla/pull/3943)
   * FIXED: in/egress traversability in gtfs ingestion is now defaulted to kBoth to enable pedestrian access on transit connect edges and through the in/egress node [#3948](https://github.com/valhalla/valhalla/pull/3948)
   * FIXED: parsing logic needed implicit order of stations/egresses/platforms in the GTFS feeds [#3949](https://github.com/valhalla/valhalla/pull/3949)
   * FIXED: segfault in TimeDistanceMatrix [#3964](https://github.com/valhalla/valhalla/pull/3949)
   * FIXED: write multiple PBFs if the protobuf object gets too big [#3954](https://github.com/valhalla/valhalla/pull/3954)
   * FIXED: pin conan version to latest 1.x for now [#3990](https://github.com/valhalla/valhalla/pull/3990)
   * FIXED: Fix matrix_locations when used in pbf request [#3997](https://github.com/valhalla/valhalla/pull/3997)
   * FIXED: got to the point where the basic transit routing test works [#3988](https://github.com/valhalla/valhalla/pull/3988)
   * FIXED: fix build with LOGGING_LEVEL=ALL [#3992](https://github.com/valhalla/valhalla/pull/3992)
   * FIXED: transit stitching when determining whether a platform was generated [#4020](https://github.com/valhalla/valhalla/pull/4020)
   * FIXED: multimodal isochrones [#4030](https://github.com/valhalla/valhalla/pull/4030)
   * FIXED: duplicated recosting names should throw [#4042](https://github.com/valhalla/valhalla/pull/4042)
   * FIXED: Remove arch specificity from strip command of Python bindings to make it more compatible with other archs [#4040](https://github.com/valhalla/valhalla/pull/4040)
   * FIXED: GraphReader::GetShortcut no longer returns false positives or false negatives [#4019](https://github.com/valhalla/valhalla/pull/4019)
   * FIXED: Tagging with bus=permit or taxi=permit did not override access=no [#4045](https://github.com/valhalla/valhalla/pull/4045)
   * FIXED: Upgrade RapidJSON to address undefined behavior [#4051](https://github.com/valhalla/valhalla/pull/4051)
   * FIXED: time handling for transit service [#4052](https://github.com/valhalla/valhalla/pull/4052)
   * FIXED: multiple smaller bugs while testing more multimodal /route & /isochrones [#4055](https://github.com/valhalla/valhalla/pull/4055)
   * FIXED: `FindLuaJit.cmake` to include Windows paths/library names [#4067](https://github.com/valhalla/valhalla/pull/4067)
   * FIXED: Move complex turn restriction check out of can_form_shortcut() [#4047](https://github.com/valhalla/valhalla/pull/4047)
   * FIXED: fix `clear` methods on matrix algorithms and reserve some space for labels with a new config [#4075](https://github.com/valhalla/valhalla/pull/4075)
   * FIXED: fix `valhalla_build_admins` & `valhalla_ways_to_edges` argument parsing [#4097](https://github.com/valhalla/valhalla/pull/4097)
   * FIXED: fail early in `valhalla_build_admins` if parent directory can't be created, also exit with failure [#4099](https://github.com/valhalla/valhalla/pull/4099)
* **Enhancement**
   * CHANGED: replace boost::optional with C++17's std::optional where possible [#3890](https://github.com/valhalla/valhalla/pull/3890)
   * ADDED: parse `lit` tag on ways and add it to graph [#3893](https://github.com/valhalla/valhalla/pull/3893)
   * ADDED: log lat/lon of node where children link edges exceed the configured maximum [#3911](https://github.com/valhalla/valhalla/pull/3911)
   * ADDED: log matrix algorithm which was used [#3916](https://github.com/valhalla/valhalla/pull/3916)
   * UPDATED: docker base image to Ubuntu 22.04 [#3912](https://github.com/valhalla/valhalla/pull/3912)
   * CHANGED: Unify handling of single-file -Werror in all modules [#3910](https://github.com/valhalla/valhalla/pull/3910)
   * CHANGED: Build skadi with -Werror [#3935](https://github.com/valhalla/valhalla/pull/3935)
   * ADDED: Connect transit tiles to the graph [#3700](https://github.com/valhalla/valhalla/pull/3700)
   * CHANGED: switch to C++17 master branch of `just_gtfs` [#3947](https://github.com/valhalla/valhalla/pull/3947)
   * ADDED: Support for configuring a universal request timeout [#3966](https://github.com/valhalla/valhalla/pull/3966)
   * ADDED: optionally include highway=platform edges for pedestrian access [#3971](https://github.com/valhalla/valhalla/pull/3971)
   * ADDED: `use_lit` costing option for pedestrian costing [#3957](https://github.com/valhalla/valhalla/pull/3957)
   * CHANGED: Removed stray NULL values in log output [#3974](https://github.com/valhalla/valhalla/pull/3974)
   * CHANGED: More conservative estimates for cost of walking slopes [#3982](https://github.com/valhalla/valhalla/pull/3982)
   * ADDED: An option to slim down matrix response [#3987](https://github.com/valhalla/valhalla/pull/3987)
   * CHANGED: Updated url for just_gtfs library [#3994](https://github.com/valhalla/valhalla/pull/3995)
   * ADDED: Docker image pushes to Github's docker registry [#4033](https://github.com/valhalla/valhalla/pull/4033)
   * ADDED: `disable_hierarchy_pruning` costing option to find the actual optimal route for motorized costing modes, i.e `auto`, `motorcycle`, `motor_scooter`, `bus`, `truck` & `taxi`. [#4000](https://github.com/valhalla/valhalla/pull/4000)
   * CHANGED: baldr directory: remove warnings and C++17 adjustments [#4011](https://github.com/valhalla/valhalla/pull/4011)
   * UPDATED: `vcpkg` to latest master, iconv wasn't building anymore [#4066](https://github.com/valhalla/valhalla/pull/4066)
   * CHANGED: pybind11 upgrade for python 3.11 [#4067](https://github.com/valhalla/valhalla/pull/4067)
   * CHANGED: added transit level to connectivity map [#4082](https://github.com/valhalla/valhalla/pull/4082)
   * ADDED: "has_transit_tiles" & "osm_changeset" to verbose status response [#4062](https://github.com/valhalla/valhalla/pull/4062)
   * ADDED: time awareness to CostMatrix for e.g. traffic support [#4071](https://github.com/valhalla/valhalla/pull/4071)
   * UPDATED: transifex translations [#4102](https://github.com/valhalla/valhalla/pull/4102)
   * ADDED: costing parameters to exclude certain edges `exclude_tolls`, `exclude_bridges`, `exclude_tunnels`, `exclude_highways`, `exclude_ferries`. They need to be enabled in the config with `service_limits.allow_hard_exclusions`. Also added location search filters `exclude_ferry` and `exclude_toll` to complement these changes. [#4524](https://github.com/valhalla/valhalla/pull/4524)

## Release Date: 2023-01-03 Valhalla 3.3.0
* **Removed**
* **Bug Fix**
* **Enhancement**
  * CHANGED: Upgraded from C++14 to C++17. [#3878](https://github.com/valhalla/valhalla/pull/3878)

## Release Date: 2023-01-03 Valhalla 3.2.1
* **Removed**
* **Bug Fix**
   * FIXED: valhalla_run_route was missing config logic. [#3824](https://github.com/valhalla/valhalla/pull/3824)
   * FIXED: Added missing ferry tag if manoeuver uses a ferry. It's supposed to be there according to the docs. [#3815](https://github.com/valhalla/valhalla/issues/3815)
   * FIXED: Handle hexlifying strings with unsigned chars [#3842](https://github.com/valhalla/valhalla/pull/3842)
   * FIXED: Newer clang warns on `sprintf` which becomes a compilation error (due to `Werror`) so we use `snprintf` instead [#3846](https://github.com/valhalla/valhalla/issues/3846)
   * FIXED: Build all of Mjolnir with -Werror [#3845](https://github.com/valhalla/valhalla/pull/3845)
   * FIXED: Only set most destination information once for all origins in timedistancematrix [#3830](https://github.com/valhalla/valhalla/pull/3830)
   * FIXED: Integers to expansion JSON output were cast wrongly [#3857](https://github.com/valhalla/valhalla/pull/3857)
   * FIXED: hazmat=destination should be hazmat=false and fix the truckcost usage of hazmat [#3865](https://github.com/valhalla/valhalla/pull/3865)
   * FIXED: Make sure there is at least one path which is accessible for all vehicular modes when reclassifying ferry edges [#3860](https://github.com/valhalla/valhalla/pull/3860)
   * FIXED: valhalla_build_extract was failing to determine the tile ID to include in the extract [#3864](https://github.com/valhalla/valhalla/pull/3864)
   * FIXED: valhalla_ways_to_edges missed trimming the cache when overcommitted [#3872](https://github.com/valhalla/valhalla/pull/3864)
   * FIXED: Strange detours with multi-origin/destination unidirectional A* [#3585](https://github.com/valhalla/valhalla/pull/3585)
* **Enhancement**
   * ADDED: Added has_toll, has_highway, has_ferry tags to summary field of a leg and route and a highway tag to a maneuver if it includes a highway. [#3815](https://github.com/valhalla/valhalla/issues/3815)
   * ADDED: Add time info to sources_to_targets [#3795](https://github.com/valhalla/valhalla/pull/3795)
   * ADDED: "available_actions" to the /status response [#3836](https://github.com/valhalla/valhalla/pull/3836)
   * ADDED: "waiting" field on input/output intermediate break(\_through) locations to respect services times [#3849](https://github.com/valhalla/valhalla/pull/3849)
   * ADDED: --bbox & --geojson-dir options to valhalla_build_extract to only archive a subset of tiles [#3856](https://github.com/valhalla/valhalla/pull/3856)
   * CHANGED: Replace unstable c++ geos API with a mix of geos' c api and boost::geometry for admin building [#3683](https://github.com/valhalla/valhalla/pull/3683)
   * ADDED: optional write-access to traffic extract from GraphReader [#3876](https://github.com/valhalla/valhalla/pull/3876)
   * UPDATED: locales from Transifex [#3879](https://github.com/valhalla/valhalla/pull/3879)
   * CHANGED: Build most of Baldr with -Werror [#3885](https://github.com/valhalla/valhalla/pull/3885)
   * UPDATED: some documentation overhaul to slim down root's README [#3881](https://github.com/valhalla/valhalla/pull/3881)
   * CHANGED: move documentation hosting to Github Pages from readthedocs.io [#3884](https://github.com/valhalla/valhalla/pull/3884)
   * ADDED: inline config arguments to some more executables [#3873](https://github.com/valhalla/valhalla/pull/3873)

## Release Date: 2022-10-26 Valhalla 3.2.0
* **Removed**
   * REMOVED: "build-\*" docker image to decrease complexity [#3689](https://github.com/valhalla/valhalla/pull/3541)

* **Bug Fix**
   * FIXED: Fix precision losses while encoding-decoding distance parameter in openlr [#3374](https://github.com/valhalla/valhalla/pull/3374)
   * FIXED: Fix bearing calculation for openlr records [#3379](https://github.com/valhalla/valhalla/pull/3379)
   * FIXED: Some refactoring that was proposed for the PR 3379 [#3381](https://github.com/valhalla/valhalla/pull/3381)
   * FIXED: Avoid calling out "keep left/right" when passing an exit [#3349](https://github.com/valhalla/valhalla/pull/3349)
   * FIXED: Fix iterator decrement beyond begin() in GeoPoint::HeadingAtEndOfPolyline() method [#3393](https://github.com/valhalla/valhalla/pull/3393)
   * FIXED: Add string for Use:kPedestrianCrossing to fix null output in to_string(Use). [#3416](https://github.com/valhalla/valhalla/pull/3416)
   * FIXED: Remove simple restrictions check for pedestrian cost calculation. [#3423](https://github.com/valhalla/valhalla/pull/3423)
   * FIXED: Parse "highway=busway" OSM tag: https://wiki.openstreetmap.org/wiki/Tag:highway%3Dbusway [#3413](https://github.com/valhalla/valhalla/pull/3413)
   * FIXED: Process int_ref irrespective of `use_directions_on_ways_` [#3446](https://github.com/valhalla/valhalla/pull/3446)
   * FIXED: workaround python's ArgumentParser bug to not accept negative numbers as arguments [#3443](https://github.com/valhalla/valhalla/pull/3443)
   * FIXED: Undefined behaviour on some platforms due to unaligned reads [#3447](https://github.com/valhalla/valhalla/pull/3447)
   * FIXED: Fixed undefined behavior due to invalid shift exponent when getting edge's heading [#3450](https://github.com/valhalla/valhalla/pull/3450)
   * FIXED: Use midgard::unaligned_read in GraphTileBuilder::AddSigns [#3456](https://github.com/valhalla/valhalla/pull/3456)
   * FIXED: Relax test margin for time dependent traffic test [#3467](https://github.com/valhalla/valhalla/pull/3467)
   * FIXED: Fixed missed intersection heading [#3463](https://github.com/valhalla/valhalla/pull/3463)
   * FIXED: Stopped putting binary bytes into a string field of the protobuf TaggedValue since proto3 protects against that for cross language support [#3468](https://github.com/valhalla/valhalla/pull/3468)
   * FIXED: valhalla_service uses now loki logging config instead of deprecated tyr logging [#3481](https://github.com/valhalla/valhalla/pull/3481)
   * FIXED: Docker image `valhalla/valhalla:run-latest`: conan error + python integration [#3485](https://github.com/valhalla/valhalla/pull/3485)
   * FIXED: fix more protobuf unstable 3.x API [#3494](https://github.com/valhalla/valhalla/pull/3494)
   * FIXED: fix one more protobuf unstable 3.x API [#3501](https://github.com/valhalla/valhalla/pull/3501)
   * FIXED: Fix valhalla_build_tiles imports only bss from last osm file [#3503](https://github.com/valhalla/valhalla/pull/3503)
   * FIXED: Fix total_run_stat.sh script. [#3511](https://github.com/valhalla/valhalla/pull/3511)
   * FIXED: Both `hov:designated` and `hov:minimum` have to be correctly set for the way to be considered hov-only [#3526](https://github.com/valhalla/valhalla/pull/3526)
   * FIXED: Wrong out index in route intersections [#3541](https://github.com/valhalla/valhalla/pull/3541)
   * FIXED: fix valhalla_export_edges: missing null columns separator [#3543](https://github.com/valhalla/valhalla/pull/3543)
   * FIXED: Removed/updated narrative language aliases that are not IETF BCP47 compliant [#3546](https://github.com/valhalla/valhalla/pull/3546)
   * FIXED: Wrong predecessor opposing edge in dijkstra's expansion [#3528](https://github.com/valhalla/valhalla/pull/3528)
   * FIXED: exit and exit_verbal in Russian locale should be same [#3545](https://github.com/valhalla/valhalla/pull/3545)
   * FIXED: Skip transit tiles in hierarchy builder [#3559](https://github.com/valhalla/valhalla/pull/3559)
   * FIXED: Fix some country overrides in adminconstants and add a couple new countries. [#3578](https://github.com/valhalla/valhalla/pull/3578)
   * FIXED: Improve build errors reporting [#3579](https://github.com/valhalla/valhalla/pull/3579)
   * FIXED: Fix "no elevation" values and /locate elevation response [#3571](https://github.com/valhalla/valhalla/pull/3571)
   * FIXED: Build tiles with admin/timezone support on Windows [#3580](https://github.com/valhalla/valhalla/pull/3580)
   * FIXED: admin "Saint-Martin" changed name to "Saint-Martin (France)" [#3619](https://github.com/valhalla/valhalla/pull/3619)
   * FIXED: openstreetmapspeeds global config with `null`s now supported [#3621](https://github.com/valhalla/valhalla/pull/3621)
   * FIXED: valhalla_run_matrix was failing (could not find proper max_matrix_distance) [#3635](https://github.com/valhalla/valhalla/pull/3635)
   * FIXED: Removed duplicate degrees/radians constants [#3642](https://github.com/valhalla/valhalla/pull/3642)
   * FIXED: Forgot to adapt driving side and country access rules in [#3619](https://github.com/valhalla/valhalla/pull/3619) [#3652](https://github.com/valhalla/valhalla/pull/3652)
   * FIXED: DateTime::is_conditional_active(...) incorrect end week handling [#3655](https://github.com/valhalla/valhalla/pull/3655)
   * FIXED: TimeDistanceBSSMatrix: incorrect initialization for destinations [#3659](https://github.com/valhalla/valhalla/pull/3659)
   * FIXED: Some interpolated points had invalid edge_index in trace_attributes response [#3646](https://github.com/valhalla/valhalla/pull/3670)
   * FIXED: Use a small node snap distance in map-matching. FIxes issue with incorrect turn followed by Uturn. [#3677](https://github.com/valhalla/valhalla/pull/3677)
   * FIXED: Conan error when building Docker image. [#3689](https://github.com/valhalla/valhalla/pull/3689)
   * FIXED: Allow country overrides for sidewalk [#3711](https://github.com/valhalla/valhalla/pull/3711)
   * FIXED: CostMatrix incorrect tile usage with oppedge. [#3719](https://github.com/valhalla/valhalla/pull/3719)
   * FIXED: Fix elevation serializing [#3735](https://github.com/valhalla/valhalla/pull/3735)
   * FIXED: Fix returning a potentially uninitialized value in PointXY::ClosestPoint [#3737](https://github.com/valhalla/valhalla/pull/3737)
   * FIXED: Wales and Scotland name change. [#3746](https://github.com/valhalla/valhalla/pull/3746)
   * FIXED: Pedestrian crossings are allowed for bikes [#3751](https://github.com/valhalla/valhalla/pull/3751)
   * FIXED: Fix for Mac OSx.  Small update for the workdir for the admin_sidewalk_override test.  [#3757](https://github.com/valhalla/valhalla/pull/3757)
   * FIXED: Add missing service road case from GetTripLegUse method. [#3763](https://github.com/valhalla/valhalla/pull/3763)
   * FIXED: Fix TimeDistanceMatrix results sequence [#3738](https://github.com/valhalla/valhalla/pull/3738)
   * FIXED: Fix status endpoint not reporting that the service is shutting down [#3785](https://github.com/valhalla/valhalla/pull/3785)
   * FIXED: Fix TimdDistanceMatrix SetSources and SetTargets [#3792](https://github.com/valhalla/valhalla/pull/3792)
   * FIXED: Added highway and surface factor in truckcost [#3590](https://github.com/valhalla/valhalla/pull/3590)
   * FIXED: Potential integer underflow in file suffix generation [#3783](https://github.com/valhalla/valhalla/pull/3783)
   * FIXED: Building Valhalla as a submodule [#3781](https://github.com/valhalla/valhalla/issues/3781)
   * FIXED: Fixed invalid time detection in GetSpeed [#3800](https://github.com/valhalla/valhalla/pull/3800)
   * FIXED: Osmway struct update: added up to 33 and not 32 [#3808](https://github.com/valhalla/valhalla/pull/3808)
   * FIXED: Fix out-of-range linestrings in expansion [#4603](https://github.com/valhalla/valhalla/pull/4603)

* **Enhancement**
   * CHANGED: Pronunciation for names and destinations [#3132](https://github.com/valhalla/valhalla/pull/3132)
   * CHANGED: Requested code clean up for phonemes PR [#3356](https://github.com/valhalla/valhalla/pull/3356)
   * CHANGED: Refactor Pronunciation class to struct [#3359](https://github.com/valhalla/valhalla/pull/3359)
   * ADDED: Added support for probabale restrictions [#3361](https://github.com/valhalla/valhalla/pull/3361)
   * CHANGED: Refactored the verbal text formatter to handle logic for street name and sign [#3369](https://github.com/valhalla/valhalla/pull/3369)
   * CHANGED: return "version" and "tileset_age" on parameterless /status call [#3367](https://github.com/valhalla/valhalla/pull/3367)
   * CHANGED: de-singleton tile_extract by introducing an optional index.bin file created by valhalla_build_extract [#3281](https://github.com/valhalla/valhalla/pull/3281)
   * CHANGED: implement valhalla_build_elevation in python and add more --from-geojson & --from-graph options [#3318](https://github.com/valhalla/valhalla/pull/3318)
   * ADDED: Add boolean parameter to clear memory for edge labels from thor. [#2789](https://github.com/valhalla/valhalla/pull/2789)
   * CHANGED: Do not create statsd client in workers if it is not configured [#3394](https://github.com/valhalla/valhalla/pull/3394)
   * ADDED: Import of Bike Share Stations information in BSS Connection edges [#3411](https://github.com/valhalla/valhalla/pull/3411)
   * ADDED: Add heading to PathEdge to be able to return it on /locate [#3399](https://github.com/valhalla/valhalla/pull/3399)
   * ADDED: Add `prioritize_bidirectional` option for fast work and correct ETA calculation for `depart_at` date_time type. Smoothly stop using live-traffic [#3398](https://github.com/valhalla/valhalla/pull/3398)
   * CHANGED: Minor fix for headers  [#3436](https://github.com/valhalla/valhalla/pull/3436)
   * CHANGED: Use std::multimap for polygons returned for admin and timezone queries. Improves performance when building tiles. [#3427](https://github.com/valhalla/valhalla/pull/3427)
   * CHANGED: Refactored GraphBuilder::CreateSignInfoList [#3438](https://github.com/valhalla/valhalla/pull/3438)
   * ADDED: Add support for LZ4 compressed elevation tiles [#3401](https://github.com/valhalla/valhalla/pull/3401)
   * CHANGED: Rearranged some of the protobufs to remove redundancy [#3452](https://github.com/valhalla/valhalla/pull/3452)
   * CHANGED: overhaul python bindings [#3380](https://github.com/valhalla/valhalla/pull/3380)
   * CHANGED: Removed all protobuf defaults either by doing them in code or by relying on 0 initialization. Also deprecated best_paths and do_not_track [#3454](https://github.com/valhalla/valhalla/pull/3454)
   * ADDED: isochrone action for /expansion endpoint to track dijkstra expansion [#3215](https://github.com/valhalla/valhalla/pull/3215)
   * CHANGED: remove boost from dependencies and add conan as prep for #3346 [#3459](https://github.com/valhalla/valhalla/pull/3459)
   * CHANGED: Remove boost.program_options in favor of cxxopts header-only lib and use conan to install header-only boost. [#3346](https://github.com/valhalla/valhalla/pull/3346)
   * CHANGED: Moved all protos to proto3 for internal request/response handling [#3457](https://github.com/valhalla/valhalla/pull/3457)
   * CHANGED: Allow up to 32 outgoing link edges on a node when reclassifying links [#3483](https://github.com/valhalla/valhalla/pull/3483)
   * CHANGED: Reuse sample::get implementation [#3471](https://github.com/valhalla/valhalla/pull/3471)
   * ADDED: Beta support for interacting with the http/bindings/library via serialized and pbf objects respectively [#3464](https://github.com/valhalla/valhalla/pull/3464)
   * CHANGED: Update xcode to 12.4.0 [#3492](https://github.com/valhalla/valhalla/pull/3492)
   * ADDED: Add JSON generator to conan [#3493](https://github.com/valhalla/valhalla/pull/3493)
   * CHANGED: top_speed option: ignore live speed for speed based penalties [#3460](https://github.com/valhalla/valhalla/pull/3460)
   * ADDED: Add `include_construction` option into the config to include/exclude roads under construction from the graph [#3455](https://github.com/valhalla/valhalla/pull/3455)
   * CHANGED: Refactor options protobuf for Location and Costing objects [#3506](https://github.com/valhalla/valhalla/pull/3506)
   * CHANGED: valhalla.h and config.h don't need cmake configuration [#3502](https://github.com/valhalla/valhalla/pull/3502)
   * ADDED: New options to control what fields of the pbf are returned when pbf format responses are requested [#3207](https://github.com/valhalla/valhalla/pull/3507)
   * CHANGED: Rename tripcommon to common [#3516](https://github.com/valhalla/valhalla/pull/3516)
   * ADDED: Indoor routing - data model, data processing. [#3509](https://github.com/valhalla/valhalla/pull/3509)
   * ADDED: On-demand elevation tile fetching [#3391](https://github.com/valhalla/valhalla/pull/3391)
   * CHANGED: Remove many oneof uses from the protobuf api where the semantics of optional vs required isnt necessary [#3527](https://github.com/valhalla/valhalla/pull/3527)
   * ADDED: Indoor routing maneuvers [#3519](https://github.com/valhalla/valhalla/pull/3519)
   * ADDED: Expose reverse isochrone parameter for reverse expansion [#3528](https://github.com/valhalla/valhalla/pull/3528)
   * CHANGED: Add matrix classes to thor worker so they persist between requests. [#3560](https://github.com/valhalla/valhalla/pull/3560)
   * CHANGED: Remove `max_matrix_locations` and introduce `max_matrix_location_pairs` to configure the allowed number of total routes for the matrix action for more flexible asymmetric matrices [#3569](https://github.com/valhalla/valhalla/pull/3569)
   * CHANGED: modernized spatialite syntax [#3580](https://github.com/valhalla/valhalla/pull/3580)
   * ADDED: Options to generate partial results for time distance matrix when there is one source (one to many) or one target (many to one). [#3181](https://github.com/valhalla/valhalla/pull/3181)
   * ADDED: Enhance valhalla_build_elevation with LZ4 recompression support [#3607](https://github.com/valhalla/valhalla/pull/3607)
   * CHANGED: removed UK admin and upgraded its constituents to countries [#3619](https://github.com/valhalla/valhalla/pull/3619)
   * CHANGED: expansion service: only track requested max time/distance [#3532](https://github.com/valhalla/valhalla/pull/3509)
   * ADDED: Shorten down the request delay, when some sources/targets searches are early aborted [#3611](https://github.com/valhalla/valhalla/pull/3611)
   * ADDED: add `pre-commit` hook for running the `format.sh` script [#3637](https://github.com/valhalla/valhalla/pull/3637)
   * CHANGED: upgrade pybind11 to v2.9.2 to remove cmake warning [#3658](https://github.com/valhalla/valhalla/pull/3658)
   * ADDED: tests for just_gtfs reading and writing feeds [#3665](https://github.com/valhalla/valhalla/pull/3665)
   * CHANGED: Precise definition of types of edges on which BSS could be projected [#3658](https://github.com/valhalla/valhalla/pull/3663)
   * CHANGED: Remove duplicate implementation of `adjust_scores` [#3673](https://github.com/valhalla/valhalla/pull/3673)
   * ADDED: convert GTFS data into protobuf tiles [#3629](https://github.com/valhalla/valhalla/issues/3629)
   * CHANGED: Use `starts_with()` instead of `substr(0, N)` getting and comparing to prefix [#3702](https://github.com/valhalla/valhalla/pull/3702)
   * ADDED: Ferry support for HGV [#3710](https://github.com/valhalla/valhalla/issues/3710)
   * ADDED: Linting & formatting checks for Python code [#3713](https://github.com/valhalla/valhalla/pull/3713)
   * CHANGED: rename Turkey admin to Türkiye [#3720](https://github.com/valhalla/valhalla/pull/3713)
   * CHANGED: bumped vcpkg version to "2022.08.15" [#3754](https://github.com/valhalla/valhalla/pull/3754)
   * CHANGED: chore: Updates to clang-format 11.0.0 [#3533](https://github.com/valhalla/valhalla/pull/3533)
   * CHANGED: Ported trace_attributes serialization to RapidJSON. [#3333](https://github.com/valhalla/valhalla/pull/3333)
   * ADDED: Add helpers for DirectedEdgeExt and save them to file in GraphTileBuilder [#3562](https://github.com/valhalla/valhalla/pull/3562)
   * ADDED: Fixed Speed costing option [#3576](https://github.com/valhalla/valhalla/pull/3576)
   * ADDED: axle_count costing option for hgv [#3648](https://github.com/valhalla/valhalla/pull/3648)
   * ADDED: Matrix action for gurka [#3793](https://github.com/valhalla/valhalla/pull/3793)
   * ADDED: Add warnings array to response. [#3588](https://github.com/valhalla/valhalla/pull/3588)
   * CHANGED: Templatized TimeDistanceMatrix for forward/reverse search [#3773](https://github.com/valhalla/valhalla/pull/3773)
   * CHANGED: Templatized TimeDistanceBSSMatrix for forward/reverse search [#3778](https://github.com/valhalla/valhalla/pull/3778)
   * CHANGED: error code 154 shows distance limit in error message [#3779](https://github.com/valhalla/valhalla/pull/3779)

## Release Date: 2021-10-07 Valhalla 3.1.4
* **Removed**
* **Bug Fix**
   * FIXED: Revert default speed boost for turn channels [#3232](https://github.com/valhalla/valhalla/pull/3232)
   * FIXED: Use the right tile to get country for incident [#3235](https://github.com/valhalla/valhalla/pull/3235)
   * FIXED: Fix factors passed to `RelaxHierarchyLimits` [#3253](https://github.com/valhalla/valhalla/pull/3253)
   * FIXED: Fix TransitionCostReverse usage [#3260](https://github.com/valhalla/valhalla/pull/3260)
   * FIXED: Fix Tagged Value Support in EdgeInfo [#3262](https://github.com/valhalla/valhalla/issues/3262)
   * FIXED: TransitionCostReverse fix: revert internal_turn change [#3271](https://github.com/valhalla/valhalla/issues/3271)
   * FIXED: Optimize tiles usage in reach-based pruning [#3294](https://github.com/valhalla/valhalla/pull/3294)
   * FIXED: Slip lane detection: track visited nodes to avoid infinite loops [#3297](https://github.com/valhalla/valhalla/pull/3297)
   * FIXED: Fix distance value in a 0-length road [#3185](https://github.com/valhalla/valhalla/pull/3185)
   * FIXED: Trivial routes were broken when origin was node snapped and destnation was not and vice-versa for reverse astar [#3299](https://github.com/valhalla/valhalla/pull/3299)
   * FIXED: Tweaked TestAvoids map to get TestAvoidShortcutsTruck working [#3301](https://github.com/valhalla/valhalla/pull/3301)
   * FIXED: Overflow in sequence sort [#3303](https://github.com/valhalla/valhalla/pull/3303)
   * FIXED: Setting statsd tags in config via valhalla_build_config [#3225](https://github.com/valhalla/valhalla/pull/3225)
   * FIXED: Cache for gzipped elevation tiles [#3120](https://github.com/valhalla/valhalla/pull/3120)
   * FIXED: Current time conversion regression introduced in unidirectional algorithm refractor [#3278](https://github.com/valhalla/valhalla/issues/3278)
   * FIXED: Make combine_route_stats.py properly quote CSV output (best practice improvement) [#3328](https://github.com/valhalla/valhalla/pull/3328)
   * FIXED: Merge edge segment records in map matching properly so that resulting edge indices in trace_attributes are valid [#3280](https://github.com/valhalla/valhalla/pull/3280)
   * FIXED: Shape walking map matcher now sets correct edge candidates used in the match for origin and destination location [#3329](https://github.com/valhalla/valhalla/pull/3329)
   * FIXED: Better hash function of GraphId [#3332](https://github.com/valhalla/valhalla/pull/3332)

* **Enhancement**
   * CHANGED: Favor turn channels more [#3222](https://github.com/valhalla/valhalla/pull/3222)
   * CHANGED: Rename `valhalla::midgard::logging::LogLevel` enumerators to avoid clash with common macros [#3237](https://github.com/valhalla/valhalla/pull/3237)
   * CHANGED: Move pre-defined algorithm-based factors inside `RelaxHierarchyLimits` [#3253](https://github.com/valhalla/valhalla/pull/3253)
   * ADDED: Reject alternatives with too long detours [#3238](https://github.com/valhalla/valhalla/pull/3238)
   * ADDED: Added info to /status endpoint [#3008](https://github.com/valhalla/valhalla/pull/3008)
   * ADDED: Added stop and give_way/yield signs to the data and traffic signal fixes [#3251](https://github.com/valhalla/valhalla/pull/3251)
   * ADDED: use_hills for pedestrian costing, which also affects the walking speed [#3234](https://github.com/valhalla/valhalla/pull/3234)
   * CHANGED: Fixed cost threshold for bidirectional astar. Implemented reach-based pruning for suboptimal branches [#3257](https://github.com/valhalla/valhalla/pull/3257)
   * ADDED: Added `exclude_unpaved` request parameter [#3240](https://github.com/valhalla/valhalla/pull/3240)
   * ADDED: Added support for routing onto HOV/HOT lanes via request parameters `include_hot`, `include_hov2`, and `include_hov3` [#3273](https://github.com/valhalla/valhalla/pull/3273)
   * ADDED: Add Z-level field to `EdgeInfo`. [#3261](https://github.com/valhalla/valhalla/pull/3261)
   * CHANGED: Calculate stretch threshold for alternatives based on the optimal route cost [#3276](https://github.com/valhalla/valhalla/pull/3276)
   * ADDED: Add `preferred_z_level` as a parameter of loki requests. [#3270](https://github.com/valhalla/valhalla/pull/3270)
   * ADDED: Add `preferred_layer` as a parameter of loki requests. [#3270](https://github.com/valhalla/valhalla/pull/3270)
   * ADDED: Exposing service area names in passive maneuvers. [#3277](https://github.com/valhalla/valhalla/pull/3277)
   * ADDED: Added traffic signal and stop sign check for stop impact. These traffic signals and stop sign are located on edges. [#3279](https://github.com/valhalla/valhalla/pull/3279)
   * CHANGED: Improved sharing criterion to obtain more reasonable alternatives; extended alternatives search [#3302](https://github.com/valhalla/valhalla/pull/3302)
   * ADDED: pull ubuntu:20.04 base image before building [#3233](https://github.com/valhalla/valhalla/pull/3223)
   * CHANGED: Improve Loki nearest-neighbour performance for large radius searches in open space [#3233](https://github.com/valhalla/valhalla/pull/3324)
   * ADDED: testing infrastructure for scripts and valhalla_build_config tests [#3308](https://github.com/valhalla/valhalla/pull/3308)
   * ADDED: Shape points and information about where intermediate locations are placed along the legs of a route [#3274](https://github.com/valhalla/valhalla/pull/3274)
   * CHANGED: Improved existing hov lane transition test case to make more realistic [#3330](https://github.com/valhalla/valhalla/pull/3330)
   * CHANGED: Update python usage in all scripts to python3 [#3337](https://github.com/valhalla/valhalla/pull/3337)
   * ADDED: Added `exclude_cash_only_tolls` request parameter [#3341](https://github.com/valhalla/valhalla/pull/3341)
   * CHANGED: Update api-reference for street_names [#3342](https://github.com/valhalla/valhalla/pull/3342)
   * ADDED: Disable msse2 flags when building on Apple Silicon chip [#3327](https://github.com/valhalla/valhalla/pull/3327)

## Release Date: 2021-07-20 Valhalla 3.1.3
* **Removed**
   * REMOVED: Unused overloads of `to_response` function [#3167](https://github.com/valhalla/valhalla/pull/3167)

* **Bug Fix**
   * FIXED: Fix heading on small edge [#3114](https://github.com/valhalla/valhalla/pull/3114)
   * FIXED: Added support for `access=psv`, which disables routing on these nodes and edges unless the mode is taxi or bus [#3107](https://github.com/valhalla/valhalla/pull/3107)
   * FIXED: Disables logging in CI to catch issues [#3121](https://github.com/valhalla/valhalla/pull/3121)
   * FIXED: Fixed U-turns through service roads [#3082](https://github.com/valhalla/valhalla/pull/3082)
   * FIXED: Added forgotten penalties for kLivingStreet and kTrack for pedestrian costing model [#3116](https://github.com/valhalla/valhalla/pull/3116)
   * FIXED: Updated the reverse turn bounds [#3122](https://github.com/valhalla/valhalla/pull/3122)
   * FIXED: Missing fork maneuver [#3134](https://github.com/valhalla/valhalla/pull/3134)
   * FIXED: Update turn channel logic to call out specific turn at the end of the turn channel if needed [#3140](https://github.com/valhalla/valhalla/pull/3140)
   * FIXED: Fixed cost thresholds for TimeDistanceMatrix. [#3131](https://github.com/valhalla/valhalla/pull/3131)
   * FIXED: Use distance threshold in hierarchy limits for bidirectional astar to expand more important lower level roads [#3156](https://github.com/valhalla/valhalla/pull/3156)
   * FIXED: Fixed incorrect dead-end roundabout labels. [#3129](https://github.com/valhalla/valhalla/pull/3129)
   * FIXED: googletest wasn't really updated in #3166 [#3187](https://github.com/valhalla/valhalla/pull/3187)
   * FIXED: Minor fix of benchmark code [#3190](https://github.com/valhalla/valhalla/pull/3190)
   * FIXED: avoid_polygons intersected edges as polygons instead of linestrings [#3194]((https://github.com/valhalla/valhalla/pull/3194)
   * FIXED: when binning horizontal edge shapes using single precision floats (converted from not double precision floats) allowed for the possibility of marking many many tiles no where near the shape [#3204](https://github.com/valhalla/valhalla/pull/3204)
   * FIXED: Fix improper iterator usage in ManeuversBuilder [#3205](https://github.com/valhalla/valhalla/pull/3205)
   * FIXED: Modified approach for retrieving signs from a directed edge #3166 [#3208](https://github.com/valhalla/valhalla/pull/3208)
   * FIXED: Improve turn channel classification: detect slip lanes [#3196](https://github.com/valhalla/valhalla/pull/3196)
   * FIXED: Compatibility with older boost::optional versions [#3219](https://github.com/valhalla/valhalla/pull/3219)
   * FIXED: Older boost.geometry versions don't have correct() for geographic rings [#3218](https://github.com/valhalla/valhalla/pull/3218)
   * FIXED: Use default road speed for bicycle costing so traffic does not reduce penalty on high speed roads. [#3143](https://github.com/valhalla/valhalla/pull/3143)

* **Enhancement**
   * CHANGED: Refactor base costing options parsing to handle more common stuff in a one place [#3125](https://github.com/valhalla/valhalla/pull/3125)
   * CHANGED: Unified Sign/SignElement into sign.proto [#3146](https://github.com/valhalla/valhalla/pull/3146)
   * ADDED: New verbal succinct transition instruction to maneuver & narrativebuilder. Currently this instruction will be used in place of a very long street name to avoid repetition of long names [#2844](https://github.com/valhalla/valhalla/pull/2844)
   * ADDED: Added oneway support for pedestrian access and foot restrictions [#3123](https://github.com/valhalla/valhalla/pull/3123)
   * ADDED: Exposing rest-area names in passive maneuvers [#3172](https://github.com/valhalla/valhalla/pull/3172)
   * CHORE: Updates robin-hood-hashing third-party library
   * ADDED: Support `barrier=yes|swing_gate|jersey_barrier` tags [#3154](https://github.com/valhalla/valhalla/pull/3154)
   * ADDED: Maintain `access=permit|residents` tags as private [#3149](https://github.com/valhalla/valhalla/pull/3149)
   * CHANGED: Replace `avoid_*` API parameters with more accurate `exclude_*` [#3093](https://github.com/valhalla/valhalla/pull/3093)
   * ADDED: Penalize private gates [#3144](https://github.com/valhalla/valhalla/pull/3144)
   * CHANGED: Renamed protobuf Sign/SignElement to TripSign/TripSignElement [#3168](https://github.com/valhalla/valhalla/pull/3168)
   * CHORE: Updates googletest to release-1.11.0 [#3166](https://github.com/valhalla/valhalla/pull/3166)
   * CHORE: Enables -Wall on sif sources [#3178](https://github.com/valhalla/valhalla/pull/3178)
   * ADDED: Allow going through accessible `barrier=bollard` and penalize routing through it, when the access is private [#3175](https://github.com/valhalla/valhalla/pull/3175)
   * ADDED: Add country code to incident metadata [#3169](https://github.com/valhalla/valhalla/pull/3169)
   * CHANGED: Use distance instead of time to check limited sharing criteria [#3183](https://github.com/valhalla/valhalla/pull/3183)
   * ADDED: Introduced a new via_waypoints array on the leg in the osrm route serializer that describes where a particular waypoint from the root-level array matches to the route. [#3189](https://github.com/valhalla/valhalla/pull/3189)
   * ADDED: Added vehicle width and height as an option for auto (and derived: taxi, bus, hov) profile (https://github.com/valhalla/valhalla/pull/3179)
   * ADDED: Support for statsd integration for basic error and requests metrics [#3191](https://github.com/valhalla/valhalla/pull/3191)
   * CHANGED: Get rid of typeid in statistics-related code. [#3227](https://github.com/valhalla/valhalla/pull/3227)

## Release Date: 2021-05-26 Valhalla 3.1.2
* **Removed**
* **Bug Fix**
   * FIXED: Change unnamed road intersections from being treated as penil point u-turns [#3084](https://github.com/valhalla/valhalla/pull/3084)
   * FIXED: Fix TimeDepReverse termination and path cost calculation (for arrive_by routing) [#2987](https://github.com/valhalla/valhalla/pull/2987)
   * FIXED: Isochrone (::Generalize()) fix to avoid generating self-intersecting polygons [#3026](https://github.com/valhalla/valhalla/pull/3026)
   * FIXED: Handle day_on/day_off/hour_on/hour_off restrictions [#3029](https://github.com/valhalla/valhalla/pull/3029)
   * FIXED: Apply conditional restrictions with dow only to the edges when routing [#3039](https://github.com/valhalla/valhalla/pull/3039)
   * FIXED: Missing locking in incident handler needed to hang out to scop lock rather than let the temporary dissolve [#3046](https://github.com/valhalla/valhalla/pull/3046)
   * FIXED: Continuous lane guidance fix [#3054](https://github.com/valhalla/valhalla/pull/3054)
   * FIXED: Fix reclassification for "shorter" ferries and rail ferries (for Chunnel routing issues) [#3038](https://github.com/valhalla/valhalla/pull/3038)
   * FIXED: Incorrect routing through motor_vehicle:conditional=destination. [#3041](https://github.com/valhalla/valhalla/pull/3041)
   * FIXED: Allow destination-only routing on the first-pass for non bidirectional Astar algorithms. [#3085](https://github.com/valhalla/valhalla/pull/3085)
   * FIXED: Highway/ramp lane bifurcation [#3088](https://github.com/valhalla/valhalla/pull/3088)
   * FIXED: out of bound access of tile hierarchy in base_ll function in graphheader [#3089](https://github.com/valhalla/valhalla/pull/3089)
   * FIXED: include shortcuts in avoid edge set for avoid_polygons [#3090](https://github.com/valhalla/valhalla/pull/3090)

* **Enhancement**
   * CHANGED: Refactor timedep forward/reverse to reduce code repetition [#2987](https://github.com/valhalla/valhalla/pull/2987)
   * CHANGED: Sync translation files with Transifex command line tool [#3030](https://github.com/valhalla/valhalla/pull/3030)
   * CHANGED: Use osm tags in links reclassification algorithm in order to reduce false positive downgrades [#3042](https://github.com/valhalla/valhalla/pull/3042)
   * CHANGED: Use CircleCI XL instances for linux based builds [#3043](https://github.com/valhalla/valhalla/pull/3043)
   * ADDED: ci: Enable undefined sanitizer [#2999](https://github.com/valhalla/valhalla/pull/2999)
   * ADDED: Optionally pass preconstructed graphreader to connectivity map [#3046](https://github.com/valhalla/valhalla/pull/3046)
   * CHANGED: ci: Skip Win CI runs for irrelevant files [#3014](https://github.com/valhalla/valhalla/pull/3014)
   * ADDED: Allow configuration-driven default speed assignment based on edge properties [#3055](https://github.com/valhalla/valhalla/pull/3055)
   * CHANGED: Use std::shared_ptr in case if ENABLE_THREAD_SAFE_TILE_REF_COUNT is ON. [#3067](https://github.com/valhalla/valhalla/pull/3067)
   * CHANGED: Reduce stop impact when driving in parking lots [#3051](https://github.com/valhalla/valhalla/pull/3051)
   * ADDED: Added another through route test [#3074](https://github.com/valhalla/valhalla/pull/3074)
   * ADDED: Adds incident-length to metadata proto [#3083](https://github.com/valhalla/valhalla/pull/3083)
   * ADDED: Do not penalize gates that have allowed access [#3078](https://github.com/valhalla/valhalla/pull/3078)
   * ADDED: Added missing k/v pairs to taginfo.json.  Updated PR template. [#3101](https://github.com/valhalla/valhalla/pull/3101)
   * CHANGED: Serialize isochrone 'contour' properties as floating point so they match user supplied value [#3078](https://github.com/valhalla/valhalla/pull/3095)
   * NIT: Enables compiler warnings as errors in midgard module [#3104](https://github.com/valhalla/valhalla/pull/3104)
   * CHANGED: Check all tiles for nullptr that reads from graphreader to avoid fails in case tiles might be missing. [#3065](https://github.com/valhalla/valhalla/pull/3065)

## Release Date: 2021-04-21 Valhalla 3.1.1
* **Removed**
   * REMOVED: The tossing of private roads in [#1960](https://github.com/valhalla/valhalla/pull/1960) was too aggressive and resulted in a lot of no routes.  Reverted this logic.  [#2934](https://github.com/valhalla/valhalla/pull/2934)
   * REMOVED: stray references to node bindings [#3012](https://github.com/valhalla/valhalla/pull/3012)

* **Bug Fix**
   * FIXED: Fix compression_utils.cc::inflate(...) throw - make it catchable [#2839](https://github.com/valhalla/valhalla/pull/2839)
   * FIXED: Fix compiler errors if HAVE_HTTP not enabled [#2807](https://github.com/valhalla/valhalla/pull/2807)
   * FIXED: Fix alternate route serialization [#2811](https://github.com/valhalla/valhalla/pull/2811)
   * FIXED: Store restrictions in the right tile [#2781](https://github.com/valhalla/valhalla/pull/2781)
   * FIXED: Failing to write tiles because of racing directory creation [#2810](https://github.com/valhalla/valhalla/pull/2810)
   * FIXED: Regression in stopping expansion on transitions down in time-dependent routes [#2815](https://github.com/valhalla/valhalla/pull/2815)
   * FIXED: Fix crash in loki when trace_route is called with 2 locations. [#2817](https://github.com/valhalla/valhalla/pull/2817)
   * FIXED: Mark the restriction start and end as via ways to fix IsBridgingEdge function in Bidirectional Astar [#2796](https://github.com/valhalla/valhalla/pull/2796)
   * FIXED: Dont add predictive traffic to the tile if it's empty [#2826](https://github.com/valhalla/valhalla/pull/2826)
   * FIXED: Fix logic bidirectional astar to avoid double u-turns and extra detours [#2802](https://github.com/valhalla/valhalla/pull/2802)
   * FIXED: Re-enable transition cost for motorcycle profile [#2837](https://github.com/valhalla/valhalla/pull/2837)
   * FIXED: Increase limits for timedep_* algorithms. Split track_factor into edge factor and transition penalty [#2845](https://github.com/valhalla/valhalla/pull/2845)
   * FIXED: Loki was looking up the wrong costing enum for avoids [#2856](https://github.com/valhalla/valhalla/pull/2856)
   * FIXED: Fix way_ids -> graph_ids conversion for complex restrictions: handle cases when a way is split into multiple edges [#2848](https://github.com/valhalla/valhalla/pull/2848)
   * FIXED: Honor access mode while matching OSMRestriction with the graph [#2849](https://github.com/valhalla/valhalla/pull/2849)
   * FIXED: Ensure route summaries are unique among all returned route/legs [#2874](https://github.com/valhalla/valhalla/pull/2874)
   * FIXED: Fix compilation errors when boost < 1.68 and libprotobuf < 3.6  [#2878](https://github.com/valhalla/valhalla/pull/2878)
   * FIXED: Allow u-turns at no-access barriers when forced by heading [#2875](https://github.com/valhalla/valhalla/pull/2875)
   * FIXED: Fixed "No route found" error in case of multipoint request with locations near low reachability edges [#2914](https://github.com/valhalla/valhalla/pull/2914)
   * FIXED: Python bindings installation [#2751](https://github.com/valhalla/valhalla/issues/2751)
   * FIXED: Skip bindings if there's no Python development version [#2893](https://github.com/valhalla/valhalla/pull/2893)
   * FIXED: Use CMakes built-in Python variables to configure installation [#2931](https://github.com/valhalla/valhalla/pull/2931)
   * FIXED: Sometimes emitting zero-length route geometry when traffic splits edge twice [#2943](https://github.com/valhalla/valhalla/pull/2943)
   * FIXED: Fix map-match segfault when gps-points project very near a node [#2946](https://github.com/valhalla/valhalla/pull/2946)
   * FIXED: Use kServiceRoad edges while searching for ferry connection [#2933](https://github.com/valhalla/valhalla/pull/2933)
   * FIXED: Enhanced logic for IsTurnChannelManeuverCombinable [#2952](https://github.com/valhalla/valhalla/pull/2952)
   * FIXED: Restore compatibility with gcc 6.3.0, libprotobuf 3.0.0, boost v1.62.0 [#2953](https://github.com/valhalla/valhalla/pull/2953)
   * FIXED: Dont abort bidirectional a-star search if only one direction is exhausted [#2936](https://github.com/valhalla/valhalla/pull/2936)
   * FIXED: Fixed missing comma in the scripts/valhalla_build_config [#2963](https://github.com/valhalla/valhalla/pull/2963)
   * FIXED: Reverse and Multimodal Isochrones were returning forward results [#2967](https://github.com/valhalla/valhalla/pull/2967)
   * FIXED: Map-match fix for first gps-point being exactly equal to street shape-point [#2977](https://github.com/valhalla/valhalla/pull/2977)
   * FIXED: Add missing GEOS:GEOS dep to mjolnir target [#2901](https://github.com/valhalla/valhalla/pull/2901)
   * FIXED: Allow expansion into a region when not_thru_pruning is false on 2nd pass [#2978](https://github.com/valhalla/valhalla/pull/2978)
   * FIXED: Fix polygon area calculation: use Shoelace formula [#2927](https://github.com/valhalla/valhalla/pull/2927)
   * FIXED: Isochrone: orient segments/rings according to the right-hand rule [#2932](https://github.com/valhalla/valhalla/pull/2932)
   * FIXED: Parsenodes fix: check if index is out-of-bound first [#2984](https://github.com/valhalla/valhalla/pull/2984)
   * FIXED: Fix for unique-summary logic [#2996](https://github.com/valhalla/valhalla/pull/2996)
   * FIXED: Isochrone: handle origin edges properly [#2990](https://github.com/valhalla/valhalla/pull/2990)
   * FIXED: Annotations fail with returning NaN speed when the same point is duplicated in route geometry [#2992](https://github.com/valhalla/valhalla/pull/2992)
   * FIXED: Fix run_with_server.py to work on macOS [#3003](https://github.com/valhalla/valhalla/pull/3003)
   * FIXED: Removed unexpected maneuvers at sharp bends [#2968](https://github.com/valhalla/valhalla/pull/2968)
   * FIXED: Remove large number formatting for non-US countries [#3015](https://github.com/valhalla/valhalla/pull/3015)
   * FIXED: Odin undefined behaviour: handle case when xedgeuse is not initialized [#3020](https://github.com/valhalla/valhalla/pull/3020)

* **Enhancement**
   * Pedestrian crossing should be a separate TripLeg_Use [#2950](https://github.com/valhalla/valhalla/pull/2950)
   * CHANGED: Azure uses ninja as generator [#2779](https://github.com/valhalla/valhalla/pull/2779)
   * ADDED: Support for date_time type invariant for map matching [#2712](https://github.com/valhalla/valhalla/pull/2712)
   * ADDED: Add Bulgarian locale [#2825](https://github.com/valhalla/valhalla/pull/2825)
   * FIXED: No need for write permissions on tarball indices [#2822](https://github.com/valhalla/valhalla/pull/2822)
   * ADDED: nit: Links debug build with lld [#2813](https://github.com/valhalla/valhalla/pull/2813)
   * ADDED: Add costing option `use_living_streets` to avoid or favor living streets in route. [#2788](https://github.com/valhalla/valhalla/pull/2788)
   * CHANGED: Do not allocate mapped_cache vector in skadi when no elevation source is provided. [#2841](https://github.com/valhalla/valhalla/pull/2841)
   * ADDED: avoid_polygons logic [#2750](https://github.com/valhalla/valhalla/pull/2750)
   * ADDED: Added support for destination for conditional access restrictions [#2857](https://github.com/valhalla/valhalla/pull/2857)
   * CHANGED: Large sequences are now merge sorted which can be dramatically faster with certain hardware configurations. This is especially useful in speeding up the earlier stages (parsing, graph construction) of tile building [#2850](https://github.com/valhalla/valhalla/pull/2850)
   * CHANGED: When creating the initial graph edges by setting at which nodes they start and end, first mark the indices of those nodes in another sequence and then sort them by edgeid so that we can do the setting of start and end node sequentially in the edges file. This is much more efficient on certain hardware configurations [#2851](https://github.com/valhalla/valhalla/pull/2851)
   * CHANGED: Use relative cost threshold to extend search in bidirectional astar in order to find more alternates [#2868](https://github.com/valhalla/valhalla/pull/2868)
   * CHANGED: Throw an exception if directory does not exist when building traffic extract [#2871](https://github.com/valhalla/valhalla/pull/2871)
   * CHANGED: Support for ignoring multiple consecutive closures at start/end locations [#2846](https://github.com/valhalla/valhalla/pull/2846)
   * ADDED: Added sac_scale to trace_attributes output and locate edge output [#2818](https://github.com/valhalla/valhalla/pull/2818)
   * ADDED: Ukrainian language translations [#2882](https://github.com/valhalla/valhalla/pull/2882)
   * ADDED: Add support for closure annotations [#2816](https://github.com/valhalla/valhalla/pull/2816)
   * ADDED: Add costing option `service_factor`. Implement possibility to avoid or favor generic service roads in route for all costing options. [#2870](https://github.com/valhalla/valhalla/pull/2870)
   * CHANGED: Reduce stop impact cost when flow data is present [#2891](https://github.com/valhalla/valhalla/pull/2891)
   * CHANGED: Update visual compare script [#2803](https://github.com/valhalla/valhalla/pull/2803)
   * CHANGED: Service roads are not penalized for `pedestrian` costing by default. [#2898](https://github.com/valhalla/valhalla/pull/2898)
   * ADDED: Add complex mandatory restrictions support [#2766](https://github.com/valhalla/valhalla/pull/2766)
   * ADDED: Status endpoint for future status info and health checking of running service [#2907](https://github.com/valhalla/valhalla/pull/2907)
   * ADDED: Add min_level argument to valhalla_ways_to_edges [#2918](https://github.com/valhalla/valhalla/pull/2918)
   * ADDED: Adding ability to store the roundabout_exit_turn_degree to the maneuver [#2941](https://github.com/valhalla/valhalla/pull/2941)
   * ADDED: Penalize pencil point uturns and uturns at short internal edges. Note: `motorcycle` and `motor_scooter` models do not penalize on short internal edges. No new uturn penalty logic has been added to the pedestrian and bicycle costing models. [#2944](https://github.com/valhalla/valhalla/pull/2944)
   * CHANGED: Allow config object to be passed-in to path algorithms [#2949](https://github.com/valhalla/valhalla/pull/2949)
   * CHANGED: Allow disabling Werror
   * ADDED: Add ability to build Valhalla modules as STATIC libraries. [#2957](https://github.com/valhalla/valhalla/pull/2957)
   * NIT: Enables compiler warnings in part of mjolnir module [#2922](https://github.com/valhalla/valhalla/pull/2922)
   * CHANGED: Refactor isochrone/reachability forward/reverse search to reduce code repetition [#2969](https://github.com/valhalla/valhalla/pull/2969)
   * ADDED: Set the roundabout exit shape index when we are collapsing the roundabout maneuvers. [#2975](https://github.com/valhalla/valhalla/pull/2975)
   * CHANGED: Penalized closed edges if using them at start/end locations [#2964](https://github.com/valhalla/valhalla/pull/2964)
   * ADDED: Add shoulder to trace_attributes output. [#2980](https://github.com/valhalla/valhalla/pull/2980)
   * CHANGED: Refactor bidirectional astar forward/reverse search to reduce code repetition [#2970](https://github.com/valhalla/valhalla/pull/2970)
   * CHANGED: Factor for service roads is 1.0 by default. [#2988](https://github.com/valhalla/valhalla/pull/2988)
   * ADDED: Support for conditionally skipping CI runs [#2986](https://github.com/valhalla/valhalla/pull/2986)
   * ADDED: Add instructions for building valhalla on `arm64` macbook [#2997](https://github.com/valhalla/valhalla/pull/2997)
   * NIT: Enables compiler warnings in part of mjolnir module [#2995](https://github.com/valhalla/valhalla/pull/2995)
   * CHANGED: nit(rename): Renames the encoded live speed properties [#2998](https://github.com/valhalla/valhalla/pull/2998)
   * ADDED: ci: Vendors the codecov script [#3002](https://github.com/valhalla/valhalla/pull/3002)
   * CHANGED: Allow None build type [#3005](https://github.com/valhalla/valhalla/pull/3005)
   * CHANGED: ci: Build Python bindings for Mac OS [#3013](https://github.com/valhalla/valhalla/pull/3013)

## Release Date: 2021-01-25 Valhalla 3.1.0
* **Removed**
   * REMOVED: Remove Node bindings. [#2502](https://github.com/valhalla/valhalla/pull/2502)
   * REMOVED: appveyor builds. [#2550](https://github.com/valhalla/valhalla/pull/2550)
   * REMOVED: Removed x86 CI builds. [#2792](https://github.com/valhalla/valhalla/pull/2792)

* **Bug Fix**
   * FIXED: Crazy ETAs.  If a way has forward speed with no backward speed and it is not oneway, then we must set the default speed.  The reverse logic applies as well.  If a way has no backward speed but has a forward speed and it is not a oneway, then set the default speed. [#2102](https://github.com/valhalla/valhalla/pull/2102)
   * FIXED: Map matching elapsed times spliced amongst different legs and discontinuities are now correct [#2104](https://github.com/valhalla/valhalla/pull/2104)
   * FIXED: Date time information is now propagated amongst different legs and discontinuities [#2107](https://github.com/valhalla/valhalla/pull/2107)
   * FIXED: Adds support for geos-3.8 c++ api [#2021](https://github.com/valhalla/valhalla/issues/2021)
   * FIXED: Updated the osrm serializer to not set junction name for osrm origin/start maneuver - this is not helpful since we are not transitioning through the intersection.  [#2121](https://github.com/valhalla/valhalla/pull/2121)
   * FIXED: Removes precomputing of edge-costs which lead to wrong results [#2120](https://github.com/valhalla/valhalla/pull/2120)
   * FIXED: Complex turn-restriction invalidates edge marked as kPermanent [#2103](https://github.com/valhalla/valhalla/issues/2103)
   * FIXED: Fixes bug with inverted time-restriction parsing [#2167](https://github.com/valhalla/valhalla/pull/2167)
   * FIXED: Fixed several bugs with numeric underflow in map-matching trip durations. These may
     occur when serializing match results where adjacent trace points appear out-of-sequence on the
     same edge [#2178](https://github.com/valhalla/valhalla/pull/2178)
     - `MapMatcher::FormPath` now catches route discontinuities on the same edge when the distance
       percentage along don't agree. The trip leg builder builds disconnected legs on a single edge
       to avoid duration underflow.
     - Correctly populate edge groups when matching results contain loops. When a loop occurs,
       the leg builder now starts at the correct edge where the loop ends, and correctly accounts
       for any contained edges.
     - Duration over-trimming at the terminating edge of a match.
   * FIXED: Increased internal precision of time tracking per edge and maneuver so that maneuver times sum to the same time represented in the leg summary [#2195](https://github.com/valhalla/valhalla/pull/2195)
   * FIXED: Tagged speeds were not properly marked. We were not using forward and backward speeds to flag if a speed is tagged or not.  Should not update turn channel speeds if we are not inferring them.  Added additional logic to handle PH in the conditional restrictions. Do not update stop impact for ramps if they are marked as internal. [#2198](https://github.com/valhalla/valhalla/pull/2198)
   * FIXED: Fixed the sharp turn phrase [#2226](https://github.com/valhalla/valhalla/pull/2226)
   * FIXED: Protect against duplicate points in the input or points that snap to the same location resulting in `nan` times for the legs of the map match (of a 0 distance route) [#2229](https://github.com/valhalla/valhalla/pull/2229)
   * FIXED: Improves restriction check on briding edge in Bidirectional Astar [#2228](https://github.com/valhalla/valhalla/pull/2242)
   * FIXED: Allow nodes at location 0,0 [#2245](https://github.com/valhalla/valhalla/pull/2245)
   * FIXED: Fix RapidJSON compiler warnings and naming conflict [#2249](https://github.com/valhalla/valhalla/pull/2249)
   * FIXED: Fixed bug in resample_spherical_polyline where duplicate successive lat,lng locations in the polyline resulting in `nan` for the distance computation which shortcuts further sampling [#2239](https://github.com/valhalla/valhalla/pull/2239)
   * FIXED: Update exit logic for non-motorways [#2252](https://github.com/valhalla/valhalla/pull/2252)
   * FIXED: Transition point map-matching. When match results are on a transition point, we search for the sibling nodes at that transition and snap it to the corresponding edges in the route. [#2258](https://github.com/valhalla/valhalla/pull/2258)
   * FIXED: Fixed verbal multi-cue logic [#2270](https://github.com/valhalla/valhalla/pull/2270)
   * FIXED: Fixed Uturn cases when a not_thru edge is connected to the origin edge. [#2272](https://github.com/valhalla/valhalla/pull/2272)
   * FIXED: Update intersection classes in osrm response to not label all ramps as motorway [#2279](https://github.com/valhalla/valhalla/pull/2279)
   * FIXED: Fixed bug in mapmatcher when interpolation point goes before the first valid match or after the last valid match. Such behavior usually leads to discontinuity in matching. [#2275](https://github.com/valhalla/valhalla/pull/2275)
   * FIXED: Fixed an issue for time_allowed logic.  Previously we returned false on the first time allowed restriction and did not check them all. Added conditional restriction gurka test and datetime optional argument to gurka header file. [#2286](https://github.com/valhalla/valhalla/pull/2286)
   * FIXED: Fixed an issue for date ranges.  For example, for the range Jan 04 to Jan 02 we need to test to end of the year and then from the first of the year to the end date.  Also, fixed an emergency tag issue.  We should only set the use to emergency if all other access is off. [#2290](https://github.com/valhalla/valhalla/pull/2290)
   * FIXED: Found a few issues with the initial ref and direction logic for ways.  We were overwriting the refs with directionals to the name_offset_map instead of concatenating them together.  Also, we did not allow for blank entries for GetTagTokens. [#2298](https://github.com/valhalla/valhalla/pull/2298)
   * FIXED: Fixed an issue where MatchGuidanceViewJunctions is only looking at the first edge. Set the data_id for guidance views to the changeset id as it is already being populated. Also added test for guidance views. [#2303](https://github.com/valhalla/valhalla/pull/2303)
   * FIXED: Fixed a problem with live speeds where live speeds were being used to determine access, even when a live
   speed (current time) route wasn't what was requested. [#2311](https://github.com/valhalla/valhalla/pull/2311)
   * FIXED: Fix break/continue typo in search filtering [#2317](https://github.com/valhalla/valhalla/pull/2317)
   * FIXED: Fix a crash in trace_route due to iterating past the end of a vector. [#2322](https://github.com/valhalla/valhalla/pull/2322)
   * FIXED: Don't allow timezone information in the local date time string attached at each location. [#2312](https://github.com/valhalla/valhalla/pull/2312)
   * FIXED: Fix short route trimming in bidirectional astar [#2323](https://github.com/valhalla/valhalla/pull/2323)
   * FIXED: Fix shape trimming in leg building for snap candidates that lie within the margin of rounding error [#2326](https://github.com/valhalla/valhalla/pull/2326)
   * FIXED: Fixes route duration underflow with traffic data [#2325](https://github.com/valhalla/valhalla/pull/2325)
   * FIXED: Parse mtb:scale tags and set bicycle access if present [#2117](https://github.com/valhalla/valhalla/pull/2117)
   * FIXED: Fixed segfault.  Shape was missing from options for valhalla_path_comparison and valhalla_run_route.  Also, costing options was missing in valhalla_path_comparison. [#2343](https://github.com/valhalla/valhalla/pull/2343)
   * FIXED: Handle decimal numbers with zero-value mantissa properly in Lua [#2355](https://github.com/valhalla/valhalla/pull/2355)
   * FIXED: Many issues that resulted in discontinuities, failed matches or incorrect time/duration for map matching requests. [#2292](https://github.com/valhalla/valhalla/pull/2292)
   * FIXED: Seeing segfault when loading large osmdata data files before loading LuaJit. LuaJit fails to create luaL_newstate() Ref: [#2158](https://github.com/ntop/ntopng/issues/2158) Resolution is to load LuaJit before loading the data files. [#2383](https://github.com/valhalla/valhalla/pull/2383)
   * FIXED: Store positive/negative OpenLR offsets in bucketed form [#2405](https://github.com/valhalla/valhalla/2405)
   * FIXED: Fix on map-matching return code when breakage distance limitation exceeds. Instead of letting the request goes into meili and fails in finding a route, we check the distance in loki and early return with exception code 172. [#2406](https://github.com/valhalla/valhalla/pull/2406)
   * FIXED: Don't create edges for portions of ways that are doubled back on themselves as this confuses opposing edge index computations [#2385](https://github.com/valhalla/valhalla/pull/2385)
   * FIXED: Protect against nan in uniform_resample_spherical_polyline. [#2431](https://github.com/valhalla/valhalla/pull/2431)
   * FIXED: Obvious maneuvers. [#2436](https://github.com/valhalla/valhalla/pull/2436)
   * FIXED: Base64 encoding/decoding [#2452](https://github.com/valhalla/valhalla/pull/2452)
   * FIXED: Added post roundabout instruction when enter/exit roundabout maneuvers are combined [#2454](https://github.com/valhalla/valhalla/pull/2454)
   * FIXED: openlr: Explicitly check for linear reference option for Valhalla serialization. [#2458](https://github.com/valhalla/valhalla/pull/2458)
   * FIXED: Fix segfault: Do not combine last turn channel maneuver. [#2463](https://github.com/valhalla/valhalla/pull/2463)
   * FIXED: Remove extraneous whitespaces from ja-JP.json. [#2471](https://github.com/valhalla/valhalla/pull/2471)
   * FIXED: Checks protobuf serialization/parsing success [#2477](https://github.com/valhalla/valhalla/pull/2477)
   * FIXED: Fix dereferencing of end for std::lower_bound in sequence and possible UB [#2488](https://github.com/valhalla/valhalla/pull/2488)
   * FIXED: Make tile building reproducible: fix UB-s [#2480](https://github.com/valhalla/valhalla/pull/2480)
   * FIXED: Zero initialize EdgeInfoInner.spare0_. Uninitialized spare0_ field produced UB which causes gurka_reproduce_tile_build to fail intermittently. [#2499](https://github.com/valhalla/valhalla/pull/2499)
   * FIXED: Drop unused CHANGELOG validation script, straggling NodeJS references [#2506](https://github.com/valhalla/valhalla/pull/2506)
   * FIXED: Fix missing nullptr checks in graphreader and loki::Reach (causing segfault during routing with not all levels of tiles available) [#2504](https://github.com/valhalla/valhalla/pull/2504)
   * FIXED: Fix mismatch of triplegedge roadclass and directededge roadclass [#2507](https://github.com/valhalla/valhalla/pull/2507)
   * FIXED: Improve german destination_verbal_alert phrases [#2509](https://github.com/valhalla/valhalla/pull/2509)
   * FIXED: Undefined behavior cases discovered with undefined behavior sanitizer tool. [#2498](https://github.com/valhalla/valhalla/pull/2498)
   * FIXED: Fixed logic so verbal keep instructions use branch exit sign info for ramps [#2520](https://github.com/valhalla/valhalla/pull/2520)
   * FIXED: Fix bug in trace_route for uturns causing garbage coordinates [#2517](https://github.com/valhalla/valhalla/pull/2517)
   * FIXED: Simplify heading calculation for turn type. Remove undefined behavior case. [#2513](https://github.com/valhalla/valhalla/pull/2513)
   * FIXED: Always set costing name even if one is not provided for osrm serializer weight_name. [#2528](https://github.com/valhalla/valhalla/pull/2528)
   * FIXED: Make single-thread tile building reproducible: fix seed for shuffle, use concurrency configuration from the mjolnir section. [#2515](https://github.com/valhalla/valhalla/pull/2515)
   * FIXED: More Windows compatibility: build tiles and some run actions work now (including CI tests) [#2300](https://github.com/valhalla/valhalla/issues/2300)
   * FIXED: Transcoding of c++ location to pbf location used path edges in the place of filtered edges. [#2542](https://github.com/valhalla/valhalla/pull/2542)
   * FIXED: Add back whitelisting action types. [#2545](https://github.com/valhalla/valhalla/pull/2545)
   * FIXED: Allow uturns for truck costing now that we have derived deadends marked in the edge label [#2559](https://github.com/valhalla/valhalla/pull/2559)
   * FIXED: Map matching uturn trimming at the end of an edge where it wasn't needed. [#2558](https://github.com/valhalla/valhalla/pull/2558)
   * FIXED: Multicue enter roundabout [#2556](https://github.com/valhalla/valhalla/pull/2556)
   * FIXED: Changed reachability computation to take into account live speed [#2597](https://github.com/valhalla/valhalla/pull/2597)
   * FIXED: Fixed a bug where the temp files were not getting read in if you started with the construct edges or build phase for valhalla_build_tiles. [#2601](https://github.com/valhalla/valhalla/pull/2601)
   * FIXED: Updated fr-FR.json with partial translations. [#2605](https://github.com/valhalla/valhalla/pull/2605)
   * FIXED: Removed superfluous const qualifier from odin/signs [#2609](https://github.com/valhalla/valhalla/pull/2609)
   * FIXED: Internal maneuver placement [#2600](https://github.com/valhalla/valhalla/pull/2600)
   * FIXED: Complete fr-FR.json locale. [#2614](https://github.com/valhalla/valhalla/pull/2614)
   * FIXED: Don't truncate precision in polyline encoding [#2632](https://github.com/valhalla/valhalla/pull/2632)
   * FIXED: Fix all compiler warnings in sif and set to -Werror [#2642](https://github.com/valhalla/valhalla/pull/2642)
   * FIXED: Remove unnecessary maneuvers to continue straight [#2647](https://github.com/valhalla/valhalla/pull/2647)
   * FIXED: Linear reference support in route/mapmatch apis (FOW, FRC, bearing, and number of references) [#2645](https://github.com/valhalla/valhalla/pull/2645)
   * FIXED: Ambiguous local to global (with timezone information) date time conversions now all choose to use the later time instead of throwing unhandled exceptions [#2665](https://github.com/valhalla/valhalla/pull/2665)
   * FIXED: Overestimated reach caused be reenquing transition nodes without checking that they had been already expanded [#2670](https://github.com/valhalla/valhalla/pull/2670)
   * FIXED: Build with C++17 standard. Deprecated function calls are substituted with new ones. [#2669](https://github.com/valhalla/valhalla/pull/2669)
   * FIXED: Improve German post_transition_verbal instruction [#2677](https://github.com/valhalla/valhalla/pull/2677)
   * FIXED: Lane updates.  Add the turn lanes to all edges of the way.  Do not "enhance" turn lanes if they are part of a complex restriction.  Moved ProcessTurnLanes after UpdateManeuverPlacementForInternalIntersectionTurns.  Fix for a missing "uturn" indication for intersections on the previous maneuver, we were serializing an empty list. [#2679](https://github.com/valhalla/valhalla/pull/2679)
   * FIXED: Fixes OpenLr serialization [#2688](https://github.com/valhalla/valhalla/pull/2688)
   * FIXED: Internal edges can't be also a ramp or a turn channel.  Also, if an edge is marked as ramp and turn channel mark it as a ramp.  [#2689](https://github.com/valhalla/valhalla/pull/2689)
   * FIXED: Check that speeds are equal for the edges going in the same direction while buildig shortcuts [#2691](https://github.com/valhalla/valhalla/pull/2691)
   * FIXED: Missing fork or bear instruction [#2683](https://github.com/valhalla/valhalla/pull/2683)
   * FIXED: Eliminate null pointer dereference in GraphReader::AreEdgesConnected [#2695](https://github.com/valhalla/valhalla/issues/2695)
   * FIXED: Fix polyline simplification float/double comparison [#2698](https://github.com/valhalla/valhalla/issues/2698)
   * FIXED: Weights were sometimes negative due to incorrect updates to elapsed_cost [#2702](https://github.com/valhalla/valhalla/pull/2702)
   * FIXED: Fix bidirectional route failures at deadends [#2705](https://github.com/valhalla/valhalla/pull/2705)
   * FIXED: Updated logic to call out a non-obvious turn [#2708](https://github.com/valhalla/valhalla/pull/2708)
   * FIXED: valhalla_build_statistics multithreaded mode fixed [#2707](https://github.com/valhalla/valhalla/pull/2707)
   * FIXED: If infer_internal_intersections is true then allow internals that are also ramps or TCs. Without this we produce an extra continue maneuver.  [#2710](https://github.com/valhalla/valhalla/pull/2710)
   * FIXED: We were routing down roads that should be destination only. Now we mark roads with motor_vehicle=destination and motor_vehicle=customers or access=destination and access=customers as destination only. [#2722](https://github.com/valhalla/valhalla/pull/2722)
   * FIXED: Replace all Python2 print statements with Python3 syntax [#2716](https://github.com/valhalla/valhalla/issues/2716)
   * FIXED: Some HGT files not found [#2723](https://github.com/valhalla/valhalla/issues/2723)
   * FIXED: Fix PencilPointUturn detection by removing short-edge check and updating angle threshold [#2725](https://github.com/valhalla/valhalla/issues/2725)
   * FIXED: Fix invalid continue/bear maneuvers [#2729](https://github.com/valhalla/valhalla/issues/2729)
   * FIXED: Fixes an issue that lead to double turns within a very short distance, when instead, it should be a u-turn. We now collapse double L turns or double R turns in short non-internal intersections to u-turns. [#2740](https://github.com/valhalla/valhalla/pull/2740)
   * FIXED: fixes an issue that lead to adding an extra maneuver. We now combine a current maneuver short length non-internal edges (left or right) with the next maneuver that is a kRampStraight. [#2741](https://github.com/valhalla/valhalla/pull/2741)
   * FIXED: Reduce verbose instructions by collapsing small end ramp forks [#2762](https://github.com/valhalla/valhalla/issues/2762)
   * FIXED: Remove redundant return statements [#2776](https://github.com/valhalla/valhalla/pull/2776)
   * FIXED: Added unit test for BuildAdminFromPBF() to test GEOS 3.9 update. [#2787](https://github.com/valhalla/valhalla/pull/2787)
   * FIXED: Add support for geos-3.9 c++ api [#2739](https://github.com/valhalla/valhalla/issues/2739)
   * FIXED: Fix check for live speed validness [#2797](https://github.com/valhalla/valhalla/pull/2797)

* **Enhancement**
   * ADDED: Matrix of Bike Share [#2590](https://github.com/valhalla/valhalla/pull/2590)
   * ADDED: Add ability to provide custom implementation for candidate collection in CandidateQuery. [#2328](https://github.com/valhalla/valhalla/pull/2328)
   * ADDED: Cancellation of tile downloading. [#2319](https://github.com/valhalla/valhalla/pull/2319)
   * ADDED: Return the coordinates of the nodes isochrone input locations snapped to [#2111](https://github.com/valhalla/valhalla/pull/2111)
   * ADDED: Allows more complicated routes in timedependent a-star before timing out [#2068](https://github.com/valhalla/valhalla/pull/2068)
   * ADDED: Guide signs and junction names [#2096](https://github.com/valhalla/valhalla/pull/2096)
   * ADDED: Added a bool to the config indicating whether to use commercially set attributes.  Added logic to not call IsIntersectionInternal if this is a commercial data set.  [#2132](https://github.com/valhalla/valhalla/pull/2132)
   * ADDED: Removed commercial data set bool to the config and added more knobs for data.  Added infer_internal_intersections, infer_turn_channels, apply_country_overrides, and use_admin_db.  [#2173](https://github.com/valhalla/valhalla/pull/2173)
   * ADDED: Allow using googletest in unit tests and convert all tests to it (old test.cc is completely removed). [#2128](https://github.com/valhalla/valhalla/pull/2128)
   * ADDED: Add guidance view capability. [#2209](https://github.com/valhalla/valhalla/pull/2209)
   * ADDED: Collect turn cost information as path is formed so that it can be serialized out for trace attributes or osrm flavored intersections. Also add shape_index to osrm intersections. [#2207](https://github.com/valhalla/valhalla/pull/2207)
   * ADDED: Added alley factor to autocost.  Factor is defaulted at 1.0f or do not avoid alleys. [#2246](https://github.com/valhalla/valhalla/pull/2246)
   * ADDED: Support unlimited speed limits where maxspeed=none. [#2251](https://github.com/valhalla/valhalla/pull/2251)
   * ADDED: Implement improved Reachability check using base class Dijkstra. [#2243](https://github.com/valhalla/valhalla/pull/2243)
   * ADDED: Gurka integration test framework with ascii-art maps [#2244](https://github.com/valhalla/valhalla/pull/2244)
   * ADDED: Add to the stop impact when transitioning from higher to lower class road and we are not on a turn channel or ramp. Also, penalize lefts when driving on the right and vice versa. [#2282](https://github.com/valhalla/valhalla/pull/2282)
   * ADDED: Added reclassify_links, use_direction_on_ways, and allow_alt_name as config options.  If `use_direction_on_ways = true` then use `direction` and `int_direction` on the way to update the directional for the `ref` and `int_ref`.  Also, copy int_efs to the refs. [#2285](https://github.com/valhalla/valhalla/pull/2285)
   * ADDED: Add support for live traffic. [#2268](https://github.com/valhalla/valhalla/pull/2268)
   * ADDED: Implement per-location search filters for functional road class and forms of way. [#2289](https://github.com/valhalla/valhalla/pull/2289)
   * ADDED: Approach, multi-cue, and length updates [#2313](https://github.com/valhalla/valhalla/pull/2313)
   * ADDED: Speed up timezone differencing calculation if cache is provided. [#2316](https://github.com/valhalla/valhalla/pull/2316)
   * ADDED: Added rapidjson/schema.h to baldr/rapidjson_util.h to make it available for use within valhalla. [#2330](https://github.com/valhalla/valhalla/issues/2330)
   * ADDED: Support decimal precision for height values in elevation service. Also support polyline5 for encoded polylines input and output to elevation service. [#2324](https://github.com/valhalla/valhalla/pull/2324)
   * ADDED: Use both imminent and distant verbal multi-cue phrases. [#2353](https://github.com/valhalla/valhalla/pull/2353)
   * ADDED: Split parsing stage into 3 separate stages. [#2339](https://github.com/valhalla/valhalla/pull/2339)
   * CHANGED: Speed up graph enhancing by avoiding continuous unordered_set rebuilding [#2349](https://github.com/valhalla/valhalla/pull/2349)
   * CHANGED: Skip calling out to Lua for nodes/ways/relations with not tags - speeds up parsing. [#2351](https://github.com/valhalla/valhalla/pull/2351)
   * CHANGED: Switch to LuaJIT for lua scripting - speeds up file parsing [#2352](https://github.com/valhalla/valhalla/pull/2352)
   * ADDED: Ability to create OpenLR records from raw data. [#2356](https://github.com/valhalla/valhalla/pull/2356)
   * ADDED: Revamp length phrases [#2359](https://github.com/valhalla/valhalla/pull/2359)
   * CHANGED: Do not allocate memory in skadi if we don't need it. [#2373](https://github.com/valhalla/valhalla/pull/2373)
   * CHANGED: Map matching: throw error (443/NoSegment) when no candidate edges are available. [#2370](https://github.com/valhalla/valhalla/pull/2370/)
   * ADDED: Add sk-SK.json (slovak) localization file. [#2376](https://github.com/valhalla/valhalla/pull/2376)
   * ADDED: Extend roundabout phrases. [#2378](https://github.com/valhalla/valhalla/pull/2378)
   * ADDED: More roundabout phrase tests. [#2382](https://github.com/valhalla/valhalla/pull/2382)
   * ADDED: Update the turn and continue phrases to include junction names and guide signs. [#2386](https://github.com/valhalla/valhalla/pull/2386)
   * ADDED: Add the remaining guide sign toward phrases [#2389](https://github.com/valhalla/valhalla/pull/2389)
   * ADDED: The ability to allow immediate uturns at trace points in a map matching request [#2380](https://github.com/valhalla/valhalla/pull/2380)
   * ADDED: Add utility functions to Signs. [#2390](https://github.com/valhalla/valhalla/pull/2390)
   * ADDED: Unified time tracking for all algorithms that support time-based graph expansion. [#2278](https://github.com/valhalla/valhalla/pull/2278)
   * ADDED: Add rail_ferry use and costing. [#2408](https://github.com/valhalla/valhalla/pull/2408)
   * ADDED: `street_side_max_distance`, `display_lat` and `display_lon` to `locations` in input for better control of routing side of street [#1769](https://github.com/valhalla/valhalla/pull/1769)
   * ADDED: Add additional exit phrases. [#2421](https://github.com/valhalla/valhalla/pull/2421)
   * ADDED: Add Japanese locale, update German. [#2432](https://github.com/valhalla/valhalla/pull/2432)
   * ADDED: Gurka expect_route refactor [#2435](https://github.com/valhalla/valhalla/pull/2435)
   * ADDED: Add option to suppress roundabout exits [#2437](https://github.com/valhalla/valhalla/pull/2437)
   * ADDED: Add Greek locale. [#2438](https://github.com/valhalla/valhalla/pull/2438)
   * ADDED (back): Support for 64bit wide way ids in the edgeinfo structure with no impact to size for data sources with ids 32bits wide. [#2422](https://github.com/valhalla/valhalla/pull/2422)
   * ADDED: Support for 64bit osm node ids in parsing stage of tile building [#2422](https://github.com/valhalla/valhalla/pull/2422)
   * CHANGED: Point2/PointLL are now templated to allow for higher precision coordinate math when desired [#2429](https://github.com/valhalla/valhalla/pull/2429)
   * ADDED: Optional OpenLR Encoded Path Edges in API Response [#2424](https://github.com/valhalla/valhalla/pull/2424)
   * ADDED: Add explicit include for sstream to be compatible with msvc_x64 toolset. [#2449](https://github.com/valhalla/valhalla/pull/2449)
   * ADDED: Properly split returned path if traffic conditions change partway along edges [#2451](https://github.com/valhalla/valhalla/pull/2451/files)
   * ADDED: Add Dutch locale. [#2464](https://github.com/valhalla/valhalla/pull/2464)
   * ADDED: Check with address sanititizer in CI. Add support for undefined behavior sanitizer. [#2487](https://github.com/valhalla/valhalla/pull/2487)
   * ADDED: Ability to recost a path and increased cost/time details along the trippath and json output [#2425](https://github.com/valhalla/valhalla/pull/2425)
   * ADDED: Add the ability to do bikeshare based (ped/bike) multimodal routing [#2031](https://github.com/valhalla/valhalla/pull/2031)
   * ADDED: Route through restrictions enabled by introducing a costing option. [#2469](https://github.com/valhalla/valhalla/pull/2469)
   * ADDED: Migrated to Ubuntu 20.04 base-image [#2508](https://github.com/valhalla/valhalla/pull/2508)
   * CHANGED: Speed up parseways stage by avoiding multiple string comparisons [#2518](https://github.com/valhalla/valhalla/pull/2518)
   * CHANGED: Speed up enhance stage by avoiding GraphTileBuilder copying [#2468](https://github.com/valhalla/valhalla/pull/2468)
   * ADDED: Costing options now includes shortest flag which favors shortest path routes [#2555](https://github.com/valhalla/valhalla/pull/2555)
   * ADDED: Incidents in intersections [#2547](https://github.com/valhalla/valhalla/pull/2547)
   * CHANGED: Refactor mapmatching configuration to use a struct (instead of `boost::property_tree::ptree`). [#2485](https://github.com/valhalla/valhalla/pull/2485)
   * ADDED: Save exit maneuver's begin heading when combining enter & exit roundabout maneuvers. [#2554](https://github.com/valhalla/valhalla/pull/2554)
   * ADDED: Added new urban flag that can be set if edge is within city boundaries to data processing; new use_urban_tag config option; added to osrm response within intersections. [#2522](https://github.com/valhalla/valhalla/pull/2522)
   * ADDED: Parses OpenLr of type PointAlongLine [#2565](https://github.com/valhalla/valhalla/pull/2565)
   * ADDED: Use edge.is_urban is set for serializing is_urban. [#2568](https://github.com/valhalla/valhalla/pull/2568)
   * ADDED: Added new rest/service area uses on the edge. [#2533](https://github.com/valhalla/valhalla/pull/2533)
   * ADDED: Dependency cache for Azure [#2567](https://github.com/valhalla/valhalla/pull/2567)
   * ADDED: Added flexibility to remove the use of the admindb and to use the country and state iso from the tiles; [#2579](https://github.com/valhalla/valhalla/pull/2579)
   * ADDED: Added toll gates and collection points (gantry) to the node;  [#2532](https://github.com/valhalla/valhalla/pull/2532)
   * ADDED: Added osrm serialization for rest/service areas and admins. [#2594](https://github.com/valhalla/valhalla/pull/2594)
   * CHANGED: Improved Russian localization; [#2593](https://github.com/valhalla/valhalla/pull/2593)
   * ADDED: Support restricted class in intersection annotations [#2589](https://github.com/valhalla/valhalla/pull/2589)
   * ADDED: Added trail type trace [#2606](https://github.com/valhalla/valhalla/pull/2606)
   * ADDED: Added tunnel names to the edges as a tagged name.  [#2608](https://github.com/valhalla/valhalla/pull/2608)
   * CHANGED: Moved incidents to the trip leg and cut the shape of the leg at that location [#2610](https://github.com/valhalla/valhalla/pull/2610)
   * ADDED: Costing option to ignore_closures when routing with current flow [#2615](https://github.com/valhalla/valhalla/pull/2615)
   * ADDED: Cross-compilation ability with MinGW64 [#2619](https://github.com/valhalla/valhalla/pull/2619)
   * ADDED: Defines the incident tile schema and incident metadata [#2620](https://github.com/valhalla/valhalla/pull/2620)
   * ADDED: Moves incident serializer logic into a generic serializer [#2621](https://github.com/valhalla/valhalla/pull/2621)
   * ADDED: Incident loading singleton for continually refreshing incident tiles [#2573](https://github.com/valhalla/valhalla/pull/2573)
   * ADDED: One shot mode to valhalla_service so you can run a single request of any type without starting a server [#2624](https://github.com/valhalla/valhalla/pull/2624)
   * ADDED: Adds text instructions to OSRM output [#2625](https://github.com/valhalla/valhalla/pull/2625)
   * ADDED: Adds support for alternate routes [#2626](https://github.com/valhalla/valhalla/pull/2626)
   * CHANGED: Switch Python bindings generator from boost.python to header-only pybind11[#2644](https://github.com/valhalla/valhalla/pull/2644)
   * ADDED: Add support of input file for one-shot mode of valhalla_service [#2648](https://github.com/valhalla/valhalla/pull/2648)
   * ADDED: Linear reference support to locate api [#2645](https://github.com/valhalla/valhalla/pull/2645)
   * ADDED: Implemented OSRM-like turn duration calculation for car. Uses it now in auto costing. [#2651](https://github.com/valhalla/valhalla/pull/2651)
   * ADDED: Enhanced turn lane information in guidance [#2653](https://github.com/valhalla/valhalla/pull/2653)
   * ADDED: `top_speed` option for all motorized vehicles [#2667](https://github.com/valhalla/valhalla/issues/2667)
   * CHANGED: Move turn_lane_direction helper to odin/util [#2675](https://github.com/valhalla/valhalla/pull/2675)
   * ADDED: Add annotations to osrm response including speed limits, unit and sign conventions [#2668](https://github.com/valhalla/valhalla/pull/2668)
   * ADDED: Added functions for predicted speeds encoding-decoding [#2674](https://github.com/valhalla/valhalla/pull/2674)
   * ADDED: Time invariant routing via the bidirectional algorithm. This has the effect that when time dependent routes (arrive_by and depart_at) fall back to bidirectional due to length restrictions they will actually use the correct time of day for one of the search directions [#2660](https://github.com/valhalla/valhalla/pull/2660)
   * ADDED: If the length of the edge is greater than kMaxEdgeLength, then consider this a catastrophic error if the should_error bool is true in the set_length function. [#2678](https://github.com/valhalla/valhalla/pull/2678)
   * ADDED: Moved lat,lon coordinates structures from single to double precision. Improves geometry accuracy noticibly at zooms above 17 as well as coordinate snapping and any other geometric operations. Adds about a 2% performance penalty for standard routes. Graph nodes now have 7 digits of precision.  [#2693](https://github.com/valhalla/valhalla/pull/2693)
   * ADDED: Added signboards to guidance views.  [#2687](https://github.com/valhalla/valhalla/pull/2687)
   * ADDED: Regular speed on shortcut edges is calculated with turn durations taken into account. Truck, motorcycle and motorscooter profiles use OSRM-like turn duration. [#2662](https://github.com/valhalla/valhalla/pull/2662)
   * CHANGED: Remove astar algorithm and replace its use with timedep_forward as its redundant [#2706](https://github.com/valhalla/valhalla/pull/2706)
   * ADDED: Recover and recost all shortcuts in final path for bidirectional astar algorithm [#2711](https://github.com/valhalla/valhalla/pull/2711)
   * ADDED: An option for shortcut recovery to be cached at start up to reduce the time it takes to do so on the fly [#2714](https://github.com/valhalla/valhalla/pull/2714)
   * ADDED: If width <= 1.9 then no access for auto, truck, bus, taxi, emergency and hov. [#2713](https://github.com/valhalla/valhalla/pull/2713)
   * ADDED: Centroid/Converge/Rendezvous/Meet API which allows input locations to find a least cost convergence point from all locations [#2734](https://github.com/valhalla/valhalla/pull/2734)
   * ADDED: Added support to process the sump_buster tag.  Also, fixed a few small access bugs for nodes. [#2731](https://github.com/valhalla/valhalla/pull/2731)
   * ADDED: Log message if failed to create tiles directory. [#2738](https://github.com/valhalla/valhalla/pull/2738)
   * CHANGED: Tile memory is only owned by the GraphTile rather than shared amongst copies of the graph tile (in GraphReader and TileCaches). [#2340](https://github.com/valhalla/valhalla/pull/2340)
   * ADDED: Add Estonian locale. [#2748](https://github.com/valhalla/valhalla/pull/2748)
   * CHANGED: Handle GraphTile objects as smart pointers [#2703](https://github.com/valhalla/valhalla/pull/2703)
   * CHANGED: Improve stability with no RTTI build [#2759](https://github.com/valhalla/valhalla/pull/2759) and [#2760](https://github.com/valhalla/valhalla/pull/2760)
   * CHANGED: Change generic service roads to a new Use=kServiceRoad. This is for highway=service without other service= tags (such as driveway, alley, parking aisle) [#2419](https://github.com/valhalla/valhalla/pull/2419)
   * ADDED: Isochrones support isodistance lines as well [#2699](https://github.com/valhalla/valhalla/pull/2699)
   * ADDED: Add support for ignoring live traffic closures for waypoints [#2685](https://github.com/valhalla/valhalla/pull/2685)
   * ADDED: Add use_distance to auto cost to allow choosing between two primary cost components, time or distance [#2771](https://github.com/valhalla/valhalla/pull/2771)
   * CHANGED: nit: Enables compiler warnings in part of loki module [#2767](https://github.com/valhalla/valhalla/pull/2767)
   * CHANGED: Reducing the number of uturns by increasing the cost to for them to 9.5f. Note: Did not increase the cost for motorcycles or motorscooters. [#2770](https://github.com/valhalla/valhalla/pull/2770)
   * ADDED: Add option to use thread-safe GraphTile's reference counter. [#2772](https://github.com/valhalla/valhalla/pull/2772)
   * CHANGED: nit: Enables compiler warnings in part of thor module [#2768](https://github.com/valhalla/valhalla/pull/2768)
   * ADDED: Add costing option `use_tracks` to avoid or favor tracks in route. [#2769](https://github.com/valhalla/valhalla/pull/2769)
   * CHANGED: chore: Updates libosmium [#2786](https://github.com/valhalla/valhalla/pull/2786)
   * CHANGED: Optimize double bucket queue to reduce memory reallocations. [#2719](https://github.com/valhalla/valhalla/pull/2719)
   * CHANGED: Collapse merge maneuvers [#2773](https://github.com/valhalla/valhalla/pull/2773)
   * CHANGED: Add shortcuts to the tiles' bins so we can find them when doing spatial lookups. [#2744](https://github.com/valhalla/valhalla/pull/2744)

## Release Date: 2019-11-21 Valhalla 3.0.9
* **Bug Fix**
   * FIXED: Changed reachability computation to consider both directions of travel wrt candidate edges [#1965](https://github.com/valhalla/valhalla/pull/1965)
   * FIXED: toss ways where access=private and highway=service and service != driveway. [#1960](https://github.com/valhalla/valhalla/pull/1960)
   * FIXED: Fix search_cutoff check in loki correlate_node. [#2023](https://github.com/valhalla/valhalla/pull/2023)
   * FIXED: Computes notion of a deadend at runtime in bidirectional a-star which fixes no-route with a complicated u-turn. [#1982](https://github.com/valhalla/valhalla/issues/1982)
   * FIXED: Fix a bug with heading filter at nodes. [#2058](https://github.com/valhalla/valhalla/pull/2058)
   * FIXED: Bug in map matching continuity checking such that continuity must only be in the forward direction. [#2029](https://github.com/valhalla/valhalla/pull/2029)
   * FIXED: Allow setting the time for map matching paths such that the time is used for speed lookup. [#2030](https://github.com/valhalla/valhalla/pull/2030)
   * FIXED: Don't use density factor for transition cost when user specified flag disables flow speeds. [#2048](https://github.com/valhalla/valhalla/pull/2048)
   * FIXED: Map matching trace_route output now allows for discontinuities in the match though multi match is not supported in valhalla route output. [#2049](https://github.com/valhalla/valhalla/pull/2049)
   * FIXED: Allows routes with no time specified to use time conditional edges and restrictions with a flag denoting as much [#2055](https://github.com/valhalla/valhalla/pull/2055)
   * FIXED: Fixed a bug with 'current' time type map matches. [#2060](https://github.com/valhalla/valhalla/pull/2060)
   * FIXED: Fixed a bug with time dependent expansion in which the expansion distance heuristic was not being used. [#2064](https://github.com/valhalla/valhalla/pull/2064)

* **Enhancement**
   * ADDED: Establish pinpoint test pattern [#1969](https://github.com/valhalla/valhalla/pull/1969)
   * ADDED: Suppress relative direction in ramp/exit instructions if it matches driving side of street [#1990](https://github.com/valhalla/valhalla/pull/1990)
   * ADDED: Added relative direction to the merge maneuver [#1989](https://github.com/valhalla/valhalla/pull/1989)
   * ADDED: Refactor costing to better handle multiple speed datasources [#2026](https://github.com/valhalla/valhalla/pull/2026)
   * ADDED: Better usability of curl for fetching tiles on the fly [#2026](https://github.com/valhalla/valhalla/pull/2026)
   * ADDED: LRU cache scheme for tile storage [#2026](https://github.com/valhalla/valhalla/pull/2026)
   * ADDED: GraphTile size check [#2026](https://github.com/valhalla/valhalla/pull/2026)
   * ADDED: Pick more sane values for highway and toll avoidance [#2026](https://github.com/valhalla/valhalla/pull/2026)
   * ADDED: Refactor adding predicted speed info to speed up process [#2026](https://github.com/valhalla/valhalla/pull/2026)
   * ADDED: Allow selecting speed data sources at request time [#2026](https://github.com/valhalla/valhalla/pull/2026)
   * ADDED: Allow disabling certain neighbors in connectivity map [#2026](https://github.com/valhalla/valhalla/pull/2026)
   * ADDED: Allows routes with time-restricted edges if no time specified and notes restriction in response [#1992](https://github.com/valhalla/valhalla/issues/1992)
   * ADDED: Runtime deadend detection to timedependent a-star. [#2059](https://github.com/valhalla/valhalla/pull/2059)

## Release Date: 2019-09-06 Valhalla 3.0.8
* **Bug Fix**
   * FIXED: Added logic to detect if user is to merge to the left or right [#1892](https://github.com/valhalla/valhalla/pull/1892)
   * FIXED: Overriding the destination_only flag when reclassifying ferries; Also penalizing ferries with a 5 min. penalty in the cost to allow us to avoid destination_only the majority of the time except when it is necessary. [#1895](https://github.com/valhalla/valhalla/pull/1905)
   * FIXED: Suppress forks at motorway junctions and intersecting service roads [#1909](https://github.com/valhalla/valhalla/pull/1909)
   * FIXED: Enhanced fork assignment logic [#1912](https://github.com/valhalla/valhalla/pull/1912)
   * FIXED: Added logic to fall back to return country poly if no state and updated lua for Metro Manila and Ireland [#1910](https://github.com/valhalla/valhalla/pull/1910)
   * FIXED: Added missing motorway fork instruction [#1914](https://github.com/valhalla/valhalla/pull/1914)
   * FIXED: Use begin street name for osrm compat mode [#1916](https://github.com/valhalla/valhalla/pull/1916)
   * FIXED: Added logic to fix missing highway cardinal directions in the US [#1917](https://github.com/valhalla/valhalla/pull/1917)
   * FIXED: Handle forward traversable significant road class intersecting edges [#1928](https://github.com/valhalla/valhalla/pull/1928)
   * FIXED: Fixed bug with shape trimming that impacted Uturns at Via locations. [#1935](https://github.com/valhalla/valhalla/pull/1935)
   * FIXED: Dive bomb updates.  Updated default speeds for urban areas based on roadclass for the enhancer.  Also, updated default speeds based on roadclass in lua.  Fixed an issue where we were subtracting 1 from uint32_t when 0 for stop impact.  Updated reclassify link logic to allow residential roads to be added to the tree, but we only downgrade the links to tertiary.  Updated TransitionCost functions to add 1.5 to the turncost when transitioning from a ramp to a non ramp and vice versa.  Also, added 0.5f to the turncost if the edge is a roundabout. [#1931](https://github.com/valhalla/valhalla/pull/1931)

* **Enhancement**
   * ADDED: Caching url fetched tiles to disk [#1887](https://github.com/valhalla/valhalla/pull/1887)
   * ADDED: filesystem::remove_all [#1887](https://github.com/valhalla/valhalla/pull/1887)
   * ADDED: Minimum enclosing bounding box tool [#1887](https://github.com/valhalla/valhalla/pull/1887)
   * ADDED: Use constrained flow speeds in bidirectional_astar.cc [#1907](https://github.com/valhalla/valhalla/pull/1907)
   * ADDED: Bike Share Stations are now in the graph which should set us up to do multimodal walk/bike scenarios [#1852](https://github.com/valhalla/valhalla/pull/1852)

## Release Date: 2019-7-18 Valhalla 3.0.7
* **Bug Fix**
   * FIXED: Fix pedestrian fork [#1886](https://github.com/valhalla/valhalla/pull/1886)

## Release Date: 2019-7-15 Valhalla 3.0.6
* **Bug Fix**
   * FIXED: Admin name changes. [#1853](https://github.com/valhalla/valhalla/pull/1853) Ref: [#1854](https://github.com/valhalla/valhalla/issues/1854)
   * FIXED: valhalla_add_predicted_traffic was overcommitted while gathering stats. Added a clear. [#1857](https://github.com/valhalla/valhalla/pull/1857)
   * FIXED: regression in map matching when moving to valhalla v3.0.0 [#1863](https://github.com/valhalla/valhalla/pull/1863)
   * FIXED: last step shape in osrm serializer should be 2 of the same point [#1867](https://github.com/valhalla/valhalla/pull/1867)
   * FIXED: Shape trimming at the beginning and ending of the route to not be degenerate [#1876](https://github.com/valhalla/valhalla/pull/1876)
   * FIXED: Duplicate waypoints in osrm serializer [#1880](https://github.com/valhalla/valhalla/pull/1880)
   * FIXED: Updates for heading precision [#1881](https://github.com/valhalla/valhalla/pull/1881)
   * FIXED: Map matching allowed untraversable edges at start of route [#1884](https://github.com/valhalla/valhalla/pull/1884)

* **Enhancement**
   * ADDED: Use the same protobuf object the entire way through the request process [#1837](https://github.com/valhalla/valhalla/pull/1837)
   * ADDED: Enhanced turn lane processing [#1859](https://github.com/valhalla/valhalla/pull/1859)
   * ADDED: Add global_synchronized_cache in valhalla_build_config [#1851](https://github.com/valhalla/valhalla/pull/1851)

## Release Date: 2019-06-04 Valhalla 3.0.5
* **Bug Fix**
   * FIXED: Protect against unnamed rotaries and routes that end in roundabouts not turning off rotary logic [#1840](https://github.com/valhalla/valhalla/pull/1840)

* **Enhancement**
   * ADDED: Add turn lane info at maneuver point [#1830](https://github.com/valhalla/valhalla/pull/1830)

## Release Date: 2019-05-31 Valhalla 3.0.4
* **Bug Fix**
   * FIXED: Improved logic to decide between bear vs. continue [#1798](https://github.com/valhalla/valhalla/pull/1798)
   * FIXED: Bicycle costing allows use of roads with all surface values, but with a penalty based on bicycle type. However, the edge filter totally disallows bad surfaces for some bicycle types, creating situations where reroutes fail if a rider uses a road with a poor surface. [#1800](https://github.com/valhalla/valhalla/pull/1800)
   * FIXED: Moved complex restrictions building to before validate. [#1805](https://github.com/valhalla/valhalla/pull/1805)
   * FIXED: Fix bicycle edge filter when avoid_bad_surfaces = 1.0 [#1806](https://github.com/valhalla/valhalla/pull/1806)
   * FIXED: Replace the EnhancedTripPath class inheritance with aggregation [#1807](https://github.com/valhalla/valhalla/pull/1807)
   * FIXED: Replace the old timezone shape zip file every time valhalla_build_timezones is ran [#1817](https://github.com/valhalla/valhalla/pull/1817)
   * FIXED: Don't use island snapped edge candidates (from disconnected components or low reach edges) when we rejected other high reachability edges that were closer [#1835](https://github.com/valhalla/valhalla/pull/1835)

## Release Date: 2019-05-08 Valhalla 3.0.3
* **Bug Fix**
   * FIXED: Fixed a rare loop condition in route matcher (edge walking to match a trace).
   * FIXED: Fixed VACUUM ANALYZE syntax issue.  [#1704](https://github.com/valhalla/valhalla/pull/1704)
   * FIXED: Fixed the osrm maneuver type when a maneuver has the to_stay_on attribute set.  [#1714](https://github.com/valhalla/valhalla/pull/1714)
   * FIXED: Fixed osrm compatibility mode attributes.  [#1716](https://github.com/valhalla/valhalla/pull/1716)
   * FIXED: Fixed rotary/roundabout issues in Valhalla OSRM compatibility.  [#1727](https://github.com/valhalla/valhalla/pull/1727)
   * FIXED: Fixed the destinations assignment for exit names in OSRM compatibility mode. [#1732](https://github.com/valhalla/valhalla/pull/1732)
   * FIXED: Enhance merge maneuver type assignment. [#1735](https://github.com/valhalla/valhalla/pull/1735)
   * FIXED: Fixed fork assignments and on ramps for OSRM compatibility mode. [#1738](https://github.com/valhalla/valhalla/pull/1738)
   * FIXED: Fixed cardinal direction on reference names when forward/backward tag is present on relations. Fixes singly digitized roads with opposing directional modifiers. [#1741](https://github.com/valhalla/valhalla/pull/1741)
   * FIXED: Fixed fork assignment and narrative logic when a highway ends and splits into multiple ramps. [#1742](https://github.com/valhalla/valhalla/pull/1742)
   * FIXED: Do not use any avoid edges as origin or destination of a route, matrix, or isochrone. [#1745](https://github.com/valhalla/valhalla/pull/1745)
   * FIXED: Add leg summary and remove unused hint attribute for OSRM compatibility mode. [#1753](https://github.com/valhalla/valhalla/pull/1753)
   * FIXED: Improvements for pedestrian forks, pedestrian roundabouts, and continue maneuvers. [#1768](https://github.com/valhalla/valhalla/pull/1768)
   * FIXED: Added simplified overview for OSRM response and added use_toll logic back to truck costing. [#1765](https://github.com/valhalla/valhalla/pull/1765)
   * FIXED: temp fix for location distance bug [#1774](https://github.com/valhalla/valhalla/pull/1774)
   * FIXED: Fix pedestrian routes using walkway_factor [#1780](https://github.com/valhalla/valhalla/pull/1780)
   * FIXED: Update the begin and end heading of short edges based on use [#1783](https://github.com/valhalla/valhalla/pull/1783)
   * FIXED: GraphReader::AreEdgesConnected update.  If transition count == 0 return false and do not call transition function. [#1786](https://github.com/valhalla/valhalla/pull/1786)
   * FIXED: Only edge candidates that were used in the path are send to serializer: [#1788](https://github.com/valhalla/valhalla/pull/1788)
   * FIXED: Added logic to prevent the removal of a destination maneuver when ending on an internal edge [#1792](https://github.com/valhalla/valhalla/pull/1792)
   * FIXED: Fixed instructions when starting on an internal edge [#1796](https://github.com/valhalla/valhalla/pull/1796)

* **Enhancement**
   * Add the ability to run valhalla_build_tiles in stages. Specify the begin_stage and end_stage as command line options. Also cleans up temporary files as the last stage in the pipeline.
   * Add `remove` to `filesystem` namespace. [#1752](https://github.com/valhalla/valhalla/pull/1752)
   * Add TaxiCost into auto costing options.
   * Add `preferred_side` to allow per-location filtering of edges based on the side of the road the location is on and the driving side for that locale.
   * Slightly decreased the internal side-walk factor to .90f to favor roads with attached sidewalks. This impacts roads that have added sidewalk:left, sidewalk:right or sidewalk:both OSM tags (these become attributes on each directedEdge). The user can then avoid/penalize dedicated sidewalks and walkways, when they increase the walkway_factor. Since we slightly decreased the sidewalk_factor internally and only favor sidewalks if use is tagged as sidewalk_left or sidewalk_right, we should tend to route on roads with attached sidewalks rather than separate/dedicated sidewalks, allowing for more road names to be called out since these are labeled more.
   * Add `via` and `break_through` location types [#1737](https://github.com/valhalla/valhalla/pull/1737)
   * Add `street_side_tolerance` and `search_cutoff` to input `location` [#1777](https://github.com/valhalla/valhalla/pull/1777)
   * Return the Valhalla error `Path distance exceeds the max distance limit` for OSRM responses when the route is greater than the service limits. [#1781](https://github.com/valhalla/valhalla/pull/1781)

## Release Date: 2019-01-14 Valhalla 3.0.2
* **Bug Fix**
   * FIXED: Transit update - fix dow and exception when after midnight trips are normalized [#1682](https://github.com/valhalla/valhalla/pull/1682)
   * FIXED: valhalla_convert_transit segfault - GraphTileBuilder has null GraphTileHeader [#1683](https://github.com/valhalla/valhalla/issues/1683)
   * FIXED: Fix crash for trace_route with osrm serialization. Was passing shape rather than locations to the waypoint method.
   * FIXED: Properly set driving_side based on data set in TripPath.
   * FIXED: A bad bicycle route exposed an issue with bidirectional A* when the origin and destination edges are connected. Use A* in these cases to avoid requiring a high cost threshold in BD A*.
   * FIXED: x86 and x64 data compatibility was fixed as the structures weren't aligned.
   * FIXED: x86 tests were failing due mostly to floating point issues and the aforementioned structure misalignment.
* **Enhancement**
   * Add a durations list (delta time between each pair of trace points), a begin_time and a use_timestamp flag to trace_route requests. This allows using the input trace timestamps or durations plus the begin_time to compute elapsed time at each edge in the matched path (rather than using costing methods).
   * Add support for polyline5 encoding for OSRM formatted output.
* **Note**
   * Isochrones and openlr are both noted as not working with release builds for x86 (32bit) platforms. We'll look at getting this fixed in a future release

## Release Date: 2018-11-21 Valhalla 3.0.1
* **Bug Fix**
   * FIXED: Fixed a rare, but serious bug with bicycle costing. ferry_factor_ in bicycle costing shadowed the data member in the base dynamic cost class, leading to an uninitialized variable. Occasionally, this would lead to negative costs which caused failures. [#1663](https://github.com/valhalla/valhalla/pull/1663)
   * FIXED: Fixed use of units in OSRM compatibility mode. [#1662](https://github.com/valhalla/valhalla/pull/1662)

## Release Date: 2018-11-21 Valhalla 3.0.0
* **NOTE**
   * This release changes the Valhalla graph tile formats to make the tile data more efficient and flexible. Tile data is incompatible with Valhalla 2.x builds, and code for 3.x is incompatible with data built for Valahalla 2.x versions. Valhalla tile sizes are slightly smaller (for datasets using elevation information the size savings is over 10%). In addition, there is increased flexibility for creating different variants of tiles to support different applications (e.g. bicycle only, or driving only).
* **Enhancement**
   * Remove the use of DirectedEdge for transitions between nodes on different hierarchy levels. A new structure, NodeTransition, is now used to transition to nodes on different hierarchy level. This saves space since only the end node GraphId is needed for the transitions (and DirectedEdge is a large data structure).
   * Change the NodeInfo lat,lon to use an offset from the tile base lat,lon. This potentially allows higher precision than using float, but more importantly saves space and allows support for NodeTransitions as well as spare for future growth.
   * Remove the EdgeElevation structure and max grade information into DirectedEdge and mean elevation into EdgeInfo. This saves space.
   * Reduce wayid to 32 bits. This allows sufficient growth when using OpenStreetMap data and frees space in EdgeInfo (allows moving speed limit and mean elevation from other structures).
   * Move name consistency from NodeInfo to DirectedEdge. This allows a more efficient lookup of name consistency.
   * Update all path algorithms to use NodeTransition logic rather than special DirectedEdge transition types. This simplifies PathAlgorithms slightly and removes some conditional logic.
   * Add an optional GraphFilter stage to tile building pipeline. This allows removal of edges and nodes based on access. This allows bicycle only, pedestrian only, or driving only datasets (or combinations) to be created - allowing smaller datasets for special purpose applications.
* **Deprecate**
   * Valhalla 3.0 removes support for OSMLR.

## Release Date: 2018-11-20 Valhalla 2.7.2
* **Enhancement**
   * UPDATED: Added a configuration variable for max_timedep_distance. This is used in selecting the path algorithm and provides the maximum distance between locations when choosing a time dependent path algorithm (other than multi modal). Above this distance, bidirectional A* is used with no time dependencies.
   * UPDATED: Remove transition edges from priority queue in Multimodal methods.
   * UPDATED: Fully implement street names and exit signs with ability to identify route numbers. [#1635](https://github.com/valhalla/valhalla/pull/1635)
* **Bug Fix**
   * FIXED: A timed-turned restriction should not be applied when a non-timed route is executed.  [#1615](https://github.com/valhalla/valhalla/pull/1615)
   * FIXED: Changed unordered_map to unordered_multimap for polys. Poly map can contain the same key but different multi-polygons. For example, islands for a country or timezone polygons for a country.
   * FIXED: Fixed timezone db issue where TZIDs did not exist in the Howard Hinnant date time db that is used in the date_time class for tz indexes.  Added logic to create aliases for TZIDs based on https://en.wikipedia.org/wiki/List_of_tz_database_time_zones
   * FIXED: Fixed the ramp turn modifiers for osrm compat [#1569](https://github.com/valhalla/valhalla/pull/1569)
   * FIXED: Fixed the step geometry when using the osrm compat mode [#1571](https://github.com/valhalla/valhalla/pull/1571)
   * FIXED: Fixed a data creation bug causing issues with A* routes ending on loops. [#1576](https://github.com/valhalla/valhalla/pull/1576)
   * FIXED: Fixed an issue with a bad route where destination only was present. Was due to thresholds in bidirectional A*. Changed threshold to be cost based rather than number of iterations). [#1586](https://github.com/valhalla/valhalla/pull/1586)
   * FIXED: Fixed an issue with destination only (private) roads being used in bicycle routes. Centralized some "base" transition cost logic in the base DynamicCost class. [#1587](https://github.com/valhalla/valhalla/pull/1587)
   * FIXED: Remove extraneous ramp maneuvers [#1657](https://github.com/valhalla/valhalla/pull/1657)

## Release Date: 2018-10-02 Valhalla 2.7.1
* **Enhancement**
   * UPDATED: Added date time support to forward and reverse isochrones. Add speed lookup (predicted speeds and/or free-flow or constrained flow speed) if date_time is present.
   * UPDATED: Add timezone checks to multimodal routes and isochrones (updates localtime if the path crosses into a timezone different than the start location).
* **Data Producer Update**
   * UPDATED: Removed boost date time support from transit.  Now using the Howard Hinnant date library.
* **Bug Fix**
   * FIXED: Fixed a bug with shortcuts that leads to inconsistent routes depending on whether shortcuts are taken, different origins can lead to different paths near the destination. This fix also improves performance on long routes and matrices.
   * FIXED: We were getting inconsistent results between departing at current date/time vs entering the current date/time.  This issue is due to the fact that the iso_date_time function returns the full iso date_time with the timezone offset (e.g., 2018-09-27T10:23-07:00 vs 2018-09-27T10:23). When we refactored the date_time code to use the new Howard Hinnant date library, we introduced this bug.
   * FIXED: Increased the threshold in CostMatrix to address null time and distance values occurring for truck costing with locations near the max distance.

## Release Date: 2018-09-13 Valhalla 2.7.0
* **Enhancement**
   * UPDATED: Refactor to use the pbf options instead of the ptree config [#1428](https://github.com/valhalla/valhalla/pull/1428) This completes [#1357](https://github.com/valhalla/valhalla/issues/1357)
   * UPDATED: Removed the boost/date_time dependency from baldr and odin. We added the Howard Hinnant date and time library as a submodule. [#1494](https://github.com/valhalla/valhalla/pull/1494)
   * UPDATED: Fixed 'Drvie' typo [#1505](https://github.com/valhalla/valhalla/pull/1505) This completes [#1504](https://github.com/valhalla/valhalla/issues/1504)
   * UPDATED: Optimizations of GetSpeed for predicted speeds [#1490](https://github.com/valhalla/valhalla/issues/1490)
   * UPDATED: Isotile optimizations
   * UPDATED: Added stats to predictive traffic logging
   * UPDATED: resample_polyline - Breaks the polyline into equal length segments at a sample distance near the resolution. Break out of the loop through polyline points once we reach the specified number of samplesthen append the last
polyline point.
   * UPDATED: added android logging and uses a shared graph reader
   * UPDATED: Do not run a second pass on long pedestrian routes that include a ferry (but succeed on first pass). This is a performance fix. Long pedestrian routes with A star factor based on ferry speed end up being very inefficient.
* **Bug Fix**
   * FIXED: A* destination only
   * FIXED: Fixed through locations weren't honored [#1449](https://github.com/valhalla/valhalla/pull/1449)


## Release Date: 2018-08-02 Valhalla 3.0.0-rc.4
* **Node Bindings**
   * UPDATED: add some worker pool handling
   [#1467](https://github.com/valhalla/valhalla/pull/1467)

## Release Date: 2018-08-02 Valhalla 3.0.0-rc.3
* **Node Bindings**
   * UPDATED: replaced N-API with node-addon-api wrapper and made the actor
   functions asynchronous
   [#1457](https://github.com/valhalla/valhalla/pull/1457)

## Release Date: 2018-07-24 Valhalla 3.0.0-rc.2
* **Node Bindings**
   * FIXED: turn on the autocleanup functionality for the actor object.
   [#1439](https://github.com/valhalla/valhalla/pull/1439)

## Release Date: 2018-07-16 Valhalla 3.0.0-rc.1
* **Enhancement**
   * ADDED: exposed the rest of the actions to the node bindings and added tests. [#1415](https://github.com/valhalla/valhalla/pull/1415)

## Release Date: 2018-07-12 Valhalla 3.0.0-alpha.1
**NOTE**: There was already a small package named `valhalla` on the npm registry, only published up to version 0.0.3. The team at npm has transferred the package to us, but would like us to publish something to it ASAP to prove our stake in it. Though the bindings do not have all of the actor functionality exposed yet (just route), we are going to publish an alpha release of 3.0.0 to get something up on npm.
* **Infrastructure**:
   * ADDED: add in time dependent algorithms if the distance between locations is less than 500km.
   * ADDED: TurnLanes to indicate turning lanes at the end of a directed edge.
   * ADDED: Added PredictedSpeeds to Valhalla tiles and logic to compute speed based on predictive speed profiles.
* **Data Producer Update**
   * ADDED: is_route_num flag was added to Sign records. Set this to true if the exit sign comes from a route number/ref.
   * CHANGED: Lower speeds on driveways, drive-thru, and parking aisle. Set destination only flag for drive thru use.
   * ADDED: Initial implementation of turn lanes.
  **Bug Fix**
   * CHANGED: Fix destination only penalty for A* and time dependent cases.
   * CHANGED: Use the distance from GetOffsetForHeading, based on road classification and road use (e.g. ramp, turn channel, etc.), within tangent_angle function.
* **Map Matching**
   * FIXED: Fixed trace_route edge_walk server abort [#1365](https://github.com/valhalla/valhalla/pull/1365)
* **Enhancement**
   * ADDED: Added post process for updating free and constrained speeds in the directed edges.
   * UPDATED: Parse the json request once and store in a protocol buffer to pass along the pipeline. This completed the first portion of [#1357](https://github.com/valhalla/valhalla/issues/1357)
   * UPDATED: Changed the shape_match attribute from a string to an enum. Fixes [#1376](https://github.com/valhalla/valhalla/issues/1376)
   * ADDED: Node bindings for route [#1341](https://github.com/valhalla/valhalla/pull/1341)
   * UPDATED: Use a non-linear use_highways factor (to more heavily penalize highways as use_highways approaches 0).

## Release Date: 2018-07-15 Valhalla 2.6.3
* **API**:
   * FIXED: Use a non-linear use_highways factor (to more heavily penalize highways as use_highways approaches 0).
   * FIXED: Fixed the highway_factor when use_highways < 0.5.
   * ENHANCEMENT: Added logic to modulate the surface factor based on use_trails.
   * ADDED: New customer test requests for motorcycle costing.

## Release Date: 2018-06-28 Valhalla 2.6.2
* **Data Producer Update**
   * FIXED: Complex restriction sorting bug.  Check of has_dt in ComplexRestrictionBuilder::operator==.
* **API**:
   * FIXED: Fixed CostFactory convenience method that registers costing models
   * ADDED: Added use_tolls into motorcycle costing options

## Release Date: 2018-05-28 Valhalla 2.6.0
* **Infrastructure**:
   * CHANGED: Update cmake buildsystem to replace autoconf [#1272](https://github.com/valhalla/valhalla/pull/1272)
* **API**:
   * CHANGED: Move `trace_options` parsing to map matcher factory [#1260](https://github.com/valhalla/valhalla/pull/1260)
   * ADDED: New costing method for AutoDataFix [#1283](https://github.com/valhalla/valhalla/pull/1283)

## Release Date: 2018-05-21 Valhalla 2.5.0
* **Infrastructure**
   * ADDED: Add code formatting and linting.
* **API**
   * ADDED: Added new motorcycle costing, motorcycle access flag in data and use_trails option.
* **Routing**
   * ADDED: Add time dependnet forward and reverse A* methods.
   * FIXED: Increase minimum threshold for driving routes in bidirectional A* (fixes some instances of bad paths).
* **Data Producer Update**
   * CHANGED: Updates to properly handle cycleway crossings.
   * CHANGED: Conditionally include driveways that are private.
   * ADDED: Added logic to set motorcycle access.  This includes lua, country access, and user access flags for motorcycles.

## Release Date: 2018-04-11 Valhalla 2.4.9
* **Enhancement**
   * Added European Portuguese localization for Valhalla
   * Updates to EdgeStatus to improve performance. Use an unordered_map of tile Id and allocate an array for each edge in the tile. This allows using pointers to access status for sequential edges. This improves performance by 50% or so.
   * A couple of bicycle costing updates to improve route quality: avoid roads marked as part of a truck network, to remove the density penalty for transition costs.
   * When optimal matrix type is selected, now use CostMatrix for source to target pedestrian and bicycle matrix calls when both counts are above some threshold. This improves performance in general and lessens some long running requests.
*  **Data Producer Update**
   * Added logic to protect against setting a speed of 0 for ferries.

## Release Date: 2018-03-27 Valhalla 2.4.8
* **Enhancement**
   * Updates for Italian verbal translations
   * Optionally remove driveways at graph creation time
   * Optionally disable candidate edge penalty in path finding
   * OSRM compatible route, matrix and map matching response generation
   * Minimal Windows build compatibility
   * Refactoring to use PBF as the IPC mechanism for all objects
   * Improvements to internal intersection marking to reduce false positives
* **Bug Fix**
   * Cap candidate edge penalty in path finding to reduce excessive expansion
   * Fix trivial paths at deadends

## Release Date: 2018-02-08 Valhalla 2.4.7
* **Enhancement**
   * Speed up building tiles from small OSM imports by using boost directory iterator rather than going through all possible tiles and testing each if the file exists.
* **Bug Fix**
   * Protect against overflow in string to float conversion inside OSM parsing.

## Release Date: 2018-01-26 Valhalla 2.4.6
* **Enhancement**
   * Elevation library will lazy load RAW formatted sources

## Release Date: 2018-01-24 Valhalla 2.4.5
* **Enhancement**
   * Elevation packing utility can unpack lz4hc now
* **Bug Fix**
   * Fixed broken darwin builds

## Release Date: 2018-01-23 Valhalla 2.4.4
* **Enhancement**
   * Elevation service speed improvements and the ability to serve lz4hc compressed data
   * Basic support for downloading routing tiles on demand
   * Deprecated `valhalla_route_service`, now all services (including elevation) are found under `valhalla_service`

## Release Date: 2017-12-11 Valhalla 2.4.3
* **Enhancement**
   * Remove union from GraphId speeds up some platforms
   * Use SAC scale in pedestrian costing
   * Expanded python bindings to include all actions (route, matrix, isochrone, etc)
* **Bug Fix**
   * French translation typo fixes
*  **Data Producer Update**
   * Handling shapes that intersect the poles when binning
   * Handling when transit shapes are less than 2 points

## Release Date: 2017-11-09 Valhalla 2.4.1
*  **Data Producer Update**
   * Added kMopedAccess to modes for complex restrictions.  Remove the kMopedAccess when auto access is removed.  Also, add the kMopedAccess when an auto restriction is found.

## Release Date: 2017-11-08 Valhalla 2.4.0
*  **Data Producer Update**
   * Added logic to support restriction = x with a the except tag.  We apply the restriction to everything except for modes in the except tag.
   * Added logic to support railway_service and coach_service in transit.
* **Bug Fix**
  * Return proper edge_walk path for requested shape_match=walk_or_snap
  * Skip invalid stateid for Top-K requests

## Release Date: 2017-11-07 Valhalla 2.3.9
* **Enhancement**
  * Top-K map matched path generation now only returns unique paths and does so with fewer iterations
  * Navigator call outs for both imperial and metric units
  * The surface types allowed for a given bike route can now be controlled via a request parameter `avoid_bad_surfaces`
  * Improved support for motorscooter costing via surface types, road classification and vehicle specific tagging
* **Bug Fix**
  * Connectivity maps now include information about transit tiles
  * Lane counts for singly digitized roads are now correct for a given directed edge
  * Edge merging code for assigning osmlr segments is now robust to partial tile sets
  * Fix matrix path finding to allow transitioning down to lower levels when appropriate. In particular, do not supersede shortcut edges until no longer expanding on the next level.
  * Fix optimizer rotate location method. This fixes a bug where optimal ordering was bad for large location sets.
*  **Data Producer Update**
   * Duration tags are now used to properly set the speed of travel for a ferry routes

## Release Date: 2017-10-17 Valhalla 2.3.8
* **Bug Fix**
  * Fixed the roundabout exit count for bicycles when the roundabout is a road and not a cycleway
  * Enable a pedestrian path to remain on roundabout instead of getting off and back on
  * Fixed the penalization of candidate locations in the uni-directional A* algorithm (used for trivial paths)
*  **Data Producer Update**
   * Added logic to set bike forward and tag to true where kv["sac_scale"] == "hiking". All other values for sac_scale turn off bicycle access.  If sac_scale or mtb keys are found and a surface tag is not set we default to kPath.
   * Fixed a bug where surface=unpaved was being assigned Surface::kPavedSmooth.

## Release Date: 2017-9-11 Valhalla 2.3.7
* **Bug Fix**
  * Update bidirectional connections to handle cases where the connecting edge is one of the origin (or destination) edges and the cost is high. Fixes some pedestrian route issues that were reported.
*  **Data Producer Update**
   * Added support for motorroad tag (default and per country).
   * Update OSMLR segment association logic to fix issue where chunks wrote over leftover segments. Fix search along edges to include a radius so any nearby edges are also considered.

## Release Date: 2017-08-29 Valhalla 2.3.6
* **Bug Fix**
  * Pedestrian paths including ferries no longer cause circuitous routes
  * Fix a crash in map matching route finding where heading from shape was using a `nullptr` tile
  * Spanish language narrative corrections
  * Fix traffic segment matcher to always set the start time of a segment when its known
* **Enhancement**
  * Location correlation scoring improvements to avoid situations where less likely start or ending locations are selected

## Release Date: 2017-08-22 Valhalla 2.3.5
* **Bug Fix**
  * Clamp the edge score in thor. Extreme values were causing bad alloc crashes.
  * Fix multimodal isochrones. EdgeLabel refactor caused issues.
* **Data Producer Update**
  * Update lua logic to properly handle vehicle=no tags.

## Release Date: 2017-08-14 Valhalla 2.3.4
* **Bug Fix**
  * Enforce limits on maximum per point accuracy to avoid long running map matching computations

## Release Date: 2017-08-14 Valhalla 2.3.3
* **Bug Fix**
  * Maximum osm node reached now causes bitset to resize to accommodate when building tiles
  * Fix wrong side of street information and remove redundant node snapping
  * Fix path differences between services and `valhalla_run_route`
  * Fix map matching crash when interpolating duplicate input points
  * Fix unhandled exception when trace_route or trace_attributes when there are no continuous matches
* **Enhancement**
  * Folded Low-Stress Biking Code into the regular Bicycle code and removed the LowStressBicycleCost class. Now when making a query for bicycle routing, a value of 0 for use_hills and use_roads produces low-stress biking routes, while a value of 1 for both provides more intense professional bike routes.
  * Bike costing default values changed. use_roads and use_hills are now 0.25 by default instead of 0.5 and the default bike is now a hybrid bike instead of a road bike.
  * Added logic to use station hierarchy from transitland.  Osm and egress nodes are connected by transitconnections.  Egress and stations are connected by egressconnections.  Stations and platforms are connected by platformconnections.  This includes narrative updates for Odin as well.

## Release Date: 2017-07-31 Valhalla 2.3.2
* **Bug Fix**
  * Update to use oneway:psv if oneway:bus does not exist.
  * Fix out of bounds memory issue in DoubleBucketQueue.
  * Many things are now taken into consideration to determine which sides of the road have what cyclelanes, because they were not being parsed correctly before
  * Fixed issue where sometimes a "oneway:bicycle=no" tag on a two-way street would cause the road to become a oneway for bicycles
  * Fixed trace_attributes edge_walk cases where the start or end points in the shape are close to graph nodes (intersections)
  * Fixed 32bit architecture crashing for certain routes with non-deterministic placement of edges labels in bucketized queue datastructure
* **Enhancement**
  * Improve multi-modal routes by adjusting the pedestrian mode factor (routes use less walking in favor of public transit).
  * Added interface framework to support "top-k" paths within map-matching.
  * Created a base EdgeLabel class that contains all data needed within costing methods and supports the basic path algorithms (forward direction, A*, with accumulated path distance). Derive class for bidirectional algorithms (BDEdgeLabel) and for multimodal algorithms. Lowers memory use by combining some fields (using spare bits from GraphId).
  * Added elapsed time estimates to map-matching labels in preparation for using timestamps in map-matching.
  * Added parsing of various OSM tags: "bicycle=use_sidepath", "bicycle=dismount", "segregated=*", "shoulder=*", "cycleway:buffer=*", and several variations of these.
  * Both trace_route and trace_attributes will parse `time` and `accuracy` parameters when the shape is provided as unencoded
  * Map-matching will now use the time (in seconds) of each gps reading (if provided) to narrow the search space and avoid finding matches that are impossibly fast

## Release Date: 2017-07-10 Valhalla 2.3.0
* **Bug Fix**
  * Fixed a bug in traffic segment matcher where length was populated but had invalid times
* **Embedded Compilation**
  * Decoupled the service components from the rest of the worker objects so that the worker objects could be used in non http service contexts
   * Added an actor class which encapsulates the various worker objects and allows the various end points to be called /route /height etc. without needing to run a service
* **Low-Stress Bicycle**
  * Worked on creating a new low-stress biking option that focuses more on taking safer roads like cycle ways or residential roads than the standard bike costing option does.

## Release Date: 2017-06-26 Valhalla 2.2.9
* **Bug Fix**
  * Fix a bug introduced in 2.2.8 where map matching search extent was incorrect in longitude axis.

## Release Date: 2017-06-23 Valhalla 2.2.8
* **Bug Fix**
  * Traffic segment matcher (exposed through Python bindings) - fix cases where partial (or no) results could be returned when breaking out of loop in form_segments early.
* **Traffic Matching Update**
  * Traffic segment matcher - handle special cases when entering and exiting turn channels.
* **Guidance Improvements**
  * Added Swedish (se-SV) narrative file.

## Release Date: 2017-06-20 Valhalla 2.2.7
* **Bug Fixes**
  * Traffic segment matcher (exposed through Python bindings) makes use of accuracy per point in the input
  * Traffic segment matcher is robust to consecutive transition edges in matched path
* **Isochrone Changes**
  * Set up isochrone to be able to handle multi-location queries in the future
* **Data Producer Updates**
  * Fixes to valhalla_associate_segments to address threading issue.
  * Added support for restrictions that refers only to appropriate type of vehicle.
* **Navigator**
  * Added pre-alpha implementation that will perform guidance for mobile devices.
* **Map Matching Updates**
  * Added capability to customize match_options

## Release Date: 2017-06-12 Valhalla 2.2.6
* **Bug Fixes**
  * Fixed the begin shape index where an end_route_discontinuity exists
* **Guidance Improvements**
  * Updated Slovenian (sl-SI) narrative file.
* **Data Producer Updates**
  * Added support for per mode restrictions (e.g., restriction:&lt;type&gt;)  Saved these restrictions as "complex" restrictions which currently support per mode lookup (unlike simple restrictions which are assumed to apply to all driving modes).
* **Matrix Updates**
  * Increased max distance threshold for auto costing and other similar costings to 400 km instead of 200 km

## Release Date: 2017-06-05 Valhalla 2.2.5
* **Bug Fixes**
  * Fixed matched point edge_index by skipping transition edges.
  * Use double precision in meili grid traversal to fix some incorrect grid cases.
  * Update meili to use DoubleBucketQueue and GraphReader methods rather than internal methods.

## Release Date: 2017-05-17 Valhalla 2.2.4
* **Bug Fixes**
  * Fix isochrone bug where the default access mode was used - this rejected edges that should not have been rejected for cases than automobile.
  * Fix A* handling of edge costs for trivial routes. This fixed an issue with disconnected regions that projected to a single edge.
  * Fix TripPathBuilder crash if first edge is a transition edge (was occurring with map-matching in rare occasions).

## Release Date: 2017-05-15 Valhalla 2.2.3
* **Map Matching Improvement**
  * Return begin and end route discontinuities. Also, returns partial shape of edge at route discontinuity.
* **Isochrone Improvements**
  * Add logic to make sure the center location remains fixed at the center of a tile/grid in the isotile.
  * Add a default generalization factor that is based on the grid size. Users can still override this factor but the default behavior is improved.
  * Add ExpandForward and ExpandReverse methods as is done in bidirectional A*. This improves handling of transitions between hierarchy levels.
* **Graph Correlation Improvements**
  * Add options to control both radius and reachability per input location (with defaults) to control correlation of input locations to the graph in such a way as to avoid routing between disconnected regions and favor more likely paths.

## Release Date: 2017-05-08 Valhalla 2.2.0
* **Guidance Improvements**
  * Added Russian (ru-RU) narrative file.
  * Updated Slovenian (sl-SI) narrative file.
* **Data Producer Updates**
  * Assign destination sign info on bidirectional ramps.
  * Update ReclassifyLinks. Use a "link-tree" which is formed from the exit node and terminates at entrance nodes. Exit nodes are sorted by classification so motorway exits are done before trunks, etc. Updated the turn channel logic - now more consistently applies turn channel use.
  * Updated traffic segment associations to properly work with elevation and lane connectivity information (which is stored after the traffic association).

## Release Date: 2017-04-24 Valhalla 2.1.9
* **Elevation Update**
  * Created a new EdgeElevation structure which includes max upward and downward slope (moved from DirectedEdge) and mean elevation.
* **Routing Improvements**
  * Destination only fix when "nested" destination only areas cause a route failure. Allow destination only edges (with penalty) on 2nd pass.
  * Fix heading to properly use the partial edge shape rather than entire edge shape to determine heading at the begin and end locations.
  * Some cleanup and simplification of the bidirectional A* algorithm.
  * Some cleanup and simplification of TripPathBuilder.
  * Make TileHierarchy data and methods static and remove tile_dir from the tile hierarchy.
* **Map Matching Improvement**
  * Return matched points with trace attributes when using map_snap.
* **Data Producer Updates**
  * lua updates so that the chunnel will work again.

## Release Date: 2017-04-04 Valhalla 2.1.8
* **Map Matching Release**
  * Added max trace limits and out-of-bounds checks for customizable trace options

## Release Date: 2017-03-29 Valhalla 2.1.7
* **Map Matching Release**
  * Increased service limits for trace
* **Data Producer Updates**
  * Transit: Remove the dependency on using level 2 tiles for transit builder
* **Traffic Updates**
  * Segment matcher completely re-written to handle many complex issues when matching traces to OTSs
* **Service Improvement**
  * Bug Fix - relaxed rapidjson parsing to allow numeric type coercion
* **Routing Improvements**
  * Level the forward and reverse paths in bidirectional A * to account for distance approximation differences.
  * Add logic for Use==kPath to bicycle costing so that paths are favored (as are footways).

## Release Date: 2017-03-10 Valhalla 2.1.3
* **Guidance Improvement**
  * Corrections to Slovenian narrative language file
  **Routing Improvements**
  * Increased the pedestrian search radius from 25 to 50 within the meili configuration to reduce U-turns with map-matching
  * Added a max avoid location limit

## Release Date: 2017-02-22 Valhalla 2.1.0
* **Guidance Improvement**
  * Added ca-ES (Catalan) and sl-SI (Slovenian) narrative language files
* **Routing  Improvement**
  * Fix through location reverse ordering bug (introduced in 2.0.9) in output of route responses for depart_at routes
  * Fix edge_walking method to handle cases where more than 1 initial edge is found
* **Data Producer Updates**
  * Improved transit by processing frequency based schedules.
  * Updated graph validation to more aggressively check graph consistency on level 0 and level 1
  * Fix the EdgeInfo hash to not create duplicate edge info records when creating hierarchies

## Release Date: 2017-02-21 Valhalla 2.0.9
* **Guidance Improvement**
  * Improved Italian narrative by handling articulated prepositions
  * Properly calling out turn channel maneuver
* **Routing Improvement**
  * Improved path determination by increasing stop impact for link to link transitions at intersections
  * Fixed through location handling, now includes cost at throughs and properly uses heading
  * Added ability to adjust location heading tolerance
* **Traffic Updates**
  * Fixed segment matching json to properly return non-string values where appropriate
* **Data Producer Updates**
  * Process node:ref and way:junction_ref as a semicolon separated list for exit numbers
  * Removed duplicated interchange sign information when ways are split into edges
  * Use a sequence within HierarchyBuilder to lower memory requirements for planet / large data imports.
  * Add connecting OSM wayId to a transit stop within NodeInfo.
  * Lua update:  removed ways that were being added to the routing graph.
  * Transit:  Fixed an issue where add_service_day and remove_service_day was not using the tile creation date, but the service start date for transit.
  * Transit:  Added acceptance test logic.
  * Transit:  Added fallback option if the associated wayid is not found.  Use distance approximator to find the closest edge.
  * Transit:  Added URL encoding for one stop ids that contain diacriticals.  Also, added include_geometry=false for route requests.
* **Optimized Routing Update**
  * Added an original index to the location object in the optimized route response
* **Trace Route Improvement**
  * Updated find_start_node to fix "GraphTile NodeInfo index out of bounds" error

## Release Date: 2017-01-30 Valhalla 2.0.6
* **Guidance Improvement**
  * Italian phrases were updated
* **Routing Improvement**
  * Fixed an issue where date and time was returning an invalid ISO8601 time format for date_time values in positive UTC. + sign was missing.
  * Fixed an encoding issue that was discovered for tranist_fetcher.  We were not encoding onestop_ids or route_ids.  Also, added exclude_geometry=true for route API calls.
* **Data Producer Updates**
  * Added logic to grab a single feed in valhalla_build_transit.

## Release Date: 2017-01-04 Valhalla 2.0.3
* **Service Improvement**
  * Added support for interrupting requests. If the connection is closed, route computation and map-matching can be interrupted prior to completion.
* **Routing Improvement**
  * Ignore name inconsistency when entering a link to avoid double penalizing.
* **Data Producer Updates**
  * Fixed consistent name assignment for ramps and turn lanes which improved guidance.
  * Added a flag to directed edges indicating if the edge has names. This can potentially be used in costing methods.
  * Allow future use of spare GraphId bits within DirectedEdge.

## Release Date: 2016-12-13 Valhalla 2.0.2
* **Routing Improvement**
  * Added support for multi-way restrictions to matrix and isochrones.
  * Added HOV costing model.
  * Speed limit updates.   Added logic to save average speed separately from speed limits.
  * Added transit include and exclude logic to multimodal isochrone.
  * Fix some edge cases for trivial (single edge) paths.
  * Better treatment of destination access only when using bidirectional A*.
* **Performance Improvement**
  * Improved performance of the path algorithms by making many access methods inline.

## Release Date: 2016-11-28 Valhalla 2.0.1
* **Routing Improvement**
  * Preliminary support for multi-way restrictions
* **Issues Fixed**
  * Fixed tile incompatibility between 64 and 32bit architectures
  * Fixed missing edges within tile edge search indexes
  * Fixed an issue where transit isochrone was cut off if we took transit that was greater than the max_seconds and other transit lines or buses were then not considered.

## Release Date: 2016-11-15 Valhalla 2.0

* **Tile Redesign**
  * Updated the graph tiles to store edges only on the hierarchy level they belong to. Prior to this, the highways were stored on all levels, they now exist only on the highway hierarchy. Similar changes were made for arterial level roads. This leads to about a 20% reduction in tile size.
  * The tile redesign required changes to the path generation algorithms. They must now transition freely between levels, even for pedestrian and bicycle routes. To offset the extra transitions, the main algorithms were changed to expand nodes at each level that has directed edges, rather than adding the transition edges to the priority queue/adjacency list. This change helps performance. The hierarchy limits that are used to speed the computation of driving routes by utilizing the highway hierarchy were adjusted to work with the new path algorithms.
  * Some changes to costing were also required, for example pedestrian and bicycle routes skip shortcut edges.
  * Many tile data structures were altered to explicitly size different fields and make room for "spare" fields that will allow future growth. In addition, the tile itself has extra "spare" records that can be appended to the end of the tile and referenced from the tile header. This also will allow future growth without breaking backward compatibility.
* **Guidance Improvement**
  * Refactored trip path to use an enumerated `Use` for edge and an enumerated `NodeType` for node
  * Fixed some wording in the Hindi narrative file
  * Fixed missing turn maneuver by updating the forward intersecting edge logic
* **Issues Fixed**
  * Fixed an issue with pedestrian routes where a short u-turn was taken to avoid the "crossing" penalty.
  * Fixed bicycle routing due to high penalty to enter an access=destination area. Changed to a smaller, length based factor to try to avoid long regions where access = destination. Added a driveway penalty to avoid taking driveways (which are often marked as access=destination).
  * Fixed regression where service did not adhere to the list of allowed actions in the Loki configuration
* **Graph Correlation**
  * External contributions from Navitia have lead to greatly reduced per-location graph correlation. Average correlation time is now less than 1ms down from 4-9ms.

## Release Date: 2016-10-17

* **Guidance Improvement**
  * Added the Hindi (hi-IN) narrative language
* **Service Additions**
  * Added internal valhalla error codes utility in baldr and modified all services to make use of and return as JSON response
  * See documentation https://github.com/valhalla/valhalla-docs/blob/master/api-reference.md#internal-error-codes-and-conditions
* **Time-Distance Matrix Improvement**
  * Added a costmatrix performance fix for one_to_many matrix requests
* **Memory Mapped Tar Archive - Tile Extract Support**
  * Added the ability to load a tar archive of the routing graph tiles. This improves performance under heavy load and reduces the memory requirement while allowing multiple processes to share cache resources.

## Release Date: 2016-09-19

* **Guidance Improvement**
  * Added pirate narrative language
* **Routing Improvement**
  * Added the ability to include or exclude stops, routes, and operators in multimodal routing.
* **Service Improvement**
  * JSONify Error Response

## Release Date: 2016-08-30

* **Pedestrian Routing Improvement**
  * Fixes for trivial pedestrian routes

## Release Date: 2016-08-22

* **Guidance Improvements**
  * Added Spanish narrative
  * Updated the start and end edge heading calculation to be based on road class and edge use
* **Bicycle Routing Improvements**
  * Prevent getting off a higher class road for a small detour only to get back onto the road immediately.
  * Redo the speed penalties and road class factors - they were doubly penalizing many roads with very high values.
  * Simplify the computation of weighting factor for roads that do not have cycle lanes. Apply speed penalty to slightly reduce favoring
of non-separated bicycle lanes on high speed roads.
* **Routing Improvements**
  * Remove avoidance of U-turn for pedestrian routes. This improves use with map-matching since pedestrian routes can make U-turns.
  * Allow U-turns at dead-ends for driving (and bicycling) routes.
* **Service Additions**
  * Add support for multi-modal isochrones.
  * Added base code to allow reverse isochrones (path from anywhere to a single destination).
* **New Sources to Targets**
  * Added a new Matrix Service action that allows you to request any of the 3 types of time-distance matrices by calling 1 action.  This action takes a sources and targets parameter instead of the locations parameter.  Please see the updated Time-Distance Matrix Service API reference for more details.

## Release Date: 2016-08-08

 * **Service additions**
  * Latitude, longitude bounding boxes of the route and each leg have been added to the route results.
  * Added an initial isochrone capability. This includes methods to create an "isotile" - a 2-D gridded data set with time to reach each lat,lon grid from an origin location. This isoltile is then used to create contours at specified times. Interior contours are optionally removed and the remaining outer contours are generalized and converted to GeoJSON polygons. An initial version supporting multimodal route types has also been added.
 * **Data Producer Updates**
  * Fixed tranist scheduling issue where false schedules were getting added.
 * **Tools Additionas**
  * Added `valhalla_export_edges` tool to allow shape and names to be dumped from the routing tiles

## Release Date: 2016-07-19

 * **Guidance Improvements**
  * Added French narrative
  * Added capability to have narrative language aliases - For example: German `de-DE` has an alias of `de`
 * **Transit Stop Update** - Return latitude and longitude for each transit stop
 * **Data Producer Updates**
  * Added logic to use lanes:forward, lanes:backward, speed:forward, and speed:backward based on direction of the directed edge.
  * Added support for no_entry, no_exit, and no_turn restrictions.
  * Added logic to support country specific access. Based on country tables found here: http://wiki.openstreetmap.org/wiki/OSM_tags_for_routing/Access-Restrictions

## Release Date: 2016-06-08

 * **Bug Fix** - Fixed a bug where edge indexing created many small tiles where no edges actually intersected. This allowed impossible routes to be considered for path finding instead of rejecting them earlier.
 * **Guidance Improvements**
  * Fixed invalid u-turn direction
  * Updated to properly call out jughandle routes
  * Enhanced signless interchange maneuvers to help guide users
 * **Data Producer Updates**
  * Updated the speed assignment for ramp to be a percentage of the original road class speed assignment
  * Updated stop impact logic for turn channel onto ramp

## Release Date: 2016-05-19

 * **Bug Fix** - Fixed a bug where routes fail within small, disconnected "islands" due to the threshold logic in prior release. Also better logic for not-thru roads.

## Release Date: 2016-05-18

 * **Bidirectional A* Improvements** - Fixed an issue where if both origin and destination locations where on not-thru roads that meet at a common node the path ended up taking a long detour. Not all cases were fixed though - next release should fix. Trying to address the termination criteria for when the best connection point of the 2 paths is optimal. Turns out that the initial case where both opposing edges are settled is not guaranteed to be the least cost path. For now we are setting a threshold and extending the search while still tracking best connections. Fixed the opposing edge when a hierarchy transition occurs.
 * **Guidance Globalization** -  Fixed decimal distance to be locale based.
 * **Guidance Improvements**
  * Fixed roundabout spoke count issue by fixing the drive_on_right attribute.
  * Simplified narative by combining unnamed straight maneuvers
  * Added logic to confirm maneuver type assignment to avoid invalid guidance
  * Fixed turn maneuvers by improving logic for the following:
    * Internal intersection edges
    * 'T' intersections
    * Intersecting forward edges
 * **Data Producer Updates** - Fix the restrictions on a shortcut edge to be the same as the last directed edge of the shortcut (rather than the first one).

## Release Date: 2016-04-28

 * **Tile Format Updates** - Separated the transit graph from the "road only" graph into different tiles but retained their interconnectivity. Transit tiles are now hierarchy level 3.
 * **Tile Format Updates** - Reduced the size of graph edge shape data by 5% through the use of varint encoding (LEB128)
 * **Tile Format Updates** - Aligned `EdgeInfo` structures to proper byte boundaries so as to maintain compatibility for systems who don't support reading from unaligned addresses.
 * **Guidance Globalization** -  Added the it-IT(Italian) language file. Added support for CLDR plural rules. The cs-CZ(Czech), de-DE(German), and en-US(US English) language files have been updated.
 * **Travel mode based instructions** -  Updated the start, post ferry, and post transit insructions to be based on the travel mode, for example:
  * `Drive east on Main Street.`
  * `Walk northeast on Broadway.`
  * `Bike south on the cycleway.`

## Release Date: 2016-04-12

 * **Guidance Globalization** -  Added logic to use tagged language files that contain the guidance phrases. The initial versions of en-US, de-DE, and cs-CZ have been deployed.
 * **Updated ferry defaults** -  Bumped up use_ferry to 0.65 so that we don't penalize ferries as much.

## Release Date: 2016-03-31
 * **Data producer updates** - Do not generate shortcuts across a node which is a fork. This caused missing fork maneuvers on longer routes.  GetNames update ("Broadway fix").  Fixed an issue with looking up a name in the ref map and not the name map.  Also, removed duplicate names.  Private = false was unsetting destination only flags for parking aisles.

## Release Date: 2016-03-30
 * **TripPathBuilder Bug Fix** - Fixed an exception that was being thrown when trying to read directed edges past the end of the list within a tile. This was due to errors in setting walkability and cyclability on upper hierarchies.

## Release Date: 2016-03-28

 * **Improved Graph Correlation** -  Correlating input to the routing graph is carried out via closest first traversal of the graph's, now indexed, geometry. This results in faster correlation and guarantees the absolute closest edge is found.

## Release Date: 2016-03-16

 * **Transit type returned** -  The transit type (e.g. tram, metro, rail, bus, ferry, cable car, gondola, funicular) is now returned with each transit maneuver.
 * **Guidance language** -  If the language option is not supplied or is unsupported then the language will be set to the default (en-US). Also, the service will return the language in the trip results.
 * **Update multimodal path algorithm** - Applied some fixes to multimodal path algorithm. In particular fixed a bug where the wrong sortcost was added to the adjacency list. Also separated "in-station" transfer costs from transfers between stops.
 * **Data producer updates** - Do not combine shortcut edges at gates or toll booths. Fixes avoid toll issues on routes that included shortcut edges.

## Release Date: 2016-03-07

 * **Updated all APIs to honor the optional DNT (Do not track) http header** -  This will avoid logging locations.
 * **Reduce 'Merge maneuver' verbal alert instructions** -  Only create a verbal alert instruction for a 'Merge maneuver' if the previous maneuver is > 1.5 km.
 * **Updated transit defaults.  Tweaked transit costing logic to obtain better routes.** -  use_rail = 0.6, use_transfers = 0.3, transfer_cost = 15.0 and transfer_penalty = 300.0.  Updated the TransferCostFactor to use the transfer_factor correctly.  TransitionCost for pedestrian costing bumped up from 20.0f to 30.0f when predecessor edge is a transit connection.
 * **Initial Guidance Globalization** -  Partial framework for Guidance Globalization. Started reading some guidance phrases from en-US.json file.

## Release Date: 2016-02-22

 * **Use bidirectional A* for automobile routes** - Switch to bidirectional A* for all but bus routes and short routes (where origin and destination are less than 10km apart). This improves performance and has less failure cases for longer routes. Some data import adjustments were made (02-19) to fix some issues encountered with arterial and highway hierarchies. Also only use a maximum of 2 passes for bidirecdtional A* to reduce "long time to fail" cases.
 * **Added verbal multi-cue guidance** - This combines verbal instructions when 2 successive maneuvers occur in a short amount of time (e.g., Turn right onto MainStreet. Then Turn left onto 1st Avenue).

## Release Date: 2016-02-19

 * **Data producer updates** - Reduce stop impact when all edges are links (ramps or turn channels). Update opposing edge logic to reject edges that do no have proper access (forward access == reverse access on opposing edge and vice-versa). Update ReclassifyLinks for cases where a single edge (often a service road) intersects a ramp improperly causing the ramp to reclassified when it should not be. Updated maximum OSM node Id (now exceeds 4000000000). Move lua from conf repository into mjolnir.

## Release Date: 2016-02-01

 * **Data producer updates** - Reduce speed on unpaved/rough roads. Add statistics for hgv (truck) restrictions.

## Release Date: 2016-01-26

 * **Added capability to disable narrative production** - Added the `narrative` boolean option to allow users to disable narrative production. Locations, shape, length, and time are still returned. The narrative production is enabled by default. The possible values for the `narrative` option are: false and true
 * **Added capability to mark a request with an id** - The `id` is returned with the response so a user could match to the corresponding request.
 * **Added some logging enhancements, specifically [ANALYTICS] logging** - We want to focus more on what our data is telling us by logging specific stats in Logstash.

## Release Date: 2016-01-18

 * **Data producer updates** - Data importer configuration (lua) updates to fix a bug where buses were not allowed on restricted lanes.  Fixed surface issue (change the default surface to be "compacted" for footways).

## Release Date: 2016-01-04

 * **Fixed Wrong Costing Options Applied** - Fixed a bug in which a previous requests costing options would be used as defaults for all subsequent requests.

## Release Date: 2015-12-18

 * **Fix for bus access** - Data importer configuration (lua) updates to fix a bug where bus lanes were turning off access for other modes.
 * **Fix for extra emergency data** - Data importer configuration (lua) updates to fix a bug where we were saving hospitals in the data.
 * **Bicycle costing update** - Updated kTCSlight and kTCFavorable so that cycleways are favored by default vs roads.

## Release Date: 2015-12-17

 * **Graph Tile Data Structure update** - Updated structures within graph tiles to support transit efforts and truck routing. Removed TransitTrip, changed TransitRoute and TransitStop to indexes (rather than binary search). Added access restrictions (like height and weight restrictions) and the mode which they impact to reduce need to look-up.
 * **Data producer updates** - Updated graph tile structures and import processes.

## Release Date: 2015-11-23

 * **Fixed Open App for OSRM functionality** - Added OSRM functionality back to Loki to support Open App.

## Release Date: 2015-11-13

 * **Improved narrative for unnamed walkway, cycleway, and mountain bike trail** - A generic description will be used for the street name when a walkway, cycleway, or mountain bike trail maneuver is unnamed. For example, a turn right onto a unnamed walkway maneuver will now be: "Turn right onto walkway."
 * **Fix costing bug** - Fix a bug introduced in EdgeLabel refactor (impacted time distance matrix only).

## Release Date: 2015-11-3

 * **Enhance bi-directional A* logic** - Updates to bidirectional A* algorithm to fix the route completion logic to handle cases where a long "connection" edge could lead to a sub-optimal path. Add hierarchy and shortcut logic so we can test and use bidirectional A* for driving routes. Fix the destination logic to properly handle oneways as the destination edge. Also fix U-turn detection for reverse search when hierarchy transitions occur.
 * **Change "Go" to "Head" for some instructions** - Start, exit ferry.
 * **Update to roundabout instructions** - Call out roundabouts for edges marked as links (ramps, turn channels).
 * **Update bicycle costing** - Fix the road factor (for applying weights based on road classification) and lower turn cost values.

## Data Producer Release Date: 2015-11-2

 * **Updated logic to not create shortcut edges on roundabouts** - This fixes some roundabout exit counts.

## Release Date: 2015-10-20

 * **Bug Fix for Pedestrian and Bicycle Routes** - Fixed a bug with setting the destination in the bi-directional Astar algorithm. Locations that snapped to a dead-end node would have failed the route and caused a timeout while searching for a valid path. Also fixed the elapsed time computation on the reverse path of bi-directional algorithm.

## Release Date: 2015-10-16

 * **Through Location Types** - Improved support for locations with type = "through". Routes now combine paths that meet at each through location to create a single "leg" between locations with type = "break". Paths that continue at a through location will not create a U-turn unless the path enters a "dead-end" region (neighborhood with no outbound access).
 * **Update shortcut edge logic** - Now skips long shortcut edges when close to the destination. This can lead to missing the proper connection if the shortcut is too long. Fixes #245 (thor).
 * **Per mode service limits** - Update configuration to allow setting different maximum number of locations and distance per mode.
 * **Fix shape index for trivial path** - Fix a bug where when building the the trip path for a "trivial" route (includes just one edge) where the shape index exceeded that size of the shape.

## Release Date: 2015-09-28

 * **Elevation Influenced Bicycle Routing** - Enabled elevation influenced bicycle routing. A "use-hills" option was added to the bicycle costing profile that can tune routes to avoid hills based on grade and amount of elevation change.
 * **"Loop Edge" Fix** - Fixed a bug with edges that form a loop. Split them into 2 edges during data import.
 * **Additional information returned from 'locate' method** - Added information that can be useful when debugging routes and data. Adds information about nodes and edges at a location.
 * **Guidance/Narrative Updates** - Added side of street to destination narrative. Updated verbal instructions.<|MERGE_RESOLUTION|>--- conflicted
+++ resolved
@@ -20,11 +20,8 @@
    * ADDED: increased precision in route lengths [#5020](https://github.com/valhalla/valhalla/pull/5020)
    * ADDED: Add maneuver bearings in route json response [#5024](https://github.com/valhalla/valhalla/pull/5024)
    * ADDED: Allow specifying custom `graph.lua` file name via `valhalla_build_config` [#5036](https://github.com/valhalla/valhalla/pull/5036)
-<<<<<<< HEAD
+   * ADDED: `ignore_construction` allows routing on ways with construction tag [#5030](https://github.com/valhalla/valhalla/pull/5030)
    * ADDED: Support `"access:conditional"="no @ winter"` and other `"access:conditional"` restrictions [#5048](https://github.com/valhalla/valhalla/pull/5048)
-=======
-   * ADDED: `ignore_construction` allows routing on ways with construction tag [#5030](https://github.com/valhalla/valhalla/pull/5030)
->>>>>>> 6436c319
 
 ## Release Date: 2024-10-10 Valhalla 3.5.1
 * **Removed**
