## Release Date: 2020-05-?? Valhalla 3.1.0
* **Bug Fix**
   * FIXED: Crazy ETAs.  If a way has forward speed with no backward speed and it is not oneway, then we must set the default speed.  The reverse logic applies as well.  If a way has no backward speed but has a forward speed and it is not a oneway, then set the default speed. [#2102](https://github.com/valhalla/valhalla/pull/2102)
   * FIXED: Map matching elapsed times spliced amongst different legs and discontinuities are now correct [#2104](https://github.com/valhalla/valhalla/pull/2104)
   * FIXED: Date time information is now propogated amongst different legs and discontinuities [#2107](https://github.com/valhalla/valhalla/pull/2107)
   * FIXED: Adds support for geos-3.8 c++ api [#2021](https://github.com/valhalla/valhalla/issues/2021)
   * FIXED: Updated the osrm serializer to not set junction name for osrm origin/start maneuver - this is not helpful since we are not transitioning through the intersection.  [#2121](https://github.com/valhalla/valhalla/pull/2121)
   * FIXED: Removes precomputing of edge-costs which lead to wrong results [#2120](https://github.com/valhalla/valhalla/pull/2120)
   * FIXED: Complex turn-restriction invalidates edge marked as kPermanent [#2103](https://github.com/valhalla/valhalla/issues/2103)
   * FIXED: Fixes bug with inverted time-restriction parsing [#2167](https://github.com/valhalla/valhalla/pull/2167)
   * FIXED: Fixed several bugs with numeric underflow in map-matching trip durations. These may
     occur when serializing match results where adjacent trace points appear out-of-sequence on the
     same edge [#2178](https://github.com/valhalla/valhalla/pull/2178)
     - `MapMatcher::FormPath` now catches route discontinuities on the same edge when the distance
       percentage along don't agree. The trip leg builder builds disconnected legs on a single edge
       to avoid duration underflow.
     - Correctly populate edge groups when matching results contain loops. When a loop occurs,
       the leg builder now starts at the correct edge where the loop ends, and correctly accounts
       for any contained edges.
     - Duration over-trimming at the terminating edge of a match.
   * FIXED: Increased internal precision of time tracking per edge and maneuver so that maneuver times sum to the same time represented in the leg summary [#2195](https://github.com/valhalla/valhalla/pull/2195)
   * FIXED: Tagged speeds were not properly marked. We were not using forward and backward speeds to flag if a speed is tagged or not.  Should not update turn channel speeds if we are not inferring them.  Added additional logic to handle PH in the conditional restrictions. Do not update stop impact for ramps if they are marked as internal. [#2198](https://github.com/valhalla/valhalla/pull/2198)
   * FIXED: Fixed the sharp turn phrase [#2226](https://github.com/valhalla/valhalla/pull/2226)
   * FIXED: Protect against duplicate points in the input or points that snap to the same location resulting in `nan` times for the legs of the map match (of a 0 distance route) [#2229](https://github.com/valhalla/valhalla/pull/2229)
   * FIXED: Improves restriction check on briding edge in Bidirectional Astar [#2228](https://github.com/valhalla/valhalla/pull/2242)
   * FIXED: Allow nodes at location 0,0 [#2245](https://github.com/valhalla/valhalla/pull/2245)
   * FIXED: Fix RapidJSON compiler warnings and naming conflict [#2249](https://github.com/valhalla/valhalla/pull/2249)
   * FIXED: Fixed bug in resample_spherical_polyline where duplicate successive lat,lng locations in the polyline resulting in `nan` for the distance computation which shortcuts further sampling [#2239](https://github.com/valhalla/valhalla/pull/2239)
   * FIXED: Update exit logic for non-motorways [#2252](https://github.com/valhalla/valhalla/pull/2252)
   * FIXED: Transition point map-matching. When match results are on a transition point, we search for the sibling nodes at that transition and snap it to the corresponding edges in the route. [#2258](https://github.com/valhalla/valhalla/pull/2258)
   * FIXED: Fixed verbal multi-cue logic [#2270](https://github.com/valhalla/valhalla/pull/2270)
   * FIXED: Fixed Uturn cases when a not_thru edge is connected to the origin edge. [#2272](https://github.com/valhalla/valhalla/pull/2272)
   * FIXED: Update intersection classes in osrm response to not label all ramps as motorway [#2279](https://github.com/valhalla/valhalla/pull/2279)
   * FIXED: Fixed bug in mapmatcher when interpolation point goes before the first valid match or after the last valid match. Such behavior usually leads to discontinuity in matching. [#2275](https://github.com/valhalla/valhalla/pull/2275)
   * FIXED: Fixed an issue for time_allowed logic.  Previously we returned false on the first time allowed restriction and did not check them all. Added conditional restriction gurka test and datetime optional argument to gurka header file. [#2286](https://github.com/valhalla/valhalla/pull/2286)
   * FIXED: Fixed an issue for date ranges.  For example, for the range Jan 04 to Jan 02 we need to test to end of the year and then from the first of the year to the end date.  Also, fixed an emergency tag issue.  We should only set the use to emergency if all other access is off. [#2290](https://github.com/valhalla/valhalla/pull/2290)
   * FIXED: Found a few issues with the initial ref and direction logic for ways.  We were overwriting the refs with directionals to the name_offset_map instead of concatenating them together.  Also, we did not allow for blank entries for GetTagTokens. [#2298](https://github.com/valhalla/valhalla/pull/2298)
   * FIXED: Fixed an issue where MatchGuidanceViewJunctions is only looking at the first edge. Set the data_id for guidance views to the changeset id as it is already being populated. Also added test for guidance views. [#2303](https://github.com/valhalla/valhalla/pull/2303)
   * FIXED: Fixed a problem with live speeds where live speeds were being used to determine access, even when a live
   speed (current time) route wasn't what was requested. [#2311](https://github.com/valhalla/valhalla/pull/2311)
   * FIXED: Fix break/continue typo in search filtering [#2317](https://github.com/valhalla/valhalla/pull/2317)
   * FIXED: Fix a crash in trace_route due to iterating past the end of a vector. [#2322](https://github.com/valhalla/valhalla/pull/2322)
   * FIXED: Don't allow timezone information in the local date time string attached at each location. [#2312](https://github.com/valhalla/valhalla/pull/2312)
   * FIXED: Fix short route trimming in bidirectional astar [#2323](https://github.com/valhalla/valhalla/pull/2323)
   * FIXED: Fix shape trimming in leg building for snap candidates that lie within the margin of rounding error [#2326](https://github.com/valhalla/valhalla/pull/2326)
   * FIXED: Fixes route duration underflow with traffic data [#2325](https://github.com/valhalla/valhalla/pull/2325)
   * FIXED: Parse mtb:scale tags and set bicycle access if present [#2117](https://github.com/valhalla/valhalla/pull/2117)
   * FIXED: Fixed segfault.  Shape was missing from options for valhalla_path_comparison and valhalla_run_route.  Also, costing options was missing in valhalla_path_comparison. [#2343](https://github.com/valhalla/valhalla/pull/2343)
   * FIXED: Handle decimal numbers with zero-value mantissa properly in Lua [#2355](https://github.com/valhalla/valhalla/pull/2355)
   * FIXED: Many issues that resulted in discontinuities, failed matches or incorrect time/duration for map matching requests. [#2292](https://github.com/valhalla/valhalla/pull/2292)
   * FIXED: Seeing segfault when loading large osmdata data files before loading LuaJit. LuaJit fails to create luaL_newstate() Ref: [#2158](https://github.com/ntop/ntopng/issues/2158) Resolution is to load LuaJit before loading the data files. [#2383](https://github.com/valhalla/valhalla/pull/2383)
   * FIXED: Store positive/negative OpenLR offsets in bucketed form [#2405](https://github.com/valhalla/valhalla/2405)
   * FIXED: Fix on map-matching return code when breakage distance limitation exceeds. Instead of letting the request goes into meili and fails in finding a route, we check the distance in loki and early return with exception code 172. [#2406](https://github.com/valhalla/valhalla/pull/2406)

* **Enhancement**
   * ADDED: Add ability to provide custom implementation for candidate collection in CandidateQuery. [#2328](https://github.com/valhalla/valhalla/pull/2328)
   * ADDED: Cancellation of tile downloading. [#2319](https://github.com/valhalla/valhalla/pull/2319)
   * ADDED: Return the coordinates of the nodes isochrone input locations snapped to [#2111](https://github.com/valhalla/valhalla/pull/2111)
   * ADDED: Allows more complicated routes in timedependent a-star before timing out [#2068](https://github.com/valhalla/valhalla/pull/2068)
   * ADDED: Guide signs and junction names [#2096](https://github.com/valhalla/valhalla/pull/2096)
   * ADDED: Added a bool to the config indicating whether to use commercially set attributes.  Added logic to not call IsIntersectionInternal if this is a commercial data set.  [#2132](https://github.com/valhalla/valhalla/pull/2132)
   * ADDED: Removed commerical data set bool to the config and added more knobs for data.  Added infer_internal_intersections, infer_turn_channels, apply_country_overrides, and use_admin_db.  [#2173](https://github.com/valhalla/valhalla/pull/2173)
   * ADDED: Allow using googletest in unit tests and convert all tests to it (old test.cc is completely removed). [#2128](https://github.com/valhalla/valhalla/pull/2128)
   * ADDED: Add guidance view capability. [#2209](https://github.com/valhalla/valhalla/pull/2209)
   * ADDED: Collect turn cost information as path is formed so that it can be seralized out for trace attributes or osrm flavored intersections. Also add shape_index to osrm intersections. [#2207](https://github.com/valhalla/valhalla/pull/2207)
   * ADDED: Added alley factor to autocost.  Factor is defaulted at 1.0f or do not avoid alleys. [#2246](https://github.com/valhalla/valhalla/pull/2246)
   * ADDED: Support unlimited speed limits where maxspeed=none. [#2251](https://github.com/valhalla/valhalla/pull/2251)
   * ADDED: Implement improved Reachability check using base class Dijkstra. [#2243](https://github.com/valhalla/valhalla/pull/2243)
   * ADDED: Gurka integration test framework with ascii-art maps [#2244](https://github.com/valhalla/valhalla/pull/2244)
   * ADDED: Add to the stop impact when transitioning from higher to lower class road and we are not on a turn channel or ramp. Also, penalize lefts when driving on the right and vice versa. [#2282](https://github.com/valhalla/valhalla/pull/2282)
   * ADDED: Added reclassify_links, use_direction_on_ways, and allow_alt_name as config options.  If `use_direction_on_ways = true` then use `direction` and `int_direction` on the way to update the directional for the `ref` and `int_ref`.  Also, copy int_efs to the refs. [#2285](https://github.com/valhalla/valhalla/pull/2285)
   * ADDED: Add support for live traffic. [#2268](https://github.com/valhalla/valhalla/pull/2268)
   * ADDED: Implement per-location search filters for functional road class and forms of way. [#2289](https://github.com/valhalla/valhalla/pull/2289)
   * ADDED: Approach, multi-cue, and length updates [#2313](https://github.com/valhalla/valhalla/pull/2313)
   * ADDED: Speed up timezone differencing calculation if cache is provided. [#2316](https://github.com/valhalla/valhalla/pull/2316)
   * ADDED: Added rapidjson/schema.h to baldr/rapidjson_util.h to make it available for use within valhalla. [#2330](https://github.com/valhalla/valhalla/issues/2330)
   * ADDED: Support decimal precision for height values in elevation service. Also support polyline5 for encoded polylines input and output to elevation service. [#2324](https://github.com/valhalla/valhalla/pull/2324)
   * ADDED: Use both imminent and distant verbal multi-cue phrases. [#2353](https://github.com/valhalla/valhalla/pull/2353)
   * ADDED: Split parsing stage into 3 separate stages. [#2339](https://github.com/valhalla/valhalla/pull/2339)
   * CHANGED: Speed up graph enhancing by avoiding continuous unordered_set rebuilding [#2349](https://github.com/valhalla/valhalla/pull/2349)
   * CHANGED: Skip calling out to Lua for nodes/ways/relations with not tags - speeds up parsing. [#2351](https://github.com/valhalla/valhalla/pull/2351)
   * CHANGED: Switch to LuaJIT for lua scripting - speeds up file parsing [#2352](https://github.com/valhalla/valhalla/pull/2352)
   * ADDED: Ability to create OpenLR records from raw data. [#2356](https://github.com/valhalla/valhalla/pull/2356)
   * ADDED: Revamp length phrases [#2359](https://github.com/valhalla/valhalla/pull/2359)
   * CHANGED: Do not allocate memory in skadi if we don't need it. [#2373](https://github.com/valhalla/valhalla/pull/2373)
   * CHANGED: Map matching: throw error (443/NoSegment) when no candidate edges are available. [#2370](https://github.com/valhalla/valhalla/pull/2370/)
   * ADDED: Add sk-SK.json (slovak) localization file. [#2376](https://github.com/valhalla/valhalla/pull/2376)
   * ADDED: Extend roundabout phrases. [#2378](https://github.com/valhalla/valhalla/pull/2378)
   * ADDED: More roundabout phrase tests. [#2382](https://github.com/valhalla/valhalla/pull/2382)
   * ADDED: Update the turn and continue phrases to include junction names and guide signs. [#2386](https://github.com/valhalla/valhalla/pull/2386)
   * ADDED: Add the remaining guide sign toward phrases [#2389](https://github.com/valhalla/valhalla/pull/2389)
   * ADDED: The ability to allow immediate uturns at trace points in a map matching request [#2380](https://github.com/valhalla/valhalla/pull/2380)
   * ADDED: Add utility functions to Signs. [#2390](https://github.com/valhalla/valhalla/pull/2390)
   * ADDED: Unified time tracking for all algorithms that support time-based graph expansion. [#2278](https://github.com/valhalla/valhalla/pull/2278)
   * ADDED: Add rail_ferry use and costing. [#2408](https://github.com/valhalla/valhalla/pull/2408)

## Release Date: 2019-11-21 Valhalla 3.0.9
* **Bug Fix**
   * FIXED: Changed reachability computation to consider both directions of travel wrt candidate edges [#1965](https://github.com/valhalla/valhalla/pull/1965)
   * FIXED: toss ways where access=private and highway=service and service != driveway. [#1960](https://github.com/valhalla/valhalla/pull/1960)
   * FIXED: Fix search_cutoff check in loki correlate_node. [#2023](https://github.com/valhalla/valhalla/pull/2023)
   * FIXED: Computes notion of a deadend at runtime in bidirectional a-star which fixes no-route with a complicated u-turn. [#1982](https://github.com/valhalla/valhalla/issues/1982)
   * FIXED: Fix a bug with heading filter at nodes. [#2058](https://github.com/valhalla/valhalla/pull/2058)
   * FIXED: Bug in map matching continuity checking such that continuity must only be in the forward direction. [#2029](https://github.com/valhalla/valhalla/pull/2029)
   * FIXED: Allow setting the time for map matching paths such that the time is used for speed lookup. [#2030](https://github.com/valhalla/valhalla/pull/2030)
   * FIXED: Don't use density factor for transition cost when user specified flag disables flow speeds. [#2048](https://github.com/valhalla/valhalla/pull/2048)
   * FIXED: Map matching trace_route output now allows for discontinuities in the match though multi match is not supported in valhalla route output. [#2049](https://github.com/valhalla/valhalla/pull/2049)
   * FIXED: Allows routes with no time specified to use time conditional edges and restrictions with a flag denoting as much [#2055](https://github.com/valhalla/valhalla/pull/2055)
   * FIXED: Fixed a bug with 'current' time type map matches. [#2060](https://github.com/valhalla/valhalla/pull/2060)
   * FIXED: Fixed a bug with time dependent expansion in which the expansion distance heuristic was not being used. [#2064](https://github.com/valhalla/valhalla/pull/2064)

* **Enhancement**
   * ADDED: Establish pinpoint test pattern [#1969](https://github.com/valhalla/valhalla/pull/1969)
   * ADDED: Suppress relative direction in ramp/exit instructions if it matches driving side of street [#1990](https://github.com/valhalla/valhalla/pull/1990)
   * ADDED: Added relative direction to the merge maneuver [#1989](https://github.com/valhalla/valhalla/pull/1989)
   * ADDED: Refactor costing to better handle multiple speed datasources [#2026](https://github.com/valhalla/valhalla/pull/2026)
   * ADDED: Better usability of curl for fetching tiles on the fly [#2026](https://github.com/valhalla/valhalla/pull/2026)
   * ADDED: LRU cache scheme for tile storage [#2026](https://github.com/valhalla/valhalla/pull/2026)
   * ADDED: GraphTile size check [#2026](https://github.com/valhalla/valhalla/pull/2026)
   * ADDED: Pick more sane values for highway and toll avoidance [#2026](https://github.com/valhalla/valhalla/pull/2026)
   * ADDED: Refactor adding predicted speed info to speed up process [#2026](https://github.com/valhalla/valhalla/pull/2026)
   * ADDED: Allow selecting speed data sources at request time [#2026](https://github.com/valhalla/valhalla/pull/2026)
   * ADDED: Allow disabling certain neighbors in connectivity map [#2026](https://github.com/valhalla/valhalla/pull/2026)
   * ADDED: Allows routes with time-restricted edges if no time specified and notes restriction in response [#1992](https://github.com/valhalla/valhalla/issues/1992)
   * ADDED: Runtime deadend detection to timedependent a-star. [#2059](https://github.com/valhalla/valhalla/pull/2059)

## Release Date: 2019-09-06 Valhalla 3.0.8
* **Bug Fix**
   * FIXED: Added logic to detect if user is to merge to the left or right [#1892](https://github.com/valhalla/valhalla/pull/1892)
   * FIXED: Overriding the destination_only flag when reclassifying ferries; Also penalizing ferries with a 5 min. penalty in the cost to allow us to avoid destination_only the majority of the time except when it is necessary. [#1895](https://github.com/valhalla/valhalla/pull/1905)
   * FIXED: Suppress forks at motorway junctions and intersecting service roads [#1909](https://github.com/valhalla/valhalla/pull/1909)
   * FIXED: Enhanced fork assignment logic [#1912](https://github.com/valhalla/valhalla/pull/1912)
   * FIXED: Added logic to fall back to return country poly if no state and updated lua for Metro Manila and Ireland [#1910](https://github.com/valhalla/valhalla/pull/1910)
   * FIXED: Added missing motorway fork instruction [#1914](https://github.com/valhalla/valhalla/pull/1914)
   * FIXED: Use begin street name for osrm compat mode [#1916](https://github.com/valhalla/valhalla/pull/1916)
   * FIXED: Added logic to fix missing highway cardinal directions in the US [#1917](https://github.com/valhalla/valhalla/pull/1917)
   * FIXED: Handle forward traversable significant road class intersecting edges [#1928](https://github.com/valhalla/valhalla/pull/1928)
   * FIXED: Fixed bug with shape trimming that impacted Uturns at Via locations. [#1935](https://github.com/valhalla/valhalla/pull/1935)
   * FIXED: Dive bomb updates.  Updated default speeds for urban areas based on roadclass for the enhancer.  Also, updated default speeds based on roadclass in lua.  Fixed an issue where we were subtracting 1 from uint32_t when 0 for stop impact.  Updated reclassify link logic to allow residential roads to be added to the tree, but we only downgrade the links to tertiary.  Updated TransitionCost functions to add 1.5 to the turncost when transitioning from a ramp to a non ramp and vice versa.  Also, added 0.5f to the turncost if the edge is a roundabout. [#1931](https://github.com/valhalla/valhalla/pull/1931)

* **Enhancement**
   * ADDED: Caching url fetched tiles to disk [#1887](https://github.com/valhalla/valhalla/pull/1887)
   * ADDED: filesystem::remove_all [#1887](https://github.com/valhalla/valhalla/pull/1887)
   * ADDED: Minimum enclosing bounding box tool [#1887](https://github.com/valhalla/valhalla/pull/1887)
   * ADDED: Use constrained flow speeds in bidirectional_astar.cc [#1907](https://github.com/valhalla/valhalla/pull/1907)
   * ADDED: Bike Share Stations are now in the graph which should set us up to do multimodal walk/bike scenarios [#1852](https://github.com/valhalla/valhalla/pull/1852)

## Release Date: 2019-7-18 Valhalla 3.0.7
* **Bug Fix**
   * FIXED: Fix pedestrian fork [#1886](https://github.com/valhalla/valhalla/pull/1886)

## Release Date: 2019-7-15 Valhalla 3.0.6
* **Bug Fix**
   * FIXED: Admin name changes. [#1853](https://github.com/valhalla/valhalla/pull/1853) Ref: [#1854](https://github.com/valhalla/valhalla/issues/1854)
   * FIXED: valhalla_add_predicted_traffic was overcommitted while gathering stats. Added a clear. [#1857](https://github.com/valhalla/valhalla/pull/1857)
   * FIXED: regression in map matching when moving to valhalla v3.0.0 [#1863](https://github.com/valhalla/valhalla/pull/1863)
   * FIXED: last step shape in osrm serializer should be 2 of the same point [#1867](https://github.com/valhalla/valhalla/pull/1867)
   * FIXED: Shape trimming at the beginning and ending of the route to not be degenerate [#1876](https://github.com/valhalla/valhalla/pull/1876)
   * FIXED: Duplicate waypoints in osrm serializer [#1880](https://github.com/valhalla/valhalla/pull/1880)
   * FIXED: Updates for heading precision [#1881](https://github.com/valhalla/valhalla/pull/1881)
   * FIXED: Map matching allowed untraversable edges at start of route [#1884](https://github.com/valhalla/valhalla/pull/1884)

* **Enhancement**
   * ADDED: Use the same protobuf object the entire way through the request process [#1837](https://github.com/valhalla/valhalla/pull/1837)
   * ADDED: Enhanced turn lane processing [#1859](https://github.com/valhalla/valhalla/pull/1859)
   * ADDED: Add global_synchronized_cache in valhalla_build_config [#1851](https://github.com/valhalla/valhalla/pull/1851)

## Release Date: 2019-06-04 Valhalla 3.0.5
* **Bug Fix**
   * FIXED: Protect against unnamed rotaries and routes that end in roundabouts not turning off rotary logic [#1840](https://github.com/valhalla/valhalla/pull/1840)

* **Enhancement**
   * ADDED: Add turn lane info at maneuver point [#1830](https://github.com/valhalla/valhalla/pull/1830)

## Release Date: 2019-05-31 Valhalla 3.0.4
* **Bug Fix**
   * FIXED: Improved logic to decide between bear vs. continue [#1798](https://github.com/valhalla/valhalla/pull/1798)
   * FIXED: Bicycle costing allows use of roads with all surface values, but with a penalty based on bicycle type. However, the edge filter totally disallows bad surfaces for some bicycle types, creating situations where reroutes fail if a rider uses a road with a poor surface. [#1800](https://github.com/valhalla/valhalla/pull/1800)
   * FIXED: Moved complex restrictions building to before validate. [#1805](https://github.com/valhalla/valhalla/pull/1805)
   * FIXED: Fix bicycle edge filter whan avoid_bad_surfaces = 1.0 [#1806](https://github.com/valhalla/valhalla/pull/1806)
   * FIXED: Replace the EnhancedTripPath class inheritance with aggregation [#1807](https://github.com/valhalla/valhalla/pull/1807)
   * FIXED: Replace the old timezone shape zip file every time valhalla_build_timezones is ran [#1817](https://github.com/valhalla/valhalla/pull/1817)
   * FIXED: Don't use island snapped edge candidates (from disconnected components or low reach edges) when we rejected other high reachability edges that were closer [#1835](https://github.com/valhalla/valhalla/pull/1835)

## Release Date: 2019-05-08 Valhalla 3.0.3
* **Bug Fix**
   * FIXED: Fixed a rare loop condition in route matcher (edge walking to match a trace).
   * FIXED: Fixed VACUUM ANALYZE syntax issue.  [#1704](https://github.com/valhalla/valhalla/pull/1704)
   * FIXED: Fixed the osrm maneuver type when a maneuver has the to_stay_on attribute set.  [#1714](https://github.com/valhalla/valhalla/pull/1714)
   * FIXED: Fixed osrm compatibility mode attributes.  [#1716](https://github.com/valhalla/valhalla/pull/1716)
   * FIXED: Fixed rotary/roundabout issues in Valhalla OSRM compatibility.  [#1727](https://github.com/valhalla/valhalla/pull/1727)
   * FIXED: Fixed the destinations assignment for exit names in OSRM compatibility mode. [#1732](https://github.com/valhalla/valhalla/pull/1732)
   * FIXED: Enhance merge maneuver type assignment. [#1735](https://github.com/valhalla/valhalla/pull/1735)
   * FIXED: Fixed fork assignments and on ramps for OSRM compatibility mode. [#1738](https://github.com/valhalla/valhalla/pull/1738)
   * FIXED: Fixed cardinal direction on reference names when forward/backward tag is present on relations. Fixes singly digitized roads with opposing directional modifiers. [#1741](https://github.com/valhalla/valhalla/pull/1741)
   * FIXED: Fixed fork assignment and narrative logic when a highway ends and splits into multiple ramps. [#1742](https://github.com/valhalla/valhalla/pull/1742)
   * FIXED: Do not use any avoid edges as origin or destination of a route, matrix, or isochrone. [#1745](https://github.com/valhalla/valhalla/pull/1745)
   * FIXED: Add leg summary and remove unused hint attribute for OSRM compatibility mode. [#1753](https://github.com/valhalla/valhalla/pull/1753)
<<<<<<< HEAD
   * FIXED: Improvements for pedestrian forks, pedestrian roundabouts, and continue maneuvers [#1768](https://github.com/valhalla/valhalla/pull/1768)
   * ADDED: `display_lat` and `display_lon` to `locations` in in put for better control of routing side of street [#1769](https://github.com/valhalla/valhalla/pull/1769)
=======
   * FIXED: Improvements for pedestrian forks, pedestrian roundabouts, and continue maneuvers. [#1768](https://github.com/valhalla/valhalla/pull/1768)
   * FIXED: Added simplified overview for OSRM response and added use_toll logic back to truck costing. [#1765](https://github.com/valhalla/valhalla/pull/1765)
   * FIXED: temp fix for location distance bug [#1774](https://github.com/valhalla/valhalla/pull/1774)
   * FIXED: Fix pedestrian routes using walkway_factor [#1780](https://github.com/valhalla/valhalla/pull/1780)
   * FIXED: Update the begin and end heading of short edges based on use [#1783](https://github.com/valhalla/valhalla/pull/1783)
   * FIXED: GraphReader::AreEdgesConnected update.  If transition count == 0 return false and do not call transition function. [#1786](https://github.com/valhalla/valhalla/pull/1786)
   * FIXED: Only edge candidates that were used in the path are send to serializer: [1788](https://github.com/valhalla/valhalla/pull/1788)
   * FIXED: Added logic to prevent the removal of a destination maneuver when ending on an internal edge [#1792](https://github.com/valhalla/valhalla/pull/1792)
   * FIXED: Fixed instructions when starting on an internal edge [#1796](https://github.com/valhalla/valhalla/pull/1796)
>>>>>>> a5eec720

* **Enhancement**
   * Add the ability to run valhalla_build_tiles in stages. Specify the begin_stage and end_stage as command line options. Also cleans up temporary files as the last stage in the pipeline.
   * Add `remove` to `filesystem` namespace. [#1752](https://github.com/valhalla/valhalla/pull/1752)
   * Add TaxiCost into auto costing options.
   * Add `preferred_side` to allow per-location filtering of edges based on the side of the road the location is on and the driving side for that locale.
   * Slightly decreased the internal side-walk factor to .90f to favor roads with attached sidewalks. This impacts roads that have added sidewalk:left, sidewalk:right or sidewalk:both OSM tags (these become attributes on each directedEdge). The user can then avoid/penalize dedicated sidewalks and walkways, when they increase the walkway_factor. Since we slightly decreased the sidewalk_factor internally and only favor sidewalks if use is tagged as sidewalk_left or sidewalk_right, we should tend to route on roads with attached sidewalks rather than separate/dedicated sidewalks, allowing for more road names to be called out since these are labeled more.
   * Add `via` and `break_through` location types [#1737](https://github.com/valhalla/valhalla/pull/1737)
   * Add `street_side_tolerance` and `search_cutoff` to input `location` [#1777](https://github.com/valhalla/valhalla/pull/1777)
   * Return the Valhalla error `Path distance exceeds the max distance limit` for OSRM responses when the route is greater than the service limits. [#1781](https://github.com/valhalla/valhalla/pull/1781)

## Release Date: 2019-01-14 Valhalla 3.0.2
* **Bug Fix**
   * FIXED: Transit update - fix dow and exception when after midnight trips are normalized [#1682](https://github.com/valhalla/valhalla/pull/1682)
   * FIXED: valhalla_convert_transit segfault - GraphTileBuilder has null GraphTileHeader [#1683](https://github.com/valhalla/valhalla/issues/1683)
   * FIXED: Fix crash for trace_route with osrm serialization. Was passing shape rather than locations to the waypoint method.
   * FIXED: Properly set driving_side based on data set in TripPath.
   * FIXED: A bad bicycle route exposed an issue with bidirectional A* when the origin and destination edges are connected. Use A* in these cases to avoid requiring a high cost threshold in BD A*.
   * FIXED: x86 and x64 data compatibility was fixed as the structures weren't aligned.
   * FIXED: x86 tests were failing due mostly to floating point issues and the aforementioned structure misalignment.
* **Enhancement**
   * Add a durations list (delta time between each pair of trace points), a begin_time and a use_timestamp flag to trace_route requests. This allows using the input trace timestamps or durations plus the begin_time to compute elapsed time at each edge in the matched path (rather than using costing methods).
   * Add support for polyline5 encoding for OSRM formatted output.
* **Note**
   * Isochrones and openlr are both noted as not working with release builds for x86 (32bit) platforms. We'll look at getting this fixed in a future release

## Release Date: 2018-11-21 Valhalla 3.0.1
* **Bug Fix**
   * FIXED: Fixed a rare, but serious bug with bicycle costing. ferry_factor_ in bicycle costing shadowed the data member in the base dynamic cost class, leading to an unitialized variable. Occasionally, this would lead to negative costs which caused failures. [#1663](https://github.com/valhalla/valhalla/pull/1663)
   * FIXED: Fixed use of units in OSRM compatibility mode. [#1662](https://github.com/valhalla/valhalla/pull/1662)

## Release Date: 2018-11-21 Valhalla 3.0.0
* **NOTE**
   * This release changes the Valhalla graph tile formats. Tile data is incompatible with Valhalla 2.x builds, and code for 3.x is incompatible with data built for Valahalla 2.x versions. Valhalla tile sizes are slightly smaller (for datasets using elevation information the size savings is over 10%). In addition, there is increased flexibility for creating different variants of tiles to support different applications (e.g. bicycle only, or driving only).
* **Enhancement**
   * Remove the use of DirectedEdge for transitions between nodes on different hierarchy levels. A new structure, NodeTransition, is now used to transition to nodes on different hierarchy level. This saves space since only the end node GraphId is needed for the transitions (and DirectedEdge is a large data structure).
   * Change the NodeInfo lat,lon to use an offset from the tile base lat,lon. This potentially allows higher precision than using float, but more importantly saves space and allows support for NodeTransitions as well as spare for future growth.
   * Remove the EdgeElevation structure and max grade information into DirectedEdge and mean elevation into EdgeInfo. This saves space.
   * Reduce wayid to 32 bits. This allows sufficient growth when using OpenStreetMap data and frees space in EdgeInfo (allows moving speed limit and mean elevation from other structures).
   * Move name consistency from NodeInfo to DirectedEdge. This allows a more efficient lookup of name consistency.
   * Update all path algorithms to use NodeTransition logic rather than special DirectedEdge transition types. This simplifies PathAlgorithms slightly and removes some conditional logic.
   * Add an optional GraphFilter stage to tile building pipeline. This allows removal of edges and nodes based on access. This allows bicycle only, pedestrian only, or driving only datasets (or combinations) to be created - allowing smaller datasets for special purpose applications.
* **Deprecate**
   * Valhalla 3.0 removes support for OSMLR.

## Release Date: 2018-11-20 Valhalla 2.7.2
* **Enhancement**
   * UPDATED: Added a configuration variable for max_timedep_distance. This is used in selecting the path algorithm and provides the maximum distance between locations when choosing a time dependent path algorithm (other than multi modal). Above this distance, bidirectional A* is used with no time dependencies.
   * UPDATED: Remove transition edges from priority queue in Multimodal methods.
   * UPDATED: Fully implement street names and exit signs with ability to identify route numbers. [#1635](https://github.com/valhalla/valhalla/pull/1635)
* **Bug Fix**
   * FIXED: A timed-turned restriction should not be applied when a non-timed route is executed.  [#1615](https://github.com/valhalla/valhalla/pull/1615)
   * FIXED: Changed unordered_map to unordered_multimap for polys. Poly map can contain the same key but different multi-polygons. For example, islands for a country or timezone polygons for a country.
   * FIXED: Fixed timezone db issue where TZIDs did not exist in the Howard Hinnant date time db that is used in the date_time class for tz indexes.  Added logic to create aliases for TZIDs based on https://en.wikipedia.org/wiki/List_of_tz_database_time_zones
   * FIXED: Fixed the ramp turn modifiers for osrm compat [#1569](https://github.com/valhalla/valhalla/pull/1569)
   * FIXED: Fixed the step geometry when using the osrm compat mode [#1571](https://github.com/valhalla/valhalla/pull/1571)
   * FIXED: Fixed a data creation bug causing issues with A* routes ending on loops. [#1576](https://github.com/valhalla/valhalla/pull/1576)
   * FIXED: Fixed an issue with a bad route where destination only was present. Was due to thresholds in bidirectional A*. Changed threshold to be cost based rather than number of iterations). [#1586](https://github.com/valhalla/valhalla/pull/1586)
   * FIXED: Fixed an issue with destination only (private) roads being used in bicycle routes. Centralized some "base" transition cost logic in the base DynamicCost class. [#1587](https://github.com/valhalla/valhalla/pull/1587)
   * FIXED: Remove extraneous ramp maneuvers [#1657](https://github.com/valhalla/valhalla/pull/1657)

## Release Date: 2018-10-02 Valhalla 2.7.1
* **Enhancement**
   * UPDATED: Added date time support to forward and reverse isochrones. Add speed lookup (predicted speeds and/or free-flow or constrained flow speed) if date_time is present.
   * UPDATED: Add timezone checks to multimodal routes and isochrones (updates localtime if the path crosses into a timezone different than the start location).
* **Data Producer Update**
   * UPDATED: Removed boost date time support from transit.  Now using the Howard Hinnant date library.
* **Bug Fix**
   * FIXED: Fixed a bug with shortcuts that leads to inconsistent routes depending on whether shortcuts are taken, different origins can lead to different paths near the destination. This fix also improves performance on long routes and matrices.
   * FIXED: We were getting inconsistent results between departing at current date/time vs entering the current date/time.  This issue is due to the fact that the iso_date_time function returns the full iso date_time with the timezone offset (e.g., 2018-09-27T10:23-07:00 vs 2018-09-27T10:23). When we refactored the date_time code to use the new Howard Hinnant date library, we introduced this bug.
   * FIXED: Increased the threshold in CostMatrix to address null time and distance values occuring for truck costing with locations near the max distance.

## Release Date: 2018-09-13 Valhalla 2.7.0
* **Enhancement**
   * UPDATED: Refactor to use the pbf options instead of the ptree config [#1428](https://github.com/valhalla/valhalla/pull/1428) This completes [1357](https://github.com/valhalla/valhalla/issues/1357)
   * UPDATED: Removed the boost/date_time dependency from baldr and odin. We added the Howard Hinnant date and time library as a submodule. [#1494](https://github.com/valhalla/valhalla/pull/1494)
   * UPDATED: Fixed 'Drvie' typo [#1505](https://github.com/valhalla/valhalla/pull/1505) This completes [1504](https://github.com/valhalla/valhalla/issues/1504)
   * UPDATED: Optimizations of GetSpeed for predicted speeds [1490](https://github.com/valhalla/valhalla/issues/1490)
   * UPDATED: Isotile optimizations
   * UPDATED: Added stats to predictive traffic logging
   * UPDATED: resample_polyline - Breaks the polyline into equal length segments at a sample distance near the resolution. Break out of the loop through polyline points once we reach the specified number of samplesthen append the last
polyline point.
   * UPDATED: added android logging and uses a shared graph reader
   * UPDATED: Do not run a second pass on long pedestrian routes that include a ferry (but succeed on first pass). This is a performance fix. Long pedestrian routes with A star factor based on ferry speed end up being very inefficient.
* **Bug Fix**
   * FIXED: A* destination only
   * FIXED: Fixed through locations weren't honored [#1449](https://github.com/valhalla/valhalla/pull/1449)


## Release Date: 2018-08-02 Valhalla 3.0.0-rc.4
* **Node Bindings**
   * UPDATED: add some worker pool handling
   [#1467](https://github.com/valhalla/valhalla/pull/1467)

## Release Date: 2018-08-02 Valhalla 3.0.0-rc.3
* **Node Bindings**
   * UPDATED: replaced N-API with node-addon-api wrapper and made the actor
   functions asynchronous
   [#1457](https://github.com/valhalla/valhalla/pull/1457)

## Release Date: 2018-07-24 Valhalla 3.0.0-rc.2
* **Node Bindings**
   * FIXED: turn on the autocleanup functionality for the actor object.
   [#1439](https://github.com/valhalla/valhalla/pull/1439)

## Release Date: 2018-07-16 Valhalla 3.0.0-rc.1
* **Enhancement**
   * ADDED: exposed the rest of the actions to the node bindings and added tests. [#1415](https://github.com/valhalla/valhalla/pull/1415)

## Release Date: 2018-07-12 Valhalla 3.0.0-alpha.1
**NOTE**: There was already a small package named `valhalla` on the npm registry, only published up to version 0.0.3. The team at npm has transferred the package to us, but would like us to publish something to it ASAP to prove our stake in it. Though the bindings do not have all of the actor functionality exposed yet (just route), we are going to publish an alpha release of 3.0.0 to get something up on npm.
* **Infrastructure**:
   * ADDED: add in time dependent algorithms if the distance between locations is less than 500km.
   * ADDED: TurnLanes to indicate turning lanes at the end of a directed edge.
   * ADDED: Added PredictedSpeeds to Valhalla tiles and logic to compute speed based on predictive speed profiles.
* **Data Producer Update**
   * ADDED: is_route_num flag was added to Sign records. Set this to true if the exit sign comes from a route number/ref.
   * CHANGED: Lower speeds on driveways, drive-thru, and parking aisle. Set destination only flag for drive thru use.
   * ADDED: Initial implementation of turn lanes.
  **Bug Fix**
   * CHANGED: Fix destination only penalty for A* and time dependent cases.
   * CHANGED: Use the distance from GetOffsetForHeading, based on road classification and road use (e.g. ramp, turn channel, etc.), within tangent_angle function.
* **Map Matching**
   * FIXED: Fixed trace_route edge_walk server abort [#1365](https://github.com/valhalla/valhalla/pull/1365)
* **Enhancement**
   * ADDED: Added post process for updating free and constrained speeds in the directed edges.
   * UPDATED: Parse the json request once and store in a protocol buffer to pass along the pipeline. This completed the first portion of [1357](https://github.com/valhalla/valhalla/issues/1357)
   * UPDATED: Changed the shape_match attribute from a string to an enum. Fixes [1376](https://github.com/valhalla/valhalla/issues/1376)
   * ADDED: Node bindings for route [#1341](https://github.com/valhalla/valhalla/pull/1341)
   * UPDATED: Use a non-linear use_highways factor (to more heavily penalize highways as use_highways approaches 0).

## Release Date: 2018-07-15 Valhalla 2.6.3
* **API**:
   * FIXED: Use a non-linear use_highways factor (to more heavily penalize highways as use_highways approaches 0).
   * FIXED: Fixed the highway_factor when use_highways < 0.5.
   * ENHANCEMENT: Added logic to modulate the surface factor based on use_trails.
   * ADDED: New customer test requests for motorcycle costing.

## Release Date: 2018-06-28 Valhalla 2.6.2
* **Data Producer Update**
   * FIXED: Complex restriction sorting bug.  Check of has_dt in ComplexRestrictionBuilder::operator==.
* **API**:
   * FIXED: Fixed CostFactory convenience method that registers costing models
   * ADDED: Added use_tolls into motorcycle costing options

## Release Date: 2018-05-28 Valhalla 2.6.0
* **Infrastructure**:
   * CHANGED: Update cmake buildsystem to replace autoconf [#1272](https://github.com/valhalla/valhalla/pull/1272)
* **API**:
   * CHANGED: Move `trace_options` parsing to map matcher factory [#1260](https://github.com/valhalla/valhalla/pull/1260)
   * ADDED: New costing method for AutoDataFix [#1283](https://github.com/valhalla/valhalla/pull/1283)

## Release Date: 2018-05-21 Valhalla 2.5.0
* **Infrastructure**
   * ADDED: Add code formatting and linting.
* **API**
   * ADDED: Added new motorcycle costing, motorcycle access flag in data and use_trails option.
* **Routing**
   * ADDED: Add time dependnet forward and reverse A* methods.
   * FIXED: Increase minimum threshold for driving routes in bidirectional A* (fixes some instances of bad paths).
* **Data Producer Update**
   * CHANGED: Updates to properly handle cycleway crossings.
   * CHANGED: Conditionally include driveways that are private.
   * ADDED: Added logic to set motorcycle access.  This includes lua, country access, and user access flags for motorcycles.

## Release Date: 2018-04-11 Valhalla 2.4.9
* **Enhancement**
   * Added European Portuguese localization for Valhalla
   * Updates to EdgeStatus to improve performance. Use an unordered_map of tile Id and allocate an array for each edge in the tile. This allows using pointers to access status for sequential edges. This improves performance by 50% or so.
   * A couple of bicycle costing updates to improve route quality: avoid roads marked as part of a truck network, to remove the density penalty for transition costs.
   * When optimal matrix type is selected, now use CostMatrix for source to target pedestrian and bicycle matrix calls when both counts are above some threshold. This improves performance in general and lessens some long running requests.
*  **Data Producer Update**
   * Added logic to protect against setting a speed of 0 for ferries.

## Release Date: 2018-03-27 Valhalla 2.4.8
* **Enhancement**
   * Updates for Italian verbal translations
   * Optionally remove driveways at graph creation time
   * Optionally disable candidate edge penalty in path finding
   * OSRM compatible route, matrix and map matching response generation
   * Minimal Windows build compatibility
   * Refactoring to use PBF as the IPC mechanism for all objects
   * Improvements to internal intersection marking to reduce false positives
* **Bug Fix**
   * Cap candidate edge penalty in path finding to reduce excessive expansion
   * Fix trivial paths at deadends

## Release Date: 2018-02-08 Valhalla 2.4.7
* **Enhancement**
   * Speed up building tiles from small OSM imports by using boost directory iterator rather than going through all possible tiles and testing each if the file exists.
* **Bug Fix**
   * Protect against overflow in string to float conversion inside OSM parsing.

## Release Date: 2018-01-26 Valhalla 2.4.6
* **Enhancement**
   * Elevation library will lazy load RAW formatted sources

## Release Date: 2018-01-24 Valhalla 2.4.5
* **Enhancement**
   * Elevation packing utility can unpack lz4hc now
* **Bug Fix**
   * Fixed broken darwin builds

## Release Date: 2018-01-23 Valhalla 2.4.4
* **Enhancement**
   * Elevation service speed improvments and the ability to serve lz4hc compressed data
   * Basic support for downloading routing tiles on demand
   * Deprecated `valhalla_route_service`, now all services (including elevation) are found under `valhalla_service`

## Release Date: 2017-12-11 Valhalla 2.4.3
* **Enhancement**
   * Remove union from GraphId speeds up some platforms
   * Use SAC scale in pedestrian costing
   * Expanded python bindings to include all actions (route, matrix, isochrone, etc)
* **Bug Fix**
   * French translation typo fixes
*  **Data Producer Update**
   * Handling shapes that intersect the poles when binning
   * Handling when transit shapes are less than 2 points

## Release Date: 2017-11-09 Valhalla 2.4.1
*  **Data Producer Update**
   * Added kMopedAccess to modes for complex restrictions.  Remove the kMopedAccess when auto access is removed.  Also, add the kMopedAccess when an auto restriction is found.

## Release Date: 2017-11-08 Valhalla 2.4.0
*  **Data Producer Update**
   * Added logic to support restriction = x with a the except tag.  We apply the restriction to everything except for modes in the except tag.
   * Added logic to support railway_service and coach_service in transit.
* **Bug Fix**
  * Return proper edge_walk path for requested shape_match=walk_or_snap
  * Skip invalid stateid for Top-K requests

## Release Date: 2017-11-07 Valhalla 2.3.9
* **Enhancement**
  * Top-K map matched path generation now only returns unique paths and does so with fewer iterations
  * Navigator call outs for both imperial and metric units
  * The surface types allowed for a given bike route can now be controlled via a request parameter `avoid_bad_surfaces`
  * Improved support for motorscooter costing via surface types, road classification and vehicle specific tagging
* **Bug Fix**
  * Connectivity maps now include information about transit tiles
  * Lane counts for singly digitized roads are now correct for a given directed edge
  * Edge merging code for assigning osmlr segments is now robust to partial tile sets
  * Fix matrix path finding to allow transitioning down to lower levels when appropriate. In particular, do not supersede shortcut edges until no longer expanding on the next level.
  * Fix optimizer rotate location method. This fixes a bug where optimal ordering was bad for large location sets.
*  **Data Producer Update**
   * Duration tags are now used to properly set the speed of travel for a ferry routes

## Release Date: 2017-10-17 Valhalla 2.3.8
* **Bug Fix**
  * Fixed the roundabout exit count for bicycles when the roundabout is a road and not a cycleway
  * Enable a pedestrian path to remain on roundabout instead of getting off and back on
  * Fixed the penalization of candidate locations in the uni-directional A* algorithm (used for trivial paths)
*  **Data Producer Update**
   * Added logic to set bike forward and tag to true where kv["sac_scale"] == "hiking". All other values for sac_scale turn off bicycle access.  If sac_scale or mtb keys are found and a surface tag is not set we default to kPath.
   * Fixed a bug where surface=unpaved was being assigned Surface::kPavedSmooth.

## Release Date: 2017-9-11 Valhalla 2.3.7
* **Bug Fix**
  * Update bidirectional connections to handle cases where the connecting edge is one of the origin (or destination) edges and the cost is high. Fixes some pedestrian route issues that were reported.
*  **Data Producer Update**
   * Added support for motorroad tag (default and per country).
   * Update OSMLR segment association logic to fix issue where chunks wrote over leftover segments. Fix search along edges to include a radius so any nearby edges are also considered.

## Release Date: 2017-08-29 Valhalla 2.3.6
* **Bug Fix**
  * Pedestrian paths including ferries no longer cause circuitous routes
  * Fix a crash in map matching route finding where heading from shape was using a `nullptr` tile
  * Spanish language narrative corrections
  * Fix traffic segment matcher to always set the start time of a segment when its known
* **Enhancement**
  * Location correlation scoring improvements to avoid situations where less likely start or ending locations are selected

## Release Date: 2017-08-22 Valhalla 2.3.5
* **Bug Fix**
  * Clamp the edge score in thor. Extreme values were causing bad alloc crashes.
  * Fix multimodal isochrones. EdgeLabel refactor caused issues.
* **Data Producer Update**
  * Update lua logic to properly handle vehicle=no tags.

## Release Date: 2017-08-14 Valhalla 2.3.4
* **Bug Fix**
  * Enforce limits on maximum per point accuracy to avoid long running map matching computations

## Release Date: 2017-08-14 Valhalla 2.3.3
* **Bug Fix**
  * Maximum osm node reached now causes bitset to resize to accomodate when building tiles
  * Fix wrong side of street information and remove redundant node snapping
  * Fix path differences between services and `valhalla_run_route`
  * Fix map matching crash when interpolating duplicate input points
  * Fix unhandled exception when trace_route or trace_attributes when there are no continuous matches
* **Enhancement**
  * Folded Low-Stress Biking Code into the regular Bicycle code and removed the LowStressBicycleCost class. Now when making a query for bicycle routing, a value of 0 for use_hills and use_roads produces low-stress biking routes, while a value of 1 for both provides more intense professional bike routes.
  * Bike costing default values changed. use_roads and use_hills are now 0.25 by default instead of 0.5 and the default bike is now a hybrid bike instead of a road bike.
  * Added logic to use station hierarchy from transitland.  Osm and egress nodes are connected by transitconnections.  Egress and stations are connected by egressconnections.  Stations and platforms are connected by platformconnections.  This includes narrative updates for Odin as well.

## Release Date: 2017-07-31 Valhalla 2.3.2
* **Bug Fix**
  * Update to use oneway:psv if oneway:bus does not exist.
  * Fix out of bounds memory issue in DoubleBucketQueue.
  * Many things are now taken into consideration to determine which sides of the road have what cyclelanes, because they were not being parsed correctly before
  * Fixed issue where sometimes a "oneway:bicycle=no" tag on a two-way street would cause the road to become a oneway for bicycles
  * Fixed trace_attributes edge_walk cases where the start or end points in the shape are close to graph nodes (intersections)
  * Fixed 32bit architecture crashing for certain routes with non-deterministic placement of edges labels in bucketized queue datastructure
* **Enhancement**
  * Improve multi-modal routes by adjusting the pedestrian mode factor (routes use less walking in favor of public transit).
  * Added interface framework to support "top-k" paths within map-matching.
  * Created a base EdgeLabel class that contains all data needed within costing methods and supports the basic path algorithms (forward direction, A*, with accumulated path distance). Derive class for bidirectional algorithms (BDEdgeLabel) and for multimodal algorithms. Lowers memory use by combining some fields (using spare bits from GraphId).
  * Added elapsed time estimates to map-matching labels in preparation for using timestamps in map-matching.
  * Added parsing of various OSM tags: "bicycle=use_sidepath", "bicycle=dismount", "segregated=*", "shoulder=*", "cycleway:buffer=*", and several variations of these.
  * Both trace_route and trace_attributes will parse `time` and `accuracy` parameters when the shape is provided as unencoded
  * Map-matching will now use the time (in seconds) of each gps reading (if provided) to narrow the search space and avoid finding matches that are impossibly fast

## Release Date: 2017-07-10 Valhalla 2.3.0
* **Bug Fix**
  * Fixed a bug in traffic segment matcher where length was populated but had invalid times
* **Embedded Compilation**
  * Decoupled the service components from the rest of the worker objects so that the worker objects could be used in non http service contexts
   * Added an actor class which encapsulates the various worker objects and allows the various end points to be called /route /height etc. without needing to run a service
* **Low-Stress Bicycle**
  * Worked on creating a new low-stress biking option that focuses more on taking safer roads like cycle ways or residential roads than the standard bike costing option does.

## Release Date: 2017-06-26 Valhalla 2.2.9
* **Bug Fix**
  * Fix a bug introduced in 2.2.8 where map matching search extent was incorrect in longitude axis.

## Release Date: 2017-06-23 Valhalla 2.2.8
* **Bug Fix**
  * Traffic segment matcher (exposed through Python bindings) - fix cases where partial (or no) results could be returned when breaking out of loop in form_segments early.
* **Traffic Matching Update**
  * Traffic segment matcher - handle special cases when entering and exiting turn channels.
* **Guidance Improvements**
  * Added Swedish (se-SV) narrative file.

## Release Date: 2017-06-20 Valhalla 2.2.7
* **Bug Fixes**
  * Traffic segment matcher (exposed through Python bindings) makes use of accuracy per point in the input
  * Traffic segment matcher is robust to consecutive transition edges in matched path
* **Isochrone Changes**
  * Set up isochrone to be able to handle multi-location queries in the future
* **Data Producer Updates**
  * Fixes to valhalla_associate_segments to address threading issue.
  * Added support for restrictions that refers only to appropriate type of vehicle.
* **Navigator**
  * Added pre-alpha implementation that will perform guidance for mobile devices.
* **Map Matching Updates**
  * Added capability to customize match_options

## Release Date: 2017-06-12 Valhalla 2.2.6
* **Bug Fixes**
  * Fixed the begin shape index where an end_route_discontinuity exists
* **Guidance Improvements**
  * Updated Slovenian (sl-SI) narrative file.
* **Data Producer Updates**
  * Added support for per mode restrictions (e.g., restriction:&lt;type&gt;)  Saved these restrictions as "complex" restrictions which currently support per mode lookup (unlike simple restrictions which are assumed to apply to all driving modes).
* **Matrix Updates**
  * Increased max distance threshold for auto costing and other similar costings to 400 km instead of 200 km

## Release Date: 2017-06-05 Valhalla 2.2.5
* **Bug Fixes**
  * Fixed matched point edge_index by skipping transition edges.
  * Use double precision in meili grid traversal to fix some incorrect grid cases.
  * Update meili to use DoubleBucketQueue and GraphReader methods rather than internal methods.

## Release Date: 2017-05-17 Valhalla 2.2.4
* **Bug Fixes**
  * Fix isochrone bug where the default access mode was used - this rejected edges that should not have been rejected for cases than automobile.
  * Fix A* handling of edge costs for trivial routes. This fixed an issue with disconnected regions that projected to a single edge.
  * Fix TripPathBuilder crash if first edge is a transition edge (was occurring with map-matching in rare occasions).

## Release Date: 2017-05-15 Valhalla 2.2.3
* **Map Matching Improvement**
  * Return begin and end route discontinuities. Also, returns partial shape of edge at route discontinuity.
* **Isochrone Improvements**
  * Add logic to make sure the center location remains fixed at the center of a tile/grid in the isotile.
  * Add a default generalization factor that is based on the grid size. Users can still override this factor but the default behavior is improved.
  * Add ExpandForward and ExpandReverse methods as is done in bidirectional A*. This improves handling of transitions between hierarchy levels.
* **Graph Correlation Improvements**
  * Add options to control both radius and reachability per input location (with defaults) to control correlation of input locations to the graph in such a way as to avoid routing between disconnected regions and favor more likely paths.

## Release Date: 2017-05-08 Valhalla 2.2.0
* **Guidance Improvements**
  * Added Russian (ru-RU) narrative file.
  * Updated Slovenian (sl-SI) narrative file.
* **Data Producer Updates**
  * Assign destination sign info on bidirectional ramps.
  * Update ReclassifyLinks. Use a "link-tree" which is formed from the exit node and terminates at entrance nodes. Exit nodes are sorted by classification so motorway exits are done before trunks, etc. Updated the turn channel logic - now more consistently applies turn channel use.
  * Updated traffic segment associations to properly work with elevation and lane connectivity information (which is stored after the traffic association).

## Release Date: 2017-04-24 Valhalla 2.1.9
* **Elevation Update**
  * Created a new EdgeElevation structure which includes max upward and downward slope (moved from DirectedEdge) and mean elevation.
* **Routing Improvements**
  * Destination only fix when "nested" destination only areas cause a route failure. Allow destination only edges (with penalty) on 2nd pass.
  * Fix heading to properly use the partial edge shape rather than entire edge shape to determine heading at the begin and end locations.
  * Some cleanup and simplification of the bidirectional A* algorithm.
  * Some cleanup and simplification of TripPathBuilder.
  * Make TileHierarchy data and methods static and remove tile_dir from the tile hierarchy.
* **Map Matching Improvement**
  * Return matched points with trace attributes when using map_snap.
* **Data Producer Updates**
  * lua updates so that the chunnel will work again.

## Release Date: 2017-04-04 Valhalla 2.1.8
* **Map Matching Release**
  * Added max trace limits and out-of-bounds checks for customizable trace options

## Release Date: 2017-03-29 Valhalla 2.1.7
* **Map Matching Release**
  * Increased service limits for trace
* **Data Producer Updates**
  * Transit: Remove the dependency on using level 2 tiles for transit builder
* **Traffic Updates**
  * Segment matcher completely re-written to handle many complex issues when matching traces to OTSs
* **Service Improvement**
  * Bug Fix - relaxed rapidjson parsing to allow numeric type coercion
* **Routing Improvements**
  * Level the forward and reverse paths in bidirectional A * to account for distance approximation differences.
  * Add logic for Use==kPath to bicycle costing so that paths are favored (as are footways).

## Release Date: 2017-03-10 Valhalla 2.1.3
* **Guidance Improvement**
  * Corrections to Slovenian narrative language file
  **Routing Improvements**
  * Increased the pedestrian search radius from 25 to 50 within the meili configuration to reduce U-turns with map-matching
  * Added a max avoid location limit

## Release Date: 2017-02-22 Valhalla 2.1.0
* **Guidance Improvement**
  * Added ca-ES (Catalan) and sl-SI (Slovenian) narrative language files
* **Routing  Improvement**
  * Fix through location reverse ordering bug (introduced in 2.0.9) in output of route responses for depart_at routes
  * Fix edge_walking method to handle cases where more than 1 initial edge is found
* **Data Producer Updates**
  * Improved transit by processing frequency based schedules.
  * Updated graph validation to more aggressively check graph consistency on level 0 and level 1
  * Fix the EdgeInfo hash to not create duplicate edge info records when creating hierarchies

## Release Date: 2017-02-21 Valhalla 2.0.9
* **Guidance Improvement**
  * Improved Italian narrative by handling articulated prepositions
  * Properly calling out turn channel maneuver
* **Routing Improvement**
  * Improved path determination by increasing stop impact for link to link transitions at intersections
  * Fixed through location handling, now includes cost at throughs and properly uses heading
  * Added ability to adjust location heading tolerance
* **Traffic Updates**
  * Fixed segment matching json to properly return non-string values where apropriate
* **Data Producer Updates**
  * Process node:ref and way:junction_ref as a semicolon separated list for exit numbers
  * Removed duplicated interchange sign information when ways are split into edges
  * Use a sequence within HierarchyBuilder to lower memory requirements for planet / large data imports.
  * Add connecting OSM wayId to a transit stop within NodeInfo.
  * Lua update:  removed ways that were being added to the routing graph.
  * Transit:  Fixed an issue where add_service_day and remove_service_day was not using the tile creation date, but the service start date for transit.
  * Transit:  Added acceptance test logic.
  * Transit:  Added fallback option if the associated wayid is not found.  Use distance approximator to find the closest edge.
  * Transit:  Added URL encoding for one stop ids that contain diacriticals.  Also, added include_geometry=false for route requests.
* **Optimized Routing Update**
  * Added an original index to the location object in the optimized route response
* **Trace Route Improvement**
  * Updated find_start_node to fix "GraphTile NodeInfo index out of bounds" error

## Release Date: 2017-01-30 Valhalla 2.0.6
* **Guidance Improvement**
  * Italian phrases were updated
* **Routing Improvement**
  * Fixed an issue where date and time was returning an invalid ISO8601 time format for date_time values in positive UTC. + sign was missing.
  * Fixed an encoding issue that was discovered for tranist_fetcher.  We were not encoding onestop_ids or route_ids.  Also, added exclude_geometry=true for route API calls.
* **Data Producer Updates**
  * Added logic to grab a single feed in valhalla_build_transit.

## Release Date: 2017-01-04 Valhalla 2.0.3
* **Service Improvement**
  * Added support for interrupting requests. If the connection is closed, route computation and map-matching can be interrupted prior to completion.
* **Routing Improvement**
  * Ignore name inconsistency when entering a link to avoid double penalizing.
* **Data Producer Updates**
  * Fixed consistent name assignment for ramps and turn lanes which improved guidance.
  * Added a flag to directed edges indicating if the edge has names. This can potentially be used in costing methods.
  * Allow future use of spare GraphId bits within DirectedEdge.

## Release Date: 2016-12-13 Valhalla 2.0.2
* **Routing Improvement**
  * Added support for multi-way restrictions to matrix and isochrones.
  * Added HOV costing model.
  * Speed limit updates.   Added logic to save average speed separately from speed limits.
  * Added transit include and exclude logic to multimodal isochrone.
  * Fix some edge cases for trivial (single edge) paths.
  * Better treatment of destination access only when using bidirectional A*.
* **Performance Improvement**
  * Improved performance of the path algorithms by making many access methods inline.

## Release Date: 2016-11-28 Valhalla 2.0.1
* **Routing Improvement**
  * Preliminary support for multi-way restrictions
* **Issues Fixed**
  * Fixed tile incompatiblity between 64 and 32bit architectures
  * Fixed missing edges within tile edge search indexes
  * Fixed an issue where transit isochrone was cut off if we took transit that was greater than the max_seconds and other transit lines or buses were then not considered.

## Release Date: 2016-11-15 Valhalla 2.0

* **Tile Redesign**
  * Updated the graph tiles to store edges only on the hierarchy level they belong to. Prior to this, the highways were stored on all levels, they now exist only on the highway hierarchy. Similar changes were made for arterial level roads. This leads to about a 20% reduction in tile size.
  * The tile redesign required changes to the path generation algorithms. They must now transition freely beteeen levels, even for pedestrian and bicycle routes. To offset the extra transitions, the main algorithms were changed to expand nodes at each level that has directed edges, rather than adding the transition edges to the priority queue/adjacency list. This change helps performance. The hierarchy limits that are used to speed the computation of driving routes by utilizing the highway hierarchy were adjusted to work with the new path algorithms.
  * Some changes to costing were also required, for example pedestrian and bicycle routes skip shortcut edges.
  * Many tile data structures were altered to explicitly size different fields and make room for "spare" fields that will allow future growth. In addition, the tile itself has extra "spare" records that can be appended to the end of the tile and referenced from the tile header. This also will allow future growth without breaking backward compatibility.
* **Guidance Improvement**
  * Refactored trip path to use an enumerated `Use` for edge and an enumerated `NodeType` for node
  * Fixed some wording in the Hindi narrative file
  * Fixed missing turn maneuver by updating the forward intersecting edge logic
* **Issues Fixed**
  * Fixed an issue with pedestrian routes where a short u-turn was taken to avoid the "crossing" penalty.
  * Fixed bicycle routing due to high penalty to enter an access=destination area. Changed to a smaller, length based factor to try to avoid long regions where access = destination. Added a driveway penalty to avoid taking driveways (which are often marked as access=destination).
  * Fixed regression where service did not adhere to the list of allowed actions in the Loki configuration
* **Graph Correlation**
  * External contributions from Navitia have lead to greatly reduced per-location graph correlation. Average correlation time is now less than 1ms down from 4-9ms.

## Release Date: 2016-10-17

* **Guidance Improvement**
  * Added the Hindi (hi-IN) narrative language
* **Service Additions**
  * Added internal valhalla error codes utility in baldr and modified all services to make use of and return as JSON response
  * See documentation https://github.com/valhalla/valhalla-docs/blob/master/api-reference.md#internal-error-codes-and-conditions
* **Time-Distance Matrix Improvement**
  * Added a costmatrix performance fix for one_to_many matrix requests
* **Memory Mapped Tar Archive - Tile Extract Support**
  * Added the ability to load a tar archive of the routing graph tiles. This improves performance under heavy load and reduces the memory requirement while allowing multiple processes to share cache resources.

## Release Date: 2016-09-19

* **Guidance Improvement**
  * Added pirate narrative language
* **Routing Improvement**
  * Added the ability to include or exclude stops, routes, and operators in multimodal routing.
* **Service Improvement**
  * JSONify Error Response

## Release Date: 2016-08-30

* **Pedestrian Routing Improvement**
  * Fixes for trivial pedestrian routes

## Release Date: 2016-08-22

* **Guidance Improvements**
  * Added Spanish narrative
  * Updated the start and end edge heading calculation to be based on road class and edge use
* **Bicycle Routing Improvements**
  * Prevent getting off a higher class road for a small detour only to get back onto the road immediately.
  * Redo the speed penalties and road class factors - they were doubly penalizing many roads with very high values.
  * Simplify the computation of weighting factor for roads that do not have cycle lanes. Apply speed penalty to slightly reduce favoring
of non-separated bicycle lanes on high speed roads.
* **Routing Improvements**
  * Remove avoidance of U-turn for pedestrian routes. This improves use with map-matching since pedestrian routes can make U-turns.
  * Allow U-turns at dead-ends for driving (and bicycling) routes.
* **Service Additions**
  * Add support for multi-modal isochrones.
  * Added base code to allow reverse isochrones (path from anywhere to a single destination).
* **New Sources to Targets**
  * Added a new Matrix Service action that allows you to request any of the 3 types of time-distance matrices by calling 1 action.  This action takes a sources and targets parameter instead of the locations parameter.  Please see the updated Time-Distance Matrix Service API reference for more details.

## Release Date: 2016-08-08

 * **Service additions**
  * Latitude, longitude bounding boxes of the route and each leg have been added to the route results.
  * Added an initial isochrone capability. This includes methods to create an "isotile" - a 2-D gridded data set with time to reach each lat,lon grid from an origin location. This isoltile is then used to create contours at specified times. Interior contours are optionally removed and the remaining outer contours are generalized and converted to GeoJSON polygons. An initial version supporting multimodal route types has also been added.
 * **Data Producer Updates**
  * Fixed tranist scheduling issue where false schedules were getting added.
 * **Tools Additionas**
  * Added `valhalla_export_edges` tool to allow shape and names to be dumped from the routing tiles

## Release Date: 2016-07-19

 * **Guidance Improvements**
  * Added French narrative
  * Added capability to have narrative language aliases - For example: German `de-DE` has an alias of `de`
 * **Transit Stop Update** - Return latitude and longitude for each transit stop
 * **Data Producer Updates**
  * Added logic to use lanes:forward, lanes:backward, speed:forward, and speed:backward based on direction of the directed edge.
  * Added support for no_entry, no_exit, and no_turn restrictions.
  * Added logic to support country specific access. Based on country tables found here: http://wiki.openstreetmap.org/wiki/OSM_tags_for_routing/Access-Restrictions

## Release Date: 2016-06-08

 * **Bug Fix** - Fixed a bug where edge indexing created many small tiles where no edges actually intersected. This allowed impossible routes to be considered for path finding instead of rejecting them earlier.
 * **Guidance Improvements**
  * Fixed invalid u-turn direction
  * Updated to properly call out jughandle routes
  * Enhanced signless interchange maneuvers to help guide users
 * **Data Producer Updates**
  * Updated the speed assignment for ramp to be a percentage of the original road class speed assignment
  * Updated stop impact logic for turn channel onto ramp

## Release Date: 2016-05-19

 * **Bug Fix** - Fixed a bug where routes fail within small, disconnected "islands" due to the threshold logic in prior release. Also better logic for not-thru roads.

## Release Date: 2016-05-18

 * **Bidirectional A* Improvements** - Fixed an issue where if both origin and destination locations where on not-thru roads that meet at a common node the path ended up taking a long detour. Not all cases were fixed though - next release should fix. Trying to address the termination criteria for when the best connection point of the 2 paths is optimal. Turns out that the initial case where both opposing edges are settled is not guaranteed to be the least cost path. For now we are setting a threshold and extending the search while still tracking best connections. Fixed the opposing edge when a hierarchy transition occurs.
 * **Guidance Globalization** -  Fixed decimal distance to be locale based.
 * **Guidance Improvements**
  * Fixed roundabout spoke count issue by fixing the drive_on_right attribute.
  * Simplified narative by combining unnamed straight maneuvers
  * Added logic to confirm maneuver type assignment to avoid invalid guidance
  * Fixed turn maneuvers by improving logic for the following:
    * Internal intersection edges
    * 'T' intersections
    * Intersecting forward edges
 * **Data Producer Updates** - Fix the restrictions on a shortcut edge to be the same as the last directed edge of the shortcut (rather than the first one).

## Release Date: 2016-04-28

 * **Tile Format Updates** - Separated the transit graph from the "road only" graph into different tiles but retained their interconnectivity. Transit tiles are now hierarchy level 3.
 * **Tile Format Updates** - Reduced the size of graph edge shape data by 5% through the use of varint encoding (LEB128)
 * **Tile Format Updates** - Aligned `EdgeInfo` structures to proper byte boundaries so as to maintain compatibility for systems who don't support reading from unaligned addresses.
 * **Guidance Globalization** -  Added the it-IT(Italian) language file. Added support for CLDR plural rules. The cs-CZ(Czech), de-DE(German), and en-US(US English) language files have been updated.
 * **Travel mode based instructions** -  Updated the start, post ferry, and post transit insructions to be based on the travel mode, for example:
  * `Drive east on Main Street.`
  * `Walk northeast on Broadway.`
  * `Bike south on the cycleway.`

## Release Date: 2016-04-12

 * **Guidance Globalization** -  Added logic to use tagged language files that contain the guidance phrases. The initial versions of en-US, de-DE, and cs-CZ have been deployed.
 * **Updated ferry defaults** -  Bumped up use_ferry to 0.65 so that we don't penalize ferries as much.

## Release Date: 2016-03-31
 * **Data producer updates** - Do not generate shortcuts across a node which is a fork. This caused missing fork maneuvers on longer routes.  GetNames update ("Broadway fix").  Fixed an issue with looking up a name in the ref map and not the name map.  Also, removed duplicate names.  Private = false was unsetting destination only flags for parking aisles.

## Release Date: 2016-03-30
 * **TripPathBuilder Bug Fix** - Fixed an exception that was being thrown when trying to read directed edges past the end of the list within a tile. This was due to errors in setting walkability and cyclability on upper hierarchies.

## Release Date: 2016-03-28

 * **Improved Graph Correlation** -  Correlating input to the routing graph is carried out via closest first traversal of the graph's, now indexed, geometry. This results in faster correlation and gaurantees the absolute closest edge is found.

## Release Date: 2016-03-16

 * **Transit type returned** -  The transit type (e.g. tram, metro, rail, bus, ferry, cable car, gondola, funicular) is now returned with each transit maneuver.
 * **Guidance language** -  If the language option is not supplied or is unsupported then the language will be set to the default (en-US). Also, the service will return the language in the trip results.
 * **Update multimodal path algorithm** - Applied some fixes to multimodal path algorithm. In particular fixed a bug where the wrong sortcost was added to the adjacency list. Also separated "in-station" transfer costs from transfers between stops.
 * **Data producer updates** - Do not combine shortcut edges at gates or toll booths. Fixes avoid toll issues on routes that included shortcut edges.

## Release Date: 2016-03-07

 * **Updated all APIs to honor the optional DNT (Do not track) http header** -  This will avoid logging locations.
 * **Reduce 'Merge maneuver' verbal alert instructions** -  Only create a verbal alert instruction for a 'Merge maneuver' if the previous maneuver is > 1.5 km.
 * **Updated transit defaults.  Tweaked transit costing logic to obtain better routes.** -  use_rail = 0.6, use_transfers = 0.3, transfer_cost = 15.0 and transfer_penalty = 300.0.  Updated the TransferCostFactor to use the transfer_factor correctly.  TransitionCost for pedestrian costing bumped up from 20.0f to 30.0f when predecessor edge is a transit connection.
 * **Initial Guidance Globalization** -  Partial framework for Guidance Globalization. Started reading some guidance phrases from en-US.json file.

## Release Date: 2016-02-22

 * **Use bidirectional A* for automobile routes** - Switch to bidirectional A* for all but bus routes and short routes (where origin and destination are less than 10km apart). This improves performance and has less failure cases for longer routes. Some data import adjustments were made (02-19) to fix some issues encountered with arterial and highway hierarchies. Also only use a maximum of 2 passes for bidirecdtional A* to reduce "long time to fail" cases.
 * **Added verbal multi-cue guidance** - This combines verbal instructions when 2 successive maneuvers occur in a short amount of time (e.g., Turn right onto MainStreet. Then Turn left onto 1st Avenue).

## Release Date: 2016-02-19

 * **Data producer updates** - Reduce stop impact when all edges are links (ramps or turn channels). Update opposing edge logic to reject edges that do no have proper access (forward access == reverse access on opposing edge and vice-versa). Update ReclassifyLinks for cases where a single edge (often a service road) intersects a ramp improperly causing the ramp to reclassified when it should not be. Updated maximum OSM node Id (now exceeds 4000000000). Move lua from conf repository into mjolnir.

## Release Date: 2016-02-01

 * **Data producer updates** - Reduce speed on unpaved/rough roads. Add statistics for hgv (truck) restrictions.

## Release Date: 2016-01-26

 * **Added capability to disable narrative production** - Added the `narrative` boolean option to allow users to disable narrative production. Locations, shape, length, and time are still returned. The narrative production is enabled by default. The possible values for the `narrative` option are: false and true
 * **Added capability to mark a request with an id** - The `id` is returned with the response so a user could match to the corresponding request.
 * **Added some logging enhancements, specifically [ANALYTICS] logging** - We want to focus more on what our data is telling us by logging specific stats in Logstash.

## Release Date: 2016-01-18

 * **Data producer updates** - Data importer configuration (lua) updates to fix a bug where buses were not allowed on restricted lanes.  Fixed surface issue (change the default surface to be "compacted" for footways).

## Release Date: 2016-01-04

 * **Fixed Wrong Costing Options Applied** - Fixed a bug in which a previous requests costing options would be used as defaults for all subsequent requests.

## Release Date: 2015-12-18

 * **Fix for bus access** - Data importer configuration (lua) updates to fix a bug where bus lanes were turning off access for other modes.
 * **Fix for extra emergency data** - Data importer configuration (lua) updates to fix a bug where we were saving hospitals in the data.
 * **Bicycle costing update** - Updated kTCSlight and kTCFavorable so that cycleways are favored by default vs roads.

## Release Date: 2015-12-17

 * **Graph Tile Data Structure update** - Updated structures within graph tiles to support transit efforts and truck routing. Removed TransitTrip, changed TransitRoute and TransitStop to indexes (rather than binary search). Added access restrictions (like height and weight restrictions) and the mode which they impact to reduce need to look-up.
 * **Data producer updates** - Updated graph tile structures and import processes.

## Release Date: 2015-11-23

 * **Fixed Open App for OSRM functionality** - Added OSRM functionality back to Loki to support Open App.

## Release Date: 2015-11-13

 * **Improved narrative for unnamed walkway, cycleway, and mountain bike trail** - A generic description will be used for the street name when a walkway, cycleway, or mountain bike trail maneuver is unnamed. For example, a turn right onto a unnamed walkway maneuver will now be: "Turn right onto walkway."
 * **Fix costing bug** - Fix a bug introduced in EdgeLabel refactor (impacted time distance matrix only).

## Release Date: 2015-11-3

 * **Enhance bi-directional A* logic** - Updates to bidirectional A* algorithm to fix the route completion logic to handle cases where a long "connection" edge could lead to a sub-optimal path. Add hierarchy and shortcut logic so we can test and use bidirectional A* for driving routes. Fix the destination logic to properly handle oneways as the destination edge. Also fix U-turn detection for reverse search when hierarchy transitions occur.
 * **Change "Go" to "Head" for some instructions** - Start, exit ferry.
 * **Update to roundabout instructions** - Call out roundabouts for edges marked as links (ramps, turn channels).
 * **Update bicycle costing** - Fix the road factor (for applying weights based on road classification) and lower turn cost values.

## Data Producer Release Date: 2015-11-2

 * **Updated logic to not create shortcut edges on roundabouts** - This fixes some roundabout exit counts.

## Release Date: 2015-10-20

 * **Bug Fix for Pedestrian and Bicycle Routes** - Fixed a bug with setting the destination in the bi-directional Astar algorithm. Locations that snapped to a dead-end node would have failed the route and caused a timeout while searching for a valid path. Also fixed the elapsed time computation on the reverse path of bi-directional algorithm.

## Release Date: 2015-10-16

 * **Through Location Types** - Improved support for locations with type = "through". Routes now combine paths that meet at each through location to create a single "leg" between locations with type = "break". Paths that continue at a through location will not create a U-turn unless the path enters a "dead-end" region (neighborhood with no outbound access).
 * **Update shortcut edge logic** - Now skips long shortcut edges when close to the destination. This can lead to missing the proper connection if the shortcut is too long. Fixes #245 (thor).
 * **Per mode service limits** - Update configuration to allow setting different maximum number of locations and distance per mode.
 * **Fix shape index for trivial path** - Fix a bug where when building the the trip path for a "trivial" route (includes just one edge) where the shape index exceeded that size of the shape.

## Release Date: 2015-09-28

 * **Elevation Influenced Bicycle Routing** - Enabled elevation influenced bicycle routing. A "use-hills" option was added to the bicycle costing profile that can tune routes to avoid hills based on grade and amount of elevation change.
 * **"Loop Edge" Fix** - Fixed a bug with edges that form a loop. Split them into 2 edges during data import.
 * **Additional information returned from 'locate' method** - Added information that can be useful when debugging routes and data. Adds information about nodes and edges at a location.
 * **Guidance/Narrative Updates** - Added side of street to destination narrative. Updated verbal instructions.<|MERGE_RESOLUTION|>--- conflicted
+++ resolved
@@ -93,6 +93,7 @@
    * ADDED: Add utility functions to Signs. [#2390](https://github.com/valhalla/valhalla/pull/2390)
    * ADDED: Unified time tracking for all algorithms that support time-based graph expansion. [#2278](https://github.com/valhalla/valhalla/pull/2278)
    * ADDED: Add rail_ferry use and costing. [#2408](https://github.com/valhalla/valhalla/pull/2408)
+   * ADDED: `display_lat` and `display_lon` to `locations` in in put for better control of routing side of street [#1769](https://github.com/valhalla/valhalla/pull/1769)
 
 ## Release Date: 2019-11-21 Valhalla 3.0.9
 * **Bug Fix**
@@ -196,10 +197,6 @@
    * FIXED: Fixed fork assignment and narrative logic when a highway ends and splits into multiple ramps. [#1742](https://github.com/valhalla/valhalla/pull/1742)
    * FIXED: Do not use any avoid edges as origin or destination of a route, matrix, or isochrone. [#1745](https://github.com/valhalla/valhalla/pull/1745)
    * FIXED: Add leg summary and remove unused hint attribute for OSRM compatibility mode. [#1753](https://github.com/valhalla/valhalla/pull/1753)
-<<<<<<< HEAD
-   * FIXED: Improvements for pedestrian forks, pedestrian roundabouts, and continue maneuvers [#1768](https://github.com/valhalla/valhalla/pull/1768)
-   * ADDED: `display_lat` and `display_lon` to `locations` in in put for better control of routing side of street [#1769](https://github.com/valhalla/valhalla/pull/1769)
-=======
    * FIXED: Improvements for pedestrian forks, pedestrian roundabouts, and continue maneuvers. [#1768](https://github.com/valhalla/valhalla/pull/1768)
    * FIXED: Added simplified overview for OSRM response and added use_toll logic back to truck costing. [#1765](https://github.com/valhalla/valhalla/pull/1765)
    * FIXED: temp fix for location distance bug [#1774](https://github.com/valhalla/valhalla/pull/1774)
@@ -209,7 +206,6 @@
    * FIXED: Only edge candidates that were used in the path are send to serializer: [1788](https://github.com/valhalla/valhalla/pull/1788)
    * FIXED: Added logic to prevent the removal of a destination maneuver when ending on an internal edge [#1792](https://github.com/valhalla/valhalla/pull/1792)
    * FIXED: Fixed instructions when starting on an internal edge [#1796](https://github.com/valhalla/valhalla/pull/1796)
->>>>>>> a5eec720
 
 * **Enhancement**
    * Add the ability to run valhalla_build_tiles in stages. Specify the begin_stage and end_stage as command line options. Also cleans up temporary files as the last stage in the pipeline.
