<<<<<<< HEAD
## Release Date: TBD Valhalla 3.0
* **NOTE**
   * This release changes the Valhalla graph tile formats. Tile data is incompatible with Valhalla 2.x builds, and code for 3.x is incompatible with data built for Valahalla 2.x versions. Valhalla tile sizes are slightly smaller (for datasets using elevation information the size savings is over 10%). In addition, there is increased flexibility for creating different variants of tiles to support different applications (e.g. bicycle only, or driving only).
* **Enhancement**
   * Remove the use of DirectedEdge for transitions between nodes on different hierarchy levels. A new structure, NodeTransition, is now used to transition to nodes on different hierarchy level. This saves space since only the end node GraphId is needed for the transitions (and DirectedEdge is a large data structure).
   * Change the NodeInfo lat,lon to use an offset from the tile base lat,lon. This potentially allows higher precision than using float, but more importantly saves space and allows support for NodeTransitions as well as spare for future growth.
   * Remove the EdgeElevation structure and max grade information into DirectedEdge and mean elevation into EdgeInfo. This saves space.
   * Reduce wayid to 32 bits. This allows sufficient growth when using OpenStreetMap data and frees space in EdgeInfo (allows moving speed limit and mean elevation from other structures).
   * Move name consistency from NodeInfo to DirectedEdge. This allows a more efficient lookup of name consistency.
   * Update all path algorithms to use NodeTransition logic rather than special DirectedEdge transition types. This simplifies PathAlgorithms slightly and removes some conditional logic.
   * Add an optional GraphFilter stage to tile building pipeline. This allows removal of edges and nodes based on access. This allows bicycle only, pedestrian only, or driving only datasets (or combinations) to be created - allowing smaller datasets for special purpose applications.
* **Deprecate**
   * Valhalla 3.0 removes support for OSMLR.

## Release Date: TBD
=======
## Release Date: 2018-11-20 Valhalla 2.7.2
>>>>>>> 7d7a60cd
* **Enhancement**
   * UPDATED: Added a configuration variable for max_timedep_distance. This is used in selecting the path algorithm and provides the maximum distance between locations when choosing a time dependent path algorithm (other than multi modal). Above this distance, bidirectional A* is used with no time dependencies.
   * UPDATED: Remove transition edges from priority queue in Multimodal methods.
   * UPDATED: Fully implement street names and exit signs with ability to identify route numbers. [#1635](https://github.com/valhalla/valhalla/pull/1635)
* **Bug Fix**
   * FIXED: A timed-turned restriction should not be applied when a non-timed route is executed.  [#1615](https://github.com/valhalla/valhalla/pull/1615)
   * FIXED: Changed unordered_map to unordered_multimap for polys. Poly map can contain the same key but different multi-polygons. For example, islands for a country or timezone polygons for a country.
   * FIXED: Fixed timezone db issue where TZIDs did not exist in the Howard Hinnant date time db that is used in the date_time class for tz indexes.  Added logic to create aliases for TZIDs based on https://en.wikipedia.org/wiki/List_of_tz_database_time_zones
   * FIXED: Fixed the ramp turn modifiers for osrm compat [#1569](https://github.com/valhalla/valhalla/pull/1569)
   * FIXED: Fixed the step geometry when using the osrm compat mode [#1571](https://github.com/valhalla/valhalla/pull/1571)
   * FIXED: Fixed a data creation bug causing issues with A* routes ending on loops. [#1576](https://github.com/valhalla/valhalla/pull/1576)
   * FIXED: Fixed an issue with a bad route where destination only was present. Was due to thresholds in bidirectional A*. Changed threshold to be cost based rather than number of iterations). [#1586](https://github.com/valhalla/valhalla/pull/1586)
   * FIXED: Fixed an issue with destination only (private) roads being used in bicycle routes. Centralized some "base" transition cost logic in the base DynamicCost class. [#1587](https://github.com/valhalla/valhalla/pull/1587)
   * FIXED: Remove extraneous ramp maneuvers [#1657](https://github.com/valhalla/valhalla/pull/1657)

## Release Date: 2018-10-02 Valhalla 2.7.1
* **Enhancement**
   * UPDATED: Added date time support to forward and reverse isochrones. Add speed lookup (predicted speeds and/or free-flow or constrained flow speed) if date_time is present.
   * UPDATED: Add timezone checks to multimodal routes and isochrones (updates localtime if the path crosses into a timezone different than the start location).
* **Data Producer Update**
   * UPDATED: Removed boost date time support from transit.  Now using the Howard Hinnant date library.
* **Bug Fix**
   * FIXED: Fixed a bug with shortcuts that leads to inconsistent routes depending on whether shortcuts are taken, different origins can lead to different paths near the destination. This fix also improves performance on long routes and matrices.
   * FIXED: We were getting inconsistent results between departing at current date/time vs entering the current date/time.  This issue is due to the fact that the iso_date_time function returns the full iso date_time with the timezone offset (e.g., 2018-09-27T10:23-07:00 vs 2018-09-27T10:23). When we refactored the date_time code to use the new Howard Hinnant date library, we introduced this bug.
   * FIXED: Increased the threshold in CostMatrix to address null time and distance values occuring for truck costing with locations near the max distance.

## Release Date: 2018-09-13 Valhalla 2.7.0
* **Enhancement**
   * UPDATED: Refactor to use the pbf options instead of the ptree config [#1428](https://github.com/valhalla/valhalla/pull/1428) This completes [1357](https://github.com/valhalla/valhalla/issues/1357)
   * UPDATED: Removed the boost/date_time dependency from baldr and odin. We added the Howard Hinnant date and time library as a submodule. [#1494](https://github.com/valhalla/valhalla/pull/1494)
   * UPDATED: Fixed 'Drvie' typo [#1505](https://github.com/valhalla/valhalla/pull/1505) This completes [1504](https://github.com/valhalla/valhalla/issues/1504)
   * UPDATED: Optimizations of GetSpeed for predicted speeds [1490](https://github.com/valhalla/valhalla/issues/1490)
   * UPDATED: Isotile optimizations
   * UPDATED: Added stats to predictive traffic logging
   * UPDATED: resample_polyline - Breaks the polyline into equal length segments at a sample distance near the resolution. Break out of the loop through polyline points once we reach the specified number of samplesthen append the last
polyline point.
   * UPDATED: added android logging and uses a shared graph reader
   * UPDATED: Do not run a second pass on long pedestrian routes that include a ferry (but succeed on first pass). This is a performance fix. Long pedestrian routes with A star factor based on ferry speed end up being very inefficient.
* **Bug Fix**
   * FIXED: A* destination only
   * FIXED: Fixed through locations weren't honored [#1449](https://github.com/valhalla/valhalla/pull/1449)


## Release Date: 2018-08-02 Valhalla 3.0.0-rc.4
* **Node Bindings**
   * UPDATED: add some worker pool handling
   [#1467](https://github.com/valhalla/valhalla/pull/1467)

## Release Date: 2018-08-02 Valhalla 3.0.0-rc.3
* **Node Bindings**
   * UPDATED: replaced N-API with node-addon-api wrapper and made the actor
   functions asynchronous
   [#1457](https://github.com/valhalla/valhalla/pull/1457)

## Release Date: 2018-07-24 Valhalla 3.0.0-rc.2
* **Node Bindings**
   * FIXED: turn on the autocleanup functionality for the actor object.
   [#1439](https://github.com/valhalla/valhalla/pull/1439)

## Release Date: 2018-07-16 Valhalla 3.0.0-rc.1
* **Enhancement**
   * ADDED: exposed the rest of the actions to the node bindings and added tests. [#1415](https://github.com/valhalla/valhalla/pull/1415)

## Release Date: 2018-07-12 Valhalla 3.0.0-alpha.1
**NOTE**: There was already a small package named `valhalla` on the npm registry, only published up to version 0.0.3. The team at npm has transferred the package to us, but would like us to publish something to it ASAP to prove our stake in it. Though the bindings do not have all of the actor functionality exposed yet (just route), we are going to publish an alpha release of 3.0.0 to get something up on npm.
* **Infrastructure**:
   * ADDED: add in time dependent algorithms if the distance between locations is less than 500km.
   * ADDED: TurnLanes to indicate turning lanes at the end of a directed edge.
   * ADDED: Added PredictedSpeeds to Valhalla tiles and logic to compute speed based on predictive speed profiles.
* **Data Producer Update**
   * ADDED: is_route_num flag was added to Sign records. Set this to true if the exit sign comes from a route number/ref.
   * CHANGED: Lower speeds on driveways, drive-thru, and parking aisle. Set destination only flag for drive thru use.
   * ADDED: Initial implementation of turn lanes.
  **Bug Fix**
   * CHANGED: Fix destination only penalty for A* and time dependent cases.
   * CHANGED: Use the distance from GetOffsetForHeading, based on road classification and road use (e.g. ramp, turn channel, etc.), within tangent_angle function.
* **Map Matching**
   * FIXED: Fixed trace_route edge_walk server abort [#1365](https://github.com/valhalla/valhalla/pull/1365)
* **Enhancement**
   * ADDED: Added post process for updating free and constrained speeds in the directed edges.
   * UPDATED: Parse the json request once and store in a protocol buffer to pass along the pipeline. This completed the first portion of [1357](https://github.com/valhalla/valhalla/issues/1357)
   * UPDATED: Changed the shape_match attribute from a string to an enum. Fixes [1376](https://github.com/valhalla/valhalla/issues/1376)
   * ADDED: Node bindings for route [#1341](https://github.com/valhalla/valhalla/pull/1341)
   * UPDATED: Use a non-linear use_highways factor (to more heavily penalize highways as use_highways approaches 0).

## Release Date: 2018-07-15 Valhalla 2.6.3
* **API**:
   * FIXED: Use a non-linear use_highways factor (to more heavily penalize highways as use_highways approaches 0).
   * FIXED: Fixed the highway_factor when use_highways < 0.5.
   * ENHANCEMENT: Added logic to modulate the surface factor based on use_trails.
   * ADDED: New customer test requests for motorcycle costing.

## Release Date: 2018-06-28 Valhalla 2.6.2
* **Data Producer Update**
   * FIXED: Complex restriction sorting bug.  Check of has_dt in ComplexRestrictionBuilder::operator==.
* **API**:
   * FIXED: Fixed CostFactory convenience method that registers costing models
   * ADDED: Added use_tolls into motorcycle costing options

## Release Date: 2018-05-28 Valhalla 2.6.0
* **Infrastructure**:
   * CHANGED: Update cmake buildsystem to replace autoconf [#1272](https://github.com/valhalla/valhalla/pull/1272)
* **API**:
   * CHANGED: Move `trace_options` parsing to map matcher factory [#1260](https://github.com/valhalla/valhalla/pull/1260)
   * ADDED: New costing method for AutoDataFix [#1283](https://github.com/valhalla/valhalla/pull/1283)

## Release Date: 2018-05-21 Valhalla 2.5.0
* **Infrastructure**
   * ADDED: Add code formatting and linting.
* **API**
   * ADDED: Added new motorcycle costing, motorcycle access flag in data and use_trails option.
* **Routing**
   * ADDED: Add time dependnet forward and reverse A* methods.
   * FIXED: Increase minimum threshold for driving routes in bidirectional A* (fixes some instances of bad paths).
* **Data Producer Update**
   * CHANGED: Updates to properly handle cycleway crossings.
   * CHANGED: Conditionally include driveways that are private.
   * ADDED: Added logic to set motorcycle access.  This includes lua, country access, and user access flags for motorcycles.

## Release Date: 2018-04-11 Valhalla 2.4.9
* **Enhancement**
   * Added European Portuguese localization for Valhalla
   * Updates to EdgeStatus to improve performance. Use an unordered_map of tile Id and allocate an array for each edge in the tile. This allows using pointers to access status for sequential edges. This improves performance by 50% or so.
   * A couple of bicycle costing updates to improve route quality: avoid roads marked as part of a truck network, to remove the density penalty for transition costs.
   * When optimal matrix type is selected, now use CostMatrix for source to target pedestrian and bicycle matrix calls when both counts are above some threshold. This improves performance in general and lessens some long running requests.
*  **Data Producer Update**
   * Added logic to protect against setting a speed of 0 for ferries.

## Release Date: 2018-03-27 Valhalla 2.4.8
* **Enhancement**
   * Updates for Italian verbal translations
   * Optionally remove driveways at graph creation time
   * Optionally disable candidate edge penalty in path finding
   * OSRM compatible route, matrix and map matching response generation
   * Minimal Windows build compatibility
   * Refactoring to use PBF as the IPC mechanism for all objects
   * Improvements to internal intersection marking to reduce false positives
* **Bug Fix**
   * Cap candidate edge penalty in path finding to reduce excessive expansion
   * Fix trivial paths at deadends

## Release Date: 2018-02-08 Valhalla 2.4.7
* **Enhancement**
   * Speed up building tiles from small OSM imports by using boost directory iterator rather than going through all possible tiles and testing each if the file exists.
* **Bug Fix**
   * Protect against overflow in string to float conversion inside OSM parsing.

## Release Date: 2018-01-26 Valhalla 2.4.6
* **Enhancement**
   * Elevation library will lazy load RAW formatted sources

## Release Date: 2018-01-24 Valhalla 2.4.5
* **Enhancement**
   * Elevation packing utility can unpack lz4hc now
* **Bug Fix**
   * Fixed broken darwin builds

## Release Date: 2018-01-23 Valhalla 2.4.4
* **Enhancement**
   * Elevation service speed improvments and the ability to serve lz4hc compressed data
   * Basic support for downloading routing tiles on demand
   * Deprecated `valhalla_route_service`, now all services (including elevation) are found under `valhalla_service`

## Release Date: 2017-12-11 Valhalla 2.4.3
* **Enhancement**
   * Remove union from GraphId speeds up some platforms
   * Use SAC scale in pedestrian costing
   * Expanded python bindings to include all actions (route, matrix, isochrone, etc)
* **Bug Fix**
   * French translation typo fixes
*  **Data Producer Update**
   * Handling shapes that intersect the poles when binning
   * Handling when transit shapes are less than 2 points

## Release Date: 2017-11-09 Valhalla 2.4.1
*  **Data Producer Update**
   * Added kMopedAccess to modes for complex restrictions.  Remove the kMopedAccess when auto access is removed.  Also, add the kMopedAccess when an auto restriction is found.

## Release Date: 2017-11-08 Valhalla 2.4.0
*  **Data Producer Update**
   * Added logic to support restriction = x with a the except tag.  We apply the restriction to everything except for modes in the except tag.
   * Added logic to support railway_service and coach_service in transit.
* **Bug Fix**
  * Return proper edge_walk path for requested shape_match=walk_or_snap
  * Skip invalid stateid for Top-K requests

## Release Date: 2017-11-07 Valhalla 2.3.9
* **Enhancement**
  * Top-K map matched path generation now only returns unique paths and does so with fewer iterations
  * Navigator call outs for both imperial and metric units
  * The surface types allowed for a given bike route can now be controlled via a request parameter `avoid_bad_surfaces`
  * Improved support for motorscooter costing via surface types, road classification and vehicle specific tagging
* **Bug Fix**
  * Connectivity maps now include information about transit tiles
  * Lane counts for singly digitized roads are now correct for a given directed edge
  * Edge merging code for assigning osmlr segments is now robust to partial tile sets
  * Fix matrix path finding to allow transitioning down to lower levels when appropriate. In particular, do not supersede shortcut edges until no longer expanding on the next level.
  * Fix optimizer rotate location method. This fixes a bug where optimal ordering was bad for large location sets.
*  **Data Producer Update**
   * Duration tags are now used to properly set the speed of travel for a ferry routes

## Release Date: 2017-10-17 Valhalla 2.3.8
* **Bug Fix**
  * Fixed the roundabout exit count for bicycles when the roundabout is a road and not a cycleway
  * Enable a pedestrian path to remain on roundabout instead of getting off and back on
  * Fixed the penalization of candidate locations in the uni-directional A* algorithm (used for trivial paths)
*  **Data Producer Update**
   * Added logic to set bike forward and tag to true where kv["sac_scale"] == "hiking". All other values for sac_scale turn off bicycle access.  If sac_scale or mtb keys are found and a surface tag is not set we default to kPath.
   * Fixed a bug where surface=unpaved was being assigned Surface::kPavedSmooth.

## Release Date: 2017-9-11 Valhalla 2.3.7
* **Bug Fix**
  * Update bidirectional connections to handle cases where the connecting edge is one of the origin (or destination) edges and the cost is high. Fixes some pedestrian route issues that were reported.
*  **Data Producer Update**
   * Added support for motorroad tag (default and per country).
   * Update OSMLR segment association logic to fix issue where chunks wrote over leftover segments. Fix search along edges to include a radius so any nearby edges are also considered.

## Release Date: 2017-08-29 Valhalla 2.3.6
* **Bug Fix**
  * Pedestrian paths including ferries no longer cause circuitous routes
  * Fix a crash in map matching route finding where heading from shape was using a `nullptr` tile
  * Spanish language narrative corrections
  * Fix traffic segment matcher to always set the start time of a segment when its known
* **Enhancement**
  * Location correlation scoring improvements to avoid situations where less likely start or ending locations are selected

## Release Date: 2017-08-22 Valhalla 2.3.5
* **Bug Fix**
  * Clamp the edge score in thor. Extreme values were causing bad alloc crashes.
  * Fix multimodal isochrones. EdgeLabel refactor caused issues.
* **Data Producer Update**
  * Update lua logic to properly handle vehicle=no tags.

## Release Date: 2017-08-14 Valhalla 2.3.4
* **Bug Fix**
  * Enforce limits on maximum per point accuracy to avoid long running map matching computations

## Release Date: 2017-08-14 Valhalla 2.3.3
* **Bug Fix**
  * Maximum osm node reached now causes bitset to resize to accomodate when building tiles
  * Fix wrong side of street information and remove redundant node snapping
  * Fix path differences between services and `valhalla_run_route`
  * Fix map matching crash when interpolating duplicate input points
  * Fix unhandled exception when trace_route or trace_attributes when there are no continuous matches
* **Enhancement**
  * Folded Low-Stress Biking Code into the regular Bicycle code and removed the LowStressBicycleCost class. Now when making a query for bicycle routing, a value of 0 for use_hills and use_roads produces low-stress biking routes, while a value of 1 for both provides more intense professional bike routes.
  * Bike costing default values changed. use_roads and use_hills are now 0.25 by default instead of 0.5 and the default bike is now a hybrid bike instead of a road bike.
  * Added logic to use station hierarchy from transitland.  Osm and egress nodes are connected by transitconnections.  Egress and stations are connected by egressconnections.  Stations and platforms are connected by platformconnections.  This includes narrative updates for Odin as well.

## Release Date: 2017-07-31 Valhalla 2.3.2
* **Bug Fix**
  * Update to use oneway:psv if oneway:bus does not exist.
  * Fix out of bounds memory issue in DoubleBucketQueue.
  * Many things are now taken into consideration to determine which sides of the road have what cyclelanes, because they were not being parsed correctly before
  * Fixed issue where sometimes a "oneway:bicycle=no" tag on a two-way street would cause the road to become a oneway for bicycles
  * Fixed trace_attributes edge_walk cases where the start or end points in the shape are close to graph nodes (intersections)
  * Fixed 32bit architecture crashing for certain routes with non-deterministic placement of edges labels in bucketized queue datastructure
* **Enhancement**
  * Improve multi-modal routes by adjusting the pedestrian mode factor (routes use less walking in favor of public transit).
  * Added interface framework to support "top-k" paths within map-matching.
  * Created a base EdgeLabel class that contains all data needed within costing methods and supports the basic path algorithms (forward direction, A*, with accumulated path distance). Derive class for bidirectional algorithms (BDEdgeLabel) and for multimodal algorithms. Lowers memory use by combining some fields (using spare bits from GraphId).
  * Added elapsed time estimates to map-matching labels in preparation for using timestamps in map-matching.
  * Added parsing of various OSM tags: "bicycle=use_sidepath", "bicycle=dismount", "segregated=*", "shoulder=*", "cycleway:buffer=*", and several variations of these.
  * Both trace_route and trace_attributes will parse `time` and `accuracy` parameters when the shape is provided as unencoded
  * Map-matching will now use the time (in seconds) of each gps reading (if provided) to narrow the search space and avoid finding matches that are impossibly fast

## Release Date: 2017-07-10 Valhalla 2.3.0
* **Bug Fix**
  * Fixed a bug in traffic segment matcher where length was populated but had invalid times
* **Embedded Compilation**
  * Decoupled the service components from the rest of the worker objects so that the worker objects could be used in non http service contexts
   * Added an actor class which encapsulates the various worker objects and allows the various end points to be called /route /height etc. without needing to run a service
* **Low-Stress Bicycle**
  * Worked on creating a new low-stress biking option that focuses more on taking safer roads like cycle ways or residential roads than the standard bike costing option does.

## Release Date: 2017-06-26 Valhalla 2.2.9
* **Bug Fix**
  * Fix a bug introduced in 2.2.8 where map matching search extent was incorrect in longitude axis.

## Release Date: 2017-06-23 Valhalla 2.2.8
* **Bug Fix**
  * Traffic segment matcher (exposed through Python bindings) - fix cases where partial (or no) results could be returned when breaking out of loop in form_segments early.
* **Traffic Matching Update**
  * Traffic segment matcher - handle special cases when entering and exiting turn channels.
* **Guidance Improvements**
  * Added Swedish (se-SV) narrative file.

## Release Date: 2017-06-20 Valhalla 2.2.7
* **Bug Fixes**
  * Traffic segment matcher (exposed through Python bindings) makes use of accuracy per point in the input
  * Traffic segment matcher is robust to consecutive transition edges in matched path
* **Isochrone Changes**
  * Set up isochrone to be able to handle multi-location queries in the future
* **Data Producer Updates**
  * Fixes to valhalla_associate_segments to address threading issue.
  * Added support for restrictions that refers only to appropriate type of vehicle.
* **Navigator**
  * Added pre-alpha implementation that will perform guidance for mobile devices.
* **Map Matching Updates**
  * Added capability to customize match_options

## Release Date: 2017-06-12 Valhalla 2.2.6
* **Bug Fixes**
  * Fixed the begin shape index where an end_route_discontinuity exists
* **Guidance Improvements**
  * Updated Slovenian (sl-SI) narrative file.
* **Data Producer Updates**
  * Added support for per mode restrictions (e.g., restriction:&lt;type&gt;)  Saved these restrictions as "complex" restrictions which currently support per mode lookup (unlike simple restrictions which are assumed to apply to all driving modes).
* **Matrix Updates**
  * Increased max distance threshold for auto costing and other similar costings to 400 km instead of 200 km

## Release Date: 2017-06-05 Valhalla 2.2.5
* **Bug Fixes**
  * Fixed matched point edge_index by skipping transition edges.
  * Use double precision in meili grid traversal to fix some incorrect grid cases.
  * Update meili to use DoubleBucketQueue and GraphReader methods rather than internal methods.

## Release Date: 2017-05-17 Valhalla 2.2.4
* **Bug Fixes**
  * Fix isochrone bug where the default access mode was used - this rejected edges that should not have been rejected for cases than automobile.
  * Fix A* handling of edge costs for trivial routes. This fixed an issue with disconnected regions that projected to a single edge.
  * Fix TripPathBuilder crash if first edge is a transition edge (was occurring with map-matching in rare occasions).

## Release Date: 2017-05-15 Valhalla 2.2.3
* **Map Matching Improvement**
  * Return begin and end route discontinuities. Also, returns partial shape of edge at route discontinuity.
* **Isochrone Improvements**
  * Add logic to make sure the center location remains fixed at the center of a tile/grid in the isotile.
  * Add a default generalization factor that is based on the grid size. Users can still override this factor but the default behavior is improved.
  * Add ExpandForward and ExpandReverse methods as is done in bidirectional A*. This improves handling of transitions between hierarchy levels.
* **Graph Correlation Improvements**
  * Add options to control both radius and reachability per input location (with defaults) to control correlation of input locations to the graph in such a way as to avoid routing between disconnected regions and favor more likely paths.

## Release Date: 2017-05-08 Valhalla 2.2.0
* **Guidance Improvements**
  * Added Russian (ru-RU) narrative file.
  * Updated Slovenian (sl-SI) narrative file.
* **Data Producer Updates**
  * Assign destination sign info on bidirectional ramps.
  * Update ReclassifyLinks. Use a "link-tree" which is formed from the exit node and terminates at entrance nodes. Exit nodes are sorted by classification so motorway exits are done before trunks, etc. Updated the turn channel logic - now more consistently applies turn channel use.
  * Updated traffic segment associations to properly work with elevation and lane connectivity information (which is stored after the traffic association).

## Release Date: 2017-04-24 Valhalla 2.1.9
* **Elevation Update**
  * Created a new EdgeElevation structure which includes max upward and downward slope (moved from DirectedEdge) and mean elevation.
* **Routing Improvements**
  * Destination only fix when "nested" destination only areas cause a route failure. Allow destination only edges (with penalty) on 2nd pass.
  * Fix heading to properly use the partial edge shape rather than entire edge shape to determine heading at the begin and end locations.
  * Some cleanup and simplification of the bidirectional A* algorithm.
  * Some cleanup and simplification of TripPathBuilder.
  * Make TileHierarchy data and methods static and remove tile_dir from the tile hierarchy.
* **Map Matching Improvement**
  * Return matched points with trace attributes when using map_snap.
* **Data Producer Updates**
  * lua updates so that the chunnel will work again.

## Release Date: 2017-04-04 Valhalla 2.1.8
* **Map Matching Release**
  * Added max trace limits and out-of-bounds checks for customizable trace options

## Release Date: 2017-03-29 Valhalla 2.1.7
* **Map Matching Release**
  * Increased service limits for trace
* **Data Producer Updates**
  * Transit: Remove the dependency on using level 2 tiles for transit builder
* **Traffic Updates**
  * Segment matcher completely re-written to handle many complex issues when matching traces to OTSs
* **Service Improvement**
  * Bug Fix - relaxed rapidjson parsing to allow numeric type coercion
* **Routing Improvements**
  * Level the forward and reverse paths in bidirectional A * to account for distance approximation differences.
  * Add logic for Use==kPath to bicycle costing so that paths are favored (as are footways).

## Release Date: 2017-03-10 Valhalla 2.1.3
* **Guidance Improvement**
  * Corrections to Slovenian narrative language file
  **Routing Improvements**
  * Increased the pedestrian search radius from 25 to 50 within the meili configuration to reduce U-turns with map-matching
  * Added a max avoid location limit

## Release Date: 2017-02-22 Valhalla 2.1.0
* **Guidance Improvement**
  * Added ca-ES (Catalan) and sl-SI (Slovenian) narrative language files
* **Routing  Improvement**
  * Fix through location reverse ordering bug (introduced in 2.0.9) in output of route responses for depart_at routes
  * Fix edge_walking method to handle cases where more than 1 initial edge is found
* **Data Producer Updates**
  * Improved transit by processing frequency based schedules.
  * Updated graph validation to more aggressively check graph consistency on level 0 and level 1
  * Fix the EdgeInfo hash to not create duplicate edge info records when creating hierarchies

## Release Date: 2017-02-21 Valhalla 2.0.9
* **Guidance Improvement**
  * Improved Italian narrative by handling articulated prepositions
  * Properly calling out turn channel maneuver
* **Routing Improvement**
  * Improved path determination by increasing stop impact for link to link transitions at intersections
  * Fixed through location handling, now includes cost at throughs and properly uses heading
  * Added ability to adjust location heading tolerance
* **Traffic Updates**
  * Fixed segment matching json to properly return non-string values where apropriate
* **Data Producer Updates**
  * Process node:ref and way:junction_ref as a semicolon separated list for exit numbers
  * Removed duplicated interchange sign information when ways are split into edges
  * Use a sequence within HierarchyBuilder to lower memory requirements for planet / large data imports.
  * Add connecting OSM wayId to a transit stop within NodeInfo.
  * Lua update:  removed ways that were being added to the routing graph.
  * Transit:  Fixed an issue where add_service_day and remove_service_day was not using the tile creation date, but the service start date for transit.
  * Transit:  Added acceptance test logic.
  * Transit:  Added fallback option if the associated wayid is not found.  Use distance approximator to find the closest edge.
  * Transit:  Added URL encoding for one stop ids that contain diacriticals.  Also, added include_geometry=false for route requests.
* **Optimized Routing Update**
  * Added an original index to the location object in the optimized route response
* **Trace Route Improvement**
  * Updated find_start_node to fix "GraphTile NodeInfo index out of bounds" error

## Release Date: 2017-01-30 Valhalla 2.0.6
* **Guidance Improvement**
  * Italian phrases were updated
* **Routing Improvement**
  * Fixed an issue where date and time was returning an invalid ISO8601 time format for date_time values in positive UTC. + sign was missing.
  * Fixed an encoding issue that was discovered for tranist_fetcher.  We were not encoding onestop_ids or route_ids.  Also, added exclude_geometry=true for route API calls.
* **Data Producer Updates**
  * Added logic to grab a single feed in valhalla_build_transit.

## Release Date: 2017-01-04 Valhalla 2.0.3
* **Service Improvement**
  * Added support for interrupting requests. If the connection is closed, route computation and map-matching can be interrupted prior to completion.
* **Routing Improvement**
  * Ignore name inconsistency when entering a link to avoid double penalizing.
* **Data Producer Updates**
  * Fixed consistent name assignment for ramps and turn lanes which improved guidance.
  * Added a flag to directed edges indicating if the edge has names. This can potentially be used in costing methods.
  * Allow future use of spare GraphId bits within DirectedEdge.

## Release Date: 2016-12-13 Valhalla 2.0.2
* **Routing Improvement**
  * Added support for multi-way restrictions to matrix and isochrones.
  * Added HOV costing model.
  * Speed limit updates.   Added logic to save average speed separately from speed limits.
  * Added transit include and exclude logic to multimodal isochrone.
  * Fix some edge cases for trivial (single edge) paths.
  * Better treatment of destination access only when using bidirectional A*.
* **Performance Improvement**
  * Improved performance of the path algorithms by making many access methods inline.

## Release Date: 2016-11-28 Valhalla 2.0.1
* **Routing Improvement**
  * Preliminary support for multi-way restrictions
* **Issues Fixed**
  * Fixed tile incompatiblity between 64 and 32bit architectures
  * Fixed missing edges within tile edge search indexes
  * Fixed an issue where transit isochrone was cut off if we took transit that was greater than the max_seconds and other transit lines or buses were then not considered.

## Release Date: 2016-11-15 Valhalla 2.0

* **Tile Redesign**
  * Updated the graph tiles to store edges only on the hierarchy level they belong to. Prior to this, the highways were stored on all levels, they now exist only on the highway hierarchy. Similar changes were made for arterial level roads. This leads to about a 20% reduction in tile size.
  * The tile redesign required changes to the path generation algorithms. They must now transition freely beteeen levels, even for pedestrian and bicycle routes. To offset the extra transitions, the main algorithms were changed to expand nodes at each level that has directed edges, rather than adding the transition edges to the priority queue/adjacency list. This change helps performance. The hierarchy limits that are used to speed the computation of driving routes by utilizing the highway hierarchy were adjusted to work with the new path algorithms.
  * Some changes to costing were also required, for example pedestrian and bicycle routes skip shortcut edges.
  * Many tile data structures were altered to explicitly size different fields and make room for "spare" fields that will allow future growth. In addition, the tile itself has extra "spare" records that can be appended to the end of the tile and referenced from the tile header. This also will allow future growth without breaking backward compatibility.
* **Guidance Improvement**
  * Refactored trip path to use an enumerated `Use` for edge and an enumerated `NodeType` for node
  * Fixed some wording in the Hindi narrative file
  * Fixed missing turn maneuver by updating the forward intersecting edge logic
* **Issues Fixed**
  * Fixed an issue with pedestrian routes where a short u-turn was taken to avoid the "crossing" penalty.
  * Fixed bicycle routing due to high penalty to enter an access=destination area. Changed to a smaller, length based factor to try to avoid long regions where access = destination. Added a driveway penalty to avoid taking driveways (which are often marked as access=destination).
  * Fixed regression where service did not adhere to the list of allowed actions in the Loki configuration
* **Graph Correlation**
  * External contributions from Navitia have lead to greatly reduced per-location graph correlation. Average correlation time is now less than 1ms down from 4-9ms.

## Release Date: 2016-10-17

* **Guidance Improvement**
  * Added the Hindi (hi-IN) narrative language
* **Service Additions**
  * Added internal valhalla error codes utility in baldr and modified all services to make use of and return as JSON response
  * See documentation https://github.com/valhalla/valhalla-docs/blob/master/api-reference.md#internal-error-codes-and-conditions
* **Time-Distance Matrix Improvement**
  * Added a costmatrix performance fix for one_to_many matrix requests
* **Memory Mapped Tar Archive - Tile Extract Support**
  * Added the ability to load a tar archive of the routing graph tiles. This improves performance under heavy load and reduces the memory requirement while allowing multiple processes to share cache resources.

## Release Date: 2016-09-19

* **Guidance Improvement**
  * Added pirate narrative language
* **Routing Improvement**
  * Added the ability to include or exclude stops, routes, and operators in multimodal routing.
* **Service Improvement**
  * JSONify Error Response

## Release Date: 2016-08-30

* **Pedestrian Routing Improvement**
  * Fixes for trivial pedestrian routes

## Release Date: 2016-08-22

* **Guidance Improvements**
  * Added Spanish narrative
  * Updated the start and end edge heading calculation to be based on road class and edge use
* **Bicycle Routing Improvements**
  * Prevent getting off a higher class road for a small detour only to get back onto the road immediately.
  * Redo the speed penalties and road class factors - they were doubly penalizing many roads with very high values.
  * Simplify the computation of weighting factor for roads that do not have cycle lanes. Apply speed penalty to slightly reduce favoring
of non-separated bicycle lanes on high speed roads.
* **Routing Improvements**
  * Remove avoidance of U-turn for pedestrian routes. This improves use with map-matching since pedestrian routes can make U-turns.
  * Allow U-turns at dead-ends for driving (and bicycling) routes.
* **Service Additions**
  * Add support for multi-modal isochrones.
  * Added base code to allow reverse isochrones (path from anywhere to a single destination).
* **New Sources to Targets**
  * Added a new Matrix Service action that allows you to request any of the 3 types of time-distance matrices by calling 1 action.  This action takes a sources and targets parameter instead of the locations parameter.  Please see the updated Time-Distance Matrix Service API reference for more details.

## Release Date: 2016-08-08

 * **Service additions**
  * Latitude, longitude bounding boxes of the route and each leg have been added to the route results.
  * Added an initial isochrone capability. This includes methods to create an "isotile" - a 2-D gridded data set with time to reach each lat,lon grid from an origin location. This isoltile is then used to create contours at specified times. Interior contours are optionally removed and the remaining outer contours are generalized and converted to GeoJSON polygons. An initial version supporting multimodal route types has also been added.
 * **Data Producer Updates**
  * Fixed tranist scheduling issue where false schedules were getting added.
 * **Tools Additionas**
  * Added `valhalla_export_edges` tool to allow shape and names to be dumped from the routing tiles

## Release Date: 2016-07-19

 * **Guidance Improvements**
  * Added French narrative
  * Added capability to have narrative language aliases - For example: German `de-DE` has an alias of `de`
 * **Transit Stop Update** - Return latitude and longitude for each transit stop
 * **Data Producer Updates**
  * Added logic to use lanes:forward, lanes:backward, speed:forward, and speed:backward based on direction of the directed edge.
  * Added support for no_entry, no_exit, and no_turn restrictions.
  * Added logic to support country specific access. Based on country tables found here: http://wiki.openstreetmap.org/wiki/OSM_tags_for_routing/Access-Restrictions

## Release Date: 2016-06-08

 * **Bug Fix** - Fixed a bug where edge indexing created many small tiles where no edges actually intersected. This allowed impossible routes to be considered for path finding instead of rejecting them earlier.
 * **Guidance Improvements**
  * Fixed invalid u-turn direction
  * Updated to properly call out jughandle routes
  * Enhanced signless interchange maneuvers to help guide users
 * **Data Producer Updates**
  * Updated the speed assignment for ramp to be a percentage of the original road class speed assignment
  * Updated stop impact logic for turn channel onto ramp

## Release Date: 2016-05-19

 * **Bug Fix** - Fixed a bug where routes fail within small, disconnected "islands" due to the threshold logic in prior release. Also better logic for not-thru roads.

## Release Date: 2016-05-18

 * **Bidirectional A* Improvements** - Fixed an issue where if both origin and destination locations where on not-thru roads that meet at a common node the path ended up taking a long detour. Not all cases were fixed though - next release should fix. Trying to address the termination criteria for when the best connection point of the 2 paths is optimal. Turns out that the initial case where both opposing edges are settled is not guaranteed to be the least cost path. For now we are setting a threshold and extending the search while still tracking best connections. Fixed the opposing edge when a hierarchy transition occurs.
 * **Guidance Globalization** -  Fixed decimal distance to be locale based.
 * **Guidance Improvements**
  * Fixed roundabout spoke count issue by fixing the drive_on_right attribute.
  * Simplified narative by combining unnamed straight maneuvers
  * Added logic to confirm maneuver type assignment to avoid invalid guidance
  * Fixed turn maneuvers by improving logic for the following:
    * Internal intersection edges
    * 'T' intersections
    * Intersecting forward edges
 * **Data Producer Updates** - Fix the restrictions on a shortcut edge to be the same as the last directed edge of the shortcut (rather than the first one).

## Release Date: 2016-04-28

 * **Tile Format Updates** - Separated the transit graph from the "road only" graph into different tiles but retained their interconnectivity. Transit tiles are now hierarchy level 3.
 * **Tile Format Updates** - Reduced the size of graph edge shape data by 5% through the use of varint encoding (LEB128)
 * **Tile Format Updates** - Aligned `EdgeInfo` structures to proper byte boundaries so as to maintain compatibility for systems who don't support reading from unaligned addresses.
 * **Guidance Globalization** -  Added the it-IT(Italian) language file. Added support for CLDR plural rules. The cs-CZ(Czech), de-DE(German), and en-US(US English) language files have been updated.
 * **Travel mode based instructions** -  Updated the start, post ferry, and post transit insructions to be based on the travel mode, for example:
  * `Drive east on Main Street.`
  * `Walk northeast on Broadway.`
  * `Bike south on the cycleway.`

## Release Date: 2016-04-12

 * **Guidance Globalization** -  Added logic to use tagged language files that contain the guidance phrases. The initial versions of en-US, de-DE, and cs-CZ have been deployed.
 * **Updated ferry defaults** -  Bumped up use_ferry to 0.65 so that we don't penalize ferries as much.

## Release Date: 2016-03-31
 * **Data producer updates** - Do not generate shortcuts across a node which is a fork. This caused missing fork maneuvers on longer routes.  GetNames update ("Broadway fix").  Fixed an issue with looking up a name in the ref map and not the name map.  Also, removed duplicate names.  Private = false was unsetting destination only flags for parking aisles.

## Release Date: 2016-03-30
 * **TripPathBuilder Bug Fix** - Fixed an exception that was being thrown when trying to read directed edges past the end of the list within a tile. This was due to errors in setting walkability and cyclability on upper hierarchies.

## Release Date: 2016-03-28

 * **Improved Graph Correlation** -  Correlating input to the routing graph is carried out via closest first traversal of the graph's, now indexed, geometry. This results in faster correlation and gaurantees the absolute closest edge is found.

## Release Date: 2016-03-16

 * **Transit type returned** -  The transit type (e.g. tram, metro, rail, bus, ferry, cable car, gondola, funicular) is now returned with each transit maneuver.
 * **Guidance language** -  If the language option is not supplied or is unsupported then the language will be set to the default (en-US). Also, the service will return the language in the trip results.
 * **Update multimodal path algorithm** - Applied some fixes to multimodal path algorithm. In particular fixed a bug where the wrong sortcost was added to the adjacency list. Also separated "in-station" transfer costs from transfers between stops.
 * **Data producer updates** - Do not combine shortcut edges at gates or toll booths. Fixes avoid toll issues on routes that included shortcut edges.

## Release Date: 2016-03-07

 * **Updated all APIs to honor the optional DNT (Do not track) http header** -  This will avoid logging locations.
 * **Reduce 'Merge maneuver' verbal alert instructions** -  Only create a verbal alert instruction for a 'Merge maneuver' if the previous maneuver is > 1.5 km.
 * **Updated transit defaults.  Tweaked transit costing logic to obtain better routes.** -  use_rail = 0.6, use_transfers = 0.3, transfer_cost = 15.0 and transfer_penalty = 300.0.  Updated the TransferCostFactor to use the transfer_factor correctly.  TransitionCost for pedestrian costing bumped up from 20.0f to 30.0f when predecessor edge is a transit connection.
 * **Initial Guidance Globalization** -  Partial framework for Guidance Globalization. Started reading some guidance phrases from en-US.json file.

## Release Date: 2016-02-22

 * **Use bidirectional A* for automobile routes** - Switch to bidirectional A* for all but bus routes and short routes (where origin and destination are less than 10km apart). This improves performance and has less failure cases for longer routes. Some data import adjustments were made (02-19) to fix some issues encountered with arterial and highway hierarchies. Also only use a maximum of 2 passes for bidirecdtional A* to reduce "long time to fail" cases.
 * **Added verbal multi-cue guidance** - This combines verbal instructions when 2 successive maneuvers occur in a short amount of time (e.g., Turn right onto MainStreet. Then Turn left onto 1st Avenue).

## Release Date: 2016-02-19

 * **Data producer updates** - Reduce stop impact when all edges are links (ramps or turn channels). Update opposing edge logic to reject edges that do no have proper access (forward access == reverse access on opposing edge and vice-versa). Update ReclassifyLinks for cases where a single edge (often a service road) intersects a ramp improperly causing the ramp to reclassified when it should not be. Updated maximum OSM node Id (now exceeds 4000000000). Move lua from conf repository into mjolnir.

## Release Date: 2016-02-01

 * **Data producer updates** - Reduce speed on unpaved/rough roads. Add statistics for hgv (truck) restrictions.

## Release Date: 2016-01-26

 * **Added capability to disable narrative production** - Added the `narrative` boolean option to allow users to disable narrative production. Locations, shape, length, and time are still returned. The narrative production is enabled by default. The possible values for the `narrative` option are: false and true
 * **Added capability to mark a request with an id** - The `id` is returned with the response so a user could match to the corresponding request.
 * **Added some logging enhancements, specifically [ANALYTICS] logging** - We want to focus more on what our data is telling us by logging specific stats in Logstash.

## Release Date: 2016-01-18

 * **Data producer updates** - Data importer configuration (lua) updates to fix a bug where buses were not allowed on restricted lanes.  Fixed surface issue (change the default surface to be "compacted" for footways).

## Release Date: 2016-01-04

 * **Fixed Wrong Costing Options Applied** - Fixed a bug in which a previous requests costing options would be used as defaults for all subsequent requests.

## Release Date: 2015-12-18

 * **Fix for bus access** - Data importer configuration (lua) updates to fix a bug where bus lanes were turning off access for other modes.
 * **Fix for extra emergency data** - Data importer configuration (lua) updates to fix a bug where we were saving hospitals in the data.
 * **Bicycle costing update** - Updated kTCSlight and kTCFavorable so that cycleways are favored by default vs roads.

## Release Date: 2015-12-17

 * **Graph Tile Data Structure update** - Updated structures within graph tiles to support transit efforts and truck routing. Removed TransitTrip, changed TransitRoute and TransitStop to indexes (rather than binary search). Added access restrictions (like height and weight restrictions) and the mode which they impact to reduce need to look-up.
 * **Data producer updates** - Updated graph tile structures and import processes.

## Release Date: 2015-11-23

 * **Fixed Open App for OSRM functionality** - Added OSRM functionality back to Loki to support Open App.

## Release Date: 2015-11-13

 * **Improved narrative for unnamed walkway, cycleway, and mountain bike trail** - A generic description will be used for the street name when a walkway, cycleway, or mountain bike trail maneuver is unnamed. For example, a turn right onto a unnamed walkway maneuver will now be: "Turn right onto walkway."
 * **Fix costing bug** - Fix a bug introduced in EdgeLabel refactor (impacted time distance matrix only).

## Release Date: 2015-11-3

 * **Enhance bi-directional A* logic** - Updates to bidirectional A* algorithm to fix the route completion logic to handle cases where a long "connection" edge could lead to a sub-optimal path. Add hierarchy and shortcut logic so we can test and use bidirectional A* for driving routes. Fix the destination logic to properly handle oneways as the destination edge. Also fix U-turn detection for reverse search when hierarchy transitions occur.
 * **Change "Go" to "Head" for some instructions** - Start, exit ferry.
 * **Update to roundabout instructions** - Call out roundabouts for edges marked as links (ramps, turn channels).
 * **Update bicycle costing** - Fix the road factor (for applying weights based on road classification) and lower turn cost values.

## Data Producer Release Date: 2015-11-2

 * **Updated logic to not create shortcut edges on roundabouts** - This fixes some roundabout exit counts.

## Release Date: 2015-10-20

 * **Bug Fix for Pedestrian and Bicycle Routes** - Fixed a bug with setting the destination in the bi-directional Astar algorithm. Locations that snapped to a dead-end node would have failed the route and caused a timeout while searching for a valid path. Also fixed the elapsed time computation on the reverse path of bi-directional algorithm.

## Release Date: 2015-10-16

 * **Through Location Types** - Improved support for locations with type = "through". Routes now combine paths that meet at each through location to create a single "leg" between locations with type = "break". Paths that continue at a through location will not create a U-turn unless the path enters a "dead-end" region (neighborhood with no outbound access).
 * **Update shortcut edge logic** - Now skips long shortcut edges when close to the destination. This can lead to missing the proper connection if the shortcut is too long. Fixes #245 (thor).
 * **Per mode service limits** - Update configuration to allow setting different maximum number of locations and distance per mode.
 * **Fix shape index for trivial path** - Fix a bug where when building the the trip path for a "trivial" route (includes just one edge) where the shape index exceeded that size of the shape.

## Release Date: 2015-09-28

 * **Elevation Influenced Bicycle Routing** - Enabled elevation influenced bicycle routing. A "use-hills" option was added to the bicycle costing profile that can tune routes to avoid hills based on grade and amount of elevation change.
 * **"Loop Edge" Fix** - Fixed a bug with edges that form a loop. Split them into 2 edges during data import.
 * **Additional information returned from 'locate' method** - Added information that can be useful when debugging routes and data. Adds information about nodes and edges at a location.
 * **Guidance/Narrative Updates** - Added side of street to destination narrative. Updated verbal instructions.<|MERGE_RESOLUTION|>--- conflicted
+++ resolved
@@ -1,4 +1,3 @@
-<<<<<<< HEAD
 ## Release Date: TBD Valhalla 3.0
 * **NOTE**
    * This release changes the Valhalla graph tile formats. Tile data is incompatible with Valhalla 2.x builds, and code for 3.x is incompatible with data built for Valahalla 2.x versions. Valhalla tile sizes are slightly smaller (for datasets using elevation information the size savings is over 10%). In addition, there is increased flexibility for creating different variants of tiles to support different applications (e.g. bicycle only, or driving only).
@@ -13,10 +12,7 @@
 * **Deprecate**
    * Valhalla 3.0 removes support for OSMLR.
 
-## Release Date: TBD
-=======
 ## Release Date: 2018-11-20 Valhalla 2.7.2
->>>>>>> 7d7a60cd
 * **Enhancement**
    * UPDATED: Added a configuration variable for max_timedep_distance. This is used in selecting the path algorithm and provides the maximum distance between locations when choosing a time dependent path algorithm (other than multi modal). Above this distance, bidirectional A* is used with no time dependencies.
    * UPDATED: Remove transition edges from priority queue in Multimodal methods.
