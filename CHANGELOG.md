## UNRELEASED
* **Removed**
* **Bug Fix**
   * FIXED: `incremental_build_tiles` script works again [#4909](https://github.com/valhalla/valhalla/pull/4909)
   * FIXED: Fix ability to use Valhalla via cmake `add_subdirectory` [#4930](https://github.com/valhalla/valhalla/pull/4930)
   * FIXED: Fix valhalla_benchmark_loki benchmark application. [#4981](https://github.com/valhalla/valhalla/pull/4981)
   * FIXED: Double free crash during tiles build inside libxml2 on concurrent `spatialite_cleanup_ex()` calls [#5005](https://github.com/valhalla/valhalla/pull/5005)
   * FIXED: update CircleCI runners to Ubuntu 24.04 [#5002](https://github.com/valhalla/valhalla/pull/5002)
   * FIXED: Fixed a typo in the (previously undocumented) matrix-APIs responses `algorithm` field: `timedistancbssematrix` is now `timedistancebssmatrix` [#5000](https://github.com/valhalla/valhalla/pull/5000).
   * FIXED: More trivial cases in `CostMatrix` [#5001](https://github.com/valhalla/valhalla/pull/5001)
   * FIXED: Tag smoothness=impassable breaks pedestrian routing [#5023](https://github.com/valhalla/valhalla/pull/5023)
   * FIXED: Make isochrone geotiff serialization use "north up" geotransform [#5019](https://github.com/valhalla/valhalla/pull/5019)
   * FIXED: Get CostMatrix allow second pass option from new location in config [#5055](https://github.com/valhalla/valhalla/pull/5055/)
   * FIXED: Slim down Matrix PBF response [#5066](https://github.com/valhalla/valhalla/pull/5066)
   * FIXED: restore ignoring hierarchy limits for bicycle and pedestrian [#5080](https://github.com/valhalla/valhalla/pull/5080)
   * FIXED: GCC warning 'template-id not allowed for constructor in C++20' [#5110](https://github.com/valhalla/valhalla/pull/5110)
   * FIXED: update deprecated boost geometry headers [#5117](https://github.com/valhalla/valhalla/pull/5117)
* **Enhancement**
   * ADDED: Consider smoothness in all profiles that use surface [#4949](https://github.com/valhalla/valhalla/pull/4949)
   * ADDED: `admin_crossings` request parameter for `/route` [#4941](https://github.com/valhalla/valhalla/pull/4941)
   * ADDED: include level change info in `/route` response [#4942](https://github.com/valhalla/valhalla/pull/4942)
   * ADDED: steps maneuver improvements [#4960](https://github.com/valhalla/valhalla/pull/4960)
   * ADDED: instruction improvements for node-based elevators [#4988](https://github.com/valhalla/valhalla/pull/4988)
   * ADDED: customizable hierarchy limits [#5010](https://github.com/valhalla/valhalla/pull/5010)
   * ADDED: increased precision in route lengths [#5020](https://github.com/valhalla/valhalla/pull/5020)
   * ADDED: Add maneuver bearings in route json response [#5024](https://github.com/valhalla/valhalla/pull/5024)
   * ADDED: Allow specifying custom `graph.lua` file name via `valhalla_build_config` [#5036](https://github.com/valhalla/valhalla/pull/5036)
   * ADDED: per level elevator penalty [#4973](https://github.com/valhalla/valhalla/pull/4973)
   * ADDED: `ignore_construction` allows routing on ways with construction tag [#5030](https://github.com/valhalla/valhalla/pull/5030)
   * ADDED: Australian English language translations [#5057](https://github.com/valhalla/valhalla/pull/5057)
   * ADDED: Support `"access:conditional"` conditional restrictions like `"access:conditional"="no @ (Oct-May)"` [#5048](https://github.com/valhalla/valhalla/pull/5048)
   * CHANGED: Speed up pbf parsing by using libosmium [#5070](https://github.com/valhalla/valhalla/pull/5070)
   * ADDED: headings and correlated ll's in verbose matrix output [#5072](https://github.com/valhalla/valhalla/pull/5072)
   * CHANGED: Faster Docker builds in CI [#5082](https://github.com/valhalla/valhalla/pull/5082) 
   * ADDED: Retrieve traffic signal information of nodes through trace_attribute request [#5121](https://github.com/valhalla/valhalla/pull/5121)
<<<<<<< HEAD
   * CHANGED: Remove redundant callback-style pbf parsing [5119](https://github.com/valhalla/valhalla/pull/5119)
   * ADDED: Sort tweeners by GraphId to make tile generation deterministic [#5133] (https://github.com/valhalla/valhalla/pull/5133)
=======
   * CHANGED: Remove redundant callback-style pbf parsing [#5119](https://github.com/valhalla/valhalla/pull/5119)
   * ADDED: Multimodal expansion endpoint support [#5129](https://github.com/valhalla/valhalla/pull/5129)
>>>>>>> 6d1d5a68

## Release Date: 2024-10-10 Valhalla 3.5.1
* **Removed**
* **Bug Fix**
   * FIXED: All logging in `valhalla_export_edges` now goes to stderr [#4892](https://github.com/valhalla/valhalla/pull/4892)
   * FIXED: Iterate over only `kLandmark` tagged values in `AddLandmarks()` [#4873](https://github.com/valhalla/valhalla/pull/4873)
   * FIXED: `walk_or_snap` mode edge case with loop routes [#4895](https://github.com/valhalla/valhalla/pull/4895)
   * FIXED: `-Wdefaulted-function-deleted` compilation warning/error in `NarrativeBuilder` [#4877](https://github.com/valhalla/valhalla/pull/4877)
   * FIXED: For a long time we were potentially wrongly encoding varints by using `static_cast` vs `reinterpret_cast` [#4877]https://github.com/valhalla/valhalla/pull/4925
* **Enhancement**
   * CHANGED: voice instructions for OSRM serializer to work better in real-world environment [#4756](https://github.com/valhalla/valhalla/pull/4756)
   * ADDED: Add option `edge.forward` to trace attributes [#4876](https://github.com/valhalla/valhalla/pull/4876)
   * ADDED: Provide conditional speed limits from "maxspeed:conditional" in `/locate` and proto `/route` responses [#4851](https://github.com/valhalla/valhalla/pull/4851)
   * ADDED: Support multiple levels and level ranges [#4879](https://github.com/valhalla/valhalla/pull/4879)
   * ADDED: Level location search filter [#4926](https://github.com/valhalla/valhalla/pull/4926)

## Release Date: 2024-08-21 Valhalla 3.5.0
* **Removed**
   * REMOVED: needs_ci_run script [#4423](https://github.com/valhalla/valhalla/pull/4423)
   * REMOVED: unused vehicle types in AutoCost and segway; renamed kTruck to "truck" instead of "tractor_trailer" [#4430](https://github.com/valhalla/valhalla/pull/4430)
   * REMOVED: ./bench and related files/code [#4560](https://github.com/valhalla/valhalla/pull/4560)
   * REMOVED: unused headers [#4829](https://github.com/valhalla/valhalla/pull/4829)
* **Bug Fix**
   * FIXED: gcc13 was missing some std header includes [#4154](https://github.com/valhalla/valhalla/pull/4154)
   * FIXED: when reclassifying ferry edges, remove destonly from ways only if the connecting way was destonly [#4118](https://github.com/valhalla/valhalla/pull/4118)
   * FIXED: typo in use value of map matching API (`platform_connection` was misspelled) [#4174](https://github.com/valhalla/valhalla/pull/4174)
   * FIXED: fix crash in timedistancebssmatrix.cc  [#4244](https://github.com/valhalla/valhalla/pull/4244)
   * FIXED: missing protobuf CMake configuration to link abseil for protobuf >= 3.22.0 [#4207](https://github.com/valhalla/valhalla/pull/4207)
   * FIXED: broken links on the optimized route API page [#4260](https://github.com/valhalla/valhalla/pull/4260)
   * FIXED: remove clearing of headings while calculating a matrix [#4288](https://github.com/valhalla/valhalla/pull/4288)
   * FIXED: only recost matrix pairs which have connections found [#4344](https://github.com/valhalla/valhalla/pull/4344)
   * FIXED: arm builds. tons of errors due to floating point issues mostly [#4213](https://github.com/valhalla/valhalla/pull/4213)
   * FIXED: respond with correlated edges for format=valhalla and matrix [#4335](https://github.com/valhalla/valhalla/pull/4335)
   * FIXED: `sources` & `targets` for verbose matrix response was kinda broken due to #4335 above [#4366](https://github.com/valhalla/valhalla/pull/4366)
   * FIXED: recover proper shortest path to ferry connections (when multiple edges exist between node pair) [#4361](https://github.com/valhalla/valhalla/pull/4361)
   * FIXED: recover proper shortest path to ferry connections (make sure correct label index is used) [#4378](https://github.com/valhalla/valhalla/pull/4378)
   * FIXED: Allow all roads for motorcycles [#4348](https://github.com/valhalla/valhalla/pull/4348)
   * FIXED: motorcar:conditional should not apply to motorcycle and moped [#4359](https://github.com/valhalla/valhalla/pull/4359)
   * FIXED: break shortcuts when there are different restrictions on base edges [#4326](https://github.com/valhalla/valhalla/pull/4326)
   * FIXED: Incorrect `edge_index` assignment in `thor_worker_t::build_trace` [#4413](https://github.com/valhalla/valhalla/pull/4413)
   * FIXED: lots of issues with CostMatrix (primarily deadend logic) with a complete refactor modeling things very close to bidir A\*, also to prepare for a unification of the two [#4372](https://github.com/valhalla/valhalla/pull/4372)
   * FIXED: diff_names check was missing for Graphfilter and Shortcutbuilder for AddEdgeInfo call.  [#4436](https://github.com/valhalla/valhalla/pull/4436)
   * FIXED: updated timezone database and added code to keep compatibility with old servers/new data and vice versa [#4446](https://github.com/valhalla/valhalla/pull/4446)
   * FIXED: retry elevation tile download if the download failed for some reason or the downloaded tile was corrupt [#4461](https://github.com/valhalla/valhalla/pull/4461)
   * FIXED: base transition costs were getting overridden by osrm car turn duration [#4463](https://github.com/valhalla/valhalla/pull/4463)
   * FIXED: insane ETAs for `motor_scooter` on `track`s [#4468](https://github.com/valhalla/valhalla/pull/4468)
   * FIXED: -j wasn't taken into account anymore [#4483](https://github.com/valhalla/valhalla/pull/4483)
   * FIXED: time distance matrix was always using time zone of last settled edge id [#4494](https://github.com/valhalla/valhalla/pull/4494)
   * FIXED: log to stderr in valhalla_export_edges [#4498](https://github.com/valhalla/valhalla/pull/4498)
   * FIXED: set capped speed for truck at 90 KPH [#4493](https://github.com/valhalla/valhalla/pull/4493)
   * FIXED: Config singleton multiple instantiation issue [#4521](https://github.com/valhalla/valhalla/pull/4521)
   * FIXED: Prevent GetShortcut to run into an infinite loop [#4532](https://github.com/valhalla/valhalla/pull/4532)
   * FIXED: fix config generator with thor.costmatrix_allow_second_pass [#4567](https://github.com/valhalla/valhalla/pull/4567)
   * FIXED: infinite loop or other random corruption in isochrones when retrieving partial shape of an edge [#4547](https://github.com/valhalla/valhalla/pull/4547)
   * FIXED: Aggregation updates: update opposing local idx after aggregating the edges, added classification check for aggregation, and shortcut length changes [#4570](https://github.com/valhalla/valhalla/pull/4570)
   * FIXED: Use helper function for only parsing out names from DirectedEdge when populating intersecting edges [#4604](https://github.com/valhalla/valhalla/pull/4604)  
   * FIXED: Osmnode size reduction: Fixed excessive disk space for planet build [#4605](https://github.com/valhalla/valhalla/pull/4605)
   * FIXED: Conflict with signinfo's temporary linguistic node sequence file caused test failures. [#4625](https://github.com/valhalla/valhalla/pull/4625)
   * FIXED: CostMatrix for trivial routes with oneways [#4626](https://github.com/valhalla/valhalla/pull/4626)
   * FIXED: some entry points to creating geotiff isochrones output did not register the geotiff driver before attempting to use it [#4628](https://github.com/valhalla/valhalla/pull/4628)
   * FIXED: libgdal wasn't installed in docker image, so it never worked in docker [#4629](https://github.com/valhalla/valhalla/pull/4629)
   * FIXED: CostMatrix shapes for routes against trivial oneways [#4633](https://github.com/valhalla/valhalla/pull/4633)
   * FIXED: unidirectional_astar.cc doesn't work for date_time type = 2 #4652(https://github.com/valhalla/valhalla/issues/4652)
   * FIXED: a few fixes around the routing algorithms [#4626](https://github.com/valhalla/valhalla/pull/4642)
   * FIXED: no need to search for GDAL when building data [#4651](https://github.com/valhalla/valhalla/pull/4651)
   * FIXED: Fix segfault in OSRM serializer with bannerInstructions when destination is on roundabout [#4480](https://github.com/valhalla/valhalla/pull/4481)
   * FIXED: Fix segfault in costmatrix (date_time and time zone always added). [#4530](https://github.com/valhalla/valhalla/pull/4530)
   * FIXED: Fixed roundoff issue in Tiles Row and Col methods [#4585](https://github.com/valhalla/valhalla/pull/4585)
   * FIXED: Fix for assigning attributes has_(highway, ferry, toll) if directions_type is none [#4465](https://github.com/valhalla/valhalla/issues/4465)
   * FIXED: Have the `valhalla_add_predicted_speeds` summary always be created from `mjolnir.tile_dir` [#4722](https://github.com/valhalla/valhalla/pull/4722) 
   * FIXED: Fix inconsistency in graph.lua for motor_vehicle_node [#4723](https://github.com/valhalla/valhalla/issues/4723)
   * FIXED: Missing algorithm include in `baldr/admin.h` [#4766](https://github.com/valhalla/valhalla/pull/4766)
   * FIXED: remove old code that allows bicycle access on hiking trails. [#4781](https://github.com/valhalla/valhalla/pull/4781)
   * FIXED: Handle list type arguments correctly when overriding config with valhalla_build_config [#4799](https://github.com/valhalla/valhalla/pull/4799)
   * FIXED: `top_speed` range not fully allowed for trucks [#4793](https://github.com/valhalla/valhalla/pull/4793)
   * FIXED: Trivial routes for CostMatrix [#4634](https://github.com/valhalla/valhalla/pull/4634)
   * FIXED: Reset `not_thru_pruning` in CostMatrix after second pass was used [#4817](https://github.com/valhalla/valhalla/pull/4817)  
   * FIXED: wrong index used in CostMatrix expansion callback inside reverse connection check [#4821](https://github.com/valhalla/valhalla/pull/4821)
   * FIXED: oneway ferry connections classification [#4828](https://github.com/valhalla/valhalla/pull/4828)
   * FIXED: location search_filter ignored in certain cases [#4835](https://github.com/valhalla/valhalla/pull/4835)
   * FIXED: Ferry reclassification finds shortest path that is blocked by inaccessible node [#4854](https://github.com/valhalla/valhalla/pull/4854)
   * FIXED: `(Nov - Mar)` (and similar, months with spaces) condition parsing [#4857](https://github.com/valhalla/valhalla/pull/4857)
* **Enhancement**
   * UPDATED: French translations, thanks to @xlqian [#4159](https://github.com/valhalla/valhalla/pull/4159)
   * CHANGED: -j flag for multithreaded executables to override mjolnir.concurrency [#4168](https://github.com/valhalla/valhalla/pull/4168)
   * CHANGED: moved the argparse boilerplate code to a private header which all programs can share [#4169](https://github.com/valhalla/valhalla/pull/4169)
   * ADDED: CI runs a spell check on the PR to detect spelling mistakes [#4179](https://github.com/valhalla/valhalla/pull/4179)
   * ADDED: `preferred_side_cutoff` parameter for locations [#4182](https://github.com/valhalla/valhalla/pull/4182)
   * ADDED: PBF output for matrix endpoint [#4121](https://github.com/valhalla/valhalla/pull/4121)
   * CHANGED: sped up the transit gtfs ingestion process by sorting the feeds before querying them and avoiding copying their structures. forked just_gtfs into the valhalla org to accomplish it [#4167](https://github.com/valhalla/valhalla/pull/4167)
   * CHANGED: write traffic tile headers in `valhalla_build_extract` [#4195](https://github.com/valhalla/valhalla/pull/4195)
   * ADDED: `source_percent_along` & `target_percent_along` to /trace_attributes JSON response [#4199](https://github.com/valhalla/valhalla/pull/4199)
   * ADDED: sqlite database to store landmarks along with interfaces of insert and bounding box queries [#4189](https://github.com/valhalla/valhalla/pull/4189)
   * CHANGED: refactor landmark database interface to use a pimpl [#4202](https://github.com/valhalla/valhalla/pull/4202)
   * ADDED: support for `:forward` and `:backward` for `motor_vehicle`, `vehicle`, `foot` and `bicycle` tag prefixes [#4204](https://github.com/valhalla/valhalla/pull/4204)
   * ADDED: add `valhalla_build_landmarks` to parse POIs from osm pbfs and store them as landmarks in the landmark sqlite database [#4201](https://github.com/valhalla/valhalla/pull/4201)
   * ADDED: add primary key in the landmark sqlite database and a method to retrieve landmarks via their primary keys [#4224](https://github.com/valhalla/valhalla/pull/4224)
   * ADDED: update graph tile to allow adding landmarks to edge info, and refactor edgeinfo.cc [#4233](https://github.com/valhalla/valhalla/pull/4233)
   * ADDED: `sources_to_targets` action for `/expansion` [#4263](https://github.com/valhalla/valhalla/pull/4263)
   * ADDED: option `--extract-tar` to `valhalla_build_extract` to create extracts from .tar files instead of tile directory [#4255](https://github.com/valhalla/valhalla/pull/4255)
   * ADDED: Support for `bannerInstructions` attribute in OSRM serializer via `banner_instructions` request parameter [#4093](https://github.com/valhalla/valhalla/pull/4093)
   * UPDATED: submodules which had new releases, unless it was a major version change [#4231](https://github.com/valhalla/valhalla/pull/4231)
   * ADDED: Support for elevation along a route. Add elevation to EdgeInfo within Valhalla tiles [#4279](https://github.com/valhalla/valhalla/pull/4279)
   * ADDED: the workflow to find landmarks in a graph tile, associate them with nearby edges, and update the graph tile to store the associations [#4278](https://github.com/valhalla/valhalla/pull/4278)
   * ADDED: update maneuver generation to add nearby landmarks to maneuvers as direction support [#4293](https://github.com/valhalla/valhalla/pull/4293)
   * CHANGED: the boost property tree config is now read into a singleton that doesn't need to be passed around anymore [#4220](https://github.com/valhalla/valhalla/pull/4220)
   * ADDED: Update the street name and sign data processing include language and pronunciations [#4268](https://github.com/valhalla/valhalla/pull/4268)
   * CHANGED: more sustainable way to work with protobuf in cmake [#4334](https://github.com/valhalla/valhalla/pull/4334)
   * CHANGED: use date_time API to retrieve timezone aliases instead of our own curated list [#4382](https://github.com/valhalla/valhalla/pull/4382)
   * CHANGED: less aggressive logging for nodes' headings & ferry connections [#4420][https://github.com/valhalla/valhalla/pull/4420]
   * ADDED: add documentation about historical traffic [#4259](https://github.com/valhalla/valhalla/pull/4259)
   * ADDED: config option to control how much memory we'll reserve for CostMatrix locations [#4424](https://github.com/valhalla/valhalla/pull/4424)
   * CHANGED: refactor EdgeLabel (and derived classes) to reduce memory use. [#4439](https://github.com/valhalla/valhalla/pull/4439)
   * ADDED: "shape" field to matrix response for CostMatrix only [#4432](https://github.com/valhalla/valhalla/pull/4432)
   * CHANGED: `/expansion`: add field `prev_edge_id`, make the GeoJSON features `LineString`s [#4275](https://github.com/valhalla/valhalla/issues/4275)
   * ADDED: --optimize & --log-details to valhalla_run_matrix [#4355](https://github.com/valhalla/valhalla/pull/4334)
   * ADDED: most access restrictions to /locate response [#4431](https://github.com/valhalla/valhalla/pull/4431)
   * ADDED: hgv=destination and friends for truck-specific "destination_only" logic [#4450](https://github.com/valhalla/valhalla/issues/4450)
   * UPDATED: updated country access overrides [#4460](https://github.com/valhalla/valhalla/pull/4460)
   * CHANGED: date_time refactor as a preparation to return DST/timezone related offset in the response [#4365](https://github.com/valhalla/valhalla/pull/4365)
   * ADDED: find connection on backward search for bidir matrix algo [#4329](https://github.com/valhalla/valhalla/pull/4329)
   * CHANGED: Adjustment of walk speed when walking on slight downhill [#4302](https://github.com/valhalla/valhalla/pull/4302)
   * CHANGED: Do not reclassify ferry connections when no hierarchies are to be generated [#4487](https://github.com/valhalla/valhalla/pull/4487)
   * ADDED: Added a config option to sort nodes spatially during graph building [#4455](https://github.com/valhalla/valhalla/pull/4455)
   * ADDED: Timezone info in route and matrix responses [#4491](https://github.com/valhalla/valhalla/pull/4491)
   * ADDED: Support for `voiceInstructions` attribute in OSRM serializer via `voice_instructions` request parameter [#4506](https://github.com/valhalla/valhalla/pull/4506)
   * CHANGED: use pkg-config to find spatialite & geos and remove our cmake modules; upgraded conan's boost to 1.83.0 in the process [#4253](https://github.com/valhalla/valhalla/pull/4253)
   * ADDED: Added aggregation logic to filter stage of tile building [#4512](https://github.com/valhalla/valhalla/pull/4512)
   * UPDATED: tz to 2023d [#4519](https://github.com/valhalla/valhalla/pull/4519)
   * CHANGED: libvalhalla.pc generation to have finer controls; install third_party public headers; overhaul lots of CMake; remove conan support [#4516](https://github.com/valhalla/valhalla/pull/4516)
   * CHANGED: refactored matrix code to include a base class for all matrix algorithms to prepare for second passes on matrix [#4535](https://github.com/valhalla/valhalla/pull/4535)
   * ADDED: matrix second pass for connections not found in the first pass, analogous to /route [#4536](https://github.com/valhalla/valhalla/pull/4536)
   * UPDATED: cxxopts to 3.1.1 [#4541](https://github.com/valhalla/valhalla/pull/4541)
   * CHANGED: make use of vendored libraries optional (other than libraries which are not commonly in package managers or only used for testing) [#4544](https://github.com/valhalla/valhalla/pull/4544)
   * ADDED: Improved instructions for blind users [#3694](https://github.com/valhalla/valhalla/pull/3694)
   * ADDED: isochrone proper polygon support & pbf output for isochrone [#4575](https://github.com/valhalla/valhalla/pull/4575)
   * ADDED: return isotile grid as geotiff  [#4594](https://github.com/valhalla/valhalla/pull/4594)
   * ADDED: `ignore_non_vehicular_restrictions` parameter for truck costing [#4606](https://github.com/valhalla/valhalla/pull/4606)
   * UPDATED: tz database to 2024a [#4643](https://github.com/valhalla/valhalla/pull/4643)
   * ADDED: `hgv_no_penalty` costing option to allow penalized truck access to `hgv=no` edges [#4650](https://github.com/valhalla/valhalla/pull/4650)
   * CHANGED: Significantly improve performance of graphbuilder [#4669](https://github.com/valhalla/valhalla/pull/4669)
   * UPDATED: Improved turn by turn api reference documentation [#4675](https://github.com/valhalla/valhalla/pull/4675)
   * CHANGED: contract nodes if connecting edges have different names or speed or non-conditional access restrictions [#4613](https://github.com/valhalla/valhalla/pull/4613)
   * CHANGED: CostMatrix switched from Dijkstra to A* [#4650](https://github.com/valhalla/valhalla/pull/4650)
   * ADDED: some missing documentation about request parameters [#4687](https://github.com/valhalla/valhalla/pull/4687)
   * ADDED: Consider more forward/backward tags for access restrictions and speeds [#4686](https://github.com/valhalla/valhalla/pull/4686)
   * CHANGED: change costmatrix max_distance threshold to a distance threshold instead of duration [#4672](https://github.com/valhalla/valhalla/pull/4672)
   * ADDED: PBF support for expansion [#4614](https://github.com/valhalla/valhalla/pull/4614/)
   * ADDED: elapsed_cost field to map matching json response [#4709](https://github.com/valhalla/valhalla/pull/4709)
   * ADDED: error if we fail to find any matrix connection [#4718](https://github.com/valhalla/valhalla/pull/4718)
   * ADDED: Fail early in valhalla_ingest_transit if there's no valid GTFS feeds [#4710](https://github.com/valhalla/valhalla/pull/4710/)
   * ADDED: Support for `voiceLocale` attribute in OSRM serializer via `voice_instructions` request parameter [#4677](https://github.com/valhalla/valhalla/pull/4742)
   * ADDED: Added ssmlAnnouncements for voice instructions and removed voice and banner instructions from last step. [#4644](https://github.com/valhalla/valhalla/pull/4644)
   * ADDED: deadend information in directed edge JSON for `/locate` [#4751](https://github.com/valhalla/valhalla/pull/4751) 
   * ADDED: Dedupe option for expansion, significantly reducing the response size. [#4601](https://github.com/valhalla/valhalla/issues/4601)
   * ADDED: `expansion_type` property to `/expansion` [#4784](https://github.com/valhalla/valhalla/pull/4784)
   * ADDED: inline config arg for `valhalla_build_elevation` script [#4787](https://github.com/valhalla/valhalla/pull/4787)
   * ADDED: `use_truck_route` [#4809](https://github.com/valhalla/valhalla/pull/4809)
   * ADDED: Add option `edge.country_crossing` to trace attributes [#4825](https://github.com/valhalla/valhalla/pull/4825)
   * CHANGED: Unification of turn costs for ramps and roundabouts [#4827](https://github.com/valhalla/valhalla/pull/4827)
   * CHANGED: updated dockerfile to use ubuntu 24.04 [#4805](https://github.com/valhalla/valhalla/pull/4805)

## Release Date: 2023-05-11 Valhalla 3.4.0
* **Removed**
   * REMOVED: Docker image pushes to Dockerhub [#4033](https://github.com/valhalla/valhalla/pull/4033)
   * REMOVED: transitland references and scripts and replace with info for raw GTFS feeds [#4033](https://github.com/valhalla/valhalla/pull/3906)
* **Bug Fix**
   * FIXED: underflow of uint64_t cast for matrix time results [#3906](https://github.com/valhalla/valhalla/pull/3906)
   * FIXED: update vcpkg commit for Azure pipelines to fix libtool mirrors [#3915](https://github.com/valhalla/valhalla/pull/3915)
   * FIXED: fix CHANGELOG release year (2022->2023) [#3927](https://github.com/valhalla/valhalla/pull/3927)
   * FIXED: avoid segfault on invalid exclude_polygons input [#3907](https://github.com/valhalla/valhalla/pull/3907)
   * FIXED: allow \_WIN32_WINNT to be defined by build system [#3933](https://github.com/valhalla/valhalla/issues/3933)
   * FIXED: disconnected stop pairs in gtfs import [#3943](https://github.com/valhalla/valhalla/pull/3943)
   * FIXED: in/egress traversability in gtfs ingestion is now defaulted to kBoth to enable pedestrian access on transit connect edges and through the in/egress node [#3948](https://github.com/valhalla/valhalla/pull/3948)
   * FIXED: parsing logic needed implicit order of stations/egresses/platforms in the GTFS feeds [#3949](https://github.com/valhalla/valhalla/pull/3949)
   * FIXED: segfault in TimeDistanceMatrix [#3964](https://github.com/valhalla/valhalla/pull/3949)
   * FIXED: write multiple PBFs if the protobuf object gets too big [#3954](https://github.com/valhalla/valhalla/pull/3954)
   * FIXED: pin conan version to latest 1.x for now [#3990](https://github.com/valhalla/valhalla/pull/3990)
   * FIXED: Fix matrix_locations when used in pbf request [#3997](https://github.com/valhalla/valhalla/pull/3997)
   * FIXED: got to the point where the basic transit routing test works [#3988](https://github.com/valhalla/valhalla/pull/3988)
   * FIXED: fix build with LOGGING_LEVEL=ALL [#3992](https://github.com/valhalla/valhalla/pull/3992)
   * FIXED: transit stitching when determining whether a platform was generated [#4020](https://github.com/valhalla/valhalla/pull/4020)
   * FIXED: multimodal isochrones [#4030](https://github.com/valhalla/valhalla/pull/4030)
   * FIXED: duplicated recosting names should throw [#4042](https://github.com/valhalla/valhalla/pull/4042)
   * FIXED: Remove arch specificity from strip command of Python bindings to make it more compatible with other archs [#4040](https://github.com/valhalla/valhalla/pull/4040)
   * FIXED: GraphReader::GetShortcut no longer returns false positives or false negatives [#4019](https://github.com/valhalla/valhalla/pull/4019)
   * FIXED: Tagging with bus=permit or taxi=permit did not override access=no [#4045](https://github.com/valhalla/valhalla/pull/4045)
   * FIXED: Upgrade RapidJSON to address undefined behavior [#4051](https://github.com/valhalla/valhalla/pull/4051)
   * FIXED: time handling for transit service [#4052](https://github.com/valhalla/valhalla/pull/4052)
   * FIXED: multiple smaller bugs while testing more multimodal /route & /isochrones [#4055](https://github.com/valhalla/valhalla/pull/4055)
   * FIXED: `FindLuaJit.cmake` to include Windows paths/library names [#4067](https://github.com/valhalla/valhalla/pull/4067)
   * FIXED: Move complex turn restriction check out of can_form_shortcut() [#4047](https://github.com/valhalla/valhalla/pull/4047)
   * FIXED: fix `clear` methods on matrix algorithms and reserve some space for labels with a new config [#4075](https://github.com/valhalla/valhalla/pull/4075)
   * FIXED: fix `valhalla_build_admins` & `valhalla_ways_to_edges` argument parsing [#4097](https://github.com/valhalla/valhalla/pull/4097)
   * FIXED: fail early in `valhalla_build_admins` if parent directory can't be created, also exit with failure [#4099](https://github.com/valhalla/valhalla/pull/4099)
* **Enhancement**
   * CHANGED: replace boost::optional with C++17's std::optional where possible [#3890](https://github.com/valhalla/valhalla/pull/3890)
   * ADDED: parse `lit` tag on ways and add it to graph [#3893](https://github.com/valhalla/valhalla/pull/3893)
   * ADDED: log lat/lon of node where children link edges exceed the configured maximum [#3911](https://github.com/valhalla/valhalla/pull/3911)
   * ADDED: log matrix algorithm which was used [#3916](https://github.com/valhalla/valhalla/pull/3916)
   * UPDATED: docker base image to Ubuntu 22.04 [#3912](https://github.com/valhalla/valhalla/pull/3912)
   * CHANGED: Unify handling of single-file -Werror in all modules [#3910](https://github.com/valhalla/valhalla/pull/3910)
   * CHANGED: Build skadi with -Werror [#3935](https://github.com/valhalla/valhalla/pull/3935)
   * ADDED: Connect transit tiles to the graph [#3700](https://github.com/valhalla/valhalla/pull/3700)
   * CHANGED: switch to C++17 master branch of `just_gtfs` [#3947](https://github.com/valhalla/valhalla/pull/3947)
   * ADDED: Support for configuring a universal request timeout [#3966](https://github.com/valhalla/valhalla/pull/3966)
   * ADDED: optionally include highway=platform edges for pedestrian access [#3971](https://github.com/valhalla/valhalla/pull/3971)
   * ADDED: `use_lit` costing option for pedestrian costing [#3957](https://github.com/valhalla/valhalla/pull/3957)
   * CHANGED: Removed stray NULL values in log output [#3974](https://github.com/valhalla/valhalla/pull/3974)
   * CHANGED: More conservative estimates for cost of walking slopes [#3982](https://github.com/valhalla/valhalla/pull/3982)
   * ADDED: An option to slim down matrix response [#3987](https://github.com/valhalla/valhalla/pull/3987)
   * CHANGED: Updated url for just_gtfs library [#3994](https://github.com/valhalla/valhalla/pull/3995)
   * ADDED: Docker image pushes to Github's docker registry [#4033](https://github.com/valhalla/valhalla/pull/4033)
   * ADDED: `disable_hierarchy_pruning` costing option to find the actual optimal route for motorized costing modes, i.e `auto`, `motorcycle`, `motor_scooter`, `bus`, `truck` & `taxi`. [#4000](https://github.com/valhalla/valhalla/pull/4000)
   * CHANGED: baldr directory: remove warnings and C++17 adjustments [#4011](https://github.com/valhalla/valhalla/pull/4011)
   * UPDATED: `vcpkg` to latest master, iconv wasn't building anymore [#4066](https://github.com/valhalla/valhalla/pull/4066)
   * CHANGED: pybind11 upgrade for python 3.11 [#4067](https://github.com/valhalla/valhalla/pull/4067)
   * CHANGED: added transit level to connectivity map [#4082](https://github.com/valhalla/valhalla/pull/4082)
   * ADDED: "has_transit_tiles" & "osm_changeset" to verbose status response [#4062](https://github.com/valhalla/valhalla/pull/4062)
   * ADDED: time awareness to CostMatrix for e.g. traffic support [#4071](https://github.com/valhalla/valhalla/pull/4071)
   * UPDATED: transifex translations [#4102](https://github.com/valhalla/valhalla/pull/4102)
   * ADDED: costing parameters to exclude certain edges `exclude_tolls`, `exclude_bridges`, `exclude_tunnels`, `exclude_highways`, `exclude_ferries`. They need to be enabled in the config with `service_limits.allow_hard_exclusions`. Also added location search filters `exclude_ferry` and `exclude_toll` to complement these changes. [#4524](https://github.com/valhalla/valhalla/pull/4524)

## Release Date: 2023-01-03 Valhalla 3.3.0
* **Removed**
* **Bug Fix**
* **Enhancement**
  * CHANGED: Upgraded from C++14 to C++17. [#3878](https://github.com/valhalla/valhalla/pull/3878)

## Release Date: 2023-01-03 Valhalla 3.2.1
* **Removed**
* **Bug Fix**
   * FIXED: valhalla_run_route was missing config logic. [#3824](https://github.com/valhalla/valhalla/pull/3824)
   * FIXED: Added missing ferry tag if manoeuver uses a ferry. It's supposed to be there according to the docs. [#3815](https://github.com/valhalla/valhalla/issues/3815)
   * FIXED: Handle hexlifying strings with unsigned chars [#3842](https://github.com/valhalla/valhalla/pull/3842)
   * FIXED: Newer clang warns on `sprintf` which becomes a compilation error (due to `Werror`) so we use `snprintf` instead [#3846](https://github.com/valhalla/valhalla/issues/3846)
   * FIXED: Build all of Mjolnir with -Werror [#3845](https://github.com/valhalla/valhalla/pull/3845)
   * FIXED: Only set most destination information once for all origins in timedistancematrix [#3830](https://github.com/valhalla/valhalla/pull/3830)
   * FIXED: Integers to expansion JSON output were cast wrongly [#3857](https://github.com/valhalla/valhalla/pull/3857)
   * FIXED: hazmat=destination should be hazmat=false and fix the truckcost usage of hazmat [#3865](https://github.com/valhalla/valhalla/pull/3865)
   * FIXED: Make sure there is at least one path which is accessible for all vehicular modes when reclassifying ferry edges [#3860](https://github.com/valhalla/valhalla/pull/3860)
   * FIXED: valhalla_build_extract was failing to determine the tile ID to include in the extract [#3864](https://github.com/valhalla/valhalla/pull/3864)
   * FIXED: valhalla_ways_to_edges missed trimming the cache when overcommitted [#3872](https://github.com/valhalla/valhalla/pull/3864)
   * FIXED: Strange detours with multi-origin/destination unidirectional A* [#3585](https://github.com/valhalla/valhalla/pull/3585)
* **Enhancement**
   * ADDED: Added has_toll, has_highway, has_ferry tags to summary field of a leg and route and a highway tag to a maneuver if it includes a highway. [#3815](https://github.com/valhalla/valhalla/issues/3815)
   * ADDED: Add time info to sources_to_targets [#3795](https://github.com/valhalla/valhalla/pull/3795)
   * ADDED: "available_actions" to the /status response [#3836](https://github.com/valhalla/valhalla/pull/3836)
   * ADDED: "waiting" field on input/output intermediate break(\_through) locations to respect services times [#3849](https://github.com/valhalla/valhalla/pull/3849)
   * ADDED: --bbox & --geojson-dir options to valhalla_build_extract to only archive a subset of tiles [#3856](https://github.com/valhalla/valhalla/pull/3856)
   * CHANGED: Replace unstable c++ geos API with a mix of geos' c api and boost::geometry for admin building [#3683](https://github.com/valhalla/valhalla/pull/3683)
   * ADDED: optional write-access to traffic extract from GraphReader [#3876](https://github.com/valhalla/valhalla/pull/3876)
   * UPDATED: locales from Transifex [#3879](https://github.com/valhalla/valhalla/pull/3879)
   * CHANGED: Build most of Baldr with -Werror [#3885](https://github.com/valhalla/valhalla/pull/3885)
   * UPDATED: some documentation overhaul to slim down root's README [#3881](https://github.com/valhalla/valhalla/pull/3881)
   * CHANGED: move documentation hosting to Github Pages from readthedocs.io [#3884](https://github.com/valhalla/valhalla/pull/3884)
   * ADDED: inline config arguments to some more executables [#3873](https://github.com/valhalla/valhalla/pull/3873)

## Release Date: 2022-10-26 Valhalla 3.2.0
* **Removed**
   * REMOVED: "build-\*" docker image to decrease complexity [#3689](https://github.com/valhalla/valhalla/pull/3541)

* **Bug Fix**
   * FIXED: Fix precision losses while encoding-decoding distance parameter in openlr [#3374](https://github.com/valhalla/valhalla/pull/3374)
   * FIXED: Fix bearing calculation for openlr records [#3379](https://github.com/valhalla/valhalla/pull/3379)
   * FIXED: Some refactoring that was proposed for the PR 3379 [#3381](https://github.com/valhalla/valhalla/pull/3381)
   * FIXED: Avoid calling out "keep left/right" when passing an exit [#3349](https://github.com/valhalla/valhalla/pull/3349)
   * FIXED: Fix iterator decrement beyond begin() in GeoPoint::HeadingAtEndOfPolyline() method [#3393](https://github.com/valhalla/valhalla/pull/3393)
   * FIXED: Add string for Use:kPedestrianCrossing to fix null output in to_string(Use). [#3416](https://github.com/valhalla/valhalla/pull/3416)
   * FIXED: Remove simple restrictions check for pedestrian cost calculation. [#3423](https://github.com/valhalla/valhalla/pull/3423)
   * FIXED: Parse "highway=busway" OSM tag: https://wiki.openstreetmap.org/wiki/Tag:highway%3Dbusway [#3413](https://github.com/valhalla/valhalla/pull/3413)
   * FIXED: Process int_ref irrespective of `use_directions_on_ways_` [#3446](https://github.com/valhalla/valhalla/pull/3446)
   * FIXED: workaround python's ArgumentParser bug to not accept negative numbers as arguments [#3443](https://github.com/valhalla/valhalla/pull/3443)
   * FIXED: Undefined behaviour on some platforms due to unaligned reads [#3447](https://github.com/valhalla/valhalla/pull/3447)
   * FIXED: Fixed undefined behavior due to invalid shift exponent when getting edge's heading [#3450](https://github.com/valhalla/valhalla/pull/3450)
   * FIXED: Use midgard::unaligned_read in GraphTileBuilder::AddSigns [#3456](https://github.com/valhalla/valhalla/pull/3456)
   * FIXED: Relax test margin for time dependent traffic test [#3467](https://github.com/valhalla/valhalla/pull/3467)
   * FIXED: Fixed missed intersection heading [#3463](https://github.com/valhalla/valhalla/pull/3463)
   * FIXED: Stopped putting binary bytes into a string field of the protobuf TaggedValue since proto3 protects against that for cross language support [#3468](https://github.com/valhalla/valhalla/pull/3468)
   * FIXED: valhalla_service uses now loki logging config instead of deprecated tyr logging [#3481](https://github.com/valhalla/valhalla/pull/3481)
   * FIXED: Docker image `valhalla/valhalla:run-latest`: conan error + python integration [#3485](https://github.com/valhalla/valhalla/pull/3485)
   * FIXED: fix more protobuf unstable 3.x API [#3494](https://github.com/valhalla/valhalla/pull/3494)
   * FIXED: fix one more protobuf unstable 3.x API [#3501](https://github.com/valhalla/valhalla/pull/3501)
   * FIXED: Fix valhalla_build_tiles imports only bss from last osm file [#3503](https://github.com/valhalla/valhalla/pull/3503)
   * FIXED: Fix total_run_stat.sh script. [#3511](https://github.com/valhalla/valhalla/pull/3511)
   * FIXED: Both `hov:designated` and `hov:minimum` have to be correctly set for the way to be considered hov-only [#3526](https://github.com/valhalla/valhalla/pull/3526)
   * FIXED: Wrong out index in route intersections [#3541](https://github.com/valhalla/valhalla/pull/3541)
   * FIXED: fix valhalla_export_edges: missing null columns separator [#3543](https://github.com/valhalla/valhalla/pull/3543)
   * FIXED: Removed/updated narrative language aliases that are not IETF BCP47 compliant [#3546](https://github.com/valhalla/valhalla/pull/3546)
   * FIXED: Wrong predecessor opposing edge in dijkstra's expansion [#3528](https://github.com/valhalla/valhalla/pull/3528)
   * FIXED: exit and exit_verbal in Russian locale should be same [#3545](https://github.com/valhalla/valhalla/pull/3545)
   * FIXED: Skip transit tiles in hierarchy builder [#3559](https://github.com/valhalla/valhalla/pull/3559)
   * FIXED: Fix some country overrides in adminconstants and add a couple new countries. [#3578](https://github.com/valhalla/valhalla/pull/3578)
   * FIXED: Improve build errors reporting [#3579](https://github.com/valhalla/valhalla/pull/3579)
   * FIXED: Fix "no elevation" values and /locate elevation response [#3571](https://github.com/valhalla/valhalla/pull/3571)
   * FIXED: Build tiles with admin/timezone support on Windows [#3580](https://github.com/valhalla/valhalla/pull/3580)
   * FIXED: admin "Saint-Martin" changed name to "Saint-Martin (France)" [#3619](https://github.com/valhalla/valhalla/pull/3619)
   * FIXED: openstreetmapspeeds global config with `null`s now supported [#3621](https://github.com/valhalla/valhalla/pull/3621)
   * FIXED: valhalla_run_matrix was failing (could not find proper max_matrix_distance) [#3635](https://github.com/valhalla/valhalla/pull/3635)
   * FIXED: Removed duplicate degrees/radians constants [#3642](https://github.com/valhalla/valhalla/pull/3642)
   * FIXED: Forgot to adapt driving side and country access rules in [#3619](https://github.com/valhalla/valhalla/pull/3619) [#3652](https://github.com/valhalla/valhalla/pull/3652)
   * FIXED: DateTime::is_conditional_active(...) incorrect end week handling [#3655](https://github.com/valhalla/valhalla/pull/3655)
   * FIXED: TimeDistanceBSSMatrix: incorrect initialization for destinations [#3659](https://github.com/valhalla/valhalla/pull/3659)
   * FIXED: Some interpolated points had invalid edge_index in trace_attributes response [#3646](https://github.com/valhalla/valhalla/pull/3670)
   * FIXED: Use a small node snap distance in map-matching. FIxes issue with incorrect turn followed by Uturn. [#3677](https://github.com/valhalla/valhalla/pull/3677)
   * FIXED: Conan error when building Docker image. [#3689](https://github.com/valhalla/valhalla/pull/3689)
   * FIXED: Allow country overrides for sidewalk [#3711](https://github.com/valhalla/valhalla/pull/3711)
   * FIXED: CostMatrix incorrect tile usage with oppedge. [#3719](https://github.com/valhalla/valhalla/pull/3719)
   * FIXED: Fix elevation serializing [#3735](https://github.com/valhalla/valhalla/pull/3735)
   * FIXED: Fix returning a potentially uninitialized value in PointXY::ClosestPoint [#3737](https://github.com/valhalla/valhalla/pull/3737)
   * FIXED: Wales and Scotland name change. [#3746](https://github.com/valhalla/valhalla/pull/3746)
   * FIXED: Pedestrian crossings are allowed for bikes [#3751](https://github.com/valhalla/valhalla/pull/3751)
   * FIXED: Fix for Mac OSx.  Small update for the workdir for the admin_sidewalk_override test.  [#3757](https://github.com/valhalla/valhalla/pull/3757)
   * FIXED: Add missing service road case from GetTripLegUse method. [#3763](https://github.com/valhalla/valhalla/pull/3763)
   * FIXED: Fix TimeDistanceMatrix results sequence [#3738](https://github.com/valhalla/valhalla/pull/3738)
   * FIXED: Fix status endpoint not reporting that the service is shutting down [#3785](https://github.com/valhalla/valhalla/pull/3785)
   * FIXED: Fix TimdDistanceMatrix SetSources and SetTargets [#3792](https://github.com/valhalla/valhalla/pull/3792)
   * FIXED: Added highway and surface factor in truckcost [#3590](https://github.com/valhalla/valhalla/pull/3590)
   * FIXED: Potential integer underflow in file suffix generation [#3783](https://github.com/valhalla/valhalla/pull/3783)
   * FIXED: Building Valhalla as a submodule [#3781](https://github.com/valhalla/valhalla/issues/3781)
   * FIXED: Fixed invalid time detection in GetSpeed [#3800](https://github.com/valhalla/valhalla/pull/3800)
   * FIXED: Osmway struct update: added up to 33 and not 32 [#3808](https://github.com/valhalla/valhalla/pull/3808)
   * FIXED: Fix out-of-range linestrings in expansion [#4603](https://github.com/valhalla/valhalla/pull/4603)

* **Enhancement**
   * CHANGED: Pronunciation for names and destinations [#3132](https://github.com/valhalla/valhalla/pull/3132)
   * CHANGED: Requested code clean up for phonemes PR [#3356](https://github.com/valhalla/valhalla/pull/3356)
   * CHANGED: Refactor Pronunciation class to struct [#3359](https://github.com/valhalla/valhalla/pull/3359)
   * ADDED: Added support for probabale restrictions [#3361](https://github.com/valhalla/valhalla/pull/3361)
   * CHANGED: Refactored the verbal text formatter to handle logic for street name and sign [#3369](https://github.com/valhalla/valhalla/pull/3369)
   * CHANGED: return "version" and "tileset_age" on parameterless /status call [#3367](https://github.com/valhalla/valhalla/pull/3367)
   * CHANGED: de-singleton tile_extract by introducing an optional index.bin file created by valhalla_build_extract [#3281](https://github.com/valhalla/valhalla/pull/3281)
   * CHANGED: implement valhalla_build_elevation in python and add more --from-geojson & --from-graph options [#3318](https://github.com/valhalla/valhalla/pull/3318)
   * ADDED: Add boolean parameter to clear memory for edge labels from thor. [#2789](https://github.com/valhalla/valhalla/pull/2789)
   * CHANGED: Do not create statsd client in workers if it is not configured [#3394](https://github.com/valhalla/valhalla/pull/3394)
   * ADDED: Import of Bike Share Stations information in BSS Connection edges [#3411](https://github.com/valhalla/valhalla/pull/3411)
   * ADDED: Add heading to PathEdge to be able to return it on /locate [#3399](https://github.com/valhalla/valhalla/pull/3399)
   * ADDED: Add `prioritize_bidirectional` option for fast work and correct ETA calculation for `depart_at` date_time type. Smoothly stop using live-traffic [#3398](https://github.com/valhalla/valhalla/pull/3398)
   * CHANGED: Minor fix for headers  [#3436](https://github.com/valhalla/valhalla/pull/3436)
   * CHANGED: Use std::multimap for polygons returned for admin and timezone queries. Improves performance when building tiles. [#3427](https://github.com/valhalla/valhalla/pull/3427)
   * CHANGED: Refactored GraphBuilder::CreateSignInfoList [#3438](https://github.com/valhalla/valhalla/pull/3438)
   * ADDED: Add support for LZ4 compressed elevation tiles [#3401](https://github.com/valhalla/valhalla/pull/3401)
   * CHANGED: Rearranged some of the protobufs to remove redundancy [#3452](https://github.com/valhalla/valhalla/pull/3452)
   * CHANGED: overhaul python bindings [#3380](https://github.com/valhalla/valhalla/pull/3380)
   * CHANGED: Removed all protobuf defaults either by doing them in code or by relying on 0 initialization. Also deprecated best_paths and do_not_track [#3454](https://github.com/valhalla/valhalla/pull/3454)
   * ADDED: isochrone action for /expansion endpoint to track dijkstra expansion [#3215](https://github.com/valhalla/valhalla/pull/3215)
   * CHANGED: remove boost from dependencies and add conan as prep for #3346 [#3459](https://github.com/valhalla/valhalla/pull/3459)
   * CHANGED: Remove boost.program_options in favor of cxxopts header-only lib and use conan to install header-only boost. [#3346](https://github.com/valhalla/valhalla/pull/3346)
   * CHANGED: Moved all protos to proto3 for internal request/response handling [#3457](https://github.com/valhalla/valhalla/pull/3457)
   * CHANGED: Allow up to 32 outgoing link edges on a node when reclassifying links [#3483](https://github.com/valhalla/valhalla/pull/3483)
   * CHANGED: Reuse sample::get implementation [#3471](https://github.com/valhalla/valhalla/pull/3471)
   * ADDED: Beta support for interacting with the http/bindings/library via serialized and pbf objects respectively [#3464](https://github.com/valhalla/valhalla/pull/3464)
   * CHANGED: Update xcode to 12.4.0 [#3492](https://github.com/valhalla/valhalla/pull/3492)
   * ADDED: Add JSON generator to conan [#3493](https://github.com/valhalla/valhalla/pull/3493)
   * CHANGED: top_speed option: ignore live speed for speed based penalties [#3460](https://github.com/valhalla/valhalla/pull/3460)
   * ADDED: Add `include_construction` option into the config to include/exclude roads under construction from the graph [#3455](https://github.com/valhalla/valhalla/pull/3455)
   * CHANGED: Refactor options protobuf for Location and Costing objects [#3506](https://github.com/valhalla/valhalla/pull/3506)
   * CHANGED: valhalla.h and config.h don't need cmake configuration [#3502](https://github.com/valhalla/valhalla/pull/3502)
   * ADDED: New options to control what fields of the pbf are returned when pbf format responses are requested [#3207](https://github.com/valhalla/valhalla/pull/3507)
   * CHANGED: Rename tripcommon to common [#3516](https://github.com/valhalla/valhalla/pull/3516)
   * ADDED: Indoor routing - data model, data processing. [#3509](https://github.com/valhalla/valhalla/pull/3509)
   * ADDED: On-demand elevation tile fetching [#3391](https://github.com/valhalla/valhalla/pull/3391)
   * CHANGED: Remove many oneof uses from the protobuf api where the semantics of optional vs required isnt necessary [#3527](https://github.com/valhalla/valhalla/pull/3527)
   * ADDED: Indoor routing maneuvers [#3519](https://github.com/valhalla/valhalla/pull/3519)
   * ADDED: Expose reverse isochrone parameter for reverse expansion [#3528](https://github.com/valhalla/valhalla/pull/3528)
   * CHANGED: Add matrix classes to thor worker so they persist between requests. [#3560](https://github.com/valhalla/valhalla/pull/3560)
   * CHANGED: Remove `max_matrix_locations` and introduce `max_matrix_location_pairs` to configure the allowed number of total routes for the matrix action for more flexible asymmetric matrices [#3569](https://github.com/valhalla/valhalla/pull/3569)
   * CHANGED: modernized spatialite syntax [#3580](https://github.com/valhalla/valhalla/pull/3580)
   * ADDED: Options to generate partial results for time distance matrix when there is one source (one to many) or one target (many to one). [#3181](https://github.com/valhalla/valhalla/pull/3181)
   * ADDED: Enhance valhalla_build_elevation with LZ4 recompression support [#3607](https://github.com/valhalla/valhalla/pull/3607)
   * CHANGED: removed UK admin and upgraded its constituents to countries [#3619](https://github.com/valhalla/valhalla/pull/3619)
   * CHANGED: expansion service: only track requested max time/distance [#3532](https://github.com/valhalla/valhalla/pull/3509)
   * ADDED: Shorten down the request delay, when some sources/targets searches are early aborted [#3611](https://github.com/valhalla/valhalla/pull/3611)
   * ADDED: add `pre-commit` hook for running the `format.sh` script [#3637](https://github.com/valhalla/valhalla/pull/3637)
   * CHANGED: upgrade pybind11 to v2.9.2 to remove cmake warning [#3658](https://github.com/valhalla/valhalla/pull/3658)
   * ADDED: tests for just_gtfs reading and writing feeds [#3665](https://github.com/valhalla/valhalla/pull/3665)
   * CHANGED: Precise definition of types of edges on which BSS could be projected [#3658](https://github.com/valhalla/valhalla/pull/3663)
   * CHANGED: Remove duplicate implementation of `adjust_scores` [#3673](https://github.com/valhalla/valhalla/pull/3673)
   * ADDED: convert GTFS data into protobuf tiles [#3629](https://github.com/valhalla/valhalla/issues/3629)
   * CHANGED: Use `starts_with()` instead of `substr(0, N)` getting and comparing to prefix [#3702](https://github.com/valhalla/valhalla/pull/3702)
   * ADDED: Ferry support for HGV [#3710](https://github.com/valhalla/valhalla/issues/3710)
   * ADDED: Linting & formatting checks for Python code [#3713](https://github.com/valhalla/valhalla/pull/3713)
   * CHANGED: rename Turkey admin to Türkiye [#3720](https://github.com/valhalla/valhalla/pull/3713)
   * CHANGED: bumped vcpkg version to "2022.08.15" [#3754](https://github.com/valhalla/valhalla/pull/3754)
   * CHANGED: chore: Updates to clang-format 11.0.0 [#3533](https://github.com/valhalla/valhalla/pull/3533)
   * CHANGED: Ported trace_attributes serialization to RapidJSON. [#3333](https://github.com/valhalla/valhalla/pull/3333)
   * ADDED: Add helpers for DirectedEdgeExt and save them to file in GraphTileBuilder [#3562](https://github.com/valhalla/valhalla/pull/3562)
   * ADDED: Fixed Speed costing option [#3576](https://github.com/valhalla/valhalla/pull/3576)
   * ADDED: axle_count costing option for hgv [#3648](https://github.com/valhalla/valhalla/pull/3648)
   * ADDED: Matrix action for gurka [#3793](https://github.com/valhalla/valhalla/pull/3793)
   * ADDED: Add warnings array to response. [#3588](https://github.com/valhalla/valhalla/pull/3588)
   * CHANGED: Templatized TimeDistanceMatrix for forward/reverse search [#3773](https://github.com/valhalla/valhalla/pull/3773)
   * CHANGED: Templatized TimeDistanceBSSMatrix for forward/reverse search [#3778](https://github.com/valhalla/valhalla/pull/3778)
   * CHANGED: error code 154 shows distance limit in error message [#3779](https://github.com/valhalla/valhalla/pull/3779)

## Release Date: 2021-10-07 Valhalla 3.1.4
* **Removed**
* **Bug Fix**
   * FIXED: Revert default speed boost for turn channels [#3232](https://github.com/valhalla/valhalla/pull/3232)
   * FIXED: Use the right tile to get country for incident [#3235](https://github.com/valhalla/valhalla/pull/3235)
   * FIXED: Fix factors passed to `RelaxHierarchyLimits` [#3253](https://github.com/valhalla/valhalla/pull/3253)
   * FIXED: Fix TransitionCostReverse usage [#3260](https://github.com/valhalla/valhalla/pull/3260)
   * FIXED: Fix Tagged Value Support in EdgeInfo [#3262](https://github.com/valhalla/valhalla/issues/3262)
   * FIXED: TransitionCostReverse fix: revert internal_turn change [#3271](https://github.com/valhalla/valhalla/issues/3271)
   * FIXED: Optimize tiles usage in reach-based pruning [#3294](https://github.com/valhalla/valhalla/pull/3294)
   * FIXED: Slip lane detection: track visited nodes to avoid infinite loops [#3297](https://github.com/valhalla/valhalla/pull/3297)
   * FIXED: Fix distance value in a 0-length road [#3185](https://github.com/valhalla/valhalla/pull/3185)
   * FIXED: Trivial routes were broken when origin was node snapped and destnation was not and vice-versa for reverse astar [#3299](https://github.com/valhalla/valhalla/pull/3299)
   * FIXED: Tweaked TestAvoids map to get TestAvoidShortcutsTruck working [#3301](https://github.com/valhalla/valhalla/pull/3301)
   * FIXED: Overflow in sequence sort [#3303](https://github.com/valhalla/valhalla/pull/3303)
   * FIXED: Setting statsd tags in config via valhalla_build_config [#3225](https://github.com/valhalla/valhalla/pull/3225)
   * FIXED: Cache for gzipped elevation tiles [#3120](https://github.com/valhalla/valhalla/pull/3120)
   * FIXED: Current time conversion regression introduced in unidirectional algorithm refractor [#3278](https://github.com/valhalla/valhalla/issues/3278)
   * FIXED: Make combine_route_stats.py properly quote CSV output (best practice improvement) [#3328](https://github.com/valhalla/valhalla/pull/3328)
   * FIXED: Merge edge segment records in map matching properly so that resulting edge indices in trace_attributes are valid [#3280](https://github.com/valhalla/valhalla/pull/3280)
   * FIXED: Shape walking map matcher now sets correct edge candidates used in the match for origin and destination location [#3329](https://github.com/valhalla/valhalla/pull/3329)
   * FIXED: Better hash function of GraphId [#3332](https://github.com/valhalla/valhalla/pull/3332)

* **Enhancement**
   * CHANGED: Favor turn channels more [#3222](https://github.com/valhalla/valhalla/pull/3222)
   * CHANGED: Rename `valhalla::midgard::logging::LogLevel` enumerators to avoid clash with common macros [#3237](https://github.com/valhalla/valhalla/pull/3237)
   * CHANGED: Move pre-defined algorithm-based factors inside `RelaxHierarchyLimits` [#3253](https://github.com/valhalla/valhalla/pull/3253)
   * ADDED: Reject alternatives with too long detours [#3238](https://github.com/valhalla/valhalla/pull/3238)
   * ADDED: Added info to /status endpoint [#3008](https://github.com/valhalla/valhalla/pull/3008)
   * ADDED: Added stop and give_way/yield signs to the data and traffic signal fixes [#3251](https://github.com/valhalla/valhalla/pull/3251)
   * ADDED: use_hills for pedestrian costing, which also affects the walking speed [#3234](https://github.com/valhalla/valhalla/pull/3234)
   * CHANGED: Fixed cost threshold for bidirectional astar. Implemented reach-based pruning for suboptimal branches [#3257](https://github.com/valhalla/valhalla/pull/3257)
   * ADDED: Added `exclude_unpaved` request parameter [#3240](https://github.com/valhalla/valhalla/pull/3240)
   * ADDED: Added support for routing onto HOV/HOT lanes via request parameters `include_hot`, `include_hov2`, and `include_hov3` [#3273](https://github.com/valhalla/valhalla/pull/3273)
   * ADDED: Add Z-level field to `EdgeInfo`. [#3261](https://github.com/valhalla/valhalla/pull/3261)
   * CHANGED: Calculate stretch threshold for alternatives based on the optimal route cost [#3276](https://github.com/valhalla/valhalla/pull/3276)
   * ADDED: Add `preferred_z_level` as a parameter of loki requests. [#3270](https://github.com/valhalla/valhalla/pull/3270)
   * ADDED: Add `preferred_layer` as a parameter of loki requests. [#3270](https://github.com/valhalla/valhalla/pull/3270)
   * ADDED: Exposing service area names in passive maneuvers. [#3277](https://github.com/valhalla/valhalla/pull/3277)
   * ADDED: Added traffic signal and stop sign check for stop impact. These traffic signals and stop sign are located on edges. [#3279](https://github.com/valhalla/valhalla/pull/3279)
   * CHANGED: Improved sharing criterion to obtain more reasonable alternatives; extended alternatives search [#3302](https://github.com/valhalla/valhalla/pull/3302)
   * ADDED: pull ubuntu:20.04 base image before building [#3233](https://github.com/valhalla/valhalla/pull/3223)
   * CHANGED: Improve Loki nearest-neighbour performance for large radius searches in open space [#3233](https://github.com/valhalla/valhalla/pull/3324)
   * ADDED: testing infrastructure for scripts and valhalla_build_config tests [#3308](https://github.com/valhalla/valhalla/pull/3308)
   * ADDED: Shape points and information about where intermediate locations are placed along the legs of a route [#3274](https://github.com/valhalla/valhalla/pull/3274)
   * CHANGED: Improved existing hov lane transition test case to make more realistic [#3330](https://github.com/valhalla/valhalla/pull/3330)
   * CHANGED: Update python usage in all scripts to python3 [#3337](https://github.com/valhalla/valhalla/pull/3337)
   * ADDED: Added `exclude_cash_only_tolls` request parameter [#3341](https://github.com/valhalla/valhalla/pull/3341)
   * CHANGED: Update api-reference for street_names [#3342](https://github.com/valhalla/valhalla/pull/3342)
   * ADDED: Disable msse2 flags when building on Apple Silicon chip [#3327](https://github.com/valhalla/valhalla/pull/3327)

## Release Date: 2021-07-20 Valhalla 3.1.3
* **Removed**
   * REMOVED: Unused overloads of `to_response` function [#3167](https://github.com/valhalla/valhalla/pull/3167)

* **Bug Fix**
   * FIXED: Fix heading on small edge [#3114](https://github.com/valhalla/valhalla/pull/3114)
   * FIXED: Added support for `access=psv`, which disables routing on these nodes and edges unless the mode is taxi or bus [#3107](https://github.com/valhalla/valhalla/pull/3107)
   * FIXED: Disables logging in CI to catch issues [#3121](https://github.com/valhalla/valhalla/pull/3121)
   * FIXED: Fixed U-turns through service roads [#3082](https://github.com/valhalla/valhalla/pull/3082)
   * FIXED: Added forgotten penalties for kLivingStreet and kTrack for pedestrian costing model [#3116](https://github.com/valhalla/valhalla/pull/3116)
   * FIXED: Updated the reverse turn bounds [#3122](https://github.com/valhalla/valhalla/pull/3122)
   * FIXED: Missing fork maneuver [#3134](https://github.com/valhalla/valhalla/pull/3134)
   * FIXED: Update turn channel logic to call out specific turn at the end of the turn channel if needed [#3140](https://github.com/valhalla/valhalla/pull/3140)
   * FIXED: Fixed cost thresholds for TimeDistanceMatrix. [#3131](https://github.com/valhalla/valhalla/pull/3131)
   * FIXED: Use distance threshold in hierarchy limits for bidirectional astar to expand more important lower level roads [#3156](https://github.com/valhalla/valhalla/pull/3156)
   * FIXED: Fixed incorrect dead-end roundabout labels. [#3129](https://github.com/valhalla/valhalla/pull/3129)
   * FIXED: googletest wasn't really updated in #3166 [#3187](https://github.com/valhalla/valhalla/pull/3187)
   * FIXED: Minor fix of benchmark code [#3190](https://github.com/valhalla/valhalla/pull/3190)
   * FIXED: avoid_polygons intersected edges as polygons instead of linestrings [#3194]((https://github.com/valhalla/valhalla/pull/3194)
   * FIXED: when binning horizontal edge shapes using single precision floats (converted from not double precision floats) allowed for the possibility of marking many many tiles no where near the shape [#3204](https://github.com/valhalla/valhalla/pull/3204)
   * FIXED: Fix improper iterator usage in ManeuversBuilder [#3205](https://github.com/valhalla/valhalla/pull/3205)
   * FIXED: Modified approach for retrieving signs from a directed edge #3166 [#3208](https://github.com/valhalla/valhalla/pull/3208)
   * FIXED: Improve turn channel classification: detect slip lanes [#3196](https://github.com/valhalla/valhalla/pull/3196)
   * FIXED: Compatibility with older boost::optional versions [#3219](https://github.com/valhalla/valhalla/pull/3219)
   * FIXED: Older boost.geometry versions don't have correct() for geographic rings [#3218](https://github.com/valhalla/valhalla/pull/3218)
   * FIXED: Use default road speed for bicycle costing so traffic does not reduce penalty on high speed roads. [#3143](https://github.com/valhalla/valhalla/pull/3143)

* **Enhancement**
   * CHANGED: Refactor base costing options parsing to handle more common stuff in a one place [#3125](https://github.com/valhalla/valhalla/pull/3125)
   * CHANGED: Unified Sign/SignElement into sign.proto [#3146](https://github.com/valhalla/valhalla/pull/3146)
   * ADDED: New verbal succinct transition instruction to maneuver & narrativebuilder. Currently this instruction will be used in place of a very long street name to avoid repetition of long names [#2844](https://github.com/valhalla/valhalla/pull/2844)
   * ADDED: Added oneway support for pedestrian access and foot restrictions [#3123](https://github.com/valhalla/valhalla/pull/3123)
   * ADDED: Exposing rest-area names in passive maneuvers [#3172](https://github.com/valhalla/valhalla/pull/3172)
   * CHORE: Updates robin-hood-hashing third-party library
   * ADDED: Support `barrier=yes|swing_gate|jersey_barrier` tags [#3154](https://github.com/valhalla/valhalla/pull/3154)
   * ADDED: Maintain `access=permit|residents` tags as private [#3149](https://github.com/valhalla/valhalla/pull/3149)
   * CHANGED: Replace `avoid_*` API parameters with more accurate `exclude_*` [#3093](https://github.com/valhalla/valhalla/pull/3093)
   * ADDED: Penalize private gates [#3144](https://github.com/valhalla/valhalla/pull/3144)
   * CHANGED: Renamed protobuf Sign/SignElement to TripSign/TripSignElement [#3168](https://github.com/valhalla/valhalla/pull/3168)
   * CHORE: Updates googletest to release-1.11.0 [#3166](https://github.com/valhalla/valhalla/pull/3166)
   * CHORE: Enables -Wall on sif sources [#3178](https://github.com/valhalla/valhalla/pull/3178)
   * ADDED: Allow going through accessible `barrier=bollard` and penalize routing through it, when the access is private [#3175](https://github.com/valhalla/valhalla/pull/3175)
   * ADDED: Add country code to incident metadata [#3169](https://github.com/valhalla/valhalla/pull/3169)
   * CHANGED: Use distance instead of time to check limited sharing criteria [#3183](https://github.com/valhalla/valhalla/pull/3183)
   * ADDED: Introduced a new via_waypoints array on the leg in the osrm route serializer that describes where a particular waypoint from the root-level array matches to the route. [#3189](https://github.com/valhalla/valhalla/pull/3189)
   * ADDED: Added vehicle width and height as an option for auto (and derived: taxi, bus, hov) profile (https://github.com/valhalla/valhalla/pull/3179)
   * ADDED: Support for statsd integration for basic error and requests metrics [#3191](https://github.com/valhalla/valhalla/pull/3191)
   * CHANGED: Get rid of typeid in statistics-related code. [#3227](https://github.com/valhalla/valhalla/pull/3227)

## Release Date: 2021-05-26 Valhalla 3.1.2
* **Removed**
* **Bug Fix**
   * FIXED: Change unnamed road intersections from being treated as penil point u-turns [#3084](https://github.com/valhalla/valhalla/pull/3084)
   * FIXED: Fix TimeDepReverse termination and path cost calculation (for arrive_by routing) [#2987](https://github.com/valhalla/valhalla/pull/2987)
   * FIXED: Isochrone (::Generalize()) fix to avoid generating self-intersecting polygons [#3026](https://github.com/valhalla/valhalla/pull/3026)
   * FIXED: Handle day_on/day_off/hour_on/hour_off restrictions [#3029](https://github.com/valhalla/valhalla/pull/3029)
   * FIXED: Apply conditional restrictions with dow only to the edges when routing [#3039](https://github.com/valhalla/valhalla/pull/3039)
   * FIXED: Missing locking in incident handler needed to hang out to scop lock rather than let the temporary dissolve [#3046](https://github.com/valhalla/valhalla/pull/3046)
   * FIXED: Continuous lane guidance fix [#3054](https://github.com/valhalla/valhalla/pull/3054)
   * FIXED: Fix reclassification for "shorter" ferries and rail ferries (for Chunnel routing issues) [#3038](https://github.com/valhalla/valhalla/pull/3038)
   * FIXED: Incorrect routing through motor_vehicle:conditional=destination. [#3041](https://github.com/valhalla/valhalla/pull/3041)
   * FIXED: Allow destination-only routing on the first-pass for non bidirectional Astar algorithms. [#3085](https://github.com/valhalla/valhalla/pull/3085)
   * FIXED: Highway/ramp lane bifurcation [#3088](https://github.com/valhalla/valhalla/pull/3088)
   * FIXED: out of bound access of tile hierarchy in base_ll function in graphheader [#3089](https://github.com/valhalla/valhalla/pull/3089)
   * FIXED: include shortcuts in avoid edge set for avoid_polygons [#3090](https://github.com/valhalla/valhalla/pull/3090)

* **Enhancement**
   * CHANGED: Refactor timedep forward/reverse to reduce code repetition [#2987](https://github.com/valhalla/valhalla/pull/2987)
   * CHANGED: Sync translation files with Transifex command line tool [#3030](https://github.com/valhalla/valhalla/pull/3030)
   * CHANGED: Use osm tags in links reclassification algorithm in order to reduce false positive downgrades [#3042](https://github.com/valhalla/valhalla/pull/3042)
   * CHANGED: Use CircleCI XL instances for linux based builds [#3043](https://github.com/valhalla/valhalla/pull/3043)
   * ADDED: ci: Enable undefined sanitizer [#2999](https://github.com/valhalla/valhalla/pull/2999)
   * ADDED: Optionally pass preconstructed graphreader to connectivity map [#3046](https://github.com/valhalla/valhalla/pull/3046)
   * CHANGED: ci: Skip Win CI runs for irrelevant files [#3014](https://github.com/valhalla/valhalla/pull/3014)
   * ADDED: Allow configuration-driven default speed assignment based on edge properties [#3055](https://github.com/valhalla/valhalla/pull/3055)
   * CHANGED: Use std::shared_ptr in case if ENABLE_THREAD_SAFE_TILE_REF_COUNT is ON. [#3067](https://github.com/valhalla/valhalla/pull/3067)
   * CHANGED: Reduce stop impact when driving in parking lots [#3051](https://github.com/valhalla/valhalla/pull/3051)
   * ADDED: Added another through route test [#3074](https://github.com/valhalla/valhalla/pull/3074)
   * ADDED: Adds incident-length to metadata proto [#3083](https://github.com/valhalla/valhalla/pull/3083)
   * ADDED: Do not penalize gates that have allowed access [#3078](https://github.com/valhalla/valhalla/pull/3078)
   * ADDED: Added missing k/v pairs to taginfo.json.  Updated PR template. [#3101](https://github.com/valhalla/valhalla/pull/3101)
   * CHANGED: Serialize isochrone 'contour' properties as floating point so they match user supplied value [#3078](https://github.com/valhalla/valhalla/pull/3095)
   * NIT: Enables compiler warnings as errors in midgard module [#3104](https://github.com/valhalla/valhalla/pull/3104)
   * CHANGED: Check all tiles for nullptr that reads from graphreader to avoid fails in case tiles might be missing. [#3065](https://github.com/valhalla/valhalla/pull/3065)

## Release Date: 2021-04-21 Valhalla 3.1.1
* **Removed**
   * REMOVED: The tossing of private roads in [#1960](https://github.com/valhalla/valhalla/pull/1960) was too aggressive and resulted in a lot of no routes.  Reverted this logic.  [#2934](https://github.com/valhalla/valhalla/pull/2934)
   * REMOVED: stray references to node bindings [#3012](https://github.com/valhalla/valhalla/pull/3012)

* **Bug Fix**
   * FIXED: Fix compression_utils.cc::inflate(...) throw - make it catchable [#2839](https://github.com/valhalla/valhalla/pull/2839)
   * FIXED: Fix compiler errors if HAVE_HTTP not enabled [#2807](https://github.com/valhalla/valhalla/pull/2807)
   * FIXED: Fix alternate route serialization [#2811](https://github.com/valhalla/valhalla/pull/2811)
   * FIXED: Store restrictions in the right tile [#2781](https://github.com/valhalla/valhalla/pull/2781)
   * FIXED: Failing to write tiles because of racing directory creation [#2810](https://github.com/valhalla/valhalla/pull/2810)
   * FIXED: Regression in stopping expansion on transitions down in time-dependent routes [#2815](https://github.com/valhalla/valhalla/pull/2815)
   * FIXED: Fix crash in loki when trace_route is called with 2 locations. [#2817](https://github.com/valhalla/valhalla/pull/2817)
   * FIXED: Mark the restriction start and end as via ways to fix IsBridgingEdge function in Bidirectional Astar [#2796](https://github.com/valhalla/valhalla/pull/2796)
   * FIXED: Dont add predictive traffic to the tile if it's empty [#2826](https://github.com/valhalla/valhalla/pull/2826)
   * FIXED: Fix logic bidirectional astar to avoid double u-turns and extra detours [#2802](https://github.com/valhalla/valhalla/pull/2802)
   * FIXED: Re-enable transition cost for motorcycle profile [#2837](https://github.com/valhalla/valhalla/pull/2837)
   * FIXED: Increase limits for timedep_* algorithms. Split track_factor into edge factor and transition penalty [#2845](https://github.com/valhalla/valhalla/pull/2845)
   * FIXED: Loki was looking up the wrong costing enum for avoids [#2856](https://github.com/valhalla/valhalla/pull/2856)
   * FIXED: Fix way_ids -> graph_ids conversion for complex restrictions: handle cases when a way is split into multiple edges [#2848](https://github.com/valhalla/valhalla/pull/2848)
   * FIXED: Honor access mode while matching OSMRestriction with the graph [#2849](https://github.com/valhalla/valhalla/pull/2849)
   * FIXED: Ensure route summaries are unique among all returned route/legs [#2874](https://github.com/valhalla/valhalla/pull/2874)
   * FIXED: Fix compilation errors when boost < 1.68 and libprotobuf < 3.6  [#2878](https://github.com/valhalla/valhalla/pull/2878)
   * FIXED: Allow u-turns at no-access barriers when forced by heading [#2875](https://github.com/valhalla/valhalla/pull/2875)
   * FIXED: Fixed "No route found" error in case of multipoint request with locations near low reachability edges [#2914](https://github.com/valhalla/valhalla/pull/2914)
   * FIXED: Python bindings installation [#2751](https://github.com/valhalla/valhalla/issues/2751)
   * FIXED: Skip bindings if there's no Python development version [#2893](https://github.com/valhalla/valhalla/pull/2893)
   * FIXED: Use CMakes built-in Python variables to configure installation [#2931](https://github.com/valhalla/valhalla/pull/2931)
   * FIXED: Sometimes emitting zero-length route geometry when traffic splits edge twice [#2943](https://github.com/valhalla/valhalla/pull/2943)
   * FIXED: Fix map-match segfault when gps-points project very near a node [#2946](https://github.com/valhalla/valhalla/pull/2946)
   * FIXED: Use kServiceRoad edges while searching for ferry connection [#2933](https://github.com/valhalla/valhalla/pull/2933)
   * FIXED: Enhanced logic for IsTurnChannelManeuverCombinable [#2952](https://github.com/valhalla/valhalla/pull/2952)
   * FIXED: Restore compatibility with gcc 6.3.0, libprotobuf 3.0.0, boost v1.62.0 [#2953](https://github.com/valhalla/valhalla/pull/2953)
   * FIXED: Dont abort bidirectional a-star search if only one direction is exhausted [#2936](https://github.com/valhalla/valhalla/pull/2936)
   * FIXED: Fixed missing comma in the scripts/valhalla_build_config [#2963](https://github.com/valhalla/valhalla/pull/2963)
   * FIXED: Reverse and Multimodal Isochrones were returning forward results [#2967](https://github.com/valhalla/valhalla/pull/2967)
   * FIXED: Map-match fix for first gps-point being exactly equal to street shape-point [#2977](https://github.com/valhalla/valhalla/pull/2977)
   * FIXED: Add missing GEOS:GEOS dep to mjolnir target [#2901](https://github.com/valhalla/valhalla/pull/2901)
   * FIXED: Allow expansion into a region when not_thru_pruning is false on 2nd pass [#2978](https://github.com/valhalla/valhalla/pull/2978)
   * FIXED: Fix polygon area calculation: use Shoelace formula [#2927](https://github.com/valhalla/valhalla/pull/2927)
   * FIXED: Isochrone: orient segments/rings according to the right-hand rule [#2932](https://github.com/valhalla/valhalla/pull/2932)
   * FIXED: Parsenodes fix: check if index is out-of-bound first [#2984](https://github.com/valhalla/valhalla/pull/2984)
   * FIXED: Fix for unique-summary logic [#2996](https://github.com/valhalla/valhalla/pull/2996)
   * FIXED: Isochrone: handle origin edges properly [#2990](https://github.com/valhalla/valhalla/pull/2990)
   * FIXED: Annotations fail with returning NaN speed when the same point is duplicated in route geometry [#2992](https://github.com/valhalla/valhalla/pull/2992)
   * FIXED: Fix run_with_server.py to work on macOS [#3003](https://github.com/valhalla/valhalla/pull/3003)
   * FIXED: Removed unexpected maneuvers at sharp bends [#2968](https://github.com/valhalla/valhalla/pull/2968)
   * FIXED: Remove large number formatting for non-US countries [#3015](https://github.com/valhalla/valhalla/pull/3015)
   * FIXED: Odin undefined behaviour: handle case when xedgeuse is not initialized [#3020](https://github.com/valhalla/valhalla/pull/3020)

* **Enhancement**
   * Pedestrian crossing should be a separate TripLeg_Use [#2950](https://github.com/valhalla/valhalla/pull/2950)
   * CHANGED: Azure uses ninja as generator [#2779](https://github.com/valhalla/valhalla/pull/2779)
   * ADDED: Support for date_time type invariant for map matching [#2712](https://github.com/valhalla/valhalla/pull/2712)
   * ADDED: Add Bulgarian locale [#2825](https://github.com/valhalla/valhalla/pull/2825)
   * FIXED: No need for write permissions on tarball indices [#2822](https://github.com/valhalla/valhalla/pull/2822)
   * ADDED: nit: Links debug build with lld [#2813](https://github.com/valhalla/valhalla/pull/2813)
   * ADDED: Add costing option `use_living_streets` to avoid or favor living streets in route. [#2788](https://github.com/valhalla/valhalla/pull/2788)
   * CHANGED: Do not allocate mapped_cache vector in skadi when no elevation source is provided. [#2841](https://github.com/valhalla/valhalla/pull/2841)
   * ADDED: avoid_polygons logic [#2750](https://github.com/valhalla/valhalla/pull/2750)
   * ADDED: Added support for destination for conditional access restrictions [#2857](https://github.com/valhalla/valhalla/pull/2857)
   * CHANGED: Large sequences are now merge sorted which can be dramatically faster with certain hardware configurations. This is especially useful in speeding up the earlier stages (parsing, graph construction) of tile building [#2850](https://github.com/valhalla/valhalla/pull/2850)
   * CHANGED: When creating the initial graph edges by setting at which nodes they start and end, first mark the indices of those nodes in another sequence and then sort them by edgeid so that we can do the setting of start and end node sequentially in the edges file. This is much more efficient on certain hardware configurations [#2851](https://github.com/valhalla/valhalla/pull/2851)
   * CHANGED: Use relative cost threshold to extend search in bidirectional astar in order to find more alternates [#2868](https://github.com/valhalla/valhalla/pull/2868)
   * CHANGED: Throw an exception if directory does not exist when building traffic extract [#2871](https://github.com/valhalla/valhalla/pull/2871)
   * CHANGED: Support for ignoring multiple consecutive closures at start/end locations [#2846](https://github.com/valhalla/valhalla/pull/2846)
   * ADDED: Added sac_scale to trace_attributes output and locate edge output [#2818](https://github.com/valhalla/valhalla/pull/2818)
   * ADDED: Ukrainian language translations [#2882](https://github.com/valhalla/valhalla/pull/2882)
   * ADDED: Add support for closure annotations [#2816](https://github.com/valhalla/valhalla/pull/2816)
   * ADDED: Add costing option `service_factor`. Implement possibility to avoid or favor generic service roads in route for all costing options. [#2870](https://github.com/valhalla/valhalla/pull/2870)
   * CHANGED: Reduce stop impact cost when flow data is present [#2891](https://github.com/valhalla/valhalla/pull/2891)
   * CHANGED: Update visual compare script [#2803](https://github.com/valhalla/valhalla/pull/2803)
   * CHANGED: Service roads are not penalized for `pedestrian` costing by default. [#2898](https://github.com/valhalla/valhalla/pull/2898)
   * ADDED: Add complex mandatory restrictions support [#2766](https://github.com/valhalla/valhalla/pull/2766)
   * ADDED: Status endpoint for future status info and health checking of running service [#2907](https://github.com/valhalla/valhalla/pull/2907)
   * ADDED: Add min_level argument to valhalla_ways_to_edges [#2918](https://github.com/valhalla/valhalla/pull/2918)
   * ADDED: Adding ability to store the roundabout_exit_turn_degree to the maneuver [#2941](https://github.com/valhalla/valhalla/pull/2941)
   * ADDED: Penalize pencil point uturns and uturns at short internal edges. Note: `motorcycle` and `motor_scooter` models do not penalize on short internal edges. No new uturn penalty logic has been added to the pedestrian and bicycle costing models. [#2944](https://github.com/valhalla/valhalla/pull/2944)
   * CHANGED: Allow config object to be passed-in to path algorithms [#2949](https://github.com/valhalla/valhalla/pull/2949)
   * CHANGED: Allow disabling Werror
   * ADDED: Add ability to build Valhalla modules as STATIC libraries. [#2957](https://github.com/valhalla/valhalla/pull/2957)
   * NIT: Enables compiler warnings in part of mjolnir module [#2922](https://github.com/valhalla/valhalla/pull/2922)
   * CHANGED: Refactor isochrone/reachability forward/reverse search to reduce code repetition [#2969](https://github.com/valhalla/valhalla/pull/2969)
   * ADDED: Set the roundabout exit shape index when we are collapsing the roundabout maneuvers. [#2975](https://github.com/valhalla/valhalla/pull/2975)
   * CHANGED: Penalized closed edges if using them at start/end locations [#2964](https://github.com/valhalla/valhalla/pull/2964)
   * ADDED: Add shoulder to trace_attributes output. [#2980](https://github.com/valhalla/valhalla/pull/2980)
   * CHANGED: Refactor bidirectional astar forward/reverse search to reduce code repetition [#2970](https://github.com/valhalla/valhalla/pull/2970)
   * CHANGED: Factor for service roads is 1.0 by default. [#2988](https://github.com/valhalla/valhalla/pull/2988)
   * ADDED: Support for conditionally skipping CI runs [#2986](https://github.com/valhalla/valhalla/pull/2986)
   * ADDED: Add instructions for building valhalla on `arm64` macbook [#2997](https://github.com/valhalla/valhalla/pull/2997)
   * NIT: Enables compiler warnings in part of mjolnir module [#2995](https://github.com/valhalla/valhalla/pull/2995)
   * CHANGED: nit(rename): Renames the encoded live speed properties [#2998](https://github.com/valhalla/valhalla/pull/2998)
   * ADDED: ci: Vendors the codecov script [#3002](https://github.com/valhalla/valhalla/pull/3002)
   * CHANGED: Allow None build type [#3005](https://github.com/valhalla/valhalla/pull/3005)
   * CHANGED: ci: Build Python bindings for Mac OS [#3013](https://github.com/valhalla/valhalla/pull/3013)

## Release Date: 2021-01-25 Valhalla 3.1.0
* **Removed**
   * REMOVED: Remove Node bindings. [#2502](https://github.com/valhalla/valhalla/pull/2502)
   * REMOVED: appveyor builds. [#2550](https://github.com/valhalla/valhalla/pull/2550)
   * REMOVED: Removed x86 CI builds. [#2792](https://github.com/valhalla/valhalla/pull/2792)

* **Bug Fix**
   * FIXED: Crazy ETAs.  If a way has forward speed with no backward speed and it is not oneway, then we must set the default speed.  The reverse logic applies as well.  If a way has no backward speed but has a forward speed and it is not a oneway, then set the default speed. [#2102](https://github.com/valhalla/valhalla/pull/2102)
   * FIXED: Map matching elapsed times spliced amongst different legs and discontinuities are now correct [#2104](https://github.com/valhalla/valhalla/pull/2104)
   * FIXED: Date time information is now propagated amongst different legs and discontinuities [#2107](https://github.com/valhalla/valhalla/pull/2107)
   * FIXED: Adds support for geos-3.8 c++ api [#2021](https://github.com/valhalla/valhalla/issues/2021)
   * FIXED: Updated the osrm serializer to not set junction name for osrm origin/start maneuver - this is not helpful since we are not transitioning through the intersection.  [#2121](https://github.com/valhalla/valhalla/pull/2121)
   * FIXED: Removes precomputing of edge-costs which lead to wrong results [#2120](https://github.com/valhalla/valhalla/pull/2120)
   * FIXED: Complex turn-restriction invalidates edge marked as kPermanent [#2103](https://github.com/valhalla/valhalla/issues/2103)
   * FIXED: Fixes bug with inverted time-restriction parsing [#2167](https://github.com/valhalla/valhalla/pull/2167)
   * FIXED: Fixed several bugs with numeric underflow in map-matching trip durations. These may
     occur when serializing match results where adjacent trace points appear out-of-sequence on the
     same edge [#2178](https://github.com/valhalla/valhalla/pull/2178)
     - `MapMatcher::FormPath` now catches route discontinuities on the same edge when the distance
       percentage along don't agree. The trip leg builder builds disconnected legs on a single edge
       to avoid duration underflow.
     - Correctly populate edge groups when matching results contain loops. When a loop occurs,
       the leg builder now starts at the correct edge where the loop ends, and correctly accounts
       for any contained edges.
     - Duration over-trimming at the terminating edge of a match.
   * FIXED: Increased internal precision of time tracking per edge and maneuver so that maneuver times sum to the same time represented in the leg summary [#2195](https://github.com/valhalla/valhalla/pull/2195)
   * FIXED: Tagged speeds were not properly marked. We were not using forward and backward speeds to flag if a speed is tagged or not.  Should not update turn channel speeds if we are not inferring them.  Added additional logic to handle PH in the conditional restrictions. Do not update stop impact for ramps if they are marked as internal. [#2198](https://github.com/valhalla/valhalla/pull/2198)
   * FIXED: Fixed the sharp turn phrase [#2226](https://github.com/valhalla/valhalla/pull/2226)
   * FIXED: Protect against duplicate points in the input or points that snap to the same location resulting in `nan` times for the legs of the map match (of a 0 distance route) [#2229](https://github.com/valhalla/valhalla/pull/2229)
   * FIXED: Improves restriction check on briding edge in Bidirectional Astar [#2228](https://github.com/valhalla/valhalla/pull/2242)
   * FIXED: Allow nodes at location 0,0 [#2245](https://github.com/valhalla/valhalla/pull/2245)
   * FIXED: Fix RapidJSON compiler warnings and naming conflict [#2249](https://github.com/valhalla/valhalla/pull/2249)
   * FIXED: Fixed bug in resample_spherical_polyline where duplicate successive lat,lng locations in the polyline resulting in `nan` for the distance computation which shortcuts further sampling [#2239](https://github.com/valhalla/valhalla/pull/2239)
   * FIXED: Update exit logic for non-motorways [#2252](https://github.com/valhalla/valhalla/pull/2252)
   * FIXED: Transition point map-matching. When match results are on a transition point, we search for the sibling nodes at that transition and snap it to the corresponding edges in the route. [#2258](https://github.com/valhalla/valhalla/pull/2258)
   * FIXED: Fixed verbal multi-cue logic [#2270](https://github.com/valhalla/valhalla/pull/2270)
   * FIXED: Fixed Uturn cases when a not_thru edge is connected to the origin edge. [#2272](https://github.com/valhalla/valhalla/pull/2272)
   * FIXED: Update intersection classes in osrm response to not label all ramps as motorway [#2279](https://github.com/valhalla/valhalla/pull/2279)
   * FIXED: Fixed bug in mapmatcher when interpolation point goes before the first valid match or after the last valid match. Such behavior usually leads to discontinuity in matching. [#2275](https://github.com/valhalla/valhalla/pull/2275)
   * FIXED: Fixed an issue for time_allowed logic.  Previously we returned false on the first time allowed restriction and did not check them all. Added conditional restriction gurka test and datetime optional argument to gurka header file. [#2286](https://github.com/valhalla/valhalla/pull/2286)
   * FIXED: Fixed an issue for date ranges.  For example, for the range Jan 04 to Jan 02 we need to test to end of the year and then from the first of the year to the end date.  Also, fixed an emergency tag issue.  We should only set the use to emergency if all other access is off. [#2290](https://github.com/valhalla/valhalla/pull/2290)
   * FIXED: Found a few issues with the initial ref and direction logic for ways.  We were overwriting the refs with directionals to the name_offset_map instead of concatenating them together.  Also, we did not allow for blank entries for GetTagTokens. [#2298](https://github.com/valhalla/valhalla/pull/2298)
   * FIXED: Fixed an issue where MatchGuidanceViewJunctions is only looking at the first edge. Set the data_id for guidance views to the changeset id as it is already being populated. Also added test for guidance views. [#2303](https://github.com/valhalla/valhalla/pull/2303)
   * FIXED: Fixed a problem with live speeds where live speeds were being used to determine access, even when a live
   speed (current time) route wasn't what was requested. [#2311](https://github.com/valhalla/valhalla/pull/2311)
   * FIXED: Fix break/continue typo in search filtering [#2317](https://github.com/valhalla/valhalla/pull/2317)
   * FIXED: Fix a crash in trace_route due to iterating past the end of a vector. [#2322](https://github.com/valhalla/valhalla/pull/2322)
   * FIXED: Don't allow timezone information in the local date time string attached at each location. [#2312](https://github.com/valhalla/valhalla/pull/2312)
   * FIXED: Fix short route trimming in bidirectional astar [#2323](https://github.com/valhalla/valhalla/pull/2323)
   * FIXED: Fix shape trimming in leg building for snap candidates that lie within the margin of rounding error [#2326](https://github.com/valhalla/valhalla/pull/2326)
   * FIXED: Fixes route duration underflow with traffic data [#2325](https://github.com/valhalla/valhalla/pull/2325)
   * FIXED: Parse mtb:scale tags and set bicycle access if present [#2117](https://github.com/valhalla/valhalla/pull/2117)
   * FIXED: Fixed segfault.  Shape was missing from options for valhalla_path_comparison and valhalla_run_route.  Also, costing options was missing in valhalla_path_comparison. [#2343](https://github.com/valhalla/valhalla/pull/2343)
   * FIXED: Handle decimal numbers with zero-value mantissa properly in Lua [#2355](https://github.com/valhalla/valhalla/pull/2355)
   * FIXED: Many issues that resulted in discontinuities, failed matches or incorrect time/duration for map matching requests. [#2292](https://github.com/valhalla/valhalla/pull/2292)
   * FIXED: Seeing segfault when loading large osmdata data files before loading LuaJit. LuaJit fails to create luaL_newstate() Ref: [#2158](https://github.com/ntop/ntopng/issues/2158) Resolution is to load LuaJit before loading the data files. [#2383](https://github.com/valhalla/valhalla/pull/2383)
   * FIXED: Store positive/negative OpenLR offsets in bucketed form [#2405](https://github.com/valhalla/valhalla/2405)
   * FIXED: Fix on map-matching return code when breakage distance limitation exceeds. Instead of letting the request goes into meili and fails in finding a route, we check the distance in loki and early return with exception code 172. [#2406](https://github.com/valhalla/valhalla/pull/2406)
   * FIXED: Don't create edges for portions of ways that are doubled back on themselves as this confuses opposing edge index computations [#2385](https://github.com/valhalla/valhalla/pull/2385)
   * FIXED: Protect against nan in uniform_resample_spherical_polyline. [#2431](https://github.com/valhalla/valhalla/pull/2431)
   * FIXED: Obvious maneuvers. [#2436](https://github.com/valhalla/valhalla/pull/2436)
   * FIXED: Base64 encoding/decoding [#2452](https://github.com/valhalla/valhalla/pull/2452)
   * FIXED: Added post roundabout instruction when enter/exit roundabout maneuvers are combined [#2454](https://github.com/valhalla/valhalla/pull/2454)
   * FIXED: openlr: Explicitly check for linear reference option for Valhalla serialization. [#2458](https://github.com/valhalla/valhalla/pull/2458)
   * FIXED: Fix segfault: Do not combine last turn channel maneuver. [#2463](https://github.com/valhalla/valhalla/pull/2463)
   * FIXED: Remove extraneous whitespaces from ja-JP.json. [#2471](https://github.com/valhalla/valhalla/pull/2471)
   * FIXED: Checks protobuf serialization/parsing success [#2477](https://github.com/valhalla/valhalla/pull/2477)
   * FIXED: Fix dereferencing of end for std::lower_bound in sequence and possible UB [#2488](https://github.com/valhalla/valhalla/pull/2488)
   * FIXED: Make tile building reproducible: fix UB-s [#2480](https://github.com/valhalla/valhalla/pull/2480)
   * FIXED: Zero initialize EdgeInfoInner.spare0_. Uninitialized spare0_ field produced UB which causes gurka_reproduce_tile_build to fail intermittently. [#2499](https://github.com/valhalla/valhalla/pull/2499)
   * FIXED: Drop unused CHANGELOG validation script, straggling NodeJS references [#2506](https://github.com/valhalla/valhalla/pull/2506)
   * FIXED: Fix missing nullptr checks in graphreader and loki::Reach (causing segfault during routing with not all levels of tiles available) [#2504](https://github.com/valhalla/valhalla/pull/2504)
   * FIXED: Fix mismatch of triplegedge roadclass and directededge roadclass [#2507](https://github.com/valhalla/valhalla/pull/2507)
   * FIXED: Improve german destination_verbal_alert phrases [#2509](https://github.com/valhalla/valhalla/pull/2509)
   * FIXED: Undefined behavior cases discovered with undefined behavior sanitizer tool. [#2498](https://github.com/valhalla/valhalla/pull/2498)
   * FIXED: Fixed logic so verbal keep instructions use branch exit sign info for ramps [#2520](https://github.com/valhalla/valhalla/pull/2520)
   * FIXED: Fix bug in trace_route for uturns causing garbage coordinates [#2517](https://github.com/valhalla/valhalla/pull/2517)
   * FIXED: Simplify heading calculation for turn type. Remove undefined behavior case. [#2513](https://github.com/valhalla/valhalla/pull/2513)
   * FIXED: Always set costing name even if one is not provided for osrm serializer weight_name. [#2528](https://github.com/valhalla/valhalla/pull/2528)
   * FIXED: Make single-thread tile building reproducible: fix seed for shuffle, use concurrency configuration from the mjolnir section. [#2515](https://github.com/valhalla/valhalla/pull/2515)
   * FIXED: More Windows compatibility: build tiles and some run actions work now (including CI tests) [#2300](https://github.com/valhalla/valhalla/issues/2300)
   * FIXED: Transcoding of c++ location to pbf location used path edges in the place of filtered edges. [#2542](https://github.com/valhalla/valhalla/pull/2542)
   * FIXED: Add back whitelisting action types. [#2545](https://github.com/valhalla/valhalla/pull/2545)
   * FIXED: Allow uturns for truck costing now that we have derived deadends marked in the edge label [#2559](https://github.com/valhalla/valhalla/pull/2559)
   * FIXED: Map matching uturn trimming at the end of an edge where it wasn't needed. [#2558](https://github.com/valhalla/valhalla/pull/2558)
   * FIXED: Multicue enter roundabout [#2556](https://github.com/valhalla/valhalla/pull/2556)
   * FIXED: Changed reachability computation to take into account live speed [#2597](https://github.com/valhalla/valhalla/pull/2597)
   * FIXED: Fixed a bug where the temp files were not getting read in if you started with the construct edges or build phase for valhalla_build_tiles. [#2601](https://github.com/valhalla/valhalla/pull/2601)
   * FIXED: Updated fr-FR.json with partial translations. [#2605](https://github.com/valhalla/valhalla/pull/2605)
   * FIXED: Removed superfluous const qualifier from odin/signs [#2609](https://github.com/valhalla/valhalla/pull/2609)
   * FIXED: Internal maneuver placement [#2600](https://github.com/valhalla/valhalla/pull/2600)
   * FIXED: Complete fr-FR.json locale. [#2614](https://github.com/valhalla/valhalla/pull/2614)
   * FIXED: Don't truncate precision in polyline encoding [#2632](https://github.com/valhalla/valhalla/pull/2632)
   * FIXED: Fix all compiler warnings in sif and set to -Werror [#2642](https://github.com/valhalla/valhalla/pull/2642)
   * FIXED: Remove unnecessary maneuvers to continue straight [#2647](https://github.com/valhalla/valhalla/pull/2647)
   * FIXED: Linear reference support in route/mapmatch apis (FOW, FRC, bearing, and number of references) [#2645](https://github.com/valhalla/valhalla/pull/2645)
   * FIXED: Ambiguous local to global (with timezone information) date time conversions now all choose to use the later time instead of throwing unhandled exceptions [#2665](https://github.com/valhalla/valhalla/pull/2665)
   * FIXED: Overestimated reach caused be reenquing transition nodes without checking that they had been already expanded [#2670](https://github.com/valhalla/valhalla/pull/2670)
   * FIXED: Build with C++17 standard. Deprecated function calls are substituted with new ones. [#2669](https://github.com/valhalla/valhalla/pull/2669)
   * FIXED: Improve German post_transition_verbal instruction [#2677](https://github.com/valhalla/valhalla/pull/2677)
   * FIXED: Lane updates.  Add the turn lanes to all edges of the way.  Do not "enhance" turn lanes if they are part of a complex restriction.  Moved ProcessTurnLanes after UpdateManeuverPlacementForInternalIntersectionTurns.  Fix for a missing "uturn" indication for intersections on the previous maneuver, we were serializing an empty list. [#2679](https://github.com/valhalla/valhalla/pull/2679)
   * FIXED: Fixes OpenLr serialization [#2688](https://github.com/valhalla/valhalla/pull/2688)
   * FIXED: Internal edges can't be also a ramp or a turn channel.  Also, if an edge is marked as ramp and turn channel mark it as a ramp.  [#2689](https://github.com/valhalla/valhalla/pull/2689)
   * FIXED: Check that speeds are equal for the edges going in the same direction while buildig shortcuts [#2691](https://github.com/valhalla/valhalla/pull/2691)
   * FIXED: Missing fork or bear instruction [#2683](https://github.com/valhalla/valhalla/pull/2683)
   * FIXED: Eliminate null pointer dereference in GraphReader::AreEdgesConnected [#2695](https://github.com/valhalla/valhalla/issues/2695)
   * FIXED: Fix polyline simplification float/double comparison [#2698](https://github.com/valhalla/valhalla/issues/2698)
   * FIXED: Weights were sometimes negative due to incorrect updates to elapsed_cost [#2702](https://github.com/valhalla/valhalla/pull/2702)
   * FIXED: Fix bidirectional route failures at deadends [#2705](https://github.com/valhalla/valhalla/pull/2705)
   * FIXED: Updated logic to call out a non-obvious turn [#2708](https://github.com/valhalla/valhalla/pull/2708)
   * FIXED: valhalla_build_statistics multithreaded mode fixed [#2707](https://github.com/valhalla/valhalla/pull/2707)
   * FIXED: If infer_internal_intersections is true then allow internals that are also ramps or TCs. Without this we produce an extra continue maneuver.  [#2710](https://github.com/valhalla/valhalla/pull/2710)
   * FIXED: We were routing down roads that should be destination only. Now we mark roads with motor_vehicle=destination and motor_vehicle=customers or access=destination and access=customers as destination only. [#2722](https://github.com/valhalla/valhalla/pull/2722)
   * FIXED: Replace all Python2 print statements with Python3 syntax [#2716](https://github.com/valhalla/valhalla/issues/2716)
   * FIXED: Some HGT files not found [#2723](https://github.com/valhalla/valhalla/issues/2723)
   * FIXED: Fix PencilPointUturn detection by removing short-edge check and updating angle threshold [#2725](https://github.com/valhalla/valhalla/issues/2725)
   * FIXED: Fix invalid continue/bear maneuvers [#2729](https://github.com/valhalla/valhalla/issues/2729)
   * FIXED: Fixes an issue that lead to double turns within a very short distance, when instead, it should be a u-turn. We now collapse double L turns or double R turns in short non-internal intersections to u-turns. [#2740](https://github.com/valhalla/valhalla/pull/2740)
   * FIXED: fixes an issue that lead to adding an extra maneuver. We now combine a current maneuver short length non-internal edges (left or right) with the next maneuver that is a kRampStraight. [#2741](https://github.com/valhalla/valhalla/pull/2741)
   * FIXED: Reduce verbose instructions by collapsing small end ramp forks [#2762](https://github.com/valhalla/valhalla/issues/2762)
   * FIXED: Remove redundant return statements [#2776](https://github.com/valhalla/valhalla/pull/2776)
   * FIXED: Added unit test for BuildAdminFromPBF() to test GEOS 3.9 update. [#2787](https://github.com/valhalla/valhalla/pull/2787)
   * FIXED: Add support for geos-3.9 c++ api [#2739](https://github.com/valhalla/valhalla/issues/2739)
   * FIXED: Fix check for live speed validness [#2797](https://github.com/valhalla/valhalla/pull/2797)

* **Enhancement**
   * ADDED: Matrix of Bike Share [#2590](https://github.com/valhalla/valhalla/pull/2590)
   * ADDED: Add ability to provide custom implementation for candidate collection in CandidateQuery. [#2328](https://github.com/valhalla/valhalla/pull/2328)
   * ADDED: Cancellation of tile downloading. [#2319](https://github.com/valhalla/valhalla/pull/2319)
   * ADDED: Return the coordinates of the nodes isochrone input locations snapped to [#2111](https://github.com/valhalla/valhalla/pull/2111)
   * ADDED: Allows more complicated routes in timedependent a-star before timing out [#2068](https://github.com/valhalla/valhalla/pull/2068)
   * ADDED: Guide signs and junction names [#2096](https://github.com/valhalla/valhalla/pull/2096)
   * ADDED: Added a bool to the config indicating whether to use commercially set attributes.  Added logic to not call IsIntersectionInternal if this is a commercial data set.  [#2132](https://github.com/valhalla/valhalla/pull/2132)
   * ADDED: Removed commercial data set bool to the config and added more knobs for data.  Added infer_internal_intersections, infer_turn_channels, apply_country_overrides, and use_admin_db.  [#2173](https://github.com/valhalla/valhalla/pull/2173)
   * ADDED: Allow using googletest in unit tests and convert all tests to it (old test.cc is completely removed). [#2128](https://github.com/valhalla/valhalla/pull/2128)
   * ADDED: Add guidance view capability. [#2209](https://github.com/valhalla/valhalla/pull/2209)
   * ADDED: Collect turn cost information as path is formed so that it can be serialized out for trace attributes or osrm flavored intersections. Also add shape_index to osrm intersections. [#2207](https://github.com/valhalla/valhalla/pull/2207)
   * ADDED: Added alley factor to autocost.  Factor is defaulted at 1.0f or do not avoid alleys. [#2246](https://github.com/valhalla/valhalla/pull/2246)
   * ADDED: Support unlimited speed limits where maxspeed=none. [#2251](https://github.com/valhalla/valhalla/pull/2251)
   * ADDED: Implement improved Reachability check using base class Dijkstra. [#2243](https://github.com/valhalla/valhalla/pull/2243)
   * ADDED: Gurka integration test framework with ascii-art maps [#2244](https://github.com/valhalla/valhalla/pull/2244)
   * ADDED: Add to the stop impact when transitioning from higher to lower class road and we are not on a turn channel or ramp. Also, penalize lefts when driving on the right and vice versa. [#2282](https://github.com/valhalla/valhalla/pull/2282)
   * ADDED: Added reclassify_links, use_direction_on_ways, and allow_alt_name as config options.  If `use_direction_on_ways = true` then use `direction` and `int_direction` on the way to update the directional for the `ref` and `int_ref`.  Also, copy int_efs to the refs. [#2285](https://github.com/valhalla/valhalla/pull/2285)
   * ADDED: Add support for live traffic. [#2268](https://github.com/valhalla/valhalla/pull/2268)
   * ADDED: Implement per-location search filters for functional road class and forms of way. [#2289](https://github.com/valhalla/valhalla/pull/2289)
   * ADDED: Approach, multi-cue, and length updates [#2313](https://github.com/valhalla/valhalla/pull/2313)
   * ADDED: Speed up timezone differencing calculation if cache is provided. [#2316](https://github.com/valhalla/valhalla/pull/2316)
   * ADDED: Added rapidjson/schema.h to baldr/rapidjson_util.h to make it available for use within valhalla. [#2330](https://github.com/valhalla/valhalla/issues/2330)
   * ADDED: Support decimal precision for height values in elevation service. Also support polyline5 for encoded polylines input and output to elevation service. [#2324](https://github.com/valhalla/valhalla/pull/2324)
   * ADDED: Use both imminent and distant verbal multi-cue phrases. [#2353](https://github.com/valhalla/valhalla/pull/2353)
   * ADDED: Split parsing stage into 3 separate stages. [#2339](https://github.com/valhalla/valhalla/pull/2339)
   * CHANGED: Speed up graph enhancing by avoiding continuous unordered_set rebuilding [#2349](https://github.com/valhalla/valhalla/pull/2349)
   * CHANGED: Skip calling out to Lua for nodes/ways/relations with not tags - speeds up parsing. [#2351](https://github.com/valhalla/valhalla/pull/2351)
   * CHANGED: Switch to LuaJIT for lua scripting - speeds up file parsing [#2352](https://github.com/valhalla/valhalla/pull/2352)
   * ADDED: Ability to create OpenLR records from raw data. [#2356](https://github.com/valhalla/valhalla/pull/2356)
   * ADDED: Revamp length phrases [#2359](https://github.com/valhalla/valhalla/pull/2359)
   * CHANGED: Do not allocate memory in skadi if we don't need it. [#2373](https://github.com/valhalla/valhalla/pull/2373)
   * CHANGED: Map matching: throw error (443/NoSegment) when no candidate edges are available. [#2370](https://github.com/valhalla/valhalla/pull/2370/)
   * ADDED: Add sk-SK.json (slovak) localization file. [#2376](https://github.com/valhalla/valhalla/pull/2376)
   * ADDED: Extend roundabout phrases. [#2378](https://github.com/valhalla/valhalla/pull/2378)
   * ADDED: More roundabout phrase tests. [#2382](https://github.com/valhalla/valhalla/pull/2382)
   * ADDED: Update the turn and continue phrases to include junction names and guide signs. [#2386](https://github.com/valhalla/valhalla/pull/2386)
   * ADDED: Add the remaining guide sign toward phrases [#2389](https://github.com/valhalla/valhalla/pull/2389)
   * ADDED: The ability to allow immediate uturns at trace points in a map matching request [#2380](https://github.com/valhalla/valhalla/pull/2380)
   * ADDED: Add utility functions to Signs. [#2390](https://github.com/valhalla/valhalla/pull/2390)
   * ADDED: Unified time tracking for all algorithms that support time-based graph expansion. [#2278](https://github.com/valhalla/valhalla/pull/2278)
   * ADDED: Add rail_ferry use and costing. [#2408](https://github.com/valhalla/valhalla/pull/2408)
   * ADDED: `street_side_max_distance`, `display_lat` and `display_lon` to `locations` in input for better control of routing side of street [#1769](https://github.com/valhalla/valhalla/pull/1769)
   * ADDED: Add additional exit phrases. [#2421](https://github.com/valhalla/valhalla/pull/2421)
   * ADDED: Add Japanese locale, update German. [#2432](https://github.com/valhalla/valhalla/pull/2432)
   * ADDED: Gurka expect_route refactor [#2435](https://github.com/valhalla/valhalla/pull/2435)
   * ADDED: Add option to suppress roundabout exits [#2437](https://github.com/valhalla/valhalla/pull/2437)
   * ADDED: Add Greek locale. [#2438](https://github.com/valhalla/valhalla/pull/2438)
   * ADDED (back): Support for 64bit wide way ids in the edgeinfo structure with no impact to size for data sources with ids 32bits wide. [#2422](https://github.com/valhalla/valhalla/pull/2422)
   * ADDED: Support for 64bit osm node ids in parsing stage of tile building [#2422](https://github.com/valhalla/valhalla/pull/2422)
   * CHANGED: Point2/PointLL are now templated to allow for higher precision coordinate math when desired [#2429](https://github.com/valhalla/valhalla/pull/2429)
   * ADDED: Optional OpenLR Encoded Path Edges in API Response [#2424](https://github.com/valhalla/valhalla/pull/2424)
   * ADDED: Add explicit include for sstream to be compatible with msvc_x64 toolset. [#2449](https://github.com/valhalla/valhalla/pull/2449)
   * ADDED: Properly split returned path if traffic conditions change partway along edges [#2451](https://github.com/valhalla/valhalla/pull/2451/files)
   * ADDED: Add Dutch locale. [#2464](https://github.com/valhalla/valhalla/pull/2464)
   * ADDED: Check with address sanititizer in CI. Add support for undefined behavior sanitizer. [#2487](https://github.com/valhalla/valhalla/pull/2487)
   * ADDED: Ability to recost a path and increased cost/time details along the trippath and json output [#2425](https://github.com/valhalla/valhalla/pull/2425)
   * ADDED: Add the ability to do bikeshare based (ped/bike) multimodal routing [#2031](https://github.com/valhalla/valhalla/pull/2031)
   * ADDED: Route through restrictions enabled by introducing a costing option. [#2469](https://github.com/valhalla/valhalla/pull/2469)
   * ADDED: Migrated to Ubuntu 20.04 base-image [#2508](https://github.com/valhalla/valhalla/pull/2508)
   * CHANGED: Speed up parseways stage by avoiding multiple string comparisons [#2518](https://github.com/valhalla/valhalla/pull/2518)
   * CHANGED: Speed up enhance stage by avoiding GraphTileBuilder copying [#2468](https://github.com/valhalla/valhalla/pull/2468)
   * ADDED: Costing options now includes shortest flag which favors shortest path routes [#2555](https://github.com/valhalla/valhalla/pull/2555)
   * ADDED: Incidents in intersections [#2547](https://github.com/valhalla/valhalla/pull/2547)
   * CHANGED: Refactor mapmatching configuration to use a struct (instead of `boost::property_tree::ptree`). [#2485](https://github.com/valhalla/valhalla/pull/2485)
   * ADDED: Save exit maneuver's begin heading when combining enter & exit roundabout maneuvers. [#2554](https://github.com/valhalla/valhalla/pull/2554)
   * ADDED: Added new urban flag that can be set if edge is within city boundaries to data processing; new use_urban_tag config option; added to osrm response within intersections. [#2522](https://github.com/valhalla/valhalla/pull/2522)
   * ADDED: Parses OpenLr of type PointAlongLine [#2565](https://github.com/valhalla/valhalla/pull/2565)
   * ADDED: Use edge.is_urban is set for serializing is_urban. [#2568](https://github.com/valhalla/valhalla/pull/2568)
   * ADDED: Added new rest/service area uses on the edge. [#2533](https://github.com/valhalla/valhalla/pull/2533)
   * ADDED: Dependency cache for Azure [#2567](https://github.com/valhalla/valhalla/pull/2567)
   * ADDED: Added flexibility to remove the use of the admindb and to use the country and state iso from the tiles; [#2579](https://github.com/valhalla/valhalla/pull/2579)
   * ADDED: Added toll gates and collection points (gantry) to the node;  [#2532](https://github.com/valhalla/valhalla/pull/2532)
   * ADDED: Added osrm serialization for rest/service areas and admins. [#2594](https://github.com/valhalla/valhalla/pull/2594)
   * CHANGED: Improved Russian localization; [#2593](https://github.com/valhalla/valhalla/pull/2593)
   * ADDED: Support restricted class in intersection annotations [#2589](https://github.com/valhalla/valhalla/pull/2589)
   * ADDED: Added trail type trace [#2606](https://github.com/valhalla/valhalla/pull/2606)
   * ADDED: Added tunnel names to the edges as a tagged name.  [#2608](https://github.com/valhalla/valhalla/pull/2608)
   * CHANGED: Moved incidents to the trip leg and cut the shape of the leg at that location [#2610](https://github.com/valhalla/valhalla/pull/2610)
   * ADDED: Costing option to ignore_closures when routing with current flow [#2615](https://github.com/valhalla/valhalla/pull/2615)
   * ADDED: Cross-compilation ability with MinGW64 [#2619](https://github.com/valhalla/valhalla/pull/2619)
   * ADDED: Defines the incident tile schema and incident metadata [#2620](https://github.com/valhalla/valhalla/pull/2620)
   * ADDED: Moves incident serializer logic into a generic serializer [#2621](https://github.com/valhalla/valhalla/pull/2621)
   * ADDED: Incident loading singleton for continually refreshing incident tiles [#2573](https://github.com/valhalla/valhalla/pull/2573)
   * ADDED: One shot mode to valhalla_service so you can run a single request of any type without starting a server [#2624](https://github.com/valhalla/valhalla/pull/2624)
   * ADDED: Adds text instructions to OSRM output [#2625](https://github.com/valhalla/valhalla/pull/2625)
   * ADDED: Adds support for alternate routes [#2626](https://github.com/valhalla/valhalla/pull/2626)
   * CHANGED: Switch Python bindings generator from boost.python to header-only pybind11[#2644](https://github.com/valhalla/valhalla/pull/2644)
   * ADDED: Add support of input file for one-shot mode of valhalla_service [#2648](https://github.com/valhalla/valhalla/pull/2648)
   * ADDED: Linear reference support to locate api [#2645](https://github.com/valhalla/valhalla/pull/2645)
   * ADDED: Implemented OSRM-like turn duration calculation for car. Uses it now in auto costing. [#2651](https://github.com/valhalla/valhalla/pull/2651)
   * ADDED: Enhanced turn lane information in guidance [#2653](https://github.com/valhalla/valhalla/pull/2653)
   * ADDED: `top_speed` option for all motorized vehicles [#2667](https://github.com/valhalla/valhalla/issues/2667)
   * CHANGED: Move turn_lane_direction helper to odin/util [#2675](https://github.com/valhalla/valhalla/pull/2675)
   * ADDED: Add annotations to osrm response including speed limits, unit and sign conventions [#2668](https://github.com/valhalla/valhalla/pull/2668)
   * ADDED: Added functions for predicted speeds encoding-decoding [#2674](https://github.com/valhalla/valhalla/pull/2674)
   * ADDED: Time invariant routing via the bidirectional algorithm. This has the effect that when time dependent routes (arrive_by and depart_at) fall back to bidirectional due to length restrictions they will actually use the correct time of day for one of the search directions [#2660](https://github.com/valhalla/valhalla/pull/2660)
   * ADDED: If the length of the edge is greater than kMaxEdgeLength, then consider this a catastrophic error if the should_error bool is true in the set_length function. [#2678](https://github.com/valhalla/valhalla/pull/2678)
   * ADDED: Moved lat,lon coordinates structures from single to double precision. Improves geometry accuracy noticibly at zooms above 17 as well as coordinate snapping and any other geometric operations. Adds about a 2% performance penalty for standard routes. Graph nodes now have 7 digits of precision.  [#2693](https://github.com/valhalla/valhalla/pull/2693)
   * ADDED: Added signboards to guidance views.  [#2687](https://github.com/valhalla/valhalla/pull/2687)
   * ADDED: Regular speed on shortcut edges is calculated with turn durations taken into account. Truck, motorcycle and motorscooter profiles use OSRM-like turn duration. [#2662](https://github.com/valhalla/valhalla/pull/2662)
   * CHANGED: Remove astar algorithm and replace its use with timedep_forward as its redundant [#2706](https://github.com/valhalla/valhalla/pull/2706)
   * ADDED: Recover and recost all shortcuts in final path for bidirectional astar algorithm [#2711](https://github.com/valhalla/valhalla/pull/2711)
   * ADDED: An option for shortcut recovery to be cached at start up to reduce the time it takes to do so on the fly [#2714](https://github.com/valhalla/valhalla/pull/2714)
   * ADDED: If width <= 1.9 then no access for auto, truck, bus, taxi, emergency and hov. [#2713](https://github.com/valhalla/valhalla/pull/2713)
   * ADDED: Centroid/Converge/Rendezvous/Meet API which allows input locations to find a least cost convergence point from all locations [#2734](https://github.com/valhalla/valhalla/pull/2734)
   * ADDED: Added support to process the sump_buster tag.  Also, fixed a few small access bugs for nodes. [#2731](https://github.com/valhalla/valhalla/pull/2731)
   * ADDED: Log message if failed to create tiles directory. [#2738](https://github.com/valhalla/valhalla/pull/2738)
   * CHANGED: Tile memory is only owned by the GraphTile rather than shared amongst copies of the graph tile (in GraphReader and TileCaches). [#2340](https://github.com/valhalla/valhalla/pull/2340)
   * ADDED: Add Estonian locale. [#2748](https://github.com/valhalla/valhalla/pull/2748)
   * CHANGED: Handle GraphTile objects as smart pointers [#2703](https://github.com/valhalla/valhalla/pull/2703)
   * CHANGED: Improve stability with no RTTI build [#2759](https://github.com/valhalla/valhalla/pull/2759) and [#2760](https://github.com/valhalla/valhalla/pull/2760)
   * CHANGED: Change generic service roads to a new Use=kServiceRoad. This is for highway=service without other service= tags (such as driveway, alley, parking aisle) [#2419](https://github.com/valhalla/valhalla/pull/2419)
   * ADDED: Isochrones support isodistance lines as well [#2699](https://github.com/valhalla/valhalla/pull/2699)
   * ADDED: Add support for ignoring live traffic closures for waypoints [#2685](https://github.com/valhalla/valhalla/pull/2685)
   * ADDED: Add use_distance to auto cost to allow choosing between two primary cost components, time or distance [#2771](https://github.com/valhalla/valhalla/pull/2771)
   * CHANGED: nit: Enables compiler warnings in part of loki module [#2767](https://github.com/valhalla/valhalla/pull/2767)
   * CHANGED: Reducing the number of uturns by increasing the cost to for them to 9.5f. Note: Did not increase the cost for motorcycles or motorscooters. [#2770](https://github.com/valhalla/valhalla/pull/2770)
   * ADDED: Add option to use thread-safe GraphTile's reference counter. [#2772](https://github.com/valhalla/valhalla/pull/2772)
   * CHANGED: nit: Enables compiler warnings in part of thor module [#2768](https://github.com/valhalla/valhalla/pull/2768)
   * ADDED: Add costing option `use_tracks` to avoid or favor tracks in route. [#2769](https://github.com/valhalla/valhalla/pull/2769)
   * CHANGED: chore: Updates libosmium [#2786](https://github.com/valhalla/valhalla/pull/2786)
   * CHANGED: Optimize double bucket queue to reduce memory reallocations. [#2719](https://github.com/valhalla/valhalla/pull/2719)
   * CHANGED: Collapse merge maneuvers [#2773](https://github.com/valhalla/valhalla/pull/2773)
   * CHANGED: Add shortcuts to the tiles' bins so we can find them when doing spatial lookups. [#2744](https://github.com/valhalla/valhalla/pull/2744)

## Release Date: 2019-11-21 Valhalla 3.0.9
* **Bug Fix**
   * FIXED: Changed reachability computation to consider both directions of travel wrt candidate edges [#1965](https://github.com/valhalla/valhalla/pull/1965)
   * FIXED: toss ways where access=private and highway=service and service != driveway. [#1960](https://github.com/valhalla/valhalla/pull/1960)
   * FIXED: Fix search_cutoff check in loki correlate_node. [#2023](https://github.com/valhalla/valhalla/pull/2023)
   * FIXED: Computes notion of a deadend at runtime in bidirectional a-star which fixes no-route with a complicated u-turn. [#1982](https://github.com/valhalla/valhalla/issues/1982)
   * FIXED: Fix a bug with heading filter at nodes. [#2058](https://github.com/valhalla/valhalla/pull/2058)
   * FIXED: Bug in map matching continuity checking such that continuity must only be in the forward direction. [#2029](https://github.com/valhalla/valhalla/pull/2029)
   * FIXED: Allow setting the time for map matching paths such that the time is used for speed lookup. [#2030](https://github.com/valhalla/valhalla/pull/2030)
   * FIXED: Don't use density factor for transition cost when user specified flag disables flow speeds. [#2048](https://github.com/valhalla/valhalla/pull/2048)
   * FIXED: Map matching trace_route output now allows for discontinuities in the match though multi match is not supported in valhalla route output. [#2049](https://github.com/valhalla/valhalla/pull/2049)
   * FIXED: Allows routes with no time specified to use time conditional edges and restrictions with a flag denoting as much [#2055](https://github.com/valhalla/valhalla/pull/2055)
   * FIXED: Fixed a bug with 'current' time type map matches. [#2060](https://github.com/valhalla/valhalla/pull/2060)
   * FIXED: Fixed a bug with time dependent expansion in which the expansion distance heuristic was not being used. [#2064](https://github.com/valhalla/valhalla/pull/2064)

* **Enhancement**
   * ADDED: Establish pinpoint test pattern [#1969](https://github.com/valhalla/valhalla/pull/1969)
   * ADDED: Suppress relative direction in ramp/exit instructions if it matches driving side of street [#1990](https://github.com/valhalla/valhalla/pull/1990)
   * ADDED: Added relative direction to the merge maneuver [#1989](https://github.com/valhalla/valhalla/pull/1989)
   * ADDED: Refactor costing to better handle multiple speed datasources [#2026](https://github.com/valhalla/valhalla/pull/2026)
   * ADDED: Better usability of curl for fetching tiles on the fly [#2026](https://github.com/valhalla/valhalla/pull/2026)
   * ADDED: LRU cache scheme for tile storage [#2026](https://github.com/valhalla/valhalla/pull/2026)
   * ADDED: GraphTile size check [#2026](https://github.com/valhalla/valhalla/pull/2026)
   * ADDED: Pick more sane values for highway and toll avoidance [#2026](https://github.com/valhalla/valhalla/pull/2026)
   * ADDED: Refactor adding predicted speed info to speed up process [#2026](https://github.com/valhalla/valhalla/pull/2026)
   * ADDED: Allow selecting speed data sources at request time [#2026](https://github.com/valhalla/valhalla/pull/2026)
   * ADDED: Allow disabling certain neighbors in connectivity map [#2026](https://github.com/valhalla/valhalla/pull/2026)
   * ADDED: Allows routes with time-restricted edges if no time specified and notes restriction in response [#1992](https://github.com/valhalla/valhalla/issues/1992)
   * ADDED: Runtime deadend detection to timedependent a-star. [#2059](https://github.com/valhalla/valhalla/pull/2059)

## Release Date: 2019-09-06 Valhalla 3.0.8
* **Bug Fix**
   * FIXED: Added logic to detect if user is to merge to the left or right [#1892](https://github.com/valhalla/valhalla/pull/1892)
   * FIXED: Overriding the destination_only flag when reclassifying ferries; Also penalizing ferries with a 5 min. penalty in the cost to allow us to avoid destination_only the majority of the time except when it is necessary. [#1895](https://github.com/valhalla/valhalla/pull/1905)
   * FIXED: Suppress forks at motorway junctions and intersecting service roads [#1909](https://github.com/valhalla/valhalla/pull/1909)
   * FIXED: Enhanced fork assignment logic [#1912](https://github.com/valhalla/valhalla/pull/1912)
   * FIXED: Added logic to fall back to return country poly if no state and updated lua for Metro Manila and Ireland [#1910](https://github.com/valhalla/valhalla/pull/1910)
   * FIXED: Added missing motorway fork instruction [#1914](https://github.com/valhalla/valhalla/pull/1914)
   * FIXED: Use begin street name for osrm compat mode [#1916](https://github.com/valhalla/valhalla/pull/1916)
   * FIXED: Added logic to fix missing highway cardinal directions in the US [#1917](https://github.com/valhalla/valhalla/pull/1917)
   * FIXED: Handle forward traversable significant road class intersecting edges [#1928](https://github.com/valhalla/valhalla/pull/1928)
   * FIXED: Fixed bug with shape trimming that impacted Uturns at Via locations. [#1935](https://github.com/valhalla/valhalla/pull/1935)
   * FIXED: Dive bomb updates.  Updated default speeds for urban areas based on roadclass for the enhancer.  Also, updated default speeds based on roadclass in lua.  Fixed an issue where we were subtracting 1 from uint32_t when 0 for stop impact.  Updated reclassify link logic to allow residential roads to be added to the tree, but we only downgrade the links to tertiary.  Updated TransitionCost functions to add 1.5 to the turncost when transitioning from a ramp to a non ramp and vice versa.  Also, added 0.5f to the turncost if the edge is a roundabout. [#1931](https://github.com/valhalla/valhalla/pull/1931)

* **Enhancement**
   * ADDED: Caching url fetched tiles to disk [#1887](https://github.com/valhalla/valhalla/pull/1887)
   * ADDED: filesystem::remove_all [#1887](https://github.com/valhalla/valhalla/pull/1887)
   * ADDED: Minimum enclosing bounding box tool [#1887](https://github.com/valhalla/valhalla/pull/1887)
   * ADDED: Use constrained flow speeds in bidirectional_astar.cc [#1907](https://github.com/valhalla/valhalla/pull/1907)
   * ADDED: Bike Share Stations are now in the graph which should set us up to do multimodal walk/bike scenarios [#1852](https://github.com/valhalla/valhalla/pull/1852)

## Release Date: 2019-7-18 Valhalla 3.0.7
* **Bug Fix**
   * FIXED: Fix pedestrian fork [#1886](https://github.com/valhalla/valhalla/pull/1886)

## Release Date: 2019-7-15 Valhalla 3.0.6
* **Bug Fix**
   * FIXED: Admin name changes. [#1853](https://github.com/valhalla/valhalla/pull/1853) Ref: [#1854](https://github.com/valhalla/valhalla/issues/1854)
   * FIXED: valhalla_add_predicted_traffic was overcommitted while gathering stats. Added a clear. [#1857](https://github.com/valhalla/valhalla/pull/1857)
   * FIXED: regression in map matching when moving to valhalla v3.0.0 [#1863](https://github.com/valhalla/valhalla/pull/1863)
   * FIXED: last step shape in osrm serializer should be 2 of the same point [#1867](https://github.com/valhalla/valhalla/pull/1867)
   * FIXED: Shape trimming at the beginning and ending of the route to not be degenerate [#1876](https://github.com/valhalla/valhalla/pull/1876)
   * FIXED: Duplicate waypoints in osrm serializer [#1880](https://github.com/valhalla/valhalla/pull/1880)
   * FIXED: Updates for heading precision [#1881](https://github.com/valhalla/valhalla/pull/1881)
   * FIXED: Map matching allowed untraversable edges at start of route [#1884](https://github.com/valhalla/valhalla/pull/1884)

* **Enhancement**
   * ADDED: Use the same protobuf object the entire way through the request process [#1837](https://github.com/valhalla/valhalla/pull/1837)
   * ADDED: Enhanced turn lane processing [#1859](https://github.com/valhalla/valhalla/pull/1859)
   * ADDED: Add global_synchronized_cache in valhalla_build_config [#1851](https://github.com/valhalla/valhalla/pull/1851)

## Release Date: 2019-06-04 Valhalla 3.0.5
* **Bug Fix**
   * FIXED: Protect against unnamed rotaries and routes that end in roundabouts not turning off rotary logic [#1840](https://github.com/valhalla/valhalla/pull/1840)

* **Enhancement**
   * ADDED: Add turn lane info at maneuver point [#1830](https://github.com/valhalla/valhalla/pull/1830)

## Release Date: 2019-05-31 Valhalla 3.0.4
* **Bug Fix**
   * FIXED: Improved logic to decide between bear vs. continue [#1798](https://github.com/valhalla/valhalla/pull/1798)
   * FIXED: Bicycle costing allows use of roads with all surface values, but with a penalty based on bicycle type. However, the edge filter totally disallows bad surfaces for some bicycle types, creating situations where reroutes fail if a rider uses a road with a poor surface. [#1800](https://github.com/valhalla/valhalla/pull/1800)
   * FIXED: Moved complex restrictions building to before validate. [#1805](https://github.com/valhalla/valhalla/pull/1805)
   * FIXED: Fix bicycle edge filter when avoid_bad_surfaces = 1.0 [#1806](https://github.com/valhalla/valhalla/pull/1806)
   * FIXED: Replace the EnhancedTripPath class inheritance with aggregation [#1807](https://github.com/valhalla/valhalla/pull/1807)
   * FIXED: Replace the old timezone shape zip file every time valhalla_build_timezones is ran [#1817](https://github.com/valhalla/valhalla/pull/1817)
   * FIXED: Don't use island snapped edge candidates (from disconnected components or low reach edges) when we rejected other high reachability edges that were closer [#1835](https://github.com/valhalla/valhalla/pull/1835)

## Release Date: 2019-05-08 Valhalla 3.0.3
* **Bug Fix**
   * FIXED: Fixed a rare loop condition in route matcher (edge walking to match a trace).
   * FIXED: Fixed VACUUM ANALYZE syntax issue.  [#1704](https://github.com/valhalla/valhalla/pull/1704)
   * FIXED: Fixed the osrm maneuver type when a maneuver has the to_stay_on attribute set.  [#1714](https://github.com/valhalla/valhalla/pull/1714)
   * FIXED: Fixed osrm compatibility mode attributes.  [#1716](https://github.com/valhalla/valhalla/pull/1716)
   * FIXED: Fixed rotary/roundabout issues in Valhalla OSRM compatibility.  [#1727](https://github.com/valhalla/valhalla/pull/1727)
   * FIXED: Fixed the destinations assignment for exit names in OSRM compatibility mode. [#1732](https://github.com/valhalla/valhalla/pull/1732)
   * FIXED: Enhance merge maneuver type assignment. [#1735](https://github.com/valhalla/valhalla/pull/1735)
   * FIXED: Fixed fork assignments and on ramps for OSRM compatibility mode. [#1738](https://github.com/valhalla/valhalla/pull/1738)
   * FIXED: Fixed cardinal direction on reference names when forward/backward tag is present on relations. Fixes singly digitized roads with opposing directional modifiers. [#1741](https://github.com/valhalla/valhalla/pull/1741)
   * FIXED: Fixed fork assignment and narrative logic when a highway ends and splits into multiple ramps. [#1742](https://github.com/valhalla/valhalla/pull/1742)
   * FIXED: Do not use any avoid edges as origin or destination of a route, matrix, or isochrone. [#1745](https://github.com/valhalla/valhalla/pull/1745)
   * FIXED: Add leg summary and remove unused hint attribute for OSRM compatibility mode. [#1753](https://github.com/valhalla/valhalla/pull/1753)
   * FIXED: Improvements for pedestrian forks, pedestrian roundabouts, and continue maneuvers. [#1768](https://github.com/valhalla/valhalla/pull/1768)
   * FIXED: Added simplified overview for OSRM response and added use_toll logic back to truck costing. [#1765](https://github.com/valhalla/valhalla/pull/1765)
   * FIXED: temp fix for location distance bug [#1774](https://github.com/valhalla/valhalla/pull/1774)
   * FIXED: Fix pedestrian routes using walkway_factor [#1780](https://github.com/valhalla/valhalla/pull/1780)
   * FIXED: Update the begin and end heading of short edges based on use [#1783](https://github.com/valhalla/valhalla/pull/1783)
   * FIXED: GraphReader::AreEdgesConnected update.  If transition count == 0 return false and do not call transition function. [#1786](https://github.com/valhalla/valhalla/pull/1786)
   * FIXED: Only edge candidates that were used in the path are send to serializer: [#1788](https://github.com/valhalla/valhalla/pull/1788)
   * FIXED: Added logic to prevent the removal of a destination maneuver when ending on an internal edge [#1792](https://github.com/valhalla/valhalla/pull/1792)
   * FIXED: Fixed instructions when starting on an internal edge [#1796](https://github.com/valhalla/valhalla/pull/1796)

* **Enhancement**
   * Add the ability to run valhalla_build_tiles in stages. Specify the begin_stage and end_stage as command line options. Also cleans up temporary files as the last stage in the pipeline.
   * Add `remove` to `filesystem` namespace. [#1752](https://github.com/valhalla/valhalla/pull/1752)
   * Add TaxiCost into auto costing options.
   * Add `preferred_side` to allow per-location filtering of edges based on the side of the road the location is on and the driving side for that locale.
   * Slightly decreased the internal side-walk factor to .90f to favor roads with attached sidewalks. This impacts roads that have added sidewalk:left, sidewalk:right or sidewalk:both OSM tags (these become attributes on each directedEdge). The user can then avoid/penalize dedicated sidewalks and walkways, when they increase the walkway_factor. Since we slightly decreased the sidewalk_factor internally and only favor sidewalks if use is tagged as sidewalk_left or sidewalk_right, we should tend to route on roads with attached sidewalks rather than separate/dedicated sidewalks, allowing for more road names to be called out since these are labeled more.
   * Add `via` and `break_through` location types [#1737](https://github.com/valhalla/valhalla/pull/1737)
   * Add `street_side_tolerance` and `search_cutoff` to input `location` [#1777](https://github.com/valhalla/valhalla/pull/1777)
   * Return the Valhalla error `Path distance exceeds the max distance limit` for OSRM responses when the route is greater than the service limits. [#1781](https://github.com/valhalla/valhalla/pull/1781)

## Release Date: 2019-01-14 Valhalla 3.0.2
* **Bug Fix**
   * FIXED: Transit update - fix dow and exception when after midnight trips are normalized [#1682](https://github.com/valhalla/valhalla/pull/1682)
   * FIXED: valhalla_convert_transit segfault - GraphTileBuilder has null GraphTileHeader [#1683](https://github.com/valhalla/valhalla/issues/1683)
   * FIXED: Fix crash for trace_route with osrm serialization. Was passing shape rather than locations to the waypoint method.
   * FIXED: Properly set driving_side based on data set in TripPath.
   * FIXED: A bad bicycle route exposed an issue with bidirectional A* when the origin and destination edges are connected. Use A* in these cases to avoid requiring a high cost threshold in BD A*.
   * FIXED: x86 and x64 data compatibility was fixed as the structures weren't aligned.
   * FIXED: x86 tests were failing due mostly to floating point issues and the aforementioned structure misalignment.
* **Enhancement**
   * Add a durations list (delta time between each pair of trace points), a begin_time and a use_timestamp flag to trace_route requests. This allows using the input trace timestamps or durations plus the begin_time to compute elapsed time at each edge in the matched path (rather than using costing methods).
   * Add support for polyline5 encoding for OSRM formatted output.
* **Note**
   * Isochrones and openlr are both noted as not working with release builds for x86 (32bit) platforms. We'll look at getting this fixed in a future release

## Release Date: 2018-11-21 Valhalla 3.0.1
* **Bug Fix**
   * FIXED: Fixed a rare, but serious bug with bicycle costing. ferry_factor_ in bicycle costing shadowed the data member in the base dynamic cost class, leading to an uninitialized variable. Occasionally, this would lead to negative costs which caused failures. [#1663](https://github.com/valhalla/valhalla/pull/1663)
   * FIXED: Fixed use of units in OSRM compatibility mode. [#1662](https://github.com/valhalla/valhalla/pull/1662)

## Release Date: 2018-11-21 Valhalla 3.0.0
* **NOTE**
   * This release changes the Valhalla graph tile formats to make the tile data more efficient and flexible. Tile data is incompatible with Valhalla 2.x builds, and code for 3.x is incompatible with data built for Valahalla 2.x versions. Valhalla tile sizes are slightly smaller (for datasets using elevation information the size savings is over 10%). In addition, there is increased flexibility for creating different variants of tiles to support different applications (e.g. bicycle only, or driving only).
* **Enhancement**
   * Remove the use of DirectedEdge for transitions between nodes on different hierarchy levels. A new structure, NodeTransition, is now used to transition to nodes on different hierarchy level. This saves space since only the end node GraphId is needed for the transitions (and DirectedEdge is a large data structure).
   * Change the NodeInfo lat,lon to use an offset from the tile base lat,lon. This potentially allows higher precision than using float, but more importantly saves space and allows support for NodeTransitions as well as spare for future growth.
   * Remove the EdgeElevation structure and max grade information into DirectedEdge and mean elevation into EdgeInfo. This saves space.
   * Reduce wayid to 32 bits. This allows sufficient growth when using OpenStreetMap data and frees space in EdgeInfo (allows moving speed limit and mean elevation from other structures).
   * Move name consistency from NodeInfo to DirectedEdge. This allows a more efficient lookup of name consistency.
   * Update all path algorithms to use NodeTransition logic rather than special DirectedEdge transition types. This simplifies PathAlgorithms slightly and removes some conditional logic.
   * Add an optional GraphFilter stage to tile building pipeline. This allows removal of edges and nodes based on access. This allows bicycle only, pedestrian only, or driving only datasets (or combinations) to be created - allowing smaller datasets for special purpose applications.
* **Deprecate**
   * Valhalla 3.0 removes support for OSMLR.

## Release Date: 2018-11-20 Valhalla 2.7.2
* **Enhancement**
   * UPDATED: Added a configuration variable for max_timedep_distance. This is used in selecting the path algorithm and provides the maximum distance between locations when choosing a time dependent path algorithm (other than multi modal). Above this distance, bidirectional A* is used with no time dependencies.
   * UPDATED: Remove transition edges from priority queue in Multimodal methods.
   * UPDATED: Fully implement street names and exit signs with ability to identify route numbers. [#1635](https://github.com/valhalla/valhalla/pull/1635)
* **Bug Fix**
   * FIXED: A timed-turned restriction should not be applied when a non-timed route is executed.  [#1615](https://github.com/valhalla/valhalla/pull/1615)
   * FIXED: Changed unordered_map to unordered_multimap for polys. Poly map can contain the same key but different multi-polygons. For example, islands for a country or timezone polygons for a country.
   * FIXED: Fixed timezone db issue where TZIDs did not exist in the Howard Hinnant date time db that is used in the date_time class for tz indexes.  Added logic to create aliases for TZIDs based on https://en.wikipedia.org/wiki/List_of_tz_database_time_zones
   * FIXED: Fixed the ramp turn modifiers for osrm compat [#1569](https://github.com/valhalla/valhalla/pull/1569)
   * FIXED: Fixed the step geometry when using the osrm compat mode [#1571](https://github.com/valhalla/valhalla/pull/1571)
   * FIXED: Fixed a data creation bug causing issues with A* routes ending on loops. [#1576](https://github.com/valhalla/valhalla/pull/1576)
   * FIXED: Fixed an issue with a bad route where destination only was present. Was due to thresholds in bidirectional A*. Changed threshold to be cost based rather than number of iterations). [#1586](https://github.com/valhalla/valhalla/pull/1586)
   * FIXED: Fixed an issue with destination only (private) roads being used in bicycle routes. Centralized some "base" transition cost logic in the base DynamicCost class. [#1587](https://github.com/valhalla/valhalla/pull/1587)
   * FIXED: Remove extraneous ramp maneuvers [#1657](https://github.com/valhalla/valhalla/pull/1657)

## Release Date: 2018-10-02 Valhalla 2.7.1
* **Enhancement**
   * UPDATED: Added date time support to forward and reverse isochrones. Add speed lookup (predicted speeds and/or free-flow or constrained flow speed) if date_time is present.
   * UPDATED: Add timezone checks to multimodal routes and isochrones (updates localtime if the path crosses into a timezone different than the start location).
* **Data Producer Update**
   * UPDATED: Removed boost date time support from transit.  Now using the Howard Hinnant date library.
* **Bug Fix**
   * FIXED: Fixed a bug with shortcuts that leads to inconsistent routes depending on whether shortcuts are taken, different origins can lead to different paths near the destination. This fix also improves performance on long routes and matrices.
   * FIXED: We were getting inconsistent results between departing at current date/time vs entering the current date/time.  This issue is due to the fact that the iso_date_time function returns the full iso date_time with the timezone offset (e.g., 2018-09-27T10:23-07:00 vs 2018-09-27T10:23). When we refactored the date_time code to use the new Howard Hinnant date library, we introduced this bug.
   * FIXED: Increased the threshold in CostMatrix to address null time and distance values occurring for truck costing with locations near the max distance.

## Release Date: 2018-09-13 Valhalla 2.7.0
* **Enhancement**
   * UPDATED: Refactor to use the pbf options instead of the ptree config [#1428](https://github.com/valhalla/valhalla/pull/1428) This completes [#1357](https://github.com/valhalla/valhalla/issues/1357)
   * UPDATED: Removed the boost/date_time dependency from baldr and odin. We added the Howard Hinnant date and time library as a submodule. [#1494](https://github.com/valhalla/valhalla/pull/1494)
   * UPDATED: Fixed 'Drvie' typo [#1505](https://github.com/valhalla/valhalla/pull/1505) This completes [#1504](https://github.com/valhalla/valhalla/issues/1504)
   * UPDATED: Optimizations of GetSpeed for predicted speeds [#1490](https://github.com/valhalla/valhalla/issues/1490)
   * UPDATED: Isotile optimizations
   * UPDATED: Added stats to predictive traffic logging
   * UPDATED: resample_polyline - Breaks the polyline into equal length segments at a sample distance near the resolution. Break out of the loop through polyline points once we reach the specified number of samplesthen append the last
polyline point.
   * UPDATED: added android logging and uses a shared graph reader
   * UPDATED: Do not run a second pass on long pedestrian routes that include a ferry (but succeed on first pass). This is a performance fix. Long pedestrian routes with A star factor based on ferry speed end up being very inefficient.
* **Bug Fix**
   * FIXED: A* destination only
   * FIXED: Fixed through locations weren't honored [#1449](https://github.com/valhalla/valhalla/pull/1449)


## Release Date: 2018-08-02 Valhalla 3.0.0-rc.4
* **Node Bindings**
   * UPDATED: add some worker pool handling
   [#1467](https://github.com/valhalla/valhalla/pull/1467)

## Release Date: 2018-08-02 Valhalla 3.0.0-rc.3
* **Node Bindings**
   * UPDATED: replaced N-API with node-addon-api wrapper and made the actor
   functions asynchronous
   [#1457](https://github.com/valhalla/valhalla/pull/1457)

## Release Date: 2018-07-24 Valhalla 3.0.0-rc.2
* **Node Bindings**
   * FIXED: turn on the autocleanup functionality for the actor object.
   [#1439](https://github.com/valhalla/valhalla/pull/1439)

## Release Date: 2018-07-16 Valhalla 3.0.0-rc.1
* **Enhancement**
   * ADDED: exposed the rest of the actions to the node bindings and added tests. [#1415](https://github.com/valhalla/valhalla/pull/1415)

## Release Date: 2018-07-12 Valhalla 3.0.0-alpha.1
**NOTE**: There was already a small package named `valhalla` on the npm registry, only published up to version 0.0.3. The team at npm has transferred the package to us, but would like us to publish something to it ASAP to prove our stake in it. Though the bindings do not have all of the actor functionality exposed yet (just route), we are going to publish an alpha release of 3.0.0 to get something up on npm.
* **Infrastructure**:
   * ADDED: add in time dependent algorithms if the distance between locations is less than 500km.
   * ADDED: TurnLanes to indicate turning lanes at the end of a directed edge.
   * ADDED: Added PredictedSpeeds to Valhalla tiles and logic to compute speed based on predictive speed profiles.
* **Data Producer Update**
   * ADDED: is_route_num flag was added to Sign records. Set this to true if the exit sign comes from a route number/ref.
   * CHANGED: Lower speeds on driveways, drive-thru, and parking aisle. Set destination only flag for drive thru use.
   * ADDED: Initial implementation of turn lanes.
  **Bug Fix**
   * CHANGED: Fix destination only penalty for A* and time dependent cases.
   * CHANGED: Use the distance from GetOffsetForHeading, based on road classification and road use (e.g. ramp, turn channel, etc.), within tangent_angle function.
* **Map Matching**
   * FIXED: Fixed trace_route edge_walk server abort [#1365](https://github.com/valhalla/valhalla/pull/1365)
* **Enhancement**
   * ADDED: Added post process for updating free and constrained speeds in the directed edges.
   * UPDATED: Parse the json request once and store in a protocol buffer to pass along the pipeline. This completed the first portion of [#1357](https://github.com/valhalla/valhalla/issues/1357)
   * UPDATED: Changed the shape_match attribute from a string to an enum. Fixes [#1376](https://github.com/valhalla/valhalla/issues/1376)
   * ADDED: Node bindings for route [#1341](https://github.com/valhalla/valhalla/pull/1341)
   * UPDATED: Use a non-linear use_highways factor (to more heavily penalize highways as use_highways approaches 0).

## Release Date: 2018-07-15 Valhalla 2.6.3
* **API**:
   * FIXED: Use a non-linear use_highways factor (to more heavily penalize highways as use_highways approaches 0).
   * FIXED: Fixed the highway_factor when use_highways < 0.5.
   * ENHANCEMENT: Added logic to modulate the surface factor based on use_trails.
   * ADDED: New customer test requests for motorcycle costing.

## Release Date: 2018-06-28 Valhalla 2.6.2
* **Data Producer Update**
   * FIXED: Complex restriction sorting bug.  Check of has_dt in ComplexRestrictionBuilder::operator==.
* **API**:
   * FIXED: Fixed CostFactory convenience method that registers costing models
   * ADDED: Added use_tolls into motorcycle costing options

## Release Date: 2018-05-28 Valhalla 2.6.0
* **Infrastructure**:
   * CHANGED: Update cmake buildsystem to replace autoconf [#1272](https://github.com/valhalla/valhalla/pull/1272)
* **API**:
   * CHANGED: Move `trace_options` parsing to map matcher factory [#1260](https://github.com/valhalla/valhalla/pull/1260)
   * ADDED: New costing method for AutoDataFix [#1283](https://github.com/valhalla/valhalla/pull/1283)

## Release Date: 2018-05-21 Valhalla 2.5.0
* **Infrastructure**
   * ADDED: Add code formatting and linting.
* **API**
   * ADDED: Added new motorcycle costing, motorcycle access flag in data and use_trails option.
* **Routing**
   * ADDED: Add time dependnet forward and reverse A* methods.
   * FIXED: Increase minimum threshold for driving routes in bidirectional A* (fixes some instances of bad paths).
* **Data Producer Update**
   * CHANGED: Updates to properly handle cycleway crossings.
   * CHANGED: Conditionally include driveways that are private.
   * ADDED: Added logic to set motorcycle access.  This includes lua, country access, and user access flags for motorcycles.

## Release Date: 2018-04-11 Valhalla 2.4.9
* **Enhancement**
   * Added European Portuguese localization for Valhalla
   * Updates to EdgeStatus to improve performance. Use an unordered_map of tile Id and allocate an array for each edge in the tile. This allows using pointers to access status for sequential edges. This improves performance by 50% or so.
   * A couple of bicycle costing updates to improve route quality: avoid roads marked as part of a truck network, to remove the density penalty for transition costs.
   * When optimal matrix type is selected, now use CostMatrix for source to target pedestrian and bicycle matrix calls when both counts are above some threshold. This improves performance in general and lessens some long running requests.
*  **Data Producer Update**
   * Added logic to protect against setting a speed of 0 for ferries.

## Release Date: 2018-03-27 Valhalla 2.4.8
* **Enhancement**
   * Updates for Italian verbal translations
   * Optionally remove driveways at graph creation time
   * Optionally disable candidate edge penalty in path finding
   * OSRM compatible route, matrix and map matching response generation
   * Minimal Windows build compatibility
   * Refactoring to use PBF as the IPC mechanism for all objects
   * Improvements to internal intersection marking to reduce false positives
* **Bug Fix**
   * Cap candidate edge penalty in path finding to reduce excessive expansion
   * Fix trivial paths at deadends

## Release Date: 2018-02-08 Valhalla 2.4.7
* **Enhancement**
   * Speed up building tiles from small OSM imports by using boost directory iterator rather than going through all possible tiles and testing each if the file exists.
* **Bug Fix**
   * Protect against overflow in string to float conversion inside OSM parsing.

## Release Date: 2018-01-26 Valhalla 2.4.6
* **Enhancement**
   * Elevation library will lazy load RAW formatted sources

## Release Date: 2018-01-24 Valhalla 2.4.5
* **Enhancement**
   * Elevation packing utility can unpack lz4hc now
* **Bug Fix**
   * Fixed broken darwin builds

## Release Date: 2018-01-23 Valhalla 2.4.4
* **Enhancement**
   * Elevation service speed improvements and the ability to serve lz4hc compressed data
   * Basic support for downloading routing tiles on demand
   * Deprecated `valhalla_route_service`, now all services (including elevation) are found under `valhalla_service`

## Release Date: 2017-12-11 Valhalla 2.4.3
* **Enhancement**
   * Remove union from GraphId speeds up some platforms
   * Use SAC scale in pedestrian costing
   * Expanded python bindings to include all actions (route, matrix, isochrone, etc)
* **Bug Fix**
   * French translation typo fixes
*  **Data Producer Update**
   * Handling shapes that intersect the poles when binning
   * Handling when transit shapes are less than 2 points

## Release Date: 2017-11-09 Valhalla 2.4.1
*  **Data Producer Update**
   * Added kMopedAccess to modes for complex restrictions.  Remove the kMopedAccess when auto access is removed.  Also, add the kMopedAccess when an auto restriction is found.

## Release Date: 2017-11-08 Valhalla 2.4.0
*  **Data Producer Update**
   * Added logic to support restriction = x with a the except tag.  We apply the restriction to everything except for modes in the except tag.
   * Added logic to support railway_service and coach_service in transit.
* **Bug Fix**
  * Return proper edge_walk path for requested shape_match=walk_or_snap
  * Skip invalid stateid for Top-K requests

## Release Date: 2017-11-07 Valhalla 2.3.9
* **Enhancement**
  * Top-K map matched path generation now only returns unique paths and does so with fewer iterations
  * Navigator call outs for both imperial and metric units
  * The surface types allowed for a given bike route can now be controlled via a request parameter `avoid_bad_surfaces`
  * Improved support for motorscooter costing via surface types, road classification and vehicle specific tagging
* **Bug Fix**
  * Connectivity maps now include information about transit tiles
  * Lane counts for singly digitized roads are now correct for a given directed edge
  * Edge merging code for assigning osmlr segments is now robust to partial tile sets
  * Fix matrix path finding to allow transitioning down to lower levels when appropriate. In particular, do not supersede shortcut edges until no longer expanding on the next level.
  * Fix optimizer rotate location method. This fixes a bug where optimal ordering was bad for large location sets.
*  **Data Producer Update**
   * Duration tags are now used to properly set the speed of travel for a ferry routes

## Release Date: 2017-10-17 Valhalla 2.3.8
* **Bug Fix**
  * Fixed the roundabout exit count for bicycles when the roundabout is a road and not a cycleway
  * Enable a pedestrian path to remain on roundabout instead of getting off and back on
  * Fixed the penalization of candidate locations in the uni-directional A* algorithm (used for trivial paths)
*  **Data Producer Update**
   * Added logic to set bike forward and tag to true where kv["sac_scale"] == "hiking". All other values for sac_scale turn off bicycle access.  If sac_scale or mtb keys are found and a surface tag is not set we default to kPath.
   * Fixed a bug where surface=unpaved was being assigned Surface::kPavedSmooth.

## Release Date: 2017-9-11 Valhalla 2.3.7
* **Bug Fix**
  * Update bidirectional connections to handle cases where the connecting edge is one of the origin (or destination) edges and the cost is high. Fixes some pedestrian route issues that were reported.
*  **Data Producer Update**
   * Added support for motorroad tag (default and per country).
   * Update OSMLR segment association logic to fix issue where chunks wrote over leftover segments. Fix search along edges to include a radius so any nearby edges are also considered.

## Release Date: 2017-08-29 Valhalla 2.3.6
* **Bug Fix**
  * Pedestrian paths including ferries no longer cause circuitous routes
  * Fix a crash in map matching route finding where heading from shape was using a `nullptr` tile
  * Spanish language narrative corrections
  * Fix traffic segment matcher to always set the start time of a segment when its known
* **Enhancement**
  * Location correlation scoring improvements to avoid situations where less likely start or ending locations are selected

## Release Date: 2017-08-22 Valhalla 2.3.5
* **Bug Fix**
  * Clamp the edge score in thor. Extreme values were causing bad alloc crashes.
  * Fix multimodal isochrones. EdgeLabel refactor caused issues.
* **Data Producer Update**
  * Update lua logic to properly handle vehicle=no tags.

## Release Date: 2017-08-14 Valhalla 2.3.4
* **Bug Fix**
  * Enforce limits on maximum per point accuracy to avoid long running map matching computations

## Release Date: 2017-08-14 Valhalla 2.3.3
* **Bug Fix**
  * Maximum osm node reached now causes bitset to resize to accommodate when building tiles
  * Fix wrong side of street information and remove redundant node snapping
  * Fix path differences between services and `valhalla_run_route`
  * Fix map matching crash when interpolating duplicate input points
  * Fix unhandled exception when trace_route or trace_attributes when there are no continuous matches
* **Enhancement**
  * Folded Low-Stress Biking Code into the regular Bicycle code and removed the LowStressBicycleCost class. Now when making a query for bicycle routing, a value of 0 for use_hills and use_roads produces low-stress biking routes, while a value of 1 for both provides more intense professional bike routes.
  * Bike costing default values changed. use_roads and use_hills are now 0.25 by default instead of 0.5 and the default bike is now a hybrid bike instead of a road bike.
  * Added logic to use station hierarchy from transitland.  Osm and egress nodes are connected by transitconnections.  Egress and stations are connected by egressconnections.  Stations and platforms are connected by platformconnections.  This includes narrative updates for Odin as well.

## Release Date: 2017-07-31 Valhalla 2.3.2
* **Bug Fix**
  * Update to use oneway:psv if oneway:bus does not exist.
  * Fix out of bounds memory issue in DoubleBucketQueue.
  * Many things are now taken into consideration to determine which sides of the road have what cyclelanes, because they were not being parsed correctly before
  * Fixed issue where sometimes a "oneway:bicycle=no" tag on a two-way street would cause the road to become a oneway for bicycles
  * Fixed trace_attributes edge_walk cases where the start or end points in the shape are close to graph nodes (intersections)
  * Fixed 32bit architecture crashing for certain routes with non-deterministic placement of edges labels in bucketized queue datastructure
* **Enhancement**
  * Improve multi-modal routes by adjusting the pedestrian mode factor (routes use less walking in favor of public transit).
  * Added interface framework to support "top-k" paths within map-matching.
  * Created a base EdgeLabel class that contains all data needed within costing methods and supports the basic path algorithms (forward direction, A*, with accumulated path distance). Derive class for bidirectional algorithms (BDEdgeLabel) and for multimodal algorithms. Lowers memory use by combining some fields (using spare bits from GraphId).
  * Added elapsed time estimates to map-matching labels in preparation for using timestamps in map-matching.
  * Added parsing of various OSM tags: "bicycle=use_sidepath", "bicycle=dismount", "segregated=*", "shoulder=*", "cycleway:buffer=*", and several variations of these.
  * Both trace_route and trace_attributes will parse `time` and `accuracy` parameters when the shape is provided as unencoded
  * Map-matching will now use the time (in seconds) of each gps reading (if provided) to narrow the search space and avoid finding matches that are impossibly fast

## Release Date: 2017-07-10 Valhalla 2.3.0
* **Bug Fix**
  * Fixed a bug in traffic segment matcher where length was populated but had invalid times
* **Embedded Compilation**
  * Decoupled the service components from the rest of the worker objects so that the worker objects could be used in non http service contexts
   * Added an actor class which encapsulates the various worker objects and allows the various end points to be called /route /height etc. without needing to run a service
* **Low-Stress Bicycle**
  * Worked on creating a new low-stress biking option that focuses more on taking safer roads like cycle ways or residential roads than the standard bike costing option does.

## Release Date: 2017-06-26 Valhalla 2.2.9
* **Bug Fix**
  * Fix a bug introduced in 2.2.8 where map matching search extent was incorrect in longitude axis.

## Release Date: 2017-06-23 Valhalla 2.2.8
* **Bug Fix**
  * Traffic segment matcher (exposed through Python bindings) - fix cases where partial (or no) results could be returned when breaking out of loop in form_segments early.
* **Traffic Matching Update**
  * Traffic segment matcher - handle special cases when entering and exiting turn channels.
* **Guidance Improvements**
  * Added Swedish (se-SV) narrative file.

## Release Date: 2017-06-20 Valhalla 2.2.7
* **Bug Fixes**
  * Traffic segment matcher (exposed through Python bindings) makes use of accuracy per point in the input
  * Traffic segment matcher is robust to consecutive transition edges in matched path
* **Isochrone Changes**
  * Set up isochrone to be able to handle multi-location queries in the future
* **Data Producer Updates**
  * Fixes to valhalla_associate_segments to address threading issue.
  * Added support for restrictions that refers only to appropriate type of vehicle.
* **Navigator**
  * Added pre-alpha implementation that will perform guidance for mobile devices.
* **Map Matching Updates**
  * Added capability to customize match_options

## Release Date: 2017-06-12 Valhalla 2.2.6
* **Bug Fixes**
  * Fixed the begin shape index where an end_route_discontinuity exists
* **Guidance Improvements**
  * Updated Slovenian (sl-SI) narrative file.
* **Data Producer Updates**
  * Added support for per mode restrictions (e.g., restriction:&lt;type&gt;)  Saved these restrictions as "complex" restrictions which currently support per mode lookup (unlike simple restrictions which are assumed to apply to all driving modes).
* **Matrix Updates**
  * Increased max distance threshold for auto costing and other similar costings to 400 km instead of 200 km

## Release Date: 2017-06-05 Valhalla 2.2.5
* **Bug Fixes**
  * Fixed matched point edge_index by skipping transition edges.
  * Use double precision in meili grid traversal to fix some incorrect grid cases.
  * Update meili to use DoubleBucketQueue and GraphReader methods rather than internal methods.

## Release Date: 2017-05-17 Valhalla 2.2.4
* **Bug Fixes**
  * Fix isochrone bug where the default access mode was used - this rejected edges that should not have been rejected for cases than automobile.
  * Fix A* handling of edge costs for trivial routes. This fixed an issue with disconnected regions that projected to a single edge.
  * Fix TripPathBuilder crash if first edge is a transition edge (was occurring with map-matching in rare occasions).

## Release Date: 2017-05-15 Valhalla 2.2.3
* **Map Matching Improvement**
  * Return begin and end route discontinuities. Also, returns partial shape of edge at route discontinuity.
* **Isochrone Improvements**
  * Add logic to make sure the center location remains fixed at the center of a tile/grid in the isotile.
  * Add a default generalization factor that is based on the grid size. Users can still override this factor but the default behavior is improved.
  * Add ExpandForward and ExpandReverse methods as is done in bidirectional A*. This improves handling of transitions between hierarchy levels.
* **Graph Correlation Improvements**
  * Add options to control both radius and reachability per input location (with defaults) to control correlation of input locations to the graph in such a way as to avoid routing between disconnected regions and favor more likely paths.

## Release Date: 2017-05-08 Valhalla 2.2.0
* **Guidance Improvements**
  * Added Russian (ru-RU) narrative file.
  * Updated Slovenian (sl-SI) narrative file.
* **Data Producer Updates**
  * Assign destination sign info on bidirectional ramps.
  * Update ReclassifyLinks. Use a "link-tree" which is formed from the exit node and terminates at entrance nodes. Exit nodes are sorted by classification so motorway exits are done before trunks, etc. Updated the turn channel logic - now more consistently applies turn channel use.
  * Updated traffic segment associations to properly work with elevation and lane connectivity information (which is stored after the traffic association).

## Release Date: 2017-04-24 Valhalla 2.1.9
* **Elevation Update**
  * Created a new EdgeElevation structure which includes max upward and downward slope (moved from DirectedEdge) and mean elevation.
* **Routing Improvements**
  * Destination only fix when "nested" destination only areas cause a route failure. Allow destination only edges (with penalty) on 2nd pass.
  * Fix heading to properly use the partial edge shape rather than entire edge shape to determine heading at the begin and end locations.
  * Some cleanup and simplification of the bidirectional A* algorithm.
  * Some cleanup and simplification of TripPathBuilder.
  * Make TileHierarchy data and methods static and remove tile_dir from the tile hierarchy.
* **Map Matching Improvement**
  * Return matched points with trace attributes when using map_snap.
* **Data Producer Updates**
  * lua updates so that the chunnel will work again.

## Release Date: 2017-04-04 Valhalla 2.1.8
* **Map Matching Release**
  * Added max trace limits and out-of-bounds checks for customizable trace options

## Release Date: 2017-03-29 Valhalla 2.1.7
* **Map Matching Release**
  * Increased service limits for trace
* **Data Producer Updates**
  * Transit: Remove the dependency on using level 2 tiles for transit builder
* **Traffic Updates**
  * Segment matcher completely re-written to handle many complex issues when matching traces to OTSs
* **Service Improvement**
  * Bug Fix - relaxed rapidjson parsing to allow numeric type coercion
* **Routing Improvements**
  * Level the forward and reverse paths in bidirectional A * to account for distance approximation differences.
  * Add logic for Use==kPath to bicycle costing so that paths are favored (as are footways).

## Release Date: 2017-03-10 Valhalla 2.1.3
* **Guidance Improvement**
  * Corrections to Slovenian narrative language file
  **Routing Improvements**
  * Increased the pedestrian search radius from 25 to 50 within the meili configuration to reduce U-turns with map-matching
  * Added a max avoid location limit

## Release Date: 2017-02-22 Valhalla 2.1.0
* **Guidance Improvement**
  * Added ca-ES (Catalan) and sl-SI (Slovenian) narrative language files
* **Routing  Improvement**
  * Fix through location reverse ordering bug (introduced in 2.0.9) in output of route responses for depart_at routes
  * Fix edge_walking method to handle cases where more than 1 initial edge is found
* **Data Producer Updates**
  * Improved transit by processing frequency based schedules.
  * Updated graph validation to more aggressively check graph consistency on level 0 and level 1
  * Fix the EdgeInfo hash to not create duplicate edge info records when creating hierarchies

## Release Date: 2017-02-21 Valhalla 2.0.9
* **Guidance Improvement**
  * Improved Italian narrative by handling articulated prepositions
  * Properly calling out turn channel maneuver
* **Routing Improvement**
  * Improved path determination by increasing stop impact for link to link transitions at intersections
  * Fixed through location handling, now includes cost at throughs and properly uses heading
  * Added ability to adjust location heading tolerance
* **Traffic Updates**
  * Fixed segment matching json to properly return non-string values where appropriate
* **Data Producer Updates**
  * Process node:ref and way:junction_ref as a semicolon separated list for exit numbers
  * Removed duplicated interchange sign information when ways are split into edges
  * Use a sequence within HierarchyBuilder to lower memory requirements for planet / large data imports.
  * Add connecting OSM wayId to a transit stop within NodeInfo.
  * Lua update:  removed ways that were being added to the routing graph.
  * Transit:  Fixed an issue where add_service_day and remove_service_day was not using the tile creation date, but the service start date for transit.
  * Transit:  Added acceptance test logic.
  * Transit:  Added fallback option if the associated wayid is not found.  Use distance approximator to find the closest edge.
  * Transit:  Added URL encoding for one stop ids that contain diacriticals.  Also, added include_geometry=false for route requests.
* **Optimized Routing Update**
  * Added an original index to the location object in the optimized route response
* **Trace Route Improvement**
  * Updated find_start_node to fix "GraphTile NodeInfo index out of bounds" error

## Release Date: 2017-01-30 Valhalla 2.0.6
* **Guidance Improvement**
  * Italian phrases were updated
* **Routing Improvement**
  * Fixed an issue where date and time was returning an invalid ISO8601 time format for date_time values in positive UTC. + sign was missing.
  * Fixed an encoding issue that was discovered for tranist_fetcher.  We were not encoding onestop_ids or route_ids.  Also, added exclude_geometry=true for route API calls.
* **Data Producer Updates**
  * Added logic to grab a single feed in valhalla_build_transit.

## Release Date: 2017-01-04 Valhalla 2.0.3
* **Service Improvement**
  * Added support for interrupting requests. If the connection is closed, route computation and map-matching can be interrupted prior to completion.
* **Routing Improvement**
  * Ignore name inconsistency when entering a link to avoid double penalizing.
* **Data Producer Updates**
  * Fixed consistent name assignment for ramps and turn lanes which improved guidance.
  * Added a flag to directed edges indicating if the edge has names. This can potentially be used in costing methods.
  * Allow future use of spare GraphId bits within DirectedEdge.

## Release Date: 2016-12-13 Valhalla 2.0.2
* **Routing Improvement**
  * Added support for multi-way restrictions to matrix and isochrones.
  * Added HOV costing model.
  * Speed limit updates.   Added logic to save average speed separately from speed limits.
  * Added transit include and exclude logic to multimodal isochrone.
  * Fix some edge cases for trivial (single edge) paths.
  * Better treatment of destination access only when using bidirectional A*.
* **Performance Improvement**
  * Improved performance of the path algorithms by making many access methods inline.

## Release Date: 2016-11-28 Valhalla 2.0.1
* **Routing Improvement**
  * Preliminary support for multi-way restrictions
* **Issues Fixed**
  * Fixed tile incompatibility between 64 and 32bit architectures
  * Fixed missing edges within tile edge search indexes
  * Fixed an issue where transit isochrone was cut off if we took transit that was greater than the max_seconds and other transit lines or buses were then not considered.

## Release Date: 2016-11-15 Valhalla 2.0

* **Tile Redesign**
  * Updated the graph tiles to store edges only on the hierarchy level they belong to. Prior to this, the highways were stored on all levels, they now exist only on the highway hierarchy. Similar changes were made for arterial level roads. This leads to about a 20% reduction in tile size.
  * The tile redesign required changes to the path generation algorithms. They must now transition freely between levels, even for pedestrian and bicycle routes. To offset the extra transitions, the main algorithms were changed to expand nodes at each level that has directed edges, rather than adding the transition edges to the priority queue/adjacency list. This change helps performance. The hierarchy limits that are used to speed the computation of driving routes by utilizing the highway hierarchy were adjusted to work with the new path algorithms.
  * Some changes to costing were also required, for example pedestrian and bicycle routes skip shortcut edges.
  * Many tile data structures were altered to explicitly size different fields and make room for "spare" fields that will allow future growth. In addition, the tile itself has extra "spare" records that can be appended to the end of the tile and referenced from the tile header. This also will allow future growth without breaking backward compatibility.
* **Guidance Improvement**
  * Refactored trip path to use an enumerated `Use` for edge and an enumerated `NodeType` for node
  * Fixed some wording in the Hindi narrative file
  * Fixed missing turn maneuver by updating the forward intersecting edge logic
* **Issues Fixed**
  * Fixed an issue with pedestrian routes where a short u-turn was taken to avoid the "crossing" penalty.
  * Fixed bicycle routing due to high penalty to enter an access=destination area. Changed to a smaller, length based factor to try to avoid long regions where access = destination. Added a driveway penalty to avoid taking driveways (which are often marked as access=destination).
  * Fixed regression where service did not adhere to the list of allowed actions in the Loki configuration
* **Graph Correlation**
  * External contributions from Navitia have lead to greatly reduced per-location graph correlation. Average correlation time is now less than 1ms down from 4-9ms.

## Release Date: 2016-10-17

* **Guidance Improvement**
  * Added the Hindi (hi-IN) narrative language
* **Service Additions**
  * Added internal valhalla error codes utility in baldr and modified all services to make use of and return as JSON response
  * See documentation https://github.com/valhalla/valhalla-docs/blob/master/api-reference.md#internal-error-codes-and-conditions
* **Time-Distance Matrix Improvement**
  * Added a costmatrix performance fix for one_to_many matrix requests
* **Memory Mapped Tar Archive - Tile Extract Support**
  * Added the ability to load a tar archive of the routing graph tiles. This improves performance under heavy load and reduces the memory requirement while allowing multiple processes to share cache resources.

## Release Date: 2016-09-19

* **Guidance Improvement**
  * Added pirate narrative language
* **Routing Improvement**
  * Added the ability to include or exclude stops, routes, and operators in multimodal routing.
* **Service Improvement**
  * JSONify Error Response

## Release Date: 2016-08-30

* **Pedestrian Routing Improvement**
  * Fixes for trivial pedestrian routes

## Release Date: 2016-08-22

* **Guidance Improvements**
  * Added Spanish narrative
  * Updated the start and end edge heading calculation to be based on road class and edge use
* **Bicycle Routing Improvements**
  * Prevent getting off a higher class road for a small detour only to get back onto the road immediately.
  * Redo the speed penalties and road class factors - they were doubly penalizing many roads with very high values.
  * Simplify the computation of weighting factor for roads that do not have cycle lanes. Apply speed penalty to slightly reduce favoring
of non-separated bicycle lanes on high speed roads.
* **Routing Improvements**
  * Remove avoidance of U-turn for pedestrian routes. This improves use with map-matching since pedestrian routes can make U-turns.
  * Allow U-turns at dead-ends for driving (and bicycling) routes.
* **Service Additions**
  * Add support for multi-modal isochrones.
  * Added base code to allow reverse isochrones (path from anywhere to a single destination).
* **New Sources to Targets**
  * Added a new Matrix Service action that allows you to request any of the 3 types of time-distance matrices by calling 1 action.  This action takes a sources and targets parameter instead of the locations parameter.  Please see the updated Time-Distance Matrix Service API reference for more details.

## Release Date: 2016-08-08

 * **Service additions**
  * Latitude, longitude bounding boxes of the route and each leg have been added to the route results.
  * Added an initial isochrone capability. This includes methods to create an "isotile" - a 2-D gridded data set with time to reach each lat,lon grid from an origin location. This isoltile is then used to create contours at specified times. Interior contours are optionally removed and the remaining outer contours are generalized and converted to GeoJSON polygons. An initial version supporting multimodal route types has also been added.
 * **Data Producer Updates**
  * Fixed tranist scheduling issue where false schedules were getting added.
 * **Tools Additionas**
  * Added `valhalla_export_edges` tool to allow shape and names to be dumped from the routing tiles

## Release Date: 2016-07-19

 * **Guidance Improvements**
  * Added French narrative
  * Added capability to have narrative language aliases - For example: German `de-DE` has an alias of `de`
 * **Transit Stop Update** - Return latitude and longitude for each transit stop
 * **Data Producer Updates**
  * Added logic to use lanes:forward, lanes:backward, speed:forward, and speed:backward based on direction of the directed edge.
  * Added support for no_entry, no_exit, and no_turn restrictions.
  * Added logic to support country specific access. Based on country tables found here: http://wiki.openstreetmap.org/wiki/OSM_tags_for_routing/Access-Restrictions

## Release Date: 2016-06-08

 * **Bug Fix** - Fixed a bug where edge indexing created many small tiles where no edges actually intersected. This allowed impossible routes to be considered for path finding instead of rejecting them earlier.
 * **Guidance Improvements**
  * Fixed invalid u-turn direction
  * Updated to properly call out jughandle routes
  * Enhanced signless interchange maneuvers to help guide users
 * **Data Producer Updates**
  * Updated the speed assignment for ramp to be a percentage of the original road class speed assignment
  * Updated stop impact logic for turn channel onto ramp

## Release Date: 2016-05-19

 * **Bug Fix** - Fixed a bug where routes fail within small, disconnected "islands" due to the threshold logic in prior release. Also better logic for not-thru roads.

## Release Date: 2016-05-18

 * **Bidirectional A* Improvements** - Fixed an issue where if both origin and destination locations where on not-thru roads that meet at a common node the path ended up taking a long detour. Not all cases were fixed though - next release should fix. Trying to address the termination criteria for when the best connection point of the 2 paths is optimal. Turns out that the initial case where both opposing edges are settled is not guaranteed to be the least cost path. For now we are setting a threshold and extending the search while still tracking best connections. Fixed the opposing edge when a hierarchy transition occurs.
 * **Guidance Globalization** -  Fixed decimal distance to be locale based.
 * **Guidance Improvements**
  * Fixed roundabout spoke count issue by fixing the drive_on_right attribute.
  * Simplified narative by combining unnamed straight maneuvers
  * Added logic to confirm maneuver type assignment to avoid invalid guidance
  * Fixed turn maneuvers by improving logic for the following:
    * Internal intersection edges
    * 'T' intersections
    * Intersecting forward edges
 * **Data Producer Updates** - Fix the restrictions on a shortcut edge to be the same as the last directed edge of the shortcut (rather than the first one).

## Release Date: 2016-04-28

 * **Tile Format Updates** - Separated the transit graph from the "road only" graph into different tiles but retained their interconnectivity. Transit tiles are now hierarchy level 3.
 * **Tile Format Updates** - Reduced the size of graph edge shape data by 5% through the use of varint encoding (LEB128)
 * **Tile Format Updates** - Aligned `EdgeInfo` structures to proper byte boundaries so as to maintain compatibility for systems who don't support reading from unaligned addresses.
 * **Guidance Globalization** -  Added the it-IT(Italian) language file. Added support for CLDR plural rules. The cs-CZ(Czech), de-DE(German), and en-US(US English) language files have been updated.
 * **Travel mode based instructions** -  Updated the start, post ferry, and post transit insructions to be based on the travel mode, for example:
  * `Drive east on Main Street.`
  * `Walk northeast on Broadway.`
  * `Bike south on the cycleway.`

## Release Date: 2016-04-12

 * **Guidance Globalization** -  Added logic to use tagged language files that contain the guidance phrases. The initial versions of en-US, de-DE, and cs-CZ have been deployed.
 * **Updated ferry defaults** -  Bumped up use_ferry to 0.65 so that we don't penalize ferries as much.

## Release Date: 2016-03-31
 * **Data producer updates** - Do not generate shortcuts across a node which is a fork. This caused missing fork maneuvers on longer routes.  GetNames update ("Broadway fix").  Fixed an issue with looking up a name in the ref map and not the name map.  Also, removed duplicate names.  Private = false was unsetting destination only flags for parking aisles.

## Release Date: 2016-03-30
 * **TripPathBuilder Bug Fix** - Fixed an exception that was being thrown when trying to read directed edges past the end of the list within a tile. This was due to errors in setting walkability and cyclability on upper hierarchies.

## Release Date: 2016-03-28

 * **Improved Graph Correlation** -  Correlating input to the routing graph is carried out via closest first traversal of the graph's, now indexed, geometry. This results in faster correlation and guarantees the absolute closest edge is found.

## Release Date: 2016-03-16

 * **Transit type returned** -  The transit type (e.g. tram, metro, rail, bus, ferry, cable car, gondola, funicular) is now returned with each transit maneuver.
 * **Guidance language** -  If the language option is not supplied or is unsupported then the language will be set to the default (en-US). Also, the service will return the language in the trip results.
 * **Update multimodal path algorithm** - Applied some fixes to multimodal path algorithm. In particular fixed a bug where the wrong sortcost was added to the adjacency list. Also separated "in-station" transfer costs from transfers between stops.
 * **Data producer updates** - Do not combine shortcut edges at gates or toll booths. Fixes avoid toll issues on routes that included shortcut edges.

## Release Date: 2016-03-07

 * **Updated all APIs to honor the optional DNT (Do not track) http header** -  This will avoid logging locations.
 * **Reduce 'Merge maneuver' verbal alert instructions** -  Only create a verbal alert instruction for a 'Merge maneuver' if the previous maneuver is > 1.5 km.
 * **Updated transit defaults.  Tweaked transit costing logic to obtain better routes.** -  use_rail = 0.6, use_transfers = 0.3, transfer_cost = 15.0 and transfer_penalty = 300.0.  Updated the TransferCostFactor to use the transfer_factor correctly.  TransitionCost for pedestrian costing bumped up from 20.0f to 30.0f when predecessor edge is a transit connection.
 * **Initial Guidance Globalization** -  Partial framework for Guidance Globalization. Started reading some guidance phrases from en-US.json file.

## Release Date: 2016-02-22

 * **Use bidirectional A* for automobile routes** - Switch to bidirectional A* for all but bus routes and short routes (where origin and destination are less than 10km apart). This improves performance and has less failure cases for longer routes. Some data import adjustments were made (02-19) to fix some issues encountered with arterial and highway hierarchies. Also only use a maximum of 2 passes for bidirecdtional A* to reduce "long time to fail" cases.
 * **Added verbal multi-cue guidance** - This combines verbal instructions when 2 successive maneuvers occur in a short amount of time (e.g., Turn right onto MainStreet. Then Turn left onto 1st Avenue).

## Release Date: 2016-02-19

 * **Data producer updates** - Reduce stop impact when all edges are links (ramps or turn channels). Update opposing edge logic to reject edges that do no have proper access (forward access == reverse access on opposing edge and vice-versa). Update ReclassifyLinks for cases where a single edge (often a service road) intersects a ramp improperly causing the ramp to reclassified when it should not be. Updated maximum OSM node Id (now exceeds 4000000000). Move lua from conf repository into mjolnir.

## Release Date: 2016-02-01

 * **Data producer updates** - Reduce speed on unpaved/rough roads. Add statistics for hgv (truck) restrictions.

## Release Date: 2016-01-26

 * **Added capability to disable narrative production** - Added the `narrative` boolean option to allow users to disable narrative production. Locations, shape, length, and time are still returned. The narrative production is enabled by default. The possible values for the `narrative` option are: false and true
 * **Added capability to mark a request with an id** - The `id` is returned with the response so a user could match to the corresponding request.
 * **Added some logging enhancements, specifically [ANALYTICS] logging** - We want to focus more on what our data is telling us by logging specific stats in Logstash.

## Release Date: 2016-01-18

 * **Data producer updates** - Data importer configuration (lua) updates to fix a bug where buses were not allowed on restricted lanes.  Fixed surface issue (change the default surface to be "compacted" for footways).

## Release Date: 2016-01-04

 * **Fixed Wrong Costing Options Applied** - Fixed a bug in which a previous requests costing options would be used as defaults for all subsequent requests.

## Release Date: 2015-12-18

 * **Fix for bus access** - Data importer configuration (lua) updates to fix a bug where bus lanes were turning off access for other modes.
 * **Fix for extra emergency data** - Data importer configuration (lua) updates to fix a bug where we were saving hospitals in the data.
 * **Bicycle costing update** - Updated kTCSlight and kTCFavorable so that cycleways are favored by default vs roads.

## Release Date: 2015-12-17

 * **Graph Tile Data Structure update** - Updated structures within graph tiles to support transit efforts and truck routing. Removed TransitTrip, changed TransitRoute and TransitStop to indexes (rather than binary search). Added access restrictions (like height and weight restrictions) and the mode which they impact to reduce need to look-up.
 * **Data producer updates** - Updated graph tile structures and import processes.

## Release Date: 2015-11-23

 * **Fixed Open App for OSRM functionality** - Added OSRM functionality back to Loki to support Open App.

## Release Date: 2015-11-13

 * **Improved narrative for unnamed walkway, cycleway, and mountain bike trail** - A generic description will be used for the street name when a walkway, cycleway, or mountain bike trail maneuver is unnamed. For example, a turn right onto a unnamed walkway maneuver will now be: "Turn right onto walkway."
 * **Fix costing bug** - Fix a bug introduced in EdgeLabel refactor (impacted time distance matrix only).

## Release Date: 2015-11-3

 * **Enhance bi-directional A* logic** - Updates to bidirectional A* algorithm to fix the route completion logic to handle cases where a long "connection" edge could lead to a sub-optimal path. Add hierarchy and shortcut logic so we can test and use bidirectional A* for driving routes. Fix the destination logic to properly handle oneways as the destination edge. Also fix U-turn detection for reverse search when hierarchy transitions occur.
 * **Change "Go" to "Head" for some instructions** - Start, exit ferry.
 * **Update to roundabout instructions** - Call out roundabouts for edges marked as links (ramps, turn channels).
 * **Update bicycle costing** - Fix the road factor (for applying weights based on road classification) and lower turn cost values.

## Data Producer Release Date: 2015-11-2

 * **Updated logic to not create shortcut edges on roundabouts** - This fixes some roundabout exit counts.

## Release Date: 2015-10-20

 * **Bug Fix for Pedestrian and Bicycle Routes** - Fixed a bug with setting the destination in the bi-directional Astar algorithm. Locations that snapped to a dead-end node would have failed the route and caused a timeout while searching for a valid path. Also fixed the elapsed time computation on the reverse path of bi-directional algorithm.

## Release Date: 2015-10-16

 * **Through Location Types** - Improved support for locations with type = "through". Routes now combine paths that meet at each through location to create a single "leg" between locations with type = "break". Paths that continue at a through location will not create a U-turn unless the path enters a "dead-end" region (neighborhood with no outbound access).
 * **Update shortcut edge logic** - Now skips long shortcut edges when close to the destination. This can lead to missing the proper connection if the shortcut is too long. Fixes #245 (thor).
 * **Per mode service limits** - Update configuration to allow setting different maximum number of locations and distance per mode.
 * **Fix shape index for trivial path** - Fix a bug where when building the the trip path for a "trivial" route (includes just one edge) where the shape index exceeded that size of the shape.

## Release Date: 2015-09-28

 * **Elevation Influenced Bicycle Routing** - Enabled elevation influenced bicycle routing. A "use-hills" option was added to the bicycle costing profile that can tune routes to avoid hills based on grade and amount of elevation change.
 * **"Loop Edge" Fix** - Fixed a bug with edges that form a loop. Split them into 2 edges during data import.
 * **Additional information returned from 'locate' method** - Added information that can be useful when debugging routes and data. Adds information about nodes and edges at a location.
 * **Guidance/Narrative Updates** - Added side of street to destination narrative. Updated verbal instructions.<|MERGE_RESOLUTION|>--- conflicted
+++ resolved
@@ -33,13 +33,9 @@
    * ADDED: headings and correlated ll's in verbose matrix output [#5072](https://github.com/valhalla/valhalla/pull/5072)
    * CHANGED: Faster Docker builds in CI [#5082](https://github.com/valhalla/valhalla/pull/5082) 
    * ADDED: Retrieve traffic signal information of nodes through trace_attribute request [#5121](https://github.com/valhalla/valhalla/pull/5121)
-<<<<<<< HEAD
    * CHANGED: Remove redundant callback-style pbf parsing [5119](https://github.com/valhalla/valhalla/pull/5119)
+   * ADDED: Multimodal expansion endpoint support [#5129](https://github.com/valhalla/valhalla/pull/5129)
    * ADDED: Sort tweeners by GraphId to make tile generation deterministic [#5133] (https://github.com/valhalla/valhalla/pull/5133)
-=======
-   * CHANGED: Remove redundant callback-style pbf parsing [#5119](https://github.com/valhalla/valhalla/pull/5119)
-   * ADDED: Multimodal expansion endpoint support [#5129](https://github.com/valhalla/valhalla/pull/5129)
->>>>>>> 6d1d5a68
 
 ## Release Date: 2024-10-10 Valhalla 3.5.1
 * **Removed**
