--- conflicted
+++ resolved
@@ -31,11 +31,8 @@
    * FIXED: Omit debug symbols in docker image [#5777](https://github.com/valhalla/valhalla/pull/5777)
    * ADDED: `timed_predicted_speed` on `/locate` response if location had a date time set [#5714](https://github.com/valhalla/valhalla/pull/5714)
    * CHANGED: renamed `GraphId::Is_Valid()` -> `GraphId::is_valid()` and `GraphId::Tile_Base` -> `GraphId::tile_base` [#5678](https://github.com/valhalla/valhalla/pull/5678)
-<<<<<<< HEAD
+   * UPDATED: translations from transifex [#5792](https://github.com/valhalla/valhalla/pull/5792)
    * ADDED: multimodal costing `auto_pedestrian` [#5780](https://github.com/valhalla/valhalla/pull/5780)
-=======
-   * UPDATED: translations from transifex [#5792](https://github.com/valhalla/valhalla/pull/5792)
->>>>>>> 5754fb5a
 
 ## Release Date: 2025-11-14 Valhalla 3.6.1
 * **Removed**
