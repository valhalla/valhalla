--- conflicted
+++ resolved
@@ -7,9 +7,6 @@
    * FIXED: Fix TransitionCostReverse usage [#3260](https://github.com/valhalla/valhalla/pull/3260)
    * FIXED: Fix Tagged Value Support in EdgeInfo [#3262](https://github.com/valhalla/valhalla/issues/3262)
    * FIXED: TransitionCostReverse fix: revert internal_turn change [#3271](https://github.com/valhalla/valhalla/issues/3271)
-<<<<<<< HEAD
-   * FIXED: Current time conversion regression introduced in unidirectional algorithm refractor [#3278](https://github.com/valhalla/valhalla/issues/3278)
-=======
    * FIXED: Optimize tiles usage in reach-based pruning [#3294](https://github.com/valhalla/valhalla/pull/3294)
    * FIXED: Slip lane detection: track visited nodes to avoid infinite loops [#3297](https://github.com/valhalla/valhalla/pull/3297)
    * FIXED: Fix distance value in a 0-length road [#3185](https://github.com/valhalla/valhalla/pull/3185)
@@ -18,7 +15,7 @@
    * FIXED: Overflow in sequence sort [#3303](https://github.com/valhalla/valhalla/pull/3303)
    * FIXED: Setting statsd tags in config via valhalla_build_config [#3225](https://github.com/valhalla/valhalla/pull/3225)
    * FIXED: Cache for gzipped elevation tiles [#3120](https://github.com/valhalla/valhalla/pull/3120)
->>>>>>> 66f893ca
+   * FIXED: Current time conversion regression introduced in unidirectional algorithm refractor [#3278](https://github.com/valhalla/valhalla/issues/3278)
 
 * **Enhancement**
    * CHANGED: Favor turn channels more [#3222](https://github.com/valhalla/valhalla/pull/3222)
