## Release Date: 2021-??-?? Valhalla 3.1.5
* **Removed**
   * REMOVED: "build-*" docker image to decrease complexity [#3689](https://github.com/valhalla/valhalla/pull/3541)
* **Bug Fix**
   * FIXED: Wrong out index in route intersections [#3541](https://github.com/valhalla/valhalla/pull/3541)
   * FIXED: Both `hov:designated` and `hov:minimum` have to be correctly set for the way to be considered hov-only [#3526](https://github.com/valhalla/valhalla/pull/3526)
   * FIXED: Fix precision losses while encoding-decoding distance parameter in openlr [#3374](https://github.com/valhalla/valhalla/pull/3374)
   * FIXED: Fix bearing calculation for openlr records [#3379](https://github.com/valhalla/valhalla/pull/3379)
   * FIXED: Some refactoring that was proposed for the PR 3379 [3381](https://github.com/valhalla/valhalla/pull/3381)
   * FIXED: Avoid calling out "keep left/right" when passing an exit [3349](https://github.com/valhalla/valhalla/pull/3349)
   * FIXED: Fix iterator decrement beyond begin() in GeoPoint::HeadingAtEndOfPolyline() method [#3393](https://github.com/valhalla/valhalla/pull/3393)
   * FIXED: Add string for Use:kPedestrianCrossing to fix null output in to_string(Use). [#3416](https://github.com/valhalla/valhalla/pull/3416)
   * FIXED: Remove simple restrictions check for pedestrian cost calculation. [#3423](https://github.com/valhalla/valhalla/pull/3423)
   * FIXED: Parse "highway=busway" OSM tag: https://wiki.openstreetmap.org/wiki/Tag:highway%3Dbusway [#3413](https://github.com/valhalla/valhalla/pull/3413)
   * FIXED: Process int_ref irrespective of `use_directions_on_ways_` [#3446](https://github.com/valhalla/valhalla/pull/3446)
   * FIXED: workaround python's ArgumentParser bug to not accept negative numbers as arguments [#3443](https://github.com/valhalla/valhalla/pull/3443)
   * FIXED: Undefined behaviour on some platforms due to unaligned reads [#3447](https://github.com/valhalla/valhalla/pull/3447)
   * FIXED: Fixed undefined behavior due to invalid shift exponent when getting edge's heading [#3450](https://github.com/valhalla/valhalla/pull/3450)
   * FIXED: Use midgard::unaligned_read in GraphTileBuilder::AddSigns [#3456](https://github.com/valhalla/valhalla/pull/3456)
   * FIXED: Relax test margin for time dependent traffic test [#3467](https://github.com/valhalla/valhalla/pull/3467)
   * FIXED: Fixed missed intersection heading [#3463](https://github.com/valhalla/valhalla/pull/3463)
   * FIXED: Stopped putting binary bytes into a string field of the protobuf TaggedValue since proto3 protects against that for cross language support [#3468](https://github.com/valhalla/valhalla/pull/3468)
   * FIXED: valhalla_service uses now loki logging config instead of deprecated tyr logging [#3481](https://github.com/valhalla/valhalla/pull/3481)
   * FIXED: Docker image `valhalla/valhalla:run-latest`: conan error + python integration [#3485](https://github.com/valhalla/valhalla/pull/3485)
   * FIXED: fix more protobuf unstable 3.x API [#3494](https://github.com/valhalla/valhalla/pull/3494)
   * FIXED: fix one more protobuf unstable 3.x API [#3501](https://github.com/valhalla/valhalla/pull/3501)
   * FIXED: Fix valhalla_build_tiles imports only bss from last osm file [#3503](https://github.com/valhalla/valhalla/pull/3503)
   * FIXED: Fix total_run_stat.sh script. [#3511](https://github.com/valhalla/valhalla/pull/3511)
   * FIXED: fix valhalla_export_edges: missing null columns separator [#3543](https://github.com/valhalla/valhalla/pull/3543)
   * FIXED: Removed/updated narrative language aliases that are not IETF BCP47 compliant [#3546](https://github.com/valhalla/valhalla/pull/3546)
   * FIXED: Wrong predecessor opposing edge in dijkstra's expansion [#3528](https://github.com/valhalla/valhalla/pull/3528)
   * FIXED: exit and exit_verbal in Russian locale should be same [#3545](https://github.com/valhalla/valhalla/pull/3545)
   * FIXED: Skip transit tiles in hierarchy builder [#3559](https://github.com/valhalla/valhalla/pull/3559)
   * FIXED: Fix some country overrides in adminconstants and add a couple new countries. [#3578](https://github.com/valhalla/valhalla/pull/3578)
   * FIXED: Improve build errors reporting [#3579](https://github.com/valhalla/valhalla/pull/3579)
   * FIXED: Fix "no elevation" values and /locate elevation response [#3571](https://github.com/valhalla/valhalla/pull/3571)
   * FIXED: Build tiles with admin/timezone support on Windows [#3580](https://github.com/valhalla/valhalla/pull/3580)
   * FIXED: admin "Saint-Martin" changed name to "Saint-Martin (France)" [#3619](https://github.com/valhalla/valhalla/pull/3619)
   * FIXED: openstreetmapspeeds global config with `null`s now supported [#3621](https://github.com/valhalla/valhalla/pull/3621)
   * FIXED: valhalla_run_matrix was failing (could not find proper max_matrix_distance) [#3635](https://github.com/valhalla/valhalla/pull/3635)
   * FIXED: Removed duplicate degrees/radians constants [#3642](https://github.com/valhalla/valhalla/pull/3642)
   * FIXED: Forgot to adapt driving side and country access rules in [#3619](https://github.com/valhalla/valhalla/pull/3619) [#3652](https://github.com/valhalla/valhalla/pull/3652)
   * FIXED: DateTime::is_conditional_active(...) incorrect end week handling [#3655](https://github.com/valhalla/valhalla/pull/3655)
   * FIXED: TimeDistanceBSSMatrix: incorrect initialization for destinations[#3659](https://github.com/valhalla/valhalla/pull/3659)
   * FIXED: Some interpolated points had invalid edge_index in trace_attributes response [#3646](https://github.com/valhalla/valhalla/pull/3670)
   * FIXED: Use a small node snap distance in map-matching. FIxes issue with incorrect turn followed by Uturn. [#3677](https://github.com/valhalla/valhalla/pull/3677)
   * FIXED: Conan error when building Docker image. [#3689](https://github.com/valhalla/valhalla/pull/3689)
   * FIXED: Allow country overrides for sidewalk [#3711](https://github.com/valhalla/valhalla/pull/3711)
   * FIXED: CostMatrix incorrect tile usage with oppedge. [#3719](https://github.com/valhalla/valhalla/pull/3719)
   * FIXED: Fix elevation serializing [#3735](https://github.com/valhalla/valhalla/pull/3735)
   * FIXED: Fix returning a potentially uninitialized value in PointXY::ClosestPoint [#3737](https://github.com/valhalla/valhalla/pull/3737)
   * FIXED: Wales and Scotland name change. [#3746](https://github.com/valhalla/valhalla/pull/3746)
<<<<<<< HEAD
   * FIXED: Fix TimeDistanceMatrix results sequence [#3738](https://github.com/valhalla/valhalla/pull/3738)
=======
   * FIXED: Pedestrian crossings are allowed for bikes [#3751](https://github.com/valhalla/valhalla/pull/3751)
   * FIXED: Fix for Mac OSx.  Small update for the workdir for the admin_sidewalk_override test.  [#3757](https://github.com/valhalla/valhalla/pull/3757)
>>>>>>> 5b379fa6

* **Enhancement**
   * CHANGED: Pronunciation for names and destinations [#3132](https://github.com/valhalla/valhalla/pull/3132)
   * CHANGED: Requested code clean up for phonemes PR [#3356](https://github.com/valhalla/valhalla/pull/3356)
   * CHANGED: Refactor Pronunciation class to struct [#3359](https://github.com/valhalla/valhalla/pull/3359)
   * ADDED: Added support for probabale restrictions [#3361](https://github.com/valhalla/valhalla/pull/3361)
   * CHANGED: Refactored the verbal text formatter to handle logic for street name and sign [#3369](https://github.com/valhalla/valhalla/pull/3369)
   * CHANGED: return "version" and "tileset_age" on parameterless /status call [#3367](https://github.com/valhalla/valhalla/pull/3367)
   * CHANGED: de-singleton tile_extract by introducing an optional index.bin file created by valhalla_build_extract [#3281](https://github.com/valhalla/valhalla/pull/3281)
   * CHANGED: implement valhalla_build_elevation in python and add more --from-geojson & --from-graph options [#3318](https://github.com/valhalla/valhalla/pull/3318)
   * ADDED: Add boolean parameter to clear memory for edge labels from thor. [#2789](https://github.com/valhalla/valhalla/pull/2789)
   * CHANGED: Do not create statsd client in workers if it is not configured [#3394](https://github.com/valhalla/valhalla/pull/3394)
   * ADDED: Import of Bike Share Stations information in BSS Connection edges [#3411](https://github.com/valhalla/valhalla/pull/3411)
   * ADDED: Add heading to PathEdge to be able to return it on /locate [#3399](https://github.com/valhalla/valhalla/pull/3399)
   * ADDED: Add `prioritize_bidirectional` option for fast work and correct ETA calculation for `depart_at` date_time type. Smoothly stop using live-traffic [#3398](https://github.com/valhalla/valhalla/pull/3398)
   * CHANGED: Minor fix for headers  [#3436](https://github.com/valhalla/valhalla/pull/3436)
   * CHANGED: Use std::multimap for polygons returned for admin and timezone queries. Improves performance when building tiles. [#3427](https://github.com/valhalla/valhalla/pull/3427)
   * CHANGED: Refactored GraphBuilder::CreateSignInfoList [#3438](https://github.com/valhalla/valhalla/pull/3438)
   * ADDED: Add support for LZ4 compressed elevation tiles [#3401](https://github.com/valhalla/valhalla/pull/3401)
   * CHANGED: Rearranged some of the protobufs to remove redundancy [#3452](https://github.com/valhalla/valhalla/pull/3452)
   * CHANGED: overhaul python bindings [#3380](https://github.com/valhalla/valhalla/pull/3380)
   * CHANGED: Removed all protobuf defaults either by doing them in code or by relying on 0 initialization. Also deprecated best_paths and do_not_track [#3454](https://github.com/valhalla/valhalla/pull/3454)
   * ADDED: isochrone action for /expansion endpoint to track dijkstra expansion [#3215](https://github.com/valhalla/valhalla/pull/3215)
   * CHANGED: remove boost from dependencies and add conan as prep for #3346 [#3459](https://github.com/valhalla/valhalla/pull/3459)
   * CHANGED: Remove boost.program_options in favor of cxxopts header-only lib and use conan to install header-only boost. [#3346](https://github.com/valhalla/valhalla/pull/3346)
   * CHANGED: Moved all protos to proto3 for internal request/response handling [#3457](https://github.com/valhalla/valhalla/pull/3457)
   * CHANGED: Allow up to 32 outgoing link edges on a node when reclassifying links [#3483](https://github.com/valhalla/valhalla/pull/3483)
   * CHANGED: Reuse sample::get implementation [#3471](https://github.com/valhalla/valhalla/pull/3471)
   * ADDED: Beta support for interacting with the http/bindings/library via serialized and pbf objects respectively [#3464](https://github.com/valhalla/valhalla/pull/3464)
   * CHANGED: Update xcode to 12.4.0 [#3492](https://github.com/valhalla/valhalla/pull/3492)
   * ADDED: Add JSON generator to conan [#3493](https://github.com/valhalla/valhalla/pull/3493)
   * CHANGED: top_speed option: ignore live speed for speed based penalties [#3460](https://github.com/valhalla/valhalla/pull/3460)
   * ADDED: Add `include_construction` option into the config to include/exclude roads under construction from the graph [#3455](https://github.com/valhalla/valhalla/pull/3455)
   * CHANGED: Refactor options protobuf for Location and Costing objects [#3506](https://github.com/valhalla/valhalla/pull/3506)
   * CHANGED: valhalla.h and config.h don't need cmake configuration [#3502](https://github.com/valhalla/valhalla/pull/3502)
   * ADDED: New options to control what fields of the pbf are returned when pbf format responses are requested [#3207](https://github.com/valhalla/valhalla/pull/3507)
   * CHANGED: Rename tripcommon to common [#3516](https://github.com/valhalla/valhalla/pull/3516)
   * ADDED: Indoor routing - data model, data processing. [#3509](https://github.com/valhalla/valhalla/pull/3509)
   * ADDED: On-demand elevation tile fetching [#3391](https://github.com/valhalla/valhalla/pull/3391)
   * CHANGED: Remove many oneof uses from the protobuf api where the semantics of optional vs required isnt necessary [#3527](https://github.com/valhalla/valhalla/pull/3527)
   * ADDED: Indoor routing maneuvers [#3519](https://github.com/valhalla/valhalla/pull/3519)
   * ADDED: Expose reverse isochrone parameter for reverse expansion [#3528](https://github.com/valhalla/valhalla/pull/3528)
   * CHANGED: Add matrix classes to thor worker so they persist between requests. [#3560](https://github.com/valhalla/valhalla/pull/3560)
   * CHANGED: Remove `max_matrix_locations` and introduce `max_matrix_location_pairs` to configure the allowed number of total routes for the matrix action for more flexible asymmetric matrices [#3569](https://github.com/valhalla/valhalla/pull/3569)
   * CHANGED: modernized spatialite syntax [#3580](https://github.com/valhalla/valhalla/pull/3580)
   * ADDED: Options to generate partial results for time distance matrix when there is one source (one to many) or one target (many to one). [#3181](https://github.com/valhalla/valhalla/pull/3181)
   * ADDED: Enhance valhalla_build_elevation with LZ4 recompression support [#3607](https://github.com/valhalla/valhalla/pull/3607)
   * CHANGED: removed UK admin and upgraded its constituents to countries [#3619](https://github.com/valhalla/valhalla/pull/3619)
   * CHANGED: expansion service: only track requested max time/distance [#3532](https://github.com/valhalla/valhalla/pull/3509)
   * ADDED: Shorten down the request delay, when some sources/targets searches are early aborted [#3611](https://github.com/valhalla/valhalla/pull/3611)
   * ADDED: add `pre-commit` hook for running the `format.sh` script [#3637](https://github.com/valhalla/valhalla/pull/3637)
   * CHANGED: upgrade pybind11 to v2.9.2 to remove cmake warning [#3658](https://github.com/valhalla/valhalla/pull/3658)
   * ADDED: tests for just_gtfs reading and writing feeds [#3665](https://github.com/valhalla/valhalla/pull/3665)
   * CHANGED: Precise definition of types of edges on which BSS could be projected [#3658](https://github.com/valhalla/valhalla/pull/3663)
   * CHANGED: Remove duplicate implementation of `adjust_scores` [#3673](https://github.com/valhalla/valhalla/pull/3673)
   * ADDED: convert GTFS data into protobuf tiles [#3629](https://github.com/valhalla/valhalla/issues/3629)
   * CHANGED: Use `starts_with()` instead of `substr(0, N)` getting and comparing to prefix [#3702](https://github.com/valhalla/valhalla/pull/3702)
   * ADDED: Ferry support for HGV [#3710](https://github.com/valhalla/valhalla/issues/3710)
   * ADDED: Linting & formatting checks for Python code [#3713](https://github.com/valhalla/valhalla/pull/3713)
   * CHANGED: rename Turkey admin to Türkiye [#3720](https://github.com/valhalla/valhalla/pull/3713)
   * CHANGED: bumped vcpkg version to "2022.08.15" [#3754](https://github.com/valhalla/valhalla/pull/3754)

## Release Date: 2021-10-07 Valhalla 3.1.4
* **Removed**
* **Bug Fix**
   * FIXED: Revert default speed boost for turn channels [#3232](https://github.com/valhalla/valhalla/pull/3232)
   * FIXED: Use the right tile to get country for incident [#3235](https://github.com/valhalla/valhalla/pull/3235)
   * FIXED: Fix factors passed to `RelaxHierarchyLimits` [#3253](https://github.com/valhalla/valhalla/pull/3253)
   * FIXED: Fix TransitionCostReverse usage [#3260](https://github.com/valhalla/valhalla/pull/3260)
   * FIXED: Fix Tagged Value Support in EdgeInfo [#3262](https://github.com/valhalla/valhalla/issues/3262)
   * FIXED: TransitionCostReverse fix: revert internal_turn change [#3271](https://github.com/valhalla/valhalla/issues/3271)
   * FIXED: Optimize tiles usage in reach-based pruning [#3294](https://github.com/valhalla/valhalla/pull/3294)
   * FIXED: Slip lane detection: track visited nodes to avoid infinite loops [#3297](https://github.com/valhalla/valhalla/pull/3297)
   * FIXED: Fix distance value in a 0-length road [#3185](https://github.com/valhalla/valhalla/pull/3185)
   * FIXED: Trivial routes were broken when origin was node snapped and destnation was not and vice-versa for reverse astar [#3299](https://github.com/valhalla/valhalla/pull/3299)
   * FIXED: Tweaked TestAvoids map to get TestAvoidShortcutsTruck working [#3301](https://github.com/valhalla/valhalla/pull/3301)
   * FIXED: Overflow in sequence sort [#3303](https://github.com/valhalla/valhalla/pull/3303)
   * FIXED: Setting statsd tags in config via valhalla_build_config [#3225](https://github.com/valhalla/valhalla/pull/3225)
   * FIXED: Cache for gzipped elevation tiles [#3120](https://github.com/valhalla/valhalla/pull/3120)
   * FIXED: Current time conversion regression introduced in unidirectional algorithm refractor [#3278](https://github.com/valhalla/valhalla/issues/3278)
   * FIXED: Make combine_route_stats.py properly quote CSV output (best practice improvement) [#3328](https://github.com/valhalla/valhalla/pull/3328)
   * FIXED: Merge edge segment records in map matching properly so that resulting edge indices in trace_attributes are valid [#3280](https://github.com/valhalla/valhalla/pull/3280)
   * FIXED: Shape walking map matcher now sets correct edge candidates used in the match for origin and destination location [#3329](https://github.com/valhalla/valhalla/pull/3329)
   * FIXED: Better hash function of GraphId [#3332](https://github.com/valhalla/valhalla/pull/3332)

* **Enhancement**
   * CHANGED: Favor turn channels more [#3222](https://github.com/valhalla/valhalla/pull/3222)
   * CHANGED: Rename `valhalla::midgard::logging::LogLevel` enumerators to avoid clash with common macros [#3237](https://github.com/valhalla/valhalla/pull/3237)
   * CHANGED: Move pre-defined algorithm-based factors inside `RelaxHierarchyLimits` [#3253](https://github.com/valhalla/valhalla/pull/3253)
   * ADDED: Reject alternatives with too long detours [#3238](https://github.com/valhalla/valhalla/pull/3238)
   * ADDED: Added info to /status endpoint [#3008](https://github.com/valhalla/valhalla/pull/3008)
   * ADDED: Added stop and give_way/yield signs to the data and traffic signal fixes [#3251](https://github.com/valhalla/valhalla/pull/3251)
   * ADDED: use_hills for pedestrian costing, which also affects the walking speed [#3234](https://github.com/valhalla/valhalla/pull/3234)
   * CHANGED: Fixed cost threshold fot bidirectional astar. Implemented reach-based pruning for suboptimal branches [#3257](https://github.com/valhalla/valhalla/pull/3257)
   * ADDED: Added `exclude_unpaved` request parameter [#3240](https://github.com/valhalla/valhalla/pull/3240)
   * ADDED: Added support for routing onto HOV/HOT lanes via request parameters `include_hot`, `include_hov2`, and `include_hov3` [#3273](https://github.com/valhalla/valhalla/pull/3273)
   * ADDED: Add Z-level field to `EdgeInfo`. [#3261](https://github.com/valhalla/valhalla/pull/3261)
   * CHANGED: Calculate stretch threshold for alternatives based on the optimal route cost [#3276](https://github.com/valhalla/valhalla/pull/3276)
   * ADDED: Add `preferred_z_level` as a parameter of loki requests. [#3270](https://github.com/valhalla/valhalla/pull/3270)
   * ADDED: Add `preferred_layer` as a parameter of loki requests. [#3270](https://github.com/valhalla/valhalla/pull/3270)
   * ADDED: Exposing service area names in passive maneuvers. [#3277](https://github.com/valhalla/valhalla/pull/3277)
   * ADDED: Added traffic signal and stop sign check for stop impact. These traffic signals and stop sign are located on edges. [#3279](https://github.com/valhalla/valhalla/pull/3279)
   * CHANGED: Improved sharing criterion to obtain more reasonable alternatives; extended alternatives search [#3302](https://github.com/valhalla/valhalla/pull/3302)
   * ADDED: pull ubuntu:20.04 base image before building [#3233](https://github.com/valhalla/valhalla/pull/3223)
   * CHANGED: Improve Loki nearest-neighbour performance for large radius searches in open space [#3233](https://github.com/valhalla/valhalla/pull/3324)
   * ADDED: testing infrastructure for scripts and valhalla_build_config tests [#3308](https://github.com/valhalla/valhalla/pull/3308)
   * ADDED: Shape points and information about where intermediate locations are placed along the legs of a route [#3274](https://github.com/valhalla/valhalla/pull/3274)
   * CHANGED: Improved existing hov lane transition test case to make more realistic [#3330](https://github.com/valhalla/valhalla/pull/3330)
   * CHANGED: Update python usage in all scripts to python3 [#3337](https://github.com/valhalla/valhalla/pull/3337)
   * ADDED: Added `exclude_cash_only_tolls` request parameter [#3341](https://github.com/valhalla/valhalla/pull/3341)
   * CHANGED: Update api-reference for street_names [#3342](https://github.com/valhalla/valhalla/pull/3342)
   * ADDED: Disable msse2 flags when building on Apple Silicon chip [#3327](https://github.com/valhalla/valhalla/pull/3327)

## Release Date: 2021-07-20 Valhalla 3.1.3
* **Removed**
   * REMOVED: Unused overloads of `to_response` function [#3167](https://github.com/valhalla/valhalla/pull/3167)

* **Bug Fix**
   * FIXED: Fix heading on small edge [#3114](https://github.com/valhalla/valhalla/pull/3114)
   * FIXED: Added support for `access=psv`, which disables routing on these nodes and edges unless the mode is taxi or bus [#3107](https://github.com/valhalla/valhalla/pull/3107)
   * FIXED: Disables logging in CI to catch issues [#3121](https://github.com/valhalla/valhalla/pull/3121)
   * FIXED: Fixed U-turns through service roads [#3082](https://github.com/valhalla/valhalla/pull/3082)
   * FIXED: Added forgotten penalties for kLivingStreet and kTrack for pedestrian costing model [#3116](https://github.com/valhalla/valhalla/pull/3116)
   * FIXED: Updated the reverse turn bounds [#3122](https://github.com/valhalla/valhalla/pull/3122)
   * FIXED: Missing fork maneuver [#3134](https://github.com/valhalla/valhalla/pull/3134)
   * FIXED: Update turn channel logic to call out specific turn at the end of the turn channel if needed [#3140](https://github.com/valhalla/valhalla/pull/3140)
   * FIXED: Fixed cost thresholds for TimeDistanceMatrix. [#3131](https://github.com/valhalla/valhalla/pull/3131)
   * FIXED: Use distance threshold in hierarchy limits for bidirectional astar to expand more important lower level roads [#3156](https://github.com/valhalla/valhalla/pull/3156)
   * FIXED: Fixed incorrect dead-end roundabout labels. [#3129](https://github.com/valhalla/valhalla/pull/3129)
   * FIXED: googletest wasn't really updated in #3166 [#3187](https://github.com/valhalla/valhalla/pull/3187)
   * FIXED: Minor fix of benchmark code [#3190](https://github.com/valhalla/valhalla/pull/3190)
   * FIXED: avoid_polygons intersected edges as polygons instead of linestrings [#3194]((https://github.com/valhalla/valhalla/pull/3194)
   * FIXED: when binning horizontal edge shapes using single precision floats (converted from not double precision floats) allowed for the possiblity of marking many many tiles no where near the shape [#3204](https://github.com/valhalla/valhalla/pull/3204)
   * FIXED: Fix improper iterator usage in ManeuversBuilder [#3205](https://github.com/valhalla/valhalla/pull/3205)
   * FIXED: Modified approach for retrieving signs from a directed edge #3166 [#3208](https://github.com/valhalla/valhalla/pull/3208)
   * FIXED: Improve turn channel classification: detect slip lanes [#3196](https://github.com/valhalla/valhalla/pull/3196)
   * FIXED: Compatibility with older boost::optional versions [#3219](https://github.com/valhalla/valhalla/pull/3219)
   * FIXED: Older boost.geometry versions don't have correct() for geographic rings [#3218](https://github.com/valhalla/valhalla/pull/3218)
   * FIXED: Use default road speed for bicycle costing so traffic does not reduce penalty on high speed roads. [#3143](https://github.com/valhalla/valhalla/pull/3143)

* **Enhancement**
   * CHANGED: Refactor base costing options parsing to handle more common stuff in a one place [#3125](https://github.com/valhalla/valhalla/pull/3125)
   * CHANGED: Unified Sign/SignElement into sign.proto [#3146](https://github.com/valhalla/valhalla/pull/3146)
   * ADDED: New verbal succinct transition instruction to maneuver & narrativebuilder. Currently this instruction will be used in place of a very long street name to avoid repetition of long names [#2844](https://github.com/valhalla/valhalla/pull/2844)
   * ADDED: Added oneway support for pedestrian access and foot restrictions [#3123](https://github.com/valhalla/valhalla/pull/3123)
   * ADDED: Exposing rest-area names in passive maneuvers [#3172](https://github.com/valhalla/valhalla/pull/3172)
   * CHORE: Updates robin-hood-hashing third-party library
   * ADDED: Support `barrier=yes|swing_gate|jersey_barrier` tags [#3154](https://github.com/valhalla/valhalla/pull/3154)
   * ADDED: Maintain `access=permit|residents` tags as private [#3149](https://github.com/valhalla/valhalla/pull/3149)
   * CHANGED: Replace `avoid_*` API parameters with more accurate `exclude_*` [#3093](https://github.com/valhalla/valhalla/pull/3093)
   * ADDED: Penalize private gates [#3144](https://github.com/valhalla/valhalla/pull/3144)
   * CHANGED: Renamed protobuf Sign/SignElement to TripSign/TripSignElement [#3168](https://github.com/valhalla/valhalla/pull/3168)
   * CHORE: Updates googletest to release-1.11.0 [#3166](https://github.com/valhalla/valhalla/pull/3166)
   * CHORE: Enables -Wall on sif sources [#3178](https://github.com/valhalla/valhalla/pull/3178)
   * ADDED: Allow going through accessible `barrier=bollard` and penalize routing through it, when the access is private [#3175](https://github.com/valhalla/valhalla/pull/3175)
   * ADDED: Add country code to incident metadata [#3169](https://github.com/valhalla/valhalla/pull/3169)
   * CHANGED: Use distance instead of time to check limited sharing criteria [#3183](https://github.com/valhalla/valhalla/pull/3183)
   * ADDED: Introduced a new via_waypoints array on the leg in the osrm route serializer that describes where a particular waypoint from the root-level array matches to the route. [#3189](https://github.com/valhalla/valhalla/pull/3189)
   * ADDED: Added vehicle width and height as an option for auto (and derived: taxi, bus, hov) profile (https://github.com/valhalla/valhalla/pull/3179)
   * ADDED: Support for statsd integration for basic error and requests metrics [#3191](https://github.com/valhalla/valhalla/pull/3191)
   * CHANGED: Get rid of typeid in statistics-related code. [#3227](https://github.com/valhalla/valhalla/pull/3227)

## Release Date: 2021-05-26 Valhalla 3.1.2
* **Removed**
* **Bug Fix**
   * FIXED: Change unnamed road intersections from being treated as penil point u-turns [#3084](https://github.com/valhalla/valhalla/pull/3084)
   * FIXED: Fix TimeDepReverse termination and path cost calculation (for arrive_by routing) [#2987](https://github.com/valhalla/valhalla/pull/2987)
   * FIXED: Isochrone (::Generalize()) fix to avoid generating self-intersecting polygons [#3026](https://github.com/valhalla/valhalla/pull/3026)
   * FIXED: Handle day_on/day_off/hour_on/hour_off restrictions [#3029](https://github.com/valhalla/valhalla/pull/3029)
   * FIXED: Apply conditional restrictions with dow only to the edges when routing [#3039](https://github.com/valhalla/valhalla/pull/3039)
   * FIXED: Missing locking in incident handler needed to hang out to scop lock rather than let the temporary disolve [#3046](https://github.com/valhalla/valhalla/pull/3046)
   * FIXED: Continuous lane guidance fix [#3054](https://github.com/valhalla/valhalla/pull/3054)
   * FIXED: Fix reclassification for "shorter" ferries and rail ferries (for Chunnel routing issues) [#3038](https://github.com/valhalla/valhalla/pull/3038)
   * FIXED: Incorrect routing through motor_vehicle:conditional=destination. [#3041](https://github.com/valhalla/valhalla/pull/3041)
   * FIXED: Allow destination-only routing on the first-pass for non bidirectional Astar algorithms. [#3085](https://github.com/valhalla/valhalla/pull/3085)
   * FIXED: Highway/ramp lane bifurcation [#3088](https://github.com/valhalla/valhalla/pull/3088)
   * FIXED: out of bound access of tile hierarchy in base_ll function in graphheader [#3089](https://github.com/valhalla/valhalla/pull/3089)
   * FIXED: include shortcuts in avoid edge set for avoid_polygons [#3090](https://github.com/valhalla/valhalla/pull/3090)

* **Enhancement**
   * CHANGED: Refactor timedep forward/reverse to reduce code repetition [#2987](https://github.com/valhalla/valhalla/pull/2987)
   * CHANGED: Sync translation files with Transifex command line tool [#3030](https://github.com/valhalla/valhalla/pull/3030)
   * CHANGED: Use osm tags in links reclassification algorithm in order to reduce false positive downgrades [#3042](https://github.com/valhalla/valhalla/pull/3042)
   * CHANGED: Use CircleCI XL instances for linux based builds [#3043](https://github.com/valhalla/valhalla/pull/3043)
   * ADDED: ci: Enable undefined sanitizer [#2999](https://github.com/valhalla/valhalla/pull/2999)
   * ADDED: Optionally pass preconstructed graphreader to connectivity map [#3046](https://github.com/valhalla/valhalla/pull/3046)
   * CHANGED: ci: Skip Win CI runs for irrelevant files [#3014](https://github.com/valhalla/valhalla/pull/3014)
   * ADDED: Allow configuration-driven default speed assignment based on edge properties [#3055](https://github.com/valhalla/valhalla/pull/3055)
   * CHANGED: Use std::shared_ptr in case if ENABLE_THREAD_SAFE_TILE_REF_COUNT is ON. [#3067](https://github.com/valhalla/valhalla/pull/3067)
   * CHANGED: Reduce stop impact when driving in parking lots [#3051](https://github.com/valhalla/valhalla/pull/3051)
   * ADDED: Added another through route test [#3074](https://github.com/valhalla/valhalla/pull/3074)
   * ADDED: Adds incident-length to metadata proto [#3083](https://github.com/valhalla/valhalla/pull/3083)
   * ADDED: Do not penalize gates that have allowed access [#3078](https://github.com/valhalla/valhalla/pull/3078)
   * ADDED: Added missing k/v pairs to taginfo.json.  Updated PR template. [#3101](https://github.com/valhalla/valhalla/pull/3101)
   * CHANGED: Serialize isochrone 'contour' properties as floating point so they match user supplied value [#3078](https://github.com/valhalla/valhalla/pull/3095)
   * NIT: Enables compiler warnings as errors in midgard module [#3104](https://github.com/valhalla/valhalla/pull/3104)
   * CHANGED: Check all tiles for nullptr that reads from graphreader to avoid fails in case tiles might be missing. [#3065](https://github.com/valhalla/valhalla/pull/3065)

## Release Date: 2021-04-21 Valhalla 3.1.1
* **Removed**
   * REMOVED: The tossing of private roads in [#1960](https://github.com/valhalla/valhalla/pull/1960) was too aggressive and resulted in a lot of no routes.  Reverted this logic.  [#2934](https://github.com/valhalla/valhalla/pull/2934)
   * REMOVED: stray references to node bindings [#3012](https://github.com/valhalla/valhalla/pull/3012)

* **Bug Fix**
   * FIXED: Fix compression_utils.cc::inflate(...) throw - make it catchable [#2839](https://github.com/valhalla/valhalla/pull/2839)
   * FIXED: Fix compiler errors if HAVE_HTTP not enabled [#2807](https://github.com/valhalla/valhalla/pull/2807)
   * FIXED: Fix alternate route serialization [#2811](https://github.com/valhalla/valhalla/pull/2811)
   * FIXED: Store restrictions in the right tile [#2781](https://github.com/valhalla/valhalla/pull/2781)
   * FIXED: Failing to write tiles because of racing directory creation [#2810](https://github.com/valhalla/valhalla/pull/2810)
   * FIXED: Regression in stopping expansion on transitions down in time-dependent routes [#2815](https://github.com/valhalla/valhalla/pull/2815)
   * FIXED: Fix crash in loki when trace_route is called with 2 locations.[#2817](https://github.com/valhalla/valhalla/pull/2817)
   * FIXED: Mark the restriction start and end as via ways to fix IsBridgingEdge function in Bidirectional Astar [#2796](https://github.com/valhalla/valhalla/pull/2796)
   * FIXED: Dont add predictive traffic to the tile if it's empty [#2826](https://github.com/valhalla/valhalla/pull/2826)
   * FIXED: Fix logic bidirectional astar to avoid double u-turns and extra detours [#2802](https://github.com/valhalla/valhalla/pull/2802)
   * FIXED: Re-enable transition cost for motorcycle profile [#2837](https://github.com/valhalla/valhalla/pull/2837)
   * FIXED: Increase limits for timedep_* algorithms. Split track_factor into edge factor and transition penalty [#2845](https://github.com/valhalla/valhalla/pull/2845)
   * FIXED: Loki was looking up the wrong costing enum for avoids [#2856](https://github.com/valhalla/valhalla/pull/2856)
   * FIXED: Fix way_ids -> graph_ids conversion for complex restrictions: handle cases when a way is split into multiple edges [#2848](https://github.com/valhalla/valhalla/pull/2848)
   * FIXED: Honor access mode while matching OSMRestriction with the graph [#2849](https://github.com/valhalla/valhalla/pull/2849)
   * FIXED: Ensure route summaries are unique among all returned route/legs [#2874](https://github.com/valhalla/valhalla/pull/2874)
   * FIXED: Fix compilation errors when boost < 1.68 and libprotobuf < 3.6  [#2878](https://github.com/valhalla/valhalla/pull/2878)
   * FIXED: Allow u-turns at no-access barriers when forced by heading [#2875](https://github.com/valhalla/valhalla/pull/2875)
   * FIXED: Fixed "No route found" error in case of multipoint request with locations near low reachability edges [#2914](https://github.com/valhalla/valhalla/pull/2914)
   * FIXED: Python bindings installation [#2751](https://github.com/valhalla/valhalla/issues/2751)
   * FIXED: Skip bindings if there's no Python development version [#2893](https://github.com/valhalla/valhalla/pull/2893)
   * FIXED: Use CMakes built-in Python variables to configure installation [#2931](https://github.com/valhalla/valhalla/pull/2931)
   * FIXED: Sometimes emitting zero-length route geometry when traffic splits edge twice [#2943](https://github.com/valhalla/valhalla/pull/2943)
   * FIXED: Fix map-match segfault when gps-points project very near a node [#2946](https://github.com/valhalla/valhalla/pull/2946)
   * FIXED: Use kServiceRoad edges while searching for ferry connection [#2933](https://github.com/valhalla/valhalla/pull/2933)
   * FIXED: Enhanced logic for IsTurnChannelManeuverCombinable [#2952](https://github.com/valhalla/valhalla/pull/2952)
   * FIXED: Restore compatibility with gcc 6.3.0, libprotobuf 3.0.0, boost v1.62.0 [#2953](https://github.com/valhalla/valhalla/pull/2953)
   * FIXED: Dont abort bidirectional a-star search if only one direction is exhausted [#2936](https://github.com/valhalla/valhalla/pull/2936)
   * FIXED: Fixed missing comma in the scripts/valhalla_build_config [#2963](https://github.com/valhalla/valhalla/pull/2963)
   * FIXED: Reverse and Multimodal Isochrones were returning forward results [#2967](https://github.com/valhalla/valhalla/pull/2967)
   * FIXED: Map-match fix for first gps-point being exactly equal to street shape-point [#2977](https://github.com/valhalla/valhalla/pull/2977)
   * FIXED: Add missing GEOS:GEOS dep to mjolnir target [#2901](https://github.com/valhalla/valhalla/pull/2901)
   * FIXED: Allow expansion into a region when not_thru_pruning is false on 2nd pass [#2978](https://github.com/valhalla/valhalla/pull/2978)
   * FIXED: Fix polygon area calculation: use Shoelace formula [#2927](https://github.com/valhalla/valhalla/pull/2927)
   * FIXED: Isochrone: orient segments/rings acoording to the right-hand rule [#2932](https://github.com/valhalla/valhalla/pull/2932)
   * FIXED: Parsenodes fix: check if index is out-of-bound first [#2984](https://github.com/valhalla/valhalla/pull/2984)
   * FIXED: Fix for unique-summary logic [#2996](https://github.com/valhalla/valhalla/pull/2996)
   * FIXED: Isochrone: handle origin edges properly [#2990](https://github.com/valhalla/valhalla/pull/2990)
   * FIXED: Annotations fail with returning NaN speed when the same point is duplicated in route geometry [#2992](https://github.com/valhalla/valhalla/pull/2992)
   * FIXED: Fix run_with_server.py to work on macOS [#3003](https://github.com/valhalla/valhalla/pull/3003)
   * FIXED: Removed unexpected maneuvers at sharp bends [#2968](https://github.com/valhalla/valhalla/pull/2968)
   * FIXED: Remove large number formatting for non-US countries [#3015](https://github.com/valhalla/valhalla/pull/3015)
   * FIXED: Odin undefined behaviour: handle case when xedgeuse is not initialized [#3020](https://github.com/valhalla/valhalla/pull/3020)

* **Enhancement**
   * Pedestrian crossing should be a separate TripLeg_Use [#2950](https://github.com/valhalla/valhalla/pull/2950)
   * CHANGED: Azure uses ninja as generator [#2779](https://github.com/valhalla/valhalla/pull/2779)
   * ADDED: Support for date_time type invariant for map matching [#2712](https://github.com/valhalla/valhalla/pull/2712)
   * ADDED: Add Bulgarian locale [#2825](https://github.com/valhalla/valhalla/pull/2825)
   * FIXED: No need for write permissions on tarball indices [#2822](https://github.com/valhalla/valhalla/pull/2822)
   * ADDED: nit: Links debug build with lld [#2813](https://github.com/valhalla/valhalla/pull/2813)
   * ADDED: Add costing option `use_living_streets` to avoid or favor living streets in route. [#2788](https://github.com/valhalla/valhalla/pull/2788)
   * CHANGED: Do not allocate mapped_cache vector in skadi when no elevation source is provided. [#2841](https://github.com/valhalla/valhalla/pull/2841)
   * ADDED: avoid_polygons logic [#2750](https://github.com/valhalla/valhalla/pull/2750)
   * ADDED: Added support for destination for conditional access restrictions [#2857](https://github.com/valhalla/valhalla/pull/2857)
   * CHANGED: Large sequences are now merge sorted which can be dramatically faster with certain hardware configurations. This is especially useful in speeding up the earlier stages (parsing, graph construction) of tile building [#2850](https://github.com/valhalla/valhalla/pull/2850)
   * CHANGED: When creating the intial graph edges by setting at which nodes they start and end, first mark the indices of those nodes in another sequence and then sort them by edgeid so that we can do the setting of start and end node sequentially in the edges file. This is much more efficient on certain hardware configurations [#2851](https://github.com/valhalla/valhalla/pull/2851)
   * CHANGED: Use relative cost threshold to extend search in bidirectional astar in order to find more alternates [#2868](https://github.com/valhalla/valhalla/pull/2868)
   * CHANGED: Throw an exception if directory does not exist when building traffic extract [#2871](https://github.com/valhalla/valhalla/pull/2871)
   * CHANGED: Support for ignoring multiple consecutive closures at start/end locations [#2846](https://github.com/valhalla/valhalla/pull/2846)
   * ADDED: Added sac_scale to trace_attributes output and locate edge output [#2818](https://github.com/valhalla/valhalla/pull/2818)
   * ADDED: Ukrainian language translations [#2882](https://github.com/valhalla/valhalla/pull/2882)
   * ADDED: Add support for closure annotations [#2816](https://github.com/valhalla/valhalla/pull/2816)
   * ADDED: Add costing option `service_factor`. Implement possibility to avoid or favor generic service roads in route for all costing options. [#2870](https://github.com/valhalla/valhalla/pull/2870)
   * CHANGED: Reduce stop impact cost when flow data is present [#2891](https://github.com/valhalla/valhalla/pull/2891)
   * CHANGED: Update visual compare script [#2803](https://github.com/valhalla/valhalla/pull/2803)
   * CHANGED: Service roads are not penalized for `pedestrian` costing by default. [#2898](https://github.com/valhalla/valhalla/pull/2898)
   * ADDED: Add complex mandatory restrictions support [#2766](https://github.com/valhalla/valhalla/pull/2766)
   * ADDED: Status endpoint for future status info and health checking of running service [#2907](https://github.com/valhalla/valhalla/pull/2907)
   * ADDED: Add min_level argument to valhalla_ways_to_edges [#2918](https://github.com/valhalla/valhalla/pull/2918)
   * ADDED: Adding ability to store the roundabout_exit_turn_degree to the maneuver [#2941](https://github.com/valhalla/valhalla/pull/2941)
   * ADDED: Penalize pencil point uturns and uturns at short internal edges. Note: `motorcycle` and `motor_scooter` models do not penalize on short internal edges. No new uturn penalty logic has been added to the pedestrian and bicycle costing models. [#2944](https://github.com/valhalla/valhalla/pull/2944)
   * CHANGED: Allow config object to be passed-in to path algorithms [#2949](https://github.com/valhalla/valhalla/pull/2949)
   * CHANGED: Allow disabling Werror
   * ADDED: Add ability to build Valhalla modules as STATIC libraries. [#2957](https://github.com/valhalla/valhalla/pull/2957)
   * NIT: Enables compiler warnings in part of mjolnir module [#2922](https://github.com/valhalla/valhalla/pull/2922)
   * CHANGED: Refactor isochrone/reachability forward/reverse search to reduce code repetition [#2969](https://github.com/valhalla/valhalla/pull/2969)
   * ADDED: Set the roundabout exit shape index when we are collapsing the roundabout maneuvers. [#2975](https://github.com/valhalla/valhalla/pull/2975)
   * CHANGED: Penalized closed edges if using them at start/end locations [#2964](https://github.com/valhalla/valhalla/pull/2964)
   * ADDED: Add shoulder to trace_attributes output. [#2980](https://github.com/valhalla/valhalla/pull/2980)
   * CHANGED: Refactor bidirectional astar forward/reverse search to reduce code repetition [#2970](https://github.com/valhalla/valhalla/pull/2970)
   * CHANGED: Factor for service roads is 1.0 by default. [#2988](https://github.com/valhalla/valhalla/pull/2988)
   * ADDED: Support for conditionally skipping CI runs [#2986](https://github.com/valhalla/valhalla/pull/2986)
   * ADDED: Add instructions for building valhalla on `arm64` macbook [#2997](https://github.com/valhalla/valhalla/pull/2997)
   * NIT: Enables compiler warnings in part of mjolnir module [#2995](https://github.com/valhalla/valhalla/pull/2995)
   * CHANGED: nit(rename): Renames the encoded live speed properties [#2998](https://github.com/valhalla/valhalla/pull/2998)
   * ADDED: ci: Vendors the codecov script [#3002](https://github.com/valhalla/valhalla/pull/3002)
   * CHANGED: Allow None build type [#3005](https://github.com/valhalla/valhalla/pull/3005)
   * CHANGED: ci: Build Python bindings for Mac OS [#3013](https://github.com/valhalla/valhalla/pull/3013)

## Release Date: 2021-01-25 Valhalla 3.1.0
* **Removed**
   * REMOVED: Remove Node bindings. [#2502](https://github.com/valhalla/valhalla/pull/2502)
   * REMOVED: appveyor builds. [#2550](https://github.com/valhalla/valhalla/pull/2550)
   * REMOVED: Removed x86 CI builds. [#2792](https://github.com/valhalla/valhalla/pull/2792)

* **Bug Fix**
   * FIXED: Crazy ETAs.  If a way has forward speed with no backward speed and it is not oneway, then we must set the default speed.  The reverse logic applies as well.  If a way has no backward speed but has a forward speed and it is not a oneway, then set the default speed. [#2102](https://github.com/valhalla/valhalla/pull/2102)
   * FIXED: Map matching elapsed times spliced amongst different legs and discontinuities are now correct [#2104](https://github.com/valhalla/valhalla/pull/2104)
   * FIXED: Date time information is now propogated amongst different legs and discontinuities [#2107](https://github.com/valhalla/valhalla/pull/2107)
   * FIXED: Adds support for geos-3.8 c++ api [#2021](https://github.com/valhalla/valhalla/issues/2021)
   * FIXED: Updated the osrm serializer to not set junction name for osrm origin/start maneuver - this is not helpful since we are not transitioning through the intersection.  [#2121](https://github.com/valhalla/valhalla/pull/2121)
   * FIXED: Removes precomputing of edge-costs which lead to wrong results [#2120](https://github.com/valhalla/valhalla/pull/2120)
   * FIXED: Complex turn-restriction invalidates edge marked as kPermanent [#2103](https://github.com/valhalla/valhalla/issues/2103)
   * FIXED: Fixes bug with inverted time-restriction parsing [#2167](https://github.com/valhalla/valhalla/pull/2167)
   * FIXED: Fixed several bugs with numeric underflow in map-matching trip durations. These may
     occur when serializing match results where adjacent trace points appear out-of-sequence on the
     same edge [#2178](https://github.com/valhalla/valhalla/pull/2178)
     - `MapMatcher::FormPath` now catches route discontinuities on the same edge when the distance
       percentage along don't agree. The trip leg builder builds disconnected legs on a single edge
       to avoid duration underflow.
     - Correctly populate edge groups when matching results contain loops. When a loop occurs,
       the leg builder now starts at the correct edge where the loop ends, and correctly accounts
       for any contained edges.
     - Duration over-trimming at the terminating edge of a match.
   * FIXED: Increased internal precision of time tracking per edge and maneuver so that maneuver times sum to the same time represented in the leg summary [#2195](https://github.com/valhalla/valhalla/pull/2195)
   * FIXED: Tagged speeds were not properly marked. We were not using forward and backward speeds to flag if a speed is tagged or not.  Should not update turn channel speeds if we are not inferring them.  Added additional logic to handle PH in the conditional restrictions. Do not update stop impact for ramps if they are marked as internal. [#2198](https://github.com/valhalla/valhalla/pull/2198)
   * FIXED: Fixed the sharp turn phrase [#2226](https://github.com/valhalla/valhalla/pull/2226)
   * FIXED: Protect against duplicate points in the input or points that snap to the same location resulting in `nan` times for the legs of the map match (of a 0 distance route) [#2229](https://github.com/valhalla/valhalla/pull/2229)
   * FIXED: Improves restriction check on briding edge in Bidirectional Astar [#2228](https://github.com/valhalla/valhalla/pull/2242)
   * FIXED: Allow nodes at location 0,0 [#2245](https://github.com/valhalla/valhalla/pull/2245)
   * FIXED: Fix RapidJSON compiler warnings and naming conflict [#2249](https://github.com/valhalla/valhalla/pull/2249)
   * FIXED: Fixed bug in resample_spherical_polyline where duplicate successive lat,lng locations in the polyline resulting in `nan` for the distance computation which shortcuts further sampling [#2239](https://github.com/valhalla/valhalla/pull/2239)
   * FIXED: Update exit logic for non-motorways [#2252](https://github.com/valhalla/valhalla/pull/2252)
   * FIXED: Transition point map-matching. When match results are on a transition point, we search for the sibling nodes at that transition and snap it to the corresponding edges in the route. [#2258](https://github.com/valhalla/valhalla/pull/2258)
   * FIXED: Fixed verbal multi-cue logic [#2270](https://github.com/valhalla/valhalla/pull/2270)
   * FIXED: Fixed Uturn cases when a not_thru edge is connected to the origin edge. [#2272](https://github.com/valhalla/valhalla/pull/2272)
   * FIXED: Update intersection classes in osrm response to not label all ramps as motorway [#2279](https://github.com/valhalla/valhalla/pull/2279)
   * FIXED: Fixed bug in mapmatcher when interpolation point goes before the first valid match or after the last valid match. Such behavior usually leads to discontinuity in matching. [#2275](https://github.com/valhalla/valhalla/pull/2275)
   * FIXED: Fixed an issue for time_allowed logic.  Previously we returned false on the first time allowed restriction and did not check them all. Added conditional restriction gurka test and datetime optional argument to gurka header file. [#2286](https://github.com/valhalla/valhalla/pull/2286)
   * FIXED: Fixed an issue for date ranges.  For example, for the range Jan 04 to Jan 02 we need to test to end of the year and then from the first of the year to the end date.  Also, fixed an emergency tag issue.  We should only set the use to emergency if all other access is off. [#2290](https://github.com/valhalla/valhalla/pull/2290)
   * FIXED: Found a few issues with the initial ref and direction logic for ways.  We were overwriting the refs with directionals to the name_offset_map instead of concatenating them together.  Also, we did not allow for blank entries for GetTagTokens. [#2298](https://github.com/valhalla/valhalla/pull/2298)
   * FIXED: Fixed an issue where MatchGuidanceViewJunctions is only looking at the first edge. Set the data_id for guidance views to the changeset id as it is already being populated. Also added test for guidance views. [#2303](https://github.com/valhalla/valhalla/pull/2303)
   * FIXED: Fixed a problem with live speeds where live speeds were being used to determine access, even when a live
   speed (current time) route wasn't what was requested. [#2311](https://github.com/valhalla/valhalla/pull/2311)
   * FIXED: Fix break/continue typo in search filtering [#2317](https://github.com/valhalla/valhalla/pull/2317)
   * FIXED: Fix a crash in trace_route due to iterating past the end of a vector. [#2322](https://github.com/valhalla/valhalla/pull/2322)
   * FIXED: Don't allow timezone information in the local date time string attached at each location. [#2312](https://github.com/valhalla/valhalla/pull/2312)
   * FIXED: Fix short route trimming in bidirectional astar [#2323](https://github.com/valhalla/valhalla/pull/2323)
   * FIXED: Fix shape trimming in leg building for snap candidates that lie within the margin of rounding error [#2326](https://github.com/valhalla/valhalla/pull/2326)
   * FIXED: Fixes route duration underflow with traffic data [#2325](https://github.com/valhalla/valhalla/pull/2325)
   * FIXED: Parse mtb:scale tags and set bicycle access if present [#2117](https://github.com/valhalla/valhalla/pull/2117)
   * FIXED: Fixed segfault.  Shape was missing from options for valhalla_path_comparison and valhalla_run_route.  Also, costing options was missing in valhalla_path_comparison. [#2343](https://github.com/valhalla/valhalla/pull/2343)
   * FIXED: Handle decimal numbers with zero-value mantissa properly in Lua [#2355](https://github.com/valhalla/valhalla/pull/2355)
   * FIXED: Many issues that resulted in discontinuities, failed matches or incorrect time/duration for map matching requests. [#2292](https://github.com/valhalla/valhalla/pull/2292)
   * FIXED: Seeing segfault when loading large osmdata data files before loading LuaJit. LuaJit fails to create luaL_newstate() Ref: [#2158](https://github.com/ntop/ntopng/issues/2158) Resolution is to load LuaJit before loading the data files. [#2383](https://github.com/valhalla/valhalla/pull/2383)
   * FIXED: Store positive/negative OpenLR offsets in bucketed form [#2405](https://github.com/valhalla/valhalla/2405)
   * FIXED: Fix on map-matching return code when breakage distance limitation exceeds. Instead of letting the request goes into meili and fails in finding a route, we check the distance in loki and early return with exception code 172. [#2406](https://github.com/valhalla/valhalla/pull/2406)
   * FIXED: Don't create edges for portions of ways that are doubled back on themselves as this confuses opposing edge index computations [#2385](https://github.com/valhalla/valhalla/pull/2385)
   * FIXED: Protect against nan in uniform_resample_spherical_polyline. [#2431](https://github.com/valhalla/valhalla/pull/2431)
   * FIXED: Obvious maneuvers. [#2436](https://github.com/valhalla/valhalla/pull/2436)
   * FIXED: Base64 encoding/decoding [#2452](https://github.com/valhalla/valhalla/pull/2452)
   * FIXED: Added post roundabout instruction when enter/exit roundabout maneuvers are combined [#2454](https://github.com/valhalla/valhalla/pull/2454)
   * FIXED: openlr: Explicitly check for linear reference option for Valhalla serialization. [#2458](https://github.com/valhalla/valhalla/pull/2458)
   * FIXED: Fix segfault: Do not combine last turn channel maneuver. [#2463](https://github.com/valhalla/valhalla/pull/2463)
   * FIXED: Remove extraneous whitespaces from ja-JP.json. [#2471](https://github.com/valhalla/valhalla/pull/2471)
   * FIXED: Checks protobuf serialization/parsing success [#2477](https://github.com/valhalla/valhalla/pull/2477)
   * FIXED: Fix dereferencing of end for std::lower_bound in sequence and possible UB [#2488](https://github.com/valhalla/valhalla/pull/2488)
   * FIXED: Make tile building reproducible: fix UB-s [#2480](https://github.com/valhalla/valhalla/pull/2480)
   * FIXED: Zero initialize EdgeInfoInner.spare0_. Uninitialized spare0_ field produced UB which causes gurka_reproduce_tile_build to fail intermittently. [2499](https://github.com/valhalla/valhalla/pull/2499)
   * FIXED: Drop unused CHANGELOG validation script, straggling NodeJS references [#2506](https://github.com/valhalla/valhalla/pull/2506)
   * FIXED: Fix missing nullptr checks in graphreader and loki::Reach (causing segfault during routing with not all levels of tiles availble) [#2504](https://github.com/valhalla/valhalla/pull/2504)
   * FIXED: Fix mismatch of triplegedge roadclass and directededge roadclass [#2507](https://github.com/valhalla/valhalla/pull/2507)
   * FIXED: Improve german destination_verbal_alert phrases [#2509](https://github.com/valhalla/valhalla/pull/2509)
   * FIXED: Undefined behavior cases discovered with undefined behavior sanitizer tool. [2498](https://github.com/valhalla/valhalla/pull/2498)
   * FIXED: Fixed logic so verbal keep instructions use branch exit sign info for ramps [#2520](https://github.com/valhalla/valhalla/pull/2520)
   * FIXED: Fix bug in trace_route for uturns causing garbage coordinates [#2517](https://github.com/valhalla/valhalla/pull/2517)
   * FIXED: Simplify heading calculation for turn type. Remove undefined behavior case. [#2513](https://github.com/valhalla/valhalla/pull/2513)
   * FIXED: Always set costing name even if one is not provided for osrm serializer weight_name. [#2528](https://github.com/valhalla/valhalla/pull/2528)
   * FIXED: Make single-thread tile building reproducible: fix seed for shuffle, use concurrency configuration from the mjolnir section. [#2515](https://github.com/valhalla/valhalla/pull/2515)
   * FIXED: More Windows compatibility: build tiles and some run actions work now (including CI tests) [#2300](https://github.com/valhalla/valhalla/issues/2300)
   * FIXED: Transcoding of c++ location to pbf location used path edges in the place of filtered edges. [#2542](https://github.com/valhalla/valhalla/pull/2542)
   * FIXED: Add back whitelisting action types. [#2545](https://github.com/valhalla/valhalla/pull/2545)
   * FIXED: Allow uturns for truck costing now that we have derived deadends marked in the edge label [#2559](https://github.com/valhalla/valhalla/pull/2559)
   * FIXED: Map matching uturn trimming at the end of an edge where it wasn't needed. [#2558](https://github.com/valhalla/valhalla/pull/2558)
   * FIXED: Multicue enter roundabout [#2556](https://github.com/valhalla/valhalla/pull/2556)
   * FIXED: Changed reachability computation to take into account live speed [#2597](https://github.com/valhalla/valhalla/pull/2597)
   * FIXED: Fixed a bug where the temp files were not getting read in if you started with the construct edges or build phase for valhalla_build_tiles. [#2601](https://github.com/valhalla/valhalla/pull/2601)
   * FIXED: Updated fr-FR.json with partial translations. [#2605](https://github.com/valhalla/valhalla/pull/2605)
   * FIXED: Removed superfluous const qualifier from odin/signs [#2609](https://github.com/valhalla/valhalla/pull/2609)
   * FIXED: Internal maneuver placement [#2600](https://github.com/valhalla/valhalla/pull/2600)
   * FIXED: Complete fr-FR.json locale. [#2614](https://github.com/valhalla/valhalla/pull/2614)
   * FIXED: Don't truncate precision in polyline encoding [#2632](https://github.com/valhalla/valhalla/pull/2632)
   * FIXED: Fix all compiler warnings in sif and set to -Werror [#2642](https://github.com/valhalla/valhalla/pull/2642)
   * FIXED: Remove unnecessary maneuvers to continue straight [#2647](https://github.com/valhalla/valhalla/pull/2647)
   * FIXED: Linear reference support in route/mapmatch apis (FOW, FRC, bearing, and number of references) [#2645](https://github.com/valhalla/valhalla/pull/2645)
   * FIXED: Ambiguous local to global (with timezone information) date time conversions now all choose to use the later time instead of throwing unhandled exceptions [#2665](https://github.com/valhalla/valhalla/pull/2665)
   * FIXED: Overestimated reach caused be reenquing transition nodes without checking that they had been already expanded [#2670](https://github.com/valhalla/valhalla/pull/2670)
   * FIXED: Build with C++17 standard. Deprecated function calls are substituted with new ones. [#2669](https://github.com/valhalla/valhalla/pull/2669)
   * FIXED: Improve German post_transition_verbal instruction [#2677](https://github.com/valhalla/valhalla/pull/2677)
   * FIXED: Lane updates.  Add the turn lanes to all edges of the way.  Do not "enhance" turn lanes if they are part of a complex restriction.  Moved ProcessTurnLanes after UpdateManeuverPlacementForInternalIntersectionTurns.  Fix for a missing "uturn" indication for intersections on the previous maneuver, we were serializing an empty list. [#2679](https://github.com/valhalla/valhalla/pull/2679)
   * FIXED: Fixes OpenLr serialization [#2688](https://github.com/valhalla/valhalla/pull/2688)
   * FIXED: Internal edges can't be also a ramp or a turn channel.  Also, if an edge is marked as ramp and turn channel mark it as a ramp.  [2689](https://github.com/valhalla/valhalla/pull/2689)
   * FIXED: Check that speeds are equal for the edges going in the same direction while buildig shortcuts [#2691](https://github.com/valhalla/valhalla/pull/2691)
   * FIXED: Missing fork or bear instruction [#2683](https://github.com/valhalla/valhalla/pull/2683)
   * FIXED: Eliminate null pointer dereference in GraphReader::AreEdgesConnected [#2695](https://github.com/valhalla/valhalla/issues/2695)
   * FIXED: Fix polyline simplification float/double comparison [#2698](https://github.com/valhalla/valhalla/issues/2698)
   * FIXED: Weights were sometimes negative due to incorrect updates to elapsed_cost [#2702](https://github.com/valhalla/valhalla/pull/2702)
   * FIXED: Fix bidirectional route failures at deadends [#2705](https://github.com/valhalla/valhalla/pull/2705)
   * FIXED: Updated logic to call out a non-obvious turn [#2708](https://github.com/valhalla/valhalla/pull/2708)
   * FIXED: valhalla_build_statistics multithreaded mode fixed [#2707](https://github.com/valhalla/valhalla/pull/2707)
   * FIXED: If infer_internal_intersections is true then allow internals that are also ramps or TCs. Without this we produce an extra continue manuever.  [#2710](https://github.com/valhalla/valhalla/pull/2710)
   * FIXED: We were routing down roads that should be destination only. Now we mark roads with motor_vehicle=destination and motor_vehicle=customers or access=destination and access=customers as destination only. [#2722](https://github.com/valhalla/valhalla/pull/2722)
   * FIXED: Replace all Python2 print statements with Python3 syntax [#2716](https://github.com/valhalla/valhalla/issues/2716)
   * FIXED: Some HGT files not found [#2723](https://github.com/valhalla/valhalla/issues/2723)
   * FIXED: Fix PencilPointUturn detection by removing short-edge check and updating angle threshold [#2725](https://github.com/valhalla/valhalla/issues/2725)
   * FIXED: Fix invalid continue/bear maneuvers [#2729](https://github.com/valhalla/valhalla/issues/2729)
   * FIXED: Fixes an issue that lead to double turns within a very short distance, when instead, it should be a u-turn. We now collapse double L turns or double R turns in short non-internal intersections to u-turns. [#2740](https://github.com/valhalla/valhalla/pull/2740)
   * FIXED: fixes an issue that lead to adding an extra maneuver. We now combine a current maneuver short length non-internal edges (left or right) with the next maneuver that is a kRampStraight. [#2741](https://github.com/valhalla/valhalla/pull/2741)
   * FIXED: Reduce verbose instructions by collapsing small end ramp forks [#2762](https://github.com/valhalla/valhalla/issues/2762)
   * FIXED: Remove redundant return statements [#2776](https://github.com/valhalla/valhalla/pull/2776)
   * FIXED: Added unit test for BuildAdminFromPBF() to test GEOS 3.9 update. [#2787](https://github.com/valhalla/valhalla/pull/2787)
   * FIXED: Add support for geos-3.9 c++ api [#2739](https://github.com/valhalla/valhalla/issues/2739)
   * FIXED: Fix check for live speed validness [#2797](https://github.com/valhalla/valhalla/pull/2797)

* **Enhancement**
   * ADDED: Matrix of Bike Share [#2590](https://github.com/valhalla/valhalla/pull/2590)
   * ADDED: Add ability to provide custom implementation for candidate collection in CandidateQuery. [#2328](https://github.com/valhalla/valhalla/pull/2328)
   * ADDED: Cancellation of tile downloading. [#2319](https://github.com/valhalla/valhalla/pull/2319)
   * ADDED: Return the coordinates of the nodes isochrone input locations snapped to [#2111](https://github.com/valhalla/valhalla/pull/2111)
   * ADDED: Allows more complicated routes in timedependent a-star before timing out [#2068](https://github.com/valhalla/valhalla/pull/2068)
   * ADDED: Guide signs and junction names [#2096](https://github.com/valhalla/valhalla/pull/2096)
   * ADDED: Added a bool to the config indicating whether to use commercially set attributes.  Added logic to not call IsIntersectionInternal if this is a commercial data set.  [#2132](https://github.com/valhalla/valhalla/pull/2132)
   * ADDED: Removed commerical data set bool to the config and added more knobs for data.  Added infer_internal_intersections, infer_turn_channels, apply_country_overrides, and use_admin_db.  [#2173](https://github.com/valhalla/valhalla/pull/2173)
   * ADDED: Allow using googletest in unit tests and convert all tests to it (old test.cc is completely removed). [#2128](https://github.com/valhalla/valhalla/pull/2128)
   * ADDED: Add guidance view capability. [#2209](https://github.com/valhalla/valhalla/pull/2209)
   * ADDED: Collect turn cost information as path is formed so that it can be seralized out for trace attributes or osrm flavored intersections. Also add shape_index to osrm intersections. [#2207](https://github.com/valhalla/valhalla/pull/2207)
   * ADDED: Added alley factor to autocost.  Factor is defaulted at 1.0f or do not avoid alleys. [#2246](https://github.com/valhalla/valhalla/pull/2246)
   * ADDED: Support unlimited speed limits where maxspeed=none. [#2251](https://github.com/valhalla/valhalla/pull/2251)
   * ADDED: Implement improved Reachability check using base class Dijkstra. [#2243](https://github.com/valhalla/valhalla/pull/2243)
   * ADDED: Gurka integration test framework with ascii-art maps [#2244](https://github.com/valhalla/valhalla/pull/2244)
   * ADDED: Add to the stop impact when transitioning from higher to lower class road and we are not on a turn channel or ramp. Also, penalize lefts when driving on the right and vice versa. [#2282](https://github.com/valhalla/valhalla/pull/2282)
   * ADDED: Added reclassify_links, use_direction_on_ways, and allow_alt_name as config options.  If `use_direction_on_ways = true` then use `direction` and `int_direction` on the way to update the directional for the `ref` and `int_ref`.  Also, copy int_efs to the refs. [#2285](https://github.com/valhalla/valhalla/pull/2285)
   * ADDED: Add support for live traffic. [#2268](https://github.com/valhalla/valhalla/pull/2268)
   * ADDED: Implement per-location search filters for functional road class and forms of way. [#2289](https://github.com/valhalla/valhalla/pull/2289)
   * ADDED: Approach, multi-cue, and length updates [#2313](https://github.com/valhalla/valhalla/pull/2313)
   * ADDED: Speed up timezone differencing calculation if cache is provided. [#2316](https://github.com/valhalla/valhalla/pull/2316)
   * ADDED: Added rapidjson/schema.h to baldr/rapidjson_util.h to make it available for use within valhalla. [#2330](https://github.com/valhalla/valhalla/issues/2330)
   * ADDED: Support decimal precision for height values in elevation service. Also support polyline5 for encoded polylines input and output to elevation service. [#2324](https://github.com/valhalla/valhalla/pull/2324)
   * ADDED: Use both imminent and distant verbal multi-cue phrases. [#2353](https://github.com/valhalla/valhalla/pull/2353)
   * ADDED: Split parsing stage into 3 separate stages. [#2339](https://github.com/valhalla/valhalla/pull/2339)
   * CHANGED: Speed up graph enhancing by avoiding continuous unordered_set rebuilding [#2349](https://github.com/valhalla/valhalla/pull/2349)
   * CHANGED: Skip calling out to Lua for nodes/ways/relations with not tags - speeds up parsing. [#2351](https://github.com/valhalla/valhalla/pull/2351)
   * CHANGED: Switch to LuaJIT for lua scripting - speeds up file parsing [#2352](https://github.com/valhalla/valhalla/pull/2352)
   * ADDED: Ability to create OpenLR records from raw data. [#2356](https://github.com/valhalla/valhalla/pull/2356)
   * ADDED: Revamp length phrases [#2359](https://github.com/valhalla/valhalla/pull/2359)
   * CHANGED: Do not allocate memory in skadi if we don't need it. [#2373](https://github.com/valhalla/valhalla/pull/2373)
   * CHANGED: Map matching: throw error (443/NoSegment) when no candidate edges are available. [#2370](https://github.com/valhalla/valhalla/pull/2370/)
   * ADDED: Add sk-SK.json (slovak) localization file. [#2376](https://github.com/valhalla/valhalla/pull/2376)
   * ADDED: Extend roundabout phrases. [#2378](https://github.com/valhalla/valhalla/pull/2378)
   * ADDED: More roundabout phrase tests. [#2382](https://github.com/valhalla/valhalla/pull/2382)
   * ADDED: Update the turn and continue phrases to include junction names and guide signs. [#2386](https://github.com/valhalla/valhalla/pull/2386)
   * ADDED: Add the remaining guide sign toward phrases [#2389](https://github.com/valhalla/valhalla/pull/2389)
   * ADDED: The ability to allow immediate uturns at trace points in a map matching request [#2380](https://github.com/valhalla/valhalla/pull/2380)
   * ADDED: Add utility functions to Signs. [#2390](https://github.com/valhalla/valhalla/pull/2390)
   * ADDED: Unified time tracking for all algorithms that support time-based graph expansion. [#2278](https://github.com/valhalla/valhalla/pull/2278)
   * ADDED: Add rail_ferry use and costing. [#2408](https://github.com/valhalla/valhalla/pull/2408)
   * ADDED: `street_side_max_distance`, `display_lat` and `display_lon` to `locations` in input for better control of routing side of street [#1769](https://github.com/valhalla/valhalla/pull/1769)
   * ADDED: Add addtional exit phrases. [#2421](https://github.com/valhalla/valhalla/pull/2421)
   * ADDED: Add Japanese locale, update German. [#2432](https://github.com/valhalla/valhalla/pull/2432)
   * ADDED: Gurka expect_route refactor [#2435](https://github.com/valhalla/valhalla/pull/2435)
   * ADDED: Add option to suppress roundabout exits [#2437](https://github.com/valhalla/valhalla/pull/2437)
   * ADDED: Add Greek locale. [#2438](https://github.com/valhalla/valhalla/pull/2438)
   * ADDED (back): Support for 64bit wide way ids in the edgeinfo structure with no impact to size for data sources with ids 32bits wide. [#2422](https://github.com/valhalla/valhalla/pull/2422)
   * ADDED: Support for 64bit osm node ids in parsing stage of tile building [#2422](https://github.com/valhalla/valhalla/pull/2422)
   * CHANGED: Point2/PointLL are now templated to allow for higher precision coordinate math when desired [#2429](https://github.com/valhalla/valhalla/pull/2429)
   * ADDED: Optional OpenLR Encoded Path Edges in API Response [#2424](https://github.com/valhalla/valhalla/pull/2424)
   * ADDED: Add explicit include for sstream to be compatible with msvc_x64 toolset. [#2449](https://github.com/valhalla/valhalla/pull/2449)
   * ADDED: Properly split returned path if traffic conditions change partway along edges [#2451](https://github.com/valhalla/valhalla/pull/2451/files)
   * ADDED: Add Dutch locale. [#2464](https://github.com/valhalla/valhalla/pull/2464)
   * ADDED: Check with address sanititizer in CI. Add support for undefined behavior sanitizer. [#2487](https://github.com/valhalla/valhalla/pull/2487)
   * ADDED: Ability to recost a path and increased cost/time details along the trippath and json output [#2425](https://github.com/valhalla/valhalla/pull/2425)
   * ADDED: Add the ability to do bikeshare based (ped/bike) multimodal routing [#2031](https://github.com/valhalla/valhalla/pull/2031)
   * ADDED: Route through restrictions enabled by introducing a costing option. [#2469](https://github.com/valhalla/valhalla/pull/2469)
   * ADDED: Migrated to Ubuntu 20.04 base-image [#2508](https://github.com/valhalla/valhalla/pull/2508)
   * CHANGED: Speed up parseways stage by avoiding multiple string comparisons [#2518](https://github.com/valhalla/valhalla/pull/2518)
   * CHANGED: Speed up enhance stage by avoiding GraphTileBuilder copying [#2468](https://github.com/valhalla/valhalla/pull/2468)
   * ADDED: Costing options now includes shortest flag which favors shortest path routes [#2555](https://github.com/valhalla/valhalla/pull/2555)
   * ADDED: Incidents in intersections [#2547](https://github.com/valhalla/valhalla/pull/2547)
   * CHANGED: Refactor mapmatching configuration to use a struct (instead of `boost::property_tree::ptree`). [#2485](https://github.com/valhalla/valhalla/pull/2485)
   * ADDED: Save exit maneuver's begin heading when combining enter & exit roundabout maneuvers. [#2554](https://github.com/valhalla/valhalla/pull/2554)
   * ADDED: Added new urban flag that can be set if edge is within city boundaries to data processing; new use_urban_tag config option; added to osrm response within intersections. [#2522](https://github.com/valhalla/valhalla/pull/2522)
   * ADDED: Parses OpenLr of type PointAlongLine [#2565](https://github.com/valhalla/valhalla/pull/2565)
   * ADDED: Use edge.is_urban is set for serializing is_urban. [#2568](https://github.com/valhalla/valhalla/pull/2568)
   * ADDED: Added new rest/service area uses on the edge. [#2533](https://github.com/valhalla/valhalla/pull/2533)
   * ADDED: Dependency cache for Azure [#2567](https://github.com/valhalla/valhalla/pull/2567)
   * ADDED: Added flexibility to remove the use of the admindb and to use the country and state iso from the tiles; [#2579](https://github.com/valhalla/valhalla/pull/2579)
   * ADDED: Added toll gates and collection points (gantry) to the node;  [#2532](https://github.com/valhalla/valhalla/pull/2532)
   * ADDED: Added osrm serialization for rest/service areas and admins. [#2594](https://github.com/valhalla/valhalla/pull/2594)
   * CHANGED: Improved Russian localization; [#2593](https://github.com/valhalla/valhalla/pull/2593)
   * ADDED: Support restricted class in intersection annotations [#2589](https://github.com/valhalla/valhalla/pull/2589)
   * ADDED: Added trail type trace [#2606](https://github.com/valhalla/valhalla/pull/2606)
   * ADDED: Added tunnel names to the edges as a tagged name.  [#2608](https://github.com/valhalla/valhalla/pull/2608)
   * CHANGED: Moved incidents to the trip leg and cut the shape of the leg at that location [#2610](https://github.com/valhalla/valhalla/pull/2610)
   * ADDED: Costing option to ignore_closures when routing with current flow [#2615](https://github.com/valhalla/valhalla/pull/2615)
   * ADDED: Cross-compilation ability with MinGW64 [#2619](https://github.com/valhalla/valhalla/pull/2619)
   * ADDED: Defines the incident tile schema and incident metadata [#2620](https://github.com/valhalla/valhalla/pull/2620)
   * ADDED: Moves incident serializer logic into a generic serializer [#2621](https://github.com/valhalla/valhalla/pull/2621)
   * ADDED: Incident loading singleton for continually refreshing incident tiles[#2573](https://github.com/valhalla/valhalla/pull/2573)
   * ADDED: One shot mode to valhalla_service so you can run a single request of any type without starting a server [#2624](https://github.com/valhalla/valhalla/pull/2624)
   * ADDED: Adds text instructions to OSRM output [#2625](https://github.com/valhalla/valhalla/pull/2625)
   * ADDED: Adds support for alternate routes [#2626](https://github.com/valhalla/valhalla/pull/2626)
   * CHANGED: Switch Python bindings generator from boost.python to header-only pybind11[#2644](https://github.com/valhalla/valhalla/pull/2644)
   * ADDED: Add support of input file for one-shot mode of valhalla_service [#2648](https://github.com/valhalla/valhalla/pull/2648)
   * ADDED: Linear reference support to locate api [#2645](https://github.com/valhalla/valhalla/pull/2645)
   * ADDED: Implemented OSRM-like turn duration calculation for car. Uses it now in auto costing. [#2651](https://github.com/valhalla/valhalla/pull/2651)
   * ADDED: Enhanced turn lane information in guidance [#2653](https://github.com/valhalla/valhalla/pull/2653)
   * ADDED: `top_speed` option for all motorized vehicles [#2667](https://github.com/valhalla/valhalla/issues/2667)
   * CHANGED: Move turn_lane_direction helper to odin/util [#2675](https://github.com/valhalla/valhalla/pull/2675)
   * ADDED: Add annotations to osrm response including speed limits, unit and sign conventions [#2668](https://github.com/valhalla/valhalla/pull/2668)
   * ADDED: Added functions for predicted speeds encoding-decoding [#2674](https://github.com/valhalla/valhalla/pull/2674)
   * ADDED: Time invariant routing via the bidirectional algorithm. This has the effect that when time dependent routes (arrive_by and depart_at) fall back to bidirectional due to length restrictions they will actually use the correct time of day for one of the search directions [#2660](https://github.com/valhalla/valhalla/pull/2660)
   * ADDED: If the length of the edge is greater than kMaxEdgeLength, then consider this a catastrophic error if the should_error bool is true in the set_length function. [2678](https://github.com/valhalla/valhalla/pull/2678)
   * ADDED: Moved lat,lon coordinates structures from single to double precision. Improves geometry accuracy noticibly at zooms above 17 as well as coordinate snapping and any other geometric operations. Addes about a 2% performance pentalty for standard routes. Graph nodes now have 7 digits of precision.  [#2693](https://github.com/valhalla/valhalla/pull/2693)
   * ADDED: Added signboards to guidance views.  [#2687](https://github.com/valhalla/valhalla/pull/2687)
   * ADDED: Regular speed on shortcut edges is calculated with turn durations taken into account. Truck, motorcycle and motorscooter profiles use OSRM-like turn duration. [#2662](https://github.com/valhalla/valhalla/pull/2662)
   * CHANGED: Remove astar algorithm and replace its use with timedep_forward as its redundant [#2706](https://github.com/valhalla/valhalla/pull/2706)
   * ADDED: Recover and recost all shortcuts in final path for bidirectional astar algorithm [#2711](https://github.com/valhalla/valhalla/pull/2711)
   * ADDED: An option for shortcut recovery to be cached at start up to reduce the time it takes to do so on the fly [#2714](https://github.com/valhalla/valhalla/pull/2714)
   * ADDED: If width <= 1.9 then no access for auto, truck, bus, taxi, emergency and hov. [#2713](https://github.com/valhalla/valhalla/pull/2713)
   * ADDED: Centroid/Converge/Rendezvous/Meet API which allows input locations to find a least cost convergence point from all locations [#2734](https://github.com/valhalla/valhalla/pull/2734)
   * ADDED: Added support to process the sump_buster tag.  Also, fixed a few small access bugs for nodes. [#2731](https://github.com/valhalla/valhalla/pull/2731)
   * ADDED: Log message if failed to create tiles directory. [#2738](https://github.com/valhalla/valhalla/pull/2738)
   * CHANGED: Tile memory is only owned by the GraphTile rather than shared amongst copies of the graph tile (in GraphReader and TileCaches). [#2340](https://github.com/valhalla/valhalla/pull/2340)
   * ADDED: Add Estonian locale. [#2748](https://github.com/valhalla/valhalla/pull/2748)
   * CHANGED: Handle GraphTile objects as smart pointers [#2703](https://github.com/valhalla/valhalla/pull/2703)
   * CHANGED: Improve stability with no RTTI build [#2759](https://github.com/valhalla/valhalla/pull/2759) and [#2760](https://github.com/valhalla/valhalla/pull/2760)
   * CHANGED: Change generic service roads to a new Use=kServiceRoad. This is for highway=service without other service= tags (such as driveway, alley, parking aisle) [#2419](https://github.com/valhalla/valhalla/pull/2419)
   * ADDED: Isochrones support isodistance lines as well [#2699](https://github.com/valhalla/valhalla/pull/2699)
   * ADDED: Add support for ignoring live traffic closures for waypoints [#2685](https://github.com/valhalla/valhalla/pull/2685)
   * ADDED: Add use_distance to auto cost to allow choosing between two primary cost components, time or distance [#2771](https://github.com/valhalla/valhalla/pull/2771)
   * CHANGED: nit: Enables compiler warnings in part of loki module [#2767](https://github.com/valhalla/valhalla/pull/2767)
   * CHANGED: Reducing the number of uturns by increasing the cost to for them to 9.5f. Note: Did not increase the cost for motorcycles or motorscooters. [#2770](https://github.com/valhalla/valhalla/pull/2770)
   * ADDED: Add option to use thread-safe GraphTile's reference counter. [#2772](https://github.com/valhalla/valhalla/pull/2772)
   * CHANGED: nit: Enables compiler warnings in part of thor module [#2768](https://github.com/valhalla/valhalla/pull/2768)
   * ADDED: Add costing option `use_tracks` to avoid or favor tracks in route. [#2769](https://github.com/valhalla/valhalla/pull/2769)
   * CHANGED: chore: Updates libosmium [#2786](https://github.com/valhalla/valhalla/pull/2786)
   * CHANGED: Optimize double bucket queue to reduce memory reallocations. [#2719](https://github.com/valhalla/valhalla/pull/2719)
   * CHANGED: Collapse merge maneuvers [#2773](https://github.com/valhalla/valhalla/pull/2773)
   * CHANGED: Add shortcuts to the tiles' bins so we can find them when doing spatial lookups. [#2744](https://github.com/valhalla/valhalla/pull/2744)

## Release Date: 2019-11-21 Valhalla 3.0.9
* **Bug Fix**
   * FIXED: Changed reachability computation to consider both directions of travel wrt candidate edges [#1965](https://github.com/valhalla/valhalla/pull/1965)
   * FIXED: toss ways where access=private and highway=service and service != driveway. [#1960](https://github.com/valhalla/valhalla/pull/1960)
   * FIXED: Fix search_cutoff check in loki correlate_node. [#2023](https://github.com/valhalla/valhalla/pull/2023)
   * FIXED: Computes notion of a deadend at runtime in bidirectional a-star which fixes no-route with a complicated u-turn. [#1982](https://github.com/valhalla/valhalla/issues/1982)
   * FIXED: Fix a bug with heading filter at nodes. [#2058](https://github.com/valhalla/valhalla/pull/2058)
   * FIXED: Bug in map matching continuity checking such that continuity must only be in the forward direction. [#2029](https://github.com/valhalla/valhalla/pull/2029)
   * FIXED: Allow setting the time for map matching paths such that the time is used for speed lookup. [#2030](https://github.com/valhalla/valhalla/pull/2030)
   * FIXED: Don't use density factor for transition cost when user specified flag disables flow speeds. [#2048](https://github.com/valhalla/valhalla/pull/2048)
   * FIXED: Map matching trace_route output now allows for discontinuities in the match though multi match is not supported in valhalla route output. [#2049](https://github.com/valhalla/valhalla/pull/2049)
   * FIXED: Allows routes with no time specified to use time conditional edges and restrictions with a flag denoting as much [#2055](https://github.com/valhalla/valhalla/pull/2055)
   * FIXED: Fixed a bug with 'current' time type map matches. [#2060](https://github.com/valhalla/valhalla/pull/2060)
   * FIXED: Fixed a bug with time dependent expansion in which the expansion distance heuristic was not being used. [#2064](https://github.com/valhalla/valhalla/pull/2064)

* **Enhancement**
   * ADDED: Establish pinpoint test pattern [#1969](https://github.com/valhalla/valhalla/pull/1969)
   * ADDED: Suppress relative direction in ramp/exit instructions if it matches driving side of street [#1990](https://github.com/valhalla/valhalla/pull/1990)
   * ADDED: Added relative direction to the merge maneuver [#1989](https://github.com/valhalla/valhalla/pull/1989)
   * ADDED: Refactor costing to better handle multiple speed datasources [#2026](https://github.com/valhalla/valhalla/pull/2026)
   * ADDED: Better usability of curl for fetching tiles on the fly [#2026](https://github.com/valhalla/valhalla/pull/2026)
   * ADDED: LRU cache scheme for tile storage [#2026](https://github.com/valhalla/valhalla/pull/2026)
   * ADDED: GraphTile size check [#2026](https://github.com/valhalla/valhalla/pull/2026)
   * ADDED: Pick more sane values for highway and toll avoidance [#2026](https://github.com/valhalla/valhalla/pull/2026)
   * ADDED: Refactor adding predicted speed info to speed up process [#2026](https://github.com/valhalla/valhalla/pull/2026)
   * ADDED: Allow selecting speed data sources at request time [#2026](https://github.com/valhalla/valhalla/pull/2026)
   * ADDED: Allow disabling certain neighbors in connectivity map [#2026](https://github.com/valhalla/valhalla/pull/2026)
   * ADDED: Allows routes with time-restricted edges if no time specified and notes restriction in response [#1992](https://github.com/valhalla/valhalla/issues/1992)
   * ADDED: Runtime deadend detection to timedependent a-star. [#2059](https://github.com/valhalla/valhalla/pull/2059)

## Release Date: 2019-09-06 Valhalla 3.0.8
* **Bug Fix**
   * FIXED: Added logic to detect if user is to merge to the left or right [#1892](https://github.com/valhalla/valhalla/pull/1892)
   * FIXED: Overriding the destination_only flag when reclassifying ferries; Also penalizing ferries with a 5 min. penalty in the cost to allow us to avoid destination_only the majority of the time except when it is necessary. [#1895](https://github.com/valhalla/valhalla/pull/1905)
   * FIXED: Suppress forks at motorway junctions and intersecting service roads [#1909](https://github.com/valhalla/valhalla/pull/1909)
   * FIXED: Enhanced fork assignment logic [#1912](https://github.com/valhalla/valhalla/pull/1912)
   * FIXED: Added logic to fall back to return country poly if no state and updated lua for Metro Manila and Ireland [#1910](https://github.com/valhalla/valhalla/pull/1910)
   * FIXED: Added missing motorway fork instruction [#1914](https://github.com/valhalla/valhalla/pull/1914)
   * FIXED: Use begin street name for osrm compat mode [#1916](https://github.com/valhalla/valhalla/pull/1916)
   * FIXED: Added logic to fix missing highway cardinal directions in the US [#1917](https://github.com/valhalla/valhalla/pull/1917)
   * FIXED: Handle forward traversable significant road class intersecting edges [#1928](https://github.com/valhalla/valhalla/pull/1928)
   * FIXED: Fixed bug with shape trimming that impacted Uturns at Via locations. [#1935](https://github.com/valhalla/valhalla/pull/1935)
   * FIXED: Dive bomb updates.  Updated default speeds for urban areas based on roadclass for the enhancer.  Also, updated default speeds based on roadclass in lua.  Fixed an issue where we were subtracting 1 from uint32_t when 0 for stop impact.  Updated reclassify link logic to allow residential roads to be added to the tree, but we only downgrade the links to tertiary.  Updated TransitionCost functions to add 1.5 to the turncost when transitioning from a ramp to a non ramp and vice versa.  Also, added 0.5f to the turncost if the edge is a roundabout. [#1931](https://github.com/valhalla/valhalla/pull/1931)

* **Enhancement**
   * ADDED: Caching url fetched tiles to disk [#1887](https://github.com/valhalla/valhalla/pull/1887)
   * ADDED: filesystem::remove_all [#1887](https://github.com/valhalla/valhalla/pull/1887)
   * ADDED: Minimum enclosing bounding box tool [#1887](https://github.com/valhalla/valhalla/pull/1887)
   * ADDED: Use constrained flow speeds in bidirectional_astar.cc [#1907](https://github.com/valhalla/valhalla/pull/1907)
   * ADDED: Bike Share Stations are now in the graph which should set us up to do multimodal walk/bike scenarios [#1852](https://github.com/valhalla/valhalla/pull/1852)

## Release Date: 2019-7-18 Valhalla 3.0.7
* **Bug Fix**
   * FIXED: Fix pedestrian fork [#1886](https://github.com/valhalla/valhalla/pull/1886)

## Release Date: 2019-7-15 Valhalla 3.0.6
* **Bug Fix**
   * FIXED: Admin name changes. [#1853](https://github.com/valhalla/valhalla/pull/1853) Ref: [#1854](https://github.com/valhalla/valhalla/issues/1854)
   * FIXED: valhalla_add_predicted_traffic was overcommitted while gathering stats. Added a clear. [#1857](https://github.com/valhalla/valhalla/pull/1857)
   * FIXED: regression in map matching when moving to valhalla v3.0.0 [#1863](https://github.com/valhalla/valhalla/pull/1863)
   * FIXED: last step shape in osrm serializer should be 2 of the same point [#1867](https://github.com/valhalla/valhalla/pull/1867)
   * FIXED: Shape trimming at the beginning and ending of the route to not be degenerate [#1876](https://github.com/valhalla/valhalla/pull/1876)
   * FIXED: Duplicate waypoints in osrm serializer [#1880](https://github.com/valhalla/valhalla/pull/1880)
   * FIXED: Updates for heading precision [#1881](https://github.com/valhalla/valhalla/pull/1881)
   * FIXED: Map matching allowed untraversable edges at start of route [#1884](https://github.com/valhalla/valhalla/pull/1884)

* **Enhancement**
   * ADDED: Use the same protobuf object the entire way through the request process [#1837](https://github.com/valhalla/valhalla/pull/1837)
   * ADDED: Enhanced turn lane processing [#1859](https://github.com/valhalla/valhalla/pull/1859)
   * ADDED: Add global_synchronized_cache in valhalla_build_config [#1851](https://github.com/valhalla/valhalla/pull/1851)

## Release Date: 2019-06-04 Valhalla 3.0.5
* **Bug Fix**
   * FIXED: Protect against unnamed rotaries and routes that end in roundabouts not turning off rotary logic [#1840](https://github.com/valhalla/valhalla/pull/1840)

* **Enhancement**
   * ADDED: Add turn lane info at maneuver point [#1830](https://github.com/valhalla/valhalla/pull/1830)

## Release Date: 2019-05-31 Valhalla 3.0.4
* **Bug Fix**
   * FIXED: Improved logic to decide between bear vs. continue [#1798](https://github.com/valhalla/valhalla/pull/1798)
   * FIXED: Bicycle costing allows use of roads with all surface values, but with a penalty based on bicycle type. However, the edge filter totally disallows bad surfaces for some bicycle types, creating situations where reroutes fail if a rider uses a road with a poor surface. [#1800](https://github.com/valhalla/valhalla/pull/1800)
   * FIXED: Moved complex restrictions building to before validate. [#1805](https://github.com/valhalla/valhalla/pull/1805)
   * FIXED: Fix bicycle edge filter whan avoid_bad_surfaces = 1.0 [#1806](https://github.com/valhalla/valhalla/pull/1806)
   * FIXED: Replace the EnhancedTripPath class inheritance with aggregation [#1807](https://github.com/valhalla/valhalla/pull/1807)
   * FIXED: Replace the old timezone shape zip file every time valhalla_build_timezones is ran [#1817](https://github.com/valhalla/valhalla/pull/1817)
   * FIXED: Don't use island snapped edge candidates (from disconnected components or low reach edges) when we rejected other high reachability edges that were closer [#1835](https://github.com/valhalla/valhalla/pull/1835)

## Release Date: 2019-05-08 Valhalla 3.0.3
* **Bug Fix**
   * FIXED: Fixed a rare loop condition in route matcher (edge walking to match a trace).
   * FIXED: Fixed VACUUM ANALYZE syntax issue.  [#1704](https://github.com/valhalla/valhalla/pull/1704)
   * FIXED: Fixed the osrm maneuver type when a maneuver has the to_stay_on attribute set.  [#1714](https://github.com/valhalla/valhalla/pull/1714)
   * FIXED: Fixed osrm compatibility mode attributes.  [#1716](https://github.com/valhalla/valhalla/pull/1716)
   * FIXED: Fixed rotary/roundabout issues in Valhalla OSRM compatibility.  [#1727](https://github.com/valhalla/valhalla/pull/1727)
   * FIXED: Fixed the destinations assignment for exit names in OSRM compatibility mode. [#1732](https://github.com/valhalla/valhalla/pull/1732)
   * FIXED: Enhance merge maneuver type assignment. [#1735](https://github.com/valhalla/valhalla/pull/1735)
   * FIXED: Fixed fork assignments and on ramps for OSRM compatibility mode. [#1738](https://github.com/valhalla/valhalla/pull/1738)
   * FIXED: Fixed cardinal direction on reference names when forward/backward tag is present on relations. Fixes singly digitized roads with opposing directional modifiers. [#1741](https://github.com/valhalla/valhalla/pull/1741)
   * FIXED: Fixed fork assignment and narrative logic when a highway ends and splits into multiple ramps. [#1742](https://github.com/valhalla/valhalla/pull/1742)
   * FIXED: Do not use any avoid edges as origin or destination of a route, matrix, or isochrone. [#1745](https://github.com/valhalla/valhalla/pull/1745)
   * FIXED: Add leg summary and remove unused hint attribute for OSRM compatibility mode. [#1753](https://github.com/valhalla/valhalla/pull/1753)
   * FIXED: Improvements for pedestrian forks, pedestrian roundabouts, and continue maneuvers. [#1768](https://github.com/valhalla/valhalla/pull/1768)
   * FIXED: Added simplified overview for OSRM response and added use_toll logic back to truck costing. [#1765](https://github.com/valhalla/valhalla/pull/1765)
   * FIXED: temp fix for location distance bug [#1774](https://github.com/valhalla/valhalla/pull/1774)
   * FIXED: Fix pedestrian routes using walkway_factor [#1780](https://github.com/valhalla/valhalla/pull/1780)
   * FIXED: Update the begin and end heading of short edges based on use [#1783](https://github.com/valhalla/valhalla/pull/1783)
   * FIXED: GraphReader::AreEdgesConnected update.  If transition count == 0 return false and do not call transition function. [#1786](https://github.com/valhalla/valhalla/pull/1786)
   * FIXED: Only edge candidates that were used in the path are send to serializer: [1788](https://github.com/valhalla/valhalla/pull/1788)
   * FIXED: Added logic to prevent the removal of a destination maneuver when ending on an internal edge [#1792](https://github.com/valhalla/valhalla/pull/1792)
   * FIXED: Fixed instructions when starting on an internal edge [#1796](https://github.com/valhalla/valhalla/pull/1796)

* **Enhancement**
   * Add the ability to run valhalla_build_tiles in stages. Specify the begin_stage and end_stage as command line options. Also cleans up temporary files as the last stage in the pipeline.
   * Add `remove` to `filesystem` namespace. [#1752](https://github.com/valhalla/valhalla/pull/1752)
   * Add TaxiCost into auto costing options.
   * Add `preferred_side` to allow per-location filtering of edges based on the side of the road the location is on and the driving side for that locale.
   * Slightly decreased the internal side-walk factor to .90f to favor roads with attached sidewalks. This impacts roads that have added sidewalk:left, sidewalk:right or sidewalk:both OSM tags (these become attributes on each directedEdge). The user can then avoid/penalize dedicated sidewalks and walkways, when they increase the walkway_factor. Since we slightly decreased the sidewalk_factor internally and only favor sidewalks if use is tagged as sidewalk_left or sidewalk_right, we should tend to route on roads with attached sidewalks rather than separate/dedicated sidewalks, allowing for more road names to be called out since these are labeled more.
   * Add `via` and `break_through` location types [#1737](https://github.com/valhalla/valhalla/pull/1737)
   * Add `street_side_tolerance` and `search_cutoff` to input `location` [#1777](https://github.com/valhalla/valhalla/pull/1777)
   * Return the Valhalla error `Path distance exceeds the max distance limit` for OSRM responses when the route is greater than the service limits. [#1781](https://github.com/valhalla/valhalla/pull/1781)

## Release Date: 2019-01-14 Valhalla 3.0.2
* **Bug Fix**
   * FIXED: Transit update - fix dow and exception when after midnight trips are normalized [#1682](https://github.com/valhalla/valhalla/pull/1682)
   * FIXED: valhalla_convert_transit segfault - GraphTileBuilder has null GraphTileHeader [#1683](https://github.com/valhalla/valhalla/issues/1683)
   * FIXED: Fix crash for trace_route with osrm serialization. Was passing shape rather than locations to the waypoint method.
   * FIXED: Properly set driving_side based on data set in TripPath.
   * FIXED: A bad bicycle route exposed an issue with bidirectional A* when the origin and destination edges are connected. Use A* in these cases to avoid requiring a high cost threshold in BD A*.
   * FIXED: x86 and x64 data compatibility was fixed as the structures weren't aligned.
   * FIXED: x86 tests were failing due mostly to floating point issues and the aforementioned structure misalignment.
* **Enhancement**
   * Add a durations list (delta time between each pair of trace points), a begin_time and a use_timestamp flag to trace_route requests. This allows using the input trace timestamps or durations plus the begin_time to compute elapsed time at each edge in the matched path (rather than using costing methods).
   * Add support for polyline5 encoding for OSRM formatted output.
* **Note**
   * Isochrones and openlr are both noted as not working with release builds for x86 (32bit) platforms. We'll look at getting this fixed in a future release

## Release Date: 2018-11-21 Valhalla 3.0.1
* **Bug Fix**
   * FIXED: Fixed a rare, but serious bug with bicycle costing. ferry_factor_ in bicycle costing shadowed the data member in the base dynamic cost class, leading to an unitialized variable. Occasionally, this would lead to negative costs which caused failures. [#1663](https://github.com/valhalla/valhalla/pull/1663)
   * FIXED: Fixed use of units in OSRM compatibility mode. [#1662](https://github.com/valhalla/valhalla/pull/1662)

## Release Date: 2018-11-21 Valhalla 3.0.0
* **NOTE**
   * This release changes the Valhalla graph tile formats to make the tile data more efficient and flexible. Tile data is incompatible with Valhalla 2.x builds, and code for 3.x is incompatible with data built for Valahalla 2.x versions. Valhalla tile sizes are slightly smaller (for datasets using elevation information the size savings is over 10%). In addition, there is increased flexibility for creating different variants of tiles to support different applications (e.g. bicycle only, or driving only).
* **Enhancement**
   * Remove the use of DirectedEdge for transitions between nodes on different hierarchy levels. A new structure, NodeTransition, is now used to transition to nodes on different hierarchy level. This saves space since only the end node GraphId is needed for the transitions (and DirectedEdge is a large data structure).
   * Change the NodeInfo lat,lon to use an offset from the tile base lat,lon. This potentially allows higher precision than using float, but more importantly saves space and allows support for NodeTransitions as well as spare for future growth.
   * Remove the EdgeElevation structure and max grade information into DirectedEdge and mean elevation into EdgeInfo. This saves space.
   * Reduce wayid to 32 bits. This allows sufficient growth when using OpenStreetMap data and frees space in EdgeInfo (allows moving speed limit and mean elevation from other structures).
   * Move name consistency from NodeInfo to DirectedEdge. This allows a more efficient lookup of name consistency.
   * Update all path algorithms to use NodeTransition logic rather than special DirectedEdge transition types. This simplifies PathAlgorithms slightly and removes some conditional logic.
   * Add an optional GraphFilter stage to tile building pipeline. This allows removal of edges and nodes based on access. This allows bicycle only, pedestrian only, or driving only datasets (or combinations) to be created - allowing smaller datasets for special purpose applications.
* **Deprecate**
   * Valhalla 3.0 removes support for OSMLR.

## Release Date: 2018-11-20 Valhalla 2.7.2
* **Enhancement**
   * UPDATED: Added a configuration variable for max_timedep_distance. This is used in selecting the path algorithm and provides the maximum distance between locations when choosing a time dependent path algorithm (other than multi modal). Above this distance, bidirectional A* is used with no time dependencies.
   * UPDATED: Remove transition edges from priority queue in Multimodal methods.
   * UPDATED: Fully implement street names and exit signs with ability to identify route numbers. [#1635](https://github.com/valhalla/valhalla/pull/1635)
* **Bug Fix**
   * FIXED: A timed-turned restriction should not be applied when a non-timed route is executed.  [#1615](https://github.com/valhalla/valhalla/pull/1615)
   * FIXED: Changed unordered_map to unordered_multimap for polys. Poly map can contain the same key but different multi-polygons. For example, islands for a country or timezone polygons for a country.
   * FIXED: Fixed timezone db issue where TZIDs did not exist in the Howard Hinnant date time db that is used in the date_time class for tz indexes.  Added logic to create aliases for TZIDs based on https://en.wikipedia.org/wiki/List_of_tz_database_time_zones
   * FIXED: Fixed the ramp turn modifiers for osrm compat [#1569](https://github.com/valhalla/valhalla/pull/1569)
   * FIXED: Fixed the step geometry when using the osrm compat mode [#1571](https://github.com/valhalla/valhalla/pull/1571)
   * FIXED: Fixed a data creation bug causing issues with A* routes ending on loops. [#1576](https://github.com/valhalla/valhalla/pull/1576)
   * FIXED: Fixed an issue with a bad route where destination only was present. Was due to thresholds in bidirectional A*. Changed threshold to be cost based rather than number of iterations). [#1586](https://github.com/valhalla/valhalla/pull/1586)
   * FIXED: Fixed an issue with destination only (private) roads being used in bicycle routes. Centralized some "base" transition cost logic in the base DynamicCost class. [#1587](https://github.com/valhalla/valhalla/pull/1587)
   * FIXED: Remove extraneous ramp maneuvers [#1657](https://github.com/valhalla/valhalla/pull/1657)

## Release Date: 2018-10-02 Valhalla 2.7.1
* **Enhancement**
   * UPDATED: Added date time support to forward and reverse isochrones. Add speed lookup (predicted speeds and/or free-flow or constrained flow speed) if date_time is present.
   * UPDATED: Add timezone checks to multimodal routes and isochrones (updates localtime if the path crosses into a timezone different than the start location).
* **Data Producer Update**
   * UPDATED: Removed boost date time support from transit.  Now using the Howard Hinnant date library.
* **Bug Fix**
   * FIXED: Fixed a bug with shortcuts that leads to inconsistent routes depending on whether shortcuts are taken, different origins can lead to different paths near the destination. This fix also improves performance on long routes and matrices.
   * FIXED: We were getting inconsistent results between departing at current date/time vs entering the current date/time.  This issue is due to the fact that the iso_date_time function returns the full iso date_time with the timezone offset (e.g., 2018-09-27T10:23-07:00 vs 2018-09-27T10:23). When we refactored the date_time code to use the new Howard Hinnant date library, we introduced this bug.
   * FIXED: Increased the threshold in CostMatrix to address null time and distance values occuring for truck costing with locations near the max distance.

## Release Date: 2018-09-13 Valhalla 2.7.0
* **Enhancement**
   * UPDATED: Refactor to use the pbf options instead of the ptree config [#1428](https://github.com/valhalla/valhalla/pull/1428) This completes [1357](https://github.com/valhalla/valhalla/issues/1357)
   * UPDATED: Removed the boost/date_time dependency from baldr and odin. We added the Howard Hinnant date and time library as a submodule. [#1494](https://github.com/valhalla/valhalla/pull/1494)
   * UPDATED: Fixed 'Drvie' typo [#1505](https://github.com/valhalla/valhalla/pull/1505) This completes [1504](https://github.com/valhalla/valhalla/issues/1504)
   * UPDATED: Optimizations of GetSpeed for predicted speeds [1490](https://github.com/valhalla/valhalla/issues/1490)
   * UPDATED: Isotile optimizations
   * UPDATED: Added stats to predictive traffic logging
   * UPDATED: resample_polyline - Breaks the polyline into equal length segments at a sample distance near the resolution. Break out of the loop through polyline points once we reach the specified number of samplesthen append the last
polyline point.
   * UPDATED: added android logging and uses a shared graph reader
   * UPDATED: Do not run a second pass on long pedestrian routes that include a ferry (but succeed on first pass). This is a performance fix. Long pedestrian routes with A star factor based on ferry speed end up being very inefficient.
* **Bug Fix**
   * FIXED: A* destination only
   * FIXED: Fixed through locations weren't honored [#1449](https://github.com/valhalla/valhalla/pull/1449)


## Release Date: 2018-08-02 Valhalla 3.0.0-rc.4
* **Node Bindings**
   * UPDATED: add some worker pool handling
   [#1467](https://github.com/valhalla/valhalla/pull/1467)

## Release Date: 2018-08-02 Valhalla 3.0.0-rc.3
* **Node Bindings**
   * UPDATED: replaced N-API with node-addon-api wrapper and made the actor
   functions asynchronous
   [#1457](https://github.com/valhalla/valhalla/pull/1457)

## Release Date: 2018-07-24 Valhalla 3.0.0-rc.2
* **Node Bindings**
   * FIXED: turn on the autocleanup functionality for the actor object.
   [#1439](https://github.com/valhalla/valhalla/pull/1439)

## Release Date: 2018-07-16 Valhalla 3.0.0-rc.1
* **Enhancement**
   * ADDED: exposed the rest of the actions to the node bindings and added tests. [#1415](https://github.com/valhalla/valhalla/pull/1415)

## Release Date: 2018-07-12 Valhalla 3.0.0-alpha.1
**NOTE**: There was already a small package named `valhalla` on the npm registry, only published up to version 0.0.3. The team at npm has transferred the package to us, but would like us to publish something to it ASAP to prove our stake in it. Though the bindings do not have all of the actor functionality exposed yet (just route), we are going to publish an alpha release of 3.0.0 to get something up on npm.
* **Infrastructure**:
   * ADDED: add in time dependent algorithms if the distance between locations is less than 500km.
   * ADDED: TurnLanes to indicate turning lanes at the end of a directed edge.
   * ADDED: Added PredictedSpeeds to Valhalla tiles and logic to compute speed based on predictive speed profiles.
* **Data Producer Update**
   * ADDED: is_route_num flag was added to Sign records. Set this to true if the exit sign comes from a route number/ref.
   * CHANGED: Lower speeds on driveways, drive-thru, and parking aisle. Set destination only flag for drive thru use.
   * ADDED: Initial implementation of turn lanes.
  **Bug Fix**
   * CHANGED: Fix destination only penalty for A* and time dependent cases.
   * CHANGED: Use the distance from GetOffsetForHeading, based on road classification and road use (e.g. ramp, turn channel, etc.), within tangent_angle function.
* **Map Matching**
   * FIXED: Fixed trace_route edge_walk server abort [#1365](https://github.com/valhalla/valhalla/pull/1365)
* **Enhancement**
   * ADDED: Added post process for updating free and constrained speeds in the directed edges.
   * UPDATED: Parse the json request once and store in a protocol buffer to pass along the pipeline. This completed the first portion of [1357](https://github.com/valhalla/valhalla/issues/1357)
   * UPDATED: Changed the shape_match attribute from a string to an enum. Fixes [1376](https://github.com/valhalla/valhalla/issues/1376)
   * ADDED: Node bindings for route [#1341](https://github.com/valhalla/valhalla/pull/1341)
   * UPDATED: Use a non-linear use_highways factor (to more heavily penalize highways as use_highways approaches 0).

## Release Date: 2018-07-15 Valhalla 2.6.3
* **API**:
   * FIXED: Use a non-linear use_highways factor (to more heavily penalize highways as use_highways approaches 0).
   * FIXED: Fixed the highway_factor when use_highways < 0.5.
   * ENHANCEMENT: Added logic to modulate the surface factor based on use_trails.
   * ADDED: New customer test requests for motorcycle costing.

## Release Date: 2018-06-28 Valhalla 2.6.2
* **Data Producer Update**
   * FIXED: Complex restriction sorting bug.  Check of has_dt in ComplexRestrictionBuilder::operator==.
* **API**:
   * FIXED: Fixed CostFactory convenience method that registers costing models
   * ADDED: Added use_tolls into motorcycle costing options

## Release Date: 2018-05-28 Valhalla 2.6.0
* **Infrastructure**:
   * CHANGED: Update cmake buildsystem to replace autoconf [#1272](https://github.com/valhalla/valhalla/pull/1272)
* **API**:
   * CHANGED: Move `trace_options` parsing to map matcher factory [#1260](https://github.com/valhalla/valhalla/pull/1260)
   * ADDED: New costing method for AutoDataFix [#1283](https://github.com/valhalla/valhalla/pull/1283)

## Release Date: 2018-05-21 Valhalla 2.5.0
* **Infrastructure**
   * ADDED: Add code formatting and linting.
* **API**
   * ADDED: Added new motorcycle costing, motorcycle access flag in data and use_trails option.
* **Routing**
   * ADDED: Add time dependnet forward and reverse A* methods.
   * FIXED: Increase minimum threshold for driving routes in bidirectional A* (fixes some instances of bad paths).
* **Data Producer Update**
   * CHANGED: Updates to properly handle cycleway crossings.
   * CHANGED: Conditionally include driveways that are private.
   * ADDED: Added logic to set motorcycle access.  This includes lua, country access, and user access flags for motorcycles.

## Release Date: 2018-04-11 Valhalla 2.4.9
* **Enhancement**
   * Added European Portuguese localization for Valhalla
   * Updates to EdgeStatus to improve performance. Use an unordered_map of tile Id and allocate an array for each edge in the tile. This allows using pointers to access status for sequential edges. This improves performance by 50% or so.
   * A couple of bicycle costing updates to improve route quality: avoid roads marked as part of a truck network, to remove the density penalty for transition costs.
   * When optimal matrix type is selected, now use CostMatrix for source to target pedestrian and bicycle matrix calls when both counts are above some threshold. This improves performance in general and lessens some long running requests.
*  **Data Producer Update**
   * Added logic to protect against setting a speed of 0 for ferries.

## Release Date: 2018-03-27 Valhalla 2.4.8
* **Enhancement**
   * Updates for Italian verbal translations
   * Optionally remove driveways at graph creation time
   * Optionally disable candidate edge penalty in path finding
   * OSRM compatible route, matrix and map matching response generation
   * Minimal Windows build compatibility
   * Refactoring to use PBF as the IPC mechanism for all objects
   * Improvements to internal intersection marking to reduce false positives
* **Bug Fix**
   * Cap candidate edge penalty in path finding to reduce excessive expansion
   * Fix trivial paths at deadends

## Release Date: 2018-02-08 Valhalla 2.4.7
* **Enhancement**
   * Speed up building tiles from small OSM imports by using boost directory iterator rather than going through all possible tiles and testing each if the file exists.
* **Bug Fix**
   * Protect against overflow in string to float conversion inside OSM parsing.

## Release Date: 2018-01-26 Valhalla 2.4.6
* **Enhancement**
   * Elevation library will lazy load RAW formatted sources

## Release Date: 2018-01-24 Valhalla 2.4.5
* **Enhancement**
   * Elevation packing utility can unpack lz4hc now
* **Bug Fix**
   * Fixed broken darwin builds

## Release Date: 2018-01-23 Valhalla 2.4.4
* **Enhancement**
   * Elevation service speed improvments and the ability to serve lz4hc compressed data
   * Basic support for downloading routing tiles on demand
   * Deprecated `valhalla_route_service`, now all services (including elevation) are found under `valhalla_service`

## Release Date: 2017-12-11 Valhalla 2.4.3
* **Enhancement**
   * Remove union from GraphId speeds up some platforms
   * Use SAC scale in pedestrian costing
   * Expanded python bindings to include all actions (route, matrix, isochrone, etc)
* **Bug Fix**
   * French translation typo fixes
*  **Data Producer Update**
   * Handling shapes that intersect the poles when binning
   * Handling when transit shapes are less than 2 points

## Release Date: 2017-11-09 Valhalla 2.4.1
*  **Data Producer Update**
   * Added kMopedAccess to modes for complex restrictions.  Remove the kMopedAccess when auto access is removed.  Also, add the kMopedAccess when an auto restriction is found.

## Release Date: 2017-11-08 Valhalla 2.4.0
*  **Data Producer Update**
   * Added logic to support restriction = x with a the except tag.  We apply the restriction to everything except for modes in the except tag.
   * Added logic to support railway_service and coach_service in transit.
* **Bug Fix**
  * Return proper edge_walk path for requested shape_match=walk_or_snap
  * Skip invalid stateid for Top-K requests

## Release Date: 2017-11-07 Valhalla 2.3.9
* **Enhancement**
  * Top-K map matched path generation now only returns unique paths and does so with fewer iterations
  * Navigator call outs for both imperial and metric units
  * The surface types allowed for a given bike route can now be controlled via a request parameter `avoid_bad_surfaces`
  * Improved support for motorscooter costing via surface types, road classification and vehicle specific tagging
* **Bug Fix**
  * Connectivity maps now include information about transit tiles
  * Lane counts for singly digitized roads are now correct for a given directed edge
  * Edge merging code for assigning osmlr segments is now robust to partial tile sets
  * Fix matrix path finding to allow transitioning down to lower levels when appropriate. In particular, do not supersede shortcut edges until no longer expanding on the next level.
  * Fix optimizer rotate location method. This fixes a bug where optimal ordering was bad for large location sets.
*  **Data Producer Update**
   * Duration tags are now used to properly set the speed of travel for a ferry routes

## Release Date: 2017-10-17 Valhalla 2.3.8
* **Bug Fix**
  * Fixed the roundabout exit count for bicycles when the roundabout is a road and not a cycleway
  * Enable a pedestrian path to remain on roundabout instead of getting off and back on
  * Fixed the penalization of candidate locations in the uni-directional A* algorithm (used for trivial paths)
*  **Data Producer Update**
   * Added logic to set bike forward and tag to true where kv["sac_scale"] == "hiking". All other values for sac_scale turn off bicycle access.  If sac_scale or mtb keys are found and a surface tag is not set we default to kPath.
   * Fixed a bug where surface=unpaved was being assigned Surface::kPavedSmooth.

## Release Date: 2017-9-11 Valhalla 2.3.7
* **Bug Fix**
  * Update bidirectional connections to handle cases where the connecting edge is one of the origin (or destination) edges and the cost is high. Fixes some pedestrian route issues that were reported.
*  **Data Producer Update**
   * Added support for motorroad tag (default and per country).
   * Update OSMLR segment association logic to fix issue where chunks wrote over leftover segments. Fix search along edges to include a radius so any nearby edges are also considered.

## Release Date: 2017-08-29 Valhalla 2.3.6
* **Bug Fix**
  * Pedestrian paths including ferries no longer cause circuitous routes
  * Fix a crash in map matching route finding where heading from shape was using a `nullptr` tile
  * Spanish language narrative corrections
  * Fix traffic segment matcher to always set the start time of a segment when its known
* **Enhancement**
  * Location correlation scoring improvements to avoid situations where less likely start or ending locations are selected

## Release Date: 2017-08-22 Valhalla 2.3.5
* **Bug Fix**
  * Clamp the edge score in thor. Extreme values were causing bad alloc crashes.
  * Fix multimodal isochrones. EdgeLabel refactor caused issues.
* **Data Producer Update**
  * Update lua logic to properly handle vehicle=no tags.

## Release Date: 2017-08-14 Valhalla 2.3.4
* **Bug Fix**
  * Enforce limits on maximum per point accuracy to avoid long running map matching computations

## Release Date: 2017-08-14 Valhalla 2.3.3
* **Bug Fix**
  * Maximum osm node reached now causes bitset to resize to accomodate when building tiles
  * Fix wrong side of street information and remove redundant node snapping
  * Fix path differences between services and `valhalla_run_route`
  * Fix map matching crash when interpolating duplicate input points
  * Fix unhandled exception when trace_route or trace_attributes when there are no continuous matches
* **Enhancement**
  * Folded Low-Stress Biking Code into the regular Bicycle code and removed the LowStressBicycleCost class. Now when making a query for bicycle routing, a value of 0 for use_hills and use_roads produces low-stress biking routes, while a value of 1 for both provides more intense professional bike routes.
  * Bike costing default values changed. use_roads and use_hills are now 0.25 by default instead of 0.5 and the default bike is now a hybrid bike instead of a road bike.
  * Added logic to use station hierarchy from transitland.  Osm and egress nodes are connected by transitconnections.  Egress and stations are connected by egressconnections.  Stations and platforms are connected by platformconnections.  This includes narrative updates for Odin as well.

## Release Date: 2017-07-31 Valhalla 2.3.2
* **Bug Fix**
  * Update to use oneway:psv if oneway:bus does not exist.
  * Fix out of bounds memory issue in DoubleBucketQueue.
  * Many things are now taken into consideration to determine which sides of the road have what cyclelanes, because they were not being parsed correctly before
  * Fixed issue where sometimes a "oneway:bicycle=no" tag on a two-way street would cause the road to become a oneway for bicycles
  * Fixed trace_attributes edge_walk cases where the start or end points in the shape are close to graph nodes (intersections)
  * Fixed 32bit architecture crashing for certain routes with non-deterministic placement of edges labels in bucketized queue datastructure
* **Enhancement**
  * Improve multi-modal routes by adjusting the pedestrian mode factor (routes use less walking in favor of public transit).
  * Added interface framework to support "top-k" paths within map-matching.
  * Created a base EdgeLabel class that contains all data needed within costing methods and supports the basic path algorithms (forward direction, A*, with accumulated path distance). Derive class for bidirectional algorithms (BDEdgeLabel) and for multimodal algorithms. Lowers memory use by combining some fields (using spare bits from GraphId).
  * Added elapsed time estimates to map-matching labels in preparation for using timestamps in map-matching.
  * Added parsing of various OSM tags: "bicycle=use_sidepath", "bicycle=dismount", "segregated=*", "shoulder=*", "cycleway:buffer=*", and several variations of these.
  * Both trace_route and trace_attributes will parse `time` and `accuracy` parameters when the shape is provided as unencoded
  * Map-matching will now use the time (in seconds) of each gps reading (if provided) to narrow the search space and avoid finding matches that are impossibly fast

## Release Date: 2017-07-10 Valhalla 2.3.0
* **Bug Fix**
  * Fixed a bug in traffic segment matcher where length was populated but had invalid times
* **Embedded Compilation**
  * Decoupled the service components from the rest of the worker objects so that the worker objects could be used in non http service contexts
   * Added an actor class which encapsulates the various worker objects and allows the various end points to be called /route /height etc. without needing to run a service
* **Low-Stress Bicycle**
  * Worked on creating a new low-stress biking option that focuses more on taking safer roads like cycle ways or residential roads than the standard bike costing option does.

## Release Date: 2017-06-26 Valhalla 2.2.9
* **Bug Fix**
  * Fix a bug introduced in 2.2.8 where map matching search extent was incorrect in longitude axis.

## Release Date: 2017-06-23 Valhalla 2.2.8
* **Bug Fix**
  * Traffic segment matcher (exposed through Python bindings) - fix cases where partial (or no) results could be returned when breaking out of loop in form_segments early.
* **Traffic Matching Update**
  * Traffic segment matcher - handle special cases when entering and exiting turn channels.
* **Guidance Improvements**
  * Added Swedish (se-SV) narrative file.

## Release Date: 2017-06-20 Valhalla 2.2.7
* **Bug Fixes**
  * Traffic segment matcher (exposed through Python bindings) makes use of accuracy per point in the input
  * Traffic segment matcher is robust to consecutive transition edges in matched path
* **Isochrone Changes**
  * Set up isochrone to be able to handle multi-location queries in the future
* **Data Producer Updates**
  * Fixes to valhalla_associate_segments to address threading issue.
  * Added support for restrictions that refers only to appropriate type of vehicle.
* **Navigator**
  * Added pre-alpha implementation that will perform guidance for mobile devices.
* **Map Matching Updates**
  * Added capability to customize match_options

## Release Date: 2017-06-12 Valhalla 2.2.6
* **Bug Fixes**
  * Fixed the begin shape index where an end_route_discontinuity exists
* **Guidance Improvements**
  * Updated Slovenian (sl-SI) narrative file.
* **Data Producer Updates**
  * Added support for per mode restrictions (e.g., restriction:&lt;type&gt;)  Saved these restrictions as "complex" restrictions which currently support per mode lookup (unlike simple restrictions which are assumed to apply to all driving modes).
* **Matrix Updates**
  * Increased max distance threshold for auto costing and other similar costings to 400 km instead of 200 km

## Release Date: 2017-06-05 Valhalla 2.2.5
* **Bug Fixes**
  * Fixed matched point edge_index by skipping transition edges.
  * Use double precision in meili grid traversal to fix some incorrect grid cases.
  * Update meili to use DoubleBucketQueue and GraphReader methods rather than internal methods.

## Release Date: 2017-05-17 Valhalla 2.2.4
* **Bug Fixes**
  * Fix isochrone bug where the default access mode was used - this rejected edges that should not have been rejected for cases than automobile.
  * Fix A* handling of edge costs for trivial routes. This fixed an issue with disconnected regions that projected to a single edge.
  * Fix TripPathBuilder crash if first edge is a transition edge (was occurring with map-matching in rare occasions).

## Release Date: 2017-05-15 Valhalla 2.2.3
* **Map Matching Improvement**
  * Return begin and end route discontinuities. Also, returns partial shape of edge at route discontinuity.
* **Isochrone Improvements**
  * Add logic to make sure the center location remains fixed at the center of a tile/grid in the isotile.
  * Add a default generalization factor that is based on the grid size. Users can still override this factor but the default behavior is improved.
  * Add ExpandForward and ExpandReverse methods as is done in bidirectional A*. This improves handling of transitions between hierarchy levels.
* **Graph Correlation Improvements**
  * Add options to control both radius and reachability per input location (with defaults) to control correlation of input locations to the graph in such a way as to avoid routing between disconnected regions and favor more likely paths.

## Release Date: 2017-05-08 Valhalla 2.2.0
* **Guidance Improvements**
  * Added Russian (ru-RU) narrative file.
  * Updated Slovenian (sl-SI) narrative file.
* **Data Producer Updates**
  * Assign destination sign info on bidirectional ramps.
  * Update ReclassifyLinks. Use a "link-tree" which is formed from the exit node and terminates at entrance nodes. Exit nodes are sorted by classification so motorway exits are done before trunks, etc. Updated the turn channel logic - now more consistently applies turn channel use.
  * Updated traffic segment associations to properly work with elevation and lane connectivity information (which is stored after the traffic association).

## Release Date: 2017-04-24 Valhalla 2.1.9
* **Elevation Update**
  * Created a new EdgeElevation structure which includes max upward and downward slope (moved from DirectedEdge) and mean elevation.
* **Routing Improvements**
  * Destination only fix when "nested" destination only areas cause a route failure. Allow destination only edges (with penalty) on 2nd pass.
  * Fix heading to properly use the partial edge shape rather than entire edge shape to determine heading at the begin and end locations.
  * Some cleanup and simplification of the bidirectional A* algorithm.
  * Some cleanup and simplification of TripPathBuilder.
  * Make TileHierarchy data and methods static and remove tile_dir from the tile hierarchy.
* **Map Matching Improvement**
  * Return matched points with trace attributes when using map_snap.
* **Data Producer Updates**
  * lua updates so that the chunnel will work again.

## Release Date: 2017-04-04 Valhalla 2.1.8
* **Map Matching Release**
  * Added max trace limits and out-of-bounds checks for customizable trace options

## Release Date: 2017-03-29 Valhalla 2.1.7
* **Map Matching Release**
  * Increased service limits for trace
* **Data Producer Updates**
  * Transit: Remove the dependency on using level 2 tiles for transit builder
* **Traffic Updates**
  * Segment matcher completely re-written to handle many complex issues when matching traces to OTSs
* **Service Improvement**
  * Bug Fix - relaxed rapidjson parsing to allow numeric type coercion
* **Routing Improvements**
  * Level the forward and reverse paths in bidirectional A * to account for distance approximation differences.
  * Add logic for Use==kPath to bicycle costing so that paths are favored (as are footways).

## Release Date: 2017-03-10 Valhalla 2.1.3
* **Guidance Improvement**
  * Corrections to Slovenian narrative language file
  **Routing Improvements**
  * Increased the pedestrian search radius from 25 to 50 within the meili configuration to reduce U-turns with map-matching
  * Added a max avoid location limit

## Release Date: 2017-02-22 Valhalla 2.1.0
* **Guidance Improvement**
  * Added ca-ES (Catalan) and sl-SI (Slovenian) narrative language files
* **Routing  Improvement**
  * Fix through location reverse ordering bug (introduced in 2.0.9) in output of route responses for depart_at routes
  * Fix edge_walking method to handle cases where more than 1 initial edge is found
* **Data Producer Updates**
  * Improved transit by processing frequency based schedules.
  * Updated graph validation to more aggressively check graph consistency on level 0 and level 1
  * Fix the EdgeInfo hash to not create duplicate edge info records when creating hierarchies

## Release Date: 2017-02-21 Valhalla 2.0.9
* **Guidance Improvement**
  * Improved Italian narrative by handling articulated prepositions
  * Properly calling out turn channel maneuver
* **Routing Improvement**
  * Improved path determination by increasing stop impact for link to link transitions at intersections
  * Fixed through location handling, now includes cost at throughs and properly uses heading
  * Added ability to adjust location heading tolerance
* **Traffic Updates**
  * Fixed segment matching json to properly return non-string values where apropriate
* **Data Producer Updates**
  * Process node:ref and way:junction_ref as a semicolon separated list for exit numbers
  * Removed duplicated interchange sign information when ways are split into edges
  * Use a sequence within HierarchyBuilder to lower memory requirements for planet / large data imports.
  * Add connecting OSM wayId to a transit stop within NodeInfo.
  * Lua update:  removed ways that were being added to the routing graph.
  * Transit:  Fixed an issue where add_service_day and remove_service_day was not using the tile creation date, but the service start date for transit.
  * Transit:  Added acceptance test logic.
  * Transit:  Added fallback option if the associated wayid is not found.  Use distance approximator to find the closest edge.
  * Transit:  Added URL encoding for one stop ids that contain diacriticals.  Also, added include_geometry=false for route requests.
* **Optimized Routing Update**
  * Added an original index to the location object in the optimized route response
* **Trace Route Improvement**
  * Updated find_start_node to fix "GraphTile NodeInfo index out of bounds" error

## Release Date: 2017-01-30 Valhalla 2.0.6
* **Guidance Improvement**
  * Italian phrases were updated
* **Routing Improvement**
  * Fixed an issue where date and time was returning an invalid ISO8601 time format for date_time values in positive UTC. + sign was missing.
  * Fixed an encoding issue that was discovered for tranist_fetcher.  We were not encoding onestop_ids or route_ids.  Also, added exclude_geometry=true for route API calls.
* **Data Producer Updates**
  * Added logic to grab a single feed in valhalla_build_transit.

## Release Date: 2017-01-04 Valhalla 2.0.3
* **Service Improvement**
  * Added support for interrupting requests. If the connection is closed, route computation and map-matching can be interrupted prior to completion.
* **Routing Improvement**
  * Ignore name inconsistency when entering a link to avoid double penalizing.
* **Data Producer Updates**
  * Fixed consistent name assignment for ramps and turn lanes which improved guidance.
  * Added a flag to directed edges indicating if the edge has names. This can potentially be used in costing methods.
  * Allow future use of spare GraphId bits within DirectedEdge.

## Release Date: 2016-12-13 Valhalla 2.0.2
* **Routing Improvement**
  * Added support for multi-way restrictions to matrix and isochrones.
  * Added HOV costing model.
  * Speed limit updates.   Added logic to save average speed separately from speed limits.
  * Added transit include and exclude logic to multimodal isochrone.
  * Fix some edge cases for trivial (single edge) paths.
  * Better treatment of destination access only when using bidirectional A*.
* **Performance Improvement**
  * Improved performance of the path algorithms by making many access methods inline.

## Release Date: 2016-11-28 Valhalla 2.0.1
* **Routing Improvement**
  * Preliminary support for multi-way restrictions
* **Issues Fixed**
  * Fixed tile incompatiblity between 64 and 32bit architectures
  * Fixed missing edges within tile edge search indexes
  * Fixed an issue where transit isochrone was cut off if we took transit that was greater than the max_seconds and other transit lines or buses were then not considered.

## Release Date: 2016-11-15 Valhalla 2.0

* **Tile Redesign**
  * Updated the graph tiles to store edges only on the hierarchy level they belong to. Prior to this, the highways were stored on all levels, they now exist only on the highway hierarchy. Similar changes were made for arterial level roads. This leads to about a 20% reduction in tile size.
  * The tile redesign required changes to the path generation algorithms. They must now transition freely beteeen levels, even for pedestrian and bicycle routes. To offset the extra transitions, the main algorithms were changed to expand nodes at each level that has directed edges, rather than adding the transition edges to the priority queue/adjacency list. This change helps performance. The hierarchy limits that are used to speed the computation of driving routes by utilizing the highway hierarchy were adjusted to work with the new path algorithms.
  * Some changes to costing were also required, for example pedestrian and bicycle routes skip shortcut edges.
  * Many tile data structures were altered to explicitly size different fields and make room for "spare" fields that will allow future growth. In addition, the tile itself has extra "spare" records that can be appended to the end of the tile and referenced from the tile header. This also will allow future growth without breaking backward compatibility.
* **Guidance Improvement**
  * Refactored trip path to use an enumerated `Use` for edge and an enumerated `NodeType` for node
  * Fixed some wording in the Hindi narrative file
  * Fixed missing turn maneuver by updating the forward intersecting edge logic
* **Issues Fixed**
  * Fixed an issue with pedestrian routes where a short u-turn was taken to avoid the "crossing" penalty.
  * Fixed bicycle routing due to high penalty to enter an access=destination area. Changed to a smaller, length based factor to try to avoid long regions where access = destination. Added a driveway penalty to avoid taking driveways (which are often marked as access=destination).
  * Fixed regression where service did not adhere to the list of allowed actions in the Loki configuration
* **Graph Correlation**
  * External contributions from Navitia have lead to greatly reduced per-location graph correlation. Average correlation time is now less than 1ms down from 4-9ms.

## Release Date: 2016-10-17

* **Guidance Improvement**
  * Added the Hindi (hi-IN) narrative language
* **Service Additions**
  * Added internal valhalla error codes utility in baldr and modified all services to make use of and return as JSON response
  * See documentation https://github.com/valhalla/valhalla-docs/blob/master/api-reference.md#internal-error-codes-and-conditions
* **Time-Distance Matrix Improvement**
  * Added a costmatrix performance fix for one_to_many matrix requests
* **Memory Mapped Tar Archive - Tile Extract Support**
  * Added the ability to load a tar archive of the routing graph tiles. This improves performance under heavy load and reduces the memory requirement while allowing multiple processes to share cache resources.

## Release Date: 2016-09-19

* **Guidance Improvement**
  * Added pirate narrative language
* **Routing Improvement**
  * Added the ability to include or exclude stops, routes, and operators in multimodal routing.
* **Service Improvement**
  * JSONify Error Response

## Release Date: 2016-08-30

* **Pedestrian Routing Improvement**
  * Fixes for trivial pedestrian routes

## Release Date: 2016-08-22

* **Guidance Improvements**
  * Added Spanish narrative
  * Updated the start and end edge heading calculation to be based on road class and edge use
* **Bicycle Routing Improvements**
  * Prevent getting off a higher class road for a small detour only to get back onto the road immediately.
  * Redo the speed penalties and road class factors - they were doubly penalizing many roads with very high values.
  * Simplify the computation of weighting factor for roads that do not have cycle lanes. Apply speed penalty to slightly reduce favoring
of non-separated bicycle lanes on high speed roads.
* **Routing Improvements**
  * Remove avoidance of U-turn for pedestrian routes. This improves use with map-matching since pedestrian routes can make U-turns.
  * Allow U-turns at dead-ends for driving (and bicycling) routes.
* **Service Additions**
  * Add support for multi-modal isochrones.
  * Added base code to allow reverse isochrones (path from anywhere to a single destination).
* **New Sources to Targets**
  * Added a new Matrix Service action that allows you to request any of the 3 types of time-distance matrices by calling 1 action.  This action takes a sources and targets parameter instead of the locations parameter.  Please see the updated Time-Distance Matrix Service API reference for more details.

## Release Date: 2016-08-08

 * **Service additions**
  * Latitude, longitude bounding boxes of the route and each leg have been added to the route results.
  * Added an initial isochrone capability. This includes methods to create an "isotile" - a 2-D gridded data set with time to reach each lat,lon grid from an origin location. This isoltile is then used to create contours at specified times. Interior contours are optionally removed and the remaining outer contours are generalized and converted to GeoJSON polygons. An initial version supporting multimodal route types has also been added.
 * **Data Producer Updates**
  * Fixed tranist scheduling issue where false schedules were getting added.
 * **Tools Additionas**
  * Added `valhalla_export_edges` tool to allow shape and names to be dumped from the routing tiles

## Release Date: 2016-07-19

 * **Guidance Improvements**
  * Added French narrative
  * Added capability to have narrative language aliases - For example: German `de-DE` has an alias of `de`
 * **Transit Stop Update** - Return latitude and longitude for each transit stop
 * **Data Producer Updates**
  * Added logic to use lanes:forward, lanes:backward, speed:forward, and speed:backward based on direction of the directed edge.
  * Added support for no_entry, no_exit, and no_turn restrictions.
  * Added logic to support country specific access. Based on country tables found here: http://wiki.openstreetmap.org/wiki/OSM_tags_for_routing/Access-Restrictions

## Release Date: 2016-06-08

 * **Bug Fix** - Fixed a bug where edge indexing created many small tiles where no edges actually intersected. This allowed impossible routes to be considered for path finding instead of rejecting them earlier.
 * **Guidance Improvements**
  * Fixed invalid u-turn direction
  * Updated to properly call out jughandle routes
  * Enhanced signless interchange maneuvers to help guide users
 * **Data Producer Updates**
  * Updated the speed assignment for ramp to be a percentage of the original road class speed assignment
  * Updated stop impact logic for turn channel onto ramp

## Release Date: 2016-05-19

 * **Bug Fix** - Fixed a bug where routes fail within small, disconnected "islands" due to the threshold logic in prior release. Also better logic for not-thru roads.

## Release Date: 2016-05-18

 * **Bidirectional A* Improvements** - Fixed an issue where if both origin and destination locations where on not-thru roads that meet at a common node the path ended up taking a long detour. Not all cases were fixed though - next release should fix. Trying to address the termination criteria for when the best connection point of the 2 paths is optimal. Turns out that the initial case where both opposing edges are settled is not guaranteed to be the least cost path. For now we are setting a threshold and extending the search while still tracking best connections. Fixed the opposing edge when a hierarchy transition occurs.
 * **Guidance Globalization** -  Fixed decimal distance to be locale based.
 * **Guidance Improvements**
  * Fixed roundabout spoke count issue by fixing the drive_on_right attribute.
  * Simplified narative by combining unnamed straight maneuvers
  * Added logic to confirm maneuver type assignment to avoid invalid guidance
  * Fixed turn maneuvers by improving logic for the following:
    * Internal intersection edges
    * 'T' intersections
    * Intersecting forward edges
 * **Data Producer Updates** - Fix the restrictions on a shortcut edge to be the same as the last directed edge of the shortcut (rather than the first one).

## Release Date: 2016-04-28

 * **Tile Format Updates** - Separated the transit graph from the "road only" graph into different tiles but retained their interconnectivity. Transit tiles are now hierarchy level 3.
 * **Tile Format Updates** - Reduced the size of graph edge shape data by 5% through the use of varint encoding (LEB128)
 * **Tile Format Updates** - Aligned `EdgeInfo` structures to proper byte boundaries so as to maintain compatibility for systems who don't support reading from unaligned addresses.
 * **Guidance Globalization** -  Added the it-IT(Italian) language file. Added support for CLDR plural rules. The cs-CZ(Czech), de-DE(German), and en-US(US English) language files have been updated.
 * **Travel mode based instructions** -  Updated the start, post ferry, and post transit insructions to be based on the travel mode, for example:
  * `Drive east on Main Street.`
  * `Walk northeast on Broadway.`
  * `Bike south on the cycleway.`

## Release Date: 2016-04-12

 * **Guidance Globalization** -  Added logic to use tagged language files that contain the guidance phrases. The initial versions of en-US, de-DE, and cs-CZ have been deployed.
 * **Updated ferry defaults** -  Bumped up use_ferry to 0.65 so that we don't penalize ferries as much.

## Release Date: 2016-03-31
 * **Data producer updates** - Do not generate shortcuts across a node which is a fork. This caused missing fork maneuvers on longer routes.  GetNames update ("Broadway fix").  Fixed an issue with looking up a name in the ref map and not the name map.  Also, removed duplicate names.  Private = false was unsetting destination only flags for parking aisles.

## Release Date: 2016-03-30
 * **TripPathBuilder Bug Fix** - Fixed an exception that was being thrown when trying to read directed edges past the end of the list within a tile. This was due to errors in setting walkability and cyclability on upper hierarchies.

## Release Date: 2016-03-28

 * **Improved Graph Correlation** -  Correlating input to the routing graph is carried out via closest first traversal of the graph's, now indexed, geometry. This results in faster correlation and gaurantees the absolute closest edge is found.

## Release Date: 2016-03-16

 * **Transit type returned** -  The transit type (e.g. tram, metro, rail, bus, ferry, cable car, gondola, funicular) is now returned with each transit maneuver.
 * **Guidance language** -  If the language option is not supplied or is unsupported then the language will be set to the default (en-US). Also, the service will return the language in the trip results.
 * **Update multimodal path algorithm** - Applied some fixes to multimodal path algorithm. In particular fixed a bug where the wrong sortcost was added to the adjacency list. Also separated "in-station" transfer costs from transfers between stops.
 * **Data producer updates** - Do not combine shortcut edges at gates or toll booths. Fixes avoid toll issues on routes that included shortcut edges.

## Release Date: 2016-03-07

 * **Updated all APIs to honor the optional DNT (Do not track) http header** -  This will avoid logging locations.
 * **Reduce 'Merge maneuver' verbal alert instructions** -  Only create a verbal alert instruction for a 'Merge maneuver' if the previous maneuver is > 1.5 km.
 * **Updated transit defaults.  Tweaked transit costing logic to obtain better routes.** -  use_rail = 0.6, use_transfers = 0.3, transfer_cost = 15.0 and transfer_penalty = 300.0.  Updated the TransferCostFactor to use the transfer_factor correctly.  TransitionCost for pedestrian costing bumped up from 20.0f to 30.0f when predecessor edge is a transit connection.
 * **Initial Guidance Globalization** -  Partial framework for Guidance Globalization. Started reading some guidance phrases from en-US.json file.

## Release Date: 2016-02-22

 * **Use bidirectional A* for automobile routes** - Switch to bidirectional A* for all but bus routes and short routes (where origin and destination are less than 10km apart). This improves performance and has less failure cases for longer routes. Some data import adjustments were made (02-19) to fix some issues encountered with arterial and highway hierarchies. Also only use a maximum of 2 passes for bidirecdtional A* to reduce "long time to fail" cases.
 * **Added verbal multi-cue guidance** - This combines verbal instructions when 2 successive maneuvers occur in a short amount of time (e.g., Turn right onto MainStreet. Then Turn left onto 1st Avenue).

## Release Date: 2016-02-19

 * **Data producer updates** - Reduce stop impact when all edges are links (ramps or turn channels). Update opposing edge logic to reject edges that do no have proper access (forward access == reverse access on opposing edge and vice-versa). Update ReclassifyLinks for cases where a single edge (often a service road) intersects a ramp improperly causing the ramp to reclassified when it should not be. Updated maximum OSM node Id (now exceeds 4000000000). Move lua from conf repository into mjolnir.

## Release Date: 2016-02-01

 * **Data producer updates** - Reduce speed on unpaved/rough roads. Add statistics for hgv (truck) restrictions.

## Release Date: 2016-01-26

 * **Added capability to disable narrative production** - Added the `narrative` boolean option to allow users to disable narrative production. Locations, shape, length, and time are still returned. The narrative production is enabled by default. The possible values for the `narrative` option are: false and true
 * **Added capability to mark a request with an id** - The `id` is returned with the response so a user could match to the corresponding request.
 * **Added some logging enhancements, specifically [ANALYTICS] logging** - We want to focus more on what our data is telling us by logging specific stats in Logstash.

## Release Date: 2016-01-18

 * **Data producer updates** - Data importer configuration (lua) updates to fix a bug where buses were not allowed on restricted lanes.  Fixed surface issue (change the default surface to be "compacted" for footways).

## Release Date: 2016-01-04

 * **Fixed Wrong Costing Options Applied** - Fixed a bug in which a previous requests costing options would be used as defaults for all subsequent requests.

## Release Date: 2015-12-18

 * **Fix for bus access** - Data importer configuration (lua) updates to fix a bug where bus lanes were turning off access for other modes.
 * **Fix for extra emergency data** - Data importer configuration (lua) updates to fix a bug where we were saving hospitals in the data.
 * **Bicycle costing update** - Updated kTCSlight and kTCFavorable so that cycleways are favored by default vs roads.

## Release Date: 2015-12-17

 * **Graph Tile Data Structure update** - Updated structures within graph tiles to support transit efforts and truck routing. Removed TransitTrip, changed TransitRoute and TransitStop to indexes (rather than binary search). Added access restrictions (like height and weight restrictions) and the mode which they impact to reduce need to look-up.
 * **Data producer updates** - Updated graph tile structures and import processes.

## Release Date: 2015-11-23

 * **Fixed Open App for OSRM functionality** - Added OSRM functionality back to Loki to support Open App.

## Release Date: 2015-11-13

 * **Improved narrative for unnamed walkway, cycleway, and mountain bike trail** - A generic description will be used for the street name when a walkway, cycleway, or mountain bike trail maneuver is unnamed. For example, a turn right onto a unnamed walkway maneuver will now be: "Turn right onto walkway."
 * **Fix costing bug** - Fix a bug introduced in EdgeLabel refactor (impacted time distance matrix only).

## Release Date: 2015-11-3

 * **Enhance bi-directional A* logic** - Updates to bidirectional A* algorithm to fix the route completion logic to handle cases where a long "connection" edge could lead to a sub-optimal path. Add hierarchy and shortcut logic so we can test and use bidirectional A* for driving routes. Fix the destination logic to properly handle oneways as the destination edge. Also fix U-turn detection for reverse search when hierarchy transitions occur.
 * **Change "Go" to "Head" for some instructions** - Start, exit ferry.
 * **Update to roundabout instructions** - Call out roundabouts for edges marked as links (ramps, turn channels).
 * **Update bicycle costing** - Fix the road factor (for applying weights based on road classification) and lower turn cost values.

## Data Producer Release Date: 2015-11-2

 * **Updated logic to not create shortcut edges on roundabouts** - This fixes some roundabout exit counts.

## Release Date: 2015-10-20

 * **Bug Fix for Pedestrian and Bicycle Routes** - Fixed a bug with setting the destination in the bi-directional Astar algorithm. Locations that snapped to a dead-end node would have failed the route and caused a timeout while searching for a valid path. Also fixed the elapsed time computation on the reverse path of bi-directional algorithm.

## Release Date: 2015-10-16

 * **Through Location Types** - Improved support for locations with type = "through". Routes now combine paths that meet at each through location to create a single "leg" between locations with type = "break". Paths that continue at a through location will not create a U-turn unless the path enters a "dead-end" region (neighborhood with no outbound access).
 * **Update shortcut edge logic** - Now skips long shortcut edges when close to the destination. This can lead to missing the proper connection if the shortcut is too long. Fixes #245 (thor).
 * **Per mode service limits** - Update configuration to allow setting different maximum number of locations and distance per mode.
 * **Fix shape index for trivial path** - Fix a bug where when building the the trip path for a "trivial" route (includes just one edge) where the shape index exceeded that size of the shape.

## Release Date: 2015-09-28

 * **Elevation Influenced Bicycle Routing** - Enabled elevation influenced bicycle routing. A "use-hills" option was added to the bicycle costing profile that can tune routes to avoid hills based on grade and amount of elevation change.
 * **"Loop Edge" Fix** - Fixed a bug with edges that form a loop. Split them into 2 edges during data import.
 * **Additional information returned from 'locate' method** - Added information that can be useful when debugging routes and data. Adds information about nodes and edges at a location.
 * **Guidance/Narrative Updates** - Added side of street to destination narrative. Updated verbal instructions.<|MERGE_RESOLUTION|>--- conflicted
+++ resolved
@@ -50,12 +50,9 @@
    * FIXED: Fix elevation serializing [#3735](https://github.com/valhalla/valhalla/pull/3735)
    * FIXED: Fix returning a potentially uninitialized value in PointXY::ClosestPoint [#3737](https://github.com/valhalla/valhalla/pull/3737)
    * FIXED: Wales and Scotland name change. [#3746](https://github.com/valhalla/valhalla/pull/3746)
-<<<<<<< HEAD
-   * FIXED: Fix TimeDistanceMatrix results sequence [#3738](https://github.com/valhalla/valhalla/pull/3738)
-=======
    * FIXED: Pedestrian crossings are allowed for bikes [#3751](https://github.com/valhalla/valhalla/pull/3751)
    * FIXED: Fix for Mac OSx.  Small update for the workdir for the admin_sidewalk_override test.  [#3757](https://github.com/valhalla/valhalla/pull/3757)
->>>>>>> 5b379fa6
+   * FIXED: Fix TimeDistanceMatrix results sequence [#3738](https://github.com/valhalla/valhalla/pull/3738)
 
 * **Enhancement**
    * CHANGED: Pronunciation for names and destinations [#3132](https://github.com/valhalla/valhalla/pull/3132)
