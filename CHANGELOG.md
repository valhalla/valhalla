## Release Date: 2023-??-?? Valhalla 3.4.1
* **Removed**
<<<<<<< HEAD
   * REMOVED: unused vehicle types in AutoCost and segway; renamed kTruck to "truck" instead of "tractor_trailer" [#4430](https://github.com/valhalla/valhalla/pull/4430)
=======
   * REMOVED: needs_ci_run script [#4423](https://github.com/valhalla/valhalla/pull/4423)
>>>>>>> ae8cb682
* **Bug Fix**
   * FIXED: gcc13 was missing some std header includes [#4154](https://github.com/valhalla/valhalla/pull/4154)
   * FIXED: when reclassifying ferry edges, remove destonly from ways only if the connecting way was destonly [#4118](https://github.com/valhalla/valhalla/pull/4118)
   * FIXED: typo in use value of map matching API (`platform_connection` was misspelled) [#4174](https://github.com/valhalla/valhalla/pull/4174)
   * FIXED: fix crash in timedistancebssmatrix.cc  [#4244](https://github.com/valhalla/valhalla/pull/4244)
   * FIXED: missing protobuf CMake configuration to link abseil for protobuf >= 3.22.0 [#4207](https://github.com/valhalla/valhalla/pull/4207)
   * FIXED: broken links on the optimized route API page [#4260](https://github.com/valhalla/valhalla/pull/4260)
   * FIXED: remove clearing of headings while calculating a matrix [#4288](https://github.com/valhalla/valhalla/pull/4288)
   * FIXED: only recost matrix pairs which have connections found [#4344](https://github.com/valhalla/valhalla/pull/4344)
   * FIXED: arm builds. tons of errors due to floating point issues mostly [#4213](https://github.com/valhalla/valhalla/pull/4213)
   * FIXED: respond with correlated edges for format=valhalla and matrix [#4335](https://github.com/valhalla/valhalla/pull/4335)
   * FIXED: `sources` & `targets` for verbose matrix response was kinda broken due to #4335 above [#4366](https://github.com/valhalla/valhalla/pull/4366)
   * FIXED: recover proper shortest path to ferry connections (when multiple edges exist between node pair) [#4361](https://github.com/valhalla/valhalla/pull/4361)
   * FIXED: recover proper shortest path to ferry connections (make sure correct label index is used) [#4378](https://github.com/valhalla/valhalla/pull/4378)
   * FIXED: Allow all roads for motorcycles [#4348](https://github.com/valhalla/valhalla/pull/4348)
   * FIXED: motorcar:conditional should not apply to motorcycle and moped [#4359](https://github.com/valhalla/valhalla/pull/4359)
   * FIXED: break shortcuts when there are different restrictions on base edges [#4326](https://github.com/valhalla/valhalla/pull/4326)
   * FIXED: Incorrect `edge_index` assignment in `thor_worker_t::build_trace` [#4413](https://github.com/valhalla/valhalla/pull/4413)
   * FIXED: lots of issues with CostMatrix (primarily deadend logic) with a complete refactor modeling things very close to bidir A*, also to prepare for a unification of the two [#4372](https://github.com/valhalla/valhalla/pull/4372)
   * FIXED: diff_names check was missing for Graphfilter and Shortcutbuilder for AddEdgeInfo call.  [#4436](https://github.com/valhalla/valhalla/pull/4436)
   * FIXED: updated timezone database and added code to keep compatibility with old servers/new data and vice versa [#4446](https://github.com/valhalla/valhalla/pull/4446)
   * FIXED: retry elevation tile download if the download failed for some reason or the downloaded tile was corrupt [#4461](https://github.com/valhalla/valhalla/pull/4461)
   * FIXED: base transition costs were getting overridden by osrm car turn duration [#4463](https://github.com/valhalla/valhalla/pull/4463)
   * FIXED: insane ETAs for `motor_scooter` on `track`s [#4468](https://github.com/valhalla/valhalla/pull/4468)
* **Enhancement**
   * UPDATED: French translations, thanks to @xlqian [#4159](https://github.com/valhalla/valhalla/pull/4159)
   * CHANGED: -j flag for multithreaded executables to override mjolnir.concurrency [#4168](https://github.com/valhalla/valhalla/pull/4168)
   * CHANGED: moved the argparse boilerplate code to a private header which all programs can share [#4169](https://github.com/valhalla/valhalla/pull/4169)
   * ADDED: CI runs a spell check on the PR to detect spelling mistakes [#4179](https://github.com/valhalla/valhalla/pull/4179)
   * ADDED: `preferred_side_cutoff` parameter for locations [#4182](https://github.com/valhalla/valhalla/pull/4182)
   * ADDED: PBF output for matrix endpoint [#4121](https://github.com/valhalla/valhalla/pull/4121)
   * CHANGED: sped up the transit gtfs ingestion process by sorting the feeds before querying them and avoiding copying their structures. forked just_gtfs into the valhalla org to accomplish it [#4167](https://github.com/valhalla/valhalla/pull/4167)
   * CHANGED: write traffic tile headers in `valhalla_build_extract` [#4195](https://github.com/valhalla/valhalla/pull/4195)
   * ADDED: `source_percent_along` & `target_percent_along` to /trace_attributes JSON response [#4199](https://github.com/valhalla/valhalla/pull/4199)
   * ADDED: sqlite database to store landmarks along with interfaces of insert and bounding box queries [#4189](https://github.com/valhalla/valhalla/pull/4189)
   * CHANGED: refactor landmark database interface to use a pimpl [#4202](https://github.com/valhalla/valhalla/pull/4202)
   * ADDED: support for `:forward` and `:backward` for `motor_vehicle`, `vehicle`, `foot` and `bicycle` tag prefixes [#4204](https://github.com/valhalla/valhalla/pull/4204)
   * ADDED: add `valhalla_build_landmarks` to parse POIs from osm pbfs and store them as landmarks in the landmark sqlite database [#4201](https://github.com/valhalla/valhalla/pull/4201)
   * ADDED: add primary key in the landmark sqlite database and a method to retrieve landmarks via their primary keys [#4224](https://github.com/valhalla/valhalla/pull/4224)
   * ADDED: update graph tile to allow adding landmarks to edge info, and refactor edgeinfo.cc [#4233](https://github.com/valhalla/valhalla/pull/4233)
   * ADDED: `sources_to_targets` action for `/expansion` [#4263](https://github.com/valhalla/valhalla/pull/4263)
   * ADDED: option `--extract-tar` to `valhalla_build_extract` to create extracts from .tar files instead of tile directory [#4255](https://github.com/valhalla/valhalla/pull/4255)
   * ADDED: Support for `bannerInstructions` attribute in OSRM serializer via `banner_instructions` request parameter [#4093](https://github.com/valhalla/valhalla/pull/4093)
   * UPDATED: submodules which had new releases, unless it was a major version change [#4231](https://github.com/valhalla/valhalla/pull/4231)
   * ADDED: Support for elevation along a route. Add elevation to EdgeInfo within Valhalla tiles [#4279](https://github.com/valhalla/valhalla/pull/4279)
   * ADDED: the workflow to find landmarks in a graph tile, associate them with nearby edges, and update the graph tile to store the associations [#4278](https://github.com/valhalla/valhalla/pull/4278)
   * ADDED: update maneuver generation to add nearby landmarks to maneuvers as direction support [#4293](https://github.com/valhalla/valhalla/pull/4293)
   * CHANGED: the boost property tree config is now read into a singleton that doesn't need to be passed around anymore [#4220](https://github.com/valhalla/valhalla/pull/4220)
   * ADDED: Update the street name and sign data processing include language and pronunciations [#4268](https://github.com/valhalla/valhalla/pull/4268)
   * CHANGED: more sustainable way to work with protobuf in cmake [#4334](https://github.com/valhalla/valhalla/pull/4334)
   * CHANGED: use date_time API to retrieve timezone aliases instead of our own curated list [#4382](https://github.com/valhalla/valhalla/pull/4382)
   * CHANGED: less aggressive logging for nodes' headings & ferry connections [#4420][https://github.com/valhalla/valhalla/pull/4420]
   * ADDED: add documentation about historical traffic [#4259](https://github.com/valhalla/valhalla/pull/4259)
   * ADDED: config option to control how much memory we'll reserve for CostMatrix locations [#4424](https://github.com/valhalla/valhalla/pull/4424)
   * CHANGED: refactor EdgeLabel (and derived classes) to reduce memory use. [#4439](https://github.com/valhalla/valhalla/pull/4439)
   * ADDED: "shape" field to matrix response for CostMatrix only [#4432](https://github.com/valhalla/valhalla/pull/4432)
   * CHANGED: `/expansion`: add field `prev_edge_id`, make the GeoJSON features `LineString`s [#4275](https://github.com/valhalla/valhalla/issues/4275)
   * ADDED: --optimize & --log-details to valhalla_run_matrix [#4355](https://github.com/valhalla/valhalla/pull/4334)
   * ADDED: most access restrictions to /locate response [#4431](https://github.com/valhalla/valhalla/pull/4431)
   * ADDED: hgv=destination and friends for truck-specific "destination_only" logic [#4450](https://github.com/valhalla/valhalla/issues/4450)
   * UPDATED: updated country access overrides [#4460](https://github.com/valhalla/valhalla/pull/4460)
   * CHANGED: date_time refactor as a preparation to return DST/timezone related offset in the response [#4365](https://github.com/valhalla/valhalla/pull/4365)
   * ADDED: find connection on backward search for bidir matrix algo [#4329](https://github.com/valhalla/valhalla/pull/4329)

## Release Date: 2023-05-11 Valhalla 3.4.0
* **Removed**
   * REMOVED: Docker image pushes to Dockerhub [#4033](https://github.com/valhalla/valhalla/pull/4033)
   * REMOVED: transitland references and scripts and replace with info for raw GTFS feeds [#4033](https://github.com/valhalla/valhalla/pull/3906)
* **Bug Fix**
   * FIXED: underflow of uint64_t cast for matrix time results [#3906](https://github.com/valhalla/valhalla/pull/3906)
   * FIXED: update vcpkg commit for Azure pipelines to fix libtool mirrors [#3915](https://github.com/valhalla/valhalla/pull/3915)
   * FIXED: fix CHANGELOG release year (2022->2023) [#3927](https://github.com/valhalla/valhalla/pull/3927)
   * FIXED: avoid segfault on invalid exclude_polygons input [#3907](https://github.com/valhalla/valhalla/pull/3907)
   * FIXED: allow \_WIN32_WINNT to be defined by build system [#3933](https://github.com/valhalla/valhalla/issues/3933)
   * FIXED: disconnected stop pairs in gtfs import [#3943](https://github.com/valhalla/valhalla/pull/3943)
   * FIXED: in/egress traversability in gtfs ingestion is now defaulted to kBoth to enable pedestrian access on transit connect edges and through the in/egress node [#3948](https://github.com/valhalla/valhalla/pull/3948)
   * FIXED: parsing logic needed implicit order of stations/egresses/platforms in the GTFS feeds [#3949](https://github.com/valhalla/valhalla/pull/3949)
   * FIXED: segfault in TimeDistanceMatrix [#3964](https://github.com/valhalla/valhalla/pull/3949)
   * FIXED: write multiple PBFs if the protobuf object gets too big [#3954](https://github.com/valhalla/valhalla/pull/3954)
   * FIXED: pin conan version to latest 1.x for now [#3990](https://github.com/valhalla/valhalla/pull/3990)
   * FIXED: Fix matrix_locations when used in pbf request [#3997](https://github.com/valhalla/valhalla/pull/3997)
   * FIXED: got to the point where the basic transit routing test works [#3988](https://github.com/valhalla/valhalla/pull/3988)
   * FIXED: fix build with LOGGING_LEVEL=ALL [#3992](https://github.com/valhalla/valhalla/pull/3992)
   * FIXED: transit stitching when determining whether a platform was generated [#4020](https://github.com/valhalla/valhalla/pull/4020)
   * FIXED: multimodal isochrones [#4030](https://github.com/valhalla/valhalla/pull/4030)
   * FIXED: duplicated recosting names should throw [#4042](https://github.com/valhalla/valhalla/pull/4042)
   * FIXED: Remove arch specificity from strip command of Python bindings to make it more compatible with other archs [#4040](https://github.com/valhalla/valhalla/pull/4040)
   * FIXED: GraphReader::GetShortcut no longer returns false positives or false negatives [#4019](https://github.com/valhalla/valhalla/pull/4019)
   * FIXED: Tagging with bus=permit or taxi=permit did not override access=no [#4045](https://github.com/valhalla/valhalla/pull/4045)
   * FIXED: Upgrade RapidJSON to address undefined behavior [#4051](https://github.com/valhalla/valhalla/pull/4051)
   * FIXED: time handling for transit service [#4052](https://github.com/valhalla/valhalla/pull/4052)
   * FIXED: multiple smaller bugs while testing more multimodal /route & /isochrones [#4055](https://github.com/valhalla/valhalla/pull/4055)
   * FIXED: `FindLuaJit.cmake` to include Windows paths/library names [#4067](https://github.com/valhalla/valhalla/pull/4067)
   * FIXED: Move complex turn restriction check out of can_form_shortcut() [#4047](https://github.com/valhalla/valhalla/pull/4047)
   * FIXED: fix `clear` methods on matrix algorithms and reserve some space for labels with a new config [#4075](https://github.com/valhalla/valhalla/pull/4075)
   * FIXED: fix `valhalla_build_admins` & `valhalla_ways_to_edges` argument parsing [#4097](https://github.com/valhalla/valhalla/pull/4097)
   * FIXED: fail early in `valhalla_build_admins` if parent directory can't be created, also exit with failure [#4099](https://github.com/valhalla/valhalla/pull/4099)
* **Enhancement**
   * CHANGED: replace boost::optional with C++17's std::optional where possible [#3890](https://github.com/valhalla/valhalla/pull/3890)
   * ADDED: parse `lit` tag on ways and add it to graph [#3893](https://github.com/valhalla/valhalla/pull/3893)
   * ADDED: log lat/lon of node where children link edges exceed the configured maximum [#3911](https://github.com/valhalla/valhalla/pull/3911)
   * ADDED: log matrix algorithm which was used [#3916](https://github.com/valhalla/valhalla/pull/3916)
   * UPDATED: docker base image to Ubuntu 22.04 [#3912](https://github.com/valhalla/valhalla/pull/3912)
   * CHANGED: Unify handling of single-file -Werror in all modules [#3910](https://github.com/valhalla/valhalla/pull/3910)
   * CHANGED: Build skadi with -Werror [#3935](https://github.com/valhalla/valhalla/pull/3935)
   * ADDED: Connect transit tiles to the graph [#3700](https://github.com/valhalla/valhalla/pull/3700)
   * CHANGED: switch to C++17 master branch of `just_gtfs` [#3947](https://github.com/valhalla/valhalla/pull/3947)
   * ADDED: Support for configuring a universal request timeout [#3966](https://github.com/valhalla/valhalla/pull/3966)
   * ADDED: optionally include highway=platform edges for pedestrian access [#3971](https://github.com/valhalla/valhalla/pull/3971)
   * ADDED: `use_lit` costing option for pedestrian costing [#3957](https://github.com/valhalla/valhalla/pull/3957)
   * CHANGED: Removed stray NULL values in log output[#3974](https://github.com/valhalla/valhalla/pull/3974)
   * CHANGED: More conservative estimates for cost of walking slopes [#3982](https://github.com/valhalla/valhalla/pull/3982)
   * ADDED: An option to slim down matrix response [#3987](https://github.com/valhalla/valhalla/pull/3987)
   * CHANGED: Updated url for just_gtfs library [#3994](https://github.com/valhalla/valhalla/pull/3995)
   * ADDED: Docker image pushes to Github's docker registry [#4033](https://github.com/valhalla/valhalla/pull/4033)
   * ADDED: `disable_hierarchy_pruning` costing option to find the actual optimal route for motorized costing modes, i.e `auto`, `motorcycle`, `motor_scooter`, `bus`, `truck` & `taxi`. [#4000](https://github.com/valhalla/valhalla/pull/4000)
   * CHANGED: baldr directory: remove warnings and C++17 adjustments [#4011](https://github.com/valhalla/valhalla/pull/4011)
   * UPDATED: `vcpkg` to latest master, iconv wasn't building anymore [#4066](https://github.com/valhalla/valhalla/pull/4066)
   * CHANGED: pybind11 upgrade for python 3.11 [#4067](https://github.com/valhalla/valhalla/pull/4067)
   * CHANGED: added transit level to connectivity map [#4082](https://github.com/valhalla/valhalla/pull/4082)
   * ADDED: "has_transit_tiles" & "osm_changeset" to verbose status response [#4062](https://github.com/valhalla/valhalla/pull/4062)
   * ADDED: time awareness to CostMatrix for e.g. traffic support [#4071](https://github.com/valhalla/valhalla/pull/4071)
   * UPDATED: transifex translations [#4102](https://github.com/valhalla/valhalla/pull/4102)

## Release Date: 2023-01-03 Valhalla 3.3.0
* **Removed**
* **Bug Fix**
* **Enhancement**
  * CHANGED: Upgraded from C++14 to C++17. [#3878](https://github.com/valhalla/valhalla/pull/3878)

## Release Date: 2023-01-03 Valhalla 3.2.1
* **Removed**
* **Bug Fix**
   * FIXED: valhalla_run_route was missing config logic.[#3824](https://github.com/valhalla/valhalla/pull/3824)
   * FIXED: Added missing ferry tag if manoeuver uses a ferry. It's supposed to be there according to the docs. [#3815](https://github.com/valhalla/valhalla/issues/3815)
   * FIXED: Handle hexlifying strings with unsigned chars [#3842](https://github.com/valhalla/valhalla/pull/3842)
   * FIXED: Newer clang warns on `sprintf` which becomes a compilation error (due to `Werror`) so we use `snprintf` instead [#3846](https://github.com/valhalla/valhalla/issues/3846)
   * FIXED: Build all of Mjolnir with -Werror [#3845](https://github.com/valhalla/valhalla/pull/3845)
   * FIXED: Only set most destination information once for all origins in timedistancematrix [#3830](https://github.com/valhalla/valhalla/pull/3830)
   * FIXED: Integers to expansion JSON output were cast wrongly [#3857](https://github.com/valhalla/valhalla/pull/3857)
   * FIXED: hazmat=destination should be hazmat=false and fix the truckcost usage of hazmat [#3865](https://github.com/valhalla/valhalla/pull/3865)
   * FIXED: Make sure there is at least one path which is accessible for all vehicular modes when reclassifying ferry edges [#3860](https://github.com/valhalla/valhalla/pull/3860)
   * FIXED: valhalla_build_extract was failing to determine the tile ID to include in the extract [#3864](https://github.com/valhalla/valhalla/pull/3864)
   * FIXED: valhalla_ways_to_edges missed trimming the cache when overcommitted [#3872](https://github.com/valhalla/valhalla/pull/3864)
   * FIXED: Strange detours with multi-origin/destination unidirectional A* [#3585](https://github.com/valhalla/valhalla/pull/3585)
* **Enhancement**
   * ADDED: Added has_toll, has_highway, has_ferry tags to summary field of a leg and route and a highway tag to a maneuver if it includes a highway. [#3815](https://github.com/valhalla/valhalla/issues/3815)
   * ADDED: Add time info to sources_to_targets [#3795](https://github.com/valhalla/valhalla/pull/3795)
   * ADDED: "available_actions" to the /status response [#3836](https://github.com/valhalla/valhalla/pull/3836)
   * ADDED: "waiting" field on input/output intermediate break(\_through) locations to respect services times [#3849](https://github.com/valhalla/valhalla/pull/3849)
   * ADDED: --bbox & --geojson-dir options to valhalla_build_extract to only archive a subset of tiles [#3856](https://github.com/valhalla/valhalla/pull/3856)
   * CHANGED: Replace unstable c++ geos API with a mix of geos' c api and boost::geometry for admin building [#3683](https://github.com/valhalla/valhalla/pull/3683)
   * ADDED: optional write-access to traffic extract from GraphReader [#3876](https://github.com/valhalla/valhalla/pull/3876)
   * UPDATED: locales from Transifex [#3879](https://github.com/valhalla/valhalla/pull/3879)
   * CHANGED: Build most of Baldr with -Werror [#3885](https://github.com/valhalla/valhalla/pull/3885)
   * UPDATED: some documentation overhaul to slim down root's README [#3881](https://github.com/valhalla/valhalla/pull/3881)
   * CHANGED: move documentation hosting to Github Pages from readthedocs.io [#3884](https://github.com/valhalla/valhalla/pull/3884)
   * ADDED: inline config arguments to some more executables [#3873](https://github.com/valhalla/valhalla/pull/3873)

## Release Date: 2022-10-26 Valhalla 3.2.0
* **Removed**
   * REMOVED: "build-\*" docker image to decrease complexity [#3689](https://github.com/valhalla/valhalla/pull/3541)

* **Bug Fix**
   * FIXED: Fix precision losses while encoding-decoding distance parameter in openlr [#3374](https://github.com/valhalla/valhalla/pull/3374)
   * FIXED: Fix bearing calculation for openlr records [#3379](https://github.com/valhalla/valhalla/pull/3379)
   * FIXED: Some refactoring that was proposed for the PR 3379 [3381](https://github.com/valhalla/valhalla/pull/3381)
   * FIXED: Avoid calling out "keep left/right" when passing an exit [3349](https://github.com/valhalla/valhalla/pull/3349)
   * FIXED: Fix iterator decrement beyond begin() in GeoPoint::HeadingAtEndOfPolyline() method [#3393](https://github.com/valhalla/valhalla/pull/3393)
   * FIXED: Add string for Use:kPedestrianCrossing to fix null output in to_string(Use). [#3416](https://github.com/valhalla/valhalla/pull/3416)
   * FIXED: Remove simple restrictions check for pedestrian cost calculation. [#3423](https://github.com/valhalla/valhalla/pull/3423)
   * FIXED: Parse "highway=busway" OSM tag: https://wiki.openstreetmap.org/wiki/Tag:highway%3Dbusway [#3413](https://github.com/valhalla/valhalla/pull/3413)
   * FIXED: Process int_ref irrespective of `use_directions_on_ways_` [#3446](https://github.com/valhalla/valhalla/pull/3446)
   * FIXED: workaround python's ArgumentParser bug to not accept negative numbers as arguments [#3443](https://github.com/valhalla/valhalla/pull/3443)
   * FIXED: Undefined behaviour on some platforms due to unaligned reads [#3447](https://github.com/valhalla/valhalla/pull/3447)
   * FIXED: Fixed undefined behavior due to invalid shift exponent when getting edge's heading [#3450](https://github.com/valhalla/valhalla/pull/3450)
   * FIXED: Use midgard::unaligned_read in GraphTileBuilder::AddSigns [#3456](https://github.com/valhalla/valhalla/pull/3456)
   * FIXED: Relax test margin for time dependent traffic test [#3467](https://github.com/valhalla/valhalla/pull/3467)
   * FIXED: Fixed missed intersection heading [#3463](https://github.com/valhalla/valhalla/pull/3463)
   * FIXED: Stopped putting binary bytes into a string field of the protobuf TaggedValue since proto3 protects against that for cross language support [#3468](https://github.com/valhalla/valhalla/pull/3468)
   * FIXED: valhalla_service uses now loki logging config instead of deprecated tyr logging [#3481](https://github.com/valhalla/valhalla/pull/3481)
   * FIXED: Docker image `valhalla/valhalla:run-latest`: conan error + python integration [#3485](https://github.com/valhalla/valhalla/pull/3485)
   * FIXED: fix more protobuf unstable 3.x API [#3494](https://github.com/valhalla/valhalla/pull/3494)
   * FIXED: fix one more protobuf unstable 3.x API [#3501](https://github.com/valhalla/valhalla/pull/3501)
   * FIXED: Fix valhalla_build_tiles imports only bss from last osm file [#3503](https://github.com/valhalla/valhalla/pull/3503)
   * FIXED: Fix total_run_stat.sh script. [#3511](https://github.com/valhalla/valhalla/pull/3511)
   * FIXED: Both `hov:designated` and `hov:minimum` have to be correctly set for the way to be considered hov-only [#3526](https://github.com/valhalla/valhalla/pull/3526)
   * FIXED: Wrong out index in route intersections [#3541](https://github.com/valhalla/valhalla/pull/3541)
   * FIXED: fix valhalla_export_edges: missing null columns separator [#3543](https://github.com/valhalla/valhalla/pull/3543)
   * FIXED: Removed/updated narrative language aliases that are not IETF BCP47 compliant [#3546](https://github.com/valhalla/valhalla/pull/3546)
   * FIXED: Wrong predecessor opposing edge in dijkstra's expansion [#3528](https://github.com/valhalla/valhalla/pull/3528)
   * FIXED: exit and exit_verbal in Russian locale should be same [#3545](https://github.com/valhalla/valhalla/pull/3545)
   * FIXED: Skip transit tiles in hierarchy builder [#3559](https://github.com/valhalla/valhalla/pull/3559)
   * FIXED: Fix some country overrides in adminconstants and add a couple new countries. [#3578](https://github.com/valhalla/valhalla/pull/3578)
   * FIXED: Improve build errors reporting [#3579](https://github.com/valhalla/valhalla/pull/3579)
   * FIXED: Fix "no elevation" values and /locate elevation response [#3571](https://github.com/valhalla/valhalla/pull/3571)
   * FIXED: Build tiles with admin/timezone support on Windows [#3580](https://github.com/valhalla/valhalla/pull/3580)
   * FIXED: admin "Saint-Martin" changed name to "Saint-Martin (France)" [#3619](https://github.com/valhalla/valhalla/pull/3619)
   * FIXED: openstreetmapspeeds global config with `null`s now supported [#3621](https://github.com/valhalla/valhalla/pull/3621)
   * FIXED: valhalla_run_matrix was failing (could not find proper max_matrix_distance) [#3635](https://github.com/valhalla/valhalla/pull/3635)
   * FIXED: Removed duplicate degrees/radians constants [#3642](https://github.com/valhalla/valhalla/pull/3642)
   * FIXED: Forgot to adapt driving side and country access rules in [#3619](https://github.com/valhalla/valhalla/pull/3619) [#3652](https://github.com/valhalla/valhalla/pull/3652)
   * FIXED: DateTime::is_conditional_active(...) incorrect end week handling [#3655](https://github.com/valhalla/valhalla/pull/3655)
   * FIXED: TimeDistanceBSSMatrix: incorrect initialization for destinations[#3659](https://github.com/valhalla/valhalla/pull/3659)
   * FIXED: Some interpolated points had invalid edge_index in trace_attributes response [#3646](https://github.com/valhalla/valhalla/pull/3670)
   * FIXED: Use a small node snap distance in map-matching. FIxes issue with incorrect turn followed by Uturn. [#3677](https://github.com/valhalla/valhalla/pull/3677)
   * FIXED: Conan error when building Docker image. [#3689](https://github.com/valhalla/valhalla/pull/3689)
   * FIXED: Allow country overrides for sidewalk [#3711](https://github.com/valhalla/valhalla/pull/3711)
   * FIXED: CostMatrix incorrect tile usage with oppedge. [#3719](https://github.com/valhalla/valhalla/pull/3719)
   * FIXED: Fix elevation serializing [#3735](https://github.com/valhalla/valhalla/pull/3735)
   * FIXED: Fix returning a potentially uninitialized value in PointXY::ClosestPoint [#3737](https://github.com/valhalla/valhalla/pull/3737)
   * FIXED: Wales and Scotland name change. [#3746](https://github.com/valhalla/valhalla/pull/3746)
   * FIXED: Pedestrian crossings are allowed for bikes [#3751](https://github.com/valhalla/valhalla/pull/3751)
   * FIXED: Fix for Mac OSx.  Small update for the workdir for the admin_sidewalk_override test.  [#3757](https://github.com/valhalla/valhalla/pull/3757)
   * FIXED: Add missing service road case from GetTripLegUse method. [#3763](https://github.com/valhalla/valhalla/pull/3763)
   * FIXED: Fix TimeDistanceMatrix results sequence [#3738](https://github.com/valhalla/valhalla/pull/3738)
   * FIXED: Fix status endpoint not reporting that the service is shutting down [#3785](https://github.com/valhalla/valhalla/pull/3785)
   * FIXED: Fix TimdDistanceMatrix SetSources and SetTargets [#3792](https://github.com/valhalla/valhalla/pull/3792)
   * FIXED: Added highway and surface factor in truckcost [#3590](https://github.com/valhalla/valhalla/pull/3590)
   * FIXED: Potential integer underflow in file suffix generation [#3783](https://github.com/valhalla/valhalla/pull/3783)
   * FIXED: Building Valhalla as a submodule [#3781](https://github.com/valhalla/valhalla/issues/3781)
   * FIXED: Fixed invalid time detection in GetSpeed [#3800](https://github.com/valhalla/valhalla/pull/3800)
   * FIXED: Osmway struct update: added up to 33 and not 32 [#3808](https://github.com/valhalla/valhalla/pull/3808)

* **Enhancement**
   * CHANGED: Pronunciation for names and destinations [#3132](https://github.com/valhalla/valhalla/pull/3132)
   * CHANGED: Requested code clean up for phonemes PR [#3356](https://github.com/valhalla/valhalla/pull/3356)
   * CHANGED: Refactor Pronunciation class to struct [#3359](https://github.com/valhalla/valhalla/pull/3359)
   * ADDED: Added support for probabale restrictions [#3361](https://github.com/valhalla/valhalla/pull/3361)
   * CHANGED: Refactored the verbal text formatter to handle logic for street name and sign [#3369](https://github.com/valhalla/valhalla/pull/3369)
   * CHANGED: return "version" and "tileset_age" on parameterless /status call [#3367](https://github.com/valhalla/valhalla/pull/3367)
   * CHANGED: de-singleton tile_extract by introducing an optional index.bin file created by valhalla_build_extract [#3281](https://github.com/valhalla/valhalla/pull/3281)
   * CHANGED: implement valhalla_build_elevation in python and add more --from-geojson & --from-graph options [#3318](https://github.com/valhalla/valhalla/pull/3318)
   * ADDED: Add boolean parameter to clear memory for edge labels from thor. [#2789](https://github.com/valhalla/valhalla/pull/2789)
   * CHANGED: Do not create statsd client in workers if it is not configured [#3394](https://github.com/valhalla/valhalla/pull/3394)
   * ADDED: Import of Bike Share Stations information in BSS Connection edges [#3411](https://github.com/valhalla/valhalla/pull/3411)
   * ADDED: Add heading to PathEdge to be able to return it on /locate [#3399](https://github.com/valhalla/valhalla/pull/3399)
   * ADDED: Add `prioritize_bidirectional` option for fast work and correct ETA calculation for `depart_at` date_time type. Smoothly stop using live-traffic [#3398](https://github.com/valhalla/valhalla/pull/3398)
   * CHANGED: Minor fix for headers  [#3436](https://github.com/valhalla/valhalla/pull/3436)
   * CHANGED: Use std::multimap for polygons returned for admin and timezone queries. Improves performance when building tiles. [#3427](https://github.com/valhalla/valhalla/pull/3427)
   * CHANGED: Refactored GraphBuilder::CreateSignInfoList [#3438](https://github.com/valhalla/valhalla/pull/3438)
   * ADDED: Add support for LZ4 compressed elevation tiles [#3401](https://github.com/valhalla/valhalla/pull/3401)
   * CHANGED: Rearranged some of the protobufs to remove redundancy [#3452](https://github.com/valhalla/valhalla/pull/3452)
   * CHANGED: overhaul python bindings [#3380](https://github.com/valhalla/valhalla/pull/3380)
   * CHANGED: Removed all protobuf defaults either by doing them in code or by relying on 0 initialization. Also deprecated best_paths and do_not_track [#3454](https://github.com/valhalla/valhalla/pull/3454)
   * ADDED: isochrone action for /expansion endpoint to track dijkstra expansion [#3215](https://github.com/valhalla/valhalla/pull/3215)
   * CHANGED: remove boost from dependencies and add conan as prep for #3346 [#3459](https://github.com/valhalla/valhalla/pull/3459)
   * CHANGED: Remove boost.program_options in favor of cxxopts header-only lib and use conan to install header-only boost. [#3346](https://github.com/valhalla/valhalla/pull/3346)
   * CHANGED: Moved all protos to proto3 for internal request/response handling [#3457](https://github.com/valhalla/valhalla/pull/3457)
   * CHANGED: Allow up to 32 outgoing link edges on a node when reclassifying links [#3483](https://github.com/valhalla/valhalla/pull/3483)
   * CHANGED: Reuse sample::get implementation [#3471](https://github.com/valhalla/valhalla/pull/3471)
   * ADDED: Beta support for interacting with the http/bindings/library via serialized and pbf objects respectively [#3464](https://github.com/valhalla/valhalla/pull/3464)
   * CHANGED: Update xcode to 12.4.0 [#3492](https://github.com/valhalla/valhalla/pull/3492)
   * ADDED: Add JSON generator to conan [#3493](https://github.com/valhalla/valhalla/pull/3493)
   * CHANGED: top_speed option: ignore live speed for speed based penalties [#3460](https://github.com/valhalla/valhalla/pull/3460)
   * ADDED: Add `include_construction` option into the config to include/exclude roads under construction from the graph [#3455](https://github.com/valhalla/valhalla/pull/3455)
   * CHANGED: Refactor options protobuf for Location and Costing objects [#3506](https://github.com/valhalla/valhalla/pull/3506)
   * CHANGED: valhalla.h and config.h don't need cmake configuration [#3502](https://github.com/valhalla/valhalla/pull/3502)
   * ADDED: New options to control what fields of the pbf are returned when pbf format responses are requested [#3207](https://github.com/valhalla/valhalla/pull/3507)
   * CHANGED: Rename tripcommon to common [#3516](https://github.com/valhalla/valhalla/pull/3516)
   * ADDED: Indoor routing - data model, data processing. [#3509](https://github.com/valhalla/valhalla/pull/3509)
   * ADDED: On-demand elevation tile fetching [#3391](https://github.com/valhalla/valhalla/pull/3391)
   * CHANGED: Remove many oneof uses from the protobuf api where the semantics of optional vs required isnt necessary [#3527](https://github.com/valhalla/valhalla/pull/3527)
   * ADDED: Indoor routing maneuvers [#3519](https://github.com/valhalla/valhalla/pull/3519)
   * ADDED: Expose reverse isochrone parameter for reverse expansion [#3528](https://github.com/valhalla/valhalla/pull/3528)
   * CHANGED: Add matrix classes to thor worker so they persist between requests. [#3560](https://github.com/valhalla/valhalla/pull/3560)
   * CHANGED: Remove `max_matrix_locations` and introduce `max_matrix_location_pairs` to configure the allowed number of total routes for the matrix action for more flexible asymmetric matrices [#3569](https://github.com/valhalla/valhalla/pull/3569)
   * CHANGED: modernized spatialite syntax [#3580](https://github.com/valhalla/valhalla/pull/3580)
   * ADDED: Options to generate partial results for time distance matrix when there is one source (one to many) or one target (many to one). [#3181](https://github.com/valhalla/valhalla/pull/3181)
   * ADDED: Enhance valhalla_build_elevation with LZ4 recompression support [#3607](https://github.com/valhalla/valhalla/pull/3607)
   * CHANGED: removed UK admin and upgraded its constituents to countries [#3619](https://github.com/valhalla/valhalla/pull/3619)
   * CHANGED: expansion service: only track requested max time/distance [#3532](https://github.com/valhalla/valhalla/pull/3509)
   * ADDED: Shorten down the request delay, when some sources/targets searches are early aborted [#3611](https://github.com/valhalla/valhalla/pull/3611)
   * ADDED: add `pre-commit` hook for running the `format.sh` script [#3637](https://github.com/valhalla/valhalla/pull/3637)
   * CHANGED: upgrade pybind11 to v2.9.2 to remove cmake warning [#3658](https://github.com/valhalla/valhalla/pull/3658)
   * ADDED: tests for just_gtfs reading and writing feeds [#3665](https://github.com/valhalla/valhalla/pull/3665)
   * CHANGED: Precise definition of types of edges on which BSS could be projected [#3658](https://github.com/valhalla/valhalla/pull/3663)
   * CHANGED: Remove duplicate implementation of `adjust_scores` [#3673](https://github.com/valhalla/valhalla/pull/3673)
   * ADDED: convert GTFS data into protobuf tiles [#3629](https://github.com/valhalla/valhalla/issues/3629)
   * CHANGED: Use `starts_with()` instead of `substr(0, N)` getting and comparing to prefix [#3702](https://github.com/valhalla/valhalla/pull/3702)
   * ADDED: Ferry support for HGV [#3710](https://github.com/valhalla/valhalla/issues/3710)
   * ADDED: Linting & formatting checks for Python code [#3713](https://github.com/valhalla/valhalla/pull/3713)
   * CHANGED: rename Turkey admin to Türkiye [#3720](https://github.com/valhalla/valhalla/pull/3713)
   * CHANGED: bumped vcpkg version to "2022.08.15" [#3754](https://github.com/valhalla/valhalla/pull/3754)
   * CHANGED: chore: Updates to clang-format 11.0.0 [#3533](https://github.com/valhalla/valhalla/pull/3533)
   * CHANGED: Ported trace_attributes serialization to RapidJSON. [#3333](https://github.com/valhalla/valhalla/pull/3333)
   * ADDED: Add helpers for DirectedEdgeExt and save them to file in GraphTileBuilder [#3562](https://github.com/valhalla/valhalla/pull/3562)
   * ADDED: Fixed Speed costing option [#3576](https://github.com/valhalla/valhalla/pull/3576)
   * ADDED: axle_count costing option for hgv [#3648](https://github.com/valhalla/valhalla/pull/3648)
   * ADDED: Matrix action for gurka [#3793](https://github.com/valhalla/valhalla/pull/3793)
   * ADDED: Add warnings array to response. [#3588](https://github.com/valhalla/valhalla/pull/3588)
   * CHANGED: Templatized TimeDistanceMatrix for forward/reverse search [#3773](https://github.com/valhalla/valhalla/pull/3773)
   * CHANGED: Templatized TimeDistanceBSSMatrix for forward/reverse search [#3778](https://github.com/valhalla/valhalla/pull/3778)
   * CHANGED: error code 154 shows distance limit in error message [#3779](https://github.com/valhalla/valhalla/pull/3779)

## Release Date: 2021-10-07 Valhalla 3.1.4
* **Removed**
* **Bug Fix**
   * FIXED: Revert default speed boost for turn channels [#3232](https://github.com/valhalla/valhalla/pull/3232)
   * FIXED: Use the right tile to get country for incident [#3235](https://github.com/valhalla/valhalla/pull/3235)
   * FIXED: Fix factors passed to `RelaxHierarchyLimits` [#3253](https://github.com/valhalla/valhalla/pull/3253)
   * FIXED: Fix TransitionCostReverse usage [#3260](https://github.com/valhalla/valhalla/pull/3260)
   * FIXED: Fix Tagged Value Support in EdgeInfo [#3262](https://github.com/valhalla/valhalla/issues/3262)
   * FIXED: TransitionCostReverse fix: revert internal_turn change [#3271](https://github.com/valhalla/valhalla/issues/3271)
   * FIXED: Optimize tiles usage in reach-based pruning [#3294](https://github.com/valhalla/valhalla/pull/3294)
   * FIXED: Slip lane detection: track visited nodes to avoid infinite loops [#3297](https://github.com/valhalla/valhalla/pull/3297)
   * FIXED: Fix distance value in a 0-length road [#3185](https://github.com/valhalla/valhalla/pull/3185)
   * FIXED: Trivial routes were broken when origin was node snapped and destnation was not and vice-versa for reverse astar [#3299](https://github.com/valhalla/valhalla/pull/3299)
   * FIXED: Tweaked TestAvoids map to get TestAvoidShortcutsTruck working [#3301](https://github.com/valhalla/valhalla/pull/3301)
   * FIXED: Overflow in sequence sort [#3303](https://github.com/valhalla/valhalla/pull/3303)
   * FIXED: Setting statsd tags in config via valhalla_build_config [#3225](https://github.com/valhalla/valhalla/pull/3225)
   * FIXED: Cache for gzipped elevation tiles [#3120](https://github.com/valhalla/valhalla/pull/3120)
   * FIXED: Current time conversion regression introduced in unidirectional algorithm refractor [#3278](https://github.com/valhalla/valhalla/issues/3278)
   * FIXED: Make combine_route_stats.py properly quote CSV output (best practice improvement) [#3328](https://github.com/valhalla/valhalla/pull/3328)
   * FIXED: Merge edge segment records in map matching properly so that resulting edge indices in trace_attributes are valid [#3280](https://github.com/valhalla/valhalla/pull/3280)
   * FIXED: Shape walking map matcher now sets correct edge candidates used in the match for origin and destination location [#3329](https://github.com/valhalla/valhalla/pull/3329)
   * FIXED: Better hash function of GraphId [#3332](https://github.com/valhalla/valhalla/pull/3332)

* **Enhancement**
   * CHANGED: Favor turn channels more [#3222](https://github.com/valhalla/valhalla/pull/3222)
   * CHANGED: Rename `valhalla::midgard::logging::LogLevel` enumerators to avoid clash with common macros [#3237](https://github.com/valhalla/valhalla/pull/3237)
   * CHANGED: Move pre-defined algorithm-based factors inside `RelaxHierarchyLimits` [#3253](https://github.com/valhalla/valhalla/pull/3253)
   * ADDED: Reject alternatives with too long detours [#3238](https://github.com/valhalla/valhalla/pull/3238)
   * ADDED: Added info to /status endpoint [#3008](https://github.com/valhalla/valhalla/pull/3008)
   * ADDED: Added stop and give_way/yield signs to the data and traffic signal fixes [#3251](https://github.com/valhalla/valhalla/pull/3251)
   * ADDED: use_hills for pedestrian costing, which also affects the walking speed [#3234](https://github.com/valhalla/valhalla/pull/3234)
   * CHANGED: Fixed cost threshold for bidirectional astar. Implemented reach-based pruning for suboptimal branches [#3257](https://github.com/valhalla/valhalla/pull/3257)
   * ADDED: Added `exclude_unpaved` request parameter [#3240](https://github.com/valhalla/valhalla/pull/3240)
   * ADDED: Added support for routing onto HOV/HOT lanes via request parameters `include_hot`, `include_hov2`, and `include_hov3` [#3273](https://github.com/valhalla/valhalla/pull/3273)
   * ADDED: Add Z-level field to `EdgeInfo`. [#3261](https://github.com/valhalla/valhalla/pull/3261)
   * CHANGED: Calculate stretch threshold for alternatives based on the optimal route cost [#3276](https://github.com/valhalla/valhalla/pull/3276)
   * ADDED: Add `preferred_z_level` as a parameter of loki requests. [#3270](https://github.com/valhalla/valhalla/pull/3270)
   * ADDED: Add `preferred_layer` as a parameter of loki requests. [#3270](https://github.com/valhalla/valhalla/pull/3270)
   * ADDED: Exposing service area names in passive maneuvers. [#3277](https://github.com/valhalla/valhalla/pull/3277)
   * ADDED: Added traffic signal and stop sign check for stop impact. These traffic signals and stop sign are located on edges. [#3279](https://github.com/valhalla/valhalla/pull/3279)
   * CHANGED: Improved sharing criterion to obtain more reasonable alternatives; extended alternatives search [#3302](https://github.com/valhalla/valhalla/pull/3302)
   * ADDED: pull ubuntu:20.04 base image before building [#3233](https://github.com/valhalla/valhalla/pull/3223)
   * CHANGED: Improve Loki nearest-neighbour performance for large radius searches in open space [#3233](https://github.com/valhalla/valhalla/pull/3324)
   * ADDED: testing infrastructure for scripts and valhalla_build_config tests [#3308](https://github.com/valhalla/valhalla/pull/3308)
   * ADDED: Shape points and information about where intermediate locations are placed along the legs of a route [#3274](https://github.com/valhalla/valhalla/pull/3274)
   * CHANGED: Improved existing hov lane transition test case to make more realistic [#3330](https://github.com/valhalla/valhalla/pull/3330)
   * CHANGED: Update python usage in all scripts to python3 [#3337](https://github.com/valhalla/valhalla/pull/3337)
   * ADDED: Added `exclude_cash_only_tolls` request parameter [#3341](https://github.com/valhalla/valhalla/pull/3341)
   * CHANGED: Update api-reference for street_names [#3342](https://github.com/valhalla/valhalla/pull/3342)
   * ADDED: Disable msse2 flags when building on Apple Silicon chip [#3327](https://github.com/valhalla/valhalla/pull/3327)

## Release Date: 2021-07-20 Valhalla 3.1.3
* **Removed**
   * REMOVED: Unused overloads of `to_response` function [#3167](https://github.com/valhalla/valhalla/pull/3167)

* **Bug Fix**
   * FIXED: Fix heading on small edge [#3114](https://github.com/valhalla/valhalla/pull/3114)
   * FIXED: Added support for `access=psv`, which disables routing on these nodes and edges unless the mode is taxi or bus [#3107](https://github.com/valhalla/valhalla/pull/3107)
   * FIXED: Disables logging in CI to catch issues [#3121](https://github.com/valhalla/valhalla/pull/3121)
   * FIXED: Fixed U-turns through service roads [#3082](https://github.com/valhalla/valhalla/pull/3082)
   * FIXED: Added forgotten penalties for kLivingStreet and kTrack for pedestrian costing model [#3116](https://github.com/valhalla/valhalla/pull/3116)
   * FIXED: Updated the reverse turn bounds [#3122](https://github.com/valhalla/valhalla/pull/3122)
   * FIXED: Missing fork maneuver [#3134](https://github.com/valhalla/valhalla/pull/3134)
   * FIXED: Update turn channel logic to call out specific turn at the end of the turn channel if needed [#3140](https://github.com/valhalla/valhalla/pull/3140)
   * FIXED: Fixed cost thresholds for TimeDistanceMatrix. [#3131](https://github.com/valhalla/valhalla/pull/3131)
   * FIXED: Use distance threshold in hierarchy limits for bidirectional astar to expand more important lower level roads [#3156](https://github.com/valhalla/valhalla/pull/3156)
   * FIXED: Fixed incorrect dead-end roundabout labels. [#3129](https://github.com/valhalla/valhalla/pull/3129)
   * FIXED: googletest wasn't really updated in #3166 [#3187](https://github.com/valhalla/valhalla/pull/3187)
   * FIXED: Minor fix of benchmark code [#3190](https://github.com/valhalla/valhalla/pull/3190)
   * FIXED: avoid_polygons intersected edges as polygons instead of linestrings [#3194]((https://github.com/valhalla/valhalla/pull/3194)
   * FIXED: when binning horizontal edge shapes using single precision floats (converted from not double precision floats) allowed for the possibility of marking many many tiles no where near the shape [#3204](https://github.com/valhalla/valhalla/pull/3204)
   * FIXED: Fix improper iterator usage in ManeuversBuilder [#3205](https://github.com/valhalla/valhalla/pull/3205)
   * FIXED: Modified approach for retrieving signs from a directed edge #3166 [#3208](https://github.com/valhalla/valhalla/pull/3208)
   * FIXED: Improve turn channel classification: detect slip lanes [#3196](https://github.com/valhalla/valhalla/pull/3196)
   * FIXED: Compatibility with older boost::optional versions [#3219](https://github.com/valhalla/valhalla/pull/3219)
   * FIXED: Older boost.geometry versions don't have correct() for geographic rings [#3218](https://github.com/valhalla/valhalla/pull/3218)
   * FIXED: Use default road speed for bicycle costing so traffic does not reduce penalty on high speed roads. [#3143](https://github.com/valhalla/valhalla/pull/3143)

* **Enhancement**
   * CHANGED: Refactor base costing options parsing to handle more common stuff in a one place [#3125](https://github.com/valhalla/valhalla/pull/3125)
   * CHANGED: Unified Sign/SignElement into sign.proto [#3146](https://github.com/valhalla/valhalla/pull/3146)
   * ADDED: New verbal succinct transition instruction to maneuver & narrativebuilder. Currently this instruction will be used in place of a very long street name to avoid repetition of long names [#2844](https://github.com/valhalla/valhalla/pull/2844)
   * ADDED: Added oneway support for pedestrian access and foot restrictions [#3123](https://github.com/valhalla/valhalla/pull/3123)
   * ADDED: Exposing rest-area names in passive maneuvers [#3172](https://github.com/valhalla/valhalla/pull/3172)
   * CHORE: Updates robin-hood-hashing third-party library
   * ADDED: Support `barrier=yes|swing_gate|jersey_barrier` tags [#3154](https://github.com/valhalla/valhalla/pull/3154)
   * ADDED: Maintain `access=permit|residents` tags as private [#3149](https://github.com/valhalla/valhalla/pull/3149)
   * CHANGED: Replace `avoid_*` API parameters with more accurate `exclude_*` [#3093](https://github.com/valhalla/valhalla/pull/3093)
   * ADDED: Penalize private gates [#3144](https://github.com/valhalla/valhalla/pull/3144)
   * CHANGED: Renamed protobuf Sign/SignElement to TripSign/TripSignElement [#3168](https://github.com/valhalla/valhalla/pull/3168)
   * CHORE: Updates googletest to release-1.11.0 [#3166](https://github.com/valhalla/valhalla/pull/3166)
   * CHORE: Enables -Wall on sif sources [#3178](https://github.com/valhalla/valhalla/pull/3178)
   * ADDED: Allow going through accessible `barrier=bollard` and penalize routing through it, when the access is private [#3175](https://github.com/valhalla/valhalla/pull/3175)
   * ADDED: Add country code to incident metadata [#3169](https://github.com/valhalla/valhalla/pull/3169)
   * CHANGED: Use distance instead of time to check limited sharing criteria [#3183](https://github.com/valhalla/valhalla/pull/3183)
   * ADDED: Introduced a new via_waypoints array on the leg in the osrm route serializer that describes where a particular waypoint from the root-level array matches to the route. [#3189](https://github.com/valhalla/valhalla/pull/3189)
   * ADDED: Added vehicle width and height as an option for auto (and derived: taxi, bus, hov) profile (https://github.com/valhalla/valhalla/pull/3179)
   * ADDED: Support for statsd integration for basic error and requests metrics [#3191](https://github.com/valhalla/valhalla/pull/3191)
   * CHANGED: Get rid of typeid in statistics-related code. [#3227](https://github.com/valhalla/valhalla/pull/3227)

## Release Date: 2021-05-26 Valhalla 3.1.2
* **Removed**
* **Bug Fix**
   * FIXED: Change unnamed road intersections from being treated as penil point u-turns [#3084](https://github.com/valhalla/valhalla/pull/3084)
   * FIXED: Fix TimeDepReverse termination and path cost calculation (for arrive_by routing) [#2987](https://github.com/valhalla/valhalla/pull/2987)
   * FIXED: Isochrone (::Generalize()) fix to avoid generating self-intersecting polygons [#3026](https://github.com/valhalla/valhalla/pull/3026)
   * FIXED: Handle day_on/day_off/hour_on/hour_off restrictions [#3029](https://github.com/valhalla/valhalla/pull/3029)
   * FIXED: Apply conditional restrictions with dow only to the edges when routing [#3039](https://github.com/valhalla/valhalla/pull/3039)
   * FIXED: Missing locking in incident handler needed to hang out to scop lock rather than let the temporary dissolve [#3046](https://github.com/valhalla/valhalla/pull/3046)
   * FIXED: Continuous lane guidance fix [#3054](https://github.com/valhalla/valhalla/pull/3054)
   * FIXED: Fix reclassification for "shorter" ferries and rail ferries (for Chunnel routing issues) [#3038](https://github.com/valhalla/valhalla/pull/3038)
   * FIXED: Incorrect routing through motor_vehicle:conditional=destination. [#3041](https://github.com/valhalla/valhalla/pull/3041)
   * FIXED: Allow destination-only routing on the first-pass for non bidirectional Astar algorithms. [#3085](https://github.com/valhalla/valhalla/pull/3085)
   * FIXED: Highway/ramp lane bifurcation [#3088](https://github.com/valhalla/valhalla/pull/3088)
   * FIXED: out of bound access of tile hierarchy in base_ll function in graphheader [#3089](https://github.com/valhalla/valhalla/pull/3089)
   * FIXED: include shortcuts in avoid edge set for avoid_polygons [#3090](https://github.com/valhalla/valhalla/pull/3090)

* **Enhancement**
   * CHANGED: Refactor timedep forward/reverse to reduce code repetition [#2987](https://github.com/valhalla/valhalla/pull/2987)
   * CHANGED: Sync translation files with Transifex command line tool [#3030](https://github.com/valhalla/valhalla/pull/3030)
   * CHANGED: Use osm tags in links reclassification algorithm in order to reduce false positive downgrades [#3042](https://github.com/valhalla/valhalla/pull/3042)
   * CHANGED: Use CircleCI XL instances for linux based builds [#3043](https://github.com/valhalla/valhalla/pull/3043)
   * ADDED: ci: Enable undefined sanitizer [#2999](https://github.com/valhalla/valhalla/pull/2999)
   * ADDED: Optionally pass preconstructed graphreader to connectivity map [#3046](https://github.com/valhalla/valhalla/pull/3046)
   * CHANGED: ci: Skip Win CI runs for irrelevant files [#3014](https://github.com/valhalla/valhalla/pull/3014)
   * ADDED: Allow configuration-driven default speed assignment based on edge properties [#3055](https://github.com/valhalla/valhalla/pull/3055)
   * CHANGED: Use std::shared_ptr in case if ENABLE_THREAD_SAFE_TILE_REF_COUNT is ON. [#3067](https://github.com/valhalla/valhalla/pull/3067)
   * CHANGED: Reduce stop impact when driving in parking lots [#3051](https://github.com/valhalla/valhalla/pull/3051)
   * ADDED: Added another through route test [#3074](https://github.com/valhalla/valhalla/pull/3074)
   * ADDED: Adds incident-length to metadata proto [#3083](https://github.com/valhalla/valhalla/pull/3083)
   * ADDED: Do not penalize gates that have allowed access [#3078](https://github.com/valhalla/valhalla/pull/3078)
   * ADDED: Added missing k/v pairs to taginfo.json.  Updated PR template. [#3101](https://github.com/valhalla/valhalla/pull/3101)
   * CHANGED: Serialize isochrone 'contour' properties as floating point so they match user supplied value [#3078](https://github.com/valhalla/valhalla/pull/3095)
   * NIT: Enables compiler warnings as errors in midgard module [#3104](https://github.com/valhalla/valhalla/pull/3104)
   * CHANGED: Check all tiles for nullptr that reads from graphreader to avoid fails in case tiles might be missing. [#3065](https://github.com/valhalla/valhalla/pull/3065)

## Release Date: 2021-04-21 Valhalla 3.1.1
* **Removed**
   * REMOVED: The tossing of private roads in [#1960](https://github.com/valhalla/valhalla/pull/1960) was too aggressive and resulted in a lot of no routes.  Reverted this logic.  [#2934](https://github.com/valhalla/valhalla/pull/2934)
   * REMOVED: stray references to node bindings [#3012](https://github.com/valhalla/valhalla/pull/3012)

* **Bug Fix**
   * FIXED: Fix compression_utils.cc::inflate(...) throw - make it catchable [#2839](https://github.com/valhalla/valhalla/pull/2839)
   * FIXED: Fix compiler errors if HAVE_HTTP not enabled [#2807](https://github.com/valhalla/valhalla/pull/2807)
   * FIXED: Fix alternate route serialization [#2811](https://github.com/valhalla/valhalla/pull/2811)
   * FIXED: Store restrictions in the right tile [#2781](https://github.com/valhalla/valhalla/pull/2781)
   * FIXED: Failing to write tiles because of racing directory creation [#2810](https://github.com/valhalla/valhalla/pull/2810)
   * FIXED: Regression in stopping expansion on transitions down in time-dependent routes [#2815](https://github.com/valhalla/valhalla/pull/2815)
   * FIXED: Fix crash in loki when trace_route is called with 2 locations.[#2817](https://github.com/valhalla/valhalla/pull/2817)
   * FIXED: Mark the restriction start and end as via ways to fix IsBridgingEdge function in Bidirectional Astar [#2796](https://github.com/valhalla/valhalla/pull/2796)
   * FIXED: Dont add predictive traffic to the tile if it's empty [#2826](https://github.com/valhalla/valhalla/pull/2826)
   * FIXED: Fix logic bidirectional astar to avoid double u-turns and extra detours [#2802](https://github.com/valhalla/valhalla/pull/2802)
   * FIXED: Re-enable transition cost for motorcycle profile [#2837](https://github.com/valhalla/valhalla/pull/2837)
   * FIXED: Increase limits for timedep_* algorithms. Split track_factor into edge factor and transition penalty [#2845](https://github.com/valhalla/valhalla/pull/2845)
   * FIXED: Loki was looking up the wrong costing enum for avoids [#2856](https://github.com/valhalla/valhalla/pull/2856)
   * FIXED: Fix way_ids -> graph_ids conversion for complex restrictions: handle cases when a way is split into multiple edges [#2848](https://github.com/valhalla/valhalla/pull/2848)
   * FIXED: Honor access mode while matching OSMRestriction with the graph [#2849](https://github.com/valhalla/valhalla/pull/2849)
   * FIXED: Ensure route summaries are unique among all returned route/legs [#2874](https://github.com/valhalla/valhalla/pull/2874)
   * FIXED: Fix compilation errors when boost < 1.68 and libprotobuf < 3.6  [#2878](https://github.com/valhalla/valhalla/pull/2878)
   * FIXED: Allow u-turns at no-access barriers when forced by heading [#2875](https://github.com/valhalla/valhalla/pull/2875)
   * FIXED: Fixed "No route found" error in case of multipoint request with locations near low reachability edges [#2914](https://github.com/valhalla/valhalla/pull/2914)
   * FIXED: Python bindings installation [#2751](https://github.com/valhalla/valhalla/issues/2751)
   * FIXED: Skip bindings if there's no Python development version [#2893](https://github.com/valhalla/valhalla/pull/2893)
   * FIXED: Use CMakes built-in Python variables to configure installation [#2931](https://github.com/valhalla/valhalla/pull/2931)
   * FIXED: Sometimes emitting zero-length route geometry when traffic splits edge twice [#2943](https://github.com/valhalla/valhalla/pull/2943)
   * FIXED: Fix map-match segfault when gps-points project very near a node [#2946](https://github.com/valhalla/valhalla/pull/2946)
   * FIXED: Use kServiceRoad edges while searching for ferry connection [#2933](https://github.com/valhalla/valhalla/pull/2933)
   * FIXED: Enhanced logic for IsTurnChannelManeuverCombinable [#2952](https://github.com/valhalla/valhalla/pull/2952)
   * FIXED: Restore compatibility with gcc 6.3.0, libprotobuf 3.0.0, boost v1.62.0 [#2953](https://github.com/valhalla/valhalla/pull/2953)
   * FIXED: Dont abort bidirectional a-star search if only one direction is exhausted [#2936](https://github.com/valhalla/valhalla/pull/2936)
   * FIXED: Fixed missing comma in the scripts/valhalla_build_config [#2963](https://github.com/valhalla/valhalla/pull/2963)
   * FIXED: Reverse and Multimodal Isochrones were returning forward results [#2967](https://github.com/valhalla/valhalla/pull/2967)
   * FIXED: Map-match fix for first gps-point being exactly equal to street shape-point [#2977](https://github.com/valhalla/valhalla/pull/2977)
   * FIXED: Add missing GEOS:GEOS dep to mjolnir target [#2901](https://github.com/valhalla/valhalla/pull/2901)
   * FIXED: Allow expansion into a region when not_thru_pruning is false on 2nd pass [#2978](https://github.com/valhalla/valhalla/pull/2978)
   * FIXED: Fix polygon area calculation: use Shoelace formula [#2927](https://github.com/valhalla/valhalla/pull/2927)
   * FIXED: Isochrone: orient segments/rings according to the right-hand rule [#2932](https://github.com/valhalla/valhalla/pull/2932)
   * FIXED: Parsenodes fix: check if index is out-of-bound first [#2984](https://github.com/valhalla/valhalla/pull/2984)
   * FIXED: Fix for unique-summary logic [#2996](https://github.com/valhalla/valhalla/pull/2996)
   * FIXED: Isochrone: handle origin edges properly [#2990](https://github.com/valhalla/valhalla/pull/2990)
   * FIXED: Annotations fail with returning NaN speed when the same point is duplicated in route geometry [#2992](https://github.com/valhalla/valhalla/pull/2992)
   * FIXED: Fix run_with_server.py to work on macOS [#3003](https://github.com/valhalla/valhalla/pull/3003)
   * FIXED: Removed unexpected maneuvers at sharp bends [#2968](https://github.com/valhalla/valhalla/pull/2968)
   * FIXED: Remove large number formatting for non-US countries [#3015](https://github.com/valhalla/valhalla/pull/3015)
   * FIXED: Odin undefined behaviour: handle case when xedgeuse is not initialized [#3020](https://github.com/valhalla/valhalla/pull/3020)

* **Enhancement**
   * Pedestrian crossing should be a separate TripLeg_Use [#2950](https://github.com/valhalla/valhalla/pull/2950)
   * CHANGED: Azure uses ninja as generator [#2779](https://github.com/valhalla/valhalla/pull/2779)
   * ADDED: Support for date_time type invariant for map matching [#2712](https://github.com/valhalla/valhalla/pull/2712)
   * ADDED: Add Bulgarian locale [#2825](https://github.com/valhalla/valhalla/pull/2825)
   * FIXED: No need for write permissions on tarball indices [#2822](https://github.com/valhalla/valhalla/pull/2822)
   * ADDED: nit: Links debug build with lld [#2813](https://github.com/valhalla/valhalla/pull/2813)
   * ADDED: Add costing option `use_living_streets` to avoid or favor living streets in route. [#2788](https://github.com/valhalla/valhalla/pull/2788)
   * CHANGED: Do not allocate mapped_cache vector in skadi when no elevation source is provided. [#2841](https://github.com/valhalla/valhalla/pull/2841)
   * ADDED: avoid_polygons logic [#2750](https://github.com/valhalla/valhalla/pull/2750)
   * ADDED: Added support for destination for conditional access restrictions [#2857](https://github.com/valhalla/valhalla/pull/2857)
   * CHANGED: Large sequences are now merge sorted which can be dramatically faster with certain hardware configurations. This is especially useful in speeding up the earlier stages (parsing, graph construction) of tile building [#2850](https://github.com/valhalla/valhalla/pull/2850)
   * CHANGED: When creating the initial graph edges by setting at which nodes they start and end, first mark the indices of those nodes in another sequence and then sort them by edgeid so that we can do the setting of start and end node sequentially in the edges file. This is much more efficient on certain hardware configurations [#2851](https://github.com/valhalla/valhalla/pull/2851)
   * CHANGED: Use relative cost threshold to extend search in bidirectional astar in order to find more alternates [#2868](https://github.com/valhalla/valhalla/pull/2868)
   * CHANGED: Throw an exception if directory does not exist when building traffic extract [#2871](https://github.com/valhalla/valhalla/pull/2871)
   * CHANGED: Support for ignoring multiple consecutive closures at start/end locations [#2846](https://github.com/valhalla/valhalla/pull/2846)
   * ADDED: Added sac_scale to trace_attributes output and locate edge output [#2818](https://github.com/valhalla/valhalla/pull/2818)
   * ADDED: Ukrainian language translations [#2882](https://github.com/valhalla/valhalla/pull/2882)
   * ADDED: Add support for closure annotations [#2816](https://github.com/valhalla/valhalla/pull/2816)
   * ADDED: Add costing option `service_factor`. Implement possibility to avoid or favor generic service roads in route for all costing options. [#2870](https://github.com/valhalla/valhalla/pull/2870)
   * CHANGED: Reduce stop impact cost when flow data is present [#2891](https://github.com/valhalla/valhalla/pull/2891)
   * CHANGED: Update visual compare script [#2803](https://github.com/valhalla/valhalla/pull/2803)
   * CHANGED: Service roads are not penalized for `pedestrian` costing by default. [#2898](https://github.com/valhalla/valhalla/pull/2898)
   * ADDED: Add complex mandatory restrictions support [#2766](https://github.com/valhalla/valhalla/pull/2766)
   * ADDED: Status endpoint for future status info and health checking of running service [#2907](https://github.com/valhalla/valhalla/pull/2907)
   * ADDED: Add min_level argument to valhalla_ways_to_edges [#2918](https://github.com/valhalla/valhalla/pull/2918)
   * ADDED: Adding ability to store the roundabout_exit_turn_degree to the maneuver [#2941](https://github.com/valhalla/valhalla/pull/2941)
   * ADDED: Penalize pencil point uturns and uturns at short internal edges. Note: `motorcycle` and `motor_scooter` models do not penalize on short internal edges. No new uturn penalty logic has been added to the pedestrian and bicycle costing models. [#2944](https://github.com/valhalla/valhalla/pull/2944)
   * CHANGED: Allow config object to be passed-in to path algorithms [#2949](https://github.com/valhalla/valhalla/pull/2949)
   * CHANGED: Allow disabling Werror
   * ADDED: Add ability to build Valhalla modules as STATIC libraries. [#2957](https://github.com/valhalla/valhalla/pull/2957)
   * NIT: Enables compiler warnings in part of mjolnir module [#2922](https://github.com/valhalla/valhalla/pull/2922)
   * CHANGED: Refactor isochrone/reachability forward/reverse search to reduce code repetition [#2969](https://github.com/valhalla/valhalla/pull/2969)
   * ADDED: Set the roundabout exit shape index when we are collapsing the roundabout maneuvers. [#2975](https://github.com/valhalla/valhalla/pull/2975)
   * CHANGED: Penalized closed edges if using them at start/end locations [#2964](https://github.com/valhalla/valhalla/pull/2964)
   * ADDED: Add shoulder to trace_attributes output. [#2980](https://github.com/valhalla/valhalla/pull/2980)
   * CHANGED: Refactor bidirectional astar forward/reverse search to reduce code repetition [#2970](https://github.com/valhalla/valhalla/pull/2970)
   * CHANGED: Factor for service roads is 1.0 by default. [#2988](https://github.com/valhalla/valhalla/pull/2988)
   * ADDED: Support for conditionally skipping CI runs [#2986](https://github.com/valhalla/valhalla/pull/2986)
   * ADDED: Add instructions for building valhalla on `arm64` macbook [#2997](https://github.com/valhalla/valhalla/pull/2997)
   * NIT: Enables compiler warnings in part of mjolnir module [#2995](https://github.com/valhalla/valhalla/pull/2995)
   * CHANGED: nit(rename): Renames the encoded live speed properties [#2998](https://github.com/valhalla/valhalla/pull/2998)
   * ADDED: ci: Vendors the codecov script [#3002](https://github.com/valhalla/valhalla/pull/3002)
   * CHANGED: Allow None build type [#3005](https://github.com/valhalla/valhalla/pull/3005)
   * CHANGED: ci: Build Python bindings for Mac OS [#3013](https://github.com/valhalla/valhalla/pull/3013)

## Release Date: 2021-01-25 Valhalla 3.1.0
* **Removed**
   * REMOVED: Remove Node bindings. [#2502](https://github.com/valhalla/valhalla/pull/2502)
   * REMOVED: appveyor builds. [#2550](https://github.com/valhalla/valhalla/pull/2550)
   * REMOVED: Removed x86 CI builds. [#2792](https://github.com/valhalla/valhalla/pull/2792)

* **Bug Fix**
   * FIXED: Crazy ETAs.  If a way has forward speed with no backward speed and it is not oneway, then we must set the default speed.  The reverse logic applies as well.  If a way has no backward speed but has a forward speed and it is not a oneway, then set the default speed. [#2102](https://github.com/valhalla/valhalla/pull/2102)
   * FIXED: Map matching elapsed times spliced amongst different legs and discontinuities are now correct [#2104](https://github.com/valhalla/valhalla/pull/2104)
   * FIXED: Date time information is now propagated amongst different legs and discontinuities [#2107](https://github.com/valhalla/valhalla/pull/2107)
   * FIXED: Adds support for geos-3.8 c++ api [#2021](https://github.com/valhalla/valhalla/issues/2021)
   * FIXED: Updated the osrm serializer to not set junction name for osrm origin/start maneuver - this is not helpful since we are not transitioning through the intersection.  [#2121](https://github.com/valhalla/valhalla/pull/2121)
   * FIXED: Removes precomputing of edge-costs which lead to wrong results [#2120](https://github.com/valhalla/valhalla/pull/2120)
   * FIXED: Complex turn-restriction invalidates edge marked as kPermanent [#2103](https://github.com/valhalla/valhalla/issues/2103)
   * FIXED: Fixes bug with inverted time-restriction parsing [#2167](https://github.com/valhalla/valhalla/pull/2167)
   * FIXED: Fixed several bugs with numeric underflow in map-matching trip durations. These may
     occur when serializing match results where adjacent trace points appear out-of-sequence on the
     same edge [#2178](https://github.com/valhalla/valhalla/pull/2178)
     - `MapMatcher::FormPath` now catches route discontinuities on the same edge when the distance
       percentage along don't agree. The trip leg builder builds disconnected legs on a single edge
       to avoid duration underflow.
     - Correctly populate edge groups when matching results contain loops. When a loop occurs,
       the leg builder now starts at the correct edge where the loop ends, and correctly accounts
       for any contained edges.
     - Duration over-trimming at the terminating edge of a match.
   * FIXED: Increased internal precision of time tracking per edge and maneuver so that maneuver times sum to the same time represented in the leg summary [#2195](https://github.com/valhalla/valhalla/pull/2195)
   * FIXED: Tagged speeds were not properly marked. We were not using forward and backward speeds to flag if a speed is tagged or not.  Should not update turn channel speeds if we are not inferring them.  Added additional logic to handle PH in the conditional restrictions. Do not update stop impact for ramps if they are marked as internal. [#2198](https://github.com/valhalla/valhalla/pull/2198)
   * FIXED: Fixed the sharp turn phrase [#2226](https://github.com/valhalla/valhalla/pull/2226)
   * FIXED: Protect against duplicate points in the input or points that snap to the same location resulting in `nan` times for the legs of the map match (of a 0 distance route) [#2229](https://github.com/valhalla/valhalla/pull/2229)
   * FIXED: Improves restriction check on briding edge in Bidirectional Astar [#2228](https://github.com/valhalla/valhalla/pull/2242)
   * FIXED: Allow nodes at location 0,0 [#2245](https://github.com/valhalla/valhalla/pull/2245)
   * FIXED: Fix RapidJSON compiler warnings and naming conflict [#2249](https://github.com/valhalla/valhalla/pull/2249)
   * FIXED: Fixed bug in resample_spherical_polyline where duplicate successive lat,lng locations in the polyline resulting in `nan` for the distance computation which shortcuts further sampling [#2239](https://github.com/valhalla/valhalla/pull/2239)
   * FIXED: Update exit logic for non-motorways [#2252](https://github.com/valhalla/valhalla/pull/2252)
   * FIXED: Transition point map-matching. When match results are on a transition point, we search for the sibling nodes at that transition and snap it to the corresponding edges in the route. [#2258](https://github.com/valhalla/valhalla/pull/2258)
   * FIXED: Fixed verbal multi-cue logic [#2270](https://github.com/valhalla/valhalla/pull/2270)
   * FIXED: Fixed Uturn cases when a not_thru edge is connected to the origin edge. [#2272](https://github.com/valhalla/valhalla/pull/2272)
   * FIXED: Update intersection classes in osrm response to not label all ramps as motorway [#2279](https://github.com/valhalla/valhalla/pull/2279)
   * FIXED: Fixed bug in mapmatcher when interpolation point goes before the first valid match or after the last valid match. Such behavior usually leads to discontinuity in matching. [#2275](https://github.com/valhalla/valhalla/pull/2275)
   * FIXED: Fixed an issue for time_allowed logic.  Previously we returned false on the first time allowed restriction and did not check them all. Added conditional restriction gurka test and datetime optional argument to gurka header file. [#2286](https://github.com/valhalla/valhalla/pull/2286)
   * FIXED: Fixed an issue for date ranges.  For example, for the range Jan 04 to Jan 02 we need to test to end of the year and then from the first of the year to the end date.  Also, fixed an emergency tag issue.  We should only set the use to emergency if all other access is off. [#2290](https://github.com/valhalla/valhalla/pull/2290)
   * FIXED: Found a few issues with the initial ref and direction logic for ways.  We were overwriting the refs with directionals to the name_offset_map instead of concatenating them together.  Also, we did not allow for blank entries for GetTagTokens. [#2298](https://github.com/valhalla/valhalla/pull/2298)
   * FIXED: Fixed an issue where MatchGuidanceViewJunctions is only looking at the first edge. Set the data_id for guidance views to the changeset id as it is already being populated. Also added test for guidance views. [#2303](https://github.com/valhalla/valhalla/pull/2303)
   * FIXED: Fixed a problem with live speeds where live speeds were being used to determine access, even when a live
   speed (current time) route wasn't what was requested. [#2311](https://github.com/valhalla/valhalla/pull/2311)
   * FIXED: Fix break/continue typo in search filtering [#2317](https://github.com/valhalla/valhalla/pull/2317)
   * FIXED: Fix a crash in trace_route due to iterating past the end of a vector. [#2322](https://github.com/valhalla/valhalla/pull/2322)
   * FIXED: Don't allow timezone information in the local date time string attached at each location. [#2312](https://github.com/valhalla/valhalla/pull/2312)
   * FIXED: Fix short route trimming in bidirectional astar [#2323](https://github.com/valhalla/valhalla/pull/2323)
   * FIXED: Fix shape trimming in leg building for snap candidates that lie within the margin of rounding error [#2326](https://github.com/valhalla/valhalla/pull/2326)
   * FIXED: Fixes route duration underflow with traffic data [#2325](https://github.com/valhalla/valhalla/pull/2325)
   * FIXED: Parse mtb:scale tags and set bicycle access if present [#2117](https://github.com/valhalla/valhalla/pull/2117)
   * FIXED: Fixed segfault.  Shape was missing from options for valhalla_path_comparison and valhalla_run_route.  Also, costing options was missing in valhalla_path_comparison. [#2343](https://github.com/valhalla/valhalla/pull/2343)
   * FIXED: Handle decimal numbers with zero-value mantissa properly in Lua [#2355](https://github.com/valhalla/valhalla/pull/2355)
   * FIXED: Many issues that resulted in discontinuities, failed matches or incorrect time/duration for map matching requests. [#2292](https://github.com/valhalla/valhalla/pull/2292)
   * FIXED: Seeing segfault when loading large osmdata data files before loading LuaJit. LuaJit fails to create luaL_newstate() Ref: [#2158](https://github.com/ntop/ntopng/issues/2158) Resolution is to load LuaJit before loading the data files. [#2383](https://github.com/valhalla/valhalla/pull/2383)
   * FIXED: Store positive/negative OpenLR offsets in bucketed form [#2405](https://github.com/valhalla/valhalla/2405)
   * FIXED: Fix on map-matching return code when breakage distance limitation exceeds. Instead of letting the request goes into meili and fails in finding a route, we check the distance in loki and early return with exception code 172. [#2406](https://github.com/valhalla/valhalla/pull/2406)
   * FIXED: Don't create edges for portions of ways that are doubled back on themselves as this confuses opposing edge index computations [#2385](https://github.com/valhalla/valhalla/pull/2385)
   * FIXED: Protect against nan in uniform_resample_spherical_polyline. [#2431](https://github.com/valhalla/valhalla/pull/2431)
   * FIXED: Obvious maneuvers. [#2436](https://github.com/valhalla/valhalla/pull/2436)
   * FIXED: Base64 encoding/decoding [#2452](https://github.com/valhalla/valhalla/pull/2452)
   * FIXED: Added post roundabout instruction when enter/exit roundabout maneuvers are combined [#2454](https://github.com/valhalla/valhalla/pull/2454)
   * FIXED: openlr: Explicitly check for linear reference option for Valhalla serialization. [#2458](https://github.com/valhalla/valhalla/pull/2458)
   * FIXED: Fix segfault: Do not combine last turn channel maneuver. [#2463](https://github.com/valhalla/valhalla/pull/2463)
   * FIXED: Remove extraneous whitespaces from ja-JP.json. [#2471](https://github.com/valhalla/valhalla/pull/2471)
   * FIXED: Checks protobuf serialization/parsing success [#2477](https://github.com/valhalla/valhalla/pull/2477)
   * FIXED: Fix dereferencing of end for std::lower_bound in sequence and possible UB [#2488](https://github.com/valhalla/valhalla/pull/2488)
   * FIXED: Make tile building reproducible: fix UB-s [#2480](https://github.com/valhalla/valhalla/pull/2480)
   * FIXED: Zero initialize EdgeInfoInner.spare0_. Uninitialized spare0_ field produced UB which causes gurka_reproduce_tile_build to fail intermittently. [2499](https://github.com/valhalla/valhalla/pull/2499)
   * FIXED: Drop unused CHANGELOG validation script, straggling NodeJS references [#2506](https://github.com/valhalla/valhalla/pull/2506)
   * FIXED: Fix missing nullptr checks in graphreader and loki::Reach (causing segfault during routing with not all levels of tiles available) [#2504](https://github.com/valhalla/valhalla/pull/2504)
   * FIXED: Fix mismatch of triplegedge roadclass and directededge roadclass [#2507](https://github.com/valhalla/valhalla/pull/2507)
   * FIXED: Improve german destination_verbal_alert phrases [#2509](https://github.com/valhalla/valhalla/pull/2509)
   * FIXED: Undefined behavior cases discovered with undefined behavior sanitizer tool. [2498](https://github.com/valhalla/valhalla/pull/2498)
   * FIXED: Fixed logic so verbal keep instructions use branch exit sign info for ramps [#2520](https://github.com/valhalla/valhalla/pull/2520)
   * FIXED: Fix bug in trace_route for uturns causing garbage coordinates [#2517](https://github.com/valhalla/valhalla/pull/2517)
   * FIXED: Simplify heading calculation for turn type. Remove undefined behavior case. [#2513](https://github.com/valhalla/valhalla/pull/2513)
   * FIXED: Always set costing name even if one is not provided for osrm serializer weight_name. [#2528](https://github.com/valhalla/valhalla/pull/2528)
   * FIXED: Make single-thread tile building reproducible: fix seed for shuffle, use concurrency configuration from the mjolnir section. [#2515](https://github.com/valhalla/valhalla/pull/2515)
   * FIXED: More Windows compatibility: build tiles and some run actions work now (including CI tests) [#2300](https://github.com/valhalla/valhalla/issues/2300)
   * FIXED: Transcoding of c++ location to pbf location used path edges in the place of filtered edges. [#2542](https://github.com/valhalla/valhalla/pull/2542)
   * FIXED: Add back whitelisting action types. [#2545](https://github.com/valhalla/valhalla/pull/2545)
   * FIXED: Allow uturns for truck costing now that we have derived deadends marked in the edge label [#2559](https://github.com/valhalla/valhalla/pull/2559)
   * FIXED: Map matching uturn trimming at the end of an edge where it wasn't needed. [#2558](https://github.com/valhalla/valhalla/pull/2558)
   * FIXED: Multicue enter roundabout [#2556](https://github.com/valhalla/valhalla/pull/2556)
   * FIXED: Changed reachability computation to take into account live speed [#2597](https://github.com/valhalla/valhalla/pull/2597)
   * FIXED: Fixed a bug where the temp files were not getting read in if you started with the construct edges or build phase for valhalla_build_tiles. [#2601](https://github.com/valhalla/valhalla/pull/2601)
   * FIXED: Updated fr-FR.json with partial translations. [#2605](https://github.com/valhalla/valhalla/pull/2605)
   * FIXED: Removed superfluous const qualifier from odin/signs [#2609](https://github.com/valhalla/valhalla/pull/2609)
   * FIXED: Internal maneuver placement [#2600](https://github.com/valhalla/valhalla/pull/2600)
   * FIXED: Complete fr-FR.json locale. [#2614](https://github.com/valhalla/valhalla/pull/2614)
   * FIXED: Don't truncate precision in polyline encoding [#2632](https://github.com/valhalla/valhalla/pull/2632)
   * FIXED: Fix all compiler warnings in sif and set to -Werror [#2642](https://github.com/valhalla/valhalla/pull/2642)
   * FIXED: Remove unnecessary maneuvers to continue straight [#2647](https://github.com/valhalla/valhalla/pull/2647)
   * FIXED: Linear reference support in route/mapmatch apis (FOW, FRC, bearing, and number of references) [#2645](https://github.com/valhalla/valhalla/pull/2645)
   * FIXED: Ambiguous local to global (with timezone information) date time conversions now all choose to use the later time instead of throwing unhandled exceptions [#2665](https://github.com/valhalla/valhalla/pull/2665)
   * FIXED: Overestimated reach caused be reenquing transition nodes without checking that they had been already expanded [#2670](https://github.com/valhalla/valhalla/pull/2670)
   * FIXED: Build with C++17 standard. Deprecated function calls are substituted with new ones. [#2669](https://github.com/valhalla/valhalla/pull/2669)
   * FIXED: Improve German post_transition_verbal instruction [#2677](https://github.com/valhalla/valhalla/pull/2677)
   * FIXED: Lane updates.  Add the turn lanes to all edges of the way.  Do not "enhance" turn lanes if they are part of a complex restriction.  Moved ProcessTurnLanes after UpdateManeuverPlacementForInternalIntersectionTurns.  Fix for a missing "uturn" indication for intersections on the previous maneuver, we were serializing an empty list. [#2679](https://github.com/valhalla/valhalla/pull/2679)
   * FIXED: Fixes OpenLr serialization [#2688](https://github.com/valhalla/valhalla/pull/2688)
   * FIXED: Internal edges can't be also a ramp or a turn channel.  Also, if an edge is marked as ramp and turn channel mark it as a ramp.  [2689](https://github.com/valhalla/valhalla/pull/2689)
   * FIXED: Check that speeds are equal for the edges going in the same direction while buildig shortcuts [#2691](https://github.com/valhalla/valhalla/pull/2691)
   * FIXED: Missing fork or bear instruction [#2683](https://github.com/valhalla/valhalla/pull/2683)
   * FIXED: Eliminate null pointer dereference in GraphReader::AreEdgesConnected [#2695](https://github.com/valhalla/valhalla/issues/2695)
   * FIXED: Fix polyline simplification float/double comparison [#2698](https://github.com/valhalla/valhalla/issues/2698)
   * FIXED: Weights were sometimes negative due to incorrect updates to elapsed_cost [#2702](https://github.com/valhalla/valhalla/pull/2702)
   * FIXED: Fix bidirectional route failures at deadends [#2705](https://github.com/valhalla/valhalla/pull/2705)
   * FIXED: Updated logic to call out a non-obvious turn [#2708](https://github.com/valhalla/valhalla/pull/2708)
   * FIXED: valhalla_build_statistics multithreaded mode fixed [#2707](https://github.com/valhalla/valhalla/pull/2707)
   * FIXED: If infer_internal_intersections is true then allow internals that are also ramps or TCs. Without this we produce an extra continue maneuver.  [#2710](https://github.com/valhalla/valhalla/pull/2710)
   * FIXED: We were routing down roads that should be destination only. Now we mark roads with motor_vehicle=destination and motor_vehicle=customers or access=destination and access=customers as destination only. [#2722](https://github.com/valhalla/valhalla/pull/2722)
   * FIXED: Replace all Python2 print statements with Python3 syntax [#2716](https://github.com/valhalla/valhalla/issues/2716)
   * FIXED: Some HGT files not found [#2723](https://github.com/valhalla/valhalla/issues/2723)
   * FIXED: Fix PencilPointUturn detection by removing short-edge check and updating angle threshold [#2725](https://github.com/valhalla/valhalla/issues/2725)
   * FIXED: Fix invalid continue/bear maneuvers [#2729](https://github.com/valhalla/valhalla/issues/2729)
   * FIXED: Fixes an issue that lead to double turns within a very short distance, when instead, it should be a u-turn. We now collapse double L turns or double R turns in short non-internal intersections to u-turns. [#2740](https://github.com/valhalla/valhalla/pull/2740)
   * FIXED: fixes an issue that lead to adding an extra maneuver. We now combine a current maneuver short length non-internal edges (left or right) with the next maneuver that is a kRampStraight. [#2741](https://github.com/valhalla/valhalla/pull/2741)
   * FIXED: Reduce verbose instructions by collapsing small end ramp forks [#2762](https://github.com/valhalla/valhalla/issues/2762)
   * FIXED: Remove redundant return statements [#2776](https://github.com/valhalla/valhalla/pull/2776)
   * FIXED: Added unit test for BuildAdminFromPBF() to test GEOS 3.9 update. [#2787](https://github.com/valhalla/valhalla/pull/2787)
   * FIXED: Add support for geos-3.9 c++ api [#2739](https://github.com/valhalla/valhalla/issues/2739)
   * FIXED: Fix check for live speed validness [#2797](https://github.com/valhalla/valhalla/pull/2797)

* **Enhancement**
   * ADDED: Matrix of Bike Share [#2590](https://github.com/valhalla/valhalla/pull/2590)
   * ADDED: Add ability to provide custom implementation for candidate collection in CandidateQuery. [#2328](https://github.com/valhalla/valhalla/pull/2328)
   * ADDED: Cancellation of tile downloading. [#2319](https://github.com/valhalla/valhalla/pull/2319)
   * ADDED: Return the coordinates of the nodes isochrone input locations snapped to [#2111](https://github.com/valhalla/valhalla/pull/2111)
   * ADDED: Allows more complicated routes in timedependent a-star before timing out [#2068](https://github.com/valhalla/valhalla/pull/2068)
   * ADDED: Guide signs and junction names [#2096](https://github.com/valhalla/valhalla/pull/2096)
   * ADDED: Added a bool to the config indicating whether to use commercially set attributes.  Added logic to not call IsIntersectionInternal if this is a commercial data set.  [#2132](https://github.com/valhalla/valhalla/pull/2132)
   * ADDED: Removed commercial data set bool to the config and added more knobs for data.  Added infer_internal_intersections, infer_turn_channels, apply_country_overrides, and use_admin_db.  [#2173](https://github.com/valhalla/valhalla/pull/2173)
   * ADDED: Allow using googletest in unit tests and convert all tests to it (old test.cc is completely removed). [#2128](https://github.com/valhalla/valhalla/pull/2128)
   * ADDED: Add guidance view capability. [#2209](https://github.com/valhalla/valhalla/pull/2209)
   * ADDED: Collect turn cost information as path is formed so that it can be serialized out for trace attributes or osrm flavored intersections. Also add shape_index to osrm intersections. [#2207](https://github.com/valhalla/valhalla/pull/2207)
   * ADDED: Added alley factor to autocost.  Factor is defaulted at 1.0f or do not avoid alleys. [#2246](https://github.com/valhalla/valhalla/pull/2246)
   * ADDED: Support unlimited speed limits where maxspeed=none. [#2251](https://github.com/valhalla/valhalla/pull/2251)
   * ADDED: Implement improved Reachability check using base class Dijkstra. [#2243](https://github.com/valhalla/valhalla/pull/2243)
   * ADDED: Gurka integration test framework with ascii-art maps [#2244](https://github.com/valhalla/valhalla/pull/2244)
   * ADDED: Add to the stop impact when transitioning from higher to lower class road and we are not on a turn channel or ramp. Also, penalize lefts when driving on the right and vice versa. [#2282](https://github.com/valhalla/valhalla/pull/2282)
   * ADDED: Added reclassify_links, use_direction_on_ways, and allow_alt_name as config options.  If `use_direction_on_ways = true` then use `direction` and `int_direction` on the way to update the directional for the `ref` and `int_ref`.  Also, copy int_efs to the refs. [#2285](https://github.com/valhalla/valhalla/pull/2285)
   * ADDED: Add support for live traffic. [#2268](https://github.com/valhalla/valhalla/pull/2268)
   * ADDED: Implement per-location search filters for functional road class and forms of way. [#2289](https://github.com/valhalla/valhalla/pull/2289)
   * ADDED: Approach, multi-cue, and length updates [#2313](https://github.com/valhalla/valhalla/pull/2313)
   * ADDED: Speed up timezone differencing calculation if cache is provided. [#2316](https://github.com/valhalla/valhalla/pull/2316)
   * ADDED: Added rapidjson/schema.h to baldr/rapidjson_util.h to make it available for use within valhalla. [#2330](https://github.com/valhalla/valhalla/issues/2330)
   * ADDED: Support decimal precision for height values in elevation service. Also support polyline5 for encoded polylines input and output to elevation service. [#2324](https://github.com/valhalla/valhalla/pull/2324)
   * ADDED: Use both imminent and distant verbal multi-cue phrases. [#2353](https://github.com/valhalla/valhalla/pull/2353)
   * ADDED: Split parsing stage into 3 separate stages. [#2339](https://github.com/valhalla/valhalla/pull/2339)
   * CHANGED: Speed up graph enhancing by avoiding continuous unordered_set rebuilding [#2349](https://github.com/valhalla/valhalla/pull/2349)
   * CHANGED: Skip calling out to Lua for nodes/ways/relations with not tags - speeds up parsing. [#2351](https://github.com/valhalla/valhalla/pull/2351)
   * CHANGED: Switch to LuaJIT for lua scripting - speeds up file parsing [#2352](https://github.com/valhalla/valhalla/pull/2352)
   * ADDED: Ability to create OpenLR records from raw data. [#2356](https://github.com/valhalla/valhalla/pull/2356)
   * ADDED: Revamp length phrases [#2359](https://github.com/valhalla/valhalla/pull/2359)
   * CHANGED: Do not allocate memory in skadi if we don't need it. [#2373](https://github.com/valhalla/valhalla/pull/2373)
   * CHANGED: Map matching: throw error (443/NoSegment) when no candidate edges are available. [#2370](https://github.com/valhalla/valhalla/pull/2370/)
   * ADDED: Add sk-SK.json (slovak) localization file. [#2376](https://github.com/valhalla/valhalla/pull/2376)
   * ADDED: Extend roundabout phrases. [#2378](https://github.com/valhalla/valhalla/pull/2378)
   * ADDED: More roundabout phrase tests. [#2382](https://github.com/valhalla/valhalla/pull/2382)
   * ADDED: Update the turn and continue phrases to include junction names and guide signs. [#2386](https://github.com/valhalla/valhalla/pull/2386)
   * ADDED: Add the remaining guide sign toward phrases [#2389](https://github.com/valhalla/valhalla/pull/2389)
   * ADDED: The ability to allow immediate uturns at trace points in a map matching request [#2380](https://github.com/valhalla/valhalla/pull/2380)
   * ADDED: Add utility functions to Signs. [#2390](https://github.com/valhalla/valhalla/pull/2390)
   * ADDED: Unified time tracking for all algorithms that support time-based graph expansion. [#2278](https://github.com/valhalla/valhalla/pull/2278)
   * ADDED: Add rail_ferry use and costing. [#2408](https://github.com/valhalla/valhalla/pull/2408)
   * ADDED: `street_side_max_distance`, `display_lat` and `display_lon` to `locations` in input for better control of routing side of street [#1769](https://github.com/valhalla/valhalla/pull/1769)
   * ADDED: Add additional exit phrases. [#2421](https://github.com/valhalla/valhalla/pull/2421)
   * ADDED: Add Japanese locale, update German. [#2432](https://github.com/valhalla/valhalla/pull/2432)
   * ADDED: Gurka expect_route refactor [#2435](https://github.com/valhalla/valhalla/pull/2435)
   * ADDED: Add option to suppress roundabout exits [#2437](https://github.com/valhalla/valhalla/pull/2437)
   * ADDED: Add Greek locale. [#2438](https://github.com/valhalla/valhalla/pull/2438)
   * ADDED (back): Support for 64bit wide way ids in the edgeinfo structure with no impact to size for data sources with ids 32bits wide. [#2422](https://github.com/valhalla/valhalla/pull/2422)
   * ADDED: Support for 64bit osm node ids in parsing stage of tile building [#2422](https://github.com/valhalla/valhalla/pull/2422)
   * CHANGED: Point2/PointLL are now templated to allow for higher precision coordinate math when desired [#2429](https://github.com/valhalla/valhalla/pull/2429)
   * ADDED: Optional OpenLR Encoded Path Edges in API Response [#2424](https://github.com/valhalla/valhalla/pull/2424)
   * ADDED: Add explicit include for sstream to be compatible with msvc_x64 toolset. [#2449](https://github.com/valhalla/valhalla/pull/2449)
   * ADDED: Properly split returned path if traffic conditions change partway along edges [#2451](https://github.com/valhalla/valhalla/pull/2451/files)
   * ADDED: Add Dutch locale. [#2464](https://github.com/valhalla/valhalla/pull/2464)
   * ADDED: Check with address sanititizer in CI. Add support for undefined behavior sanitizer. [#2487](https://github.com/valhalla/valhalla/pull/2487)
   * ADDED: Ability to recost a path and increased cost/time details along the trippath and json output [#2425](https://github.com/valhalla/valhalla/pull/2425)
   * ADDED: Add the ability to do bikeshare based (ped/bike) multimodal routing [#2031](https://github.com/valhalla/valhalla/pull/2031)
   * ADDED: Route through restrictions enabled by introducing a costing option. [#2469](https://github.com/valhalla/valhalla/pull/2469)
   * ADDED: Migrated to Ubuntu 20.04 base-image [#2508](https://github.com/valhalla/valhalla/pull/2508)
   * CHANGED: Speed up parseways stage by avoiding multiple string comparisons [#2518](https://github.com/valhalla/valhalla/pull/2518)
   * CHANGED: Speed up enhance stage by avoiding GraphTileBuilder copying [#2468](https://github.com/valhalla/valhalla/pull/2468)
   * ADDED: Costing options now includes shortest flag which favors shortest path routes [#2555](https://github.com/valhalla/valhalla/pull/2555)
   * ADDED: Incidents in intersections [#2547](https://github.com/valhalla/valhalla/pull/2547)
   * CHANGED: Refactor mapmatching configuration to use a struct (instead of `boost::property_tree::ptree`). [#2485](https://github.com/valhalla/valhalla/pull/2485)
   * ADDED: Save exit maneuver's begin heading when combining enter & exit roundabout maneuvers. [#2554](https://github.com/valhalla/valhalla/pull/2554)
   * ADDED: Added new urban flag that can be set if edge is within city boundaries to data processing; new use_urban_tag config option; added to osrm response within intersections. [#2522](https://github.com/valhalla/valhalla/pull/2522)
   * ADDED: Parses OpenLr of type PointAlongLine [#2565](https://github.com/valhalla/valhalla/pull/2565)
   * ADDED: Use edge.is_urban is set for serializing is_urban. [#2568](https://github.com/valhalla/valhalla/pull/2568)
   * ADDED: Added new rest/service area uses on the edge. [#2533](https://github.com/valhalla/valhalla/pull/2533)
   * ADDED: Dependency cache for Azure [#2567](https://github.com/valhalla/valhalla/pull/2567)
   * ADDED: Added flexibility to remove the use of the admindb and to use the country and state iso from the tiles; [#2579](https://github.com/valhalla/valhalla/pull/2579)
   * ADDED: Added toll gates and collection points (gantry) to the node;  [#2532](https://github.com/valhalla/valhalla/pull/2532)
   * ADDED: Added osrm serialization for rest/service areas and admins. [#2594](https://github.com/valhalla/valhalla/pull/2594)
   * CHANGED: Improved Russian localization; [#2593](https://github.com/valhalla/valhalla/pull/2593)
   * ADDED: Support restricted class in intersection annotations [#2589](https://github.com/valhalla/valhalla/pull/2589)
   * ADDED: Added trail type trace [#2606](https://github.com/valhalla/valhalla/pull/2606)
   * ADDED: Added tunnel names to the edges as a tagged name.  [#2608](https://github.com/valhalla/valhalla/pull/2608)
   * CHANGED: Moved incidents to the trip leg and cut the shape of the leg at that location [#2610](https://github.com/valhalla/valhalla/pull/2610)
   * ADDED: Costing option to ignore_closures when routing with current flow [#2615](https://github.com/valhalla/valhalla/pull/2615)
   * ADDED: Cross-compilation ability with MinGW64 [#2619](https://github.com/valhalla/valhalla/pull/2619)
   * ADDED: Defines the incident tile schema and incident metadata [#2620](https://github.com/valhalla/valhalla/pull/2620)
   * ADDED: Moves incident serializer logic into a generic serializer [#2621](https://github.com/valhalla/valhalla/pull/2621)
   * ADDED: Incident loading singleton for continually refreshing incident tiles[#2573](https://github.com/valhalla/valhalla/pull/2573)
   * ADDED: One shot mode to valhalla_service so you can run a single request of any type without starting a server [#2624](https://github.com/valhalla/valhalla/pull/2624)
   * ADDED: Adds text instructions to OSRM output [#2625](https://github.com/valhalla/valhalla/pull/2625)
   * ADDED: Adds support for alternate routes [#2626](https://github.com/valhalla/valhalla/pull/2626)
   * CHANGED: Switch Python bindings generator from boost.python to header-only pybind11[#2644](https://github.com/valhalla/valhalla/pull/2644)
   * ADDED: Add support of input file for one-shot mode of valhalla_service [#2648](https://github.com/valhalla/valhalla/pull/2648)
   * ADDED: Linear reference support to locate api [#2645](https://github.com/valhalla/valhalla/pull/2645)
   * ADDED: Implemented OSRM-like turn duration calculation for car. Uses it now in auto costing. [#2651](https://github.com/valhalla/valhalla/pull/2651)
   * ADDED: Enhanced turn lane information in guidance [#2653](https://github.com/valhalla/valhalla/pull/2653)
   * ADDED: `top_speed` option for all motorized vehicles [#2667](https://github.com/valhalla/valhalla/issues/2667)
   * CHANGED: Move turn_lane_direction helper to odin/util [#2675](https://github.com/valhalla/valhalla/pull/2675)
   * ADDED: Add annotations to osrm response including speed limits, unit and sign conventions [#2668](https://github.com/valhalla/valhalla/pull/2668)
   * ADDED: Added functions for predicted speeds encoding-decoding [#2674](https://github.com/valhalla/valhalla/pull/2674)
   * ADDED: Time invariant routing via the bidirectional algorithm. This has the effect that when time dependent routes (arrive_by and depart_at) fall back to bidirectional due to length restrictions they will actually use the correct time of day for one of the search directions [#2660](https://github.com/valhalla/valhalla/pull/2660)
   * ADDED: If the length of the edge is greater than kMaxEdgeLength, then consider this a catastrophic error if the should_error bool is true in the set_length function. [2678](https://github.com/valhalla/valhalla/pull/2678)
   * ADDED: Moved lat,lon coordinates structures from single to double precision. Improves geometry accuracy noticibly at zooms above 17 as well as coordinate snapping and any other geometric operations. Adds about a 2% performance penalty for standard routes. Graph nodes now have 7 digits of precision.  [#2693](https://github.com/valhalla/valhalla/pull/2693)
   * ADDED: Added signboards to guidance views.  [#2687](https://github.com/valhalla/valhalla/pull/2687)
   * ADDED: Regular speed on shortcut edges is calculated with turn durations taken into account. Truck, motorcycle and motorscooter profiles use OSRM-like turn duration. [#2662](https://github.com/valhalla/valhalla/pull/2662)
   * CHANGED: Remove astar algorithm and replace its use with timedep_forward as its redundant [#2706](https://github.com/valhalla/valhalla/pull/2706)
   * ADDED: Recover and recost all shortcuts in final path for bidirectional astar algorithm [#2711](https://github.com/valhalla/valhalla/pull/2711)
   * ADDED: An option for shortcut recovery to be cached at start up to reduce the time it takes to do so on the fly [#2714](https://github.com/valhalla/valhalla/pull/2714)
   * ADDED: If width <= 1.9 then no access for auto, truck, bus, taxi, emergency and hov. [#2713](https://github.com/valhalla/valhalla/pull/2713)
   * ADDED: Centroid/Converge/Rendezvous/Meet API which allows input locations to find a least cost convergence point from all locations [#2734](https://github.com/valhalla/valhalla/pull/2734)
   * ADDED: Added support to process the sump_buster tag.  Also, fixed a few small access bugs for nodes. [#2731](https://github.com/valhalla/valhalla/pull/2731)
   * ADDED: Log message if failed to create tiles directory. [#2738](https://github.com/valhalla/valhalla/pull/2738)
   * CHANGED: Tile memory is only owned by the GraphTile rather than shared amongst copies of the graph tile (in GraphReader and TileCaches). [#2340](https://github.com/valhalla/valhalla/pull/2340)
   * ADDED: Add Estonian locale. [#2748](https://github.com/valhalla/valhalla/pull/2748)
   * CHANGED: Handle GraphTile objects as smart pointers [#2703](https://github.com/valhalla/valhalla/pull/2703)
   * CHANGED: Improve stability with no RTTI build [#2759](https://github.com/valhalla/valhalla/pull/2759) and [#2760](https://github.com/valhalla/valhalla/pull/2760)
   * CHANGED: Change generic service roads to a new Use=kServiceRoad. This is for highway=service without other service= tags (such as driveway, alley, parking aisle) [#2419](https://github.com/valhalla/valhalla/pull/2419)
   * ADDED: Isochrones support isodistance lines as well [#2699](https://github.com/valhalla/valhalla/pull/2699)
   * ADDED: Add support for ignoring live traffic closures for waypoints [#2685](https://github.com/valhalla/valhalla/pull/2685)
   * ADDED: Add use_distance to auto cost to allow choosing between two primary cost components, time or distance [#2771](https://github.com/valhalla/valhalla/pull/2771)
   * CHANGED: nit: Enables compiler warnings in part of loki module [#2767](https://github.com/valhalla/valhalla/pull/2767)
   * CHANGED: Reducing the number of uturns by increasing the cost to for them to 9.5f. Note: Did not increase the cost for motorcycles or motorscooters. [#2770](https://github.com/valhalla/valhalla/pull/2770)
   * ADDED: Add option to use thread-safe GraphTile's reference counter. [#2772](https://github.com/valhalla/valhalla/pull/2772)
   * CHANGED: nit: Enables compiler warnings in part of thor module [#2768](https://github.com/valhalla/valhalla/pull/2768)
   * ADDED: Add costing option `use_tracks` to avoid or favor tracks in route. [#2769](https://github.com/valhalla/valhalla/pull/2769)
   * CHANGED: chore: Updates libosmium [#2786](https://github.com/valhalla/valhalla/pull/2786)
   * CHANGED: Optimize double bucket queue to reduce memory reallocations. [#2719](https://github.com/valhalla/valhalla/pull/2719)
   * CHANGED: Collapse merge maneuvers [#2773](https://github.com/valhalla/valhalla/pull/2773)
   * CHANGED: Add shortcuts to the tiles' bins so we can find them when doing spatial lookups. [#2744](https://github.com/valhalla/valhalla/pull/2744)

## Release Date: 2019-11-21 Valhalla 3.0.9
* **Bug Fix**
   * FIXED: Changed reachability computation to consider both directions of travel wrt candidate edges [#1965](https://github.com/valhalla/valhalla/pull/1965)
   * FIXED: toss ways where access=private and highway=service and service != driveway. [#1960](https://github.com/valhalla/valhalla/pull/1960)
   * FIXED: Fix search_cutoff check in loki correlate_node. [#2023](https://github.com/valhalla/valhalla/pull/2023)
   * FIXED: Computes notion of a deadend at runtime in bidirectional a-star which fixes no-route with a complicated u-turn. [#1982](https://github.com/valhalla/valhalla/issues/1982)
   * FIXED: Fix a bug with heading filter at nodes. [#2058](https://github.com/valhalla/valhalla/pull/2058)
   * FIXED: Bug in map matching continuity checking such that continuity must only be in the forward direction. [#2029](https://github.com/valhalla/valhalla/pull/2029)
   * FIXED: Allow setting the time for map matching paths such that the time is used for speed lookup. [#2030](https://github.com/valhalla/valhalla/pull/2030)
   * FIXED: Don't use density factor for transition cost when user specified flag disables flow speeds. [#2048](https://github.com/valhalla/valhalla/pull/2048)
   * FIXED: Map matching trace_route output now allows for discontinuities in the match though multi match is not supported in valhalla route output. [#2049](https://github.com/valhalla/valhalla/pull/2049)
   * FIXED: Allows routes with no time specified to use time conditional edges and restrictions with a flag denoting as much [#2055](https://github.com/valhalla/valhalla/pull/2055)
   * FIXED: Fixed a bug with 'current' time type map matches. [#2060](https://github.com/valhalla/valhalla/pull/2060)
   * FIXED: Fixed a bug with time dependent expansion in which the expansion distance heuristic was not being used. [#2064](https://github.com/valhalla/valhalla/pull/2064)

* **Enhancement**
   * ADDED: Establish pinpoint test pattern [#1969](https://github.com/valhalla/valhalla/pull/1969)
   * ADDED: Suppress relative direction in ramp/exit instructions if it matches driving side of street [#1990](https://github.com/valhalla/valhalla/pull/1990)
   * ADDED: Added relative direction to the merge maneuver [#1989](https://github.com/valhalla/valhalla/pull/1989)
   * ADDED: Refactor costing to better handle multiple speed datasources [#2026](https://github.com/valhalla/valhalla/pull/2026)
   * ADDED: Better usability of curl for fetching tiles on the fly [#2026](https://github.com/valhalla/valhalla/pull/2026)
   * ADDED: LRU cache scheme for tile storage [#2026](https://github.com/valhalla/valhalla/pull/2026)
   * ADDED: GraphTile size check [#2026](https://github.com/valhalla/valhalla/pull/2026)
   * ADDED: Pick more sane values for highway and toll avoidance [#2026](https://github.com/valhalla/valhalla/pull/2026)
   * ADDED: Refactor adding predicted speed info to speed up process [#2026](https://github.com/valhalla/valhalla/pull/2026)
   * ADDED: Allow selecting speed data sources at request time [#2026](https://github.com/valhalla/valhalla/pull/2026)
   * ADDED: Allow disabling certain neighbors in connectivity map [#2026](https://github.com/valhalla/valhalla/pull/2026)
   * ADDED: Allows routes with time-restricted edges if no time specified and notes restriction in response [#1992](https://github.com/valhalla/valhalla/issues/1992)
   * ADDED: Runtime deadend detection to timedependent a-star. [#2059](https://github.com/valhalla/valhalla/pull/2059)

## Release Date: 2019-09-06 Valhalla 3.0.8
* **Bug Fix**
   * FIXED: Added logic to detect if user is to merge to the left or right [#1892](https://github.com/valhalla/valhalla/pull/1892)
   * FIXED: Overriding the destination_only flag when reclassifying ferries; Also penalizing ferries with a 5 min. penalty in the cost to allow us to avoid destination_only the majority of the time except when it is necessary. [#1895](https://github.com/valhalla/valhalla/pull/1905)
   * FIXED: Suppress forks at motorway junctions and intersecting service roads [#1909](https://github.com/valhalla/valhalla/pull/1909)
   * FIXED: Enhanced fork assignment logic [#1912](https://github.com/valhalla/valhalla/pull/1912)
   * FIXED: Added logic to fall back to return country poly if no state and updated lua for Metro Manila and Ireland [#1910](https://github.com/valhalla/valhalla/pull/1910)
   * FIXED: Added missing motorway fork instruction [#1914](https://github.com/valhalla/valhalla/pull/1914)
   * FIXED: Use begin street name for osrm compat mode [#1916](https://github.com/valhalla/valhalla/pull/1916)
   * FIXED: Added logic to fix missing highway cardinal directions in the US [#1917](https://github.com/valhalla/valhalla/pull/1917)
   * FIXED: Handle forward traversable significant road class intersecting edges [#1928](https://github.com/valhalla/valhalla/pull/1928)
   * FIXED: Fixed bug with shape trimming that impacted Uturns at Via locations. [#1935](https://github.com/valhalla/valhalla/pull/1935)
   * FIXED: Dive bomb updates.  Updated default speeds for urban areas based on roadclass for the enhancer.  Also, updated default speeds based on roadclass in lua.  Fixed an issue where we were subtracting 1 from uint32_t when 0 for stop impact.  Updated reclassify link logic to allow residential roads to be added to the tree, but we only downgrade the links to tertiary.  Updated TransitionCost functions to add 1.5 to the turncost when transitioning from a ramp to a non ramp and vice versa.  Also, added 0.5f to the turncost if the edge is a roundabout. [#1931](https://github.com/valhalla/valhalla/pull/1931)

* **Enhancement**
   * ADDED: Caching url fetched tiles to disk [#1887](https://github.com/valhalla/valhalla/pull/1887)
   * ADDED: filesystem::remove_all [#1887](https://github.com/valhalla/valhalla/pull/1887)
   * ADDED: Minimum enclosing bounding box tool [#1887](https://github.com/valhalla/valhalla/pull/1887)
   * ADDED: Use constrained flow speeds in bidirectional_astar.cc [#1907](https://github.com/valhalla/valhalla/pull/1907)
   * ADDED: Bike Share Stations are now in the graph which should set us up to do multimodal walk/bike scenarios [#1852](https://github.com/valhalla/valhalla/pull/1852)

## Release Date: 2019-7-18 Valhalla 3.0.7
* **Bug Fix**
   * FIXED: Fix pedestrian fork [#1886](https://github.com/valhalla/valhalla/pull/1886)

## Release Date: 2019-7-15 Valhalla 3.0.6
* **Bug Fix**
   * FIXED: Admin name changes. [#1853](https://github.com/valhalla/valhalla/pull/1853) Ref: [#1854](https://github.com/valhalla/valhalla/issues/1854)
   * FIXED: valhalla_add_predicted_traffic was overcommitted while gathering stats. Added a clear. [#1857](https://github.com/valhalla/valhalla/pull/1857)
   * FIXED: regression in map matching when moving to valhalla v3.0.0 [#1863](https://github.com/valhalla/valhalla/pull/1863)
   * FIXED: last step shape in osrm serializer should be 2 of the same point [#1867](https://github.com/valhalla/valhalla/pull/1867)
   * FIXED: Shape trimming at the beginning and ending of the route to not be degenerate [#1876](https://github.com/valhalla/valhalla/pull/1876)
   * FIXED: Duplicate waypoints in osrm serializer [#1880](https://github.com/valhalla/valhalla/pull/1880)
   * FIXED: Updates for heading precision [#1881](https://github.com/valhalla/valhalla/pull/1881)
   * FIXED: Map matching allowed untraversable edges at start of route [#1884](https://github.com/valhalla/valhalla/pull/1884)

* **Enhancement**
   * ADDED: Use the same protobuf object the entire way through the request process [#1837](https://github.com/valhalla/valhalla/pull/1837)
   * ADDED: Enhanced turn lane processing [#1859](https://github.com/valhalla/valhalla/pull/1859)
   * ADDED: Add global_synchronized_cache in valhalla_build_config [#1851](https://github.com/valhalla/valhalla/pull/1851)

## Release Date: 2019-06-04 Valhalla 3.0.5
* **Bug Fix**
   * FIXED: Protect against unnamed rotaries and routes that end in roundabouts not turning off rotary logic [#1840](https://github.com/valhalla/valhalla/pull/1840)

* **Enhancement**
   * ADDED: Add turn lane info at maneuver point [#1830](https://github.com/valhalla/valhalla/pull/1830)

## Release Date: 2019-05-31 Valhalla 3.0.4
* **Bug Fix**
   * FIXED: Improved logic to decide between bear vs. continue [#1798](https://github.com/valhalla/valhalla/pull/1798)
   * FIXED: Bicycle costing allows use of roads with all surface values, but with a penalty based on bicycle type. However, the edge filter totally disallows bad surfaces for some bicycle types, creating situations where reroutes fail if a rider uses a road with a poor surface. [#1800](https://github.com/valhalla/valhalla/pull/1800)
   * FIXED: Moved complex restrictions building to before validate. [#1805](https://github.com/valhalla/valhalla/pull/1805)
   * FIXED: Fix bicycle edge filter when avoid_bad_surfaces = 1.0 [#1806](https://github.com/valhalla/valhalla/pull/1806)
   * FIXED: Replace the EnhancedTripPath class inheritance with aggregation [#1807](https://github.com/valhalla/valhalla/pull/1807)
   * FIXED: Replace the old timezone shape zip file every time valhalla_build_timezones is ran [#1817](https://github.com/valhalla/valhalla/pull/1817)
   * FIXED: Don't use island snapped edge candidates (from disconnected components or low reach edges) when we rejected other high reachability edges that were closer [#1835](https://github.com/valhalla/valhalla/pull/1835)

## Release Date: 2019-05-08 Valhalla 3.0.3
* **Bug Fix**
   * FIXED: Fixed a rare loop condition in route matcher (edge walking to match a trace).
   * FIXED: Fixed VACUUM ANALYZE syntax issue.  [#1704](https://github.com/valhalla/valhalla/pull/1704)
   * FIXED: Fixed the osrm maneuver type when a maneuver has the to_stay_on attribute set.  [#1714](https://github.com/valhalla/valhalla/pull/1714)
   * FIXED: Fixed osrm compatibility mode attributes.  [#1716](https://github.com/valhalla/valhalla/pull/1716)
   * FIXED: Fixed rotary/roundabout issues in Valhalla OSRM compatibility.  [#1727](https://github.com/valhalla/valhalla/pull/1727)
   * FIXED: Fixed the destinations assignment for exit names in OSRM compatibility mode. [#1732](https://github.com/valhalla/valhalla/pull/1732)
   * FIXED: Enhance merge maneuver type assignment. [#1735](https://github.com/valhalla/valhalla/pull/1735)
   * FIXED: Fixed fork assignments and on ramps for OSRM compatibility mode. [#1738](https://github.com/valhalla/valhalla/pull/1738)
   * FIXED: Fixed cardinal direction on reference names when forward/backward tag is present on relations. Fixes singly digitized roads with opposing directional modifiers. [#1741](https://github.com/valhalla/valhalla/pull/1741)
   * FIXED: Fixed fork assignment and narrative logic when a highway ends and splits into multiple ramps. [#1742](https://github.com/valhalla/valhalla/pull/1742)
   * FIXED: Do not use any avoid edges as origin or destination of a route, matrix, or isochrone. [#1745](https://github.com/valhalla/valhalla/pull/1745)
   * FIXED: Add leg summary and remove unused hint attribute for OSRM compatibility mode. [#1753](https://github.com/valhalla/valhalla/pull/1753)
   * FIXED: Improvements for pedestrian forks, pedestrian roundabouts, and continue maneuvers. [#1768](https://github.com/valhalla/valhalla/pull/1768)
   * FIXED: Added simplified overview for OSRM response and added use_toll logic back to truck costing. [#1765](https://github.com/valhalla/valhalla/pull/1765)
   * FIXED: temp fix for location distance bug [#1774](https://github.com/valhalla/valhalla/pull/1774)
   * FIXED: Fix pedestrian routes using walkway_factor [#1780](https://github.com/valhalla/valhalla/pull/1780)
   * FIXED: Update the begin and end heading of short edges based on use [#1783](https://github.com/valhalla/valhalla/pull/1783)
   * FIXED: GraphReader::AreEdgesConnected update.  If transition count == 0 return false and do not call transition function. [#1786](https://github.com/valhalla/valhalla/pull/1786)
   * FIXED: Only edge candidates that were used in the path are send to serializer: [1788](https://github.com/valhalla/valhalla/pull/1788)
   * FIXED: Added logic to prevent the removal of a destination maneuver when ending on an internal edge [#1792](https://github.com/valhalla/valhalla/pull/1792)
   * FIXED: Fixed instructions when starting on an internal edge [#1796](https://github.com/valhalla/valhalla/pull/1796)

* **Enhancement**
   * Add the ability to run valhalla_build_tiles in stages. Specify the begin_stage and end_stage as command line options. Also cleans up temporary files as the last stage in the pipeline.
   * Add `remove` to `filesystem` namespace. [#1752](https://github.com/valhalla/valhalla/pull/1752)
   * Add TaxiCost into auto costing options.
   * Add `preferred_side` to allow per-location filtering of edges based on the side of the road the location is on and the driving side for that locale.
   * Slightly decreased the internal side-walk factor to .90f to favor roads with attached sidewalks. This impacts roads that have added sidewalk:left, sidewalk:right or sidewalk:both OSM tags (these become attributes on each directedEdge). The user can then avoid/penalize dedicated sidewalks and walkways, when they increase the walkway_factor. Since we slightly decreased the sidewalk_factor internally and only favor sidewalks if use is tagged as sidewalk_left or sidewalk_right, we should tend to route on roads with attached sidewalks rather than separate/dedicated sidewalks, allowing for more road names to be called out since these are labeled more.
   * Add `via` and `break_through` location types [#1737](https://github.com/valhalla/valhalla/pull/1737)
   * Add `street_side_tolerance` and `search_cutoff` to input `location` [#1777](https://github.com/valhalla/valhalla/pull/1777)
   * Return the Valhalla error `Path distance exceeds the max distance limit` for OSRM responses when the route is greater than the service limits. [#1781](https://github.com/valhalla/valhalla/pull/1781)

## Release Date: 2019-01-14 Valhalla 3.0.2
* **Bug Fix**
   * FIXED: Transit update - fix dow and exception when after midnight trips are normalized [#1682](https://github.com/valhalla/valhalla/pull/1682)
   * FIXED: valhalla_convert_transit segfault - GraphTileBuilder has null GraphTileHeader [#1683](https://github.com/valhalla/valhalla/issues/1683)
   * FIXED: Fix crash for trace_route with osrm serialization. Was passing shape rather than locations to the waypoint method.
   * FIXED: Properly set driving_side based on data set in TripPath.
   * FIXED: A bad bicycle route exposed an issue with bidirectional A* when the origin and destination edges are connected. Use A* in these cases to avoid requiring a high cost threshold in BD A*.
   * FIXED: x86 and x64 data compatibility was fixed as the structures weren't aligned.
   * FIXED: x86 tests were failing due mostly to floating point issues and the aforementioned structure misalignment.
* **Enhancement**
   * Add a durations list (delta time between each pair of trace points), a begin_time and a use_timestamp flag to trace_route requests. This allows using the input trace timestamps or durations plus the begin_time to compute elapsed time at each edge in the matched path (rather than using costing methods).
   * Add support for polyline5 encoding for OSRM formatted output.
* **Note**
   * Isochrones and openlr are both noted as not working with release builds for x86 (32bit) platforms. We'll look at getting this fixed in a future release

## Release Date: 2018-11-21 Valhalla 3.0.1
* **Bug Fix**
   * FIXED: Fixed a rare, but serious bug with bicycle costing. ferry_factor_ in bicycle costing shadowed the data member in the base dynamic cost class, leading to an uninitialized variable. Occasionally, this would lead to negative costs which caused failures. [#1663](https://github.com/valhalla/valhalla/pull/1663)
   * FIXED: Fixed use of units in OSRM compatibility mode. [#1662](https://github.com/valhalla/valhalla/pull/1662)

## Release Date: 2018-11-21 Valhalla 3.0.0
* **NOTE**
   * This release changes the Valhalla graph tile formats to make the tile data more efficient and flexible. Tile data is incompatible with Valhalla 2.x builds, and code for 3.x is incompatible with data built for Valahalla 2.x versions. Valhalla tile sizes are slightly smaller (for datasets using elevation information the size savings is over 10%). In addition, there is increased flexibility for creating different variants of tiles to support different applications (e.g. bicycle only, or driving only).
* **Enhancement**
   * Remove the use of DirectedEdge for transitions between nodes on different hierarchy levels. A new structure, NodeTransition, is now used to transition to nodes on different hierarchy level. This saves space since only the end node GraphId is needed for the transitions (and DirectedEdge is a large data structure).
   * Change the NodeInfo lat,lon to use an offset from the tile base lat,lon. This potentially allows higher precision than using float, but more importantly saves space and allows support for NodeTransitions as well as spare for future growth.
   * Remove the EdgeElevation structure and max grade information into DirectedEdge and mean elevation into EdgeInfo. This saves space.
   * Reduce wayid to 32 bits. This allows sufficient growth when using OpenStreetMap data and frees space in EdgeInfo (allows moving speed limit and mean elevation from other structures).
   * Move name consistency from NodeInfo to DirectedEdge. This allows a more efficient lookup of name consistency.
   * Update all path algorithms to use NodeTransition logic rather than special DirectedEdge transition types. This simplifies PathAlgorithms slightly and removes some conditional logic.
   * Add an optional GraphFilter stage to tile building pipeline. This allows removal of edges and nodes based on access. This allows bicycle only, pedestrian only, or driving only datasets (or combinations) to be created - allowing smaller datasets for special purpose applications.
* **Deprecate**
   * Valhalla 3.0 removes support for OSMLR.

## Release Date: 2018-11-20 Valhalla 2.7.2
* **Enhancement**
   * UPDATED: Added a configuration variable for max_timedep_distance. This is used in selecting the path algorithm and provides the maximum distance between locations when choosing a time dependent path algorithm (other than multi modal). Above this distance, bidirectional A* is used with no time dependencies.
   * UPDATED: Remove transition edges from priority queue in Multimodal methods.
   * UPDATED: Fully implement street names and exit signs with ability to identify route numbers. [#1635](https://github.com/valhalla/valhalla/pull/1635)
* **Bug Fix**
   * FIXED: A timed-turned restriction should not be applied when a non-timed route is executed.  [#1615](https://github.com/valhalla/valhalla/pull/1615)
   * FIXED: Changed unordered_map to unordered_multimap for polys. Poly map can contain the same key but different multi-polygons. For example, islands for a country or timezone polygons for a country.
   * FIXED: Fixed timezone db issue where TZIDs did not exist in the Howard Hinnant date time db that is used in the date_time class for tz indexes.  Added logic to create aliases for TZIDs based on https://en.wikipedia.org/wiki/List_of_tz_database_time_zones
   * FIXED: Fixed the ramp turn modifiers for osrm compat [#1569](https://github.com/valhalla/valhalla/pull/1569)
   * FIXED: Fixed the step geometry when using the osrm compat mode [#1571](https://github.com/valhalla/valhalla/pull/1571)
   * FIXED: Fixed a data creation bug causing issues with A* routes ending on loops. [#1576](https://github.com/valhalla/valhalla/pull/1576)
   * FIXED: Fixed an issue with a bad route where destination only was present. Was due to thresholds in bidirectional A*. Changed threshold to be cost based rather than number of iterations). [#1586](https://github.com/valhalla/valhalla/pull/1586)
   * FIXED: Fixed an issue with destination only (private) roads being used in bicycle routes. Centralized some "base" transition cost logic in the base DynamicCost class. [#1587](https://github.com/valhalla/valhalla/pull/1587)
   * FIXED: Remove extraneous ramp maneuvers [#1657](https://github.com/valhalla/valhalla/pull/1657)

## Release Date: 2018-10-02 Valhalla 2.7.1
* **Enhancement**
   * UPDATED: Added date time support to forward and reverse isochrones. Add speed lookup (predicted speeds and/or free-flow or constrained flow speed) if date_time is present.
   * UPDATED: Add timezone checks to multimodal routes and isochrones (updates localtime if the path crosses into a timezone different than the start location).
* **Data Producer Update**
   * UPDATED: Removed boost date time support from transit.  Now using the Howard Hinnant date library.
* **Bug Fix**
   * FIXED: Fixed a bug with shortcuts that leads to inconsistent routes depending on whether shortcuts are taken, different origins can lead to different paths near the destination. This fix also improves performance on long routes and matrices.
   * FIXED: We were getting inconsistent results between departing at current date/time vs entering the current date/time.  This issue is due to the fact that the iso_date_time function returns the full iso date_time with the timezone offset (e.g., 2018-09-27T10:23-07:00 vs 2018-09-27T10:23). When we refactored the date_time code to use the new Howard Hinnant date library, we introduced this bug.
   * FIXED: Increased the threshold in CostMatrix to address null time and distance values occurring for truck costing with locations near the max distance.

## Release Date: 2018-09-13 Valhalla 2.7.0
* **Enhancement**
   * UPDATED: Refactor to use the pbf options instead of the ptree config [#1428](https://github.com/valhalla/valhalla/pull/1428) This completes [1357](https://github.com/valhalla/valhalla/issues/1357)
   * UPDATED: Removed the boost/date_time dependency from baldr and odin. We added the Howard Hinnant date and time library as a submodule. [#1494](https://github.com/valhalla/valhalla/pull/1494)
   * UPDATED: Fixed 'Drvie' typo [#1505](https://github.com/valhalla/valhalla/pull/1505) This completes [1504](https://github.com/valhalla/valhalla/issues/1504)
   * UPDATED: Optimizations of GetSpeed for predicted speeds [1490](https://github.com/valhalla/valhalla/issues/1490)
   * UPDATED: Isotile optimizations
   * UPDATED: Added stats to predictive traffic logging
   * UPDATED: resample_polyline - Breaks the polyline into equal length segments at a sample distance near the resolution. Break out of the loop through polyline points once we reach the specified number of samplesthen append the last
polyline point.
   * UPDATED: added android logging and uses a shared graph reader
   * UPDATED: Do not run a second pass on long pedestrian routes that include a ferry (but succeed on first pass). This is a performance fix. Long pedestrian routes with A star factor based on ferry speed end up being very inefficient.
* **Bug Fix**
   * FIXED: A* destination only
   * FIXED: Fixed through locations weren't honored [#1449](https://github.com/valhalla/valhalla/pull/1449)


## Release Date: 2018-08-02 Valhalla 3.0.0-rc.4
* **Node Bindings**
   * UPDATED: add some worker pool handling
   [#1467](https://github.com/valhalla/valhalla/pull/1467)

## Release Date: 2018-08-02 Valhalla 3.0.0-rc.3
* **Node Bindings**
   * UPDATED: replaced N-API with node-addon-api wrapper and made the actor
   functions asynchronous
   [#1457](https://github.com/valhalla/valhalla/pull/1457)

## Release Date: 2018-07-24 Valhalla 3.0.0-rc.2
* **Node Bindings**
   * FIXED: turn on the autocleanup functionality for the actor object.
   [#1439](https://github.com/valhalla/valhalla/pull/1439)

## Release Date: 2018-07-16 Valhalla 3.0.0-rc.1
* **Enhancement**
   * ADDED: exposed the rest of the actions to the node bindings and added tests. [#1415](https://github.com/valhalla/valhalla/pull/1415)

## Release Date: 2018-07-12 Valhalla 3.0.0-alpha.1
**NOTE**: There was already a small package named `valhalla` on the npm registry, only published up to version 0.0.3. The team at npm has transferred the package to us, but would like us to publish something to it ASAP to prove our stake in it. Though the bindings do not have all of the actor functionality exposed yet (just route), we are going to publish an alpha release of 3.0.0 to get something up on npm.
* **Infrastructure**:
   * ADDED: add in time dependent algorithms if the distance between locations is less than 500km.
   * ADDED: TurnLanes to indicate turning lanes at the end of a directed edge.
   * ADDED: Added PredictedSpeeds to Valhalla tiles and logic to compute speed based on predictive speed profiles.
* **Data Producer Update**
   * ADDED: is_route_num flag was added to Sign records. Set this to true if the exit sign comes from a route number/ref.
   * CHANGED: Lower speeds on driveways, drive-thru, and parking aisle. Set destination only flag for drive thru use.
   * ADDED: Initial implementation of turn lanes.
  **Bug Fix**
   * CHANGED: Fix destination only penalty for A* and time dependent cases.
   * CHANGED: Use the distance from GetOffsetForHeading, based on road classification and road use (e.g. ramp, turn channel, etc.), within tangent_angle function.
* **Map Matching**
   * FIXED: Fixed trace_route edge_walk server abort [#1365](https://github.com/valhalla/valhalla/pull/1365)
* **Enhancement**
   * ADDED: Added post process for updating free and constrained speeds in the directed edges.
   * UPDATED: Parse the json request once and store in a protocol buffer to pass along the pipeline. This completed the first portion of [1357](https://github.com/valhalla/valhalla/issues/1357)
   * UPDATED: Changed the shape_match attribute from a string to an enum. Fixes [1376](https://github.com/valhalla/valhalla/issues/1376)
   * ADDED: Node bindings for route [#1341](https://github.com/valhalla/valhalla/pull/1341)
   * UPDATED: Use a non-linear use_highways factor (to more heavily penalize highways as use_highways approaches 0).

## Release Date: 2018-07-15 Valhalla 2.6.3
* **API**:
   * FIXED: Use a non-linear use_highways factor (to more heavily penalize highways as use_highways approaches 0).
   * FIXED: Fixed the highway_factor when use_highways < 0.5.
   * ENHANCEMENT: Added logic to modulate the surface factor based on use_trails.
   * ADDED: New customer test requests for motorcycle costing.

## Release Date: 2018-06-28 Valhalla 2.6.2
* **Data Producer Update**
   * FIXED: Complex restriction sorting bug.  Check of has_dt in ComplexRestrictionBuilder::operator==.
* **API**:
   * FIXED: Fixed CostFactory convenience method that registers costing models
   * ADDED: Added use_tolls into motorcycle costing options

## Release Date: 2018-05-28 Valhalla 2.6.0
* **Infrastructure**:
   * CHANGED: Update cmake buildsystem to replace autoconf [#1272](https://github.com/valhalla/valhalla/pull/1272)
* **API**:
   * CHANGED: Move `trace_options` parsing to map matcher factory [#1260](https://github.com/valhalla/valhalla/pull/1260)
   * ADDED: New costing method for AutoDataFix [#1283](https://github.com/valhalla/valhalla/pull/1283)

## Release Date: 2018-05-21 Valhalla 2.5.0
* **Infrastructure**
   * ADDED: Add code formatting and linting.
* **API**
   * ADDED: Added new motorcycle costing, motorcycle access flag in data and use_trails option.
* **Routing**
   * ADDED: Add time dependnet forward and reverse A* methods.
   * FIXED: Increase minimum threshold for driving routes in bidirectional A* (fixes some instances of bad paths).
* **Data Producer Update**
   * CHANGED: Updates to properly handle cycleway crossings.
   * CHANGED: Conditionally include driveways that are private.
   * ADDED: Added logic to set motorcycle access.  This includes lua, country access, and user access flags for motorcycles.

## Release Date: 2018-04-11 Valhalla 2.4.9
* **Enhancement**
   * Added European Portuguese localization for Valhalla
   * Updates to EdgeStatus to improve performance. Use an unordered_map of tile Id and allocate an array for each edge in the tile. This allows using pointers to access status for sequential edges. This improves performance by 50% or so.
   * A couple of bicycle costing updates to improve route quality: avoid roads marked as part of a truck network, to remove the density penalty for transition costs.
   * When optimal matrix type is selected, now use CostMatrix for source to target pedestrian and bicycle matrix calls when both counts are above some threshold. This improves performance in general and lessens some long running requests.
*  **Data Producer Update**
   * Added logic to protect against setting a speed of 0 for ferries.

## Release Date: 2018-03-27 Valhalla 2.4.8
* **Enhancement**
   * Updates for Italian verbal translations
   * Optionally remove driveways at graph creation time
   * Optionally disable candidate edge penalty in path finding
   * OSRM compatible route, matrix and map matching response generation
   * Minimal Windows build compatibility
   * Refactoring to use PBF as the IPC mechanism for all objects
   * Improvements to internal intersection marking to reduce false positives
* **Bug Fix**
   * Cap candidate edge penalty in path finding to reduce excessive expansion
   * Fix trivial paths at deadends

## Release Date: 2018-02-08 Valhalla 2.4.7
* **Enhancement**
   * Speed up building tiles from small OSM imports by using boost directory iterator rather than going through all possible tiles and testing each if the file exists.
* **Bug Fix**
   * Protect against overflow in string to float conversion inside OSM parsing.

## Release Date: 2018-01-26 Valhalla 2.4.6
* **Enhancement**
   * Elevation library will lazy load RAW formatted sources

## Release Date: 2018-01-24 Valhalla 2.4.5
* **Enhancement**
   * Elevation packing utility can unpack lz4hc now
* **Bug Fix**
   * Fixed broken darwin builds

## Release Date: 2018-01-23 Valhalla 2.4.4
* **Enhancement**
   * Elevation service speed improvements and the ability to serve lz4hc compressed data
   * Basic support for downloading routing tiles on demand
   * Deprecated `valhalla_route_service`, now all services (including elevation) are found under `valhalla_service`

## Release Date: 2017-12-11 Valhalla 2.4.3
* **Enhancement**
   * Remove union from GraphId speeds up some platforms
   * Use SAC scale in pedestrian costing
   * Expanded python bindings to include all actions (route, matrix, isochrone, etc)
* **Bug Fix**
   * French translation typo fixes
*  **Data Producer Update**
   * Handling shapes that intersect the poles when binning
   * Handling when transit shapes are less than 2 points

## Release Date: 2017-11-09 Valhalla 2.4.1
*  **Data Producer Update**
   * Added kMopedAccess to modes for complex restrictions.  Remove the kMopedAccess when auto access is removed.  Also, add the kMopedAccess when an auto restriction is found.

## Release Date: 2017-11-08 Valhalla 2.4.0
*  **Data Producer Update**
   * Added logic to support restriction = x with a the except tag.  We apply the restriction to everything except for modes in the except tag.
   * Added logic to support railway_service and coach_service in transit.
* **Bug Fix**
  * Return proper edge_walk path for requested shape_match=walk_or_snap
  * Skip invalid stateid for Top-K requests

## Release Date: 2017-11-07 Valhalla 2.3.9
* **Enhancement**
  * Top-K map matched path generation now only returns unique paths and does so with fewer iterations
  * Navigator call outs for both imperial and metric units
  * The surface types allowed for a given bike route can now be controlled via a request parameter `avoid_bad_surfaces`
  * Improved support for motorscooter costing via surface types, road classification and vehicle specific tagging
* **Bug Fix**
  * Connectivity maps now include information about transit tiles
  * Lane counts for singly digitized roads are now correct for a given directed edge
  * Edge merging code for assigning osmlr segments is now robust to partial tile sets
  * Fix matrix path finding to allow transitioning down to lower levels when appropriate. In particular, do not supersede shortcut edges until no longer expanding on the next level.
  * Fix optimizer rotate location method. This fixes a bug where optimal ordering was bad for large location sets.
*  **Data Producer Update**
   * Duration tags are now used to properly set the speed of travel for a ferry routes

## Release Date: 2017-10-17 Valhalla 2.3.8
* **Bug Fix**
  * Fixed the roundabout exit count for bicycles when the roundabout is a road and not a cycleway
  * Enable a pedestrian path to remain on roundabout instead of getting off and back on
  * Fixed the penalization of candidate locations in the uni-directional A* algorithm (used for trivial paths)
*  **Data Producer Update**
   * Added logic to set bike forward and tag to true where kv["sac_scale"] == "hiking". All other values for sac_scale turn off bicycle access.  If sac_scale or mtb keys are found and a surface tag is not set we default to kPath.
   * Fixed a bug where surface=unpaved was being assigned Surface::kPavedSmooth.

## Release Date: 2017-9-11 Valhalla 2.3.7
* **Bug Fix**
  * Update bidirectional connections to handle cases where the connecting edge is one of the origin (or destination) edges and the cost is high. Fixes some pedestrian route issues that were reported.
*  **Data Producer Update**
   * Added support for motorroad tag (default and per country).
   * Update OSMLR segment association logic to fix issue where chunks wrote over leftover segments. Fix search along edges to include a radius so any nearby edges are also considered.

## Release Date: 2017-08-29 Valhalla 2.3.6
* **Bug Fix**
  * Pedestrian paths including ferries no longer cause circuitous routes
  * Fix a crash in map matching route finding where heading from shape was using a `nullptr` tile
  * Spanish language narrative corrections
  * Fix traffic segment matcher to always set the start time of a segment when its known
* **Enhancement**
  * Location correlation scoring improvements to avoid situations where less likely start or ending locations are selected

## Release Date: 2017-08-22 Valhalla 2.3.5
* **Bug Fix**
  * Clamp the edge score in thor. Extreme values were causing bad alloc crashes.
  * Fix multimodal isochrones. EdgeLabel refactor caused issues.
* **Data Producer Update**
  * Update lua logic to properly handle vehicle=no tags.

## Release Date: 2017-08-14 Valhalla 2.3.4
* **Bug Fix**
  * Enforce limits on maximum per point accuracy to avoid long running map matching computations

## Release Date: 2017-08-14 Valhalla 2.3.3
* **Bug Fix**
  * Maximum osm node reached now causes bitset to resize to accommodate when building tiles
  * Fix wrong side of street information and remove redundant node snapping
  * Fix path differences between services and `valhalla_run_route`
  * Fix map matching crash when interpolating duplicate input points
  * Fix unhandled exception when trace_route or trace_attributes when there are no continuous matches
* **Enhancement**
  * Folded Low-Stress Biking Code into the regular Bicycle code and removed the LowStressBicycleCost class. Now when making a query for bicycle routing, a value of 0 for use_hills and use_roads produces low-stress biking routes, while a value of 1 for both provides more intense professional bike routes.
  * Bike costing default values changed. use_roads and use_hills are now 0.25 by default instead of 0.5 and the default bike is now a hybrid bike instead of a road bike.
  * Added logic to use station hierarchy from transitland.  Osm and egress nodes are connected by transitconnections.  Egress and stations are connected by egressconnections.  Stations and platforms are connected by platformconnections.  This includes narrative updates for Odin as well.

## Release Date: 2017-07-31 Valhalla 2.3.2
* **Bug Fix**
  * Update to use oneway:psv if oneway:bus does not exist.
  * Fix out of bounds memory issue in DoubleBucketQueue.
  * Many things are now taken into consideration to determine which sides of the road have what cyclelanes, because they were not being parsed correctly before
  * Fixed issue where sometimes a "oneway:bicycle=no" tag on a two-way street would cause the road to become a oneway for bicycles
  * Fixed trace_attributes edge_walk cases where the start or end points in the shape are close to graph nodes (intersections)
  * Fixed 32bit architecture crashing for certain routes with non-deterministic placement of edges labels in bucketized queue datastructure
* **Enhancement**
  * Improve multi-modal routes by adjusting the pedestrian mode factor (routes use less walking in favor of public transit).
  * Added interface framework to support "top-k" paths within map-matching.
  * Created a base EdgeLabel class that contains all data needed within costing methods and supports the basic path algorithms (forward direction, A*, with accumulated path distance). Derive class for bidirectional algorithms (BDEdgeLabel) and for multimodal algorithms. Lowers memory use by combining some fields (using spare bits from GraphId).
  * Added elapsed time estimates to map-matching labels in preparation for using timestamps in map-matching.
  * Added parsing of various OSM tags: "bicycle=use_sidepath", "bicycle=dismount", "segregated=*", "shoulder=*", "cycleway:buffer=*", and several variations of these.
  * Both trace_route and trace_attributes will parse `time` and `accuracy` parameters when the shape is provided as unencoded
  * Map-matching will now use the time (in seconds) of each gps reading (if provided) to narrow the search space and avoid finding matches that are impossibly fast

## Release Date: 2017-07-10 Valhalla 2.3.0
* **Bug Fix**
  * Fixed a bug in traffic segment matcher where length was populated but had invalid times
* **Embedded Compilation**
  * Decoupled the service components from the rest of the worker objects so that the worker objects could be used in non http service contexts
   * Added an actor class which encapsulates the various worker objects and allows the various end points to be called /route /height etc. without needing to run a service
* **Low-Stress Bicycle**
  * Worked on creating a new low-stress biking option that focuses more on taking safer roads like cycle ways or residential roads than the standard bike costing option does.

## Release Date: 2017-06-26 Valhalla 2.2.9
* **Bug Fix**
  * Fix a bug introduced in 2.2.8 where map matching search extent was incorrect in longitude axis.

## Release Date: 2017-06-23 Valhalla 2.2.8
* **Bug Fix**
  * Traffic segment matcher (exposed through Python bindings) - fix cases where partial (or no) results could be returned when breaking out of loop in form_segments early.
* **Traffic Matching Update**
  * Traffic segment matcher - handle special cases when entering and exiting turn channels.
* **Guidance Improvements**
  * Added Swedish (se-SV) narrative file.

## Release Date: 2017-06-20 Valhalla 2.2.7
* **Bug Fixes**
  * Traffic segment matcher (exposed through Python bindings) makes use of accuracy per point in the input
  * Traffic segment matcher is robust to consecutive transition edges in matched path
* **Isochrone Changes**
  * Set up isochrone to be able to handle multi-location queries in the future
* **Data Producer Updates**
  * Fixes to valhalla_associate_segments to address threading issue.
  * Added support for restrictions that refers only to appropriate type of vehicle.
* **Navigator**
  * Added pre-alpha implementation that will perform guidance for mobile devices.
* **Map Matching Updates**
  * Added capability to customize match_options

## Release Date: 2017-06-12 Valhalla 2.2.6
* **Bug Fixes**
  * Fixed the begin shape index where an end_route_discontinuity exists
* **Guidance Improvements**
  * Updated Slovenian (sl-SI) narrative file.
* **Data Producer Updates**
  * Added support for per mode restrictions (e.g., restriction:&lt;type&gt;)  Saved these restrictions as "complex" restrictions which currently support per mode lookup (unlike simple restrictions which are assumed to apply to all driving modes).
* **Matrix Updates**
  * Increased max distance threshold for auto costing and other similar costings to 400 km instead of 200 km

## Release Date: 2017-06-05 Valhalla 2.2.5
* **Bug Fixes**
  * Fixed matched point edge_index by skipping transition edges.
  * Use double precision in meili grid traversal to fix some incorrect grid cases.
  * Update meili to use DoubleBucketQueue and GraphReader methods rather than internal methods.

## Release Date: 2017-05-17 Valhalla 2.2.4
* **Bug Fixes**
  * Fix isochrone bug where the default access mode was used - this rejected edges that should not have been rejected for cases than automobile.
  * Fix A* handling of edge costs for trivial routes. This fixed an issue with disconnected regions that projected to a single edge.
  * Fix TripPathBuilder crash if first edge is a transition edge (was occurring with map-matching in rare occasions).

## Release Date: 2017-05-15 Valhalla 2.2.3
* **Map Matching Improvement**
  * Return begin and end route discontinuities. Also, returns partial shape of edge at route discontinuity.
* **Isochrone Improvements**
  * Add logic to make sure the center location remains fixed at the center of a tile/grid in the isotile.
  * Add a default generalization factor that is based on the grid size. Users can still override this factor but the default behavior is improved.
  * Add ExpandForward and ExpandReverse methods as is done in bidirectional A*. This improves handling of transitions between hierarchy levels.
* **Graph Correlation Improvements**
  * Add options to control both radius and reachability per input location (with defaults) to control correlation of input locations to the graph in such a way as to avoid routing between disconnected regions and favor more likely paths.

## Release Date: 2017-05-08 Valhalla 2.2.0
* **Guidance Improvements**
  * Added Russian (ru-RU) narrative file.
  * Updated Slovenian (sl-SI) narrative file.
* **Data Producer Updates**
  * Assign destination sign info on bidirectional ramps.
  * Update ReclassifyLinks. Use a "link-tree" which is formed from the exit node and terminates at entrance nodes. Exit nodes are sorted by classification so motorway exits are done before trunks, etc. Updated the turn channel logic - now more consistently applies turn channel use.
  * Updated traffic segment associations to properly work with elevation and lane connectivity information (which is stored after the traffic association).

## Release Date: 2017-04-24 Valhalla 2.1.9
* **Elevation Update**
  * Created a new EdgeElevation structure which includes max upward and downward slope (moved from DirectedEdge) and mean elevation.
* **Routing Improvements**
  * Destination only fix when "nested" destination only areas cause a route failure. Allow destination only edges (with penalty) on 2nd pass.
  * Fix heading to properly use the partial edge shape rather than entire edge shape to determine heading at the begin and end locations.
  * Some cleanup and simplification of the bidirectional A* algorithm.
  * Some cleanup and simplification of TripPathBuilder.
  * Make TileHierarchy data and methods static and remove tile_dir from the tile hierarchy.
* **Map Matching Improvement**
  * Return matched points with trace attributes when using map_snap.
* **Data Producer Updates**
  * lua updates so that the chunnel will work again.

## Release Date: 2017-04-04 Valhalla 2.1.8
* **Map Matching Release**
  * Added max trace limits and out-of-bounds checks for customizable trace options

## Release Date: 2017-03-29 Valhalla 2.1.7
* **Map Matching Release**
  * Increased service limits for trace
* **Data Producer Updates**
  * Transit: Remove the dependency on using level 2 tiles for transit builder
* **Traffic Updates**
  * Segment matcher completely re-written to handle many complex issues when matching traces to OTSs
* **Service Improvement**
  * Bug Fix - relaxed rapidjson parsing to allow numeric type coercion
* **Routing Improvements**
  * Level the forward and reverse paths in bidirectional A * to account for distance approximation differences.
  * Add logic for Use==kPath to bicycle costing so that paths are favored (as are footways).

## Release Date: 2017-03-10 Valhalla 2.1.3
* **Guidance Improvement**
  * Corrections to Slovenian narrative language file
  **Routing Improvements**
  * Increased the pedestrian search radius from 25 to 50 within the meili configuration to reduce U-turns with map-matching
  * Added a max avoid location limit

## Release Date: 2017-02-22 Valhalla 2.1.0
* **Guidance Improvement**
  * Added ca-ES (Catalan) and sl-SI (Slovenian) narrative language files
* **Routing  Improvement**
  * Fix through location reverse ordering bug (introduced in 2.0.9) in output of route responses for depart_at routes
  * Fix edge_walking method to handle cases where more than 1 initial edge is found
* **Data Producer Updates**
  * Improved transit by processing frequency based schedules.
  * Updated graph validation to more aggressively check graph consistency on level 0 and level 1
  * Fix the EdgeInfo hash to not create duplicate edge info records when creating hierarchies

## Release Date: 2017-02-21 Valhalla 2.0.9
* **Guidance Improvement**
  * Improved Italian narrative by handling articulated prepositions
  * Properly calling out turn channel maneuver
* **Routing Improvement**
  * Improved path determination by increasing stop impact for link to link transitions at intersections
  * Fixed through location handling, now includes cost at throughs and properly uses heading
  * Added ability to adjust location heading tolerance
* **Traffic Updates**
  * Fixed segment matching json to properly return non-string values where appropriate
* **Data Producer Updates**
  * Process node:ref and way:junction_ref as a semicolon separated list for exit numbers
  * Removed duplicated interchange sign information when ways are split into edges
  * Use a sequence within HierarchyBuilder to lower memory requirements for planet / large data imports.
  * Add connecting OSM wayId to a transit stop within NodeInfo.
  * Lua update:  removed ways that were being added to the routing graph.
  * Transit:  Fixed an issue where add_service_day and remove_service_day was not using the tile creation date, but the service start date for transit.
  * Transit:  Added acceptance test logic.
  * Transit:  Added fallback option if the associated wayid is not found.  Use distance approximator to find the closest edge.
  * Transit:  Added URL encoding for one stop ids that contain diacriticals.  Also, added include_geometry=false for route requests.
* **Optimized Routing Update**
  * Added an original index to the location object in the optimized route response
* **Trace Route Improvement**
  * Updated find_start_node to fix "GraphTile NodeInfo index out of bounds" error

## Release Date: 2017-01-30 Valhalla 2.0.6
* **Guidance Improvement**
  * Italian phrases were updated
* **Routing Improvement**
  * Fixed an issue where date and time was returning an invalid ISO8601 time format for date_time values in positive UTC. + sign was missing.
  * Fixed an encoding issue that was discovered for tranist_fetcher.  We were not encoding onestop_ids or route_ids.  Also, added exclude_geometry=true for route API calls.
* **Data Producer Updates**
  * Added logic to grab a single feed in valhalla_build_transit.

## Release Date: 2017-01-04 Valhalla 2.0.3
* **Service Improvement**
  * Added support for interrupting requests. If the connection is closed, route computation and map-matching can be interrupted prior to completion.
* **Routing Improvement**
  * Ignore name inconsistency when entering a link to avoid double penalizing.
* **Data Producer Updates**
  * Fixed consistent name assignment for ramps and turn lanes which improved guidance.
  * Added a flag to directed edges indicating if the edge has names. This can potentially be used in costing methods.
  * Allow future use of spare GraphId bits within DirectedEdge.

## Release Date: 2016-12-13 Valhalla 2.0.2
* **Routing Improvement**
  * Added support for multi-way restrictions to matrix and isochrones.
  * Added HOV costing model.
  * Speed limit updates.   Added logic to save average speed separately from speed limits.
  * Added transit include and exclude logic to multimodal isochrone.
  * Fix some edge cases for trivial (single edge) paths.
  * Better treatment of destination access only when using bidirectional A*.
* **Performance Improvement**
  * Improved performance of the path algorithms by making many access methods inline.

## Release Date: 2016-11-28 Valhalla 2.0.1
* **Routing Improvement**
  * Preliminary support for multi-way restrictions
* **Issues Fixed**
  * Fixed tile incompatibility between 64 and 32bit architectures
  * Fixed missing edges within tile edge search indexes
  * Fixed an issue where transit isochrone was cut off if we took transit that was greater than the max_seconds and other transit lines or buses were then not considered.

## Release Date: 2016-11-15 Valhalla 2.0

* **Tile Redesign**
  * Updated the graph tiles to store edges only on the hierarchy level they belong to. Prior to this, the highways were stored on all levels, they now exist only on the highway hierarchy. Similar changes were made for arterial level roads. This leads to about a 20% reduction in tile size.
  * The tile redesign required changes to the path generation algorithms. They must now transition freely between levels, even for pedestrian and bicycle routes. To offset the extra transitions, the main algorithms were changed to expand nodes at each level that has directed edges, rather than adding the transition edges to the priority queue/adjacency list. This change helps performance. The hierarchy limits that are used to speed the computation of driving routes by utilizing the highway hierarchy were adjusted to work with the new path algorithms.
  * Some changes to costing were also required, for example pedestrian and bicycle routes skip shortcut edges.
  * Many tile data structures were altered to explicitly size different fields and make room for "spare" fields that will allow future growth. In addition, the tile itself has extra "spare" records that can be appended to the end of the tile and referenced from the tile header. This also will allow future growth without breaking backward compatibility.
* **Guidance Improvement**
  * Refactored trip path to use an enumerated `Use` for edge and an enumerated `NodeType` for node
  * Fixed some wording in the Hindi narrative file
  * Fixed missing turn maneuver by updating the forward intersecting edge logic
* **Issues Fixed**
  * Fixed an issue with pedestrian routes where a short u-turn was taken to avoid the "crossing" penalty.
  * Fixed bicycle routing due to high penalty to enter an access=destination area. Changed to a smaller, length based factor to try to avoid long regions where access = destination. Added a driveway penalty to avoid taking driveways (which are often marked as access=destination).
  * Fixed regression where service did not adhere to the list of allowed actions in the Loki configuration
* **Graph Correlation**
  * External contributions from Navitia have lead to greatly reduced per-location graph correlation. Average correlation time is now less than 1ms down from 4-9ms.

## Release Date: 2016-10-17

* **Guidance Improvement**
  * Added the Hindi (hi-IN) narrative language
* **Service Additions**
  * Added internal valhalla error codes utility in baldr and modified all services to make use of and return as JSON response
  * See documentation https://github.com/valhalla/valhalla-docs/blob/master/api-reference.md#internal-error-codes-and-conditions
* **Time-Distance Matrix Improvement**
  * Added a costmatrix performance fix for one_to_many matrix requests
* **Memory Mapped Tar Archive - Tile Extract Support**
  * Added the ability to load a tar archive of the routing graph tiles. This improves performance under heavy load and reduces the memory requirement while allowing multiple processes to share cache resources.

## Release Date: 2016-09-19

* **Guidance Improvement**
  * Added pirate narrative language
* **Routing Improvement**
  * Added the ability to include or exclude stops, routes, and operators in multimodal routing.
* **Service Improvement**
  * JSONify Error Response

## Release Date: 2016-08-30

* **Pedestrian Routing Improvement**
  * Fixes for trivial pedestrian routes

## Release Date: 2016-08-22

* **Guidance Improvements**
  * Added Spanish narrative
  * Updated the start and end edge heading calculation to be based on road class and edge use
* **Bicycle Routing Improvements**
  * Prevent getting off a higher class road for a small detour only to get back onto the road immediately.
  * Redo the speed penalties and road class factors - they were doubly penalizing many roads with very high values.
  * Simplify the computation of weighting factor for roads that do not have cycle lanes. Apply speed penalty to slightly reduce favoring
of non-separated bicycle lanes on high speed roads.
* **Routing Improvements**
  * Remove avoidance of U-turn for pedestrian routes. This improves use with map-matching since pedestrian routes can make U-turns.
  * Allow U-turns at dead-ends for driving (and bicycling) routes.
* **Service Additions**
  * Add support for multi-modal isochrones.
  * Added base code to allow reverse isochrones (path from anywhere to a single destination).
* **New Sources to Targets**
  * Added a new Matrix Service action that allows you to request any of the 3 types of time-distance matrices by calling 1 action.  This action takes a sources and targets parameter instead of the locations parameter.  Please see the updated Time-Distance Matrix Service API reference for more details.

## Release Date: 2016-08-08

 * **Service additions**
  * Latitude, longitude bounding boxes of the route and each leg have been added to the route results.
  * Added an initial isochrone capability. This includes methods to create an "isotile" - a 2-D gridded data set with time to reach each lat,lon grid from an origin location. This isoltile is then used to create contours at specified times. Interior contours are optionally removed and the remaining outer contours are generalized and converted to GeoJSON polygons. An initial version supporting multimodal route types has also been added.
 * **Data Producer Updates**
  * Fixed tranist scheduling issue where false schedules were getting added.
 * **Tools Additionas**
  * Added `valhalla_export_edges` tool to allow shape and names to be dumped from the routing tiles

## Release Date: 2016-07-19

 * **Guidance Improvements**
  * Added French narrative
  * Added capability to have narrative language aliases - For example: German `de-DE` has an alias of `de`
 * **Transit Stop Update** - Return latitude and longitude for each transit stop
 * **Data Producer Updates**
  * Added logic to use lanes:forward, lanes:backward, speed:forward, and speed:backward based on direction of the directed edge.
  * Added support for no_entry, no_exit, and no_turn restrictions.
  * Added logic to support country specific access. Based on country tables found here: http://wiki.openstreetmap.org/wiki/OSM_tags_for_routing/Access-Restrictions

## Release Date: 2016-06-08

 * **Bug Fix** - Fixed a bug where edge indexing created many small tiles where no edges actually intersected. This allowed impossible routes to be considered for path finding instead of rejecting them earlier.
 * **Guidance Improvements**
  * Fixed invalid u-turn direction
  * Updated to properly call out jughandle routes
  * Enhanced signless interchange maneuvers to help guide users
 * **Data Producer Updates**
  * Updated the speed assignment for ramp to be a percentage of the original road class speed assignment
  * Updated stop impact logic for turn channel onto ramp

## Release Date: 2016-05-19

 * **Bug Fix** - Fixed a bug where routes fail within small, disconnected "islands" due to the threshold logic in prior release. Also better logic for not-thru roads.

## Release Date: 2016-05-18

 * **Bidirectional A* Improvements** - Fixed an issue where if both origin and destination locations where on not-thru roads that meet at a common node the path ended up taking a long detour. Not all cases were fixed though - next release should fix. Trying to address the termination criteria for when the best connection point of the 2 paths is optimal. Turns out that the initial case where both opposing edges are settled is not guaranteed to be the least cost path. For now we are setting a threshold and extending the search while still tracking best connections. Fixed the opposing edge when a hierarchy transition occurs.
 * **Guidance Globalization** -  Fixed decimal distance to be locale based.
 * **Guidance Improvements**
  * Fixed roundabout spoke count issue by fixing the drive_on_right attribute.
  * Simplified narative by combining unnamed straight maneuvers
  * Added logic to confirm maneuver type assignment to avoid invalid guidance
  * Fixed turn maneuvers by improving logic for the following:
    * Internal intersection edges
    * 'T' intersections
    * Intersecting forward edges
 * **Data Producer Updates** - Fix the restrictions on a shortcut edge to be the same as the last directed edge of the shortcut (rather than the first one).

## Release Date: 2016-04-28

 * **Tile Format Updates** - Separated the transit graph from the "road only" graph into different tiles but retained their interconnectivity. Transit tiles are now hierarchy level 3.
 * **Tile Format Updates** - Reduced the size of graph edge shape data by 5% through the use of varint encoding (LEB128)
 * **Tile Format Updates** - Aligned `EdgeInfo` structures to proper byte boundaries so as to maintain compatibility for systems who don't support reading from unaligned addresses.
 * **Guidance Globalization** -  Added the it-IT(Italian) language file. Added support for CLDR plural rules. The cs-CZ(Czech), de-DE(German), and en-US(US English) language files have been updated.
 * **Travel mode based instructions** -  Updated the start, post ferry, and post transit insructions to be based on the travel mode, for example:
  * `Drive east on Main Street.`
  * `Walk northeast on Broadway.`
  * `Bike south on the cycleway.`

## Release Date: 2016-04-12

 * **Guidance Globalization** -  Added logic to use tagged language files that contain the guidance phrases. The initial versions of en-US, de-DE, and cs-CZ have been deployed.
 * **Updated ferry defaults** -  Bumped up use_ferry to 0.65 so that we don't penalize ferries as much.

## Release Date: 2016-03-31
 * **Data producer updates** - Do not generate shortcuts across a node which is a fork. This caused missing fork maneuvers on longer routes.  GetNames update ("Broadway fix").  Fixed an issue with looking up a name in the ref map and not the name map.  Also, removed duplicate names.  Private = false was unsetting destination only flags for parking aisles.

## Release Date: 2016-03-30
 * **TripPathBuilder Bug Fix** - Fixed an exception that was being thrown when trying to read directed edges past the end of the list within a tile. This was due to errors in setting walkability and cyclability on upper hierarchies.

## Release Date: 2016-03-28

 * **Improved Graph Correlation** -  Correlating input to the routing graph is carried out via closest first traversal of the graph's, now indexed, geometry. This results in faster correlation and guarantees the absolute closest edge is found.

## Release Date: 2016-03-16

 * **Transit type returned** -  The transit type (e.g. tram, metro, rail, bus, ferry, cable car, gondola, funicular) is now returned with each transit maneuver.
 * **Guidance language** -  If the language option is not supplied or is unsupported then the language will be set to the default (en-US). Also, the service will return the language in the trip results.
 * **Update multimodal path algorithm** - Applied some fixes to multimodal path algorithm. In particular fixed a bug where the wrong sortcost was added to the adjacency list. Also separated "in-station" transfer costs from transfers between stops.
 * **Data producer updates** - Do not combine shortcut edges at gates or toll booths. Fixes avoid toll issues on routes that included shortcut edges.

## Release Date: 2016-03-07

 * **Updated all APIs to honor the optional DNT (Do not track) http header** -  This will avoid logging locations.
 * **Reduce 'Merge maneuver' verbal alert instructions** -  Only create a verbal alert instruction for a 'Merge maneuver' if the previous maneuver is > 1.5 km.
 * **Updated transit defaults.  Tweaked transit costing logic to obtain better routes.** -  use_rail = 0.6, use_transfers = 0.3, transfer_cost = 15.0 and transfer_penalty = 300.0.  Updated the TransferCostFactor to use the transfer_factor correctly.  TransitionCost for pedestrian costing bumped up from 20.0f to 30.0f when predecessor edge is a transit connection.
 * **Initial Guidance Globalization** -  Partial framework for Guidance Globalization. Started reading some guidance phrases from en-US.json file.

## Release Date: 2016-02-22

 * **Use bidirectional A* for automobile routes** - Switch to bidirectional A* for all but bus routes and short routes (where origin and destination are less than 10km apart). This improves performance and has less failure cases for longer routes. Some data import adjustments were made (02-19) to fix some issues encountered with arterial and highway hierarchies. Also only use a maximum of 2 passes for bidirecdtional A* to reduce "long time to fail" cases.
 * **Added verbal multi-cue guidance** - This combines verbal instructions when 2 successive maneuvers occur in a short amount of time (e.g., Turn right onto MainStreet. Then Turn left onto 1st Avenue).

## Release Date: 2016-02-19

 * **Data producer updates** - Reduce stop impact when all edges are links (ramps or turn channels). Update opposing edge logic to reject edges that do no have proper access (forward access == reverse access on opposing edge and vice-versa). Update ReclassifyLinks for cases where a single edge (often a service road) intersects a ramp improperly causing the ramp to reclassified when it should not be. Updated maximum OSM node Id (now exceeds 4000000000). Move lua from conf repository into mjolnir.

## Release Date: 2016-02-01

 * **Data producer updates** - Reduce speed on unpaved/rough roads. Add statistics for hgv (truck) restrictions.

## Release Date: 2016-01-26

 * **Added capability to disable narrative production** - Added the `narrative` boolean option to allow users to disable narrative production. Locations, shape, length, and time are still returned. The narrative production is enabled by default. The possible values for the `narrative` option are: false and true
 * **Added capability to mark a request with an id** - The `id` is returned with the response so a user could match to the corresponding request.
 * **Added some logging enhancements, specifically [ANALYTICS] logging** - We want to focus more on what our data is telling us by logging specific stats in Logstash.

## Release Date: 2016-01-18

 * **Data producer updates** - Data importer configuration (lua) updates to fix a bug where buses were not allowed on restricted lanes.  Fixed surface issue (change the default surface to be "compacted" for footways).

## Release Date: 2016-01-04

 * **Fixed Wrong Costing Options Applied** - Fixed a bug in which a previous requests costing options would be used as defaults for all subsequent requests.

## Release Date: 2015-12-18

 * **Fix for bus access** - Data importer configuration (lua) updates to fix a bug where bus lanes were turning off access for other modes.
 * **Fix for extra emergency data** - Data importer configuration (lua) updates to fix a bug where we were saving hospitals in the data.
 * **Bicycle costing update** - Updated kTCSlight and kTCFavorable so that cycleways are favored by default vs roads.

## Release Date: 2015-12-17

 * **Graph Tile Data Structure update** - Updated structures within graph tiles to support transit efforts and truck routing. Removed TransitTrip, changed TransitRoute and TransitStop to indexes (rather than binary search). Added access restrictions (like height and weight restrictions) and the mode which they impact to reduce need to look-up.
 * **Data producer updates** - Updated graph tile structures and import processes.

## Release Date: 2015-11-23

 * **Fixed Open App for OSRM functionality** - Added OSRM functionality back to Loki to support Open App.

## Release Date: 2015-11-13

 * **Improved narrative for unnamed walkway, cycleway, and mountain bike trail** - A generic description will be used for the street name when a walkway, cycleway, or mountain bike trail maneuver is unnamed. For example, a turn right onto a unnamed walkway maneuver will now be: "Turn right onto walkway."
 * **Fix costing bug** - Fix a bug introduced in EdgeLabel refactor (impacted time distance matrix only).

## Release Date: 2015-11-3

 * **Enhance bi-directional A* logic** - Updates to bidirectional A* algorithm to fix the route completion logic to handle cases where a long "connection" edge could lead to a sub-optimal path. Add hierarchy and shortcut logic so we can test and use bidirectional A* for driving routes. Fix the destination logic to properly handle oneways as the destination edge. Also fix U-turn detection for reverse search when hierarchy transitions occur.
 * **Change "Go" to "Head" for some instructions** - Start, exit ferry.
 * **Update to roundabout instructions** - Call out roundabouts for edges marked as links (ramps, turn channels).
 * **Update bicycle costing** - Fix the road factor (for applying weights based on road classification) and lower turn cost values.

## Data Producer Release Date: 2015-11-2

 * **Updated logic to not create shortcut edges on roundabouts** - This fixes some roundabout exit counts.

## Release Date: 2015-10-20

 * **Bug Fix for Pedestrian and Bicycle Routes** - Fixed a bug with setting the destination in the bi-directional Astar algorithm. Locations that snapped to a dead-end node would have failed the route and caused a timeout while searching for a valid path. Also fixed the elapsed time computation on the reverse path of bi-directional algorithm.

## Release Date: 2015-10-16

 * **Through Location Types** - Improved support for locations with type = "through". Routes now combine paths that meet at each through location to create a single "leg" between locations with type = "break". Paths that continue at a through location will not create a U-turn unless the path enters a "dead-end" region (neighborhood with no outbound access).
 * **Update shortcut edge logic** - Now skips long shortcut edges when close to the destination. This can lead to missing the proper connection if the shortcut is too long. Fixes #245 (thor).
 * **Per mode service limits** - Update configuration to allow setting different maximum number of locations and distance per mode.
 * **Fix shape index for trivial path** - Fix a bug where when building the the trip path for a "trivial" route (includes just one edge) where the shape index exceeded that size of the shape.

## Release Date: 2015-09-28

 * **Elevation Influenced Bicycle Routing** - Enabled elevation influenced bicycle routing. A "use-hills" option was added to the bicycle costing profile that can tune routes to avoid hills based on grade and amount of elevation change.
 * **"Loop Edge" Fix** - Fixed a bug with edges that form a loop. Split them into 2 edges during data import.
 * **Additional information returned from 'locate' method** - Added information that can be useful when debugging routes and data. Adds information about nodes and edges at a location.
 * **Guidance/Narrative Updates** - Added side of street to destination narrative. Updated verbal instructions.<|MERGE_RESOLUTION|>--- conflicted
+++ resolved
@@ -1,10 +1,7 @@
 ## Release Date: 2023-??-?? Valhalla 3.4.1
 * **Removed**
-<<<<<<< HEAD
+   * REMOVED: needs_ci_run script [#4423](https://github.com/valhalla/valhalla/pull/4423)
    * REMOVED: unused vehicle types in AutoCost and segway; renamed kTruck to "truck" instead of "tractor_trailer" [#4430](https://github.com/valhalla/valhalla/pull/4430)
-=======
-   * REMOVED: needs_ci_run script [#4423](https://github.com/valhalla/valhalla/pull/4423)
->>>>>>> ae8cb682
 * **Bug Fix**
    * FIXED: gcc13 was missing some std header includes [#4154](https://github.com/valhalla/valhalla/pull/4154)
    * FIXED: when reclassifying ferry edges, remove destonly from ways only if the connecting way was destonly [#4118](https://github.com/valhalla/valhalla/pull/4118)
