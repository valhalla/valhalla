## Release Date: 2021-??-?? Valhalla 3.1.5
* **Removed**
* **Bug Fix**
   * FIXED: Fix precision losses while encoding-decoding distance parameter in openlr [#3374](https://github.com/valhalla/valhalla/pull/3374)
   * FIXED: Fix bearing calculation for openlr records [#3379](https://github.com/valhalla/valhalla/pull/3379)
   * FIXED: Some refactoring that was proposed for the PR 3379 [3381](https://github.com/valhalla/valhalla/pull/3381)
   * FIXED: Avoid calling out "keep left/right" when passing an exit [3349](https://github.com/valhalla/valhalla/pull/3349)
   * FIXED: Fix iterator decrement beyond begin() in GeoPoint::HeadingAtEndOfPolyline() method [#3393](https://github.com/valhalla/valhalla/pull/3393)
   * FIXED: Add string for Use:kPedestrianCrossing to fix null output in to_string(Use). [#3416](https://github.com/valhalla/valhalla/pull/3416)
   * FIXED: Remove simple restrictions check for pedestrian cost calculation. [#3423](https://github.com/valhalla/valhalla/pull/3423)
   * FIXED: Parse "highway=busway" OSM tag: https://wiki.openstreetmap.org/wiki/Tag:highway%3Dbusway [#3413](https://github.com/valhalla/valhalla/pull/3413)
   * FIXED: Process int_ref irrespective of `use_directions_on_ways_` [#3446](https://github.com/valhalla/valhalla/pull/3446)
   * FIXED: workaround python's ArgumentParser bug to not accept negative numbers as arguments [#3443](https://github.com/valhalla/valhalla/pull/3443)
   * FIXED: Undefined behaviour on some platforms due to unaligned reads [#3447](https://github.com/valhalla/valhalla/pull/3447)
   * FIXED: Fixed undefined behavior due to invalid shift exponent when getting edge's heading [#3450](https://github.com/valhalla/valhalla/pull/3450)

* **Enhancement**
   * CHANGED: Pronunciation for names and destinations [#3132](https://github.com/valhalla/valhalla/pull/3132)
   * CHANGED: Requested code clean up for phonemes PR [#3356](https://github.com/valhalla/valhalla/pull/3356)
   * CHANGED: Refactor Pronunciation class to struct [#3359](https://github.com/valhalla/valhalla/pull/3359)
   * ADDED: Added support for probabale restrictions [#3361](https://github.com/valhalla/valhalla/pull/3361)
   * CHANGED: Refactored the verbal text formatter to handle logic for street name and sign [#3369](https://github.com/valhalla/valhalla/pull/3369)
   * CHANGED: return "version" and "tileset_age" on parameterless /status call [#3367](https://github.com/valhalla/valhalla/pull/3367)
   * CHANGED: de-singleton tile_extract by introducing an optional index.bin file created by valhalla_build_extract [#3281](https://github.com/valhalla/valhalla/pull/3281)
   * CHANGED: implement valhalla_build_elevation in python and add more --from-geojson & --from-graph options [#3318](https://github.com/valhalla/valhalla/pull/3318)
   * ADDED: Add boolean parameter to clear memory for edge labels from thor. [#2789](https://github.com/valhalla/valhalla/pull/2789)
   * CHANGED: Do not create statsd client in workers if it is not configured [#3394](https://github.com/valhalla/valhalla/pull/3394)
   * ADDED: Import of Bike Share Stations information in BSS Connection edges [#3411](https://github.com/valhalla/valhalla/pull/3411)
   * ADDED: Add heading to PathEdge to be able to return it on /locate [#3399](https://github.com/valhalla/valhalla/pull/3399)
   * ADDED: Add `prioritize_bidirectional` option for fast work and correct ETA calculation for `depart_at` date_time type. Smoothly stop using live-traffic [#3398](https://github.com/valhalla/valhalla/pull/3398)
   * CHANGED: Minor fix for headers  [#3436](https://github.com/valhalla/valhalla/pull/3436)
   * CHANGED: Use std::multimap for polygons returned for admin and timezone queries. Improves performance when building tiles. [#3427](https://github.com/valhalla/valhalla/pull/3427)
   * CHANGED: Refactored GraphBuilder::CreateSignInfoList [#3438](https://github.com/valhalla/valhalla/pull/3438)
   * ADDED: Add support for LZ4 compressed elevation tiles [#3401](https://github.com/valhalla/valhalla/pull/3401)
   * CHANGED: Rearranged some of the protobufs to remove redundancy [#3452](https://github.com/valhalla/valhalla/pull/3452)
   * CHANGED: overhaul python bindings [#3380](https://github.com/valhalla/valhalla/pull/3380)
<<<<<<< HEAD
   * CHANGED: Removed all protobuf defaults either by doing them in code or by relying on 0 initialization. Also deprecated best_paths and do_not_track [#3454](https://github.com/valhalla/valhalla/pull/3454)
=======
   * ADDED: isochrone action for /expansion endpoint to track dijkstra expansion [#3215](https://github.com/valhalla/valhalla/pull/3215)
>>>>>>> 76a6b894

## Release Date: 2021-10-07 Valhalla 3.1.4
* **Removed**
* **Bug Fix**
   * FIXED: Revert default speed boost for turn channels [#3232](https://github.com/valhalla/valhalla/pull/3232)
   * FIXED: Use the right tile to get country for incident [#3235](https://github.com/valhalla/valhalla/pull/3235)
   * FIXED: Fix factors passed to `RelaxHierarchyLimits` [#3253](https://github.com/valhalla/valhalla/pull/3253)
   * FIXED: Fix TransitionCostReverse usage [#3260](https://github.com/valhalla/valhalla/pull/3260)
   * FIXED: Fix Tagged Value Support in EdgeInfo [#3262](https://github.com/valhalla/valhalla/issues/3262)
   * FIXED: TransitionCostReverse fix: revert internal_turn change [#3271](https://github.com/valhalla/valhalla/issues/3271)
   * FIXED: Optimize tiles usage in reach-based pruning [#3294](https://github.com/valhalla/valhalla/pull/3294)
   * FIXED: Slip lane detection: track visited nodes to avoid infinite loops [#3297](https://github.com/valhalla/valhalla/pull/3297)
   * FIXED: Fix distance value in a 0-length road [#3185](https://github.com/valhalla/valhalla/pull/3185)
   * FIXED: Trivial routes were broken when origin was node snapped and destnation was not and vice-versa for reverse astar [#3299](https://github.com/valhalla/valhalla/pull/3299)
   * FIXED: Tweaked TestAvoids map to get TestAvoidShortcutsTruck working [#3301](https://github.com/valhalla/valhalla/pull/3301)
   * FIXED: Overflow in sequence sort [#3303](https://github.com/valhalla/valhalla/pull/3303)
   * FIXED: Setting statsd tags in config via valhalla_build_config [#3225](https://github.com/valhalla/valhalla/pull/3225)
   * FIXED: Cache for gzipped elevation tiles [#3120](https://github.com/valhalla/valhalla/pull/3120)
   * FIXED: Current time conversion regression introduced in unidirectional algorithm refractor [#3278](https://github.com/valhalla/valhalla/issues/3278)
   * FIXED: Make combine_route_stats.py properly quote CSV output (best practice improvement) [#3328](https://github.com/valhalla/valhalla/pull/3328)
   * FIXED: Merge edge segment records in map matching properly so that resulting edge indices in trace_attributes are valid [#3280](https://github.com/valhalla/valhalla/pull/3280)
   * FIXED: Shape walking map matcher now sets correct edge candidates used in the match for origin and destination location [#3329](https://github.com/valhalla/valhalla/pull/3329)
   * FIXED: Better hash function of GraphId [#3332](https://github.com/valhalla/valhalla/pull/3332)

* **Enhancement**
   * CHANGED: Favor turn channels more [#3222](https://github.com/valhalla/valhalla/pull/3222)
   * CHANGED: Rename `valhalla::midgard::logging::LogLevel` enumerators to avoid clash with common macros [#3237](https://github.com/valhalla/valhalla/pull/3237)
   * CHANGED: Move pre-defined algorithm-based factors inside `RelaxHierarchyLimits` [#3253](https://github.com/valhalla/valhalla/pull/3253)
   * ADDED: Reject alternatives with too long detours [#3238](https://github.com/valhalla/valhalla/pull/3238)
   * ADDED: Added info to /status endpoint [#3008](https://github.com/valhalla/valhalla/pull/3008)
   * ADDED: Added stop and give_way/yield signs to the data and traffic signal fixes [#3251](https://github.com/valhalla/valhalla/pull/3251)
   * ADDED: use_hills for pedestrian costing, which also affects the walking speed [#3234](https://github.com/valhalla/valhalla/pull/3234)
   * CHANGED: Fixed cost threshold fot bidirectional astar. Implemented reach-based pruning for suboptimal branches [#3257](https://github.com/valhalla/valhalla/pull/3257)
   * ADDED: Added `exclude_unpaved` request parameter [#3240](https://github.com/valhalla/valhalla/pull/3240)
   * ADDED: Added support for routing onto HOV/HOT lanes via request parameters `include_hot`, `include_hov2`, and `include_hov3` [#3273](https://github.com/valhalla/valhalla/pull/3273)
   * ADDED: Add Z-level field to `EdgeInfo`. [#3261](https://github.com/valhalla/valhalla/pull/3261)
   * CHANGED: Calculate stretch threshold for alternatives based on the optimal route cost [#3276](https://github.com/valhalla/valhalla/pull/3276)
   * ADDED: Add `preferred_z_level` as a parameter of loki requests. [#3270](https://github.com/valhalla/valhalla/pull/3270)
   * ADDED: Add `preferred_layer` as a parameter of loki requests. [#3270](https://github.com/valhalla/valhalla/pull/3270)
   * ADDED: Exposing service area names in passive maneuvers. [#3277](https://github.com/valhalla/valhalla/pull/3277)
   * ADDED: Added traffic signal and stop sign check for stop impact. These traffic signals and stop sign are located on edges. [#3279](https://github.com/valhalla/valhalla/pull/3279)
   * CHANGED: Improved sharing criterion to obtain more reasonable alternatives; extended alternatives search [#3302](https://github.com/valhalla/valhalla/pull/3302)
   * ADDED: pull ubuntu:20.04 base image before building [#3233](https://github.com/valhalla/valhalla/pull/3223)
   * CHANGED: Improve Loki nearest-neighbour performance for large radius searches in open space [#3233](https://github.com/valhalla/valhalla/pull/3324)
   * ADDED: testing infrastructure for scripts and valhalla_build_config tests [#3308](https://github.com/valhalla/valhalla/pull/3308)
   * ADDED: Shape points and information about where intermediate locations are placed along the legs of a route [#3274](https://github.com/valhalla/valhalla/pull/3274)
   * CHANGED: Improved existing hov lane transition test case to make more realistic [#3330](https://github.com/valhalla/valhalla/pull/3330)
   * CHANGED: Update python usage in all scripts to python3 [#3337](https://github.com/valhalla/valhalla/pull/3337)
   * ADDED: Added `exclude_cash_only_tolls` request parameter [#3341](https://github.com/valhalla/valhalla/pull/3341)
   * CHANGED: Update api-reference for street_names [#3342](https://github.com/valhalla/valhalla/pull/3342)
   * ADDED: Disable msse2 flags when building on Apple Silicon chip [#3327](https://github.com/valhalla/valhalla/pull/3327)

## Release Date: 2021-07-20 Valhalla 3.1.3
* **Removed**
   * REMOVED: Unused overloads of `to_response` function [#3167](https://github.com/valhalla/valhalla/pull/3167)

* **Bug Fix**
   * FIXED: Fix heading on small edge [#3114](https://github.com/valhalla/valhalla/pull/3114)
   * FIXED: Added support for `access=psv`, which disables routing on these nodes and edges unless the mode is taxi or bus [#3107](https://github.com/valhalla/valhalla/pull/3107)
   * FIXED: Disables logging in CI to catch issues [#3121](https://github.com/valhalla/valhalla/pull/3121)
   * FIXED: Fixed U-turns through service roads [#3082](https://github.com/valhalla/valhalla/pull/3082)
   * FIXED: Added forgotten penalties for kLivingStreet and kTrack for pedestrian costing model [#3116](https://github.com/valhalla/valhalla/pull/3116)
   * FIXED: Updated the reverse turn bounds [#3122](https://github.com/valhalla/valhalla/pull/3122)
   * FIXED: Missing fork maneuver [#3134](https://github.com/valhalla/valhalla/pull/3134)
   * FIXED: Update turn channel logic to call out specific turn at the end of the turn channel if needed [#3140](https://github.com/valhalla/valhalla/pull/3140)
   * FIXED: Fixed cost thresholds for TimeDistanceMatrix. [#3131](https://github.com/valhalla/valhalla/pull/3131)
   * FIXED: Use distance threshold in hierarchy limits for bidirectional astar to expand more important lower level roads [#3156](https://github.com/valhalla/valhalla/pull/3156)
   * FIXED: Fixed incorrect dead-end roundabout labels. [#3129](https://github.com/valhalla/valhalla/pull/3129)
   * FIXED: googletest wasn't really updated in #3166 [#3187](https://github.com/valhalla/valhalla/pull/3187)
   * FIXED: Minor fix of benchmark code [#3190](https://github.com/valhalla/valhalla/pull/3190)
   * FIXED: avoid_polygons intersected edges as polygons instead of linestrings [#3194]((https://github.com/valhalla/valhalla/pull/3194)
   * FIXED: when binning horizontal edge shapes using single precision floats (converted from not double precision floats) allowed for the possiblity of marking many many tiles no where near the shape [#3204](https://github.com/valhalla/valhalla/pull/3204)
   * FIXED: Fix improper iterator usage in ManeuversBuilder [#3205](https://github.com/valhalla/valhalla/pull/3205)
   * FIXED: Modified approach for retrieving signs from a directed edge #3166 [#3208](https://github.com/valhalla/valhalla/pull/3208)
   * FIXED: Improve turn channel classification: detect slip lanes [#3196](https://github.com/valhalla/valhalla/pull/3196)
   * FIXED: Compatibility with older boost::optional versions [#3219](https://github.com/valhalla/valhalla/pull/3219)
   * FIXED: Older boost.geometry versions don't have correct() for geographic rings [#3218](https://github.com/valhalla/valhalla/pull/3218)
   * FIXED: Use default road speed for bicycle costing so traffic does not reduce penalty on high speed roads. [#3143](https://github.com/valhalla/valhalla/pull/3143)

* **Enhancement**
   * CHANGED: Refactor base costing options parsing to handle more common stuff in a one place [#3125](https://github.com/valhalla/valhalla/pull/3125)
   * CHANGED: Unified Sign/SignElement into sign.proto [#3146](https://github.com/valhalla/valhalla/pull/3146)
   * ADDED: New verbal succinct transition instruction to maneuver & narrativebuilder. Currently this instruction will be used in place of a very long street name to avoid repetition of long names [#2844](https://github.com/valhalla/valhalla/pull/2844)
   * ADDED: Added oneway support for pedestrian access and foot restrictions [#3123](https://github.com/valhalla/valhalla/pull/3123)
   * ADDED: Exposing rest-area names in passive maneuvers [#3172](https://github.com/valhalla/valhalla/pull/3172)
   * CHORE: Updates robin-hood-hashing third-party library
   * ADDED: Support `barrier=yes|swing_gate|jersey_barrier` tags [#3154](https://github.com/valhalla/valhalla/pull/3154)
   * ADDED: Maintain `access=permit|residents` tags as private [#3149](https://github.com/valhalla/valhalla/pull/3149)
   * CHANGED: Replace `avoid_*` API parameters with more accurate `exclude_*` [#3093](https://github.com/valhalla/valhalla/pull/3093)
   * ADDED: Penalize private gates [#3144](https://github.com/valhalla/valhalla/pull/3144)
   * CHANGED: Renamed protobuf Sign/SignElement to TripSign/TripSignElement [#3168](https://github.com/valhalla/valhalla/pull/3168)
   * CHORE: Updates googletest to release-1.11.0 [#3166](https://github.com/valhalla/valhalla/pull/3166)
   * CHORE: Enables -Wall on sif sources [#3178](https://github.com/valhalla/valhalla/pull/3178)
   * ADDED: Allow going through accessible `barrier=bollard` and penalize routing through it, when the access is private [#3175](https://github.com/valhalla/valhalla/pull/3175)
   * ADDED: Add country code to incident metadata [#3169](https://github.com/valhalla/valhalla/pull/3169)
   * CHANGED: Use distance instead of time to check limited sharing criteria [#3183](https://github.com/valhalla/valhalla/pull/3183)
   * ADDED: Introduced a new via_waypoints array on the leg in the osrm route serializer that describes where a particular waypoint from the root-level array matches to the route. [#3189](https://github.com/valhalla/valhalla/pull/3189)
   * ADDED: Added vehicle width and height as an option for auto (and derived: taxi, bus, hov) profile (https://github.com/valhalla/valhalla/pull/3179)
   * ADDED: Support for statsd integration for basic error and requests metrics [#3191](https://github.com/valhalla/valhalla/pull/3191)
   * CHANGED: Get rid of typeid in statistics-related code. [#3227](https://github.com/valhalla/valhalla/pull/3227)

## Release Date: 2021-05-26 Valhalla 3.1.2
* **Removed**
* **Bug Fix**
   * FIXED: Change unnamed road intersections from being treated as penil point u-turns [#3084](https://github.com/valhalla/valhalla/pull/3084)
   * FIXED: Fix TimeDepReverse termination and path cost calculation (for arrive_by routing) [#2987](https://github.com/valhalla/valhalla/pull/2987)
   * FIXED: Isochrone (::Generalize()) fix to avoid generating self-intersecting polygons [#3026](https://github.com/valhalla/valhalla/pull/3026)
   * FIXED: Handle day_on/day_off/hour_on/hour_off restrictions [#3029](https://github.com/valhalla/valhalla/pull/3029)
   * FIXED: Apply conditional restrictions with dow only to the edges when routing [#3039](https://github.com/valhalla/valhalla/pull/3039)
   * FIXED: Missing locking in incident handler needed to hang out to scop lock rather than let the temporary disolve [#3046](https://github.com/valhalla/valhalla/pull/3046)
   * FIXED: Continuous lane guidance fix [#3054](https://github.com/valhalla/valhalla/pull/3054)
   * FIXED: Fix reclassification for "shorter" ferries and rail ferries (for Chunnel routing issues) [#3038](https://github.com/valhalla/valhalla/pull/3038)
   * FIXED: Incorrect routing through motor_vehicle:conditional=destination. [#3041](https://github.com/valhalla/valhalla/pull/3041)
   * FIXED: Allow destination-only routing on the first-pass for non bidirectional Astar algorithms. [#3085](https://github.com/valhalla/valhalla/pull/3085)
   * FIXED: Highway/ramp lane bifurcation [#3088](https://github.com/valhalla/valhalla/pull/3088)
   * FIXED: out of bound access of tile hierarchy in base_ll function in graphheader [#3089](https://github.com/valhalla/valhalla/pull/3089)
   * FIXED: include shortcuts in avoid edge set for avoid_polygons [#3090](https://github.com/valhalla/valhalla/pull/3090)

* **Enhancement**
   * CHANGED: Refactor timedep forward/reverse to reduce code repetition [#2987](https://github.com/valhalla/valhalla/pull/2987)
   * CHANGED: Sync translation files with Transifex command line tool [#3030](https://github.com/valhalla/valhalla/pull/3030)
   * CHANGED: Use osm tags in links reclassification algorithm in order to reduce false positive downgrades [#3042](https://github.com/valhalla/valhalla/pull/3042)
   * CHANGED: Use CircleCI XL instances for linux based builds [#3043](https://github.com/valhalla/valhalla/pull/3043)
   * ADDED: ci: Enable undefined sanitizer [#2999](https://github.com/valhalla/valhalla/pull/2999)
   * ADDED: Optionally pass preconstructed graphreader to connectivity map [#3046](https://github.com/valhalla/valhalla/pull/3046)
   * CHANGED: ci: Skip Win CI runs for irrelevant files [#3014](https://github.com/valhalla/valhalla/pull/3014)
   * ADDED: Allow configuration-driven default speed assignment based on edge properties [#3055](https://github.com/valhalla/valhalla/pull/3055)
   * CHANGED: Use std::shared_ptr in case if ENABLE_THREAD_SAFE_TILE_REF_COUNT is ON. [#3067](https://github.com/valhalla/valhalla/pull/3067)
   * CHANGED: Reduce stop impact when driving in parking lots [#3051](https://github.com/valhalla/valhalla/pull/3051)
   * ADDED: Added another through route test [#3074](https://github.com/valhalla/valhalla/pull/3074)
   * ADDED: Adds incident-length to metadata proto [#3083](https://github.com/valhalla/valhalla/pull/3083)
   * ADDED: Do not penalize gates that have allowed access [#3078](https://github.com/valhalla/valhalla/pull/3078)
   * ADDED: Added missing k/v pairs to taginfo.json.  Updated PR template. [#3101](https://github.com/valhalla/valhalla/pull/3101)
   * CHANGED: Serialize isochrone 'contour' properties as floating point so they match user supplied value [#3078](https://github.com/valhalla/valhalla/pull/3095)
   * NIT: Enables compiler warnings as errors in midgard module [#3104](https://github.com/valhalla/valhalla/pull/3104)
   * CHANGED: Check all tiles for nullptr that reads from graphreader to avoid fails in case tiles might be missing. [#3065](https://github.com/valhalla/valhalla/pull/3065)

## Release Date: 2021-04-21 Valhalla 3.1.1
* **Removed**
   * REMOVED: The tossing of private roads in [#1960](https://github.com/valhalla/valhalla/pull/1960) was too aggressive and resulted in a lot of no routes.  Reverted this logic.  [#2934](https://github.com/valhalla/valhalla/pull/2934)
   * REMOVED: stray references to node bindings [#3012](https://github.com/valhalla/valhalla/pull/3012)

* **Bug Fix**
   * FIXED: Fix compression_utils.cc::inflate(...) throw - make it catchable [#2839](https://github.com/valhalla/valhalla/pull/2839)
   * FIXED: Fix compiler errors if HAVE_HTTP not enabled [#2807](https://github.com/valhalla/valhalla/pull/2807)
   * FIXED: Fix alternate route serialization [#2811](https://github.com/valhalla/valhalla/pull/2811)
   * FIXED: Store restrictions in the right tile [#2781](https://github.com/valhalla/valhalla/pull/2781)
   * FIXED: Failing to write tiles because of racing directory creation [#2810](https://github.com/valhalla/valhalla/pull/2810)
   * FIXED: Regression in stopping expansion on transitions down in time-dependent routes [#2815](https://github.com/valhalla/valhalla/pull/2815)
   * FIXED: Fix crash in loki when trace_route is called with 2 locations.[#2817](https://github.com/valhalla/valhalla/pull/2817)
   * FIXED: Mark the restriction start and end as via ways to fix IsBridgingEdge function in Bidirectional Astar [#2796](https://github.com/valhalla/valhalla/pull/2796)
   * FIXED: Dont add predictive traffic to the tile if it's empty [#2826](https://github.com/valhalla/valhalla/pull/2826)
   * FIXED: Fix logic bidirectional astar to avoid double u-turns and extra detours [#2802](https://github.com/valhalla/valhalla/pull/2802)
   * FIXED: Re-enable transition cost for motorcycle profile [#2837](https://github.com/valhalla/valhalla/pull/2837)
   * FIXED: Increase limits for timedep_* algorithms. Split track_factor into edge factor and transition penalty [#2845](https://github.com/valhalla/valhalla/pull/2845)
   * FIXED: Loki was looking up the wrong costing enum for avoids [#2856](https://github.com/valhalla/valhalla/pull/2856)
   * FIXED: Fix way_ids -> graph_ids conversion for complex restrictions: handle cases when a way is split into multiple edges [#2848](https://github.com/valhalla/valhalla/pull/2848)
   * FIXED: Honor access mode while matching OSMRestriction with the graph [#2849](https://github.com/valhalla/valhalla/pull/2849)
   * FIXED: Ensure route summaries are unique among all returned route/legs [#2874](https://github.com/valhalla/valhalla/pull/2874)
   * FIXED: Fix compilation errors when boost < 1.68 and libprotobuf < 3.6  [#2878](https://github.com/valhalla/valhalla/pull/2878)
   * FIXED: Allow u-turns at no-access barriers when forced by heading [#2875](https://github.com/valhalla/valhalla/pull/2875)
   * FIXED: Fixed "No route found" error in case of multipoint request with locations near low reachability edges [#2914](https://github.com/valhalla/valhalla/pull/2914)
   * FIXED: Python bindings installation [#2751](https://github.com/valhalla/valhalla/issues/2751)
   * FIXED: Skip bindings if there's no Python development version [#2893](https://github.com/valhalla/valhalla/pull/2893)
   * FIXED: Use CMakes built-in Python variables to configure installation [#2931](https://github.com/valhalla/valhalla/pull/2931)
   * FIXED: Sometimes emitting zero-length route geometry when traffic splits edge twice [#2943](https://github.com/valhalla/valhalla/pull/2943)
   * FIXED: Fix map-match segfault when gps-points project very near a node [#2946](https://github.com/valhalla/valhalla/pull/2946)
   * FIXED: Use kServiceRoad edges while searching for ferry connection [#2933](https://github.com/valhalla/valhalla/pull/2933)
   * FIXED: Enhanced logic for IsTurnChannelManeuverCombinable [#2952](https://github.com/valhalla/valhalla/pull/2952)
   * FIXED: Restore compatibility with gcc 6.3.0, libprotobuf 3.0.0, boost v1.62.0 [#2953](https://github.com/valhalla/valhalla/pull/2953)
   * FIXED: Dont abort bidirectional a-star search if only one direction is exhausted [#2936](https://github.com/valhalla/valhalla/pull/2936)
   * FIXED: Fixed missing comma in the scripts/valhalla_build_config [#2963](https://github.com/valhalla/valhalla/pull/2963)
   * FIXED: Reverse and Multimodal Isochrones were returning forward results [#2967](https://github.com/valhalla/valhalla/pull/2967)
   * FIXED: Map-match fix for first gps-point being exactly equal to street shape-point [#2977](https://github.com/valhalla/valhalla/pull/2977)
   * FIXED: Add missing GEOS:GEOS dep to mjolnir target [#2901](https://github.com/valhalla/valhalla/pull/2901)
   * FIXED: Allow expansion into a region when not_thru_pruning is false on 2nd pass [#2978](https://github.com/valhalla/valhalla/pull/2978)
   * FIXED: Fix polygon area calculation: use Shoelace formula [#2927](https://github.com/valhalla/valhalla/pull/2927)
   * FIXED: Isochrone: orient segments/rings acoording to the right-hand rule [#2932](https://github.com/valhalla/valhalla/pull/2932)
   * FIXED: Parsenodes fix: check if index is out-of-bound first [#2984](https://github.com/valhalla/valhalla/pull/2984)
   * FIXED: Fix for unique-summary logic [#2996](https://github.com/valhalla/valhalla/pull/2996)
   * FIXED: Isochrone: handle origin edges properly [#2990](https://github.com/valhalla/valhalla/pull/2990)
   * FIXED: Annotations fail with returning NaN speed when the same point is duplicated in route geometry [#2992](https://github.com/valhalla/valhalla/pull/2992)
   * FIXED: Fix run_with_server.py to work on macOS [#3003](https://github.com/valhalla/valhalla/pull/3003)
   * FIXED: Removed unexpected maneuvers at sharp bends [#2968](https://github.com/valhalla/valhalla/pull/2968)
   * FIXED: Remove large number formatting for non-US countries [#3015](https://github.com/valhalla/valhalla/pull/3015)
   * FIXED: Odin undefined behaviour: handle case when xedgeuse is not initialized [#3020](https://github.com/valhalla/valhalla/pull/3020)

* **Enhancement**
   * Pedestrian crossing should be a separate TripLeg_Use [#2950](https://github.com/valhalla/valhalla/pull/2950)
   * CHANGED: Azure uses ninja as generator [#2779](https://github.com/valhalla/valhalla/pull/2779)
   * ADDED: Support for date_time type invariant for map matching [#2712](https://github.com/valhalla/valhalla/pull/2712)
   * ADDED: Add Bulgarian locale [#2825](https://github.com/valhalla/valhalla/pull/2825)
   * FIXED: No need for write permissions on tarball indices [#2822](https://github.com/valhalla/valhalla/pull/2822)
   * ADDED: nit: Links debug build with lld [#2813](https://github.com/valhalla/valhalla/pull/2813)
   * ADDED: Add costing option `use_living_streets` to avoid or favor living streets in route. [#2788](https://github.com/valhalla/valhalla/pull/2788)
   * CHANGED: Do not allocate mapped_cache vector in skadi when no elevation source is provided. [#2841](https://github.com/valhalla/valhalla/pull/2841)
   * ADDED: avoid_polygons logic [#2750](https://github.com/valhalla/valhalla/pull/2750)
   * ADDED: Added support for destination for conditional access restrictions [#2857](https://github.com/valhalla/valhalla/pull/2857)
   * CHANGED: Large sequences are now merge sorted which can be dramatically faster with certain hardware configurations. This is especially useful in speeding up the earlier stages (parsing, graph construction) of tile building [#2850](https://github.com/valhalla/valhalla/pull/2850)
   * CHANGED: When creating the intial graph edges by setting at which nodes they start and end, first mark the indices of those nodes in another sequence and then sort them by edgeid so that we can do the setting of start and end node sequentially in the edges file. This is much more efficient on certain hardware configurations [#2851](https://github.com/valhalla/valhalla/pull/2851)
   * CHANGED: Use relative cost threshold to extend search in bidirectional astar in order to find more alternates [#2868](https://github.com/valhalla/valhalla/pull/2868)
   * CHANGED: Throw an exception if directory does not exist when building traffic extract [#2871](https://github.com/valhalla/valhalla/pull/2871)
   * CHANGED: Support for ignoring multiple consecutive closures at start/end locations [#2846](https://github.com/valhalla/valhalla/pull/2846)
   * ADDED: Added sac_scale to trace_attributes output and locate edge output [#2818](https://github.com/valhalla/valhalla/pull/2818)
   * ADDED: Ukrainian language translations [#2882](https://github.com/valhalla/valhalla/pull/2882)
   * ADDED: Add support for closure annotations [#2816](https://github.com/valhalla/valhalla/pull/2816)
   * ADDED: Add costing option `service_factor`. Implement possibility to avoid or favor generic service roads in route for all costing options. [#2870](https://github.com/valhalla/valhalla/pull/2870)
   * CHANGED: Reduce stop impact cost when flow data is present [#2891](https://github.com/valhalla/valhalla/pull/2891)
   * CHANGED: Update visual compare script [#2803](https://github.com/valhalla/valhalla/pull/2803)
   * CHANGED: Service roads are not penalized for `pedestrian` costing by default. [#2898](https://github.com/valhalla/valhalla/pull/2898)
   * ADDED: Add complex mandatory restrictions support [#2766](https://github.com/valhalla/valhalla/pull/2766)
   * ADDED: Status endpoint for future status info and health checking of running service [#2907](https://github.com/valhalla/valhalla/pull/2907)
   * ADDED: Add min_level argument to valhalla_ways_to_edges [#2918](https://github.com/valhalla/valhalla/pull/2918)
   * ADDED: Adding ability to store the roundabout_exit_turn_degree to the maneuver [#2941](https://github.com/valhalla/valhalla/pull/2941)
   * ADDED: Penalize pencil point uturns and uturns at short internal edges. Note: `motorcycle` and `motor_scooter` models do not penalize on short internal edges. No new uturn penalty logic has been added to the pedestrian and bicycle costing models. [#2944](https://github.com/valhalla/valhalla/pull/2944)
   * CHANGED: Allow config object to be passed-in to path algorithms [#2949](https://github.com/valhalla/valhalla/pull/2949)
   * CHANGED: Allow disabling Werror
   * ADDED: Add ability to build Valhalla modules as STATIC libraries. [#2957](https://github.com/valhalla/valhalla/pull/2957)
   * NIT: Enables compiler warnings in part of mjolnir module [#2922](https://github.com/valhalla/valhalla/pull/2922)
   * CHANGED: Refactor isochrone/reachability forward/reverse search to reduce code repetition [#2969](https://github.com/valhalla/valhalla/pull/2969)
   * ADDED: Set the roundabout exit shape index when we are collapsing the roundabout maneuvers. [#2975](https://github.com/valhalla/valhalla/pull/2975)
   * CHANGED: Penalized closed edges if using them at start/end locations [#2964](https://github.com/valhalla/valhalla/pull/2964)
   * ADDED: Add shoulder to trace_attributes output. [#2980](https://github.com/valhalla/valhalla/pull/2980)
   * CHANGED: Refactor bidirectional astar forward/reverse search to reduce code repetition [#2970](https://github.com/valhalla/valhalla/pull/2970)
   * CHANGED: Factor for service roads is 1.0 by default. [#2988](https://github.com/valhalla/valhalla/pull/2988)
   * ADDED: Support for conditionally skipping CI runs [#2986](https://github.com/valhalla/valhalla/pull/2986)
   * ADDED: Add instructions for building valhalla on `arm64` macbook [#2997](https://github.com/valhalla/valhalla/pull/2997)
   * NIT: Enables compiler warnings in part of mjolnir module [#2995](https://github.com/valhalla/valhalla/pull/2995)
   * CHANGED: nit(rename): Renames the encoded live speed properties [#2998](https://github.com/valhalla/valhalla/pull/2998)
   * ADDED: ci: Vendors the codecov script [#3002](https://github.com/valhalla/valhalla/pull/3002)
   * CHANGED: Allow None build type [#3005](https://github.com/valhalla/valhalla/pull/3005)
   * CHANGED: ci: Build Python bindings for Mac OS [#3013](https://github.com/valhalla/valhalla/pull/3013)

## Release Date: 2021-01-25 Valhalla 3.1.0
* **Removed**
   * REMOVED: Remove Node bindings. [#2502](https://github.com/valhalla/valhalla/pull/2502)
   * REMOVED: appveyor builds. [#2550](https://github.com/valhalla/valhalla/pull/2550)
   * REMOVED: Removed x86 CI builds. [#2792](https://github.com/valhalla/valhalla/pull/2792)

* **Bug Fix**
   * FIXED: Crazy ETAs.  If a way has forward speed with no backward speed and it is not oneway, then we must set the default speed.  The reverse logic applies as well.  If a way has no backward speed but has a forward speed and it is not a oneway, then set the default speed. [#2102](https://github.com/valhalla/valhalla/pull/2102)
   * FIXED: Map matching elapsed times spliced amongst different legs and discontinuities are now correct [#2104](https://github.com/valhalla/valhalla/pull/2104)
   * FIXED: Date time information is now propogated amongst different legs and discontinuities [#2107](https://github.com/valhalla/valhalla/pull/2107)
   * FIXED: Adds support for geos-3.8 c++ api [#2021](https://github.com/valhalla/valhalla/issues/2021)
   * FIXED: Updated the osrm serializer to not set junction name for osrm origin/start maneuver - this is not helpful since we are not transitioning through the intersection.  [#2121](https://github.com/valhalla/valhalla/pull/2121)
   * FIXED: Removes precomputing of edge-costs which lead to wrong results [#2120](https://github.com/valhalla/valhalla/pull/2120)
   * FIXED: Complex turn-restriction invalidates edge marked as kPermanent [#2103](https://github.com/valhalla/valhalla/issues/2103)
   * FIXED: Fixes bug with inverted time-restriction parsing [#2167](https://github.com/valhalla/valhalla/pull/2167)
   * FIXED: Fixed several bugs with numeric underflow in map-matching trip durations. These may
     occur when serializing match results where adjacent trace points appear out-of-sequence on the
     same edge [#2178](https://github.com/valhalla/valhalla/pull/2178)
     - `MapMatcher::FormPath` now catches route discontinuities on the same edge when the distance
       percentage along don't agree. The trip leg builder builds disconnected legs on a single edge
       to avoid duration underflow.
     - Correctly populate edge groups when matching results contain loops. When a loop occurs,
       the leg builder now starts at the correct edge where the loop ends, and correctly accounts
       for any contained edges.
     - Duration over-trimming at the terminating edge of a match.
   * FIXED: Increased internal precision of time tracking per edge and maneuver so that maneuver times sum to the same time represented in the leg summary [#2195](https://github.com/valhalla/valhalla/pull/2195)
   * FIXED: Tagged speeds were not properly marked. We were not using forward and backward speeds to flag if a speed is tagged or not.  Should not update turn channel speeds if we are not inferring them.  Added additional logic to handle PH in the conditional restrictions. Do not update stop impact for ramps if they are marked as internal. [#2198](https://github.com/valhalla/valhalla/pull/2198)
   * FIXED: Fixed the sharp turn phrase [#2226](https://github.com/valhalla/valhalla/pull/2226)
   * FIXED: Protect against duplicate points in the input or points that snap to the same location resulting in `nan` times for the legs of the map match (of a 0 distance route) [#2229](https://github.com/valhalla/valhalla/pull/2229)
   * FIXED: Improves restriction check on briding edge in Bidirectional Astar [#2228](https://github.com/valhalla/valhalla/pull/2242)
   * FIXED: Allow nodes at location 0,0 [#2245](https://github.com/valhalla/valhalla/pull/2245)
   * FIXED: Fix RapidJSON compiler warnings and naming conflict [#2249](https://github.com/valhalla/valhalla/pull/2249)
   * FIXED: Fixed bug in resample_spherical_polyline where duplicate successive lat,lng locations in the polyline resulting in `nan` for the distance computation which shortcuts further sampling [#2239](https://github.com/valhalla/valhalla/pull/2239)
   * FIXED: Update exit logic for non-motorways [#2252](https://github.com/valhalla/valhalla/pull/2252)
   * FIXED: Transition point map-matching. When match results are on a transition point, we search for the sibling nodes at that transition and snap it to the corresponding edges in the route. [#2258](https://github.com/valhalla/valhalla/pull/2258)
   * FIXED: Fixed verbal multi-cue logic [#2270](https://github.com/valhalla/valhalla/pull/2270)
   * FIXED: Fixed Uturn cases when a not_thru edge is connected to the origin edge. [#2272](https://github.com/valhalla/valhalla/pull/2272)
   * FIXED: Update intersection classes in osrm response to not label all ramps as motorway [#2279](https://github.com/valhalla/valhalla/pull/2279)
   * FIXED: Fixed bug in mapmatcher when interpolation point goes before the first valid match or after the last valid match. Such behavior usually leads to discontinuity in matching. [#2275](https://github.com/valhalla/valhalla/pull/2275)
   * FIXED: Fixed an issue for time_allowed logic.  Previously we returned false on the first time allowed restriction and did not check them all. Added conditional restriction gurka test and datetime optional argument to gurka header file. [#2286](https://github.com/valhalla/valhalla/pull/2286)
   * FIXED: Fixed an issue for date ranges.  For example, for the range Jan 04 to Jan 02 we need to test to end of the year and then from the first of the year to the end date.  Also, fixed an emergency tag issue.  We should only set the use to emergency if all other access is off. [#2290](https://github.com/valhalla/valhalla/pull/2290)
   * FIXED: Found a few issues with the initial ref and direction logic for ways.  We were overwriting the refs with directionals to the name_offset_map instead of concatenating them together.  Also, we did not allow for blank entries for GetTagTokens. [#2298](https://github.com/valhalla/valhalla/pull/2298)
   * FIXED: Fixed an issue where MatchGuidanceViewJunctions is only looking at the first edge. Set the data_id for guidance views to the changeset id as it is already being populated. Also added test for guidance views. [#2303](https://github.com/valhalla/valhalla/pull/2303)
   * FIXED: Fixed a problem with live speeds where live speeds were being used to determine access, even when a live
   speed (current time) route wasn't what was requested. [#2311](https://github.com/valhalla/valhalla/pull/2311)
   * FIXED: Fix break/continue typo in search filtering [#2317](https://github.com/valhalla/valhalla/pull/2317)
   * FIXED: Fix a crash in trace_route due to iterating past the end of a vector. [#2322](https://github.com/valhalla/valhalla/pull/2322)
   * FIXED: Don't allow timezone information in the local date time string attached at each location. [#2312](https://github.com/valhalla/valhalla/pull/2312)
   * FIXED: Fix short route trimming in bidirectional astar [#2323](https://github.com/valhalla/valhalla/pull/2323)
   * FIXED: Fix shape trimming in leg building for snap candidates that lie within the margin of rounding error [#2326](https://github.com/valhalla/valhalla/pull/2326)
   * FIXED: Fixes route duration underflow with traffic data [#2325](https://github.com/valhalla/valhalla/pull/2325)
   * FIXED: Parse mtb:scale tags and set bicycle access if present [#2117](https://github.com/valhalla/valhalla/pull/2117)
   * FIXED: Fixed segfault.  Shape was missing from options for valhalla_path_comparison and valhalla_run_route.  Also, costing options was missing in valhalla_path_comparison. [#2343](https://github.com/valhalla/valhalla/pull/2343)
   * FIXED: Handle decimal numbers with zero-value mantissa properly in Lua [#2355](https://github.com/valhalla/valhalla/pull/2355)
   * FIXED: Many issues that resulted in discontinuities, failed matches or incorrect time/duration for map matching requests. [#2292](https://github.com/valhalla/valhalla/pull/2292)
   * FIXED: Seeing segfault when loading large osmdata data files before loading LuaJit. LuaJit fails to create luaL_newstate() Ref: [#2158](https://github.com/ntop/ntopng/issues/2158) Resolution is to load LuaJit before loading the data files. [#2383](https://github.com/valhalla/valhalla/pull/2383)
   * FIXED: Store positive/negative OpenLR offsets in bucketed form [#2405](https://github.com/valhalla/valhalla/2405)
   * FIXED: Fix on map-matching return code when breakage distance limitation exceeds. Instead of letting the request goes into meili and fails in finding a route, we check the distance in loki and early return with exception code 172. [#2406](https://github.com/valhalla/valhalla/pull/2406)
   * FIXED: Don't create edges for portions of ways that are doubled back on themselves as this confuses opposing edge index computations [#2385](https://github.com/valhalla/valhalla/pull/2385)
   * FIXED: Protect against nan in uniform_resample_spherical_polyline. [#2431](https://github.com/valhalla/valhalla/pull/2431)
   * FIXED: Obvious maneuvers. [#2436](https://github.com/valhalla/valhalla/pull/2436)
   * FIXED: Base64 encoding/decoding [#2452](https://github.com/valhalla/valhalla/pull/2452)
   * FIXED: Added post roundabout instruction when enter/exit roundabout maneuvers are combined [#2454](https://github.com/valhalla/valhalla/pull/2454)
   * FIXED: openlr: Explicitly check for linear reference option for Valhalla serialization. [#2458](https://github.com/valhalla/valhalla/pull/2458)
   * FIXED: Fix segfault: Do not combine last turn channel maneuver. [#2463](https://github.com/valhalla/valhalla/pull/2463)
   * FIXED: Remove extraneous whitespaces from ja-JP.json. [#2471](https://github.com/valhalla/valhalla/pull/2471)
   * FIXED: Checks protobuf serialization/parsing success [#2477](https://github.com/valhalla/valhalla/pull/2477)
   * FIXED: Fix dereferencing of end for std::lower_bound in sequence and possible UB [#2488](https://github.com/valhalla/valhalla/pull/2488)
   * FIXED: Make tile building reproducible: fix UB-s [#2480](https://github.com/valhalla/valhalla/pull/2480)
   * FIXED: Zero initialize EdgeInfoInner.spare0_. Uninitialized spare0_ field produced UB which causes gurka_reproduce_tile_build to fail intermittently. [2499](https://github.com/valhalla/valhalla/pull/2499)
   * FIXED: Drop unused CHANGELOG validation script, straggling NodeJS references [#2506](https://github.com/valhalla/valhalla/pull/2506)
   * FIXED: Fix missing nullptr checks in graphreader and loki::Reach (causing segfault during routing with not all levels of tiles availble) [#2504](https://github.com/valhalla/valhalla/pull/2504)
   * FIXED: Fix mismatch of triplegedge roadclass and directededge roadclass [#2507](https://github.com/valhalla/valhalla/pull/2507)
   * FIXED: Improve german destination_verbal_alert phrases [#2509](https://github.com/valhalla/valhalla/pull/2509)
   * FIXED: Undefined behavior cases discovered with undefined behavior sanitizer tool. [2498](https://github.com/valhalla/valhalla/pull/2498)
   * FIXED: Fixed logic so verbal keep instructions use branch exit sign info for ramps [#2520](https://github.com/valhalla/valhalla/pull/2520)
   * FIXED: Fix bug in trace_route for uturns causing garbage coordinates [#2517](https://github.com/valhalla/valhalla/pull/2517)
   * FIXED: Simplify heading calculation for turn type. Remove undefined behavior case. [#2513](https://github.com/valhalla/valhalla/pull/2513)
   * FIXED: Always set costing name even if one is not provided for osrm serializer weight_name. [#2528](https://github.com/valhalla/valhalla/pull/2528)
   * FIXED: Make single-thread tile building reproducible: fix seed for shuffle, use concurrency configuration from the mjolnir section. [#2515](https://github.com/valhalla/valhalla/pull/2515)
   * FIXED: More Windows compatibility: build tiles and some run actions work now (including CI tests) [#2300](https://github.com/valhalla/valhalla/issues/2300)
   * FIXED: Transcoding of c++ location to pbf location used path edges in the place of filtered edges. [#2542](https://github.com/valhalla/valhalla/pull/2542)
   * FIXED: Add back whitelisting action types. [#2545](https://github.com/valhalla/valhalla/pull/2545)
   * FIXED: Allow uturns for truck costing now that we have derived deadends marked in the edge label [#2559](https://github.com/valhalla/valhalla/pull/2559)
   * FIXED: Map matching uturn trimming at the end of an edge where it wasn't needed. [#2558](https://github.com/valhalla/valhalla/pull/2558)
   * FIXED: Multicue enter roundabout [#2556](https://github.com/valhalla/valhalla/pull/2556)
   * FIXED: Changed reachability computation to take into account live speed [#2597](https://github.com/valhalla/valhalla/pull/2597)
   * FIXED: Fixed a bug where the temp files were not getting read in if you started with the construct edges or build phase for valhalla_build_tiles. [#2601](https://github.com/valhalla/valhalla/pull/2601)
   * FIXED: Updated fr-FR.json with partial translations. [#2605](https://github.com/valhalla/valhalla/pull/2605)
   * FIXED: Removed superfluous const qualifier from odin/signs [#2609](https://github.com/valhalla/valhalla/pull/2609)
   * FIXED: Internal maneuver placement [#2600](https://github.com/valhalla/valhalla/pull/2600)
   * FIXED: Complete fr-FR.json locale. [#2614](https://github.com/valhalla/valhalla/pull/2614)
   * FIXED: Don't truncate precision in polyline encoding [#2632](https://github.com/valhalla/valhalla/pull/2632)
   * FIXED: Fix all compiler warnings in sif and set to -Werror [#2642](https://github.com/valhalla/valhalla/pull/2642)
   * FIXED: Remove unnecessary maneuvers to continue straight [#2647](https://github.com/valhalla/valhalla/pull/2647)
   * FIXED: Linear reference support in route/mapmatch apis (FOW, FRC, bearing, and number of references) [#2645](https://github.com/valhalla/valhalla/pull/2645)
   * FIXED: Ambiguous local to global (with timezone information) date time conversions now all choose to use the later time instead of throwing unhandled exceptions [#2665](https://github.com/valhalla/valhalla/pull/2665)
   * FIXED: Overestimated reach caused be reenquing transition nodes without checking that they had been already expanded [#2670](https://github.com/valhalla/valhalla/pull/2670)
   * FIXED: Build with C++17 standard. Deprecated function calls are substituted with new ones. [#2669](https://github.com/valhalla/valhalla/pull/2669)
   * FIXED: Improve German post_transition_verbal instruction [#2677](https://github.com/valhalla/valhalla/pull/2677)
   * FIXED: Lane updates.  Add the turn lanes to all edges of the way.  Do not "enhance" turn lanes if they are part of a complex restriction.  Moved ProcessTurnLanes after UpdateManeuverPlacementForInternalIntersectionTurns.  Fix for a missing "uturn" indication for intersections on the previous maneuver, we were serializing an empty list. [#2679](https://github.com/valhalla/valhalla/pull/2679)
   * FIXED: Fixes OpenLr serialization [#2688](https://github.com/valhalla/valhalla/pull/2688)
   * FIXED: Internal edges can't be also a ramp or a turn channel.  Also, if an edge is marked as ramp and turn channel mark it as a ramp.  [2689](https://github.com/valhalla/valhalla/pull/2689)
   * FIXED: Check that speeds are equal for the edges going in the same direction while buildig shortcuts [#2691](https://github.com/valhalla/valhalla/pull/2691)
   * FIXED: Missing fork or bear instruction [#2683](https://github.com/valhalla/valhalla/pull/2683)
   * FIXED: Eliminate null pointer dereference in GraphReader::AreEdgesConnected [#2695](https://github.com/valhalla/valhalla/issues/2695)
   * FIXED: Fix polyline simplification float/double comparison [#2698](https://github.com/valhalla/valhalla/issues/2698)
   * FIXED: Weights were sometimes negative due to incorrect updates to elapsed_cost [#2702](https://github.com/valhalla/valhalla/pull/2702)
   * FIXED: Fix bidirectional route failures at deadends [#2705](https://github.com/valhalla/valhalla/pull/2705)
   * FIXED: Updated logic to call out a non-obvious turn [#2708](https://github.com/valhalla/valhalla/pull/2708)
   * FIXED: valhalla_build_statistics multithreaded mode fixed [#2707](https://github.com/valhalla/valhalla/pull/2707)
   * FIXED: If infer_internal_intersections is true then allow internals that are also ramps or TCs. Without this we produce an extra continue manuever.  [#2710](https://github.com/valhalla/valhalla/pull/2710)
   * FIXED: We were routing down roads that should be destination only. Now we mark roads with motor_vehicle=destination and motor_vehicle=customers or access=destination and access=customers as destination only. [#2722](https://github.com/valhalla/valhalla/pull/2722)
   * FIXED: Replace all Python2 print statements with Python3 syntax [#2716](https://github.com/valhalla/valhalla/issues/2716)
   * FIXED: Some HGT files not found [#2723](https://github.com/valhalla/valhalla/issues/2723)
   * FIXED: Fix PencilPointUturn detection by removing short-edge check and updating angle threshold [#2725](https://github.com/valhalla/valhalla/issues/2725)
   * FIXED: Fix invalid continue/bear maneuvers [#2729](https://github.com/valhalla/valhalla/issues/2729)
   * FIXED: Fixes an issue that lead to double turns within a very short distance, when instead, it should be a u-turn. We now collapse double L turns or double R turns in short non-internal intersections to u-turns. [#2740](https://github.com/valhalla/valhalla/pull/2740)
   * FIXED: fixes an issue that lead to adding an extra maneuver. We now combine a current maneuver short length non-internal edges (left or right) with the next maneuver that is a kRampStraight. [#2741](https://github.com/valhalla/valhalla/pull/2741)
   * FIXED: Reduce verbose instructions by collapsing small end ramp forks [#2762](https://github.com/valhalla/valhalla/issues/2762)
   * FIXED: Remove redundant return statements [#2776](https://github.com/valhalla/valhalla/pull/2776)
   * FIXED: Added unit test for BuildAdminFromPBF() to test GEOS 3.9 update. [#2787](https://github.com/valhalla/valhalla/pull/2787)
   * FIXED: Add support for geos-3.9 c++ api [#2739](https://github.com/valhalla/valhalla/issues/2739)
   * FIXED: Fix check for live speed validness [#2797](https://github.com/valhalla/valhalla/pull/2797)

* **Enhancement**
   * ADDED: Matrix of Bike Share [#2590](https://github.com/valhalla/valhalla/pull/2590)
   * ADDED: Add ability to provide custom implementation for candidate collection in CandidateQuery. [#2328](https://github.com/valhalla/valhalla/pull/2328)
   * ADDED: Cancellation of tile downloading. [#2319](https://github.com/valhalla/valhalla/pull/2319)
   * ADDED: Return the coordinates of the nodes isochrone input locations snapped to [#2111](https://github.com/valhalla/valhalla/pull/2111)
   * ADDED: Allows more complicated routes in timedependent a-star before timing out [#2068](https://github.com/valhalla/valhalla/pull/2068)
   * ADDED: Guide signs and junction names [#2096](https://github.com/valhalla/valhalla/pull/2096)
   * ADDED: Added a bool to the config indicating whether to use commercially set attributes.  Added logic to not call IsIntersectionInternal if this is a commercial data set.  [#2132](https://github.com/valhalla/valhalla/pull/2132)
   * ADDED: Removed commerical data set bool to the config and added more knobs for data.  Added infer_internal_intersections, infer_turn_channels, apply_country_overrides, and use_admin_db.  [#2173](https://github.com/valhalla/valhalla/pull/2173)
   * ADDED: Allow using googletest in unit tests and convert all tests to it (old test.cc is completely removed). [#2128](https://github.com/valhalla/valhalla/pull/2128)
   * ADDED: Add guidance view capability. [#2209](https://github.com/valhalla/valhalla/pull/2209)
   * ADDED: Collect turn cost information as path is formed so that it can be seralized out for trace attributes or osrm flavored intersections. Also add shape_index to osrm intersections. [#2207](https://github.com/valhalla/valhalla/pull/2207)
   * ADDED: Added alley factor to autocost.  Factor is defaulted at 1.0f or do not avoid alleys. [#2246](https://github.com/valhalla/valhalla/pull/2246)
   * ADDED: Support unlimited speed limits where maxspeed=none. [#2251](https://github.com/valhalla/valhalla/pull/2251)
   * ADDED: Implement improved Reachability check using base class Dijkstra. [#2243](https://github.com/valhalla/valhalla/pull/2243)
   * ADDED: Gurka integration test framework with ascii-art maps [#2244](https://github.com/valhalla/valhalla/pull/2244)
   * ADDED: Add to the stop impact when transitioning from higher to lower class road and we are not on a turn channel or ramp. Also, penalize lefts when driving on the right and vice versa. [#2282](https://github.com/valhalla/valhalla/pull/2282)
   * ADDED: Added reclassify_links, use_direction_on_ways, and allow_alt_name as config options.  If `use_direction_on_ways = true` then use `direction` and `int_direction` on the way to update the directional for the `ref` and `int_ref`.  Also, copy int_efs to the refs. [#2285](https://github.com/valhalla/valhalla/pull/2285)
   * ADDED: Add support for live traffic. [#2268](https://github.com/valhalla/valhalla/pull/2268)
   * ADDED: Implement per-location search filters for functional road class and forms of way. [#2289](https://github.com/valhalla/valhalla/pull/2289)
   * ADDED: Approach, multi-cue, and length updates [#2313](https://github.com/valhalla/valhalla/pull/2313)
   * ADDED: Speed up timezone differencing calculation if cache is provided. [#2316](https://github.com/valhalla/valhalla/pull/2316)
   * ADDED: Added rapidjson/schema.h to baldr/rapidjson_util.h to make it available for use within valhalla. [#2330](https://github.com/valhalla/valhalla/issues/2330)
   * ADDED: Support decimal precision for height values in elevation service. Also support polyline5 for encoded polylines input and output to elevation service. [#2324](https://github.com/valhalla/valhalla/pull/2324)
   * ADDED: Use both imminent and distant verbal multi-cue phrases. [#2353](https://github.com/valhalla/valhalla/pull/2353)
   * ADDED: Split parsing stage into 3 separate stages. [#2339](https://github.com/valhalla/valhalla/pull/2339)
   * CHANGED: Speed up graph enhancing by avoiding continuous unordered_set rebuilding [#2349](https://github.com/valhalla/valhalla/pull/2349)
   * CHANGED: Skip calling out to Lua for nodes/ways/relations with not tags - speeds up parsing. [#2351](https://github.com/valhalla/valhalla/pull/2351)
   * CHANGED: Switch to LuaJIT for lua scripting - speeds up file parsing [#2352](https://github.com/valhalla/valhalla/pull/2352)
   * ADDED: Ability to create OpenLR records from raw data. [#2356](https://github.com/valhalla/valhalla/pull/2356)
   * ADDED: Revamp length phrases [#2359](https://github.com/valhalla/valhalla/pull/2359)
   * CHANGED: Do not allocate memory in skadi if we don't need it. [#2373](https://github.com/valhalla/valhalla/pull/2373)
   * CHANGED: Map matching: throw error (443/NoSegment) when no candidate edges are available. [#2370](https://github.com/valhalla/valhalla/pull/2370/)
   * ADDED: Add sk-SK.json (slovak) localization file. [#2376](https://github.com/valhalla/valhalla/pull/2376)
   * ADDED: Extend roundabout phrases. [#2378](https://github.com/valhalla/valhalla/pull/2378)
   * ADDED: More roundabout phrase tests. [#2382](https://github.com/valhalla/valhalla/pull/2382)
   * ADDED: Update the turn and continue phrases to include junction names and guide signs. [#2386](https://github.com/valhalla/valhalla/pull/2386)
   * ADDED: Add the remaining guide sign toward phrases [#2389](https://github.com/valhalla/valhalla/pull/2389)
   * ADDED: The ability to allow immediate uturns at trace points in a map matching request [#2380](https://github.com/valhalla/valhalla/pull/2380)
   * ADDED: Add utility functions to Signs. [#2390](https://github.com/valhalla/valhalla/pull/2390)
   * ADDED: Unified time tracking for all algorithms that support time-based graph expansion. [#2278](https://github.com/valhalla/valhalla/pull/2278)
   * ADDED: Add rail_ferry use and costing. [#2408](https://github.com/valhalla/valhalla/pull/2408)
   * ADDED: `street_side_max_distance`, `display_lat` and `display_lon` to `locations` in input for better control of routing side of street [#1769](https://github.com/valhalla/valhalla/pull/1769)
   * ADDED: Add addtional exit phrases. [#2421](https://github.com/valhalla/valhalla/pull/2421)
   * ADDED: Add Japanese locale, update German. [#2432](https://github.com/valhalla/valhalla/pull/2432)
   * ADDED: Gurka expect_route refactor [#2435](https://github.com/valhalla/valhalla/pull/2435)
   * ADDED: Add option to suppress roundabout exits [#2437](https://github.com/valhalla/valhalla/pull/2437)
   * ADDED: Add Greek locale. [#2438](https://github.com/valhalla/valhalla/pull/2438)
   * ADDED (back): Support for 64bit wide way ids in the edgeinfo structure with no impact to size for data sources with ids 32bits wide. [#2422](https://github.com/valhalla/valhalla/pull/2422)
   * ADDED: Support for 64bit osm node ids in parsing stage of tile building [#2422](https://github.com/valhalla/valhalla/pull/2422)
   * CHANGED: Point2/PointLL are now templated to allow for higher precision coordinate math when desired [#2429](https://github.com/valhalla/valhalla/pull/2429)
   * ADDED: Optional OpenLR Encoded Path Edges in API Response [#2424](https://github.com/valhalla/valhalla/pull/2424)
   * ADDED: Add explicit include for sstream to be compatible with msvc_x64 toolset. [#2449](https://github.com/valhalla/valhalla/pull/2449)
   * ADDED: Properly split returned path if traffic conditions change partway along edges [#2451](https://github.com/valhalla/valhalla/pull/2451/files)
   * ADDED: Add Dutch locale. [#2464](https://github.com/valhalla/valhalla/pull/2464)
   * ADDED: Check with address sanititizer in CI. Add support for undefined behavior sanitizer. [#2487](https://github.com/valhalla/valhalla/pull/2487)
   * ADDED: Ability to recost a path and increased cost/time details along the trippath and json output [#2425](https://github.com/valhalla/valhalla/pull/2425)
   * ADDED: Add the ability to do bikeshare based (ped/bike) multimodal routing [#2031](https://github.com/valhalla/valhalla/pull/2031)
   * ADDED: Route through restrictions enabled by introducing a costing option. [#2469](https://github.com/valhalla/valhalla/pull/2469)
   * ADDED: Migrated to Ubuntu 20.04 base-image [#2508](https://github.com/valhalla/valhalla/pull/2508)
   * CHANGED: Speed up parseways stage by avoiding multiple string comparisons [#2518](https://github.com/valhalla/valhalla/pull/2518)
   * CHANGED: Speed up enhance stage by avoiding GraphTileBuilder copying [#2468](https://github.com/valhalla/valhalla/pull/2468)
   * ADDED: Costing options now includes shortest flag which favors shortest path routes [#2555](https://github.com/valhalla/valhalla/pull/2555)
   * ADDED: Incidents in intersections [#2547](https://github.com/valhalla/valhalla/pull/2547)
   * CHANGED: Refactor mapmatching configuration to use a struct (instead of `boost::property_tree::ptree`). [#2485](https://github.com/valhalla/valhalla/pull/2485)
   * ADDED: Save exit maneuver's begin heading when combining enter & exit roundabout maneuvers. [#2554](https://github.com/valhalla/valhalla/pull/2554)
   * ADDED: Added new urban flag that can be set if edge is within city boundaries to data processing; new use_urban_tag config option; added to osrm response within intersections. [#2522](https://github.com/valhalla/valhalla/pull/2522)
   * ADDED: Parses OpenLr of type PointAlongLine [#2565](https://github.com/valhalla/valhalla/pull/2565)
   * ADDED: Use edge.is_urban is set for serializing is_urban. [#2568](https://github.com/valhalla/valhalla/pull/2568)
   * ADDED: Added new rest/service area uses on the edge. [#2533](https://github.com/valhalla/valhalla/pull/2533)
   * ADDED: Dependency cache for Azure [#2567](https://github.com/valhalla/valhalla/pull/2567)
   * ADDED: Added flexibility to remove the use of the admindb and to use the country and state iso from the tiles; [#2579](https://github.com/valhalla/valhalla/pull/2579)
   * ADDED: Added toll gates and collection points (gantry) to the node;  [#2532](https://github.com/valhalla/valhalla/pull/2532)
   * ADDED: Added osrm serialization for rest/service areas and admins. [#2594](https://github.com/valhalla/valhalla/pull/2594)
   * CHANGED: Improved Russian localization; [#2593](https://github.com/valhalla/valhalla/pull/2593)
   * ADDED: Support restricted class in intersection annotations [#2589](https://github.com/valhalla/valhalla/pull/2589)
   * ADDED: Added trail type trace [#2606](https://github.com/valhalla/valhalla/pull/2606)
   * ADDED: Added tunnel names to the edges as a tagged name.  [#2608](https://github.com/valhalla/valhalla/pull/2608)
   * CHANGED: Moved incidents to the trip leg and cut the shape of the leg at that location [#2610](https://github.com/valhalla/valhalla/pull/2610)
   * ADDED: Costing option to ignore_closures when routing with current flow [#2615](https://github.com/valhalla/valhalla/pull/2615)
   * ADDED: Cross-compilation ability with MinGW64 [#2619](https://github.com/valhalla/valhalla/pull/2619)
   * ADDED: Defines the incident tile schema and incident metadata [#2620](https://github.com/valhalla/valhalla/pull/2620)
   * ADDED: Moves incident serializer logic into a generic serializer [#2621](https://github.com/valhalla/valhalla/pull/2621)
   * ADDED: Incident loading singleton for continually refreshing incident tiles[#2573](https://github.com/valhalla/valhalla/pull/2573)
   * ADDED: One shot mode to valhalla_service so you can run a single request of any type without starting a server [#2624](https://github.com/valhalla/valhalla/pull/2624)
   * ADDED: Adds text instructions to OSRM output [#2625](https://github.com/valhalla/valhalla/pull/2625)
   * ADDED: Adds support for alternate routes [#2626](https://github.com/valhalla/valhalla/pull/2626)
   * CHANGED: Switch Python bindings generator from boost.python to header-only pybind11[#2644](https://github.com/valhalla/valhalla/pull/2644)
   * ADDED: Add support of input file for one-shot mode of valhalla_service [#2648](https://github.com/valhalla/valhalla/pull/2648)
   * ADDED: Linear reference support to locate api [#2645](https://github.com/valhalla/valhalla/pull/2645)
   * ADDED: Implemented OSRM-like turn duration calculation for car. Uses it now in auto costing. [#2651](https://github.com/valhalla/valhalla/pull/2651)
   * ADDED: Enhanced turn lane information in guidance [#2653](https://github.com/valhalla/valhalla/pull/2653)
   * ADDED: `top_speed` option for all motorized vehicles [#2667](https://github.com/valhalla/valhalla/issues/2667)
   * CHANGED: Move turn_lane_direction helper to odin/util [#2675](https://github.com/valhalla/valhalla/pull/2675)
   * ADDED: Add annotations to osrm response including speed limits, unit and sign conventions [#2668](https://github.com/valhalla/valhalla/pull/2668)
   * ADDED: Added functions for predicted speeds encoding-decoding [#2674](https://github.com/valhalla/valhalla/pull/2674)
   * ADDED: Time invariant routing via the bidirectional algorithm. This has the effect that when time dependent routes (arrive_by and depart_at) fall back to bidirectional due to length restrictions they will actually use the correct time of day for one of the search directions [#2660](https://github.com/valhalla/valhalla/pull/2660)
   * ADDED: If the length of the edge is greater than kMaxEdgeLength, then consider this a catastrophic error if the should_error bool is true in the set_length function. [2678](https://github.com/valhalla/valhalla/pull/2678)
   * ADDED: Moved lat,lon coordinates structures from single to double precision. Improves geometry accuracy noticibly at zooms above 17 as well as coordinate snapping and any other geometric operations. Addes about a 2% performance pentalty for standard routes. Graph nodes now have 7 digits of precision.  [#2693](https://github.com/valhalla/valhalla/pull/2693)
   * ADDED: Added signboards to guidance views.  [#2687](https://github.com/valhalla/valhalla/pull/2687)
   * ADDED: Regular speed on shortcut edges is calculated with turn durations taken into account. Truck, motorcycle and motorscooter profiles use OSRM-like turn duration. [#2662](https://github.com/valhalla/valhalla/pull/2662)
   * CHANGED: Remove astar algorithm and replace its use with timedep_forward as its redundant [#2706](https://github.com/valhalla/valhalla/pull/2706)
   * ADDED: Recover and recost all shortcuts in final path for bidirectional astar algorithm [#2711](https://github.com/valhalla/valhalla/pull/2711)
   * ADDED: An option for shortcut recovery to be cached at start up to reduce the time it takes to do so on the fly [#2714](https://github.com/valhalla/valhalla/pull/2714)
   * ADDED: If width <= 1.9 then no access for auto, truck, bus, taxi, emergency and hov. [#2713](https://github.com/valhalla/valhalla/pull/2713)
   * ADDED: Centroid/Converge/Rendezvous/Meet API which allows input locations to find a least cost convergence point from all locations [#2734](https://github.com/valhalla/valhalla/pull/2734)
   * ADDED: Added support to process the sump_buster tag.  Also, fixed a few small access bugs for nodes. [#2731](https://github.com/valhalla/valhalla/pull/2731)
   * ADDED: Log message if failed to create tiles directory. [#2738](https://github.com/valhalla/valhalla/pull/2738)
   * CHANGED: Tile memory is only owned by the GraphTile rather than shared amongst copies of the graph tile (in GraphReader and TileCaches). [#2340](https://github.com/valhalla/valhalla/pull/2340)
   * ADDED: Add Estonian locale. [#2748](https://github.com/valhalla/valhalla/pull/2748)
   * CHANGED: Handle GraphTile objects as smart pointers [#2703](https://github.com/valhalla/valhalla/pull/2703)
   * CHANGED: Improve stability with no RTTI build [#2759](https://github.com/valhalla/valhalla/pull/2759) and [#2760](https://github.com/valhalla/valhalla/pull/2760)
   * CHANGED: Change generic service roads to a new Use=kServiceRoad. This is for highway=service without other service= tags (such as driveway, alley, parking aisle) [#2419](https://github.com/valhalla/valhalla/pull/2419)
   * ADDED: Isochrones support isodistance lines as well [#2699](https://github.com/valhalla/valhalla/pull/2699)
   * ADDED: Add support for ignoring live traffic closures for waypoints [#2685](https://github.com/valhalla/valhalla/pull/2685)
   * ADDED: Add use_distance to auto cost to allow choosing between two primary cost components, time or distance [#2771](https://github.com/valhalla/valhalla/pull/2771)
   * CHANGED: nit: Enables compiler warnings in part of loki module [#2767](https://github.com/valhalla/valhalla/pull/2767)
   * CHANGED: Reducing the number of uturns by increasing the cost to for them to 9.5f. Note: Did not increase the cost for motorcycles or motorscooters. [#2770](https://github.com/valhalla/valhalla/pull/2770)
   * ADDED: Add option to use thread-safe GraphTile's reference counter. [#2772](https://github.com/valhalla/valhalla/pull/2772)
   * CHANGED: nit: Enables compiler warnings in part of thor module [#2768](https://github.com/valhalla/valhalla/pull/2768)
   * ADDED: Add costing option `use_tracks` to avoid or favor tracks in route. [#2769](https://github.com/valhalla/valhalla/pull/2769)
   * CHANGED: chore: Updates libosmium [#2786](https://github.com/valhalla/valhalla/pull/2786)
   * CHANGED: Optimize double bucket queue to reduce memory reallocations. [#2719](https://github.com/valhalla/valhalla/pull/2719)
   * CHANGED: Collapse merge maneuvers [#2773](https://github.com/valhalla/valhalla/pull/2773)
   * CHANGED: Add shortcuts to the tiles' bins so we can find them when doing spatial lookups. [#2744](https://github.com/valhalla/valhalla/pull/2744)

## Release Date: 2019-11-21 Valhalla 3.0.9
* **Bug Fix**
   * FIXED: Changed reachability computation to consider both directions of travel wrt candidate edges [#1965](https://github.com/valhalla/valhalla/pull/1965)
   * FIXED: toss ways where access=private and highway=service and service != driveway. [#1960](https://github.com/valhalla/valhalla/pull/1960)
   * FIXED: Fix search_cutoff check in loki correlate_node. [#2023](https://github.com/valhalla/valhalla/pull/2023)
   * FIXED: Computes notion of a deadend at runtime in bidirectional a-star which fixes no-route with a complicated u-turn. [#1982](https://github.com/valhalla/valhalla/issues/1982)
   * FIXED: Fix a bug with heading filter at nodes. [#2058](https://github.com/valhalla/valhalla/pull/2058)
   * FIXED: Bug in map matching continuity checking such that continuity must only be in the forward direction. [#2029](https://github.com/valhalla/valhalla/pull/2029)
   * FIXED: Allow setting the time for map matching paths such that the time is used for speed lookup. [#2030](https://github.com/valhalla/valhalla/pull/2030)
   * FIXED: Don't use density factor for transition cost when user specified flag disables flow speeds. [#2048](https://github.com/valhalla/valhalla/pull/2048)
   * FIXED: Map matching trace_route output now allows for discontinuities in the match though multi match is not supported in valhalla route output. [#2049](https://github.com/valhalla/valhalla/pull/2049)
   * FIXED: Allows routes with no time specified to use time conditional edges and restrictions with a flag denoting as much [#2055](https://github.com/valhalla/valhalla/pull/2055)
   * FIXED: Fixed a bug with 'current' time type map matches. [#2060](https://github.com/valhalla/valhalla/pull/2060)
   * FIXED: Fixed a bug with time dependent expansion in which the expansion distance heuristic was not being used. [#2064](https://github.com/valhalla/valhalla/pull/2064)

* **Enhancement**
   * ADDED: Establish pinpoint test pattern [#1969](https://github.com/valhalla/valhalla/pull/1969)
   * ADDED: Suppress relative direction in ramp/exit instructions if it matches driving side of street [#1990](https://github.com/valhalla/valhalla/pull/1990)
   * ADDED: Added relative direction to the merge maneuver [#1989](https://github.com/valhalla/valhalla/pull/1989)
   * ADDED: Refactor costing to better handle multiple speed datasources [#2026](https://github.com/valhalla/valhalla/pull/2026)
   * ADDED: Better usability of curl for fetching tiles on the fly [#2026](https://github.com/valhalla/valhalla/pull/2026)
   * ADDED: LRU cache scheme for tile storage [#2026](https://github.com/valhalla/valhalla/pull/2026)
   * ADDED: GraphTile size check [#2026](https://github.com/valhalla/valhalla/pull/2026)
   * ADDED: Pick more sane values for highway and toll avoidance [#2026](https://github.com/valhalla/valhalla/pull/2026)
   * ADDED: Refactor adding predicted speed info to speed up process [#2026](https://github.com/valhalla/valhalla/pull/2026)
   * ADDED: Allow selecting speed data sources at request time [#2026](https://github.com/valhalla/valhalla/pull/2026)
   * ADDED: Allow disabling certain neighbors in connectivity map [#2026](https://github.com/valhalla/valhalla/pull/2026)
   * ADDED: Allows routes with time-restricted edges if no time specified and notes restriction in response [#1992](https://github.com/valhalla/valhalla/issues/1992)
   * ADDED: Runtime deadend detection to timedependent a-star. [#2059](https://github.com/valhalla/valhalla/pull/2059)

## Release Date: 2019-09-06 Valhalla 3.0.8
* **Bug Fix**
   * FIXED: Added logic to detect if user is to merge to the left or right [#1892](https://github.com/valhalla/valhalla/pull/1892)
   * FIXED: Overriding the destination_only flag when reclassifying ferries; Also penalizing ferries with a 5 min. penalty in the cost to allow us to avoid destination_only the majority of the time except when it is necessary. [#1895](https://github.com/valhalla/valhalla/pull/1905)
   * FIXED: Suppress forks at motorway junctions and intersecting service roads [#1909](https://github.com/valhalla/valhalla/pull/1909)
   * FIXED: Enhanced fork assignment logic [#1912](https://github.com/valhalla/valhalla/pull/1912)
   * FIXED: Added logic to fall back to return country poly if no state and updated lua for Metro Manila and Ireland [#1910](https://github.com/valhalla/valhalla/pull/1910)
   * FIXED: Added missing motorway fork instruction [#1914](https://github.com/valhalla/valhalla/pull/1914)
   * FIXED: Use begin street name for osrm compat mode [#1916](https://github.com/valhalla/valhalla/pull/1916)
   * FIXED: Added logic to fix missing highway cardinal directions in the US [#1917](https://github.com/valhalla/valhalla/pull/1917)
   * FIXED: Handle forward traversable significant road class intersecting edges [#1928](https://github.com/valhalla/valhalla/pull/1928)
   * FIXED: Fixed bug with shape trimming that impacted Uturns at Via locations. [#1935](https://github.com/valhalla/valhalla/pull/1935)
   * FIXED: Dive bomb updates.  Updated default speeds for urban areas based on roadclass for the enhancer.  Also, updated default speeds based on roadclass in lua.  Fixed an issue where we were subtracting 1 from uint32_t when 0 for stop impact.  Updated reclassify link logic to allow residential roads to be added to the tree, but we only downgrade the links to tertiary.  Updated TransitionCost functions to add 1.5 to the turncost when transitioning from a ramp to a non ramp and vice versa.  Also, added 0.5f to the turncost if the edge is a roundabout. [#1931](https://github.com/valhalla/valhalla/pull/1931)

* **Enhancement**
   * ADDED: Caching url fetched tiles to disk [#1887](https://github.com/valhalla/valhalla/pull/1887)
   * ADDED: filesystem::remove_all [#1887](https://github.com/valhalla/valhalla/pull/1887)
   * ADDED: Minimum enclosing bounding box tool [#1887](https://github.com/valhalla/valhalla/pull/1887)
   * ADDED: Use constrained flow speeds in bidirectional_astar.cc [#1907](https://github.com/valhalla/valhalla/pull/1907)
   * ADDED: Bike Share Stations are now in the graph which should set us up to do multimodal walk/bike scenarios [#1852](https://github.com/valhalla/valhalla/pull/1852)

## Release Date: 2019-7-18 Valhalla 3.0.7
* **Bug Fix**
   * FIXED: Fix pedestrian fork [#1886](https://github.com/valhalla/valhalla/pull/1886)

## Release Date: 2019-7-15 Valhalla 3.0.6
* **Bug Fix**
   * FIXED: Admin name changes. [#1853](https://github.com/valhalla/valhalla/pull/1853) Ref: [#1854](https://github.com/valhalla/valhalla/issues/1854)
   * FIXED: valhalla_add_predicted_traffic was overcommitted while gathering stats. Added a clear. [#1857](https://github.com/valhalla/valhalla/pull/1857)
   * FIXED: regression in map matching when moving to valhalla v3.0.0 [#1863](https://github.com/valhalla/valhalla/pull/1863)
   * FIXED: last step shape in osrm serializer should be 2 of the same point [#1867](https://github.com/valhalla/valhalla/pull/1867)
   * FIXED: Shape trimming at the beginning and ending of the route to not be degenerate [#1876](https://github.com/valhalla/valhalla/pull/1876)
   * FIXED: Duplicate waypoints in osrm serializer [#1880](https://github.com/valhalla/valhalla/pull/1880)
   * FIXED: Updates for heading precision [#1881](https://github.com/valhalla/valhalla/pull/1881)
   * FIXED: Map matching allowed untraversable edges at start of route [#1884](https://github.com/valhalla/valhalla/pull/1884)

* **Enhancement**
   * ADDED: Use the same protobuf object the entire way through the request process [#1837](https://github.com/valhalla/valhalla/pull/1837)
   * ADDED: Enhanced turn lane processing [#1859](https://github.com/valhalla/valhalla/pull/1859)
   * ADDED: Add global_synchronized_cache in valhalla_build_config [#1851](https://github.com/valhalla/valhalla/pull/1851)

## Release Date: 2019-06-04 Valhalla 3.0.5
* **Bug Fix**
   * FIXED: Protect against unnamed rotaries and routes that end in roundabouts not turning off rotary logic [#1840](https://github.com/valhalla/valhalla/pull/1840)

* **Enhancement**
   * ADDED: Add turn lane info at maneuver point [#1830](https://github.com/valhalla/valhalla/pull/1830)

## Release Date: 2019-05-31 Valhalla 3.0.4
* **Bug Fix**
   * FIXED: Improved logic to decide between bear vs. continue [#1798](https://github.com/valhalla/valhalla/pull/1798)
   * FIXED: Bicycle costing allows use of roads with all surface values, but with a penalty based on bicycle type. However, the edge filter totally disallows bad surfaces for some bicycle types, creating situations where reroutes fail if a rider uses a road with a poor surface. [#1800](https://github.com/valhalla/valhalla/pull/1800)
   * FIXED: Moved complex restrictions building to before validate. [#1805](https://github.com/valhalla/valhalla/pull/1805)
   * FIXED: Fix bicycle edge filter whan avoid_bad_surfaces = 1.0 [#1806](https://github.com/valhalla/valhalla/pull/1806)
   * FIXED: Replace the EnhancedTripPath class inheritance with aggregation [#1807](https://github.com/valhalla/valhalla/pull/1807)
   * FIXED: Replace the old timezone shape zip file every time valhalla_build_timezones is ran [#1817](https://github.com/valhalla/valhalla/pull/1817)
   * FIXED: Don't use island snapped edge candidates (from disconnected components or low reach edges) when we rejected other high reachability edges that were closer [#1835](https://github.com/valhalla/valhalla/pull/1835)

## Release Date: 2019-05-08 Valhalla 3.0.3
* **Bug Fix**
   * FIXED: Fixed a rare loop condition in route matcher (edge walking to match a trace).
   * FIXED: Fixed VACUUM ANALYZE syntax issue.  [#1704](https://github.com/valhalla/valhalla/pull/1704)
   * FIXED: Fixed the osrm maneuver type when a maneuver has the to_stay_on attribute set.  [#1714](https://github.com/valhalla/valhalla/pull/1714)
   * FIXED: Fixed osrm compatibility mode attributes.  [#1716](https://github.com/valhalla/valhalla/pull/1716)
   * FIXED: Fixed rotary/roundabout issues in Valhalla OSRM compatibility.  [#1727](https://github.com/valhalla/valhalla/pull/1727)
   * FIXED: Fixed the destinations assignment for exit names in OSRM compatibility mode. [#1732](https://github.com/valhalla/valhalla/pull/1732)
   * FIXED: Enhance merge maneuver type assignment. [#1735](https://github.com/valhalla/valhalla/pull/1735)
   * FIXED: Fixed fork assignments and on ramps for OSRM compatibility mode. [#1738](https://github.com/valhalla/valhalla/pull/1738)
   * FIXED: Fixed cardinal direction on reference names when forward/backward tag is present on relations. Fixes singly digitized roads with opposing directional modifiers. [#1741](https://github.com/valhalla/valhalla/pull/1741)
   * FIXED: Fixed fork assignment and narrative logic when a highway ends and splits into multiple ramps. [#1742](https://github.com/valhalla/valhalla/pull/1742)
   * FIXED: Do not use any avoid edges as origin or destination of a route, matrix, or isochrone. [#1745](https://github.com/valhalla/valhalla/pull/1745)
   * FIXED: Add leg summary and remove unused hint attribute for OSRM compatibility mode. [#1753](https://github.com/valhalla/valhalla/pull/1753)
   * FIXED: Improvements for pedestrian forks, pedestrian roundabouts, and continue maneuvers. [#1768](https://github.com/valhalla/valhalla/pull/1768)
   * FIXED: Added simplified overview for OSRM response and added use_toll logic back to truck costing. [#1765](https://github.com/valhalla/valhalla/pull/1765)
   * FIXED: temp fix for location distance bug [#1774](https://github.com/valhalla/valhalla/pull/1774)
   * FIXED: Fix pedestrian routes using walkway_factor [#1780](https://github.com/valhalla/valhalla/pull/1780)
   * FIXED: Update the begin and end heading of short edges based on use [#1783](https://github.com/valhalla/valhalla/pull/1783)
   * FIXED: GraphReader::AreEdgesConnected update.  If transition count == 0 return false and do not call transition function. [#1786](https://github.com/valhalla/valhalla/pull/1786)
   * FIXED: Only edge candidates that were used in the path are send to serializer: [1788](https://github.com/valhalla/valhalla/pull/1788)
   * FIXED: Added logic to prevent the removal of a destination maneuver when ending on an internal edge [#1792](https://github.com/valhalla/valhalla/pull/1792)
   * FIXED: Fixed instructions when starting on an internal edge [#1796](https://github.com/valhalla/valhalla/pull/1796)

* **Enhancement**
   * Add the ability to run valhalla_build_tiles in stages. Specify the begin_stage and end_stage as command line options. Also cleans up temporary files as the last stage in the pipeline.
   * Add `remove` to `filesystem` namespace. [#1752](https://github.com/valhalla/valhalla/pull/1752)
   * Add TaxiCost into auto costing options.
   * Add `preferred_side` to allow per-location filtering of edges based on the side of the road the location is on and the driving side for that locale.
   * Slightly decreased the internal side-walk factor to .90f to favor roads with attached sidewalks. This impacts roads that have added sidewalk:left, sidewalk:right or sidewalk:both OSM tags (these become attributes on each directedEdge). The user can then avoid/penalize dedicated sidewalks and walkways, when they increase the walkway_factor. Since we slightly decreased the sidewalk_factor internally and only favor sidewalks if use is tagged as sidewalk_left or sidewalk_right, we should tend to route on roads with attached sidewalks rather than separate/dedicated sidewalks, allowing for more road names to be called out since these are labeled more.
   * Add `via` and `break_through` location types [#1737](https://github.com/valhalla/valhalla/pull/1737)
   * Add `street_side_tolerance` and `search_cutoff` to input `location` [#1777](https://github.com/valhalla/valhalla/pull/1777)
   * Return the Valhalla error `Path distance exceeds the max distance limit` for OSRM responses when the route is greater than the service limits. [#1781](https://github.com/valhalla/valhalla/pull/1781)

## Release Date: 2019-01-14 Valhalla 3.0.2
* **Bug Fix**
   * FIXED: Transit update - fix dow and exception when after midnight trips are normalized [#1682](https://github.com/valhalla/valhalla/pull/1682)
   * FIXED: valhalla_convert_transit segfault - GraphTileBuilder has null GraphTileHeader [#1683](https://github.com/valhalla/valhalla/issues/1683)
   * FIXED: Fix crash for trace_route with osrm serialization. Was passing shape rather than locations to the waypoint method.
   * FIXED: Properly set driving_side based on data set in TripPath.
   * FIXED: A bad bicycle route exposed an issue with bidirectional A* when the origin and destination edges are connected. Use A* in these cases to avoid requiring a high cost threshold in BD A*.
   * FIXED: x86 and x64 data compatibility was fixed as the structures weren't aligned.
   * FIXED: x86 tests were failing due mostly to floating point issues and the aforementioned structure misalignment.
* **Enhancement**
   * Add a durations list (delta time between each pair of trace points), a begin_time and a use_timestamp flag to trace_route requests. This allows using the input trace timestamps or durations plus the begin_time to compute elapsed time at each edge in the matched path (rather than using costing methods).
   * Add support for polyline5 encoding for OSRM formatted output.
* **Note**
   * Isochrones and openlr are both noted as not working with release builds for x86 (32bit) platforms. We'll look at getting this fixed in a future release

## Release Date: 2018-11-21 Valhalla 3.0.1
* **Bug Fix**
   * FIXED: Fixed a rare, but serious bug with bicycle costing. ferry_factor_ in bicycle costing shadowed the data member in the base dynamic cost class, leading to an unitialized variable. Occasionally, this would lead to negative costs which caused failures. [#1663](https://github.com/valhalla/valhalla/pull/1663)
   * FIXED: Fixed use of units in OSRM compatibility mode. [#1662](https://github.com/valhalla/valhalla/pull/1662)

## Release Date: 2018-11-21 Valhalla 3.0.0
* **NOTE**
   * This release changes the Valhalla graph tile formats to make the tile data more efficient and flexible. Tile data is incompatible with Valhalla 2.x builds, and code for 3.x is incompatible with data built for Valahalla 2.x versions. Valhalla tile sizes are slightly smaller (for datasets using elevation information the size savings is over 10%). In addition, there is increased flexibility for creating different variants of tiles to support different applications (e.g. bicycle only, or driving only).
* **Enhancement**
   * Remove the use of DirectedEdge for transitions between nodes on different hierarchy levels. A new structure, NodeTransition, is now used to transition to nodes on different hierarchy level. This saves space since only the end node GraphId is needed for the transitions (and DirectedEdge is a large data structure).
   * Change the NodeInfo lat,lon to use an offset from the tile base lat,lon. This potentially allows higher precision than using float, but more importantly saves space and allows support for NodeTransitions as well as spare for future growth.
   * Remove the EdgeElevation structure and max grade information into DirectedEdge and mean elevation into EdgeInfo. This saves space.
   * Reduce wayid to 32 bits. This allows sufficient growth when using OpenStreetMap data and frees space in EdgeInfo (allows moving speed limit and mean elevation from other structures).
   * Move name consistency from NodeInfo to DirectedEdge. This allows a more efficient lookup of name consistency.
   * Update all path algorithms to use NodeTransition logic rather than special DirectedEdge transition types. This simplifies PathAlgorithms slightly and removes some conditional logic.
   * Add an optional GraphFilter stage to tile building pipeline. This allows removal of edges and nodes based on access. This allows bicycle only, pedestrian only, or driving only datasets (or combinations) to be created - allowing smaller datasets for special purpose applications.
* **Deprecate**
   * Valhalla 3.0 removes support for OSMLR.

## Release Date: 2018-11-20 Valhalla 2.7.2
* **Enhancement**
   * UPDATED: Added a configuration variable for max_timedep_distance. This is used in selecting the path algorithm and provides the maximum distance between locations when choosing a time dependent path algorithm (other than multi modal). Above this distance, bidirectional A* is used with no time dependencies.
   * UPDATED: Remove transition edges from priority queue in Multimodal methods.
   * UPDATED: Fully implement street names and exit signs with ability to identify route numbers. [#1635](https://github.com/valhalla/valhalla/pull/1635)
* **Bug Fix**
   * FIXED: A timed-turned restriction should not be applied when a non-timed route is executed.  [#1615](https://github.com/valhalla/valhalla/pull/1615)
   * FIXED: Changed unordered_map to unordered_multimap for polys. Poly map can contain the same key but different multi-polygons. For example, islands for a country or timezone polygons for a country.
   * FIXED: Fixed timezone db issue where TZIDs did not exist in the Howard Hinnant date time db that is used in the date_time class for tz indexes.  Added logic to create aliases for TZIDs based on https://en.wikipedia.org/wiki/List_of_tz_database_time_zones
   * FIXED: Fixed the ramp turn modifiers for osrm compat [#1569](https://github.com/valhalla/valhalla/pull/1569)
   * FIXED: Fixed the step geometry when using the osrm compat mode [#1571](https://github.com/valhalla/valhalla/pull/1571)
   * FIXED: Fixed a data creation bug causing issues with A* routes ending on loops. [#1576](https://github.com/valhalla/valhalla/pull/1576)
   * FIXED: Fixed an issue with a bad route where destination only was present. Was due to thresholds in bidirectional A*. Changed threshold to be cost based rather than number of iterations). [#1586](https://github.com/valhalla/valhalla/pull/1586)
   * FIXED: Fixed an issue with destination only (private) roads being used in bicycle routes. Centralized some "base" transition cost logic in the base DynamicCost class. [#1587](https://github.com/valhalla/valhalla/pull/1587)
   * FIXED: Remove extraneous ramp maneuvers [#1657](https://github.com/valhalla/valhalla/pull/1657)

## Release Date: 2018-10-02 Valhalla 2.7.1
* **Enhancement**
   * UPDATED: Added date time support to forward and reverse isochrones. Add speed lookup (predicted speeds and/or free-flow or constrained flow speed) if date_time is present.
   * UPDATED: Add timezone checks to multimodal routes and isochrones (updates localtime if the path crosses into a timezone different than the start location).
* **Data Producer Update**
   * UPDATED: Removed boost date time support from transit.  Now using the Howard Hinnant date library.
* **Bug Fix**
   * FIXED: Fixed a bug with shortcuts that leads to inconsistent routes depending on whether shortcuts are taken, different origins can lead to different paths near the destination. This fix also improves performance on long routes and matrices.
   * FIXED: We were getting inconsistent results between departing at current date/time vs entering the current date/time.  This issue is due to the fact that the iso_date_time function returns the full iso date_time with the timezone offset (e.g., 2018-09-27T10:23-07:00 vs 2018-09-27T10:23). When we refactored the date_time code to use the new Howard Hinnant date library, we introduced this bug.
   * FIXED: Increased the threshold in CostMatrix to address null time and distance values occuring for truck costing with locations near the max distance.

## Release Date: 2018-09-13 Valhalla 2.7.0
* **Enhancement**
   * UPDATED: Refactor to use the pbf options instead of the ptree config [#1428](https://github.com/valhalla/valhalla/pull/1428) This completes [1357](https://github.com/valhalla/valhalla/issues/1357)
   * UPDATED: Removed the boost/date_time dependency from baldr and odin. We added the Howard Hinnant date and time library as a submodule. [#1494](https://github.com/valhalla/valhalla/pull/1494)
   * UPDATED: Fixed 'Drvie' typo [#1505](https://github.com/valhalla/valhalla/pull/1505) This completes [1504](https://github.com/valhalla/valhalla/issues/1504)
   * UPDATED: Optimizations of GetSpeed for predicted speeds [1490](https://github.com/valhalla/valhalla/issues/1490)
   * UPDATED: Isotile optimizations
   * UPDATED: Added stats to predictive traffic logging
   * UPDATED: resample_polyline - Breaks the polyline into equal length segments at a sample distance near the resolution. Break out of the loop through polyline points once we reach the specified number of samplesthen append the last
polyline point.
   * UPDATED: added android logging and uses a shared graph reader
   * UPDATED: Do not run a second pass on long pedestrian routes that include a ferry (but succeed on first pass). This is a performance fix. Long pedestrian routes with A star factor based on ferry speed end up being very inefficient.
* **Bug Fix**
   * FIXED: A* destination only
   * FIXED: Fixed through locations weren't honored [#1449](https://github.com/valhalla/valhalla/pull/1449)


## Release Date: 2018-08-02 Valhalla 3.0.0-rc.4
* **Node Bindings**
   * UPDATED: add some worker pool handling
   [#1467](https://github.com/valhalla/valhalla/pull/1467)

## Release Date: 2018-08-02 Valhalla 3.0.0-rc.3
* **Node Bindings**
   * UPDATED: replaced N-API with node-addon-api wrapper and made the actor
   functions asynchronous
   [#1457](https://github.com/valhalla/valhalla/pull/1457)

## Release Date: 2018-07-24 Valhalla 3.0.0-rc.2
* **Node Bindings**
   * FIXED: turn on the autocleanup functionality for the actor object.
   [#1439](https://github.com/valhalla/valhalla/pull/1439)

## Release Date: 2018-07-16 Valhalla 3.0.0-rc.1
* **Enhancement**
   * ADDED: exposed the rest of the actions to the node bindings and added tests. [#1415](https://github.com/valhalla/valhalla/pull/1415)

## Release Date: 2018-07-12 Valhalla 3.0.0-alpha.1
**NOTE**: There was already a small package named `valhalla` on the npm registry, only published up to version 0.0.3. The team at npm has transferred the package to us, but would like us to publish something to it ASAP to prove our stake in it. Though the bindings do not have all of the actor functionality exposed yet (just route), we are going to publish an alpha release of 3.0.0 to get something up on npm.
* **Infrastructure**:
   * ADDED: add in time dependent algorithms if the distance between locations is less than 500km.
   * ADDED: TurnLanes to indicate turning lanes at the end of a directed edge.
   * ADDED: Added PredictedSpeeds to Valhalla tiles and logic to compute speed based on predictive speed profiles.
* **Data Producer Update**
   * ADDED: is_route_num flag was added to Sign records. Set this to true if the exit sign comes from a route number/ref.
   * CHANGED: Lower speeds on driveways, drive-thru, and parking aisle. Set destination only flag for drive thru use.
   * ADDED: Initial implementation of turn lanes.
  **Bug Fix**
   * CHANGED: Fix destination only penalty for A* and time dependent cases.
   * CHANGED: Use the distance from GetOffsetForHeading, based on road classification and road use (e.g. ramp, turn channel, etc.), within tangent_angle function.
* **Map Matching**
   * FIXED: Fixed trace_route edge_walk server abort [#1365](https://github.com/valhalla/valhalla/pull/1365)
* **Enhancement**
   * ADDED: Added post process for updating free and constrained speeds in the directed edges.
   * UPDATED: Parse the json request once and store in a protocol buffer to pass along the pipeline. This completed the first portion of [1357](https://github.com/valhalla/valhalla/issues/1357)
   * UPDATED: Changed the shape_match attribute from a string to an enum. Fixes [1376](https://github.com/valhalla/valhalla/issues/1376)
   * ADDED: Node bindings for route [#1341](https://github.com/valhalla/valhalla/pull/1341)
   * UPDATED: Use a non-linear use_highways factor (to more heavily penalize highways as use_highways approaches 0).

## Release Date: 2018-07-15 Valhalla 2.6.3
* **API**:
   * FIXED: Use a non-linear use_highways factor (to more heavily penalize highways as use_highways approaches 0).
   * FIXED: Fixed the highway_factor when use_highways < 0.5.
   * ENHANCEMENT: Added logic to modulate the surface factor based on use_trails.
   * ADDED: New customer test requests for motorcycle costing.

## Release Date: 2018-06-28 Valhalla 2.6.2
* **Data Producer Update**
   * FIXED: Complex restriction sorting bug.  Check of has_dt in ComplexRestrictionBuilder::operator==.
* **API**:
   * FIXED: Fixed CostFactory convenience method that registers costing models
   * ADDED: Added use_tolls into motorcycle costing options

## Release Date: 2018-05-28 Valhalla 2.6.0
* **Infrastructure**:
   * CHANGED: Update cmake buildsystem to replace autoconf [#1272](https://github.com/valhalla/valhalla/pull/1272)
* **API**:
   * CHANGED: Move `trace_options` parsing to map matcher factory [#1260](https://github.com/valhalla/valhalla/pull/1260)
   * ADDED: New costing method for AutoDataFix [#1283](https://github.com/valhalla/valhalla/pull/1283)

## Release Date: 2018-05-21 Valhalla 2.5.0
* **Infrastructure**
   * ADDED: Add code formatting and linting.
* **API**
   * ADDED: Added new motorcycle costing, motorcycle access flag in data and use_trails option.
* **Routing**
   * ADDED: Add time dependnet forward and reverse A* methods.
   * FIXED: Increase minimum threshold for driving routes in bidirectional A* (fixes some instances of bad paths).
* **Data Producer Update**
   * CHANGED: Updates to properly handle cycleway crossings.
   * CHANGED: Conditionally include driveways that are private.
   * ADDED: Added logic to set motorcycle access.  This includes lua, country access, and user access flags for motorcycles.

## Release Date: 2018-04-11 Valhalla 2.4.9
* **Enhancement**
   * Added European Portuguese localization for Valhalla
   * Updates to EdgeStatus to improve performance. Use an unordered_map of tile Id and allocate an array for each edge in the tile. This allows using pointers to access status for sequential edges. This improves performance by 50% or so.
   * A couple of bicycle costing updates to improve route quality: avoid roads marked as part of a truck network, to remove the density penalty for transition costs.
   * When optimal matrix type is selected, now use CostMatrix for source to target pedestrian and bicycle matrix calls when both counts are above some threshold. This improves performance in general and lessens some long running requests.
*  **Data Producer Update**
   * Added logic to protect against setting a speed of 0 for ferries.

## Release Date: 2018-03-27 Valhalla 2.4.8
* **Enhancement**
   * Updates for Italian verbal translations
   * Optionally remove driveways at graph creation time
   * Optionally disable candidate edge penalty in path finding
   * OSRM compatible route, matrix and map matching response generation
   * Minimal Windows build compatibility
   * Refactoring to use PBF as the IPC mechanism for all objects
   * Improvements to internal intersection marking to reduce false positives
* **Bug Fix**
   * Cap candidate edge penalty in path finding to reduce excessive expansion
   * Fix trivial paths at deadends

## Release Date: 2018-02-08 Valhalla 2.4.7
* **Enhancement**
   * Speed up building tiles from small OSM imports by using boost directory iterator rather than going through all possible tiles and testing each if the file exists.
* **Bug Fix**
   * Protect against overflow in string to float conversion inside OSM parsing.

## Release Date: 2018-01-26 Valhalla 2.4.6
* **Enhancement**
   * Elevation library will lazy load RAW formatted sources

## Release Date: 2018-01-24 Valhalla 2.4.5
* **Enhancement**
   * Elevation packing utility can unpack lz4hc now
* **Bug Fix**
   * Fixed broken darwin builds

## Release Date: 2018-01-23 Valhalla 2.4.4
* **Enhancement**
   * Elevation service speed improvments and the ability to serve lz4hc compressed data
   * Basic support for downloading routing tiles on demand
   * Deprecated `valhalla_route_service`, now all services (including elevation) are found under `valhalla_service`

## Release Date: 2017-12-11 Valhalla 2.4.3
* **Enhancement**
   * Remove union from GraphId speeds up some platforms
   * Use SAC scale in pedestrian costing
   * Expanded python bindings to include all actions (route, matrix, isochrone, etc)
* **Bug Fix**
   * French translation typo fixes
*  **Data Producer Update**
   * Handling shapes that intersect the poles when binning
   * Handling when transit shapes are less than 2 points

## Release Date: 2017-11-09 Valhalla 2.4.1
*  **Data Producer Update**
   * Added kMopedAccess to modes for complex restrictions.  Remove the kMopedAccess when auto access is removed.  Also, add the kMopedAccess when an auto restriction is found.

## Release Date: 2017-11-08 Valhalla 2.4.0
*  **Data Producer Update**
   * Added logic to support restriction = x with a the except tag.  We apply the restriction to everything except for modes in the except tag.
   * Added logic to support railway_service and coach_service in transit.
* **Bug Fix**
  * Return proper edge_walk path for requested shape_match=walk_or_snap
  * Skip invalid stateid for Top-K requests

## Release Date: 2017-11-07 Valhalla 2.3.9
* **Enhancement**
  * Top-K map matched path generation now only returns unique paths and does so with fewer iterations
  * Navigator call outs for both imperial and metric units
  * The surface types allowed for a given bike route can now be controlled via a request parameter `avoid_bad_surfaces`
  * Improved support for motorscooter costing via surface types, road classification and vehicle specific tagging
* **Bug Fix**
  * Connectivity maps now include information about transit tiles
  * Lane counts for singly digitized roads are now correct for a given directed edge
  * Edge merging code for assigning osmlr segments is now robust to partial tile sets
  * Fix matrix path finding to allow transitioning down to lower levels when appropriate. In particular, do not supersede shortcut edges until no longer expanding on the next level.
  * Fix optimizer rotate location method. This fixes a bug where optimal ordering was bad for large location sets.
*  **Data Producer Update**
   * Duration tags are now used to properly set the speed of travel for a ferry routes

## Release Date: 2017-10-17 Valhalla 2.3.8
* **Bug Fix**
  * Fixed the roundabout exit count for bicycles when the roundabout is a road and not a cycleway
  * Enable a pedestrian path to remain on roundabout instead of getting off and back on
  * Fixed the penalization of candidate locations in the uni-directional A* algorithm (used for trivial paths)
*  **Data Producer Update**
   * Added logic to set bike forward and tag to true where kv["sac_scale"] == "hiking". All other values for sac_scale turn off bicycle access.  If sac_scale or mtb keys are found and a surface tag is not set we default to kPath.
   * Fixed a bug where surface=unpaved was being assigned Surface::kPavedSmooth.

## Release Date: 2017-9-11 Valhalla 2.3.7
* **Bug Fix**
  * Update bidirectional connections to handle cases where the connecting edge is one of the origin (or destination) edges and the cost is high. Fixes some pedestrian route issues that were reported.
*  **Data Producer Update**
   * Added support for motorroad tag (default and per country).
   * Update OSMLR segment association logic to fix issue where chunks wrote over leftover segments. Fix search along edges to include a radius so any nearby edges are also considered.

## Release Date: 2017-08-29 Valhalla 2.3.6
* **Bug Fix**
  * Pedestrian paths including ferries no longer cause circuitous routes
  * Fix a crash in map matching route finding where heading from shape was using a `nullptr` tile
  * Spanish language narrative corrections
  * Fix traffic segment matcher to always set the start time of a segment when its known
* **Enhancement**
  * Location correlation scoring improvements to avoid situations where less likely start or ending locations are selected

## Release Date: 2017-08-22 Valhalla 2.3.5
* **Bug Fix**
  * Clamp the edge score in thor. Extreme values were causing bad alloc crashes.
  * Fix multimodal isochrones. EdgeLabel refactor caused issues.
* **Data Producer Update**
  * Update lua logic to properly handle vehicle=no tags.

## Release Date: 2017-08-14 Valhalla 2.3.4
* **Bug Fix**
  * Enforce limits on maximum per point accuracy to avoid long running map matching computations

## Release Date: 2017-08-14 Valhalla 2.3.3
* **Bug Fix**
  * Maximum osm node reached now causes bitset to resize to accomodate when building tiles
  * Fix wrong side of street information and remove redundant node snapping
  * Fix path differences between services and `valhalla_run_route`
  * Fix map matching crash when interpolating duplicate input points
  * Fix unhandled exception when trace_route or trace_attributes when there are no continuous matches
* **Enhancement**
  * Folded Low-Stress Biking Code into the regular Bicycle code and removed the LowStressBicycleCost class. Now when making a query for bicycle routing, a value of 0 for use_hills and use_roads produces low-stress biking routes, while a value of 1 for both provides more intense professional bike routes.
  * Bike costing default values changed. use_roads and use_hills are now 0.25 by default instead of 0.5 and the default bike is now a hybrid bike instead of a road bike.
  * Added logic to use station hierarchy from transitland.  Osm and egress nodes are connected by transitconnections.  Egress and stations are connected by egressconnections.  Stations and platforms are connected by platformconnections.  This includes narrative updates for Odin as well.

## Release Date: 2017-07-31 Valhalla 2.3.2
* **Bug Fix**
  * Update to use oneway:psv if oneway:bus does not exist.
  * Fix out of bounds memory issue in DoubleBucketQueue.
  * Many things are now taken into consideration to determine which sides of the road have what cyclelanes, because they were not being parsed correctly before
  * Fixed issue where sometimes a "oneway:bicycle=no" tag on a two-way street would cause the road to become a oneway for bicycles
  * Fixed trace_attributes edge_walk cases where the start or end points in the shape are close to graph nodes (intersections)
  * Fixed 32bit architecture crashing for certain routes with non-deterministic placement of edges labels in bucketized queue datastructure
* **Enhancement**
  * Improve multi-modal routes by adjusting the pedestrian mode factor (routes use less walking in favor of public transit).
  * Added interface framework to support "top-k" paths within map-matching.
  * Created a base EdgeLabel class that contains all data needed within costing methods and supports the basic path algorithms (forward direction, A*, with accumulated path distance). Derive class for bidirectional algorithms (BDEdgeLabel) and for multimodal algorithms. Lowers memory use by combining some fields (using spare bits from GraphId).
  * Added elapsed time estimates to map-matching labels in preparation for using timestamps in map-matching.
  * Added parsing of various OSM tags: "bicycle=use_sidepath", "bicycle=dismount", "segregated=*", "shoulder=*", "cycleway:buffer=*", and several variations of these.
  * Both trace_route and trace_attributes will parse `time` and `accuracy` parameters when the shape is provided as unencoded
  * Map-matching will now use the time (in seconds) of each gps reading (if provided) to narrow the search space and avoid finding matches that are impossibly fast

## Release Date: 2017-07-10 Valhalla 2.3.0
* **Bug Fix**
  * Fixed a bug in traffic segment matcher where length was populated but had invalid times
* **Embedded Compilation**
  * Decoupled the service components from the rest of the worker objects so that the worker objects could be used in non http service contexts
   * Added an actor class which encapsulates the various worker objects and allows the various end points to be called /route /height etc. without needing to run a service
* **Low-Stress Bicycle**
  * Worked on creating a new low-stress biking option that focuses more on taking safer roads like cycle ways or residential roads than the standard bike costing option does.

## Release Date: 2017-06-26 Valhalla 2.2.9
* **Bug Fix**
  * Fix a bug introduced in 2.2.8 where map matching search extent was incorrect in longitude axis.

## Release Date: 2017-06-23 Valhalla 2.2.8
* **Bug Fix**
  * Traffic segment matcher (exposed through Python bindings) - fix cases where partial (or no) results could be returned when breaking out of loop in form_segments early.
* **Traffic Matching Update**
  * Traffic segment matcher - handle special cases when entering and exiting turn channels.
* **Guidance Improvements**
  * Added Swedish (se-SV) narrative file.

## Release Date: 2017-06-20 Valhalla 2.2.7
* **Bug Fixes**
  * Traffic segment matcher (exposed through Python bindings) makes use of accuracy per point in the input
  * Traffic segment matcher is robust to consecutive transition edges in matched path
* **Isochrone Changes**
  * Set up isochrone to be able to handle multi-location queries in the future
* **Data Producer Updates**
  * Fixes to valhalla_associate_segments to address threading issue.
  * Added support for restrictions that refers only to appropriate type of vehicle.
* **Navigator**
  * Added pre-alpha implementation that will perform guidance for mobile devices.
* **Map Matching Updates**
  * Added capability to customize match_options

## Release Date: 2017-06-12 Valhalla 2.2.6
* **Bug Fixes**
  * Fixed the begin shape index where an end_route_discontinuity exists
* **Guidance Improvements**
  * Updated Slovenian (sl-SI) narrative file.
* **Data Producer Updates**
  * Added support for per mode restrictions (e.g., restriction:&lt;type&gt;)  Saved these restrictions as "complex" restrictions which currently support per mode lookup (unlike simple restrictions which are assumed to apply to all driving modes).
* **Matrix Updates**
  * Increased max distance threshold for auto costing and other similar costings to 400 km instead of 200 km

## Release Date: 2017-06-05 Valhalla 2.2.5
* **Bug Fixes**
  * Fixed matched point edge_index by skipping transition edges.
  * Use double precision in meili grid traversal to fix some incorrect grid cases.
  * Update meili to use DoubleBucketQueue and GraphReader methods rather than internal methods.

## Release Date: 2017-05-17 Valhalla 2.2.4
* **Bug Fixes**
  * Fix isochrone bug where the default access mode was used - this rejected edges that should not have been rejected for cases than automobile.
  * Fix A* handling of edge costs for trivial routes. This fixed an issue with disconnected regions that projected to a single edge.
  * Fix TripPathBuilder crash if first edge is a transition edge (was occurring with map-matching in rare occasions).

## Release Date: 2017-05-15 Valhalla 2.2.3
* **Map Matching Improvement**
  * Return begin and end route discontinuities. Also, returns partial shape of edge at route discontinuity.
* **Isochrone Improvements**
  * Add logic to make sure the center location remains fixed at the center of a tile/grid in the isotile.
  * Add a default generalization factor that is based on the grid size. Users can still override this factor but the default behavior is improved.
  * Add ExpandForward and ExpandReverse methods as is done in bidirectional A*. This improves handling of transitions between hierarchy levels.
* **Graph Correlation Improvements**
  * Add options to control both radius and reachability per input location (with defaults) to control correlation of input locations to the graph in such a way as to avoid routing between disconnected regions and favor more likely paths.

## Release Date: 2017-05-08 Valhalla 2.2.0
* **Guidance Improvements**
  * Added Russian (ru-RU) narrative file.
  * Updated Slovenian (sl-SI) narrative file.
* **Data Producer Updates**
  * Assign destination sign info on bidirectional ramps.
  * Update ReclassifyLinks. Use a "link-tree" which is formed from the exit node and terminates at entrance nodes. Exit nodes are sorted by classification so motorway exits are done before trunks, etc. Updated the turn channel logic - now more consistently applies turn channel use.
  * Updated traffic segment associations to properly work with elevation and lane connectivity information (which is stored after the traffic association).

## Release Date: 2017-04-24 Valhalla 2.1.9
* **Elevation Update**
  * Created a new EdgeElevation structure which includes max upward and downward slope (moved from DirectedEdge) and mean elevation.
* **Routing Improvements**
  * Destination only fix when "nested" destination only areas cause a route failure. Allow destination only edges (with penalty) on 2nd pass.
  * Fix heading to properly use the partial edge shape rather than entire edge shape to determine heading at the begin and end locations.
  * Some cleanup and simplification of the bidirectional A* algorithm.
  * Some cleanup and simplification of TripPathBuilder.
  * Make TileHierarchy data and methods static and remove tile_dir from the tile hierarchy.
* **Map Matching Improvement**
  * Return matched points with trace attributes when using map_snap.
* **Data Producer Updates**
  * lua updates so that the chunnel will work again.

## Release Date: 2017-04-04 Valhalla 2.1.8
* **Map Matching Release**
  * Added max trace limits and out-of-bounds checks for customizable trace options

## Release Date: 2017-03-29 Valhalla 2.1.7
* **Map Matching Release**
  * Increased service limits for trace
* **Data Producer Updates**
  * Transit: Remove the dependency on using level 2 tiles for transit builder
* **Traffic Updates**
  * Segment matcher completely re-written to handle many complex issues when matching traces to OTSs
* **Service Improvement**
  * Bug Fix - relaxed rapidjson parsing to allow numeric type coercion
* **Routing Improvements**
  * Level the forward and reverse paths in bidirectional A * to account for distance approximation differences.
  * Add logic for Use==kPath to bicycle costing so that paths are favored (as are footways).

## Release Date: 2017-03-10 Valhalla 2.1.3
* **Guidance Improvement**
  * Corrections to Slovenian narrative language file
  **Routing Improvements**
  * Increased the pedestrian search radius from 25 to 50 within the meili configuration to reduce U-turns with map-matching
  * Added a max avoid location limit

## Release Date: 2017-02-22 Valhalla 2.1.0
* **Guidance Improvement**
  * Added ca-ES (Catalan) and sl-SI (Slovenian) narrative language files
* **Routing  Improvement**
  * Fix through location reverse ordering bug (introduced in 2.0.9) in output of route responses for depart_at routes
  * Fix edge_walking method to handle cases where more than 1 initial edge is found
* **Data Producer Updates**
  * Improved transit by processing frequency based schedules.
  * Updated graph validation to more aggressively check graph consistency on level 0 and level 1
  * Fix the EdgeInfo hash to not create duplicate edge info records when creating hierarchies

## Release Date: 2017-02-21 Valhalla 2.0.9
* **Guidance Improvement**
  * Improved Italian narrative by handling articulated prepositions
  * Properly calling out turn channel maneuver
* **Routing Improvement**
  * Improved path determination by increasing stop impact for link to link transitions at intersections
  * Fixed through location handling, now includes cost at throughs and properly uses heading
  * Added ability to adjust location heading tolerance
* **Traffic Updates**
  * Fixed segment matching json to properly return non-string values where apropriate
* **Data Producer Updates**
  * Process node:ref and way:junction_ref as a semicolon separated list for exit numbers
  * Removed duplicated interchange sign information when ways are split into edges
  * Use a sequence within HierarchyBuilder to lower memory requirements for planet / large data imports.
  * Add connecting OSM wayId to a transit stop within NodeInfo.
  * Lua update:  removed ways that were being added to the routing graph.
  * Transit:  Fixed an issue where add_service_day and remove_service_day was not using the tile creation date, but the service start date for transit.
  * Transit:  Added acceptance test logic.
  * Transit:  Added fallback option if the associated wayid is not found.  Use distance approximator to find the closest edge.
  * Transit:  Added URL encoding for one stop ids that contain diacriticals.  Also, added include_geometry=false for route requests.
* **Optimized Routing Update**
  * Added an original index to the location object in the optimized route response
* **Trace Route Improvement**
  * Updated find_start_node to fix "GraphTile NodeInfo index out of bounds" error

## Release Date: 2017-01-30 Valhalla 2.0.6
* **Guidance Improvement**
  * Italian phrases were updated
* **Routing Improvement**
  * Fixed an issue where date and time was returning an invalid ISO8601 time format for date_time values in positive UTC. + sign was missing.
  * Fixed an encoding issue that was discovered for tranist_fetcher.  We were not encoding onestop_ids or route_ids.  Also, added exclude_geometry=true for route API calls.
* **Data Producer Updates**
  * Added logic to grab a single feed in valhalla_build_transit.

## Release Date: 2017-01-04 Valhalla 2.0.3
* **Service Improvement**
  * Added support for interrupting requests. If the connection is closed, route computation and map-matching can be interrupted prior to completion.
* **Routing Improvement**
  * Ignore name inconsistency when entering a link to avoid double penalizing.
* **Data Producer Updates**
  * Fixed consistent name assignment for ramps and turn lanes which improved guidance.
  * Added a flag to directed edges indicating if the edge has names. This can potentially be used in costing methods.
  * Allow future use of spare GraphId bits within DirectedEdge.

## Release Date: 2016-12-13 Valhalla 2.0.2
* **Routing Improvement**
  * Added support for multi-way restrictions to matrix and isochrones.
  * Added HOV costing model.
  * Speed limit updates.   Added logic to save average speed separately from speed limits.
  * Added transit include and exclude logic to multimodal isochrone.
  * Fix some edge cases for trivial (single edge) paths.
  * Better treatment of destination access only when using bidirectional A*.
* **Performance Improvement**
  * Improved performance of the path algorithms by making many access methods inline.

## Release Date: 2016-11-28 Valhalla 2.0.1
* **Routing Improvement**
  * Preliminary support for multi-way restrictions
* **Issues Fixed**
  * Fixed tile incompatiblity between 64 and 32bit architectures
  * Fixed missing edges within tile edge search indexes
  * Fixed an issue where transit isochrone was cut off if we took transit that was greater than the max_seconds and other transit lines or buses were then not considered.

## Release Date: 2016-11-15 Valhalla 2.0

* **Tile Redesign**
  * Updated the graph tiles to store edges only on the hierarchy level they belong to. Prior to this, the highways were stored on all levels, they now exist only on the highway hierarchy. Similar changes were made for arterial level roads. This leads to about a 20% reduction in tile size.
  * The tile redesign required changes to the path generation algorithms. They must now transition freely beteeen levels, even for pedestrian and bicycle routes. To offset the extra transitions, the main algorithms were changed to expand nodes at each level that has directed edges, rather than adding the transition edges to the priority queue/adjacency list. This change helps performance. The hierarchy limits that are used to speed the computation of driving routes by utilizing the highway hierarchy were adjusted to work with the new path algorithms.
  * Some changes to costing were also required, for example pedestrian and bicycle routes skip shortcut edges.
  * Many tile data structures were altered to explicitly size different fields and make room for "spare" fields that will allow future growth. In addition, the tile itself has extra "spare" records that can be appended to the end of the tile and referenced from the tile header. This also will allow future growth without breaking backward compatibility.
* **Guidance Improvement**
  * Refactored trip path to use an enumerated `Use` for edge and an enumerated `NodeType` for node
  * Fixed some wording in the Hindi narrative file
  * Fixed missing turn maneuver by updating the forward intersecting edge logic
* **Issues Fixed**
  * Fixed an issue with pedestrian routes where a short u-turn was taken to avoid the "crossing" penalty.
  * Fixed bicycle routing due to high penalty to enter an access=destination area. Changed to a smaller, length based factor to try to avoid long regions where access = destination. Added a driveway penalty to avoid taking driveways (which are often marked as access=destination).
  * Fixed regression where service did not adhere to the list of allowed actions in the Loki configuration
* **Graph Correlation**
  * External contributions from Navitia have lead to greatly reduced per-location graph correlation. Average correlation time is now less than 1ms down from 4-9ms.

## Release Date: 2016-10-17

* **Guidance Improvement**
  * Added the Hindi (hi-IN) narrative language
* **Service Additions**
  * Added internal valhalla error codes utility in baldr and modified all services to make use of and return as JSON response
  * See documentation https://github.com/valhalla/valhalla-docs/blob/master/api-reference.md#internal-error-codes-and-conditions
* **Time-Distance Matrix Improvement**
  * Added a costmatrix performance fix for one_to_many matrix requests
* **Memory Mapped Tar Archive - Tile Extract Support**
  * Added the ability to load a tar archive of the routing graph tiles. This improves performance under heavy load and reduces the memory requirement while allowing multiple processes to share cache resources.

## Release Date: 2016-09-19

* **Guidance Improvement**
  * Added pirate narrative language
* **Routing Improvement**
  * Added the ability to include or exclude stops, routes, and operators in multimodal routing.
* **Service Improvement**
  * JSONify Error Response

## Release Date: 2016-08-30

* **Pedestrian Routing Improvement**
  * Fixes for trivial pedestrian routes

## Release Date: 2016-08-22

* **Guidance Improvements**
  * Added Spanish narrative
  * Updated the start and end edge heading calculation to be based on road class and edge use
* **Bicycle Routing Improvements**
  * Prevent getting off a higher class road for a small detour only to get back onto the road immediately.
  * Redo the speed penalties and road class factors - they were doubly penalizing many roads with very high values.
  * Simplify the computation of weighting factor for roads that do not have cycle lanes. Apply speed penalty to slightly reduce favoring
of non-separated bicycle lanes on high speed roads.
* **Routing Improvements**
  * Remove avoidance of U-turn for pedestrian routes. This improves use with map-matching since pedestrian routes can make U-turns.
  * Allow U-turns at dead-ends for driving (and bicycling) routes.
* **Service Additions**
  * Add support for multi-modal isochrones.
  * Added base code to allow reverse isochrones (path from anywhere to a single destination).
* **New Sources to Targets**
  * Added a new Matrix Service action that allows you to request any of the 3 types of time-distance matrices by calling 1 action.  This action takes a sources and targets parameter instead of the locations parameter.  Please see the updated Time-Distance Matrix Service API reference for more details.

## Release Date: 2016-08-08

 * **Service additions**
  * Latitude, longitude bounding boxes of the route and each leg have been added to the route results.
  * Added an initial isochrone capability. This includes methods to create an "isotile" - a 2-D gridded data set with time to reach each lat,lon grid from an origin location. This isoltile is then used to create contours at specified times. Interior contours are optionally removed and the remaining outer contours are generalized and converted to GeoJSON polygons. An initial version supporting multimodal route types has also been added.
 * **Data Producer Updates**
  * Fixed tranist scheduling issue where false schedules were getting added.
 * **Tools Additionas**
  * Added `valhalla_export_edges` tool to allow shape and names to be dumped from the routing tiles

## Release Date: 2016-07-19

 * **Guidance Improvements**
  * Added French narrative
  * Added capability to have narrative language aliases - For example: German `de-DE` has an alias of `de`
 * **Transit Stop Update** - Return latitude and longitude for each transit stop
 * **Data Producer Updates**
  * Added logic to use lanes:forward, lanes:backward, speed:forward, and speed:backward based on direction of the directed edge.
  * Added support for no_entry, no_exit, and no_turn restrictions.
  * Added logic to support country specific access. Based on country tables found here: http://wiki.openstreetmap.org/wiki/OSM_tags_for_routing/Access-Restrictions

## Release Date: 2016-06-08

 * **Bug Fix** - Fixed a bug where edge indexing created many small tiles where no edges actually intersected. This allowed impossible routes to be considered for path finding instead of rejecting them earlier.
 * **Guidance Improvements**
  * Fixed invalid u-turn direction
  * Updated to properly call out jughandle routes
  * Enhanced signless interchange maneuvers to help guide users
 * **Data Producer Updates**
  * Updated the speed assignment for ramp to be a percentage of the original road class speed assignment
  * Updated stop impact logic for turn channel onto ramp

## Release Date: 2016-05-19

 * **Bug Fix** - Fixed a bug where routes fail within small, disconnected "islands" due to the threshold logic in prior release. Also better logic for not-thru roads.

## Release Date: 2016-05-18

 * **Bidirectional A* Improvements** - Fixed an issue where if both origin and destination locations where on not-thru roads that meet at a common node the path ended up taking a long detour. Not all cases were fixed though - next release should fix. Trying to address the termination criteria for when the best connection point of the 2 paths is optimal. Turns out that the initial case where both opposing edges are settled is not guaranteed to be the least cost path. For now we are setting a threshold and extending the search while still tracking best connections. Fixed the opposing edge when a hierarchy transition occurs.
 * **Guidance Globalization** -  Fixed decimal distance to be locale based.
 * **Guidance Improvements**
  * Fixed roundabout spoke count issue by fixing the drive_on_right attribute.
  * Simplified narative by combining unnamed straight maneuvers
  * Added logic to confirm maneuver type assignment to avoid invalid guidance
  * Fixed turn maneuvers by improving logic for the following:
    * Internal intersection edges
    * 'T' intersections
    * Intersecting forward edges
 * **Data Producer Updates** - Fix the restrictions on a shortcut edge to be the same as the last directed edge of the shortcut (rather than the first one).

## Release Date: 2016-04-28

 * **Tile Format Updates** - Separated the transit graph from the "road only" graph into different tiles but retained their interconnectivity. Transit tiles are now hierarchy level 3.
 * **Tile Format Updates** - Reduced the size of graph edge shape data by 5% through the use of varint encoding (LEB128)
 * **Tile Format Updates** - Aligned `EdgeInfo` structures to proper byte boundaries so as to maintain compatibility for systems who don't support reading from unaligned addresses.
 * **Guidance Globalization** -  Added the it-IT(Italian) language file. Added support for CLDR plural rules. The cs-CZ(Czech), de-DE(German), and en-US(US English) language files have been updated.
 * **Travel mode based instructions** -  Updated the start, post ferry, and post transit insructions to be based on the travel mode, for example:
  * `Drive east on Main Street.`
  * `Walk northeast on Broadway.`
  * `Bike south on the cycleway.`

## Release Date: 2016-04-12

 * **Guidance Globalization** -  Added logic to use tagged language files that contain the guidance phrases. The initial versions of en-US, de-DE, and cs-CZ have been deployed.
 * **Updated ferry defaults** -  Bumped up use_ferry to 0.65 so that we don't penalize ferries as much.

## Release Date: 2016-03-31
 * **Data producer updates** - Do not generate shortcuts across a node which is a fork. This caused missing fork maneuvers on longer routes.  GetNames update ("Broadway fix").  Fixed an issue with looking up a name in the ref map and not the name map.  Also, removed duplicate names.  Private = false was unsetting destination only flags for parking aisles.

## Release Date: 2016-03-30
 * **TripPathBuilder Bug Fix** - Fixed an exception that was being thrown when trying to read directed edges past the end of the list within a tile. This was due to errors in setting walkability and cyclability on upper hierarchies.

## Release Date: 2016-03-28

 * **Improved Graph Correlation** -  Correlating input to the routing graph is carried out via closest first traversal of the graph's, now indexed, geometry. This results in faster correlation and gaurantees the absolute closest edge is found.

## Release Date: 2016-03-16

 * **Transit type returned** -  The transit type (e.g. tram, metro, rail, bus, ferry, cable car, gondola, funicular) is now returned with each transit maneuver.
 * **Guidance language** -  If the language option is not supplied or is unsupported then the language will be set to the default (en-US). Also, the service will return the language in the trip results.
 * **Update multimodal path algorithm** - Applied some fixes to multimodal path algorithm. In particular fixed a bug where the wrong sortcost was added to the adjacency list. Also separated "in-station" transfer costs from transfers between stops.
 * **Data producer updates** - Do not combine shortcut edges at gates or toll booths. Fixes avoid toll issues on routes that included shortcut edges.

## Release Date: 2016-03-07

 * **Updated all APIs to honor the optional DNT (Do not track) http header** -  This will avoid logging locations.
 * **Reduce 'Merge maneuver' verbal alert instructions** -  Only create a verbal alert instruction for a 'Merge maneuver' if the previous maneuver is > 1.5 km.
 * **Updated transit defaults.  Tweaked transit costing logic to obtain better routes.** -  use_rail = 0.6, use_transfers = 0.3, transfer_cost = 15.0 and transfer_penalty = 300.0.  Updated the TransferCostFactor to use the transfer_factor correctly.  TransitionCost for pedestrian costing bumped up from 20.0f to 30.0f when predecessor edge is a transit connection.
 * **Initial Guidance Globalization** -  Partial framework for Guidance Globalization. Started reading some guidance phrases from en-US.json file.

## Release Date: 2016-02-22

 * **Use bidirectional A* for automobile routes** - Switch to bidirectional A* for all but bus routes and short routes (where origin and destination are less than 10km apart). This improves performance and has less failure cases for longer routes. Some data import adjustments were made (02-19) to fix some issues encountered with arterial and highway hierarchies. Also only use a maximum of 2 passes for bidirecdtional A* to reduce "long time to fail" cases.
 * **Added verbal multi-cue guidance** - This combines verbal instructions when 2 successive maneuvers occur in a short amount of time (e.g., Turn right onto MainStreet. Then Turn left onto 1st Avenue).

## Release Date: 2016-02-19

 * **Data producer updates** - Reduce stop impact when all edges are links (ramps or turn channels). Update opposing edge logic to reject edges that do no have proper access (forward access == reverse access on opposing edge and vice-versa). Update ReclassifyLinks for cases where a single edge (often a service road) intersects a ramp improperly causing the ramp to reclassified when it should not be. Updated maximum OSM node Id (now exceeds 4000000000). Move lua from conf repository into mjolnir.

## Release Date: 2016-02-01

 * **Data producer updates** - Reduce speed on unpaved/rough roads. Add statistics for hgv (truck) restrictions.

## Release Date: 2016-01-26

 * **Added capability to disable narrative production** - Added the `narrative` boolean option to allow users to disable narrative production. Locations, shape, length, and time are still returned. The narrative production is enabled by default. The possible values for the `narrative` option are: false and true
 * **Added capability to mark a request with an id** - The `id` is returned with the response so a user could match to the corresponding request.
 * **Added some logging enhancements, specifically [ANALYTICS] logging** - We want to focus more on what our data is telling us by logging specific stats in Logstash.

## Release Date: 2016-01-18

 * **Data producer updates** - Data importer configuration (lua) updates to fix a bug where buses were not allowed on restricted lanes.  Fixed surface issue (change the default surface to be "compacted" for footways).

## Release Date: 2016-01-04

 * **Fixed Wrong Costing Options Applied** - Fixed a bug in which a previous requests costing options would be used as defaults for all subsequent requests.

## Release Date: 2015-12-18

 * **Fix for bus access** - Data importer configuration (lua) updates to fix a bug where bus lanes were turning off access for other modes.
 * **Fix for extra emergency data** - Data importer configuration (lua) updates to fix a bug where we were saving hospitals in the data.
 * **Bicycle costing update** - Updated kTCSlight and kTCFavorable so that cycleways are favored by default vs roads.

## Release Date: 2015-12-17

 * **Graph Tile Data Structure update** - Updated structures within graph tiles to support transit efforts and truck routing. Removed TransitTrip, changed TransitRoute and TransitStop to indexes (rather than binary search). Added access restrictions (like height and weight restrictions) and the mode which they impact to reduce need to look-up.
 * **Data producer updates** - Updated graph tile structures and import processes.

## Release Date: 2015-11-23

 * **Fixed Open App for OSRM functionality** - Added OSRM functionality back to Loki to support Open App.

## Release Date: 2015-11-13

 * **Improved narrative for unnamed walkway, cycleway, and mountain bike trail** - A generic description will be used for the street name when a walkway, cycleway, or mountain bike trail maneuver is unnamed. For example, a turn right onto a unnamed walkway maneuver will now be: "Turn right onto walkway."
 * **Fix costing bug** - Fix a bug introduced in EdgeLabel refactor (impacted time distance matrix only).

## Release Date: 2015-11-3

 * **Enhance bi-directional A* logic** - Updates to bidirectional A* algorithm to fix the route completion logic to handle cases where a long "connection" edge could lead to a sub-optimal path. Add hierarchy and shortcut logic so we can test and use bidirectional A* for driving routes. Fix the destination logic to properly handle oneways as the destination edge. Also fix U-turn detection for reverse search when hierarchy transitions occur.
 * **Change "Go" to "Head" for some instructions** - Start, exit ferry.
 * **Update to roundabout instructions** - Call out roundabouts for edges marked as links (ramps, turn channels).
 * **Update bicycle costing** - Fix the road factor (for applying weights based on road classification) and lower turn cost values.

## Data Producer Release Date: 2015-11-2

 * **Updated logic to not create shortcut edges on roundabouts** - This fixes some roundabout exit counts.

## Release Date: 2015-10-20

 * **Bug Fix for Pedestrian and Bicycle Routes** - Fixed a bug with setting the destination in the bi-directional Astar algorithm. Locations that snapped to a dead-end node would have failed the route and caused a timeout while searching for a valid path. Also fixed the elapsed time computation on the reverse path of bi-directional algorithm.

## Release Date: 2015-10-16

 * **Through Location Types** - Improved support for locations with type = "through". Routes now combine paths that meet at each through location to create a single "leg" between locations with type = "break". Paths that continue at a through location will not create a U-turn unless the path enters a "dead-end" region (neighborhood with no outbound access).
 * **Update shortcut edge logic** - Now skips long shortcut edges when close to the destination. This can lead to missing the proper connection if the shortcut is too long. Fixes #245 (thor).
 * **Per mode service limits** - Update configuration to allow setting different maximum number of locations and distance per mode.
 * **Fix shape index for trivial path** - Fix a bug where when building the the trip path for a "trivial" route (includes just one edge) where the shape index exceeded that size of the shape.

## Release Date: 2015-09-28

 * **Elevation Influenced Bicycle Routing** - Enabled elevation influenced bicycle routing. A "use-hills" option was added to the bicycle costing profile that can tune routes to avoid hills based on grade and amount of elevation change.
 * **"Loop Edge" Fix** - Fixed a bug with edges that form a loop. Split them into 2 edges during data import.
 * **Additional information returned from 'locate' method** - Added information that can be useful when debugging routes and data. Adds information about nodes and edges at a location.
 * **Guidance/Narrative Updates** - Added side of street to destination narrative. Updated verbal instructions.<|MERGE_RESOLUTION|>--- conflicted
+++ resolved
@@ -34,11 +34,8 @@
    * ADDED: Add support for LZ4 compressed elevation tiles [#3401](https://github.com/valhalla/valhalla/pull/3401)
    * CHANGED: Rearranged some of the protobufs to remove redundancy [#3452](https://github.com/valhalla/valhalla/pull/3452)
    * CHANGED: overhaul python bindings [#3380](https://github.com/valhalla/valhalla/pull/3380)
-<<<<<<< HEAD
    * CHANGED: Removed all protobuf defaults either by doing them in code or by relying on 0 initialization. Also deprecated best_paths and do_not_track [#3454](https://github.com/valhalla/valhalla/pull/3454)
-=======
    * ADDED: isochrone action for /expansion endpoint to track dijkstra expansion [#3215](https://github.com/valhalla/valhalla/pull/3215)
->>>>>>> 76a6b894
 
 ## Release Date: 2021-10-07 Valhalla 3.1.4
 * **Removed**
