--- conflicted
+++ resolved
@@ -19,9 +19,7 @@
    * ADDED: include level change info in `/route` response [#4942](https://github.com/valhalla/valhalla/pull/4942)
    * ADDED: steps maneuver improvements [#4960](https://github.com/valhalla/valhalla/pull/4960)
    * ADDED: instruction improvements for node-based elevators [#4988](https://github.com/valhalla/valhalla/pull/4988)
-<<<<<<< HEAD
    * ADDED: Support the HTTP Accept-Language header as a fallback for instruction generation [#4965](https://github.com/valhalla/valhalla/pull/4965)
-=======
    * ADDED: customizable hierarchy limits [#5010](https://github.com/valhalla/valhalla/pull/5010)
    * ADDED: increased precision in route lengths [#5020](https://github.com/valhalla/valhalla/pull/5020)
    * ADDED: Add maneuver bearings in route json response [#5024](https://github.com/valhalla/valhalla/pull/5024)
@@ -33,7 +31,6 @@
    * CHANGED: Speed up pbf parsing by using libosmium [#5070](https://github.com/valhalla/valhalla/pull/5070)
    * ADDED: headings and correlated ll's in verbose matrix output [#5072](https://github.com/valhalla/valhalla/pull/5072)
    * CHANGED: Faster Docker builds in CI [#5082](https://github.com/valhalla/valhalla/pull/5082) 
->>>>>>> 58f2b3d2
 
 ## Release Date: 2024-10-10 Valhalla 3.5.1
 * **Removed**
