## UNRELEASED
* **Removed**
   * REMOVED: validity checks for historical speeds [#5087](https://github.com/valhalla/valhalla/pull/5087)
   * REMOVED: `seasonal` bit from OSMWay & DirectedEdge [#5156](https://github.com/valhalla/valhalla/pull/5156)
   * REMOVED: hard-coded tz alias map and associated logic [#5164](https://github.com/valhalla/valhalla/pull/5164)
   * REMOVED: `valhalla/filesystem` from the project in favor of the std equivalent [#5321](https://github.com/valhalla/valhalla/pull/5321)
* **Bug Fix**
   * FIXED: `incremental_build_tiles` script works again [#4909](https://github.com/valhalla/valhalla/pull/4909)
   * FIXED: Fix ability to use Valhalla via cmake `add_subdirectory` [#4930](https://github.com/valhalla/valhalla/pull/4930)
   * FIXED: Fix valhalla_benchmark_loki benchmark application. [#4981](https://github.com/valhalla/valhalla/pull/4981)
   * FIXED: Double free crash during tiles build inside libxml2 on concurrent `spatialite_cleanup_ex()` calls [#5005](https://github.com/valhalla/valhalla/pull/5005)
   * FIXED: update CircleCI runners to Ubuntu 24.04 [#5002](https://github.com/valhalla/valhalla/pull/5002)
   * FIXED: Fixed a typo in the (previously undocumented) matrix-APIs responses `algorithm` field: `timedistancbssematrix` is now `timedistancebssmatrix` [#5000](https://github.com/valhalla/valhalla/pull/5000).
   * FIXED: More trivial cases in `CostMatrix` [#5001](https://github.com/valhalla/valhalla/pull/5001)
   * FIXED: Tag smoothness=impassable breaks pedestrian routing [#5023](https://github.com/valhalla/valhalla/pull/5023)
   * FIXED: Make isochrone geotiff serialization use "north up" geotransform [#5019](https://github.com/valhalla/valhalla/pull/5019)
   * FIXED: Get CostMatrix allow second pass option from new location in config [#5055](https://github.com/valhalla/valhalla/pull/5055/)
   * FIXED: Slim down Matrix PBF response [#5066](https://github.com/valhalla/valhalla/pull/5066)
   * FIXED: restore ignoring hierarchy limits for bicycle and pedestrian [#5080](https://github.com/valhalla/valhalla/pull/5080)
   * FIXED: GCC warning 'template-id not allowed for constructor in C++20' [#5110](https://github.com/valhalla/valhalla/pull/5110)
   * FIXED: update deprecated boost geometry headers [#5117](https://github.com/valhalla/valhalla/pull/5117)
   * FIXED: Fix type mismatch in `src/tyr/serializers.cc` [#5145](https://github.com/valhalla/valhalla/pull/5145)
   * FIXED: Multimodal ferry reclassification [#5139](https://github.com/valhalla/valhalla/pull/5139)
   * FIXED: Fix time info calculation across time zone boundaries [#5163](https://github.com/valhalla/valhalla/pull/5163)
   * FIXED: pass thor config to matrix algorithms in `valhalla_run_matrix` [#5053](https://github.com/valhalla/valhalla/pull/5053)
   * FIXED: clang warning: bool literal returned from `main` `[-Wmain]` [#5173](https://github.com/valhalla/valhalla/pull/5173)
   * FIXED: normalize paths on valhalla_build_extract for windows  [#5176](https://github.com/valhalla/valhalla/pull/5176)
   * FIXED: level changes for multi-level start/end edges [#5126](https://github.com/valhalla/valhalla/pull/5126)
   * FIXED: Fix edge walk across tiles when traffic or predicted speeds are used [#5198](https://github.com/valhalla/valhalla/pull/5198)
   * FIXED: multi-edge steps maneuvers [#5191](https://github.com/valhalla/valhalla/pull/5191)
   * FIXED: remove start maneuver if route starts on stairs/escalators [#5127](https://github.com/valhalla/valhalla/pull/5127)
   * FIXED: Verify edge shapes in edge walking to find the correct edges when there are multiple path with approximately the same length (e.g. in a roundabout) [#5210](https://github.com/valhalla/valhalla/pull/5210)
   * FIXED: compilation with clang 20 [#5208](https://github.com/valhalla/valhalla/pull/5208)
   * FIXED: compatibility with GEOS <3.12 [#5224](https://github.com/valhalla/valhalla/pull/5224)
   * FIXED: gtest linkage errors with clang 17+ on MacOS [#5227](https://github.com/valhalla/valhalla/pull/5227)
   * FIXED: matrix headings [#5244](https://github.com/valhalla/valhalla/pull/5244)
   * FIXED: fix semi-trivial paths in costmatrix [#5249](https://github.com/valhalla/valhalla/pull/5249)
   * FIXED: rename `check_reverse_connections` [#5255](https://github.com/valhalla/valhalla/pull/5255)
   * FIXED: invert expansion_direction for expansion properties in costmatrix [#5266](https://github.com/valhalla/valhalla/pull/5266)
   * FIXED: set initial precision in matrix serializer [#5267](https://github.com/valhalla/valhalla/pull/5267)
   * FIXED: pass correct edge id to expansion callback in bidirectional a* [#5265](https://github.com/valhalla/valhalla/pull/5265)
   * FIXED: remove `GraphId` and `OSMWay` incompatible forward declarations [#5270](https://github.com/valhalla/valhalla/pull/5270)
   * FIXED: Number of compile/linker issues on Windows for the test targets. [#5313](https://github.com/valhalla/valhalla/pull/5313)
   * FIXED: Fix reference to the GHA variable to resolve `version_modifier` on CI [#5333](https://github.com/valhalla/valhalla/pull/5333)
   * FIXED: Ability to run `valhalla_service` with `[CONCURRENCY]` arg [#5335](https://github.com/valhalla/valhalla/pull/5335)
   * FIXED: version modifier in `/status` response [#5357](https://github.com/valhalla/valhalla/pull/5357)
   * FIXED: unknowns should be 500 and not 400 [#5359](https://github.com/valhalla/valhalla/pull/5359)
   * FIXED: Cover **all** nodes in the current tile by density index [#5338](https://github.com/valhalla/valhalla/pull/5338)
   * FIXED: Narrowing bug leading to nodes being misplaced in wrong tiles [#5364](https://github.com/valhalla/valhalla/pull/5364)
   * FIXED: wrong integer types in expansion properties [#5380](https://github.com/valhalla/valhalla/pull/5380)
   * FIXED: fix: `std::terminate` on unsupported request format for some actions [#5387](https://github.com/valhalla/valhalla/pull/5387)
   * FIXED: python installation issue in docker image [#5424](https://github.com/valhalla/valhalla/pull/5424)
   * FIXED: uk-UA translation issue with issue with "approach_verbal_alert" [#5182](https://github.com/valhalla/valhalla/pull/5182)
   * FIXED: Missing argument in `BDEdgeLabel` constructor [#5444](https://github.com/valhalla/valhalla/pull/5444)
   * FIXED: ferries shouldn't be set to destination only [#5447](https://github.com/valhalla/valhalla/pull/5447)
   * FIXED: `actor_t` cleans up workers even in the case of exceptions when `auto_cleanup` is true [#5452](https://github.com/valhalla/valhalla/pull/5452)
   * FIXED: Graphfilter issue where local edge index and count, edge transitions, stop impact, headings, local_driveability, restrictions, and name consistency was not updated after filtering. [#5464](https://github.com/valhalla/valhalla/pull/5464)
   * FIXED: around-the-block paths when node tolerance == 0 [#5451](https://github.com/valhalla/valhalla/pull/5451)
   * FIXED: Trivial CostMatrix and multiple candidates [#5376](https://github.com/valhalla/valhalla/pull/5376)
   * FIXED: "access": "no" + specific overrides for ferries [#5476](https://github.com/valhalla/valhalla/pull/5476)
   * FIXED: Build libspatialite for vcpkg with librttopo support for valhalla_build_admins [#5475](https://github.com/valhalla/valhalla/pull/5475)
   * FIXED: CMake install target: for PREFER_EXTERNAL_DEPS=ON, no gtest installation, python bindings [#5455](https://github.com/valhalla/valhalla/pull/5455)
   * FIXED: Set distance to 0 for unsettled destinations in partial matrices in TimeDistanceMatrix. [#5505](https://github.com/valhalla/valhalla/pull/5505)
   * FIXED: Fix Matrix API to return correct end location. [#5509](https://github.com/valhalla/valhalla/pull/5509)
   * FIXED: Set node snap flags properly in PBF PathEDGE [#5508](https://github.com/valhalla/valhalla/pull/5508)
   * FIXED: Add error handling to valhalla_build_tiles command in Docker [#5520](https://github.com/valhalla/valhalla/pull/5520)
* **Enhancement**
   * ADDED: Consider smoothness in all profiles that use surface [#4949](https://github.com/valhalla/valhalla/pull/4949)
   * ADDED: costing parameters to exclude certain edges `exclude_tolls`, `exclude_bridges`, `exclude_tunnels`, `exclude_highways`, `exclude_ferries`. They need to be enabled in the config with `service_limits.allow_hard_exclusions`. Also added location search filters `exclude_ferry` and `exclude_toll` to complement these changes. [#4524](https://github.com/valhalla/valhalla/pull/4524)
   * ADDED: `admin_crossings` request parameter for `/route` [#4941](https://github.com/valhalla/valhalla/pull/4941)
   * ADDED: include level change info in `/route` response [#4942](https://github.com/valhalla/valhalla/pull/4942)
   * ADDED: steps maneuver improvements [#4960](https://github.com/valhalla/valhalla/pull/4960)
   * ADDED: instruction improvements for node-based elevators [#4988](https://github.com/valhalla/valhalla/pull/4988)
   * ADDED: customizable hierarchy limits [#5010](https://github.com/valhalla/valhalla/pull/5010)
   * ADDED: increased precision in route lengths [#5020](https://github.com/valhalla/valhalla/pull/5020)
   * ADDED: Add maneuver bearings in route json response [#5024](https://github.com/valhalla/valhalla/pull/5024)
   * ADDED: Allow specifying custom `graph.lua` file name via `valhalla_build_config` [#5036](https://github.com/valhalla/valhalla/pull/5036)
   * ADDED: per level elevator penalty [#4973](https://github.com/valhalla/valhalla/pull/4973)
   * ADDED: `ignore_construction` allows routing on ways with construction tag [#5030](https://github.com/valhalla/valhalla/pull/5030)
   * ADDED: Australian English language translations [#5057](https://github.com/valhalla/valhalla/pull/5057)
   * ADDED: Support `"access:conditional"` conditional restrictions like `"access:conditional"="no @ (Oct-May)"` [#5048](https://github.com/valhalla/valhalla/pull/5048)
   * CHANGED: Speed up pbf parsing by using libosmium [#5070](https://github.com/valhalla/valhalla/pull/5070)
   * ADDED: headings and correlated ll's in verbose matrix output [#5072](https://github.com/valhalla/valhalla/pull/5072)
   * CHANGED: Faster Docker builds in CI [#5082](https://github.com/valhalla/valhalla/pull/5082)
   * ADDED: Retrieve traffic signal information of nodes through trace_attribute request [#5121](https://github.com/valhalla/valhalla/pull/5121)
   * CHANGED: Remove redundant callback-style pbf parsing [#5119](https://github.com/valhalla/valhalla/pull/5119)
   * ADDED: Multimodal expansion endpoint support [#5129](https://github.com/valhalla/valhalla/pull/5129)
   * ADDED: Sort tweeners by GraphId to make tile generation deterministic [#5133](https://github.com/valhalla/valhalla/pull/5133)
   * ADDED: Turn lane information for valhalla serializer [#5078](https://github.com/valhalla/valhalla/pull/5078)
   * ADDED: Add scoped timer macro for timing stages and sub-stages of the tile build process [#5136](https://github.com/valhalla/valhalla/pull/5136)
   * CHANGED: Speed up `valhalla_build_admins` by using intermediate in-memory database [#5146](https://github.com/valhalla/valhalla/pull/5146)
   * UPDATED: bump tz from 2024a to 2025a [#5061](https://github.com/valhalla/valhalla/pull/5061)
   * ADDED: Add shoulder attribute to locate API [#5144](https://github.com/valhalla/valhalla/pull/5144)
   * CHANGED: Move `bss_info_` from `OSMNode` to the new `OSMBSSNode` to reduce `way_nodes.bin` size [#5147](https://github.com/valhalla/valhalla/pull/5147)
   * UPDATED: bump tz from 2025a to 2025b [#5164](https://github.com/valhalla/valhalla/pull/5164)
   * ADDED: Mutithreaded `PBFGraphParser::ParseWays()` [#5143](https://github.com/valhalla/valhalla/pull/5143)
   * CHANGED: "Multilevel Way" message logging level changed from WARN to DEBUG [#5188](https://github.com/valhalla/valhalla/pull/5188)
   * CHANGED: Use rapidjson for matrix serializers [#5189](https://github.com/valhalla/valhalla/pull/5189)
   * CHANGED: Make static factor vectors/arrays in sif constexpr [#5200](https://github.com/valhalla/valhalla/pull/5200)
   * ADDED: Sqlite3 RAII wrapper around sqlite3* and spatielite connection [#5206](https://github.com/valhalla/valhalla/pull/5206)
   * CHANGED: Improved SQL statements when building admins [#5219](https://github.com/valhalla/valhalla/pull/5219)
   * CHANGED: Replace `boost::geometry` by GEOS for operations with admin/tz polygons and clip them by tile bbox [#5204](https://github.com/valhalla/valhalla/pull/5204)
   * UPDATED: bump cxxopts [#5243](https://github.com/valhalla/valhalla/pull/5243)
   * ADDED: Make iterations limit configurable in costmatrix [#5221](https://github.com/valhalla/valhalla/pull/5221)
   * ADDED: Enforce the order of includes via `clang-format` [5230](https://github.com/valhalla/valhalla/pull/5230)
   * CHANGED: Switch to PyPI version of `clang-format` [#5237](https://github.com/valhalla/valhalla/pull/5237)
   * ADDED: More barrier types to consider for car routing [#5217](https://github.com/valhalla/valhalla/pull/5217)
   * CHANGED: Removed ferry reclassification and only move edges in hierarchy [#5269](https://github.com/valhalla/valhalla/pull/5269)
   * CHANGED: More clang-tidy fixes [#5253](https://github.com/valhalla/valhalla/pull/5253)
   * CHANGED: Removed unused headers [#5254](https://github.com/valhalla/valhalla/pull/5254)
   * ADDED: "destination_only_hgv" in directed edge json [#5281](https://github.com/valhalla/valhalla/pull/5281)
   * CHANGED: Link libvalhalla to libgeos. Build command to use `nmake` on Windows instead of `make`. Skipping check for `CMAKE_BUILD_TYPE` when using a multi-config generator like Visual Studio or XCode. [#5294](https://github.com/valhalla/valhalla/pull/5294)
   * ADDED: workflow to publish Python bindings for all major platforms to PyPI [#5280](https://github.com/valhalla/valhalla/pull/5280)
   * ADDED: git sha version suffix for executables [#5307](https://github.com/valhalla/valhalla/pull/5307)
   * ADDED: version modifier in public servers [#5316](https://github.com/valhalla/valhalla/pull/5316)
   * CHANGED: pyvalhalla-git PyPI repository to pyvalhalla-weekly [#5310](https://github.com/valhalla/valhalla/pull/5310)
   * ADDED: `valhalla_service` to Linux Python package [#5315](https://github.com/valhalla/valhalla/pull/5315)
   * CHANGED: add full version string with git hash to any program's `--help` message [#5317](https://github.com/valhalla/valhalla/pull/5317)
   * CHANGED: `valhalla_service` CLI based on `cxxopts` [#5318](https://github.com/valhalla/valhalla/pull/5317)
   * ADDED: script to analyze build logs for warnings [#5312](https://github.com/valhalla/valhalla/pull/5312)
   * CHANGED: Replace robin-hood-hashing with `ankerl::unordered_dense::{map, set}` [#5325](https://github.com/valhalla/valhalla/pull/5325)
   * CHANGED: Speed up density calculus by using grid index [#5328](https://github.com/valhalla/valhalla/pull/5328)
   * CHANGED: refactor to make valhalla/filesystem functionally redundant [#5319](https://github.com/valhalla/valhalla/pull/5319)
   * ADDED: Distribute C++ executables for Windows Python bindings [#5348](https://github.com/valhalla/valhalla/pull/5348)
   * ADDED: Distribute C++ executables for OSX Python bindings [#5301](https://github.com/valhalla/valhalla/pull/5301)
   * ADDED: `trace_attributes` now also returns all the speed informations on edges when `edge.speeds_faded` or `edge.speeds_non_faded` is set in request. Also `edge.speed_type` returns how the edge speed was set [#5324](https://github.com/valhalla/valhalla/pull/5324)
   * CHANGED: Use `ankerl::unordered_dense` for `loki::Reach()` for faster search [#5384](https://github.com/valhalla/valhalla/pull/5384)
   * ADDED: support for destination exceptions for access restrictions [#5354](https://github.com/valhalla/valhalla/pull/5354)
   * ADDED: Add option `edge.traffic_signal` to trace attributes [#5385](https://github.com/valhalla/valhalla/pull/5385)
   * CHANGED: Cleaned up Dockerfile a bit to make caching more effective [#5396](https://github.com/valhalla/valhalla/pull/5396)
   * ADDED: Port https://github.com/nilsnolde/docker-valhalla, an orchestrated/scripted Docker image for convenience [#5388](https://github.com/valhalla/valhalla/pull/5388)
   * ADDED: Graph utilities for Python bindings [#5367](https://github.com/valhalla/valhalla/pull/5367)
   * CHANGED: Decouple `traffic_signal` on node from `kNodeType` in `TripLegBuilder` [#5349](https://github.com/valhalla/valhalla/pull/5394)
   * CHANGED: Use rapidjson for locate serializers [#5260](https://github.com/valhalla/valhalla/pull/5260)
   * CHANGED: set`check_reverse_connection` default value to `true` [#5404](https://github.com/valhalla/valhalla/pull/5404)
   * CHANGED: updated translation files and added mn-MN lang [#5425](https://github.com/valhalla/valhalla/pull/5425)
   * CHANGED: Use rapidjson for height serializer [#5277](https://github.com/valhalla/valhalla/pull/5277)
   * CHANGED: Use rapidjson for transit_available serializer [#5430](https://github.com/valhalla/valhalla/pull/5430)
   * CHANGED: Switch from CircleCI to Github Actions [#5427](https://github.com/valhalla/valhalla/pull/5427)
   * CHANGED: Use rapidjson for isochrone serializer [#5429](https://github.com/valhalla/valhalla/pull/5429)
<<<<<<< HEAD
   * ADDED: add attribute controller support for matrix responses [#5471](https://github.com/valhalla/valhalla/pull/5471)
=======
   * ADDED: Allow pedestrian routing through highway=via_ferrata [#5480](https://github.com/valhalla/valhalla/pull/5480)
   * ADDED: generic level change maneuver [#5431](https://github.com/valhalla/valhalla/pull/5431)
   * ADDED: Publish timezone db on Github Actions artifacts [#5479](https://github.com/valhalla/valhalla/pull/5479)
   * ADDED: HEAD & GET range requests to curl_tilegetter [#5470](https://github.com/valhalla/valhalla/pull/5470)
   * ADDED: Expansion API extended for unidirectional A* [#5457](https://github.com/valhalla/valhalla/pull/5457)
   * CHANGED: Optimise `get_node_ll` function [#5531](https://github.com/valhalla/valhalla/pull/5531)
   * CHANGED: Optimise Turn::GetType using lookup table [#5530] (https://github.com/valhalla/valhalla/pull/5530)
   * ADDED: support for destination exceptions for access restrictions [#5370](https://github.com/valhalla/valhalla/pull/5370)
   * ADDED: Add log rolling support for the file logger [#5477](https://github.com/valhalla/valhalla/pull/5477)
   * ADDED: Add Korean (`ko-KR`) locale [#5501](https://github.com/valhalla/valhalla/pull/5501)
   * UPGRADED: pybind11 from 2.11.1 to 3.0.1 [#5539](https://github.com/valhalla/valhalla/pull/5539)
   * CHANGED: Replace `oneof bool` to `bool` for default false options [#5541](https://github.com/valhalla/valhalla/pull/5541)
>>>>>>> 2b4bd995

## Release Date: 2024-10-10 Valhalla 3.5.1
* **Removed**
* **Bug Fix**
   * FIXED: All logging in `valhalla_export_edges` now goes to stderr [#4892](https://github.com/valhalla/valhalla/pull/4892)
   * FIXED: Iterate over only `kLandmark` tagged values in `AddLandmarks()` [#4873](https://github.com/valhalla/valhalla/pull/4873)
   * FIXED: `walk_or_snap` mode edge case with loop routes [#4895](https://github.com/valhalla/valhalla/pull/4895)
   * FIXED: `-Wdefaulted-function-deleted` compilation warning/error in `NarrativeBuilder` [#4877](https://github.com/valhalla/valhalla/pull/4877)
   * FIXED: For a long time we were potentially wrongly encoding varints by using `static_cast` vs `reinterpret_cast` [#4877]https://github.com/valhalla/valhalla/pull/4925
* **Enhancement**
   * CHANGED: voice instructions for OSRM serializer to work better in real-world environment [#4756](https://github.com/valhalla/valhalla/pull/4756)
   * ADDED: Add option `edge.forward` to trace attributes [#4876](https://github.com/valhalla/valhalla/pull/4876)
   * ADDED: Provide conditional speed limits from "maxspeed:conditional" in `/locate` and proto `/route` responses [#4851](https://github.com/valhalla/valhalla/pull/4851)
   * ADDED: Support multiple levels and level ranges [#4879](https://github.com/valhalla/valhalla/pull/4879)
   * ADDED: Level location search filter [#4926](https://github.com/valhalla/valhalla/pull/4926)

## Release Date: 2024-08-21 Valhalla 3.5.0
* **Removed**
   * REMOVED: needs_ci_run script [#4423](https://github.com/valhalla/valhalla/pull/4423)
   * REMOVED: unused vehicle types in AutoCost and segway; renamed kTruck to "truck" instead of "tractor_trailer" [#4430](https://github.com/valhalla/valhalla/pull/4430)
   * REMOVED: ./bench and related files/code [#4560](https://github.com/valhalla/valhalla/pull/4560)
   * REMOVED: unused headers [#4829](https://github.com/valhalla/valhalla/pull/4829)
* **Bug Fix**
   * FIXED: gcc13 was missing some std header includes [#4154](https://github.com/valhalla/valhalla/pull/4154)
   * FIXED: when reclassifying ferry edges, remove destonly from ways only if the connecting way was destonly [#4118](https://github.com/valhalla/valhalla/pull/4118)
   * FIXED: typo in use value of map matching API (`platform_connection` was misspelled) [#4174](https://github.com/valhalla/valhalla/pull/4174)
   * FIXED: fix crash in timedistancebssmatrix.cc  [#4244](https://github.com/valhalla/valhalla/pull/4244)
   * FIXED: missing protobuf CMake configuration to link abseil for protobuf >= 3.22.0 [#4207](https://github.com/valhalla/valhalla/pull/4207)
   * FIXED: broken links on the optimized route API page [#4260](https://github.com/valhalla/valhalla/pull/4260)
   * FIXED: remove clearing of headings while calculating a matrix [#4288](https://github.com/valhalla/valhalla/pull/4288)
   * FIXED: only recost matrix pairs which have connections found [#4344](https://github.com/valhalla/valhalla/pull/4344)
   * FIXED: arm builds. tons of errors due to floating point issues mostly [#4213](https://github.com/valhalla/valhalla/pull/4213)
   * FIXED: respond with correlated edges for format=valhalla and matrix [#4335](https://github.com/valhalla/valhalla/pull/4335)
   * FIXED: `sources` & `targets` for verbose matrix response was kinda broken due to #4335 above [#4366](https://github.com/valhalla/valhalla/pull/4366)
   * FIXED: recover proper shortest path to ferry connections (when multiple edges exist between node pair) [#4361](https://github.com/valhalla/valhalla/pull/4361)
   * FIXED: recover proper shortest path to ferry connections (make sure correct label index is used) [#4378](https://github.com/valhalla/valhalla/pull/4378)
   * FIXED: Allow all roads for motorcycles [#4348](https://github.com/valhalla/valhalla/pull/4348)
   * FIXED: motorcar:conditional should not apply to motorcycle and moped [#4359](https://github.com/valhalla/valhalla/pull/4359)
   * FIXED: break shortcuts when there are different restrictions on base edges [#4326](https://github.com/valhalla/valhalla/pull/4326)
   * FIXED: Incorrect `edge_index` assignment in `thor_worker_t::build_trace` [#4413](https://github.com/valhalla/valhalla/pull/4413)
   * FIXED: lots of issues with CostMatrix (primarily deadend logic) with a complete refactor modeling things very close to bidir A\*, also to prepare for a unification of the two [#4372](https://github.com/valhalla/valhalla/pull/4372)
   * FIXED: diff_names check was missing for Graphfilter and Shortcutbuilder for AddEdgeInfo call.  [#4436](https://github.com/valhalla/valhalla/pull/4436)
   * FIXED: updated timezone database and added code to keep compatibility with old servers/new data and vice versa [#4446](https://github.com/valhalla/valhalla/pull/4446)
   * FIXED: retry elevation tile download if the download failed for some reason or the downloaded tile was corrupt [#4461](https://github.com/valhalla/valhalla/pull/4461)
   * FIXED: base transition costs were getting overridden by osrm car turn duration [#4463](https://github.com/valhalla/valhalla/pull/4463)
   * FIXED: insane ETAs for `motor_scooter` on `track`s [#4468](https://github.com/valhalla/valhalla/pull/4468)
   * FIXED: -j wasn't taken into account anymore [#4483](https://github.com/valhalla/valhalla/pull/4483)
   * FIXED: time distance matrix was always using time zone of last settled edge id [#4494](https://github.com/valhalla/valhalla/pull/4494)
   * FIXED: log to stderr in valhalla_export_edges [#4498](https://github.com/valhalla/valhalla/pull/4498)
   * FIXED: set capped speed for truck at 90 KPH [#4493](https://github.com/valhalla/valhalla/pull/4493)
   * FIXED: Config singleton multiple instantiation issue [#4521](https://github.com/valhalla/valhalla/pull/4521)
   * FIXED: Prevent GetShortcut to run into an infinite loop [#4532](https://github.com/valhalla/valhalla/pull/4532)
   * FIXED: fix config generator with thor.costmatrix_allow_second_pass [#4567](https://github.com/valhalla/valhalla/pull/4567)
   * FIXED: infinite loop or other random corruption in isochrones when retrieving partial shape of an edge [#4547](https://github.com/valhalla/valhalla/pull/4547)
   * FIXED: Aggregation updates: update opposing local idx after aggregating the edges, added classification check for aggregation, and shortcut length changes [#4570](https://github.com/valhalla/valhalla/pull/4570)
   * FIXED: Use helper function for only parsing out names from DirectedEdge when populating intersecting edges [#4604](https://github.com/valhalla/valhalla/pull/4604)
   * FIXED: Osmnode size reduction: Fixed excessive disk space for planet build [#4605](https://github.com/valhalla/valhalla/pull/4605)
   * FIXED: Conflict with signinfo's temporary linguistic node sequence file caused test failures. [#4625](https://github.com/valhalla/valhalla/pull/4625)
   * FIXED: CostMatrix for trivial routes with oneways [#4626](https://github.com/valhalla/valhalla/pull/4626)
   * FIXED: some entry points to creating geotiff isochrones output did not register the geotiff driver before attempting to use it [#4628](https://github.com/valhalla/valhalla/pull/4628)
   * FIXED: libgdal wasn't installed in docker image, so it never worked in docker [#4629](https://github.com/valhalla/valhalla/pull/4629)
   * FIXED: CostMatrix shapes for routes against trivial oneways [#4633](https://github.com/valhalla/valhalla/pull/4633)
   * FIXED: unidirectional_astar.cc doesn't work for date_time type = 2 #4652(https://github.com/valhalla/valhalla/issues/4652)
   * FIXED: a few fixes around the routing algorithms [#4626](https://github.com/valhalla/valhalla/pull/4642)
   * FIXED: no need to search for GDAL when building data [#4651](https://github.com/valhalla/valhalla/pull/4651)
   * FIXED: Fix segfault in OSRM serializer with bannerInstructions when destination is on roundabout [#4480](https://github.com/valhalla/valhalla/pull/4481)
   * FIXED: Fix segfault in costmatrix (date_time and time zone always added). [#4530](https://github.com/valhalla/valhalla/pull/4530)
   * FIXED: Fixed roundoff issue in Tiles Row and Col methods [#4585](https://github.com/valhalla/valhalla/pull/4585)
   * FIXED: Fix for assigning attributes has_(highway, ferry, toll) if directions_type is none [#4465](https://github.com/valhalla/valhalla/issues/4465)
   * FIXED: Have the `valhalla_add_predicted_speeds` summary always be created from `mjolnir.tile_dir` [#4722](https://github.com/valhalla/valhalla/pull/4722)
   * FIXED: Fix inconsistency in graph.lua for motor_vehicle_node [#4723](https://github.com/valhalla/valhalla/issues/4723)
   * FIXED: Missing algorithm include in `baldr/admin.h` [#4766](https://github.com/valhalla/valhalla/pull/4766)
   * FIXED: remove old code that allows bicycle access on hiking trails. [#4781](https://github.com/valhalla/valhalla/pull/4781)
   * FIXED: Handle list type arguments correctly when overriding config with valhalla_build_config [#4799](https://github.com/valhalla/valhalla/pull/4799)
   * FIXED: `top_speed` range not fully allowed for trucks [#4793](https://github.com/valhalla/valhalla/pull/4793)
   * FIXED: Trivial routes for CostMatrix [#4634](https://github.com/valhalla/valhalla/pull/4634)
   * FIXED: Reset `not_thru_pruning` in CostMatrix after second pass was used [#4817](https://github.com/valhalla/valhalla/pull/4817)
   * FIXED: wrong index used in CostMatrix expansion callback inside reverse connection check [#4821](https://github.com/valhalla/valhalla/pull/4821)
   * FIXED: oneway ferry connections classification [#4828](https://github.com/valhalla/valhalla/pull/4828)
   * FIXED: location search_filter ignored in certain cases [#4835](https://github.com/valhalla/valhalla/pull/4835)
   * FIXED: Ferry reclassification finds shortest path that is blocked by inaccessible node [#4854](https://github.com/valhalla/valhalla/pull/4854)
   * FIXED: `(Nov - Mar)` (and similar, months with spaces) condition parsing [#4857](https://github.com/valhalla/valhalla/pull/4857)
* **Enhancement**
   * UPDATED: French translations, thanks to @xlqian [#4159](https://github.com/valhalla/valhalla/pull/4159)
   * CHANGED: -j flag for multithreaded executables to override mjolnir.concurrency [#4168](https://github.com/valhalla/valhalla/pull/4168)
   * CHANGED: moved the argparse boilerplate code to a private header which all programs can share [#4169](https://github.com/valhalla/valhalla/pull/4169)
   * ADDED: CI runs a spell check on the PR to detect spelling mistakes [#4179](https://github.com/valhalla/valhalla/pull/4179)
   * ADDED: `preferred_side_cutoff` parameter for locations [#4182](https://github.com/valhalla/valhalla/pull/4182)
   * ADDED: PBF output for matrix endpoint [#4121](https://github.com/valhalla/valhalla/pull/4121)
   * CHANGED: sped up the transit gtfs ingestion process by sorting the feeds before querying them and avoiding copying their structures. forked just_gtfs into the valhalla org to accomplish it [#4167](https://github.com/valhalla/valhalla/pull/4167)
   * CHANGED: write traffic tile headers in `valhalla_build_extract` [#4195](https://github.com/valhalla/valhalla/pull/4195)
   * ADDED: `source_percent_along` & `target_percent_along` to /trace_attributes JSON response [#4199](https://github.com/valhalla/valhalla/pull/4199)
   * ADDED: sqlite database to store landmarks along with interfaces of insert and bounding box queries [#4189](https://github.com/valhalla/valhalla/pull/4189)
   * CHANGED: refactor landmark database interface to use a pimpl [#4202](https://github.com/valhalla/valhalla/pull/4202)
   * ADDED: support for `:forward` and `:backward` for `motor_vehicle`, `vehicle`, `foot` and `bicycle` tag prefixes [#4204](https://github.com/valhalla/valhalla/pull/4204)
   * ADDED: add `valhalla_build_landmarks` to parse POIs from osm pbfs and store them as landmarks in the landmark sqlite database [#4201](https://github.com/valhalla/valhalla/pull/4201)
   * ADDED: add primary key in the landmark sqlite database and a method to retrieve landmarks via their primary keys [#4224](https://github.com/valhalla/valhalla/pull/4224)
   * ADDED: update graph tile to allow adding landmarks to edge info, and refactor edgeinfo.cc [#4233](https://github.com/valhalla/valhalla/pull/4233)
   * ADDED: `sources_to_targets` action for `/expansion` [#4263](https://github.com/valhalla/valhalla/pull/4263)
   * ADDED: option `--extract-tar` to `valhalla_build_extract` to create extracts from .tar files instead of tile directory [#4255](https://github.com/valhalla/valhalla/pull/4255)
   * ADDED: Support for `bannerInstructions` attribute in OSRM serializer via `banner_instructions` request parameter [#4093](https://github.com/valhalla/valhalla/pull/4093)
   * UPDATED: submodules which had new releases, unless it was a major version change [#4231](https://github.com/valhalla/valhalla/pull/4231)
   * ADDED: Support for elevation along a route. Add elevation to EdgeInfo within Valhalla tiles [#4279](https://github.com/valhalla/valhalla/pull/4279)
   * ADDED: the workflow to find landmarks in a graph tile, associate them with nearby edges, and update the graph tile to store the associations [#4278](https://github.com/valhalla/valhalla/pull/4278)
   * ADDED: update maneuver generation to add nearby landmarks to maneuvers as direction support [#4293](https://github.com/valhalla/valhalla/pull/4293)
   * CHANGED: the boost property tree config is now read into a singleton that doesn't need to be passed around anymore [#4220](https://github.com/valhalla/valhalla/pull/4220)
   * ADDED: Update the street name and sign data processing include language and pronunciations [#4268](https://github.com/valhalla/valhalla/pull/4268)
   * CHANGED: more sustainable way to work with protobuf in cmake [#4334](https://github.com/valhalla/valhalla/pull/4334)
   * CHANGED: use date_time API to retrieve timezone aliases instead of our own curated list [#4382](https://github.com/valhalla/valhalla/pull/4382)
   * CHANGED: less aggressive logging for nodes' headings & ferry connections [#4420][https://github.com/valhalla/valhalla/pull/4420]
   * ADDED: add documentation about historical traffic [#4259](https://github.com/valhalla/valhalla/pull/4259)
   * ADDED: config option to control how much memory we'll reserve for CostMatrix locations [#4424](https://github.com/valhalla/valhalla/pull/4424)
   * CHANGED: refactor EdgeLabel (and derived classes) to reduce memory use. [#4439](https://github.com/valhalla/valhalla/pull/4439)
   * ADDED: "shape" field to matrix response for CostMatrix only [#4432](https://github.com/valhalla/valhalla/pull/4432)
   * CHANGED: `/expansion`: add field `prev_edge_id`, make the GeoJSON features `LineString`s [#4275](https://github.com/valhalla/valhalla/issues/4275)
   * ADDED: --optimize & --log-details to valhalla_run_matrix [#4355](https://github.com/valhalla/valhalla/pull/4334)
   * ADDED: most access restrictions to /locate response [#4431](https://github.com/valhalla/valhalla/pull/4431)
   * ADDED: hgv=destination and friends for truck-specific "destination_only" logic [#4450](https://github.com/valhalla/valhalla/issues/4450)
   * UPDATED: updated country access overrides [#4460](https://github.com/valhalla/valhalla/pull/4460)
   * CHANGED: date_time refactor as a preparation to return DST/timezone related offset in the response [#4365](https://github.com/valhalla/valhalla/pull/4365)
   * ADDED: find connection on backward search for bidir matrix algo [#4329](https://github.com/valhalla/valhalla/pull/4329)
   * CHANGED: Adjustment of walk speed when walking on slight downhill [#4302](https://github.com/valhalla/valhalla/pull/4302)
   * CHANGED: Do not reclassify ferry connections when no hierarchies are to be generated [#4487](https://github.com/valhalla/valhalla/pull/4487)
   * ADDED: Added a config option to sort nodes spatially during graph building [#4455](https://github.com/valhalla/valhalla/pull/4455)
   * ADDED: Timezone info in route and matrix responses [#4491](https://github.com/valhalla/valhalla/pull/4491)
   * ADDED: Support for `voiceInstructions` attribute in OSRM serializer via `voice_instructions` request parameter [#4506](https://github.com/valhalla/valhalla/pull/4506)
   * CHANGED: use pkg-config to find spatialite & geos and remove our cmake modules; upgraded conan's boost to 1.83.0 in the process [#4253](https://github.com/valhalla/valhalla/pull/4253)
   * ADDED: Added aggregation logic to filter stage of tile building [#4512](https://github.com/valhalla/valhalla/pull/4512)
   * UPDATED: tz to 2023d [#4519](https://github.com/valhalla/valhalla/pull/4519)
   * CHANGED: libvalhalla.pc generation to have finer controls; install third_party public headers; overhaul lots of CMake; remove conan support [#4516](https://github.com/valhalla/valhalla/pull/4516)
   * CHANGED: refactored matrix code to include a base class for all matrix algorithms to prepare for second passes on matrix [#4535](https://github.com/valhalla/valhalla/pull/4535)
   * ADDED: matrix second pass for connections not found in the first pass, analogous to /route [#4536](https://github.com/valhalla/valhalla/pull/4536)
   * UPDATED: cxxopts to 3.1.1 [#4541](https://github.com/valhalla/valhalla/pull/4541)
   * CHANGED: make use of vendored libraries optional (other than libraries which are not commonly in package managers or only used for testing) [#4544](https://github.com/valhalla/valhalla/pull/4544)
   * ADDED: Improved instructions for blind users [#3694](https://github.com/valhalla/valhalla/pull/3694)
   * ADDED: isochrone proper polygon support & pbf output for isochrone [#4575](https://github.com/valhalla/valhalla/pull/4575)
   * ADDED: return isotile grid as geotiff  [#4594](https://github.com/valhalla/valhalla/pull/4594)
   * ADDED: `ignore_non_vehicular_restrictions` parameter for truck costing [#4606](https://github.com/valhalla/valhalla/pull/4606)
   * UPDATED: tz database to 2024a [#4643](https://github.com/valhalla/valhalla/pull/4643)
   * ADDED: `hgv_no_penalty` costing option to allow penalized truck access to `hgv=no` edges [#4650](https://github.com/valhalla/valhalla/pull/4650)
   * CHANGED: Significantly improve performance of graphbuilder [#4669](https://github.com/valhalla/valhalla/pull/4669)
   * UPDATED: Improved turn by turn api reference documentation [#4675](https://github.com/valhalla/valhalla/pull/4675)
   * CHANGED: contract nodes if connecting edges have different names or speed or non-conditional access restrictions [#4613](https://github.com/valhalla/valhalla/pull/4613)
   * CHANGED: CostMatrix switched from Dijkstra to A* [#4650](https://github.com/valhalla/valhalla/pull/4650)
   * ADDED: some missing documentation about request parameters [#4687](https://github.com/valhalla/valhalla/pull/4687)
   * ADDED: Consider more forward/backward tags for access restrictions and speeds [#4686](https://github.com/valhalla/valhalla/pull/4686)
   * CHANGED: change costmatrix max_distance threshold to a distance threshold instead of duration [#4672](https://github.com/valhalla/valhalla/pull/4672)
   * ADDED: PBF support for expansion [#4614](https://github.com/valhalla/valhalla/pull/4614/)
   * ADDED: elapsed_cost field to map matching json response [#4709](https://github.com/valhalla/valhalla/pull/4709)
   * ADDED: error if we fail to find any matrix connection [#4718](https://github.com/valhalla/valhalla/pull/4718)
   * ADDED: Fail early in valhalla_ingest_transit if there's no valid GTFS feeds [#4710](https://github.com/valhalla/valhalla/pull/4710/)
   * ADDED: Support for `voiceLocale` attribute in OSRM serializer via `voice_instructions` request parameter [#4677](https://github.com/valhalla/valhalla/pull/4742)
   * ADDED: Added ssmlAnnouncements for voice instructions and removed voice and banner instructions from last step. [#4644](https://github.com/valhalla/valhalla/pull/4644)
   * ADDED: deadend information in directed edge JSON for `/locate` [#4751](https://github.com/valhalla/valhalla/pull/4751)
   * ADDED: Dedupe option for expansion, significantly reducing the response size. [#4601](https://github.com/valhalla/valhalla/issues/4601)
   * ADDED: `expansion_type` property to `/expansion` [#4784](https://github.com/valhalla/valhalla/pull/4784)
   * ADDED: inline config arg for `valhalla_build_elevation` script [#4787](https://github.com/valhalla/valhalla/pull/4787)
   * ADDED: `use_truck_route` [#4809](https://github.com/valhalla/valhalla/pull/4809)
   * ADDED: Add option `edge.country_crossing` to trace attributes [#4825](https://github.com/valhalla/valhalla/pull/4825)
   * CHANGED: Unification of turn costs for ramps and roundabouts [#4827](https://github.com/valhalla/valhalla/pull/4827)
   * CHANGED: updated dockerfile to use ubuntu 24.04 [#4805](https://github.com/valhalla/valhalla/pull/4805)

## Release Date: 2023-05-11 Valhalla 3.4.0
* **Removed**
   * REMOVED: Docker image pushes to Dockerhub [#4033](https://github.com/valhalla/valhalla/pull/4033)
   * REMOVED: transitland references and scripts and replace with info for raw GTFS feeds [#4033](https://github.com/valhalla/valhalla/pull/3906)
* **Bug Fix**
   * FIXED: underflow of uint64_t cast for matrix time results [#3906](https://github.com/valhalla/valhalla/pull/3906)
   * FIXED: update vcpkg commit for Azure pipelines to fix libtool mirrors [#3915](https://github.com/valhalla/valhalla/pull/3915)
   * FIXED: fix CHANGELOG release year (2022->2023) [#3927](https://github.com/valhalla/valhalla/pull/3927)
   * FIXED: avoid segfault on invalid exclude_polygons input [#3907](https://github.com/valhalla/valhalla/pull/3907)
   * FIXED: allow \_WIN32_WINNT to be defined by build system [#3933](https://github.com/valhalla/valhalla/issues/3933)
   * FIXED: disconnected stop pairs in gtfs import [#3943](https://github.com/valhalla/valhalla/pull/3943)
   * FIXED: in/egress traversability in gtfs ingestion is now defaulted to kBoth to enable pedestrian access on transit connect edges and through the in/egress node [#3948](https://github.com/valhalla/valhalla/pull/3948)
   * FIXED: parsing logic needed implicit order of stations/egresses/platforms in the GTFS feeds [#3949](https://github.com/valhalla/valhalla/pull/3949)
   * FIXED: segfault in TimeDistanceMatrix [#3964](https://github.com/valhalla/valhalla/pull/3949)
   * FIXED: write multiple PBFs if the protobuf object gets too big [#3954](https://github.com/valhalla/valhalla/pull/3954)
   * FIXED: pin conan version to latest 1.x for now [#3990](https://github.com/valhalla/valhalla/pull/3990)
   * FIXED: Fix matrix_locations when used in pbf request [#3997](https://github.com/valhalla/valhalla/pull/3997)
   * FIXED: got to the point where the basic transit routing test works [#3988](https://github.com/valhalla/valhalla/pull/3988)
   * FIXED: fix build with LOGGING_LEVEL=ALL [#3992](https://github.com/valhalla/valhalla/pull/3992)
   * FIXED: transit stitching when determining whether a platform was generated [#4020](https://github.com/valhalla/valhalla/pull/4020)
   * FIXED: multimodal isochrones [#4030](https://github.com/valhalla/valhalla/pull/4030)
   * FIXED: duplicated recosting names should throw [#4042](https://github.com/valhalla/valhalla/pull/4042)
   * FIXED: Remove arch specificity from strip command of Python bindings to make it more compatible with other archs [#4040](https://github.com/valhalla/valhalla/pull/4040)
   * FIXED: GraphReader::GetShortcut no longer returns false positives or false negatives [#4019](https://github.com/valhalla/valhalla/pull/4019)
   * FIXED: Tagging with bus=permit or taxi=permit did not override access=no [#4045](https://github.com/valhalla/valhalla/pull/4045)
   * FIXED: Upgrade RapidJSON to address undefined behavior [#4051](https://github.com/valhalla/valhalla/pull/4051)
   * FIXED: time handling for transit service [#4052](https://github.com/valhalla/valhalla/pull/4052)
   * FIXED: multiple smaller bugs while testing more multimodal /route & /isochrones [#4055](https://github.com/valhalla/valhalla/pull/4055)
   * FIXED: `FindLuaJit.cmake` to include Windows paths/library names [#4067](https://github.com/valhalla/valhalla/pull/4067)
   * FIXED: Move complex turn restriction check out of can_form_shortcut() [#4047](https://github.com/valhalla/valhalla/pull/4047)
   * FIXED: fix `clear` methods on matrix algorithms and reserve some space for labels with a new config [#4075](https://github.com/valhalla/valhalla/pull/4075)
   * FIXED: fix `valhalla_build_admins` & `valhalla_ways_to_edges` argument parsing [#4097](https://github.com/valhalla/valhalla/pull/4097)
   * FIXED: fail early in `valhalla_build_admins` if parent directory can't be created, also exit with failure [#4099](https://github.com/valhalla/valhalla/pull/4099)
* **Enhancement**
   * CHANGED: replace boost::optional with C++17's std::optional where possible [#3890](https://github.com/valhalla/valhalla/pull/3890)
   * ADDED: parse `lit` tag on ways and add it to graph [#3893](https://github.com/valhalla/valhalla/pull/3893)
   * ADDED: log lat/lon of node where children link edges exceed the configured maximum [#3911](https://github.com/valhalla/valhalla/pull/3911)
   * ADDED: log matrix algorithm which was used [#3916](https://github.com/valhalla/valhalla/pull/3916)
   * UPDATED: docker base image to Ubuntu 22.04 [#3912](https://github.com/valhalla/valhalla/pull/3912)
   * CHANGED: Unify handling of single-file -Werror in all modules [#3910](https://github.com/valhalla/valhalla/pull/3910)
   * CHANGED: Build skadi with -Werror [#3935](https://github.com/valhalla/valhalla/pull/3935)
   * ADDED: Connect transit tiles to the graph [#3700](https://github.com/valhalla/valhalla/pull/3700)
   * CHANGED: switch to C++17 master branch of `just_gtfs` [#3947](https://github.com/valhalla/valhalla/pull/3947)
   * ADDED: Support for configuring a universal request timeout [#3966](https://github.com/valhalla/valhalla/pull/3966)
   * ADDED: optionally include highway=platform edges for pedestrian access [#3971](https://github.com/valhalla/valhalla/pull/3971)
   * ADDED: `use_lit` costing option for pedestrian costing [#3957](https://github.com/valhalla/valhalla/pull/3957)
   * CHANGED: Removed stray NULL values in log output [#3974](https://github.com/valhalla/valhalla/pull/3974)
   * CHANGED: More conservative estimates for cost of walking slopes [#3982](https://github.com/valhalla/valhalla/pull/3982)
   * ADDED: An option to slim down matrix response [#3987](https://github.com/valhalla/valhalla/pull/3987)
   * CHANGED: Updated url for just_gtfs library [#3994](https://github.com/valhalla/valhalla/pull/3995)
   * ADDED: Docker image pushes to Github's docker registry [#4033](https://github.com/valhalla/valhalla/pull/4033)
   * ADDED: `disable_hierarchy_pruning` costing option to find the actual optimal route for motorized costing modes, i.e `auto`, `motorcycle`, `motor_scooter`, `bus`, `truck` & `taxi`. [#4000](https://github.com/valhalla/valhalla/pull/4000)
   * CHANGED: baldr directory: remove warnings and C++17 adjustments [#4011](https://github.com/valhalla/valhalla/pull/4011)
   * UPDATED: `vcpkg` to latest master, iconv wasn't building anymore [#4066](https://github.com/valhalla/valhalla/pull/4066)
   * CHANGED: pybind11 upgrade for python 3.11 [#4067](https://github.com/valhalla/valhalla/pull/4067)
   * CHANGED: added transit level to connectivity map [#4082](https://github.com/valhalla/valhalla/pull/4082)
   * ADDED: "has_transit_tiles" & "osm_changeset" to verbose status response [#4062](https://github.com/valhalla/valhalla/pull/4062)
   * ADDED: time awareness to CostMatrix for e.g. traffic support [#4071](https://github.com/valhalla/valhalla/pull/4071)
   * UPDATED: transifex translations [#4102](https://github.com/valhalla/valhalla/pull/4102)

## Release Date: 2023-01-03 Valhalla 3.3.0
* **Removed**
* **Bug Fix**
* **Enhancement**
  * CHANGED: Upgraded from C++14 to C++17. [#3878](https://github.com/valhalla/valhalla/pull/3878)

## Release Date: 2023-01-03 Valhalla 3.2.1
* **Removed**
* **Bug Fix**
   * FIXED: valhalla_run_route was missing config logic. [#3824](https://github.com/valhalla/valhalla/pull/3824)
   * FIXED: Added missing ferry tag if manoeuver uses a ferry. It's supposed to be there according to the docs. [#3815](https://github.com/valhalla/valhalla/issues/3815)
   * FIXED: Handle hexlifying strings with unsigned chars [#3842](https://github.com/valhalla/valhalla/pull/3842)
   * FIXED: Newer clang warns on `sprintf` which becomes a compilation error (due to `Werror`) so we use `snprintf` instead [#3846](https://github.com/valhalla/valhalla/issues/3846)
   * FIXED: Build all of Mjolnir with -Werror [#3845](https://github.com/valhalla/valhalla/pull/3845)
   * FIXED: Only set most destination information once for all origins in timedistancematrix [#3830](https://github.com/valhalla/valhalla/pull/3830)
   * FIXED: Integers to expansion JSON output were cast wrongly [#3857](https://github.com/valhalla/valhalla/pull/3857)
   * FIXED: hazmat=destination should be hazmat=false and fix the truckcost usage of hazmat [#3865](https://github.com/valhalla/valhalla/pull/3865)
   * FIXED: Make sure there is at least one path which is accessible for all vehicular modes when reclassifying ferry edges [#3860](https://github.com/valhalla/valhalla/pull/3860)
   * FIXED: valhalla_build_extract was failing to determine the tile ID to include in the extract [#3864](https://github.com/valhalla/valhalla/pull/3864)
   * FIXED: valhalla_ways_to_edges missed trimming the cache when overcommitted [#3872](https://github.com/valhalla/valhalla/pull/3864)
   * FIXED: Strange detours with multi-origin/destination unidirectional A* [#3585](https://github.com/valhalla/valhalla/pull/3585)
* **Enhancement**
   * ADDED: Added has_toll, has_highway, has_ferry tags to summary field of a leg and route and a highway tag to a maneuver if it includes a highway. [#3815](https://github.com/valhalla/valhalla/issues/3815)
   * ADDED: Add time info to sources_to_targets [#3795](https://github.com/valhalla/valhalla/pull/3795)
   * ADDED: "available_actions" to the /status response [#3836](https://github.com/valhalla/valhalla/pull/3836)
   * ADDED: "waiting" field on input/output intermediate break(\_through) locations to respect services times [#3849](https://github.com/valhalla/valhalla/pull/3849)
   * ADDED: --bbox & --geojson-dir options to valhalla_build_extract to only archive a subset of tiles [#3856](https://github.com/valhalla/valhalla/pull/3856)
   * CHANGED: Replace unstable c++ geos API with a mix of geos' c api and boost::geometry for admin building [#3683](https://github.com/valhalla/valhalla/pull/3683)
   * ADDED: optional write-access to traffic extract from GraphReader [#3876](https://github.com/valhalla/valhalla/pull/3876)
   * UPDATED: locales from Transifex [#3879](https://github.com/valhalla/valhalla/pull/3879)
   * CHANGED: Build most of Baldr with -Werror [#3885](https://github.com/valhalla/valhalla/pull/3885)
   * UPDATED: some documentation overhaul to slim down root's README [#3881](https://github.com/valhalla/valhalla/pull/3881)
   * CHANGED: move documentation hosting to Github Pages from readthedocs.io [#3884](https://github.com/valhalla/valhalla/pull/3884)
   * ADDED: inline config arguments to some more executables [#3873](https://github.com/valhalla/valhalla/pull/3873)

## Release Date: 2022-10-26 Valhalla 3.2.0
* **Removed**
   * REMOVED: "build-\*" docker image to decrease complexity [#3689](https://github.com/valhalla/valhalla/pull/3541)

* **Bug Fix**
   * FIXED: Fix precision losses while encoding-decoding distance parameter in openlr [#3374](https://github.com/valhalla/valhalla/pull/3374)
   * FIXED: Fix bearing calculation for openlr records [#3379](https://github.com/valhalla/valhalla/pull/3379)
   * FIXED: Some refactoring that was proposed for the PR 3379 [#3381](https://github.com/valhalla/valhalla/pull/3381)
   * FIXED: Avoid calling out "keep left/right" when passing an exit [#3349](https://github.com/valhalla/valhalla/pull/3349)
   * FIXED: Fix iterator decrement beyond begin() in GeoPoint::HeadingAtEndOfPolyline() method [#3393](https://github.com/valhalla/valhalla/pull/3393)
   * FIXED: Add string for Use:kPedestrianCrossing to fix null output in to_string(Use). [#3416](https://github.com/valhalla/valhalla/pull/3416)
   * FIXED: Remove simple restrictions check for pedestrian cost calculation. [#3423](https://github.com/valhalla/valhalla/pull/3423)
   * FIXED: Parse "highway=busway" OSM tag: https://wiki.openstreetmap.org/wiki/Tag:highway%3Dbusway [#3413](https://github.com/valhalla/valhalla/pull/3413)
   * FIXED: Process int_ref irrespective of `use_directions_on_ways_` [#3446](https://github.com/valhalla/valhalla/pull/3446)
   * FIXED: workaround python's ArgumentParser bug to not accept negative numbers as arguments [#3443](https://github.com/valhalla/valhalla/pull/3443)
   * FIXED: Undefined behaviour on some platforms due to unaligned reads [#3447](https://github.com/valhalla/valhalla/pull/3447)
   * FIXED: Fixed undefined behavior due to invalid shift exponent when getting edge's heading [#3450](https://github.com/valhalla/valhalla/pull/3450)
   * FIXED: Use midgard::unaligned_read in GraphTileBuilder::AddSigns [#3456](https://github.com/valhalla/valhalla/pull/3456)
   * FIXED: Relax test margin for time dependent traffic test [#3467](https://github.com/valhalla/valhalla/pull/3467)
   * FIXED: Fixed missed intersection heading [#3463](https://github.com/valhalla/valhalla/pull/3463)
   * FIXED: Stopped putting binary bytes into a string field of the protobuf TaggedValue since proto3 protects against that for cross language support [#3468](https://github.com/valhalla/valhalla/pull/3468)
   * FIXED: valhalla_service uses now loki logging config instead of deprecated tyr logging [#3481](https://github.com/valhalla/valhalla/pull/3481)
   * FIXED: Docker image `valhalla/valhalla:run-latest`: conan error + python integration [#3485](https://github.com/valhalla/valhalla/pull/3485)
   * FIXED: fix more protobuf unstable 3.x API [#3494](https://github.com/valhalla/valhalla/pull/3494)
   * FIXED: fix one more protobuf unstable 3.x API [#3501](https://github.com/valhalla/valhalla/pull/3501)
   * FIXED: Fix valhalla_build_tiles imports only bss from last osm file [#3503](https://github.com/valhalla/valhalla/pull/3503)
   * FIXED: Fix total_run_stat.sh script. [#3511](https://github.com/valhalla/valhalla/pull/3511)
   * FIXED: Both `hov:designated` and `hov:minimum` have to be correctly set for the way to be considered hov-only [#3526](https://github.com/valhalla/valhalla/pull/3526)
   * FIXED: Wrong out index in route intersections [#3541](https://github.com/valhalla/valhalla/pull/3541)
   * FIXED: fix valhalla_export_edges: missing null columns separator [#3543](https://github.com/valhalla/valhalla/pull/3543)
   * FIXED: Removed/updated narrative language aliases that are not IETF BCP47 compliant [#3546](https://github.com/valhalla/valhalla/pull/3546)
   * FIXED: Wrong predecessor opposing edge in dijkstra's expansion [#3528](https://github.com/valhalla/valhalla/pull/3528)
   * FIXED: exit and exit_verbal in Russian locale should be same [#3545](https://github.com/valhalla/valhalla/pull/3545)
   * FIXED: Skip transit tiles in hierarchy builder [#3559](https://github.com/valhalla/valhalla/pull/3559)
   * FIXED: Fix some country overrides in adminconstants and add a couple new countries. [#3578](https://github.com/valhalla/valhalla/pull/3578)
   * FIXED: Improve build errors reporting [#3579](https://github.com/valhalla/valhalla/pull/3579)
   * FIXED: Fix "no elevation" values and /locate elevation response [#3571](https://github.com/valhalla/valhalla/pull/3571)
   * FIXED: Build tiles with admin/timezone support on Windows [#3580](https://github.com/valhalla/valhalla/pull/3580)
   * FIXED: admin "Saint-Martin" changed name to "Saint-Martin (France)" [#3619](https://github.com/valhalla/valhalla/pull/3619)
   * FIXED: openstreetmapspeeds global config with `null`s now supported [#3621](https://github.com/valhalla/valhalla/pull/3621)
   * FIXED: valhalla_run_matrix was failing (could not find proper max_matrix_distance) [#3635](https://github.com/valhalla/valhalla/pull/3635)
   * FIXED: Removed duplicate degrees/radians constants [#3642](https://github.com/valhalla/valhalla/pull/3642)
   * FIXED: Forgot to adapt driving side and country access rules in [#3619](https://github.com/valhalla/valhalla/pull/3619) [#3652](https://github.com/valhalla/valhalla/pull/3652)
   * FIXED: DateTime::is_conditional_active(...) incorrect end week handling [#3655](https://github.com/valhalla/valhalla/pull/3655)
   * FIXED: TimeDistanceBSSMatrix: incorrect initialization for destinations [#3659](https://github.com/valhalla/valhalla/pull/3659)
   * FIXED: Some interpolated points had invalid edge_index in trace_attributes response [#3646](https://github.com/valhalla/valhalla/pull/3670)
   * FIXED: Use a small node snap distance in map-matching. FIxes issue with incorrect turn followed by Uturn. [#3677](https://github.com/valhalla/valhalla/pull/3677)
   * FIXED: Conan error when building Docker image. [#3689](https://github.com/valhalla/valhalla/pull/3689)
   * FIXED: Allow country overrides for sidewalk [#3711](https://github.com/valhalla/valhalla/pull/3711)
   * FIXED: CostMatrix incorrect tile usage with oppedge. [#3719](https://github.com/valhalla/valhalla/pull/3719)
   * FIXED: Fix elevation serializing [#3735](https://github.com/valhalla/valhalla/pull/3735)
   * FIXED: Fix returning a potentially uninitialized value in PointXY::ClosestPoint [#3737](https://github.com/valhalla/valhalla/pull/3737)
   * FIXED: Wales and Scotland name change. [#3746](https://github.com/valhalla/valhalla/pull/3746)
   * FIXED: Pedestrian crossings are allowed for bikes [#3751](https://github.com/valhalla/valhalla/pull/3751)
   * FIXED: Fix for Mac OSx.  Small update for the workdir for the admin_sidewalk_override test.  [#3757](https://github.com/valhalla/valhalla/pull/3757)
   * FIXED: Add missing service road case from GetTripLegUse method. [#3763](https://github.com/valhalla/valhalla/pull/3763)
   * FIXED: Fix TimeDistanceMatrix results sequence [#3738](https://github.com/valhalla/valhalla/pull/3738)
   * FIXED: Fix status endpoint not reporting that the service is shutting down [#3785](https://github.com/valhalla/valhalla/pull/3785)
   * FIXED: Fix TimdDistanceMatrix SetSources and SetTargets [#3792](https://github.com/valhalla/valhalla/pull/3792)
   * FIXED: Added highway and surface factor in truckcost [#3590](https://github.com/valhalla/valhalla/pull/3590)
   * FIXED: Potential integer underflow in file suffix generation [#3783](https://github.com/valhalla/valhalla/pull/3783)
   * FIXED: Building Valhalla as a submodule [#3781](https://github.com/valhalla/valhalla/issues/3781)
   * FIXED: Fixed invalid time detection in GetSpeed [#3800](https://github.com/valhalla/valhalla/pull/3800)
   * FIXED: Osmway struct update: added up to 33 and not 32 [#3808](https://github.com/valhalla/valhalla/pull/3808)
   * FIXED: Fix out-of-range linestrings in expansion [#4603](https://github.com/valhalla/valhalla/pull/4603)
   * FIXED: Osmway struct update: used 1 bit for multiple levels from spare bits [#5112](https://github.com/valhalla/valhalla/issues/5112)

* **Enhancement**
   * CHANGED: Pronunciation for names and destinations [#3132](https://github.com/valhalla/valhalla/pull/3132)
   * CHANGED: Requested code clean up for phonemes PR [#3356](https://github.com/valhalla/valhalla/pull/3356)
   * CHANGED: Refactor Pronunciation class to struct [#3359](https://github.com/valhalla/valhalla/pull/3359)
   * ADDED: Added support for probabale restrictions [#3361](https://github.com/valhalla/valhalla/pull/3361)
   * CHANGED: Refactored the verbal text formatter to handle logic for street name and sign [#3369](https://github.com/valhalla/valhalla/pull/3369)
   * CHANGED: return "version" and "tileset_age" on parameterless /status call [#3367](https://github.com/valhalla/valhalla/pull/3367)
   * CHANGED: de-singleton tile_extract by introducing an optional index.bin file created by valhalla_build_extract [#3281](https://github.com/valhalla/valhalla/pull/3281)
   * CHANGED: implement valhalla_build_elevation in python and add more --from-geojson & --from-graph options [#3318](https://github.com/valhalla/valhalla/pull/3318)
   * ADDED: Add boolean parameter to clear memory for edge labels from thor. [#2789](https://github.com/valhalla/valhalla/pull/2789)
   * CHANGED: Do not create statsd client in workers if it is not configured [#3394](https://github.com/valhalla/valhalla/pull/3394)
   * ADDED: Import of Bike Share Stations information in BSS Connection edges [#3411](https://github.com/valhalla/valhalla/pull/3411)
   * ADDED: Add heading to PathEdge to be able to return it on /locate [#3399](https://github.com/valhalla/valhalla/pull/3399)
   * ADDED: Add `prioritize_bidirectional` option for fast work and correct ETA calculation for `depart_at` date_time type. Smoothly stop using live-traffic [#3398](https://github.com/valhalla/valhalla/pull/3398)
   * CHANGED: Minor fix for headers  [#3436](https://github.com/valhalla/valhalla/pull/3436)
   * CHANGED: Use std::multimap for polygons returned for admin and timezone queries. Improves performance when building tiles. [#3427](https://github.com/valhalla/valhalla/pull/3427)
   * CHANGED: Refactored GraphBuilder::CreateSignInfoList [#3438](https://github.com/valhalla/valhalla/pull/3438)
   * ADDED: Add support for LZ4 compressed elevation tiles [#3401](https://github.com/valhalla/valhalla/pull/3401)
   * CHANGED: Rearranged some of the protobufs to remove redundancy [#3452](https://github.com/valhalla/valhalla/pull/3452)
   * CHANGED: overhaul python bindings [#3380](https://github.com/valhalla/valhalla/pull/3380)
   * CHANGED: Removed all protobuf defaults either by doing them in code or by relying on 0 initialization. Also deprecated best_paths and do_not_track [#3454](https://github.com/valhalla/valhalla/pull/3454)
   * ADDED: isochrone action for /expansion endpoint to track dijkstra expansion [#3215](https://github.com/valhalla/valhalla/pull/3215)
   * CHANGED: remove boost from dependencies and add conan as prep for #3346 [#3459](https://github.com/valhalla/valhalla/pull/3459)
   * CHANGED: Remove boost.program_options in favor of cxxopts header-only lib and use conan to install header-only boost. [#3346](https://github.com/valhalla/valhalla/pull/3346)
   * CHANGED: Moved all protos to proto3 for internal request/response handling [#3457](https://github.com/valhalla/valhalla/pull/3457)
   * CHANGED: Allow up to 32 outgoing link edges on a node when reclassifying links [#3483](https://github.com/valhalla/valhalla/pull/3483)
   * CHANGED: Reuse sample::get implementation [#3471](https://github.com/valhalla/valhalla/pull/3471)
   * ADDED: Beta support for interacting with the http/bindings/library via serialized and pbf objects respectively [#3464](https://github.com/valhalla/valhalla/pull/3464)
   * CHANGED: Update xcode to 12.4.0 [#3492](https://github.com/valhalla/valhalla/pull/3492)
   * ADDED: Add JSON generator to conan [#3493](https://github.com/valhalla/valhalla/pull/3493)
   * CHANGED: top_speed option: ignore live speed for speed based penalties [#3460](https://github.com/valhalla/valhalla/pull/3460)
   * ADDED: Add `include_construction` option into the config to include/exclude roads under construction from the graph [#3455](https://github.com/valhalla/valhalla/pull/3455)
   * CHANGED: Refactor options protobuf for Location and Costing objects [#3506](https://github.com/valhalla/valhalla/pull/3506)
   * CHANGED: valhalla.h and config.h don't need cmake configuration [#3502](https://github.com/valhalla/valhalla/pull/3502)
   * ADDED: New options to control what fields of the pbf are returned when pbf format responses are requested [#3207](https://github.com/valhalla/valhalla/pull/3507)
   * CHANGED: Rename tripcommon to common [#3516](https://github.com/valhalla/valhalla/pull/3516)
   * ADDED: Indoor routing - data model, data processing. [#3509](https://github.com/valhalla/valhalla/pull/3509)
   * ADDED: On-demand elevation tile fetching [#3391](https://github.com/valhalla/valhalla/pull/3391)
   * CHANGED: Remove many oneof uses from the protobuf api where the semantics of optional vs required isnt necessary [#3527](https://github.com/valhalla/valhalla/pull/3527)
   * ADDED: Indoor routing maneuvers [#3519](https://github.com/valhalla/valhalla/pull/3519)
   * ADDED: Expose reverse isochrone parameter for reverse expansion [#3528](https://github.com/valhalla/valhalla/pull/3528)
   * CHANGED: Add matrix classes to thor worker so they persist between requests. [#3560](https://github.com/valhalla/valhalla/pull/3560)
   * CHANGED: Remove `max_matrix_locations` and introduce `max_matrix_location_pairs` to configure the allowed number of total routes for the matrix action for more flexible asymmetric matrices [#3569](https://github.com/valhalla/valhalla/pull/3569)
   * CHANGED: modernized spatialite syntax [#3580](https://github.com/valhalla/valhalla/pull/3580)
   * ADDED: Options to generate partial results for time distance matrix when there is one source (one to many) or one target (many to one). [#3181](https://github.com/valhalla/valhalla/pull/3181)
   * ADDED: Enhance valhalla_build_elevation with LZ4 recompression support [#3607](https://github.com/valhalla/valhalla/pull/3607)
   * CHANGED: removed UK admin and upgraded its constituents to countries [#3619](https://github.com/valhalla/valhalla/pull/3619)
   * CHANGED: expansion service: only track requested max time/distance [#3532](https://github.com/valhalla/valhalla/pull/3509)
   * ADDED: Shorten down the request delay, when some sources/targets searches are early aborted [#3611](https://github.com/valhalla/valhalla/pull/3611)
   * ADDED: add `pre-commit` hook for running the `format.sh` script [#3637](https://github.com/valhalla/valhalla/pull/3637)
   * CHANGED: upgrade pybind11 to v2.9.2 to remove cmake warning [#3658](https://github.com/valhalla/valhalla/pull/3658)
   * ADDED: tests for just_gtfs reading and writing feeds [#3665](https://github.com/valhalla/valhalla/pull/3665)
   * CHANGED: Precise definition of types of edges on which BSS could be projected [#3658](https://github.com/valhalla/valhalla/pull/3663)
   * CHANGED: Remove duplicate implementation of `adjust_scores` [#3673](https://github.com/valhalla/valhalla/pull/3673)
   * ADDED: convert GTFS data into protobuf tiles [#3629](https://github.com/valhalla/valhalla/issues/3629)
   * CHANGED: Use `starts_with()` instead of `substr(0, N)` getting and comparing to prefix [#3702](https://github.com/valhalla/valhalla/pull/3702)
   * ADDED: Ferry support for HGV [#3710](https://github.com/valhalla/valhalla/issues/3710)
   * ADDED: Linting & formatting checks for Python code [#3713](https://github.com/valhalla/valhalla/pull/3713)
   * CHANGED: rename Turkey admin to Türkiye [#3720](https://github.com/valhalla/valhalla/pull/3713)
   * CHANGED: bumped vcpkg version to "2022.08.15" [#3754](https://github.com/valhalla/valhalla/pull/3754)
   * CHANGED: chore: Updates to clang-format 11.0.0 [#3533](https://github.com/valhalla/valhalla/pull/3533)
   * CHANGED: Ported trace_attributes serialization to RapidJSON. [#3333](https://github.com/valhalla/valhalla/pull/3333)
   * ADDED: Add helpers for DirectedEdgeExt and save them to file in GraphTileBuilder [#3562](https://github.com/valhalla/valhalla/pull/3562)
   * ADDED: Fixed Speed costing option [#3576](https://github.com/valhalla/valhalla/pull/3576)
   * ADDED: axle_count costing option for hgv [#3648](https://github.com/valhalla/valhalla/pull/3648)
   * ADDED: Matrix action for gurka [#3793](https://github.com/valhalla/valhalla/pull/3793)
   * ADDED: Add warnings array to response. [#3588](https://github.com/valhalla/valhalla/pull/3588)
   * CHANGED: Templatized TimeDistanceMatrix for forward/reverse search [#3773](https://github.com/valhalla/valhalla/pull/3773)
   * CHANGED: Templatized TimeDistanceBSSMatrix for forward/reverse search [#3778](https://github.com/valhalla/valhalla/pull/3778)
   * CHANGED: error code 154 shows distance limit in error message [#3779](https://github.com/valhalla/valhalla/pull/3779)

## Release Date: 2021-10-07 Valhalla 3.1.4
* **Removed**
* **Bug Fix**
   * FIXED: Revert default speed boost for turn channels [#3232](https://github.com/valhalla/valhalla/pull/3232)
   * FIXED: Use the right tile to get country for incident [#3235](https://github.com/valhalla/valhalla/pull/3235)
   * FIXED: Fix factors passed to `RelaxHierarchyLimits` [#3253](https://github.com/valhalla/valhalla/pull/3253)
   * FIXED: Fix TransitionCostReverse usage [#3260](https://github.com/valhalla/valhalla/pull/3260)
   * FIXED: Fix Tagged Value Support in EdgeInfo [#3262](https://github.com/valhalla/valhalla/issues/3262)
   * FIXED: TransitionCostReverse fix: revert internal_turn change [#3271](https://github.com/valhalla/valhalla/issues/3271)
   * FIXED: Optimize tiles usage in reach-based pruning [#3294](https://github.com/valhalla/valhalla/pull/3294)
   * FIXED: Slip lane detection: track visited nodes to avoid infinite loops [#3297](https://github.com/valhalla/valhalla/pull/3297)
   * FIXED: Fix distance value in a 0-length road [#3185](https://github.com/valhalla/valhalla/pull/3185)
   * FIXED: Trivial routes were broken when origin was node snapped and destnation was not and vice-versa for reverse astar [#3299](https://github.com/valhalla/valhalla/pull/3299)
   * FIXED: Tweaked TestAvoids map to get TestAvoidShortcutsTruck working [#3301](https://github.com/valhalla/valhalla/pull/3301)
   * FIXED: Overflow in sequence sort [#3303](https://github.com/valhalla/valhalla/pull/3303)
   * FIXED: Setting statsd tags in config via valhalla_build_config [#3225](https://github.com/valhalla/valhalla/pull/3225)
   * FIXED: Cache for gzipped elevation tiles [#3120](https://github.com/valhalla/valhalla/pull/3120)
   * FIXED: Current time conversion regression introduced in unidirectional algorithm refractor [#3278](https://github.com/valhalla/valhalla/issues/3278)
   * FIXED: Make combine_route_stats.py properly quote CSV output (best practice improvement) [#3328](https://github.com/valhalla/valhalla/pull/3328)
   * FIXED: Merge edge segment records in map matching properly so that resulting edge indices in trace_attributes are valid [#3280](https://github.com/valhalla/valhalla/pull/3280)
   * FIXED: Shape walking map matcher now sets correct edge candidates used in the match for origin and destination location [#3329](https://github.com/valhalla/valhalla/pull/3329)
   * FIXED: Better hash function of GraphId [#3332](https://github.com/valhalla/valhalla/pull/3332)

* **Enhancement**
   * CHANGED: Favor turn channels more [#3222](https://github.com/valhalla/valhalla/pull/3222)
   * CHANGED: Rename `valhalla::midgard::logging::LogLevel` enumerators to avoid clash with common macros [#3237](https://github.com/valhalla/valhalla/pull/3237)
   * CHANGED: Move pre-defined algorithm-based factors inside `RelaxHierarchyLimits` [#3253](https://github.com/valhalla/valhalla/pull/3253)
   * ADDED: Reject alternatives with too long detours [#3238](https://github.com/valhalla/valhalla/pull/3238)
   * ADDED: Added info to /status endpoint [#3008](https://github.com/valhalla/valhalla/pull/3008)
   * ADDED: Added stop and give_way/yield signs to the data and traffic signal fixes [#3251](https://github.com/valhalla/valhalla/pull/3251)
   * ADDED: use_hills for pedestrian costing, which also affects the walking speed [#3234](https://github.com/valhalla/valhalla/pull/3234)
   * CHANGED: Fixed cost threshold for bidirectional astar. Implemented reach-based pruning for suboptimal branches [#3257](https://github.com/valhalla/valhalla/pull/3257)
   * ADDED: Added `exclude_unpaved` request parameter [#3240](https://github.com/valhalla/valhalla/pull/3240)
   * ADDED: Added support for routing onto HOV/HOT lanes via request parameters `include_hot`, `include_hov2`, and `include_hov3` [#3273](https://github.com/valhalla/valhalla/pull/3273)
   * ADDED: Add Z-level field to `EdgeInfo`. [#3261](https://github.com/valhalla/valhalla/pull/3261)
   * CHANGED: Calculate stretch threshold for alternatives based on the optimal route cost [#3276](https://github.com/valhalla/valhalla/pull/3276)
   * ADDED: Add `preferred_z_level` as a parameter of loki requests. [#3270](https://github.com/valhalla/valhalla/pull/3270)
   * ADDED: Add `preferred_layer` as a parameter of loki requests. [#3270](https://github.com/valhalla/valhalla/pull/3270)
   * ADDED: Exposing service area names in passive maneuvers. [#3277](https://github.com/valhalla/valhalla/pull/3277)
   * ADDED: Added traffic signal and stop sign check for stop impact. These traffic signals and stop sign are located on edges. [#3279](https://github.com/valhalla/valhalla/pull/3279)
   * CHANGED: Improved sharing criterion to obtain more reasonable alternatives; extended alternatives search [#3302](https://github.com/valhalla/valhalla/pull/3302)
   * ADDED: pull ubuntu:20.04 base image before building [#3233](https://github.com/valhalla/valhalla/pull/3223)
   * CHANGED: Improve Loki nearest-neighbour performance for large radius searches in open space [#3233](https://github.com/valhalla/valhalla/pull/3324)
   * ADDED: testing infrastructure for scripts and valhalla_build_config tests [#3308](https://github.com/valhalla/valhalla/pull/3308)
   * ADDED: Shape points and information about where intermediate locations are placed along the legs of a route [#3274](https://github.com/valhalla/valhalla/pull/3274)
   * CHANGED: Improved existing hov lane transition test case to make more realistic [#3330](https://github.com/valhalla/valhalla/pull/3330)
   * CHANGED: Update python usage in all scripts to python3 [#3337](https://github.com/valhalla/valhalla/pull/3337)
   * ADDED: Added `exclude_cash_only_tolls` request parameter [#3341](https://github.com/valhalla/valhalla/pull/3341)
   * CHANGED: Update api-reference for street_names [#3342](https://github.com/valhalla/valhalla/pull/3342)
   * ADDED: Disable msse2 flags when building on Apple Silicon chip [#3327](https://github.com/valhalla/valhalla/pull/3327)

## Release Date: 2021-07-20 Valhalla 3.1.3
* **Removed**
   * REMOVED: Unused overloads of `to_response` function [#3167](https://github.com/valhalla/valhalla/pull/3167)

* **Bug Fix**
   * FIXED: Fix heading on small edge [#3114](https://github.com/valhalla/valhalla/pull/3114)
   * FIXED: Added support for `access=psv`, which disables routing on these nodes and edges unless the mode is taxi or bus [#3107](https://github.com/valhalla/valhalla/pull/3107)
   * FIXED: Disables logging in CI to catch issues [#3121](https://github.com/valhalla/valhalla/pull/3121)
   * FIXED: Fixed U-turns through service roads [#3082](https://github.com/valhalla/valhalla/pull/3082)
   * FIXED: Added forgotten penalties for kLivingStreet and kTrack for pedestrian costing model [#3116](https://github.com/valhalla/valhalla/pull/3116)
   * FIXED: Updated the reverse turn bounds [#3122](https://github.com/valhalla/valhalla/pull/3122)
   * FIXED: Missing fork maneuver [#3134](https://github.com/valhalla/valhalla/pull/3134)
   * FIXED: Update turn channel logic to call out specific turn at the end of the turn channel if needed [#3140](https://github.com/valhalla/valhalla/pull/3140)
   * FIXED: Fixed cost thresholds for TimeDistanceMatrix. [#3131](https://github.com/valhalla/valhalla/pull/3131)
   * FIXED: Use distance threshold in hierarchy limits for bidirectional astar to expand more important lower level roads [#3156](https://github.com/valhalla/valhalla/pull/3156)
   * FIXED: Fixed incorrect dead-end roundabout labels. [#3129](https://github.com/valhalla/valhalla/pull/3129)
   * FIXED: googletest wasn't really updated in #3166 [#3187](https://github.com/valhalla/valhalla/pull/3187)
   * FIXED: Minor fix of benchmark code [#3190](https://github.com/valhalla/valhalla/pull/3190)
   * FIXED: avoid_polygons intersected edges as polygons instead of linestrings [#3194]((https://github.com/valhalla/valhalla/pull/3194)
   * FIXED: when binning horizontal edge shapes using single precision floats (converted from not double precision floats) allowed for the possibility of marking many many tiles no where near the shape [#3204](https://github.com/valhalla/valhalla/pull/3204)
   * FIXED: Fix improper iterator usage in ManeuversBuilder [#3205](https://github.com/valhalla/valhalla/pull/3205)
   * FIXED: Modified approach for retrieving signs from a directed edge #3166 [#3208](https://github.com/valhalla/valhalla/pull/3208)
   * FIXED: Improve turn channel classification: detect slip lanes [#3196](https://github.com/valhalla/valhalla/pull/3196)
   * FIXED: Compatibility with older boost::optional versions [#3219](https://github.com/valhalla/valhalla/pull/3219)
   * FIXED: Older boost.geometry versions don't have correct() for geographic rings [#3218](https://github.com/valhalla/valhalla/pull/3218)
   * FIXED: Use default road speed for bicycle costing so traffic does not reduce penalty on high speed roads. [#3143](https://github.com/valhalla/valhalla/pull/3143)

* **Enhancement**
   * CHANGED: Refactor base costing options parsing to handle more common stuff in a one place [#3125](https://github.com/valhalla/valhalla/pull/3125)
   * CHANGED: Unified Sign/SignElement into sign.proto [#3146](https://github.com/valhalla/valhalla/pull/3146)
   * ADDED: New verbal succinct transition instruction to maneuver & narrativebuilder. Currently this instruction will be used in place of a very long street name to avoid repetition of long names [#2844](https://github.com/valhalla/valhalla/pull/2844)
   * ADDED: Added oneway support for pedestrian access and foot restrictions [#3123](https://github.com/valhalla/valhalla/pull/3123)
   * ADDED: Exposing rest-area names in passive maneuvers [#3172](https://github.com/valhalla/valhalla/pull/3172)
   * CHORE: Updates robin-hood-hashing third-party library
   * ADDED: Support `barrier=yes|swing_gate|jersey_barrier` tags [#3154](https://github.com/valhalla/valhalla/pull/3154)
   * ADDED: Maintain `access=permit|residents` tags as private [#3149](https://github.com/valhalla/valhalla/pull/3149)
   * CHANGED: Replace `avoid_*` API parameters with more accurate `exclude_*` [#3093](https://github.com/valhalla/valhalla/pull/3093)
   * ADDED: Penalize private gates [#3144](https://github.com/valhalla/valhalla/pull/3144)
   * CHANGED: Renamed protobuf Sign/SignElement to TripSign/TripSignElement [#3168](https://github.com/valhalla/valhalla/pull/3168)
   * CHORE: Updates googletest to release-1.11.0 [#3166](https://github.com/valhalla/valhalla/pull/3166)
   * CHORE: Enables -Wall on sif sources [#3178](https://github.com/valhalla/valhalla/pull/3178)
   * ADDED: Allow going through accessible `barrier=bollard` and penalize routing through it, when the access is private [#3175](https://github.com/valhalla/valhalla/pull/3175)
   * ADDED: Add country code to incident metadata [#3169](https://github.com/valhalla/valhalla/pull/3169)
   * CHANGED: Use distance instead of time to check limited sharing criteria [#3183](https://github.com/valhalla/valhalla/pull/3183)
   * ADDED: Introduced a new via_waypoints array on the leg in the osrm route serializer that describes where a particular waypoint from the root-level array matches to the route. [#3189](https://github.com/valhalla/valhalla/pull/3189)
   * ADDED: Added vehicle width and height as an option for auto (and derived: taxi, bus, hov) profile (https://github.com/valhalla/valhalla/pull/3179)
   * ADDED: Support for statsd integration for basic error and requests metrics [#3191](https://github.com/valhalla/valhalla/pull/3191)
   * CHANGED: Get rid of typeid in statistics-related code. [#3227](https://github.com/valhalla/valhalla/pull/3227)

## Release Date: 2021-05-26 Valhalla 3.1.2
* **Removed**
* **Bug Fix**
   * FIXED: Change unnamed road intersections from being treated as penil point u-turns [#3084](https://github.com/valhalla/valhalla/pull/3084)
   * FIXED: Fix TimeDepReverse termination and path cost calculation (for arrive_by routing) [#2987](https://github.com/valhalla/valhalla/pull/2987)
   * FIXED: Isochrone (::Generalize()) fix to avoid generating self-intersecting polygons [#3026](https://github.com/valhalla/valhalla/pull/3026)
   * FIXED: Handle day_on/day_off/hour_on/hour_off restrictions [#3029](https://github.com/valhalla/valhalla/pull/3029)
   * FIXED: Apply conditional restrictions with dow only to the edges when routing [#3039](https://github.com/valhalla/valhalla/pull/3039)
   * FIXED: Missing locking in incident handler needed to hang out to scop lock rather than let the temporary dissolve [#3046](https://github.com/valhalla/valhalla/pull/3046)
   * FIXED: Continuous lane guidance fix [#3054](https://github.com/valhalla/valhalla/pull/3054)
   * FIXED: Fix reclassification for "shorter" ferries and rail ferries (for Chunnel routing issues) [#3038](https://github.com/valhalla/valhalla/pull/3038)
   * FIXED: Incorrect routing through motor_vehicle:conditional=destination. [#3041](https://github.com/valhalla/valhalla/pull/3041)
   * FIXED: Allow destination-only routing on the first-pass for non bidirectional Astar algorithms. [#3085](https://github.com/valhalla/valhalla/pull/3085)
   * FIXED: Highway/ramp lane bifurcation [#3088](https://github.com/valhalla/valhalla/pull/3088)
   * FIXED: out of bound access of tile hierarchy in base_ll function in graphheader [#3089](https://github.com/valhalla/valhalla/pull/3089)
   * FIXED: include shortcuts in avoid edge set for avoid_polygons [#3090](https://github.com/valhalla/valhalla/pull/3090)

* **Enhancement**
   * CHANGED: Refactor timedep forward/reverse to reduce code repetition [#2987](https://github.com/valhalla/valhalla/pull/2987)
   * CHANGED: Sync translation files with Transifex command line tool [#3030](https://github.com/valhalla/valhalla/pull/3030)
   * CHANGED: Use osm tags in links reclassification algorithm in order to reduce false positive downgrades [#3042](https://github.com/valhalla/valhalla/pull/3042)
   * CHANGED: Use CircleCI XL instances for linux based builds [#3043](https://github.com/valhalla/valhalla/pull/3043)
   * ADDED: ci: Enable undefined sanitizer [#2999](https://github.com/valhalla/valhalla/pull/2999)
   * ADDED: Optionally pass preconstructed graphreader to connectivity map [#3046](https://github.com/valhalla/valhalla/pull/3046)
   * CHANGED: ci: Skip Win CI runs for irrelevant files [#3014](https://github.com/valhalla/valhalla/pull/3014)
   * ADDED: Allow configuration-driven default speed assignment based on edge properties [#3055](https://github.com/valhalla/valhalla/pull/3055)
   * CHANGED: Use std::shared_ptr in case if ENABLE_THREAD_SAFE_TILE_REF_COUNT is ON. [#3067](https://github.com/valhalla/valhalla/pull/3067)
   * CHANGED: Reduce stop impact when driving in parking lots [#3051](https://github.com/valhalla/valhalla/pull/3051)
   * ADDED: Added another through route test [#3074](https://github.com/valhalla/valhalla/pull/3074)
   * ADDED: Adds incident-length to metadata proto [#3083](https://github.com/valhalla/valhalla/pull/3083)
   * ADDED: Do not penalize gates that have allowed access [#3078](https://github.com/valhalla/valhalla/pull/3078)
   * ADDED: Added missing k/v pairs to taginfo.json.  Updated PR template. [#3101](https://github.com/valhalla/valhalla/pull/3101)
   * CHANGED: Serialize isochrone 'contour' properties as floating point so they match user supplied value [#3078](https://github.com/valhalla/valhalla/pull/3095)
   * NIT: Enables compiler warnings as errors in midgard module [#3104](https://github.com/valhalla/valhalla/pull/3104)
   * CHANGED: Check all tiles for nullptr that reads from graphreader to avoid fails in case tiles might be missing. [#3065](https://github.com/valhalla/valhalla/pull/3065)

## Release Date: 2021-04-21 Valhalla 3.1.1
* **Removed**
   * REMOVED: The tossing of private roads in [#1960](https://github.com/valhalla/valhalla/pull/1960) was too aggressive and resulted in a lot of no routes.  Reverted this logic.  [#2934](https://github.com/valhalla/valhalla/pull/2934)
   * REMOVED: stray references to node bindings [#3012](https://github.com/valhalla/valhalla/pull/3012)

* **Bug Fix**
   * FIXED: Fix compression_utils.cc::inflate(...) throw - make it catchable [#2839](https://github.com/valhalla/valhalla/pull/2839)
   * FIXED: Fix compiler errors if HAVE_HTTP not enabled [#2807](https://github.com/valhalla/valhalla/pull/2807)
   * FIXED: Fix alternate route serialization [#2811](https://github.com/valhalla/valhalla/pull/2811)
   * FIXED: Store restrictions in the right tile [#2781](https://github.com/valhalla/valhalla/pull/2781)
   * FIXED: Failing to write tiles because of racing directory creation [#2810](https://github.com/valhalla/valhalla/pull/2810)
   * FIXED: Regression in stopping expansion on transitions down in time-dependent routes [#2815](https://github.com/valhalla/valhalla/pull/2815)
   * FIXED: Fix crash in loki when trace_route is called with 2 locations. [#2817](https://github.com/valhalla/valhalla/pull/2817)
   * FIXED: Mark the restriction start and end as via ways to fix IsBridgingEdge function in Bidirectional Astar [#2796](https://github.com/valhalla/valhalla/pull/2796)
   * FIXED: Dont add predictive traffic to the tile if it's empty [#2826](https://github.com/valhalla/valhalla/pull/2826)
   * FIXED: Fix logic bidirectional astar to avoid double u-turns and extra detours [#2802](https://github.com/valhalla/valhalla/pull/2802)
   * FIXED: Re-enable transition cost for motorcycle profile [#2837](https://github.com/valhalla/valhalla/pull/2837)
   * FIXED: Increase limits for timedep_* algorithms. Split track_factor into edge factor and transition penalty [#2845](https://github.com/valhalla/valhalla/pull/2845)
   * FIXED: Loki was looking up the wrong costing enum for avoids [#2856](https://github.com/valhalla/valhalla/pull/2856)
   * FIXED: Fix way_ids -> graph_ids conversion for complex restrictions: handle cases when a way is split into multiple edges [#2848](https://github.com/valhalla/valhalla/pull/2848)
   * FIXED: Honor access mode while matching OSMRestriction with the graph [#2849](https://github.com/valhalla/valhalla/pull/2849)
   * FIXED: Ensure route summaries are unique among all returned route/legs [#2874](https://github.com/valhalla/valhalla/pull/2874)
   * FIXED: Fix compilation errors when boost < 1.68 and libprotobuf < 3.6  [#2878](https://github.com/valhalla/valhalla/pull/2878)
   * FIXED: Allow u-turns at no-access barriers when forced by heading [#2875](https://github.com/valhalla/valhalla/pull/2875)
   * FIXED: Fixed "No route found" error in case of multipoint request with locations near low reachability edges [#2914](https://github.com/valhalla/valhalla/pull/2914)
   * FIXED: Python bindings installation [#2751](https://github.com/valhalla/valhalla/issues/2751)
   * FIXED: Skip bindings if there's no Python development version [#2893](https://github.com/valhalla/valhalla/pull/2893)
   * FIXED: Use CMakes built-in Python variables to configure installation [#2931](https://github.com/valhalla/valhalla/pull/2931)
   * FIXED: Sometimes emitting zero-length route geometry when traffic splits edge twice [#2943](https://github.com/valhalla/valhalla/pull/2943)
   * FIXED: Fix map-match segfault when gps-points project very near a node [#2946](https://github.com/valhalla/valhalla/pull/2946)
   * FIXED: Use kServiceRoad edges while searching for ferry connection [#2933](https://github.com/valhalla/valhalla/pull/2933)
   * FIXED: Enhanced logic for IsTurnChannelManeuverCombinable [#2952](https://github.com/valhalla/valhalla/pull/2952)
   * FIXED: Restore compatibility with gcc 6.3.0, libprotobuf 3.0.0, boost v1.62.0 [#2953](https://github.com/valhalla/valhalla/pull/2953)
   * FIXED: Dont abort bidirectional a-star search if only one direction is exhausted [#2936](https://github.com/valhalla/valhalla/pull/2936)
   * FIXED: Fixed missing comma in the scripts/valhalla_build_config [#2963](https://github.com/valhalla/valhalla/pull/2963)
   * FIXED: Reverse and Multimodal Isochrones were returning forward results [#2967](https://github.com/valhalla/valhalla/pull/2967)
   * FIXED: Map-match fix for first gps-point being exactly equal to street shape-point [#2977](https://github.com/valhalla/valhalla/pull/2977)
   * FIXED: Add missing GEOS:GEOS dep to mjolnir target [#2901](https://github.com/valhalla/valhalla/pull/2901)
   * FIXED: Allow expansion into a region when not_thru_pruning is false on 2nd pass [#2978](https://github.com/valhalla/valhalla/pull/2978)
   * FIXED: Fix polygon area calculation: use Shoelace formula [#2927](https://github.com/valhalla/valhalla/pull/2927)
   * FIXED: Isochrone: orient segments/rings according to the right-hand rule [#2932](https://github.com/valhalla/valhalla/pull/2932)
   * FIXED: Parsenodes fix: check if index is out-of-bound first [#2984](https://github.com/valhalla/valhalla/pull/2984)
   * FIXED: Fix for unique-summary logic [#2996](https://github.com/valhalla/valhalla/pull/2996)
   * FIXED: Isochrone: handle origin edges properly [#2990](https://github.com/valhalla/valhalla/pull/2990)
   * FIXED: Annotations fail with returning NaN speed when the same point is duplicated in route geometry [#2992](https://github.com/valhalla/valhalla/pull/2992)
   * FIXED: Fix run_with_server.py to work on macOS [#3003](https://github.com/valhalla/valhalla/pull/3003)
   * FIXED: Removed unexpected maneuvers at sharp bends [#2968](https://github.com/valhalla/valhalla/pull/2968)
   * FIXED: Remove large number formatting for non-US countries [#3015](https://github.com/valhalla/valhalla/pull/3015)
   * FIXED: Odin undefined behaviour: handle case when xedgeuse is not initialized [#3020](https://github.com/valhalla/valhalla/pull/3020)

* **Enhancement**
   * Pedestrian crossing should be a separate TripLeg_Use [#2950](https://github.com/valhalla/valhalla/pull/2950)
   * CHANGED: Azure uses ninja as generator [#2779](https://github.com/valhalla/valhalla/pull/2779)
   * ADDED: Support for date_time type invariant for map matching [#2712](https://github.com/valhalla/valhalla/pull/2712)
   * ADDED: Add Bulgarian locale [#2825](https://github.com/valhalla/valhalla/pull/2825)
   * FIXED: No need for write permissions on tarball indices [#2822](https://github.com/valhalla/valhalla/pull/2822)
   * ADDED: nit: Links debug build with lld [#2813](https://github.com/valhalla/valhalla/pull/2813)
   * ADDED: Add costing option `use_living_streets` to avoid or favor living streets in route. [#2788](https://github.com/valhalla/valhalla/pull/2788)
   * CHANGED: Do not allocate mapped_cache vector in skadi when no elevation source is provided. [#2841](https://github.com/valhalla/valhalla/pull/2841)
   * ADDED: avoid_polygons logic [#2750](https://github.com/valhalla/valhalla/pull/2750)
   * ADDED: Added support for destination for conditional access restrictions [#2857](https://github.com/valhalla/valhalla/pull/2857)
   * CHANGED: Large sequences are now merge sorted which can be dramatically faster with certain hardware configurations. This is especially useful in speeding up the earlier stages (parsing, graph construction) of tile building [#2850](https://github.com/valhalla/valhalla/pull/2850)
   * CHANGED: When creating the initial graph edges by setting at which nodes they start and end, first mark the indices of those nodes in another sequence and then sort them by edgeid so that we can do the setting of start and end node sequentially in the edges file. This is much more efficient on certain hardware configurations [#2851](https://github.com/valhalla/valhalla/pull/2851)
   * CHANGED: Use relative cost threshold to extend search in bidirectional astar in order to find more alternates [#2868](https://github.com/valhalla/valhalla/pull/2868)
   * CHANGED: Throw an exception if directory does not exist when building traffic extract [#2871](https://github.com/valhalla/valhalla/pull/2871)
   * CHANGED: Support for ignoring multiple consecutive closures at start/end locations [#2846](https://github.com/valhalla/valhalla/pull/2846)
   * ADDED: Added sac_scale to trace_attributes output and locate edge output [#2818](https://github.com/valhalla/valhalla/pull/2818)
   * ADDED: Ukrainian language translations [#2882](https://github.com/valhalla/valhalla/pull/2882)
   * ADDED: Add support for closure annotations [#2816](https://github.com/valhalla/valhalla/pull/2816)
   * ADDED: Add costing option `service_factor`. Implement possibility to avoid or favor generic service roads in route for all costing options. [#2870](https://github.com/valhalla/valhalla/pull/2870)
   * CHANGED: Reduce stop impact cost when flow data is present [#2891](https://github.com/valhalla/valhalla/pull/2891)
   * CHANGED: Update visual compare script [#2803](https://github.com/valhalla/valhalla/pull/2803)
   * CHANGED: Service roads are not penalized for `pedestrian` costing by default. [#2898](https://github.com/valhalla/valhalla/pull/2898)
   * ADDED: Add complex mandatory restrictions support [#2766](https://github.com/valhalla/valhalla/pull/2766)
   * ADDED: Status endpoint for future status info and health checking of running service [#2907](https://github.com/valhalla/valhalla/pull/2907)
   * ADDED: Add min_level argument to valhalla_ways_to_edges [#2918](https://github.com/valhalla/valhalla/pull/2918)
   * ADDED: Adding ability to store the roundabout_exit_turn_degree to the maneuver [#2941](https://github.com/valhalla/valhalla/pull/2941)
   * ADDED: Penalize pencil point uturns and uturns at short internal edges. Note: `motorcycle` and `motor_scooter` models do not penalize on short internal edges. No new uturn penalty logic has been added to the pedestrian and bicycle costing models. [#2944](https://github.com/valhalla/valhalla/pull/2944)
   * CHANGED: Allow config object to be passed-in to path algorithms [#2949](https://github.com/valhalla/valhalla/pull/2949)
   * CHANGED: Allow disabling Werror
   * ADDED: Add ability to build Valhalla modules as STATIC libraries. [#2957](https://github.com/valhalla/valhalla/pull/2957)
   * NIT: Enables compiler warnings in part of mjolnir module [#2922](https://github.com/valhalla/valhalla/pull/2922)
   * CHANGED: Refactor isochrone/reachability forward/reverse search to reduce code repetition [#2969](https://github.com/valhalla/valhalla/pull/2969)
   * ADDED: Set the roundabout exit shape index when we are collapsing the roundabout maneuvers. [#2975](https://github.com/valhalla/valhalla/pull/2975)
   * CHANGED: Penalized closed edges if using them at start/end locations [#2964](https://github.com/valhalla/valhalla/pull/2964)
   * ADDED: Add shoulder to trace_attributes output. [#2980](https://github.com/valhalla/valhalla/pull/2980)
   * CHANGED: Refactor bidirectional astar forward/reverse search to reduce code repetition [#2970](https://github.com/valhalla/valhalla/pull/2970)
   * CHANGED: Factor for service roads is 1.0 by default. [#2988](https://github.com/valhalla/valhalla/pull/2988)
   * ADDED: Support for conditionally skipping CI runs [#2986](https://github.com/valhalla/valhalla/pull/2986)
   * ADDED: Add instructions for building valhalla on `arm64` macbook [#2997](https://github.com/valhalla/valhalla/pull/2997)
   * NIT: Enables compiler warnings in part of mjolnir module [#2995](https://github.com/valhalla/valhalla/pull/2995)
   * CHANGED: nit(rename): Renames the encoded live speed properties [#2998](https://github.com/valhalla/valhalla/pull/2998)
   * ADDED: ci: Vendors the codecov script [#3002](https://github.com/valhalla/valhalla/pull/3002)
   * CHANGED: Allow None build type [#3005](https://github.com/valhalla/valhalla/pull/3005)
   * CHANGED: ci: Build Python bindings for Mac OS [#3013](https://github.com/valhalla/valhalla/pull/3013)

## Release Date: 2021-01-25 Valhalla 3.1.0
* **Removed**
   * REMOVED: Remove Node bindings. [#2502](https://github.com/valhalla/valhalla/pull/2502)
   * REMOVED: appveyor builds. [#2550](https://github.com/valhalla/valhalla/pull/2550)
   * REMOVED: Removed x86 CI builds. [#2792](https://github.com/valhalla/valhalla/pull/2792)

* **Bug Fix**
   * FIXED: Crazy ETAs.  If a way has forward speed with no backward speed and it is not oneway, then we must set the default speed.  The reverse logic applies as well.  If a way has no backward speed but has a forward speed and it is not a oneway, then set the default speed. [#2102](https://github.com/valhalla/valhalla/pull/2102)
   * FIXED: Map matching elapsed times spliced amongst different legs and discontinuities are now correct [#2104](https://github.com/valhalla/valhalla/pull/2104)
   * FIXED: Date time information is now propagated amongst different legs and discontinuities [#2107](https://github.com/valhalla/valhalla/pull/2107)
   * FIXED: Adds support for geos-3.8 c++ api [#2021](https://github.com/valhalla/valhalla/issues/2021)
   * FIXED: Updated the osrm serializer to not set junction name for osrm origin/start maneuver - this is not helpful since we are not transitioning through the intersection.  [#2121](https://github.com/valhalla/valhalla/pull/2121)
   * FIXED: Removes precomputing of edge-costs which lead to wrong results [#2120](https://github.com/valhalla/valhalla/pull/2120)
   * FIXED: Complex turn-restriction invalidates edge marked as kPermanent [#2103](https://github.com/valhalla/valhalla/issues/2103)
   * FIXED: Fixes bug with inverted time-restriction parsing [#2167](https://github.com/valhalla/valhalla/pull/2167)
   * FIXED: Fixed several bugs with numeric underflow in map-matching trip durations. These may
     occur when serializing match results where adjacent trace points appear out-of-sequence on the
     same edge [#2178](https://github.com/valhalla/valhalla/pull/2178)
     - `MapMatcher::FormPath` now catches route discontinuities on the same edge when the distance
       percentage along don't agree. The trip leg builder builds disconnected legs on a single edge
       to avoid duration underflow.
     - Correctly populate edge groups when matching results contain loops. When a loop occurs,
       the leg builder now starts at the correct edge where the loop ends, and correctly accounts
       for any contained edges.
     - Duration over-trimming at the terminating edge of a match.
   * FIXED: Increased internal precision of time tracking per edge and maneuver so that maneuver times sum to the same time represented in the leg summary [#2195](https://github.com/valhalla/valhalla/pull/2195)
   * FIXED: Tagged speeds were not properly marked. We were not using forward and backward speeds to flag if a speed is tagged or not.  Should not update turn channel speeds if we are not inferring them.  Added additional logic to handle PH in the conditional restrictions. Do not update stop impact for ramps if they are marked as internal. [#2198](https://github.com/valhalla/valhalla/pull/2198)
   * FIXED: Fixed the sharp turn phrase [#2226](https://github.com/valhalla/valhalla/pull/2226)
   * FIXED: Protect against duplicate points in the input or points that snap to the same location resulting in `nan` times for the legs of the map match (of a 0 distance route) [#2229](https://github.com/valhalla/valhalla/pull/2229)
   * FIXED: Improves restriction check on briding edge in Bidirectional Astar [#2228](https://github.com/valhalla/valhalla/pull/2242)
   * FIXED: Allow nodes at location 0,0 [#2245](https://github.com/valhalla/valhalla/pull/2245)
   * FIXED: Fix RapidJSON compiler warnings and naming conflict [#2249](https://github.com/valhalla/valhalla/pull/2249)
   * FIXED: Fixed bug in resample_spherical_polyline where duplicate successive lat,lng locations in the polyline resulting in `nan` for the distance computation which shortcuts further sampling [#2239](https://github.com/valhalla/valhalla/pull/2239)
   * FIXED: Update exit logic for non-motorways [#2252](https://github.com/valhalla/valhalla/pull/2252)
   * FIXED: Transition point map-matching. When match results are on a transition point, we search for the sibling nodes at that transition and snap it to the corresponding edges in the route. [#2258](https://github.com/valhalla/valhalla/pull/2258)
   * FIXED: Fixed verbal multi-cue logic [#2270](https://github.com/valhalla/valhalla/pull/2270)
   * FIXED: Fixed Uturn cases when a not_thru edge is connected to the origin edge. [#2272](https://github.com/valhalla/valhalla/pull/2272)
   * FIXED: Update intersection classes in osrm response to not label all ramps as motorway [#2279](https://github.com/valhalla/valhalla/pull/2279)
   * FIXED: Fixed bug in mapmatcher when interpolation point goes before the first valid match or after the last valid match. Such behavior usually leads to discontinuity in matching. [#2275](https://github.com/valhalla/valhalla/pull/2275)
   * FIXED: Fixed an issue for time_allowed logic.  Previously we returned false on the first time allowed restriction and did not check them all. Added conditional restriction gurka test and datetime optional argument to gurka header file. [#2286](https://github.com/valhalla/valhalla/pull/2286)
   * FIXED: Fixed an issue for date ranges.  For example, for the range Jan 04 to Jan 02 we need to test to end of the year and then from the first of the year to the end date.  Also, fixed an emergency tag issue.  We should only set the use to emergency if all other access is off. [#2290](https://github.com/valhalla/valhalla/pull/2290)
   * FIXED: Found a few issues with the initial ref and direction logic for ways.  We were overwriting the refs with directionals to the name_offset_map instead of concatenating them together.  Also, we did not allow for blank entries for GetTagTokens. [#2298](https://github.com/valhalla/valhalla/pull/2298)
   * FIXED: Fixed an issue where MatchGuidanceViewJunctions is only looking at the first edge. Set the data_id for guidance views to the changeset id as it is already being populated. Also added test for guidance views. [#2303](https://github.com/valhalla/valhalla/pull/2303)
   * FIXED: Fixed a problem with live speeds where live speeds were being used to determine access, even when a live
   speed (current time) route wasn't what was requested. [#2311](https://github.com/valhalla/valhalla/pull/2311)
   * FIXED: Fix break/continue typo in search filtering [#2317](https://github.com/valhalla/valhalla/pull/2317)
   * FIXED: Fix a crash in trace_route due to iterating past the end of a vector. [#2322](https://github.com/valhalla/valhalla/pull/2322)
   * FIXED: Don't allow timezone information in the local date time string attached at each location. [#2312](https://github.com/valhalla/valhalla/pull/2312)
   * FIXED: Fix short route trimming in bidirectional astar [#2323](https://github.com/valhalla/valhalla/pull/2323)
   * FIXED: Fix shape trimming in leg building for snap candidates that lie within the margin of rounding error [#2326](https://github.com/valhalla/valhalla/pull/2326)
   * FIXED: Fixes route duration underflow with traffic data [#2325](https://github.com/valhalla/valhalla/pull/2325)
   * FIXED: Parse mtb:scale tags and set bicycle access if present [#2117](https://github.com/valhalla/valhalla/pull/2117)
   * FIXED: Fixed segfault.  Shape was missing from options for valhalla_path_comparison and valhalla_run_route.  Also, costing options was missing in valhalla_path_comparison. [#2343](https://github.com/valhalla/valhalla/pull/2343)
   * FIXED: Handle decimal numbers with zero-value mantissa properly in Lua [#2355](https://github.com/valhalla/valhalla/pull/2355)
   * FIXED: Many issues that resulted in discontinuities, failed matches or incorrect time/duration for map matching requests. [#2292](https://github.com/valhalla/valhalla/pull/2292)
   * FIXED: Seeing segfault when loading large osmdata data files before loading LuaJit. LuaJit fails to create luaL_newstate() Ref: [#2158](https://github.com/ntop/ntopng/issues/2158) Resolution is to load LuaJit before loading the data files. [#2383](https://github.com/valhalla/valhalla/pull/2383)
   * FIXED: Store positive/negative OpenLR offsets in bucketed form [#2405](https://github.com/valhalla/valhalla/2405)
   * FIXED: Fix on map-matching return code when breakage distance limitation exceeds. Instead of letting the request goes into meili and fails in finding a route, we check the distance in loki and early return with exception code 172. [#2406](https://github.com/valhalla/valhalla/pull/2406)
   * FIXED: Don't create edges for portions of ways that are doubled back on themselves as this confuses opposing edge index computations [#2385](https://github.com/valhalla/valhalla/pull/2385)
   * FIXED: Protect against nan in uniform_resample_spherical_polyline. [#2431](https://github.com/valhalla/valhalla/pull/2431)
   * FIXED: Obvious maneuvers. [#2436](https://github.com/valhalla/valhalla/pull/2436)
   * FIXED: Base64 encoding/decoding [#2452](https://github.com/valhalla/valhalla/pull/2452)
   * FIXED: Added post roundabout instruction when enter/exit roundabout maneuvers are combined [#2454](https://github.com/valhalla/valhalla/pull/2454)
   * FIXED: openlr: Explicitly check for linear reference option for Valhalla serialization. [#2458](https://github.com/valhalla/valhalla/pull/2458)
   * FIXED: Fix segfault: Do not combine last turn channel maneuver. [#2463](https://github.com/valhalla/valhalla/pull/2463)
   * FIXED: Remove extraneous whitespaces from ja-JP.json. [#2471](https://github.com/valhalla/valhalla/pull/2471)
   * FIXED: Checks protobuf serialization/parsing success [#2477](https://github.com/valhalla/valhalla/pull/2477)
   * FIXED: Fix dereferencing of end for std::lower_bound in sequence and possible UB [#2488](https://github.com/valhalla/valhalla/pull/2488)
   * FIXED: Make tile building reproducible: fix UB-s [#2480](https://github.com/valhalla/valhalla/pull/2480)
   * FIXED: Zero initialize EdgeInfoInner.spare0_. Uninitialized spare0_ field produced UB which causes gurka_reproduce_tile_build to fail intermittently. [#2499](https://github.com/valhalla/valhalla/pull/2499)
   * FIXED: Drop unused CHANGELOG validation script, straggling NodeJS references [#2506](https://github.com/valhalla/valhalla/pull/2506)
   * FIXED: Fix missing nullptr checks in graphreader and loki::Reach (causing segfault during routing with not all levels of tiles available) [#2504](https://github.com/valhalla/valhalla/pull/2504)
   * FIXED: Fix mismatch of triplegedge roadclass and directededge roadclass [#2507](https://github.com/valhalla/valhalla/pull/2507)
   * FIXED: Improve german destination_verbal_alert phrases [#2509](https://github.com/valhalla/valhalla/pull/2509)
   * FIXED: Undefined behavior cases discovered with undefined behavior sanitizer tool. [#2498](https://github.com/valhalla/valhalla/pull/2498)
   * FIXED: Fixed logic so verbal keep instructions use branch exit sign info for ramps [#2520](https://github.com/valhalla/valhalla/pull/2520)
   * FIXED: Fix bug in trace_route for uturns causing garbage coordinates [#2517](https://github.com/valhalla/valhalla/pull/2517)
   * FIXED: Simplify heading calculation for turn type. Remove undefined behavior case. [#2513](https://github.com/valhalla/valhalla/pull/2513)
   * FIXED: Always set costing name even if one is not provided for osrm serializer weight_name. [#2528](https://github.com/valhalla/valhalla/pull/2528)
   * FIXED: Make single-thread tile building reproducible: fix seed for shuffle, use concurrency configuration from the mjolnir section. [#2515](https://github.com/valhalla/valhalla/pull/2515)
   * FIXED: More Windows compatibility: build tiles and some run actions work now (including CI tests) [#2300](https://github.com/valhalla/valhalla/issues/2300)
   * FIXED: Transcoding of c++ location to pbf location used path edges in the place of filtered edges. [#2542](https://github.com/valhalla/valhalla/pull/2542)
   * FIXED: Add back whitelisting action types. [#2545](https://github.com/valhalla/valhalla/pull/2545)
   * FIXED: Allow uturns for truck costing now that we have derived deadends marked in the edge label [#2559](https://github.com/valhalla/valhalla/pull/2559)
   * FIXED: Map matching uturn trimming at the end of an edge where it wasn't needed. [#2558](https://github.com/valhalla/valhalla/pull/2558)
   * FIXED: Multicue enter roundabout [#2556](https://github.com/valhalla/valhalla/pull/2556)
   * FIXED: Changed reachability computation to take into account live speed [#2597](https://github.com/valhalla/valhalla/pull/2597)
   * FIXED: Fixed a bug where the temp files were not getting read in if you started with the construct edges or build phase for valhalla_build_tiles. [#2601](https://github.com/valhalla/valhalla/pull/2601)
   * FIXED: Updated fr-FR.json with partial translations. [#2605](https://github.com/valhalla/valhalla/pull/2605)
   * FIXED: Removed superfluous const qualifier from odin/signs [#2609](https://github.com/valhalla/valhalla/pull/2609)
   * FIXED: Internal maneuver placement [#2600](https://github.com/valhalla/valhalla/pull/2600)
   * FIXED: Complete fr-FR.json locale. [#2614](https://github.com/valhalla/valhalla/pull/2614)
   * FIXED: Don't truncate precision in polyline encoding [#2632](https://github.com/valhalla/valhalla/pull/2632)
   * FIXED: Fix all compiler warnings in sif and set to -Werror [#2642](https://github.com/valhalla/valhalla/pull/2642)
   * FIXED: Remove unnecessary maneuvers to continue straight [#2647](https://github.com/valhalla/valhalla/pull/2647)
   * FIXED: Linear reference support in route/mapmatch apis (FOW, FRC, bearing, and number of references) [#2645](https://github.com/valhalla/valhalla/pull/2645)
   * FIXED: Ambiguous local to global (with timezone information) date time conversions now all choose to use the later time instead of throwing unhandled exceptions [#2665](https://github.com/valhalla/valhalla/pull/2665)
   * FIXED: Overestimated reach caused be reenquing transition nodes without checking that they had been already expanded [#2670](https://github.com/valhalla/valhalla/pull/2670)
   * FIXED: Build with C++17 standard. Deprecated function calls are substituted with new ones. [#2669](https://github.com/valhalla/valhalla/pull/2669)
   * FIXED: Improve German post_transition_verbal instruction [#2677](https://github.com/valhalla/valhalla/pull/2677)
   * FIXED: Lane updates.  Add the turn lanes to all edges of the way.  Do not "enhance" turn lanes if they are part of a complex restriction.  Moved ProcessTurnLanes after UpdateManeuverPlacementForInternalIntersectionTurns.  Fix for a missing "uturn" indication for intersections on the previous maneuver, we were serializing an empty list. [#2679](https://github.com/valhalla/valhalla/pull/2679)
   * FIXED: Fixes OpenLr serialization [#2688](https://github.com/valhalla/valhalla/pull/2688)
   * FIXED: Internal edges can't be also a ramp or a turn channel.  Also, if an edge is marked as ramp and turn channel mark it as a ramp.  [#2689](https://github.com/valhalla/valhalla/pull/2689)
   * FIXED: Check that speeds are equal for the edges going in the same direction while buildig shortcuts [#2691](https://github.com/valhalla/valhalla/pull/2691)
   * FIXED: Missing fork or bear instruction [#2683](https://github.com/valhalla/valhalla/pull/2683)
   * FIXED: Eliminate null pointer dereference in GraphReader::AreEdgesConnected [#2695](https://github.com/valhalla/valhalla/issues/2695)
   * FIXED: Fix polyline simplification float/double comparison [#2698](https://github.com/valhalla/valhalla/issues/2698)
   * FIXED: Weights were sometimes negative due to incorrect updates to elapsed_cost [#2702](https://github.com/valhalla/valhalla/pull/2702)
   * FIXED: Fix bidirectional route failures at deadends [#2705](https://github.com/valhalla/valhalla/pull/2705)
   * FIXED: Updated logic to call out a non-obvious turn [#2708](https://github.com/valhalla/valhalla/pull/2708)
   * FIXED: valhalla_build_statistics multithreaded mode fixed [#2707](https://github.com/valhalla/valhalla/pull/2707)
   * FIXED: If infer_internal_intersections is true then allow internals that are also ramps or TCs. Without this we produce an extra continue maneuver.  [#2710](https://github.com/valhalla/valhalla/pull/2710)
   * FIXED: We were routing down roads that should be destination only. Now we mark roads with motor_vehicle=destination and motor_vehicle=customers or access=destination and access=customers as destination only. [#2722](https://github.com/valhalla/valhalla/pull/2722)
   * FIXED: Replace all Python2 print statements with Python3 syntax [#2716](https://github.com/valhalla/valhalla/issues/2716)
   * FIXED: Some HGT files not found [#2723](https://github.com/valhalla/valhalla/issues/2723)
   * FIXED: Fix PencilPointUturn detection by removing short-edge check and updating angle threshold [#2725](https://github.com/valhalla/valhalla/issues/2725)
   * FIXED: Fix invalid continue/bear maneuvers [#2729](https://github.com/valhalla/valhalla/issues/2729)
   * FIXED: Fixes an issue that lead to double turns within a very short distance, when instead, it should be a u-turn. We now collapse double L turns or double R turns in short non-internal intersections to u-turns. [#2740](https://github.com/valhalla/valhalla/pull/2740)
   * FIXED: fixes an issue that lead to adding an extra maneuver. We now combine a current maneuver short length non-internal edges (left or right) with the next maneuver that is a kRampStraight. [#2741](https://github.com/valhalla/valhalla/pull/2741)
   * FIXED: Reduce verbose instructions by collapsing small end ramp forks [#2762](https://github.com/valhalla/valhalla/issues/2762)
   * FIXED: Remove redundant return statements [#2776](https://github.com/valhalla/valhalla/pull/2776)
   * FIXED: Added unit test for BuildAdminFromPBF() to test GEOS 3.9 update. [#2787](https://github.com/valhalla/valhalla/pull/2787)
   * FIXED: Add support for geos-3.9 c++ api [#2739](https://github.com/valhalla/valhalla/issues/2739)
   * FIXED: Fix check for live speed validness [#2797](https://github.com/valhalla/valhalla/pull/2797)

* **Enhancement**
   * ADDED: Matrix of Bike Share [#2590](https://github.com/valhalla/valhalla/pull/2590)
   * ADDED: Add ability to provide custom implementation for candidate collection in CandidateQuery. [#2328](https://github.com/valhalla/valhalla/pull/2328)
   * ADDED: Cancellation of tile downloading. [#2319](https://github.com/valhalla/valhalla/pull/2319)
   * ADDED: Return the coordinates of the nodes isochrone input locations snapped to [#2111](https://github.com/valhalla/valhalla/pull/2111)
   * ADDED: Allows more complicated routes in timedependent a-star before timing out [#2068](https://github.com/valhalla/valhalla/pull/2068)
   * ADDED: Guide signs and junction names [#2096](https://github.com/valhalla/valhalla/pull/2096)
   * ADDED: Added a bool to the config indicating whether to use commercially set attributes.  Added logic to not call IsIntersectionInternal if this is a commercial data set.  [#2132](https://github.com/valhalla/valhalla/pull/2132)
   * ADDED: Removed commercial data set bool to the config and added more knobs for data.  Added infer_internal_intersections, infer_turn_channels, apply_country_overrides, and use_admin_db.  [#2173](https://github.com/valhalla/valhalla/pull/2173)
   * ADDED: Allow using googletest in unit tests and convert all tests to it (old test.cc is completely removed). [#2128](https://github.com/valhalla/valhalla/pull/2128)
   * ADDED: Add guidance view capability. [#2209](https://github.com/valhalla/valhalla/pull/2209)
   * ADDED: Collect turn cost information as path is formed so that it can be serialized out for trace attributes or osrm flavored intersections. Also add shape_index to osrm intersections. [#2207](https://github.com/valhalla/valhalla/pull/2207)
   * ADDED: Added alley factor to autocost.  Factor is defaulted at 1.0f or do not avoid alleys. [#2246](https://github.com/valhalla/valhalla/pull/2246)
   * ADDED: Support unlimited speed limits where maxspeed=none. [#2251](https://github.com/valhalla/valhalla/pull/2251)
   * ADDED: Implement improved Reachability check using base class Dijkstra. [#2243](https://github.com/valhalla/valhalla/pull/2243)
   * ADDED: Gurka integration test framework with ascii-art maps [#2244](https://github.com/valhalla/valhalla/pull/2244)
   * ADDED: Add to the stop impact when transitioning from higher to lower class road and we are not on a turn channel or ramp. Also, penalize lefts when driving on the right and vice versa. [#2282](https://github.com/valhalla/valhalla/pull/2282)
   * ADDED: Added reclassify_links, use_direction_on_ways, and allow_alt_name as config options.  If `use_direction_on_ways = true` then use `direction` and `int_direction` on the way to update the directional for the `ref` and `int_ref`.  Also, copy int_efs to the refs. [#2285](https://github.com/valhalla/valhalla/pull/2285)
   * ADDED: Add support for live traffic. [#2268](https://github.com/valhalla/valhalla/pull/2268)
   * ADDED: Implement per-location search filters for functional road class and forms of way. [#2289](https://github.com/valhalla/valhalla/pull/2289)
   * ADDED: Approach, multi-cue, and length updates [#2313](https://github.com/valhalla/valhalla/pull/2313)
   * ADDED: Speed up timezone differencing calculation if cache is provided. [#2316](https://github.com/valhalla/valhalla/pull/2316)
   * ADDED: Added rapidjson/schema.h to baldr/rapidjson_util.h to make it available for use within valhalla. [#2330](https://github.com/valhalla/valhalla/issues/2330)
   * ADDED: Support decimal precision for height values in elevation service. Also support polyline5 for encoded polylines input and output to elevation service. [#2324](https://github.com/valhalla/valhalla/pull/2324)
   * ADDED: Use both imminent and distant verbal multi-cue phrases. [#2353](https://github.com/valhalla/valhalla/pull/2353)
   * ADDED: Split parsing stage into 3 separate stages. [#2339](https://github.com/valhalla/valhalla/pull/2339)
   * CHANGED: Speed up graph enhancing by avoiding continuous unordered_set rebuilding [#2349](https://github.com/valhalla/valhalla/pull/2349)
   * CHANGED: Skip calling out to Lua for nodes/ways/relations with not tags - speeds up parsing. [#2351](https://github.com/valhalla/valhalla/pull/2351)
   * CHANGED: Switch to LuaJIT for lua scripting - speeds up file parsing [#2352](https://github.com/valhalla/valhalla/pull/2352)
   * ADDED: Ability to create OpenLR records from raw data. [#2356](https://github.com/valhalla/valhalla/pull/2356)
   * ADDED: Revamp length phrases [#2359](https://github.com/valhalla/valhalla/pull/2359)
   * CHANGED: Do not allocate memory in skadi if we don't need it. [#2373](https://github.com/valhalla/valhalla/pull/2373)
   * CHANGED: Map matching: throw error (443/NoSegment) when no candidate edges are available. [#2370](https://github.com/valhalla/valhalla/pull/2370/)
   * ADDED: Add sk-SK.json (slovak) localization file. [#2376](https://github.com/valhalla/valhalla/pull/2376)
   * ADDED: Extend roundabout phrases. [#2378](https://github.com/valhalla/valhalla/pull/2378)
   * ADDED: More roundabout phrase tests. [#2382](https://github.com/valhalla/valhalla/pull/2382)
   * ADDED: Update the turn and continue phrases to include junction names and guide signs. [#2386](https://github.com/valhalla/valhalla/pull/2386)
   * ADDED: Add the remaining guide sign toward phrases [#2389](https://github.com/valhalla/valhalla/pull/2389)
   * ADDED: The ability to allow immediate uturns at trace points in a map matching request [#2380](https://github.com/valhalla/valhalla/pull/2380)
   * ADDED: Add utility functions to Signs. [#2390](https://github.com/valhalla/valhalla/pull/2390)
   * ADDED: Unified time tracking for all algorithms that support time-based graph expansion. [#2278](https://github.com/valhalla/valhalla/pull/2278)
   * ADDED: Add rail_ferry use and costing. [#2408](https://github.com/valhalla/valhalla/pull/2408)
   * ADDED: `street_side_max_distance`, `display_lat` and `display_lon` to `locations` in input for better control of routing side of street [#1769](https://github.com/valhalla/valhalla/pull/1769)
   * ADDED: Add additional exit phrases. [#2421](https://github.com/valhalla/valhalla/pull/2421)
   * ADDED: Add Japanese locale, update German. [#2432](https://github.com/valhalla/valhalla/pull/2432)
   * ADDED: Gurka expect_route refactor [#2435](https://github.com/valhalla/valhalla/pull/2435)
   * ADDED: Add option to suppress roundabout exits [#2437](https://github.com/valhalla/valhalla/pull/2437)
   * ADDED: Add Greek locale. [#2438](https://github.com/valhalla/valhalla/pull/2438)
   * ADDED (back): Support for 64bit wide way ids in the edgeinfo structure with no impact to size for data sources with ids 32bits wide. [#2422](https://github.com/valhalla/valhalla/pull/2422)
   * ADDED: Support for 64bit osm node ids in parsing stage of tile building [#2422](https://github.com/valhalla/valhalla/pull/2422)
   * CHANGED: Point2/PointLL are now templated to allow for higher precision coordinate math when desired [#2429](https://github.com/valhalla/valhalla/pull/2429)
   * ADDED: Optional OpenLR Encoded Path Edges in API Response [#2424](https://github.com/valhalla/valhalla/pull/2424)
   * ADDED: Add explicit include for sstream to be compatible with msvc_x64 toolset. [#2449](https://github.com/valhalla/valhalla/pull/2449)
   * ADDED: Properly split returned path if traffic conditions change partway along edges [#2451](https://github.com/valhalla/valhalla/pull/2451/files)
   * ADDED: Add Dutch locale. [#2464](https://github.com/valhalla/valhalla/pull/2464)
   * ADDED: Check with address sanititizer in CI. Add support for undefined behavior sanitizer. [#2487](https://github.com/valhalla/valhalla/pull/2487)
   * ADDED: Ability to recost a path and increased cost/time details along the trippath and json output [#2425](https://github.com/valhalla/valhalla/pull/2425)
   * ADDED: Add the ability to do bikeshare based (ped/bike) multimodal routing [#2031](https://github.com/valhalla/valhalla/pull/2031)
   * ADDED: Route through restrictions enabled by introducing a costing option. [#2469](https://github.com/valhalla/valhalla/pull/2469)
   * ADDED: Migrated to Ubuntu 20.04 base-image [#2508](https://github.com/valhalla/valhalla/pull/2508)
   * CHANGED: Speed up parseways stage by avoiding multiple string comparisons [#2518](https://github.com/valhalla/valhalla/pull/2518)
   * CHANGED: Speed up enhance stage by avoiding GraphTileBuilder copying [#2468](https://github.com/valhalla/valhalla/pull/2468)
   * ADDED: Costing options now includes shortest flag which favors shortest path routes [#2555](https://github.com/valhalla/valhalla/pull/2555)
   * ADDED: Incidents in intersections [#2547](https://github.com/valhalla/valhalla/pull/2547)
   * CHANGED: Refactor mapmatching configuration to use a struct (instead of `boost::property_tree::ptree`). [#2485](https://github.com/valhalla/valhalla/pull/2485)
   * ADDED: Save exit maneuver's begin heading when combining enter & exit roundabout maneuvers. [#2554](https://github.com/valhalla/valhalla/pull/2554)
   * ADDED: Added new urban flag that can be set if edge is within city boundaries to data processing; new use_urban_tag config option; added to osrm response within intersections. [#2522](https://github.com/valhalla/valhalla/pull/2522)
   * ADDED: Parses OpenLr of type PointAlongLine [#2565](https://github.com/valhalla/valhalla/pull/2565)
   * ADDED: Use edge.is_urban is set for serializing is_urban. [#2568](https://github.com/valhalla/valhalla/pull/2568)
   * ADDED: Added new rest/service area uses on the edge. [#2533](https://github.com/valhalla/valhalla/pull/2533)
   * ADDED: Dependency cache for Azure [#2567](https://github.com/valhalla/valhalla/pull/2567)
   * ADDED: Added flexibility to remove the use of the admindb and to use the country and state iso from the tiles; [#2579](https://github.com/valhalla/valhalla/pull/2579)
   * ADDED: Added toll gates and collection points (gantry) to the node;  [#2532](https://github.com/valhalla/valhalla/pull/2532)
   * ADDED: Added osrm serialization for rest/service areas and admins. [#2594](https://github.com/valhalla/valhalla/pull/2594)
   * CHANGED: Improved Russian localization; [#2593](https://github.com/valhalla/valhalla/pull/2593)
   * ADDED: Support restricted class in intersection annotations [#2589](https://github.com/valhalla/valhalla/pull/2589)
   * ADDED: Added trail type trace [#2606](https://github.com/valhalla/valhalla/pull/2606)
   * ADDED: Added tunnel names to the edges as a tagged name.  [#2608](https://github.com/valhalla/valhalla/pull/2608)
   * CHANGED: Moved incidents to the trip leg and cut the shape of the leg at that location [#2610](https://github.com/valhalla/valhalla/pull/2610)
   * ADDED: Costing option to ignore_closures when routing with current flow [#2615](https://github.com/valhalla/valhalla/pull/2615)
   * ADDED: Cross-compilation ability with MinGW64 [#2619](https://github.com/valhalla/valhalla/pull/2619)
   * ADDED: Defines the incident tile schema and incident metadata [#2620](https://github.com/valhalla/valhalla/pull/2620)
   * ADDED: Moves incident serializer logic into a generic serializer [#2621](https://github.com/valhalla/valhalla/pull/2621)
   * ADDED: Incident loading singleton for continually refreshing incident tiles [#2573](https://github.com/valhalla/valhalla/pull/2573)
   * ADDED: One shot mode to valhalla_service so you can run a single request of any type without starting a server [#2624](https://github.com/valhalla/valhalla/pull/2624)
   * ADDED: Adds text instructions to OSRM output [#2625](https://github.com/valhalla/valhalla/pull/2625)
   * ADDED: Adds support for alternate routes [#2626](https://github.com/valhalla/valhalla/pull/2626)
   * CHANGED: Switch Python bindings generator from boost.python to header-only pybind11[#2644](https://github.com/valhalla/valhalla/pull/2644)
   * ADDED: Add support of input file for one-shot mode of valhalla_service [#2648](https://github.com/valhalla/valhalla/pull/2648)
   * ADDED: Linear reference support to locate api [#2645](https://github.com/valhalla/valhalla/pull/2645)
   * ADDED: Implemented OSRM-like turn duration calculation for car. Uses it now in auto costing. [#2651](https://github.com/valhalla/valhalla/pull/2651)
   * ADDED: Enhanced turn lane information in guidance [#2653](https://github.com/valhalla/valhalla/pull/2653)
   * ADDED: `top_speed` option for all motorized vehicles [#2667](https://github.com/valhalla/valhalla/issues/2667)
   * CHANGED: Move turn_lane_direction helper to odin/util [#2675](https://github.com/valhalla/valhalla/pull/2675)
   * ADDED: Add annotations to osrm response including speed limits, unit and sign conventions [#2668](https://github.com/valhalla/valhalla/pull/2668)
   * ADDED: Added functions for predicted speeds encoding-decoding [#2674](https://github.com/valhalla/valhalla/pull/2674)
   * ADDED: Time invariant routing via the bidirectional algorithm. This has the effect that when time dependent routes (arrive_by and depart_at) fall back to bidirectional due to length restrictions they will actually use the correct time of day for one of the search directions [#2660](https://github.com/valhalla/valhalla/pull/2660)
   * ADDED: If the length of the edge is greater than kMaxEdgeLength, then consider this a catastrophic error if the should_error bool is true in the set_length function. [#2678](https://github.com/valhalla/valhalla/pull/2678)
   * ADDED: Moved lat,lon coordinates structures from single to double precision. Improves geometry accuracy noticibly at zooms above 17 as well as coordinate snapping and any other geometric operations. Adds about a 2% performance penalty for standard routes. Graph nodes now have 7 digits of precision.  [#2693](https://github.com/valhalla/valhalla/pull/2693)
   * ADDED: Added signboards to guidance views.  [#2687](https://github.com/valhalla/valhalla/pull/2687)
   * ADDED: Regular speed on shortcut edges is calculated with turn durations taken into account. Truck, motorcycle and motorscooter profiles use OSRM-like turn duration. [#2662](https://github.com/valhalla/valhalla/pull/2662)
   * CHANGED: Remove astar algorithm and replace its use with timedep_forward as its redundant [#2706](https://github.com/valhalla/valhalla/pull/2706)
   * ADDED: Recover and recost all shortcuts in final path for bidirectional astar algorithm [#2711](https://github.com/valhalla/valhalla/pull/2711)
   * ADDED: An option for shortcut recovery to be cached at start up to reduce the time it takes to do so on the fly [#2714](https://github.com/valhalla/valhalla/pull/2714)
   * ADDED: If width <= 1.9 then no access for auto, truck, bus, taxi, emergency and hov. [#2713](https://github.com/valhalla/valhalla/pull/2713)
   * ADDED: Centroid/Converge/Rendezvous/Meet API which allows input locations to find a least cost convergence point from all locations [#2734](https://github.com/valhalla/valhalla/pull/2734)
   * ADDED: Added support to process the sump_buster tag.  Also, fixed a few small access bugs for nodes. [#2731](https://github.com/valhalla/valhalla/pull/2731)
   * ADDED: Log message if failed to create tiles directory. [#2738](https://github.com/valhalla/valhalla/pull/2738)
   * CHANGED: Tile memory is only owned by the GraphTile rather than shared amongst copies of the graph tile (in GraphReader and TileCaches). [#2340](https://github.com/valhalla/valhalla/pull/2340)
   * ADDED: Add Estonian locale. [#2748](https://github.com/valhalla/valhalla/pull/2748)
   * CHANGED: Handle GraphTile objects as smart pointers [#2703](https://github.com/valhalla/valhalla/pull/2703)
   * CHANGED: Improve stability with no RTTI build [#2759](https://github.com/valhalla/valhalla/pull/2759) and [#2760](https://github.com/valhalla/valhalla/pull/2760)
   * CHANGED: Change generic service roads to a new Use=kServiceRoad. This is for highway=service without other service= tags (such as driveway, alley, parking aisle) [#2419](https://github.com/valhalla/valhalla/pull/2419)
   * ADDED: Isochrones support isodistance lines as well [#2699](https://github.com/valhalla/valhalla/pull/2699)
   * ADDED: Add support for ignoring live traffic closures for waypoints [#2685](https://github.com/valhalla/valhalla/pull/2685)
   * ADDED: Add use_distance to auto cost to allow choosing between two primary cost components, time or distance [#2771](https://github.com/valhalla/valhalla/pull/2771)
   * CHANGED: nit: Enables compiler warnings in part of loki module [#2767](https://github.com/valhalla/valhalla/pull/2767)
   * CHANGED: Reducing the number of uturns by increasing the cost to for them to 9.5f. Note: Did not increase the cost for motorcycles or motorscooters. [#2770](https://github.com/valhalla/valhalla/pull/2770)
   * ADDED: Add option to use thread-safe GraphTile's reference counter. [#2772](https://github.com/valhalla/valhalla/pull/2772)
   * CHANGED: nit: Enables compiler warnings in part of thor module [#2768](https://github.com/valhalla/valhalla/pull/2768)
   * ADDED: Add costing option `use_tracks` to avoid or favor tracks in route. [#2769](https://github.com/valhalla/valhalla/pull/2769)
   * CHANGED: chore: Updates libosmium [#2786](https://github.com/valhalla/valhalla/pull/2786)
   * CHANGED: Optimize double bucket queue to reduce memory reallocations. [#2719](https://github.com/valhalla/valhalla/pull/2719)
   * CHANGED: Collapse merge maneuvers [#2773](https://github.com/valhalla/valhalla/pull/2773)
   * CHANGED: Add shortcuts to the tiles' bins so we can find them when doing spatial lookups. [#2744](https://github.com/valhalla/valhalla/pull/2744)

## Release Date: 2019-11-21 Valhalla 3.0.9
* **Bug Fix**
   * FIXED: Changed reachability computation to consider both directions of travel wrt candidate edges [#1965](https://github.com/valhalla/valhalla/pull/1965)
   * FIXED: toss ways where access=private and highway=service and service != driveway. [#1960](https://github.com/valhalla/valhalla/pull/1960)
   * FIXED: Fix search_cutoff check in loki correlate_node. [#2023](https://github.com/valhalla/valhalla/pull/2023)
   * FIXED: Computes notion of a deadend at runtime in bidirectional a-star which fixes no-route with a complicated u-turn. [#1982](https://github.com/valhalla/valhalla/issues/1982)
   * FIXED: Fix a bug with heading filter at nodes. [#2058](https://github.com/valhalla/valhalla/pull/2058)
   * FIXED: Bug in map matching continuity checking such that continuity must only be in the forward direction. [#2029](https://github.com/valhalla/valhalla/pull/2029)
   * FIXED: Allow setting the time for map matching paths such that the time is used for speed lookup. [#2030](https://github.com/valhalla/valhalla/pull/2030)
   * FIXED: Don't use density factor for transition cost when user specified flag disables flow speeds. [#2048](https://github.com/valhalla/valhalla/pull/2048)
   * FIXED: Map matching trace_route output now allows for discontinuities in the match though multi match is not supported in valhalla route output. [#2049](https://github.com/valhalla/valhalla/pull/2049)
   * FIXED: Allows routes with no time specified to use time conditional edges and restrictions with a flag denoting as much [#2055](https://github.com/valhalla/valhalla/pull/2055)
   * FIXED: Fixed a bug with 'current' time type map matches. [#2060](https://github.com/valhalla/valhalla/pull/2060)
   * FIXED: Fixed a bug with time dependent expansion in which the expansion distance heuristic was not being used. [#2064](https://github.com/valhalla/valhalla/pull/2064)

* **Enhancement**
   * ADDED: Establish pinpoint test pattern [#1969](https://github.com/valhalla/valhalla/pull/1969)
   * ADDED: Suppress relative direction in ramp/exit instructions if it matches driving side of street [#1990](https://github.com/valhalla/valhalla/pull/1990)
   * ADDED: Added relative direction to the merge maneuver [#1989](https://github.com/valhalla/valhalla/pull/1989)
   * ADDED: Refactor costing to better handle multiple speed datasources [#2026](https://github.com/valhalla/valhalla/pull/2026)
   * ADDED: Better usability of curl for fetching tiles on the fly [#2026](https://github.com/valhalla/valhalla/pull/2026)
   * ADDED: LRU cache scheme for tile storage [#2026](https://github.com/valhalla/valhalla/pull/2026)
   * ADDED: GraphTile size check [#2026](https://github.com/valhalla/valhalla/pull/2026)
   * ADDED: Pick more sane values for highway and toll avoidance [#2026](https://github.com/valhalla/valhalla/pull/2026)
   * ADDED: Refactor adding predicted speed info to speed up process [#2026](https://github.com/valhalla/valhalla/pull/2026)
   * ADDED: Allow selecting speed data sources at request time [#2026](https://github.com/valhalla/valhalla/pull/2026)
   * ADDED: Allow disabling certain neighbors in connectivity map [#2026](https://github.com/valhalla/valhalla/pull/2026)
   * ADDED: Allows routes with time-restricted edges if no time specified and notes restriction in response [#1992](https://github.com/valhalla/valhalla/issues/1992)
   * ADDED: Runtime deadend detection to timedependent a-star. [#2059](https://github.com/valhalla/valhalla/pull/2059)

## Release Date: 2019-09-06 Valhalla 3.0.8
* **Bug Fix**
   * FIXED: Added logic to detect if user is to merge to the left or right [#1892](https://github.com/valhalla/valhalla/pull/1892)
   * FIXED: Overriding the destination_only flag when reclassifying ferries; Also penalizing ferries with a 5 min. penalty in the cost to allow us to avoid destination_only the majority of the time except when it is necessary. [#1895](https://github.com/valhalla/valhalla/pull/1905)
   * FIXED: Suppress forks at motorway junctions and intersecting service roads [#1909](https://github.com/valhalla/valhalla/pull/1909)
   * FIXED: Enhanced fork assignment logic [#1912](https://github.com/valhalla/valhalla/pull/1912)
   * FIXED: Added logic to fall back to return country poly if no state and updated lua for Metro Manila and Ireland [#1910](https://github.com/valhalla/valhalla/pull/1910)
   * FIXED: Added missing motorway fork instruction [#1914](https://github.com/valhalla/valhalla/pull/1914)
   * FIXED: Use begin street name for osrm compat mode [#1916](https://github.com/valhalla/valhalla/pull/1916)
   * FIXED: Added logic to fix missing highway cardinal directions in the US [#1917](https://github.com/valhalla/valhalla/pull/1917)
   * FIXED: Handle forward traversable significant road class intersecting edges [#1928](https://github.com/valhalla/valhalla/pull/1928)
   * FIXED: Fixed bug with shape trimming that impacted Uturns at Via locations. [#1935](https://github.com/valhalla/valhalla/pull/1935)
   * FIXED: Dive bomb updates.  Updated default speeds for urban areas based on roadclass for the enhancer.  Also, updated default speeds based on roadclass in lua.  Fixed an issue where we were subtracting 1 from uint32_t when 0 for stop impact.  Updated reclassify link logic to allow residential roads to be added to the tree, but we only downgrade the links to tertiary.  Updated TransitionCost functions to add 1.5 to the turncost when transitioning from a ramp to a non ramp and vice versa.  Also, added 0.5f to the turncost if the edge is a roundabout. [#1931](https://github.com/valhalla/valhalla/pull/1931)

* **Enhancement**
   * ADDED: Caching url fetched tiles to disk [#1887](https://github.com/valhalla/valhalla/pull/1887)
   * ADDED: filesystem::remove_all [#1887](https://github.com/valhalla/valhalla/pull/1887)
   * ADDED: Minimum enclosing bounding box tool [#1887](https://github.com/valhalla/valhalla/pull/1887)
   * ADDED: Use constrained flow speeds in bidirectional_astar.cc [#1907](https://github.com/valhalla/valhalla/pull/1907)
   * ADDED: Bike Share Stations are now in the graph which should set us up to do multimodal walk/bike scenarios [#1852](https://github.com/valhalla/valhalla/pull/1852)

## Release Date: 2019-7-18 Valhalla 3.0.7
* **Bug Fix**
   * FIXED: Fix pedestrian fork [#1886](https://github.com/valhalla/valhalla/pull/1886)

## Release Date: 2019-7-15 Valhalla 3.0.6
* **Bug Fix**
   * FIXED: Admin name changes. [#1853](https://github.com/valhalla/valhalla/pull/1853) Ref: [#1854](https://github.com/valhalla/valhalla/issues/1854)
   * FIXED: valhalla_add_predicted_traffic was overcommitted while gathering stats. Added a clear. [#1857](https://github.com/valhalla/valhalla/pull/1857)
   * FIXED: regression in map matching when moving to valhalla v3.0.0 [#1863](https://github.com/valhalla/valhalla/pull/1863)
   * FIXED: last step shape in osrm serializer should be 2 of the same point [#1867](https://github.com/valhalla/valhalla/pull/1867)
   * FIXED: Shape trimming at the beginning and ending of the route to not be degenerate [#1876](https://github.com/valhalla/valhalla/pull/1876)
   * FIXED: Duplicate waypoints in osrm serializer [#1880](https://github.com/valhalla/valhalla/pull/1880)
   * FIXED: Updates for heading precision [#1881](https://github.com/valhalla/valhalla/pull/1881)
   * FIXED: Map matching allowed untraversable edges at start of route [#1884](https://github.com/valhalla/valhalla/pull/1884)

* **Enhancement**
   * ADDED: Use the same protobuf object the entire way through the request process [#1837](https://github.com/valhalla/valhalla/pull/1837)
   * ADDED: Enhanced turn lane processing [#1859](https://github.com/valhalla/valhalla/pull/1859)
   * ADDED: Add global_synchronized_cache in valhalla_build_config [#1851](https://github.com/valhalla/valhalla/pull/1851)

## Release Date: 2019-06-04 Valhalla 3.0.5
* **Bug Fix**
   * FIXED: Protect against unnamed rotaries and routes that end in roundabouts not turning off rotary logic [#1840](https://github.com/valhalla/valhalla/pull/1840)

* **Enhancement**
   * ADDED: Add turn lane info at maneuver point [#1830](https://github.com/valhalla/valhalla/pull/1830)

## Release Date: 2019-05-31 Valhalla 3.0.4
* **Bug Fix**
   * FIXED: Improved logic to decide between bear vs. continue [#1798](https://github.com/valhalla/valhalla/pull/1798)
   * FIXED: Bicycle costing allows use of roads with all surface values, but with a penalty based on bicycle type. However, the edge filter totally disallows bad surfaces for some bicycle types, creating situations where reroutes fail if a rider uses a road with a poor surface. [#1800](https://github.com/valhalla/valhalla/pull/1800)
   * FIXED: Moved complex restrictions building to before validate. [#1805](https://github.com/valhalla/valhalla/pull/1805)
   * FIXED: Fix bicycle edge filter when avoid_bad_surfaces = 1.0 [#1806](https://github.com/valhalla/valhalla/pull/1806)
   * FIXED: Replace the EnhancedTripPath class inheritance with aggregation [#1807](https://github.com/valhalla/valhalla/pull/1807)
   * FIXED: Replace the old timezone shape zip file every time valhalla_build_timezones is ran [#1817](https://github.com/valhalla/valhalla/pull/1817)
   * FIXED: Don't use island snapped edge candidates (from disconnected components or low reach edges) when we rejected other high reachability edges that were closer [#1835](https://github.com/valhalla/valhalla/pull/1835)

## Release Date: 2019-05-08 Valhalla 3.0.3
* **Bug Fix**
   * FIXED: Fixed a rare loop condition in route matcher (edge walking to match a trace).
   * FIXED: Fixed VACUUM ANALYZE syntax issue.  [#1704](https://github.com/valhalla/valhalla/pull/1704)
   * FIXED: Fixed the osrm maneuver type when a maneuver has the to_stay_on attribute set.  [#1714](https://github.com/valhalla/valhalla/pull/1714)
   * FIXED: Fixed osrm compatibility mode attributes.  [#1716](https://github.com/valhalla/valhalla/pull/1716)
   * FIXED: Fixed rotary/roundabout issues in Valhalla OSRM compatibility.  [#1727](https://github.com/valhalla/valhalla/pull/1727)
   * FIXED: Fixed the destinations assignment for exit names in OSRM compatibility mode. [#1732](https://github.com/valhalla/valhalla/pull/1732)
   * FIXED: Enhance merge maneuver type assignment. [#1735](https://github.com/valhalla/valhalla/pull/1735)
   * FIXED: Fixed fork assignments and on ramps for OSRM compatibility mode. [#1738](https://github.com/valhalla/valhalla/pull/1738)
   * FIXED: Fixed cardinal direction on reference names when forward/backward tag is present on relations. Fixes singly digitized roads with opposing directional modifiers. [#1741](https://github.com/valhalla/valhalla/pull/1741)
   * FIXED: Fixed fork assignment and narrative logic when a highway ends and splits into multiple ramps. [#1742](https://github.com/valhalla/valhalla/pull/1742)
   * FIXED: Do not use any avoid edges as origin or destination of a route, matrix, or isochrone. [#1745](https://github.com/valhalla/valhalla/pull/1745)
   * FIXED: Add leg summary and remove unused hint attribute for OSRM compatibility mode. [#1753](https://github.com/valhalla/valhalla/pull/1753)
   * FIXED: Improvements for pedestrian forks, pedestrian roundabouts, and continue maneuvers. [#1768](https://github.com/valhalla/valhalla/pull/1768)
   * FIXED: Added simplified overview for OSRM response and added use_toll logic back to truck costing. [#1765](https://github.com/valhalla/valhalla/pull/1765)
   * FIXED: temp fix for location distance bug [#1774](https://github.com/valhalla/valhalla/pull/1774)
   * FIXED: Fix pedestrian routes using walkway_factor [#1780](https://github.com/valhalla/valhalla/pull/1780)
   * FIXED: Update the begin and end heading of short edges based on use [#1783](https://github.com/valhalla/valhalla/pull/1783)
   * FIXED: GraphReader::AreEdgesConnected update.  If transition count == 0 return false and do not call transition function. [#1786](https://github.com/valhalla/valhalla/pull/1786)
   * FIXED: Only edge candidates that were used in the path are send to serializer: [#1788](https://github.com/valhalla/valhalla/pull/1788)
   * FIXED: Added logic to prevent the removal of a destination maneuver when ending on an internal edge [#1792](https://github.com/valhalla/valhalla/pull/1792)
   * FIXED: Fixed instructions when starting on an internal edge [#1796](https://github.com/valhalla/valhalla/pull/1796)

* **Enhancement**
   * Add the ability to run valhalla_build_tiles in stages. Specify the begin_stage and end_stage as command line options. Also cleans up temporary files as the last stage in the pipeline.
   * Add `remove` to `filesystem` namespace. [#1752](https://github.com/valhalla/valhalla/pull/1752)
   * Add TaxiCost into auto costing options.
   * Add `preferred_side` to allow per-location filtering of edges based on the side of the road the location is on and the driving side for that locale.
   * Slightly decreased the internal side-walk factor to .90f to favor roads with attached sidewalks. This impacts roads that have added sidewalk:left, sidewalk:right or sidewalk:both OSM tags (these become attributes on each directedEdge). The user can then avoid/penalize dedicated sidewalks and walkways, when they increase the walkway_factor. Since we slightly decreased the sidewalk_factor internally and only favor sidewalks if use is tagged as sidewalk_left or sidewalk_right, we should tend to route on roads with attached sidewalks rather than separate/dedicated sidewalks, allowing for more road names to be called out since these are labeled more.
   * Add `via` and `break_through` location types [#1737](https://github.com/valhalla/valhalla/pull/1737)
   * Add `street_side_tolerance` and `search_cutoff` to input `location` [#1777](https://github.com/valhalla/valhalla/pull/1777)
   * Return the Valhalla error `Path distance exceeds the max distance limit` for OSRM responses when the route is greater than the service limits. [#1781](https://github.com/valhalla/valhalla/pull/1781)

## Release Date: 2019-01-14 Valhalla 3.0.2
* **Bug Fix**
   * FIXED: Transit update - fix dow and exception when after midnight trips are normalized [#1682](https://github.com/valhalla/valhalla/pull/1682)
   * FIXED: valhalla_convert_transit segfault - GraphTileBuilder has null GraphTileHeader [#1683](https://github.com/valhalla/valhalla/issues/1683)
   * FIXED: Fix crash for trace_route with osrm serialization. Was passing shape rather than locations to the waypoint method.
   * FIXED: Properly set driving_side based on data set in TripPath.
   * FIXED: A bad bicycle route exposed an issue with bidirectional A* when the origin and destination edges are connected. Use A* in these cases to avoid requiring a high cost threshold in BD A*.
   * FIXED: x86 and x64 data compatibility was fixed as the structures weren't aligned.
   * FIXED: x86 tests were failing due mostly to floating point issues and the aforementioned structure misalignment.
* **Enhancement**
   * Add a durations list (delta time between each pair of trace points), a begin_time and a use_timestamp flag to trace_route requests. This allows using the input trace timestamps or durations plus the begin_time to compute elapsed time at each edge in the matched path (rather than using costing methods).
   * Add support for polyline5 encoding for OSRM formatted output.
* **Note**
   * Isochrones and openlr are both noted as not working with release builds for x86 (32bit) platforms. We'll look at getting this fixed in a future release

## Release Date: 2018-11-21 Valhalla 3.0.1
* **Bug Fix**
   * FIXED: Fixed a rare, but serious bug with bicycle costing. ferry_factor_ in bicycle costing shadowed the data member in the base dynamic cost class, leading to an uninitialized variable. Occasionally, this would lead to negative costs which caused failures. [#1663](https://github.com/valhalla/valhalla/pull/1663)
   * FIXED: Fixed use of units in OSRM compatibility mode. [#1662](https://github.com/valhalla/valhalla/pull/1662)

## Release Date: 2018-11-21 Valhalla 3.0.0
* **NOTE**
   * This release changes the Valhalla graph tile formats to make the tile data more efficient and flexible. Tile data is incompatible with Valhalla 2.x builds, and code for 3.x is incompatible with data built for Valahalla 2.x versions. Valhalla tile sizes are slightly smaller (for datasets using elevation information the size savings is over 10%). In addition, there is increased flexibility for creating different variants of tiles to support different applications (e.g. bicycle only, or driving only).
* **Enhancement**
   * Remove the use of DirectedEdge for transitions between nodes on different hierarchy levels. A new structure, NodeTransition, is now used to transition to nodes on different hierarchy level. This saves space since only the end node GraphId is needed for the transitions (and DirectedEdge is a large data structure).
   * Change the NodeInfo lat,lon to use an offset from the tile base lat,lon. This potentially allows higher precision than using float, but more importantly saves space and allows support for NodeTransitions as well as spare for future growth.
   * Remove the EdgeElevation structure and max grade information into DirectedEdge and mean elevation into EdgeInfo. This saves space.
   * Reduce wayid to 32 bits. This allows sufficient growth when using OpenStreetMap data and frees space in EdgeInfo (allows moving speed limit and mean elevation from other structures).
   * Move name consistency from NodeInfo to DirectedEdge. This allows a more efficient lookup of name consistency.
   * Update all path algorithms to use NodeTransition logic rather than special DirectedEdge transition types. This simplifies PathAlgorithms slightly and removes some conditional logic.
   * Add an optional GraphFilter stage to tile building pipeline. This allows removal of edges and nodes based on access. This allows bicycle only, pedestrian only, or driving only datasets (or combinations) to be created - allowing smaller datasets for special purpose applications.
* **Deprecate**
   * Valhalla 3.0 removes support for OSMLR.

## Release Date: 2018-11-20 Valhalla 2.7.2
* **Enhancement**
   * UPDATED: Added a configuration variable for max_timedep_distance. This is used in selecting the path algorithm and provides the maximum distance between locations when choosing a time dependent path algorithm (other than multi modal). Above this distance, bidirectional A* is used with no time dependencies.
   * UPDATED: Remove transition edges from priority queue in Multimodal methods.
   * UPDATED: Fully implement street names and exit signs with ability to identify route numbers. [#1635](https://github.com/valhalla/valhalla/pull/1635)
* **Bug Fix**
   * FIXED: A timed-turned restriction should not be applied when a non-timed route is executed.  [#1615](https://github.com/valhalla/valhalla/pull/1615)
   * FIXED: Changed unordered_map to unordered_multimap for polys. Poly map can contain the same key but different multi-polygons. For example, islands for a country or timezone polygons for a country.
   * FIXED: Fixed timezone db issue where TZIDs did not exist in the Howard Hinnant date time db that is used in the date_time class for tz indexes.  Added logic to create aliases for TZIDs based on https://en.wikipedia.org/wiki/List_of_tz_database_time_zones
   * FIXED: Fixed the ramp turn modifiers for osrm compat [#1569](https://github.com/valhalla/valhalla/pull/1569)
   * FIXED: Fixed the step geometry when using the osrm compat mode [#1571](https://github.com/valhalla/valhalla/pull/1571)
   * FIXED: Fixed a data creation bug causing issues with A* routes ending on loops. [#1576](https://github.com/valhalla/valhalla/pull/1576)
   * FIXED: Fixed an issue with a bad route where destination only was present. Was due to thresholds in bidirectional A*. Changed threshold to be cost based rather than number of iterations). [#1586](https://github.com/valhalla/valhalla/pull/1586)
   * FIXED: Fixed an issue with destination only (private) roads being used in bicycle routes. Centralized some "base" transition cost logic in the base DynamicCost class. [#1587](https://github.com/valhalla/valhalla/pull/1587)
   * FIXED: Remove extraneous ramp maneuvers [#1657](https://github.com/valhalla/valhalla/pull/1657)

## Release Date: 2018-10-02 Valhalla 2.7.1
* **Enhancement**
   * UPDATED: Added date time support to forward and reverse isochrones. Add speed lookup (predicted speeds and/or free-flow or constrained flow speed) if date_time is present.
   * UPDATED: Add timezone checks to multimodal routes and isochrones (updates localtime if the path crosses into a timezone different than the start location).
* **Data Producer Update**
   * UPDATED: Removed boost date time support from transit.  Now using the Howard Hinnant date library.
* **Bug Fix**
   * FIXED: Fixed a bug with shortcuts that leads to inconsistent routes depending on whether shortcuts are taken, different origins can lead to different paths near the destination. This fix also improves performance on long routes and matrices.
   * FIXED: We were getting inconsistent results between departing at current date/time vs entering the current date/time.  This issue is due to the fact that the iso_date_time function returns the full iso date_time with the timezone offset (e.g., 2018-09-27T10:23-07:00 vs 2018-09-27T10:23). When we refactored the date_time code to use the new Howard Hinnant date library, we introduced this bug.
   * FIXED: Increased the threshold in CostMatrix to address null time and distance values occurring for truck costing with locations near the max distance.

## Release Date: 2018-09-13 Valhalla 2.7.0
* **Enhancement**
   * UPDATED: Refactor to use the pbf options instead of the ptree config [#1428](https://github.com/valhalla/valhalla/pull/1428) This completes [#1357](https://github.com/valhalla/valhalla/issues/1357)
   * UPDATED: Removed the boost/date_time dependency from baldr and odin. We added the Howard Hinnant date and time library as a submodule. [#1494](https://github.com/valhalla/valhalla/pull/1494)
   * UPDATED: Fixed 'Drvie' typo [#1505](https://github.com/valhalla/valhalla/pull/1505) This completes [#1504](https://github.com/valhalla/valhalla/issues/1504)
   * UPDATED: Optimizations of GetSpeed for predicted speeds [#1490](https://github.com/valhalla/valhalla/issues/1490)
   * UPDATED: Isotile optimizations
   * UPDATED: Added stats to predictive traffic logging
   * UPDATED: resample_polyline - Breaks the polyline into equal length segments at a sample distance near the resolution. Break out of the loop through polyline points once we reach the specified number of samplesthen append the last
polyline point.
   * UPDATED: added android logging and uses a shared graph reader
   * UPDATED: Do not run a second pass on long pedestrian routes that include a ferry (but succeed on first pass). This is a performance fix. Long pedestrian routes with A star factor based on ferry speed end up being very inefficient.
* **Bug Fix**
   * FIXED: A* destination only
   * FIXED: Fixed through locations weren't honored [#1449](https://github.com/valhalla/valhalla/pull/1449)


## Release Date: 2018-08-02 Valhalla 3.0.0-rc.4
* **Node Bindings**
   * UPDATED: add some worker pool handling
   [#1467](https://github.com/valhalla/valhalla/pull/1467)

## Release Date: 2018-08-02 Valhalla 3.0.0-rc.3
* **Node Bindings**
   * UPDATED: replaced N-API with node-addon-api wrapper and made the actor
   functions asynchronous
   [#1457](https://github.com/valhalla/valhalla/pull/1457)

## Release Date: 2018-07-24 Valhalla 3.0.0-rc.2
* **Node Bindings**
   * FIXED: turn on the autocleanup functionality for the actor object.
   [#1439](https://github.com/valhalla/valhalla/pull/1439)

## Release Date: 2018-07-16 Valhalla 3.0.0-rc.1
* **Enhancement**
   * ADDED: exposed the rest of the actions to the node bindings and added tests. [#1415](https://github.com/valhalla/valhalla/pull/1415)

## Release Date: 2018-07-12 Valhalla 3.0.0-alpha.1
**NOTE**: There was already a small package named `valhalla` on the npm registry, only published up to version 0.0.3. The team at npm has transferred the package to us, but would like us to publish something to it ASAP to prove our stake in it. Though the bindings do not have all of the actor functionality exposed yet (just route), we are going to publish an alpha release of 3.0.0 to get something up on npm.
* **Infrastructure**:
   * ADDED: add in time dependent algorithms if the distance between locations is less than 500km.
   * ADDED: TurnLanes to indicate turning lanes at the end of a directed edge.
   * ADDED: Added PredictedSpeeds to Valhalla tiles and logic to compute speed based on predictive speed profiles.
* **Data Producer Update**
   * ADDED: is_route_num flag was added to Sign records. Set this to true if the exit sign comes from a route number/ref.
   * CHANGED: Lower speeds on driveways, drive-thru, and parking aisle. Set destination only flag for drive thru use.
   * ADDED: Initial implementation of turn lanes.
  **Bug Fix**
   * CHANGED: Fix destination only penalty for A* and time dependent cases.
   * CHANGED: Use the distance from GetOffsetForHeading, based on road classification and road use (e.g. ramp, turn channel, etc.), within tangent_angle function.
* **Map Matching**
   * FIXED: Fixed trace_route edge_walk server abort [#1365](https://github.com/valhalla/valhalla/pull/1365)
* **Enhancement**
   * ADDED: Added post process for updating free and constrained speeds in the directed edges.
   * UPDATED: Parse the json request once and store in a protocol buffer to pass along the pipeline. This completed the first portion of [#1357](https://github.com/valhalla/valhalla/issues/1357)
   * UPDATED: Changed the shape_match attribute from a string to an enum. Fixes [#1376](https://github.com/valhalla/valhalla/issues/1376)
   * ADDED: Node bindings for route [#1341](https://github.com/valhalla/valhalla/pull/1341)
   * UPDATED: Use a non-linear use_highways factor (to more heavily penalize highways as use_highways approaches 0).

## Release Date: 2018-07-15 Valhalla 2.6.3
* **API**:
   * FIXED: Use a non-linear use_highways factor (to more heavily penalize highways as use_highways approaches 0).
   * FIXED: Fixed the highway_factor when use_highways < 0.5.
   * ENHANCEMENT: Added logic to modulate the surface factor based on use_trails.
   * ADDED: New customer test requests for motorcycle costing.

## Release Date: 2018-06-28 Valhalla 2.6.2
* **Data Producer Update**
   * FIXED: Complex restriction sorting bug.  Check of has_dt in ComplexRestrictionBuilder::operator==.
* **API**:
   * FIXED: Fixed CostFactory convenience method that registers costing models
   * ADDED: Added use_tolls into motorcycle costing options

## Release Date: 2018-05-28 Valhalla 2.6.0
* **Infrastructure**:
   * CHANGED: Update cmake buildsystem to replace autoconf [#1272](https://github.com/valhalla/valhalla/pull/1272)
* **API**:
   * CHANGED: Move `trace_options` parsing to map matcher factory [#1260](https://github.com/valhalla/valhalla/pull/1260)
   * ADDED: New costing method for AutoDataFix [#1283](https://github.com/valhalla/valhalla/pull/1283)

## Release Date: 2018-05-21 Valhalla 2.5.0
* **Infrastructure**
   * ADDED: Add code formatting and linting.
* **API**
   * ADDED: Added new motorcycle costing, motorcycle access flag in data and use_trails option.
* **Routing**
   * ADDED: Add time dependnet forward and reverse A* methods.
   * FIXED: Increase minimum threshold for driving routes in bidirectional A* (fixes some instances of bad paths).
* **Data Producer Update**
   * CHANGED: Updates to properly handle cycleway crossings.
   * CHANGED: Conditionally include driveways that are private.
   * ADDED: Added logic to set motorcycle access.  This includes lua, country access, and user access flags for motorcycles.

## Release Date: 2018-04-11 Valhalla 2.4.9
* **Enhancement**
   * Added European Portuguese localization for Valhalla
   * Updates to EdgeStatus to improve performance. Use an unordered_map of tile Id and allocate an array for each edge in the tile. This allows using pointers to access status for sequential edges. This improves performance by 50% or so.
   * A couple of bicycle costing updates to improve route quality: avoid roads marked as part of a truck network, to remove the density penalty for transition costs.
   * When optimal matrix type is selected, now use CostMatrix for source to target pedestrian and bicycle matrix calls when both counts are above some threshold. This improves performance in general and lessens some long running requests.
*  **Data Producer Update**
   * Added logic to protect against setting a speed of 0 for ferries.

## Release Date: 2018-03-27 Valhalla 2.4.8
* **Enhancement**
   * Updates for Italian verbal translations
   * Optionally remove driveways at graph creation time
   * Optionally disable candidate edge penalty in path finding
   * OSRM compatible route, matrix and map matching response generation
   * Minimal Windows build compatibility
   * Refactoring to use PBF as the IPC mechanism for all objects
   * Improvements to internal intersection marking to reduce false positives
* **Bug Fix**
   * Cap candidate edge penalty in path finding to reduce excessive expansion
   * Fix trivial paths at deadends

## Release Date: 2018-02-08 Valhalla 2.4.7
* **Enhancement**
   * Speed up building tiles from small OSM imports by using boost directory iterator rather than going through all possible tiles and testing each if the file exists.
* **Bug Fix**
   * Protect against overflow in string to float conversion inside OSM parsing.

## Release Date: 2018-01-26 Valhalla 2.4.6
* **Enhancement**
   * Elevation library will lazy load RAW formatted sources

## Release Date: 2018-01-24 Valhalla 2.4.5
* **Enhancement**
   * Elevation packing utility can unpack lz4hc now
* **Bug Fix**
   * Fixed broken darwin builds

## Release Date: 2018-01-23 Valhalla 2.4.4
* **Enhancement**
   * Elevation service speed improvements and the ability to serve lz4hc compressed data
   * Basic support for downloading routing tiles on demand
   * Deprecated `valhalla_route_service`, now all services (including elevation) are found under `valhalla_service`

## Release Date: 2017-12-11 Valhalla 2.4.3
* **Enhancement**
   * Remove union from GraphId speeds up some platforms
   * Use SAC scale in pedestrian costing
   * Expanded python bindings to include all actions (route, matrix, isochrone, etc)
* **Bug Fix**
   * French translation typo fixes
*  **Data Producer Update**
   * Handling shapes that intersect the poles when binning
   * Handling when transit shapes are less than 2 points

## Release Date: 2017-11-09 Valhalla 2.4.1
*  **Data Producer Update**
   * Added kMopedAccess to modes for complex restrictions.  Remove the kMopedAccess when auto access is removed.  Also, add the kMopedAccess when an auto restriction is found.

## Release Date: 2017-11-08 Valhalla 2.4.0
*  **Data Producer Update**
   * Added logic to support restriction = x with a the except tag.  We apply the restriction to everything except for modes in the except tag.
   * Added logic to support railway_service and coach_service in transit.
* **Bug Fix**
  * Return proper edge_walk path for requested shape_match=walk_or_snap
  * Skip invalid stateid for Top-K requests

## Release Date: 2017-11-07 Valhalla 2.3.9
* **Enhancement**
  * Top-K map matched path generation now only returns unique paths and does so with fewer iterations
  * Navigator call outs for both imperial and metric units
  * The surface types allowed for a given bike route can now be controlled via a request parameter `avoid_bad_surfaces`
  * Improved support for motorscooter costing via surface types, road classification and vehicle specific tagging
* **Bug Fix**
  * Connectivity maps now include information about transit tiles
  * Lane counts for singly digitized roads are now correct for a given directed edge
  * Edge merging code for assigning osmlr segments is now robust to partial tile sets
  * Fix matrix path finding to allow transitioning down to lower levels when appropriate. In particular, do not supersede shortcut edges until no longer expanding on the next level.
  * Fix optimizer rotate location method. This fixes a bug where optimal ordering was bad for large location sets.
*  **Data Producer Update**
   * Duration tags are now used to properly set the speed of travel for a ferry routes

## Release Date: 2017-10-17 Valhalla 2.3.8
* **Bug Fix**
  * Fixed the roundabout exit count for bicycles when the roundabout is a road and not a cycleway
  * Enable a pedestrian path to remain on roundabout instead of getting off and back on
  * Fixed the penalization of candidate locations in the uni-directional A* algorithm (used for trivial paths)
*  **Data Producer Update**
   * Added logic to set bike forward and tag to true where kv["sac_scale"] == "hiking". All other values for sac_scale turn off bicycle access.  If sac_scale or mtb keys are found and a surface tag is not set we default to kPath.
   * Fixed a bug where surface=unpaved was being assigned Surface::kPavedSmooth.

## Release Date: 2017-9-11 Valhalla 2.3.7
* **Bug Fix**
  * Update bidirectional connections to handle cases where the connecting edge is one of the origin (or destination) edges and the cost is high. Fixes some pedestrian route issues that were reported.
*  **Data Producer Update**
   * Added support for motorroad tag (default and per country).
   * Update OSMLR segment association logic to fix issue where chunks wrote over leftover segments. Fix search along edges to include a radius so any nearby edges are also considered.

## Release Date: 2017-08-29 Valhalla 2.3.6
* **Bug Fix**
  * Pedestrian paths including ferries no longer cause circuitous routes
  * Fix a crash in map matching route finding where heading from shape was using a `nullptr` tile
  * Spanish language narrative corrections
  * Fix traffic segment matcher to always set the start time of a segment when its known
* **Enhancement**
  * Location correlation scoring improvements to avoid situations where less likely start or ending locations are selected

## Release Date: 2017-08-22 Valhalla 2.3.5
* **Bug Fix**
  * Clamp the edge score in thor. Extreme values were causing bad alloc crashes.
  * Fix multimodal isochrones. EdgeLabel refactor caused issues.
* **Data Producer Update**
  * Update lua logic to properly handle vehicle=no tags.

## Release Date: 2017-08-14 Valhalla 2.3.4
* **Bug Fix**
  * Enforce limits on maximum per point accuracy to avoid long running map matching computations

## Release Date: 2017-08-14 Valhalla 2.3.3
* **Bug Fix**
  * Maximum osm node reached now causes bitset to resize to accommodate when building tiles
  * Fix wrong side of street information and remove redundant node snapping
  * Fix path differences between services and `valhalla_run_route`
  * Fix map matching crash when interpolating duplicate input points
  * Fix unhandled exception when trace_route or trace_attributes when there are no continuous matches
* **Enhancement**
  * Folded Low-Stress Biking Code into the regular Bicycle code and removed the LowStressBicycleCost class. Now when making a query for bicycle routing, a value of 0 for use_hills and use_roads produces low-stress biking routes, while a value of 1 for both provides more intense professional bike routes.
  * Bike costing default values changed. use_roads and use_hills are now 0.25 by default instead of 0.5 and the default bike is now a hybrid bike instead of a road bike.
  * Added logic to use station hierarchy from transitland.  Osm and egress nodes are connected by transitconnections.  Egress and stations are connected by egressconnections.  Stations and platforms are connected by platformconnections.  This includes narrative updates for Odin as well.

## Release Date: 2017-07-31 Valhalla 2.3.2
* **Bug Fix**
  * Update to use oneway:psv if oneway:bus does not exist.
  * Fix out of bounds memory issue in DoubleBucketQueue.
  * Many things are now taken into consideration to determine which sides of the road have what cyclelanes, because they were not being parsed correctly before
  * Fixed issue where sometimes a "oneway:bicycle=no" tag on a two-way street would cause the road to become a oneway for bicycles
  * Fixed trace_attributes edge_walk cases where the start or end points in the shape are close to graph nodes (intersections)
  * Fixed 32bit architecture crashing for certain routes with non-deterministic placement of edges labels in bucketized queue datastructure
* **Enhancement**
  * Improve multi-modal routes by adjusting the pedestrian mode factor (routes use less walking in favor of public transit).
  * Added interface framework to support "top-k" paths within map-matching.
  * Created a base EdgeLabel class that contains all data needed within costing methods and supports the basic path algorithms (forward direction, A*, with accumulated path distance). Derive class for bidirectional algorithms (BDEdgeLabel) and for multimodal algorithms. Lowers memory use by combining some fields (using spare bits from GraphId).
  * Added elapsed time estimates to map-matching labels in preparation for using timestamps in map-matching.
  * Added parsing of various OSM tags: "bicycle=use_sidepath", "bicycle=dismount", "segregated=*", "shoulder=*", "cycleway:buffer=*", and several variations of these.
  * Both trace_route and trace_attributes will parse `time` and `accuracy` parameters when the shape is provided as unencoded
  * Map-matching will now use the time (in seconds) of each gps reading (if provided) to narrow the search space and avoid finding matches that are impossibly fast

## Release Date: 2017-07-10 Valhalla 2.3.0
* **Bug Fix**
  * Fixed a bug in traffic segment matcher where length was populated but had invalid times
* **Embedded Compilation**
  * Decoupled the service components from the rest of the worker objects so that the worker objects could be used in non http service contexts
   * Added an actor class which encapsulates the various worker objects and allows the various end points to be called /route /height etc. without needing to run a service
* **Low-Stress Bicycle**
  * Worked on creating a new low-stress biking option that focuses more on taking safer roads like cycle ways or residential roads than the standard bike costing option does.

## Release Date: 2017-06-26 Valhalla 2.2.9
* **Bug Fix**
  * Fix a bug introduced in 2.2.8 where map matching search extent was incorrect in longitude axis.

## Release Date: 2017-06-23 Valhalla 2.2.8
* **Bug Fix**
  * Traffic segment matcher (exposed through Python bindings) - fix cases where partial (or no) results could be returned when breaking out of loop in form_segments early.
* **Traffic Matching Update**
  * Traffic segment matcher - handle special cases when entering and exiting turn channels.
* **Guidance Improvements**
  * Added Swedish (se-SV) narrative file.

## Release Date: 2017-06-20 Valhalla 2.2.7
* **Bug Fixes**
  * Traffic segment matcher (exposed through Python bindings) makes use of accuracy per point in the input
  * Traffic segment matcher is robust to consecutive transition edges in matched path
* **Isochrone Changes**
  * Set up isochrone to be able to handle multi-location queries in the future
* **Data Producer Updates**
  * Fixes to valhalla_associate_segments to address threading issue.
  * Added support for restrictions that refers only to appropriate type of vehicle.
* **Navigator**
  * Added pre-alpha implementation that will perform guidance for mobile devices.
* **Map Matching Updates**
  * Added capability to customize match_options

## Release Date: 2017-06-12 Valhalla 2.2.6
* **Bug Fixes**
  * Fixed the begin shape index where an end_route_discontinuity exists
* **Guidance Improvements**
  * Updated Slovenian (sl-SI) narrative file.
* **Data Producer Updates**
  * Added support for per mode restrictions (e.g., restriction:&lt;type&gt;)  Saved these restrictions as "complex" restrictions which currently support per mode lookup (unlike simple restrictions which are assumed to apply to all driving modes).
* **Matrix Updates**
  * Increased max distance threshold for auto costing and other similar costings to 400 km instead of 200 km

## Release Date: 2017-06-05 Valhalla 2.2.5
* **Bug Fixes**
  * Fixed matched point edge_index by skipping transition edges.
  * Use double precision in meili grid traversal to fix some incorrect grid cases.
  * Update meili to use DoubleBucketQueue and GraphReader methods rather than internal methods.

## Release Date: 2017-05-17 Valhalla 2.2.4
* **Bug Fixes**
  * Fix isochrone bug where the default access mode was used - this rejected edges that should not have been rejected for cases than automobile.
  * Fix A* handling of edge costs for trivial routes. This fixed an issue with disconnected regions that projected to a single edge.
  * Fix TripPathBuilder crash if first edge is a transition edge (was occurring with map-matching in rare occasions).

## Release Date: 2017-05-15 Valhalla 2.2.3
* **Map Matching Improvement**
  * Return begin and end route discontinuities. Also, returns partial shape of edge at route discontinuity.
* **Isochrone Improvements**
  * Add logic to make sure the center location remains fixed at the center of a tile/grid in the isotile.
  * Add a default generalization factor that is based on the grid size. Users can still override this factor but the default behavior is improved.
  * Add ExpandForward and ExpandReverse methods as is done in bidirectional A*. This improves handling of transitions between hierarchy levels.
* **Graph Correlation Improvements**
  * Add options to control both radius and reachability per input location (with defaults) to control correlation of input locations to the graph in such a way as to avoid routing between disconnected regions and favor more likely paths.

## Release Date: 2017-05-08 Valhalla 2.2.0
* **Guidance Improvements**
  * Added Russian (ru-RU) narrative file.
  * Updated Slovenian (sl-SI) narrative file.
* **Data Producer Updates**
  * Assign destination sign info on bidirectional ramps.
  * Update ReclassifyLinks. Use a "link-tree" which is formed from the exit node and terminates at entrance nodes. Exit nodes are sorted by classification so motorway exits are done before trunks, etc. Updated the turn channel logic - now more consistently applies turn channel use.
  * Updated traffic segment associations to properly work with elevation and lane connectivity information (which is stored after the traffic association).

## Release Date: 2017-04-24 Valhalla 2.1.9
* **Elevation Update**
  * Created a new EdgeElevation structure which includes max upward and downward slope (moved from DirectedEdge) and mean elevation.
* **Routing Improvements**
  * Destination only fix when "nested" destination only areas cause a route failure. Allow destination only edges (with penalty) on 2nd pass.
  * Fix heading to properly use the partial edge shape rather than entire edge shape to determine heading at the begin and end locations.
  * Some cleanup and simplification of the bidirectional A* algorithm.
  * Some cleanup and simplification of TripPathBuilder.
  * Make TileHierarchy data and methods static and remove tile_dir from the tile hierarchy.
* **Map Matching Improvement**
  * Return matched points with trace attributes when using map_snap.
* **Data Producer Updates**
  * lua updates so that the chunnel will work again.

## Release Date: 2017-04-04 Valhalla 2.1.8
* **Map Matching Release**
  * Added max trace limits and out-of-bounds checks for customizable trace options

## Release Date: 2017-03-29 Valhalla 2.1.7
* **Map Matching Release**
  * Increased service limits for trace
* **Data Producer Updates**
  * Transit: Remove the dependency on using level 2 tiles for transit builder
* **Traffic Updates**
  * Segment matcher completely re-written to handle many complex issues when matching traces to OTSs
* **Service Improvement**
  * Bug Fix - relaxed rapidjson parsing to allow numeric type coercion
* **Routing Improvements**
  * Level the forward and reverse paths in bidirectional A * to account for distance approximation differences.
  * Add logic for Use==kPath to bicycle costing so that paths are favored (as are footways).

## Release Date: 2017-03-10 Valhalla 2.1.3
* **Guidance Improvement**
  * Corrections to Slovenian narrative language file
  **Routing Improvements**
  * Increased the pedestrian search radius from 25 to 50 within the meili configuration to reduce U-turns with map-matching
  * Added a max avoid location limit

## Release Date: 2017-02-22 Valhalla 2.1.0
* **Guidance Improvement**
  * Added ca-ES (Catalan) and sl-SI (Slovenian) narrative language files
* **Routing  Improvement**
  * Fix through location reverse ordering bug (introduced in 2.0.9) in output of route responses for depart_at routes
  * Fix edge_walking method to handle cases where more than 1 initial edge is found
* **Data Producer Updates**
  * Improved transit by processing frequency based schedules.
  * Updated graph validation to more aggressively check graph consistency on level 0 and level 1
  * Fix the EdgeInfo hash to not create duplicate edge info records when creating hierarchies

## Release Date: 2017-02-21 Valhalla 2.0.9
* **Guidance Improvement**
  * Improved Italian narrative by handling articulated prepositions
  * Properly calling out turn channel maneuver
* **Routing Improvement**
  * Improved path determination by increasing stop impact for link to link transitions at intersections
  * Fixed through location handling, now includes cost at throughs and properly uses heading
  * Added ability to adjust location heading tolerance
* **Traffic Updates**
  * Fixed segment matching json to properly return non-string values where appropriate
* **Data Producer Updates**
  * Process node:ref and way:junction_ref as a semicolon separated list for exit numbers
  * Removed duplicated interchange sign information when ways are split into edges
  * Use a sequence within HierarchyBuilder to lower memory requirements for planet / large data imports.
  * Add connecting OSM wayId to a transit stop within NodeInfo.
  * Lua update:  removed ways that were being added to the routing graph.
  * Transit:  Fixed an issue where add_service_day and remove_service_day was not using the tile creation date, but the service start date for transit.
  * Transit:  Added acceptance test logic.
  * Transit:  Added fallback option if the associated wayid is not found.  Use distance approximator to find the closest edge.
  * Transit:  Added URL encoding for one stop ids that contain diacriticals.  Also, added include_geometry=false for route requests.
* **Optimized Routing Update**
  * Added an original index to the location object in the optimized route response
* **Trace Route Improvement**
  * Updated find_start_node to fix "GraphTile NodeInfo index out of bounds" error

## Release Date: 2017-01-30 Valhalla 2.0.6
* **Guidance Improvement**
  * Italian phrases were updated
* **Routing Improvement**
  * Fixed an issue where date and time was returning an invalid ISO8601 time format for date_time values in positive UTC. + sign was missing.
  * Fixed an encoding issue that was discovered for tranist_fetcher.  We were not encoding onestop_ids or route_ids.  Also, added exclude_geometry=true for route API calls.
* **Data Producer Updates**
  * Added logic to grab a single feed in valhalla_build_transit.

## Release Date: 2017-01-04 Valhalla 2.0.3
* **Service Improvement**
  * Added support for interrupting requests. If the connection is closed, route computation and map-matching can be interrupted prior to completion.
* **Routing Improvement**
  * Ignore name inconsistency when entering a link to avoid double penalizing.
* **Data Producer Updates**
  * Fixed consistent name assignment for ramps and turn lanes which improved guidance.
  * Added a flag to directed edges indicating if the edge has names. This can potentially be used in costing methods.
  * Allow future use of spare GraphId bits within DirectedEdge.

## Release Date: 2016-12-13 Valhalla 2.0.2
* **Routing Improvement**
  * Added support for multi-way restrictions to matrix and isochrones.
  * Added HOV costing model.
  * Speed limit updates.   Added logic to save average speed separately from speed limits.
  * Added transit include and exclude logic to multimodal isochrone.
  * Fix some edge cases for trivial (single edge) paths.
  * Better treatment of destination access only when using bidirectional A*.
* **Performance Improvement**
  * Improved performance of the path algorithms by making many access methods inline.

## Release Date: 2016-11-28 Valhalla 2.0.1
* **Routing Improvement**
  * Preliminary support for multi-way restrictions
* **Issues Fixed**
  * Fixed tile incompatibility between 64 and 32bit architectures
  * Fixed missing edges within tile edge search indexes
  * Fixed an issue where transit isochrone was cut off if we took transit that was greater than the max_seconds and other transit lines or buses were then not considered.

## Release Date: 2016-11-15 Valhalla 2.0

* **Tile Redesign**
  * Updated the graph tiles to store edges only on the hierarchy level they belong to. Prior to this, the highways were stored on all levels, they now exist only on the highway hierarchy. Similar changes were made for arterial level roads. This leads to about a 20% reduction in tile size.
  * The tile redesign required changes to the path generation algorithms. They must now transition freely between levels, even for pedestrian and bicycle routes. To offset the extra transitions, the main algorithms were changed to expand nodes at each level that has directed edges, rather than adding the transition edges to the priority queue/adjacency list. This change helps performance. The hierarchy limits that are used to speed the computation of driving routes by utilizing the highway hierarchy were adjusted to work with the new path algorithms.
  * Some changes to costing were also required, for example pedestrian and bicycle routes skip shortcut edges.
  * Many tile data structures were altered to explicitly size different fields and make room for "spare" fields that will allow future growth. In addition, the tile itself has extra "spare" records that can be appended to the end of the tile and referenced from the tile header. This also will allow future growth without breaking backward compatibility.
* **Guidance Improvement**
  * Refactored trip path to use an enumerated `Use` for edge and an enumerated `NodeType` for node
  * Fixed some wording in the Hindi narrative file
  * Fixed missing turn maneuver by updating the forward intersecting edge logic
* **Issues Fixed**
  * Fixed an issue with pedestrian routes where a short u-turn was taken to avoid the "crossing" penalty.
  * Fixed bicycle routing due to high penalty to enter an access=destination area. Changed to a smaller, length based factor to try to avoid long regions where access = destination. Added a driveway penalty to avoid taking driveways (which are often marked as access=destination).
  * Fixed regression where service did not adhere to the list of allowed actions in the Loki configuration
* **Graph Correlation**
  * External contributions from Navitia have lead to greatly reduced per-location graph correlation. Average correlation time is now less than 1ms down from 4-9ms.

## Release Date: 2016-10-17

* **Guidance Improvement**
  * Added the Hindi (hi-IN) narrative language
* **Service Additions**
  * Added internal valhalla error codes utility in baldr and modified all services to make use of and return as JSON response
  * See documentation https://github.com/valhalla/valhalla-docs/blob/master/api-reference.md#internal-error-codes-and-conditions
* **Time-Distance Matrix Improvement**
  * Added a costmatrix performance fix for one_to_many matrix requests
* **Memory Mapped Tar Archive - Tile Extract Support**
  * Added the ability to load a tar archive of the routing graph tiles. This improves performance under heavy load and reduces the memory requirement while allowing multiple processes to share cache resources.

## Release Date: 2016-09-19

* **Guidance Improvement**
  * Added pirate narrative language
* **Routing Improvement**
  * Added the ability to include or exclude stops, routes, and operators in multimodal routing.
* **Service Improvement**
  * JSONify Error Response

## Release Date: 2016-08-30

* **Pedestrian Routing Improvement**
  * Fixes for trivial pedestrian routes

## Release Date: 2016-08-22

* **Guidance Improvements**
  * Added Spanish narrative
  * Updated the start and end edge heading calculation to be based on road class and edge use
* **Bicycle Routing Improvements**
  * Prevent getting off a higher class road for a small detour only to get back onto the road immediately.
  * Redo the speed penalties and road class factors - they were doubly penalizing many roads with very high values.
  * Simplify the computation of weighting factor for roads that do not have cycle lanes. Apply speed penalty to slightly reduce favoring
of non-separated bicycle lanes on high speed roads.
* **Routing Improvements**
  * Remove avoidance of U-turn for pedestrian routes. This improves use with map-matching since pedestrian routes can make U-turns.
  * Allow U-turns at dead-ends for driving (and bicycling) routes.
* **Service Additions**
  * Add support for multi-modal isochrones.
  * Added base code to allow reverse isochrones (path from anywhere to a single destination).
* **New Sources to Targets**
  * Added a new Matrix Service action that allows you to request any of the 3 types of time-distance matrices by calling 1 action.  This action takes a sources and targets parameter instead of the locations parameter.  Please see the updated Time-Distance Matrix Service API reference for more details.

## Release Date: 2016-08-08

 * **Service additions**
  * Latitude, longitude bounding boxes of the route and each leg have been added to the route results.
  * Added an initial isochrone capability. This includes methods to create an "isotile" - a 2-D gridded data set with time to reach each lat,lon grid from an origin location. This isoltile is then used to create contours at specified times. Interior contours are optionally removed and the remaining outer contours are generalized and converted to GeoJSON polygons. An initial version supporting multimodal route types has also been added.
 * **Data Producer Updates**
  * Fixed tranist scheduling issue where false schedules were getting added.
 * **Tools Additionas**
  * Added `valhalla_export_edges` tool to allow shape and names to be dumped from the routing tiles

## Release Date: 2016-07-19

 * **Guidance Improvements**
  * Added French narrative
  * Added capability to have narrative language aliases - For example: German `de-DE` has an alias of `de`
 * **Transit Stop Update** - Return latitude and longitude for each transit stop
 * **Data Producer Updates**
  * Added logic to use lanes:forward, lanes:backward, speed:forward, and speed:backward based on direction of the directed edge.
  * Added support for no_entry, no_exit, and no_turn restrictions.
  * Added logic to support country specific access. Based on country tables found here: http://wiki.openstreetmap.org/wiki/OSM_tags_for_routing/Access-Restrictions

## Release Date: 2016-06-08

 * **Bug Fix** - Fixed a bug where edge indexing created many small tiles where no edges actually intersected. This allowed impossible routes to be considered for path finding instead of rejecting them earlier.
 * **Guidance Improvements**
  * Fixed invalid u-turn direction
  * Updated to properly call out jughandle routes
  * Enhanced signless interchange maneuvers to help guide users
 * **Data Producer Updates**
  * Updated the speed assignment for ramp to be a percentage of the original road class speed assignment
  * Updated stop impact logic for turn channel onto ramp

## Release Date: 2016-05-19

 * **Bug Fix** - Fixed a bug where routes fail within small, disconnected "islands" due to the threshold logic in prior release. Also better logic for not-thru roads.

## Release Date: 2016-05-18

 * **Bidirectional A* Improvements** - Fixed an issue where if both origin and destination locations where on not-thru roads that meet at a common node the path ended up taking a long detour. Not all cases were fixed though - next release should fix. Trying to address the termination criteria for when the best connection point of the 2 paths is optimal. Turns out that the initial case where both opposing edges are settled is not guaranteed to be the least cost path. For now we are setting a threshold and extending the search while still tracking best connections. Fixed the opposing edge when a hierarchy transition occurs.
 * **Guidance Globalization** -  Fixed decimal distance to be locale based.
 * **Guidance Improvements**
  * Fixed roundabout spoke count issue by fixing the drive_on_right attribute.
  * Simplified narative by combining unnamed straight maneuvers
  * Added logic to confirm maneuver type assignment to avoid invalid guidance
  * Fixed turn maneuvers by improving logic for the following:
    * Internal intersection edges
    * 'T' intersections
    * Intersecting forward edges
 * **Data Producer Updates** - Fix the restrictions on a shortcut edge to be the same as the last directed edge of the shortcut (rather than the first one).

## Release Date: 2016-04-28

 * **Tile Format Updates** - Separated the transit graph from the "road only" graph into different tiles but retained their interconnectivity. Transit tiles are now hierarchy level 3.
 * **Tile Format Updates** - Reduced the size of graph edge shape data by 5% through the use of varint encoding (LEB128)
 * **Tile Format Updates** - Aligned `EdgeInfo` structures to proper byte boundaries so as to maintain compatibility for systems who don't support reading from unaligned addresses.
 * **Guidance Globalization** -  Added the it-IT(Italian) language file. Added support for CLDR plural rules. The cs-CZ(Czech), de-DE(German), and en-US(US English) language files have been updated.
 * **Travel mode based instructions** -  Updated the start, post ferry, and post transit insructions to be based on the travel mode, for example:
  * `Drive east on Main Street.`
  * `Walk northeast on Broadway.`
  * `Bike south on the cycleway.`

## Release Date: 2016-04-12

 * **Guidance Globalization** -  Added logic to use tagged language files that contain the guidance phrases. The initial versions of en-US, de-DE, and cs-CZ have been deployed.
 * **Updated ferry defaults** -  Bumped up use_ferry to 0.65 so that we don't penalize ferries as much.

## Release Date: 2016-03-31
 * **Data producer updates** - Do not generate shortcuts across a node which is a fork. This caused missing fork maneuvers on longer routes.  GetNames update ("Broadway fix").  Fixed an issue with looking up a name in the ref map and not the name map.  Also, removed duplicate names.  Private = false was unsetting destination only flags for parking aisles.

## Release Date: 2016-03-30
 * **TripPathBuilder Bug Fix** - Fixed an exception that was being thrown when trying to read directed edges past the end of the list within a tile. This was due to errors in setting walkability and cyclability on upper hierarchies.

## Release Date: 2016-03-28

 * **Improved Graph Correlation** -  Correlating input to the routing graph is carried out via closest first traversal of the graph's, now indexed, geometry. This results in faster correlation and guarantees the absolute closest edge is found.

## Release Date: 2016-03-16

 * **Transit type returned** -  The transit type (e.g. tram, metro, rail, bus, ferry, cable car, gondola, funicular) is now returned with each transit maneuver.
 * **Guidance language** -  If the language option is not supplied or is unsupported then the language will be set to the default (en-US). Also, the service will return the language in the trip results.
 * **Update multimodal path algorithm** - Applied some fixes to multimodal path algorithm. In particular fixed a bug where the wrong sortcost was added to the adjacency list. Also separated "in-station" transfer costs from transfers between stops.
 * **Data producer updates** - Do not combine shortcut edges at gates or toll booths. Fixes avoid toll issues on routes that included shortcut edges.

## Release Date: 2016-03-07

 * **Updated all APIs to honor the optional DNT (Do not track) http header** -  This will avoid logging locations.
 * **Reduce 'Merge maneuver' verbal alert instructions** -  Only create a verbal alert instruction for a 'Merge maneuver' if the previous maneuver is > 1.5 km.
 * **Updated transit defaults.  Tweaked transit costing logic to obtain better routes.** -  use_rail = 0.6, use_transfers = 0.3, transfer_cost = 15.0 and transfer_penalty = 300.0.  Updated the TransferCostFactor to use the transfer_factor correctly.  TransitionCost for pedestrian costing bumped up from 20.0f to 30.0f when predecessor edge is a transit connection.
 * **Initial Guidance Globalization** -  Partial framework for Guidance Globalization. Started reading some guidance phrases from en-US.json file.

## Release Date: 2016-02-22

 * **Use bidirectional A* for automobile routes** - Switch to bidirectional A* for all but bus routes and short routes (where origin and destination are less than 10km apart). This improves performance and has less failure cases for longer routes. Some data import adjustments were made (02-19) to fix some issues encountered with arterial and highway hierarchies. Also only use a maximum of 2 passes for bidirecdtional A* to reduce "long time to fail" cases.
 * **Added verbal multi-cue guidance** - This combines verbal instructions when 2 successive maneuvers occur in a short amount of time (e.g., Turn right onto MainStreet. Then Turn left onto 1st Avenue).

## Release Date: 2016-02-19

 * **Data producer updates** - Reduce stop impact when all edges are links (ramps or turn channels). Update opposing edge logic to reject edges that do no have proper access (forward access == reverse access on opposing edge and vice-versa). Update ReclassifyLinks for cases where a single edge (often a service road) intersects a ramp improperly causing the ramp to reclassified when it should not be. Updated maximum OSM node Id (now exceeds 4000000000). Move lua from conf repository into mjolnir.

## Release Date: 2016-02-01

 * **Data producer updates** - Reduce speed on unpaved/rough roads. Add statistics for hgv (truck) restrictions.

## Release Date: 2016-01-26

 * **Added capability to disable narrative production** - Added the `narrative` boolean option to allow users to disable narrative production. Locations, shape, length, and time are still returned. The narrative production is enabled by default. The possible values for the `narrative` option are: false and true
 * **Added capability to mark a request with an id** - The `id` is returned with the response so a user could match to the corresponding request.
 * **Added some logging enhancements, specifically [ANALYTICS] logging** - We want to focus more on what our data is telling us by logging specific stats in Logstash.

## Release Date: 2016-01-18

 * **Data producer updates** - Data importer configuration (lua) updates to fix a bug where buses were not allowed on restricted lanes.  Fixed surface issue (change the default surface to be "compacted" for footways).

## Release Date: 2016-01-04

 * **Fixed Wrong Costing Options Applied** - Fixed a bug in which a previous requests costing options would be used as defaults for all subsequent requests.

## Release Date: 2015-12-18

 * **Fix for bus access** - Data importer configuration (lua) updates to fix a bug where bus lanes were turning off access for other modes.
 * **Fix for extra emergency data** - Data importer configuration (lua) updates to fix a bug where we were saving hospitals in the data.
 * **Bicycle costing update** - Updated kTCSlight and kTCFavorable so that cycleways are favored by default vs roads.

## Release Date: 2015-12-17

 * **Graph Tile Data Structure update** - Updated structures within graph tiles to support transit efforts and truck routing. Removed TransitTrip, changed TransitRoute and TransitStop to indexes (rather than binary search). Added access restrictions (like height and weight restrictions) and the mode which they impact to reduce need to look-up.
 * **Data producer updates** - Updated graph tile structures and import processes.

## Release Date: 2015-11-23

 * **Fixed Open App for OSRM functionality** - Added OSRM functionality back to Loki to support Open App.

## Release Date: 2015-11-13

 * **Improved narrative for unnamed walkway, cycleway, and mountain bike trail** - A generic description will be used for the street name when a walkway, cycleway, or mountain bike trail maneuver is unnamed. For example, a turn right onto a unnamed walkway maneuver will now be: "Turn right onto walkway."
 * **Fix costing bug** - Fix a bug introduced in EdgeLabel refactor (impacted time distance matrix only).

## Release Date: 2015-11-3

 * **Enhance bi-directional A* logic** - Updates to bidirectional A* algorithm to fix the route completion logic to handle cases where a long "connection" edge could lead to a sub-optimal path. Add hierarchy and shortcut logic so we can test and use bidirectional A* for driving routes. Fix the destination logic to properly handle oneways as the destination edge. Also fix U-turn detection for reverse search when hierarchy transitions occur.
 * **Change "Go" to "Head" for some instructions** - Start, exit ferry.
 * **Update to roundabout instructions** - Call out roundabouts for edges marked as links (ramps, turn channels).
 * **Update bicycle costing** - Fix the road factor (for applying weights based on road classification) and lower turn cost values.

## Data Producer Release Date: 2015-11-2

 * **Updated logic to not create shortcut edges on roundabouts** - This fixes some roundabout exit counts.

## Release Date: 2015-10-20

 * **Bug Fix for Pedestrian and Bicycle Routes** - Fixed a bug with setting the destination in the bi-directional Astar algorithm. Locations that snapped to a dead-end node would have failed the route and caused a timeout while searching for a valid path. Also fixed the elapsed time computation on the reverse path of bi-directional algorithm.

## Release Date: 2015-10-16

 * **Through Location Types** - Improved support for locations with type = "through". Routes now combine paths that meet at each through location to create a single "leg" between locations with type = "break". Paths that continue at a through location will not create a U-turn unless the path enters a "dead-end" region (neighborhood with no outbound access).
 * **Update shortcut edge logic** - Now skips long shortcut edges when close to the destination. This can lead to missing the proper connection if the shortcut is too long. Fixes #245 (thor).
 * **Per mode service limits** - Update configuration to allow setting different maximum number of locations and distance per mode.
 * **Fix shape index for trivial path** - Fix a bug where when building the the trip path for a "trivial" route (includes just one edge) where the shape index exceeded that size of the shape.

## Release Date: 2015-09-28

 * **Elevation Influenced Bicycle Routing** - Enabled elevation influenced bicycle routing. A "use-hills" option was added to the bicycle costing profile that can tune routes to avoid hills based on grade and amount of elevation change.
 * **"Loop Edge" Fix** - Fixed a bug with edges that form a loop. Split them into 2 edges during data import.
 * **Additional information returned from 'locate' method** - Added information that can be useful when debugging routes and data. Adds information about nodes and edges at a location.
 * **Guidance/Narrative Updates** - Added side of street to destination narrative. Updated verbal instructions.<|MERGE_RESOLUTION|>--- conflicted
+++ resolved
@@ -138,9 +138,7 @@
    * CHANGED: Use rapidjson for transit_available serializer [#5430](https://github.com/valhalla/valhalla/pull/5430)
    * CHANGED: Switch from CircleCI to Github Actions [#5427](https://github.com/valhalla/valhalla/pull/5427)
    * CHANGED: Use rapidjson for isochrone serializer [#5429](https://github.com/valhalla/valhalla/pull/5429)
-<<<<<<< HEAD
    * ADDED: add attribute controller support for matrix responses [#5471](https://github.com/valhalla/valhalla/pull/5471)
-=======
    * ADDED: Allow pedestrian routing through highway=via_ferrata [#5480](https://github.com/valhalla/valhalla/pull/5480)
    * ADDED: generic level change maneuver [#5431](https://github.com/valhalla/valhalla/pull/5431)
    * ADDED: Publish timezone db on Github Actions artifacts [#5479](https://github.com/valhalla/valhalla/pull/5479)
@@ -153,7 +151,6 @@
    * ADDED: Add Korean (`ko-KR`) locale [#5501](https://github.com/valhalla/valhalla/pull/5501)
    * UPGRADED: pybind11 from 2.11.1 to 3.0.1 [#5539](https://github.com/valhalla/valhalla/pull/5539)
    * CHANGED: Replace `oneof bool` to `bool` for default false options [#5541](https://github.com/valhalla/valhalla/pull/5541)
->>>>>>> 2b4bd995
 
 ## Release Date: 2024-10-10 Valhalla 3.5.1
 * **Removed**
