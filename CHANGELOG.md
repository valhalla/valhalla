## Release Date: 2021-??-?? Valhalla 3.1.2
* **Removed**
* **Bug Fix**
   * FIXED: Fix TimeDepReverse termination and path cost calculation (for arrive_by routing) [#2987](https://github.com/valhalla/valhalla/pull/2987)
* **Enhancement**
   * CHANGED: Refactor timedep forward/reverse to reduce code repetition [#2987](https://github.com/valhalla/valhalla/pull/2987)
   * CHANGED: Sync translation files with Transifex command line tool [#3030](https://github.com/valhalla/valhalla/pull/3030)
<<<<<<< HEAD
   * CHANGED: Use osm tags in links reclassification algorithm in order to reduce false positive downgrades [#3042](https://github.com/valhalla/valhalla/pull/3042) 
=======
   * CHANGED: Use CircleCI XL instances for linux based builds [#3043](https://github.com/valhalla/valhalla/pull/3043)
>>>>>>> 0ed7446d

## Release Date: 2021-04-21 Valhalla 3.1.1
* **Removed**
   * REMOVED: The tossing of private roads in [#1960](https://github.com/valhalla/valhalla/pull/1960) was too aggressive and resulted in a lot of no routes.  Reverted this logic.  [#2934](https://github.com/valhalla/valhalla/pull/2934)
   * REMOVED: stray references to node bindings [#3012](https://github.com/valhalla/valhalla/pull/3012)

* **Bug Fix**
   * FIXED: Fix compression_utils.cc::inflate(...) throw - make it catchable [#2839](https://github.com/valhalla/valhalla/pull/2839)
   * FIXED: Fix compiler errors if HAVE_HTTP not enabled [#2807](https://github.com/valhalla/valhalla/pull/2807)
   * FIXED: Fix alternate route serialization [#2811](https://github.com/valhalla/valhalla/pull/2811)
   * FIXED: Store restrictions in the right tile [#2781](https://github.com/valhalla/valhalla/pull/2781)
   * FIXED: Failing to write tiles because of racing directory creation [#2810](https://github.com/valhalla/valhalla/pull/2810)
   * FIXED: Regression in stopping expansion on transitions down in time-dependent routes [#2815](https://github.com/valhalla/valhalla/pull/2815)
   * FIXED: Fix crash in loki when trace_route is called with 2 locations.[#2817](https://github.com/valhalla/valhalla/pull/2817)
   * FIXED: Mark the restriction start and end as via ways to fix IsBridgingEdge function in Bidirectional Astar [#2796](https://github.com/valhalla/valhalla/pull/2796)
   * FIXED: Dont add predictive traffic to the tile if it's empty [#2826](https://github.com/valhalla/valhalla/pull/2826)
   * FIXED: Fix logic bidirectional astar to avoid double u-turns and extra detours [#2802](https://github.com/valhalla/valhalla/pull/2802)
   * FIXED: Re-enable transition cost for motorcycle profile [#2837](https://github.com/valhalla/valhalla/pull/2837)
   * FIXED: Increase limits for timedep_* algorithms. Split track_factor into edge factor and transition penalty [#2845](https://github.com/valhalla/valhalla/pull/2845)
   * FIXED: Loki was looking up the wrong costing enum for avoids [#2856](https://github.com/valhalla/valhalla/pull/2856)
   * FIXED: Fix way_ids -> graph_ids conversion for complex restrictions: handle cases when a way is split into multiple edges [#2848](https://github.com/valhalla/valhalla/pull/2848)
   * FIXED: Honor access mode while matching OSMRestriction with the graph [#2849](https://github.com/valhalla/valhalla/pull/2849)
   * FIXED: Ensure route summaries are unique among all returned route/legs [#2874](https://github.com/valhalla/valhalla/pull/2874)
   * FIXED: Fix compilation errors when boost < 1.68 and libprotobuf < 3.6  [#2878](https://github.com/valhalla/valhalla/pull/2878)
   * FIXED: Allow u-turns at no-access barriers when forced by heading [#2875](https://github.com/valhalla/valhalla/pull/2875)
   * FIXED: Fixed "No route found" error in case of multipoint request with locations near low reachability edges [#2914](https://github.com/valhalla/valhalla/pull/2914)
   * FIXED: Python bindings installation [#2751](https://github.com/valhalla/valhalla/issues/2751)
   * FIXED: Skip bindings if there's no Python development version [#2893](https://github.com/valhalla/valhalla/pull/2893)
   * FIXED: Use CMakes built-in Python variables to configure installation [#2931](https://github.com/valhalla/valhalla/pull/2931)
   * FIXED: Sometimes emitting zero-length route geometry when traffic splits edge twice [#2943](https://github.com/valhalla/valhalla/pull/2943)
   * FIXED: Fix map-match segfault when gps-points project very near a node [#2946](https://github.com/valhalla/valhalla/pull/2946)
   * FIXED: Use kServiceRoad edges while searching for ferry connection [#2933](https://github.com/valhalla/valhalla/pull/2933)
   * FIXED: Enhanced logic for IsTurnChannelManeuverCombinable [#2952](https://github.com/valhalla/valhalla/pull/2952)
   * FIXED: Restore compatibility with gcc 6.3.0, libprotobuf 3.0.0, boost v1.62.0 [#2953](https://github.com/valhalla/valhalla/pull/2953)
   * FIXED: Dont abort bidirectional a-star search if only one direction is exhausted [#2936](https://github.com/valhalla/valhalla/pull/2936)
   * FIXED: Fixed missing comma in the scripts/valhalla_build_config [#2963](https://github.com/valhalla/valhalla/pull/2963)
   * FIXED: Reverse and Multimodal Isochrones were returning forward results [#2967](https://github.com/valhalla/valhalla/pull/2967)
   * FIXED: Map-match fix for first gps-point being exactly equal to street shape-point [#2977](https://github.com/valhalla/valhalla/pull/2977)
   * FIXED: Add missing GEOS:GEOS dep to mjolnir target [#2901](https://github.com/valhalla/valhalla/pull/2901)
   * FIXED: Allow expansion into a region when not_thru_pruning is false on 2nd pass [#2978](https://github.com/valhalla/valhalla/pull/2978)
   * FIXED: Fix polygon area calculation: use Shoelace formula [#2927](https://github.com/valhalla/valhalla/pull/2927)
   * FIXED: Isochrone: orient segments/rings acoording to the right-hand rule [#2932](https://github.com/valhalla/valhalla/pull/2932)
   * FIXED: Parsenodes fix: check if index is out-of-bound first [#2984](https://github.com/valhalla/valhalla/pull/2984)
   * FIXED: Fix for unique-summary logic [#2996](https://github.com/valhalla/valhalla/pull/2996)
   * FIXED: Isochrone: handle origin edges properly [#2990](https://github.com/valhalla/valhalla/pull/2990)
   * FIXED: Annotations fail with returning NaN speed when the same point is duplicated in route geometry [#2992](https://github.com/valhalla/valhalla/pull/2992)
   * FIXED: Fix run_with_server.py to work on macOS [#3003](https://github.com/valhalla/valhalla/pull/3003)
   * FIXED: Removed unexpected maneuvers at sharp bends [#2968](https://github.com/valhalla/valhalla/pull/2968)
   * FIXED: Remove large number formatting for non-US countries [#3015](https://github.com/valhalla/valhalla/pull/3015)
   * FIXED: Odin undefined behaviour: handle case when xedgeuse is not initialized [#3020](https://github.com/valhalla/valhalla/pull/3020)
   * FIXED: Isochrone (::Generalize()) fix to avoid generating self-intersecting polygons [#3026](https://github.com/valhalla/valhalla/pull/3026)
   * FIXED: Handle day_on/day_off/hour_on/hour_off restrictions [#3029](https://github.com/valhalla/valhalla/pull/3029)
   * FIXED: Apply conditional restrictions with dow only to the edges when routing [#3039](https://github.com/valhalla/valhalla/pull/3039)

* **Enhancement**
   * Pedestrian crossing should be a separate TripLeg_Use [#2950](https://github.com/valhalla/valhalla/pull/2950)
   * CHANGED: Azure uses ninja as generator [#2779](https://github.com/valhalla/valhalla/pull/2779)
   * ADDED: Support for date_time type invariant for map matching [#2712](https://github.com/valhalla/valhalla/pull/2712)
   * ADDED: Add Bulgarian locale [#2825](https://github.com/valhalla/valhalla/pull/2825)
   * FIXED: No need for write permissions on tarball indices [#2822](https://github.com/valhalla/valhalla/pull/2822)
   * ADDED: nit: Links debug build with lld [#2813](https://github.com/valhalla/valhalla/pull/2813)
   * ADDED: Add costing option `use_living_streets` to avoid or favor living streets in route. [#2788](https://github.com/valhalla/valhalla/pull/2788)
   * CHANGED: Do not allocate mapped_cache vector in skadi when no elevation source is provided. [#2841](https://github.com/valhalla/valhalla/pull/2841)
   * ADDED: avoid_polygons logic [#2750](https://github.com/valhalla/valhalla/pull/2750)
   * ADDED: Added support for destination for conditional access restrictions [#2857](https://github.com/valhalla/valhalla/pull/2857)
   * CHANGED: Large sequences are now merge sorted which can be dramatically faster with certain hardware configurations. This is especially useful in speeding up the earlier stages (parsing, graph construction) of tile building [#2850](https://github.com/valhalla/valhalla/pull/2850)
   * CHANGED: When creating the intial graph edges by setting at which nodes they start and end, first mark the indices of those nodes in another sequence and then sort them by edgeid so that we can do the setting of start and end node sequentially in the edges file. This is much more efficient on certain hardware configurations [#2851](https://github.com/valhalla/valhalla/pull/2851)
   * CHANGED: Use relative cost threshold to extend search in bidirectional astar in order to find more alternates [#2868](https://github.com/valhalla/valhalla/pull/2868)
   * CHANGED: Throw an exception if directory does not exist when building traffic extract [#2871](https://github.com/valhalla/valhalla/pull/2871)
   * CHANGED: Support for ignoring multiple consecutive closures at start/end locations [#2846](https://github.com/valhalla/valhalla/pull/2846)
   * ADDED: Added sac_scale to trace_attributes output and locate edge output [#2818](https://github.com/valhalla/valhalla/pull/2818)
   * ADDED: Ukrainian language translations [#2882](https://github.com/valhalla/valhalla/pull/2882)
   * ADDED: Add support for closure annotations [#2816](https://github.com/valhalla/valhalla/pull/2816)
   * ADDED: Add costing option `service_factor`. Implement possibility to avoid or favor generic service roads in route for all costing options. [#2870](https://github.com/valhalla/valhalla/pull/2870)
   * CHANGED: Reduce stop impact cost when flow data is present [#2891](https://github.com/valhalla/valhalla/pull/2891)
   * CHANGED: Update visual compare script [#2803](https://github.com/valhalla/valhalla/pull/2803)
   * CHANGED: Service roads are not penalized for `pedestrian` costing by default. [#2898](https://github.com/valhalla/valhalla/pull/2898)
   * ADDED: Add complex mandatory restrictions support [#2766](https://github.com/valhalla/valhalla/pull/2766)
   * ADDED: Status endpoint for future status info and health checking of running service [#2907](https://github.com/valhalla/valhalla/pull/2907)
   * ADDED: Add min_level argument to valhalla_ways_to_edges [#2918](https://github.com/valhalla/valhalla/pull/2918)
   * ADDED: Adding ability to store the roundabout_exit_turn_degree to the maneuver [#2941](https://github.com/valhalla/valhalla/pull/2941)
   * ADDED: Penalize pencil point uturns and uturns at short internal edges. Note: `motorcycle` and `motor_scooter` models do not penalize on short internal edges. No new uturn penalty logic has been added to the pedestrian and bicycle costing models. [#2944](https://github.com/valhalla/valhalla/pull/2944)
   * CHANGED: Allow config object to be passed-in to path algorithms [#2949](https://github.com/valhalla/valhalla/pull/2949)
   * CHANGED: Allow disabling Werror
   * ADDED: Add ability to build Valhalla modules as STATIC libraries. [#2957](https://github.com/valhalla/valhalla/pull/2957)
   * NIT: Enables compiler warnings in part of mjolnir module [#2922](https://github.com/valhalla/valhalla/pull/2922)
   * CHANGED: Refactor isochrone/reachability forward/reverse search to reduce code repetition [#2969](https://github.com/valhalla/valhalla/pull/2969)
   * ADDED: Set the roundabout exit shape index when we are collapsing the roundabout maneuvers. [#2975](https://github.com/valhalla/valhalla/pull/2975)
   * CHANGED: Penalized closed edges if using them at start/end locations [#2964](https://github.com/valhalla/valhalla/pull/2964)
   * ADDED: Add shoulder to trace_attributes output. [#2980](https://github.com/valhalla/valhalla/pull/2980)
   * CHANGED: Refactor bidirectional astar forward/reverse search to reduce code repetition [#2970](https://github.com/valhalla/valhalla/pull/2970)
   * CHANGED: Factor for service roads is 1.0 by default. [#2988](https://github.com/valhalla/valhalla/pull/2988)
   * ADDED: Support for conditionally skipping CI runs [#2986](https://github.com/valhalla/valhalla/pull/2986)
   * ADDED: Add instructions for building valhalla on `arm64` macbook [#2997](https://github.com/valhalla/valhalla/pull/2997)
   * CHANGED: nit(rename): Renames the encoded live speed properties [#2998](https://github.com/valhalla/valhalla/pull/2998)
   * ADDED: ci: Vendors the codecov script [#3002](https://github.com/valhalla/valhalla/pull/3002)
   * CHANGED: Allow None build type [#3005](https://github.com/valhalla/valhalla/pull/3005)
   * CHANGED: ci: Build Python bindings for Mac OS [#3011](https://github.com/valhalla/valhalla/pull/3011)

## Release Date: 2021-01-25 Valhalla 3.1.0
* **Removed**
   * REMOVED: Remove Node bindings. [#2502](https://github.com/valhalla/valhalla/pull/2502)
   * REMOVED: appveyor builds. [#2550](https://github.com/valhalla/valhalla/pull/2550)
   * REMOVED: Removed x86 CI builds. [#2792](https://github.com/valhalla/valhalla/pull/2792)

* **Bug Fix**
   * FIXED: Crazy ETAs.  If a way has forward speed with no backward speed and it is not oneway, then we must set the default speed.  The reverse logic applies as well.  If a way has no backward speed but has a forward speed and it is not a oneway, then set the default speed. [#2102](https://github.com/valhalla/valhalla/pull/2102)
   * FIXED: Map matching elapsed times spliced amongst different legs and discontinuities are now correct [#2104](https://github.com/valhalla/valhalla/pull/2104)
   * FIXED: Date time information is now propogated amongst different legs and discontinuities [#2107](https://github.com/valhalla/valhalla/pull/2107)
   * FIXED: Adds support for geos-3.8 c++ api [#2021](https://github.com/valhalla/valhalla/issues/2021)
   * FIXED: Updated the osrm serializer to not set junction name for osrm origin/start maneuver - this is not helpful since we are not transitioning through the intersection.  [#2121](https://github.com/valhalla/valhalla/pull/2121)
   * FIXED: Removes precomputing of edge-costs which lead to wrong results [#2120](https://github.com/valhalla/valhalla/pull/2120)
   * FIXED: Complex turn-restriction invalidates edge marked as kPermanent [#2103](https://github.com/valhalla/valhalla/issues/2103)
   * FIXED: Fixes bug with inverted time-restriction parsing [#2167](https://github.com/valhalla/valhalla/pull/2167)
   * FIXED: Fixed several bugs with numeric underflow in map-matching trip durations. These may
     occur when serializing match results where adjacent trace points appear out-of-sequence on the
     same edge [#2178](https://github.com/valhalla/valhalla/pull/2178)
     - `MapMatcher::FormPath` now catches route discontinuities on the same edge when the distance
       percentage along don't agree. The trip leg builder builds disconnected legs on a single edge
       to avoid duration underflow.
     - Correctly populate edge groups when matching results contain loops. When a loop occurs,
       the leg builder now starts at the correct edge where the loop ends, and correctly accounts
       for any contained edges.
     - Duration over-trimming at the terminating edge of a match.
   * FIXED: Increased internal precision of time tracking per edge and maneuver so that maneuver times sum to the same time represented in the leg summary [#2195](https://github.com/valhalla/valhalla/pull/2195)
   * FIXED: Tagged speeds were not properly marked. We were not using forward and backward speeds to flag if a speed is tagged or not.  Should not update turn channel speeds if we are not inferring them.  Added additional logic to handle PH in the conditional restrictions. Do not update stop impact for ramps if they are marked as internal. [#2198](https://github.com/valhalla/valhalla/pull/2198)
   * FIXED: Fixed the sharp turn phrase [#2226](https://github.com/valhalla/valhalla/pull/2226)
   * FIXED: Protect against duplicate points in the input or points that snap to the same location resulting in `nan` times for the legs of the map match (of a 0 distance route) [#2229](https://github.com/valhalla/valhalla/pull/2229)
   * FIXED: Improves restriction check on briding edge in Bidirectional Astar [#2228](https://github.com/valhalla/valhalla/pull/2242)
   * FIXED: Allow nodes at location 0,0 [#2245](https://github.com/valhalla/valhalla/pull/2245)
   * FIXED: Fix RapidJSON compiler warnings and naming conflict [#2249](https://github.com/valhalla/valhalla/pull/2249)
   * FIXED: Fixed bug in resample_spherical_polyline where duplicate successive lat,lng locations in the polyline resulting in `nan` for the distance computation which shortcuts further sampling [#2239](https://github.com/valhalla/valhalla/pull/2239)
   * FIXED: Update exit logic for non-motorways [#2252](https://github.com/valhalla/valhalla/pull/2252)
   * FIXED: Transition point map-matching. When match results are on a transition point, we search for the sibling nodes at that transition and snap it to the corresponding edges in the route. [#2258](https://github.com/valhalla/valhalla/pull/2258)
   * FIXED: Fixed verbal multi-cue logic [#2270](https://github.com/valhalla/valhalla/pull/2270)
   * FIXED: Fixed Uturn cases when a not_thru edge is connected to the origin edge. [#2272](https://github.com/valhalla/valhalla/pull/2272)
   * FIXED: Update intersection classes in osrm response to not label all ramps as motorway [#2279](https://github.com/valhalla/valhalla/pull/2279)
   * FIXED: Fixed bug in mapmatcher when interpolation point goes before the first valid match or after the last valid match. Such behavior usually leads to discontinuity in matching. [#2275](https://github.com/valhalla/valhalla/pull/2275)
   * FIXED: Fixed an issue for time_allowed logic.  Previously we returned false on the first time allowed restriction and did not check them all. Added conditional restriction gurka test and datetime optional argument to gurka header file. [#2286](https://github.com/valhalla/valhalla/pull/2286)
   * FIXED: Fixed an issue for date ranges.  For example, for the range Jan 04 to Jan 02 we need to test to end of the year and then from the first of the year to the end date.  Also, fixed an emergency tag issue.  We should only set the use to emergency if all other access is off. [#2290](https://github.com/valhalla/valhalla/pull/2290)
   * FIXED: Found a few issues with the initial ref and direction logic for ways.  We were overwriting the refs with directionals to the name_offset_map instead of concatenating them together.  Also, we did not allow for blank entries for GetTagTokens. [#2298](https://github.com/valhalla/valhalla/pull/2298)
   * FIXED: Fixed an issue where MatchGuidanceViewJunctions is only looking at the first edge. Set the data_id for guidance views to the changeset id as it is already being populated. Also added test for guidance views. [#2303](https://github.com/valhalla/valhalla/pull/2303)
   * FIXED: Fixed a problem with live speeds where live speeds were being used to determine access, even when a live
   speed (current time) route wasn't what was requested. [#2311](https://github.com/valhalla/valhalla/pull/2311)
   * FIXED: Fix break/continue typo in search filtering [#2317](https://github.com/valhalla/valhalla/pull/2317)
   * FIXED: Fix a crash in trace_route due to iterating past the end of a vector. [#2322](https://github.com/valhalla/valhalla/pull/2322)
   * FIXED: Don't allow timezone information in the local date time string attached at each location. [#2312](https://github.com/valhalla/valhalla/pull/2312)
   * FIXED: Fix short route trimming in bidirectional astar [#2323](https://github.com/valhalla/valhalla/pull/2323)
   * FIXED: Fix shape trimming in leg building for snap candidates that lie within the margin of rounding error [#2326](https://github.com/valhalla/valhalla/pull/2326)
   * FIXED: Fixes route duration underflow with traffic data [#2325](https://github.com/valhalla/valhalla/pull/2325)
   * FIXED: Parse mtb:scale tags and set bicycle access if present [#2117](https://github.com/valhalla/valhalla/pull/2117)
   * FIXED: Fixed segfault.  Shape was missing from options for valhalla_path_comparison and valhalla_run_route.  Also, costing options was missing in valhalla_path_comparison. [#2343](https://github.com/valhalla/valhalla/pull/2343)
   * FIXED: Handle decimal numbers with zero-value mantissa properly in Lua [#2355](https://github.com/valhalla/valhalla/pull/2355)
   * FIXED: Many issues that resulted in discontinuities, failed matches or incorrect time/duration for map matching requests. [#2292](https://github.com/valhalla/valhalla/pull/2292)
   * FIXED: Seeing segfault when loading large osmdata data files before loading LuaJit. LuaJit fails to create luaL_newstate() Ref: [#2158](https://github.com/ntop/ntopng/issues/2158) Resolution is to load LuaJit before loading the data files. [#2383](https://github.com/valhalla/valhalla/pull/2383)
   * FIXED: Store positive/negative OpenLR offsets in bucketed form [#2405](https://github.com/valhalla/valhalla/2405)
   * FIXED: Fix on map-matching return code when breakage distance limitation exceeds. Instead of letting the request goes into meili and fails in finding a route, we check the distance in loki and early return with exception code 172. [#2406](https://github.com/valhalla/valhalla/pull/2406)
   * FIXED: Don't create edges for portions of ways that are doubled back on themselves as this confuses opposing edge index computations [#2385](https://github.com/valhalla/valhalla/pull/2385)
   * FIXED: Protect against nan in uniform_resample_spherical_polyline. [#2431](https://github.com/valhalla/valhalla/pull/2431)
   * FIXED: Obvious maneuvers. [#2436](https://github.com/valhalla/valhalla/pull/2436)
   * FIXED: Base64 encoding/decoding [#2452](https://github.com/valhalla/valhalla/pull/2452)
   * FIXED: Added post roundabout instruction when enter/exit roundabout maneuvers are combined [#2454](https://github.com/valhalla/valhalla/pull/2454)
   * FIXED: openlr: Explicitly check for linear reference option for Valhalla serialization. [#2458](https://github.com/valhalla/valhalla/pull/2458)
   * FIXED: Fix segfault: Do not combine last turn channel maneuver. [#2463](https://github.com/valhalla/valhalla/pull/2463)
   * FIXED: Remove extraneous whitespaces from ja-JP.json. [#2471](https://github.com/valhalla/valhalla/pull/2471)
   * FIXED: Checks protobuf serialization/parsing success [#2477](https://github.com/valhalla/valhalla/pull/2477)
   * FIXED: Fix dereferencing of end for std::lower_bound in sequence and possible UB [#2488](https://github.com/valhalla/valhalla/pull/2488)
   * FIXED: Make tile building reproducible: fix UB-s [#2480](https://github.com/valhalla/valhalla/pull/2480)
   * FIXED: Zero initialize EdgeInfoInner.spare0_. Uninitialized spare0_ field produced UB which causes gurka_reproduce_tile_build to fail intermittently. [2499](https://github.com/valhalla/valhalla/pull/2499)
   * FIXED: Drop unused CHANGELOG validation script, straggling NodeJS references [#2506](https://github.com/valhalla/valhalla/pull/2506)
   * FIXED: Fix missing nullptr checks in graphreader and loki::Reach (causing segfault during routing with not all levels of tiles availble) [#2504](https://github.com/valhalla/valhalla/pull/2504)
   * FIXED: Fix mismatch of triplegedge roadclass and directededge roadclass [#2507](https://github.com/valhalla/valhalla/pull/2507)
   * FIXED: Improve german destination_verbal_alert phrases [#2509](https://github.com/valhalla/valhalla/pull/2509)
   * FIXED: Undefined behavior cases discovered with undefined behavior sanitizer tool. [2498](https://github.com/valhalla/valhalla/pull/2498)
   * FIXED: Fixed logic so verbal keep instructions use branch exit sign info for ramps [#2520](https://github.com/valhalla/valhalla/pull/2520)
   * FIXED: Fix bug in trace_route for uturns causing garbage coordinates [#2517](https://github.com/valhalla/valhalla/pull/2517)
   * FIXED: Simplify heading calculation for turn type. Remove undefined behavior case. [#2513](https://github.com/valhalla/valhalla/pull/2513)
   * FIXED: Always set costing name even if one is not provided for osrm serializer weight_name. [#2528](https://github.com/valhalla/valhalla/pull/2528)
   * FIXED: Make single-thread tile building reproducible: fix seed for shuffle, use concurrency configuration from the mjolnir section. [#2515](https://github.com/valhalla/valhalla/pull/2515)
   * FIXED: More Windows compatibility: build tiles and some run actions work now (including CI tests) [#2300](https://github.com/valhalla/valhalla/issues/2300)
   * FIXED: Transcoding of c++ location to pbf location used path edges in the place of filtered edges. [#2542](https://github.com/valhalla/valhalla/pull/2542)
   * FIXED: Add back whitelisting action types. [#2545](https://github.com/valhalla/valhalla/pull/2545)
   * FIXED: Allow uturns for truck costing now that we have derived deadends marked in the edge label [#2559](https://github.com/valhalla/valhalla/pull/2559)
   * FIXED: Map matching uturn trimming at the end of an edge where it wasn't needed. [#2558](https://github.com/valhalla/valhalla/pull/2558)
   * FIXED: Multicue enter roundabout [#2556](https://github.com/valhalla/valhalla/pull/2556)
   * FIXED: Changed reachability computation to take into account live speed [#2597](https://github.com/valhalla/valhalla/pull/2597)
   * FIXED: Fixed a bug where the temp files were not getting read in if you started with the construct edges or build phase for valhalla_build_tiles. [#2601](https://github.com/valhalla/valhalla/pull/2601)
   * FIXED: Updated fr-FR.json with partial translations. [#2605](https://github.com/valhalla/valhalla/pull/2605)
   * FIXED: Removed superfluous const qualifier from odin/signs [#2609](https://github.com/valhalla/valhalla/pull/2609)
   * FIXED: Internal maneuver placement [#2600](https://github.com/valhalla/valhalla/pull/2600)
   * FIXED: Complete fr-FR.json locale. [#2614](https://github.com/valhalla/valhalla/pull/2614)
   * FIXED: Don't truncate precision in polyline encoding [#2632](https://github.com/valhalla/valhalla/pull/2632)
   * FIXED: Fix all compiler warnings in sif and set to -Werror [#2642](https://github.com/valhalla/valhalla/pull/2642)
   * FIXED: Remove unnecessary maneuvers to continue straight [#2647](https://github.com/valhalla/valhalla/pull/2647)
   * FIXED: Linear reference support in route/mapmatch apis (FOW, FRC, bearing, and number of references) [#2645](https://github.com/valhalla/valhalla/pull/2645)
   * FIXED: Ambiguous local to global (with timezone information) date time conversions now all choose to use the later time instead of throwing unhandled exceptions [#2665](https://github.com/valhalla/valhalla/pull/2665)
   * FIXED: Overestimated reach caused be reenquing transition nodes without checking that they had been already expanded [#2670](https://github.com/valhalla/valhalla/pull/2670)
   * FIXED: Build with C++17 standard. Deprecated function calls are substituted with new ones. [#2669](https://github.com/valhalla/valhalla/pull/2669)
   * FIXED: Improve German post_transition_verbal instruction [#2677](https://github.com/valhalla/valhalla/pull/2677)
   * FIXED: Lane updates.  Add the turn lanes to all edges of the way.  Do not "enhance" turn lanes if they are part of a complex restriction.  Moved ProcessTurnLanes after UpdateManeuverPlacementForInternalIntersectionTurns.  Fix for a missing "uturn" indication for intersections on the previous maneuver, we were serializing an empty list. [#2679](https://github.com/valhalla/valhalla/pull/2679)
   * FIXED: Fixes OpenLr serialization [#2688](https://github.com/valhalla/valhalla/pull/2688)
   * FIXED: Internal edges can't be also a ramp or a turn channel.  Also, if an edge is marked as ramp and turn channel mark it as a ramp.  [2689](https://github.com/valhalla/valhalla/pull/2689)
   * FIXED: Check that speeds are equal for the edges going in the same direction while buildig shortcuts [#2691](https://github.com/valhalla/valhalla/pull/2691)
   * FIXED: Missing fork or bear instruction [#2683](https://github.com/valhalla/valhalla/pull/2683)
   * FIXED: Eliminate null pointer dereference in GraphReader::AreEdgesConnected [#2695](https://github.com/valhalla/valhalla/issues/2695)
   * FIXED: Fix polyline simplification float/double comparison [#2698](https://github.com/valhalla/valhalla/issues/2698)
   * FIXED: Weights were sometimes negative due to incorrect updates to elapsed_cost [#2702](https://github.com/valhalla/valhalla/pull/2702)
   * FIXED: Fix bidirectional route failures at deadends [#2705](https://github.com/valhalla/valhalla/pull/2705)
   * FIXED: Updated logic to call out a non-obvious turn [#2708](https://github.com/valhalla/valhalla/pull/2708)
   * FIXED: valhalla_build_statistics multithreaded mode fixed [#2707](https://github.com/valhalla/valhalla/pull/2707)
   * FIXED: If infer_internal_intersections is true then allow internals that are also ramps or TCs. Without this we produce an extra continue manuever.  [#2710](https://github.com/valhalla/valhalla/pull/2710)
   * FIXED: We were routing down roads that should be destination only. Now we mark roads with motor_vehicle=destination and motor_vehicle=customers or access=destination and access=customers as destination only. [#2722](https://github.com/valhalla/valhalla/pull/2722)
   * FIXED: Replace all Python2 print statements with Python3 syntax [#2716](https://github.com/valhalla/valhalla/issues/2716)
   * FIXED: Some HGT files not found [#2723](https://github.com/valhalla/valhalla/issues/2723)
   * FIXED: Fix PencilPointUturn detection by removing short-edge check and updating angle threshold [#2725](https://github.com/valhalla/valhalla/issues/2725)
   * FIXED: Fix invalid continue/bear maneuvers [#2729](https://github.com/valhalla/valhalla/issues/2729)
   * FIXED: Fixes an issue that lead to double turns within a very short distance, when instead, it should be a u-turn. We now collapse double L turns or double R turns in short non-internal intersections to u-turns. [#2740](https://github.com/valhalla/valhalla/pull/2740)
   * FIXED: fixes an issue that lead to adding an extra maneuver. We now combine a current maneuver short length non-internal edges (left or right) with the next maneuver that is a kRampStraight. [#2741](https://github.com/valhalla/valhalla/pull/2741)
   * FIXED: Reduce verbose instructions by collapsing small end ramp forks [#2762](https://github.com/valhalla/valhalla/issues/2762)
   * FIXED: Remove redundant return statements [#2776](https://github.com/valhalla/valhalla/pull/2776)
   * FIXED: Added unit test for BuildAdminFromPBF() to test GEOS 3.9 update. [#2787](https://github.com/valhalla/valhalla/pull/2787)
   * FIXED: Add support for geos-3.9 c++ api [#2739](https://github.com/valhalla/valhalla/issues/2739)
   * FIXED: Fix check for live speed validness [#2797](https://github.com/valhalla/valhalla/pull/2797)

* **Enhancement**
   * ADDED: Matrix of Bike Share [#2590](https://github.com/valhalla/valhalla/pull/2590)
   * ADDED: Add ability to provide custom implementation for candidate collection in CandidateQuery. [#2328](https://github.com/valhalla/valhalla/pull/2328)
   * ADDED: Cancellation of tile downloading. [#2319](https://github.com/valhalla/valhalla/pull/2319)
   * ADDED: Return the coordinates of the nodes isochrone input locations snapped to [#2111](https://github.com/valhalla/valhalla/pull/2111)
   * ADDED: Allows more complicated routes in timedependent a-star before timing out [#2068](https://github.com/valhalla/valhalla/pull/2068)
   * ADDED: Guide signs and junction names [#2096](https://github.com/valhalla/valhalla/pull/2096)
   * ADDED: Added a bool to the config indicating whether to use commercially set attributes.  Added logic to not call IsIntersectionInternal if this is a commercial data set.  [#2132](https://github.com/valhalla/valhalla/pull/2132)
   * ADDED: Removed commerical data set bool to the config and added more knobs for data.  Added infer_internal_intersections, infer_turn_channels, apply_country_overrides, and use_admin_db.  [#2173](https://github.com/valhalla/valhalla/pull/2173)
   * ADDED: Allow using googletest in unit tests and convert all tests to it (old test.cc is completely removed). [#2128](https://github.com/valhalla/valhalla/pull/2128)
   * ADDED: Add guidance view capability. [#2209](https://github.com/valhalla/valhalla/pull/2209)
   * ADDED: Collect turn cost information as path is formed so that it can be seralized out for trace attributes or osrm flavored intersections. Also add shape_index to osrm intersections. [#2207](https://github.com/valhalla/valhalla/pull/2207)
   * ADDED: Added alley factor to autocost.  Factor is defaulted at 1.0f or do not avoid alleys. [#2246](https://github.com/valhalla/valhalla/pull/2246)
   * ADDED: Support unlimited speed limits where maxspeed=none. [#2251](https://github.com/valhalla/valhalla/pull/2251)
   * ADDED: Implement improved Reachability check using base class Dijkstra. [#2243](https://github.com/valhalla/valhalla/pull/2243)
   * ADDED: Gurka integration test framework with ascii-art maps [#2244](https://github.com/valhalla/valhalla/pull/2244)
   * ADDED: Add to the stop impact when transitioning from higher to lower class road and we are not on a turn channel or ramp. Also, penalize lefts when driving on the right and vice versa. [#2282](https://github.com/valhalla/valhalla/pull/2282)
   * ADDED: Added reclassify_links, use_direction_on_ways, and allow_alt_name as config options.  If `use_direction_on_ways = true` then use `direction` and `int_direction` on the way to update the directional for the `ref` and `int_ref`.  Also, copy int_efs to the refs. [#2285](https://github.com/valhalla/valhalla/pull/2285)
   * ADDED: Add support for live traffic. [#2268](https://github.com/valhalla/valhalla/pull/2268)
   * ADDED: Implement per-location search filters for functional road class and forms of way. [#2289](https://github.com/valhalla/valhalla/pull/2289)
   * ADDED: Approach, multi-cue, and length updates [#2313](https://github.com/valhalla/valhalla/pull/2313)
   * ADDED: Speed up timezone differencing calculation if cache is provided. [#2316](https://github.com/valhalla/valhalla/pull/2316)
   * ADDED: Added rapidjson/schema.h to baldr/rapidjson_util.h to make it available for use within valhalla. [#2330](https://github.com/valhalla/valhalla/issues/2330)
   * ADDED: Support decimal precision for height values in elevation service. Also support polyline5 for encoded polylines input and output to elevation service. [#2324](https://github.com/valhalla/valhalla/pull/2324)
   * ADDED: Use both imminent and distant verbal multi-cue phrases. [#2353](https://github.com/valhalla/valhalla/pull/2353)
   * ADDED: Split parsing stage into 3 separate stages. [#2339](https://github.com/valhalla/valhalla/pull/2339)
   * CHANGED: Speed up graph enhancing by avoiding continuous unordered_set rebuilding [#2349](https://github.com/valhalla/valhalla/pull/2349)
   * CHANGED: Skip calling out to Lua for nodes/ways/relations with not tags - speeds up parsing. [#2351](https://github.com/valhalla/valhalla/pull/2351)
   * CHANGED: Switch to LuaJIT for lua scripting - speeds up file parsing [#2352](https://github.com/valhalla/valhalla/pull/2352)
   * ADDED: Ability to create OpenLR records from raw data. [#2356](https://github.com/valhalla/valhalla/pull/2356)
   * ADDED: Revamp length phrases [#2359](https://github.com/valhalla/valhalla/pull/2359)
   * CHANGED: Do not allocate memory in skadi if we don't need it. [#2373](https://github.com/valhalla/valhalla/pull/2373)
   * CHANGED: Map matching: throw error (443/NoSegment) when no candidate edges are available. [#2370](https://github.com/valhalla/valhalla/pull/2370/)
   * ADDED: Add sk-SK.json (slovak) localization file. [#2376](https://github.com/valhalla/valhalla/pull/2376)
   * ADDED: Extend roundabout phrases. [#2378](https://github.com/valhalla/valhalla/pull/2378)
   * ADDED: More roundabout phrase tests. [#2382](https://github.com/valhalla/valhalla/pull/2382)
   * ADDED: Update the turn and continue phrases to include junction names and guide signs. [#2386](https://github.com/valhalla/valhalla/pull/2386)
   * ADDED: Add the remaining guide sign toward phrases [#2389](https://github.com/valhalla/valhalla/pull/2389)
   * ADDED: The ability to allow immediate uturns at trace points in a map matching request [#2380](https://github.com/valhalla/valhalla/pull/2380)
   * ADDED: Add utility functions to Signs. [#2390](https://github.com/valhalla/valhalla/pull/2390)
   * ADDED: Unified time tracking for all algorithms that support time-based graph expansion. [#2278](https://github.com/valhalla/valhalla/pull/2278)
   * ADDED: Add rail_ferry use and costing. [#2408](https://github.com/valhalla/valhalla/pull/2408)
   * ADDED: `street_side_max_distance`, `display_lat` and `display_lon` to `locations` in input for better control of routing side of street [#1769](https://github.com/valhalla/valhalla/pull/1769)
   * ADDED: Add addtional exit phrases. [#2421](https://github.com/valhalla/valhalla/pull/2421)
   * ADDED: Add Japanese locale, update German. [#2432](https://github.com/valhalla/valhalla/pull/2432)
   * ADDED: Gurka expect_route refactor [#2435](https://github.com/valhalla/valhalla/pull/2435)
   * ADDED: Add option to suppress roundabout exits [#2437](https://github.com/valhalla/valhalla/pull/2437)
   * ADDED: Add Greek locale. [#2438](https://github.com/valhalla/valhalla/pull/2438)
   * ADDED (back): Support for 64bit wide way ids in the edgeinfo structure with no impact to size for data sources with ids 32bits wide. [#2422](https://github.com/valhalla/valhalla/pull/2422)
   * ADDED: Support for 64bit osm node ids in parsing stage of tile building [#2422](https://github.com/valhalla/valhalla/pull/2422)
   * CHANGED: Point2/PointLL are now templated to allow for higher precision coordinate math when desired [#2429](https://github.com/valhalla/valhalla/pull/2429)
   * ADDED: Optional OpenLR Encoded Path Edges in API Response [#2424](https://github.com/valhalla/valhalla/pull/2424)
   * ADDED: Add explicit include for sstream to be compatible with msvc_x64 toolset. [#2449](https://github.com/valhalla/valhalla/pull/2449)
   * ADDED: Properly split returned path if traffic conditions change partway along edges [#2451](https://github.com/valhalla/valhalla/pull/2451/files)
   * ADDED: Add Dutch locale. [#2464](https://github.com/valhalla/valhalla/pull/2464)
   * ADDED: Check with address sanititizer in CI. Add support for undefined behavior sanitizer. [#2487](https://github.com/valhalla/valhalla/pull/2487)
   * ADDED: Ability to recost a path and increased cost/time details along the trippath and json output [#2425](https://github.com/valhalla/valhalla/pull/2425)
   * ADDED: Add the ability to do bikeshare based (ped/bike) multimodal routing [#2031](https://github.com/valhalla/valhalla/pull/2031)
   * ADDED: Route through restrictions enabled by introducing a costing option. [#2469](https://github.com/valhalla/valhalla/pull/2469)
   * ADDED: Migrated to Ubuntu 20.04 base-image [#2508](https://github.com/valhalla/valhalla/pull/2508)
   * CHANGED: Speed up parseways stage by avoiding multiple string comparisons [#2518](https://github.com/valhalla/valhalla/pull/2518)
   * CHANGED: Speed up enhance stage by avoiding GraphTileBuilder copying [#2468](https://github.com/valhalla/valhalla/pull/2468)
   * ADDED: Costing options now includes shortest flag which favors shortest path routes [#2555](https://github.com/valhalla/valhalla/pull/2555)
   * ADDED: Incidents in intersections [#2547](https://github.com/valhalla/valhalla/pull/2547)
   * CHANGED: Refactor mapmatching configuration to use a struct (instead of `boost::property_tree::ptree`). [#2485](https://github.com/valhalla/valhalla/pull/2485)
   * ADDED: Save exit maneuver's begin heading when combining enter & exit roundabout maneuvers. [#2554](https://github.com/valhalla/valhalla/pull/2554)
   * ADDED: Added new urban flag that can be set if edge is within city boundaries to data processing; new use_urban_tag config option; added to osrm response within intersections. [#2522](https://github.com/valhalla/valhalla/pull/2522)
   * ADDED: Parses OpenLr of type PointAlongLine [#2565](https://github.com/valhalla/valhalla/pull/2565)
   * ADDED: Use edge.is_urban is set for serializing is_urban. [#2568](https://github.com/valhalla/valhalla/pull/2568)
   * ADDED: Added new rest/service area uses on the edge. [#2533](https://github.com/valhalla/valhalla/pull/2533)
   * ADDED: Dependency cache for Azure [#2567](https://github.com/valhalla/valhalla/pull/2567)
   * ADDED: Added flexibility to remove the use of the admindb and to use the country and state iso from the tiles; [#2579](https://github.com/valhalla/valhalla/pull/2579)
   * ADDED: Added toll gates and collection points (gantry) to the node;  [#2532](https://github.com/valhalla/valhalla/pull/2532)
   * ADDED: Added osrm serialization for rest/service areas and admins. [#2594](https://github.com/valhalla/valhalla/pull/2594)
   * CHANGED: Improved Russian localization; [#2593](https://github.com/valhalla/valhalla/pull/2593)
   * ADDED: Support restricted class in intersection annotations [#2589](https://github.com/valhalla/valhalla/pull/2589)
   * ADDED: Added trail type trace [#2606](https://github.com/valhalla/valhalla/pull/2606)
   * ADDED: Added tunnel names to the edges as a tagged name.  [#2608](https://github.com/valhalla/valhalla/pull/2608)
   * CHANGED: Moved incidents to the trip leg and cut the shape of the leg at that location [#2610](https://github.com/valhalla/valhalla/pull/2610)
   * ADDED: Costing option to ignore_closures when routing with current flow [#2615](https://github.com/valhalla/valhalla/pull/2615)
   * ADDED: Cross-compilation ability with MinGW64 [#2619](https://github.com/valhalla/valhalla/pull/2619)
   * ADDED: Defines the incident tile schema and incident metadata [#2620](https://github.com/valhalla/valhalla/pull/2620)
   * ADDED: Moves incident serializer logic into a generic serializer [#2621](https://github.com/valhalla/valhalla/pull/2621)
   * ADDED: Incident loading singleton for continually refreshing incident tiles[#2573](https://github.com/valhalla/valhalla/pull/2573)
   * ADDED: One shot mode to valhalla_service so you can run a single request of any type without starting a server [#2624](https://github.com/valhalla/valhalla/pull/2624)
   * ADDED: Adds text instructions to OSRM output [#2625](https://github.com/valhalla/valhalla/pull/2625)
   * ADDED: Adds support for alternate routes [#2626](https://github.com/valhalla/valhalla/pull/2626)
   * CHANGED: Switch Python bindings generator from boost.python to header-only pybind11[#2644](https://github.com/valhalla/valhalla/pull/2644)
   * ADDED: Add support of input file for one-shot mode of valhalla_service [#2648](https://github.com/valhalla/valhalla/pull/2648)
   * ADDED: Linear reference support to locate api [#2645](https://github.com/valhalla/valhalla/pull/2645)
   * ADDED: Implemented OSRM-like turn duration calculation for car. Uses it now in auto costing. [#2651](https://github.com/valhalla/valhalla/pull/2651)
   * ADDED: Enhanced turn lane information in guidance [#2653](https://github.com/valhalla/valhalla/pull/2653)
   * ADDED: `top_speed` option for all motorized vehicles [#2667](https://github.com/valhalla/valhalla/issues/2667)
   * CHANGED: Move turn_lane_direction helper to odin/util [#2675](https://github.com/valhalla/valhalla/pull/2675)
   * ADDED: Add annotations to osrm response including speed limits, unit and sign conventions [#2668](https://github.com/valhalla/valhalla/pull/2668)
   * ADDED: Added functions for predicted speeds encoding-decoding [#2674](https://github.com/valhalla/valhalla/pull/2674)
   * ADDED: Time invariant routing via the bidirectional algorithm. This has the effect that when time dependent routes (arrive_by and depart_at) fall back to bidirectional due to length restrictions they will actually use the correct time of day for one of the search directions [#2660](https://github.com/valhalla/valhalla/pull/2660)
   * ADDED: If the length of the edge is greater than kMaxEdgeLength, then consider this a catastrophic error if the should_error bool is true in the set_length function. [2678](https://github.com/valhalla/valhalla/pull/2678)
   * ADDED: Moved lat,lon coordinates structures from single to double precision. Improves geometry accuracy noticibly at zooms above 17 as well as coordinate snapping and any other geometric operations. Addes about a 2% performance pentalty for standard routes. Graph nodes now have 7 digits of precision.  [#2693](https://github.com/valhalla/valhalla/pull/2693)
   * ADDED: Added signboards to guidance views.  [#2687](https://github.com/valhalla/valhalla/pull/2687)
   * ADDED: Regular speed on shortcut edges is calculated with turn durations taken into account. Truck, motorcycle and motorscooter profiles use OSRM-like turn duration. [#2662](https://github.com/valhalla/valhalla/pull/2662)
   * CHANGED: Remove astar algorithm and replace its use with timedep_forward as its redundant [#2706](https://github.com/valhalla/valhalla/pull/2706)
   * ADDED: Recover and recost all shortcuts in final path for bidirectional astar algorithm [#2711](https://github.com/valhalla/valhalla/pull/2711)
   * ADDED: An option for shortcut recovery to be cached at start up to reduce the time it takes to do so on the fly [#2714](https://github.com/valhalla/valhalla/pull/2714)
   * ADDED: If width <= 1.9 then no access for auto, truck, bus, taxi, emergency and hov. [#2713](https://github.com/valhalla/valhalla/pull/2713)
   * ADDED: Centroid/Converge/Rendezvous/Meet API which allows input locations to find a least cost convergence point from all locations [#2734](https://github.com/valhalla/valhalla/pull/2734)
   * ADDED: Added support to process the sump_buster tag.  Also, fixed a few small access bugs for nodes. [#2731](https://github.com/valhalla/valhalla/pull/2731)
   * ADDED: Log message if failed to create tiles directory. [#2738](https://github.com/valhalla/valhalla/pull/2738)
   * CHANGED: Tile memory is only owned by the GraphTile rather than shared amongst copies of the graph tile (in GraphReader and TileCaches). [#2340](https://github.com/valhalla/valhalla/pull/2340)
   * ADDED: Add Estonian locale. [#2748](https://github.com/valhalla/valhalla/pull/2748)
   * CHANGED: Handle GraphTile objects as smart pointers [#2703](https://github.com/valhalla/valhalla/pull/2703)
   * CHANGED: Improve stability with no RTTI build [#2759](https://github.com/valhalla/valhalla/pull/2759) and [#2760](https://github.com/valhalla/valhalla/pull/2760)
   * CHANGED: Change generic service roads to a new Use=kServiceRoad. This is for highway=service without other service= tags (such as driveway, alley, parking aisle) [#2419](https://github.com/valhalla/valhalla/pull/2419)
   * ADDED: Isochrones support isodistance lines as well [#2699](https://github.com/valhalla/valhalla/pull/2699)
   * ADDED: Add support for ignoring live traffic closures for waypoints [#2685](https://github.com/valhalla/valhalla/pull/2685)
   * ADDED: Add use_distance to auto cost to allow choosing between two primary cost components, time or distance [#2771](https://github.com/valhalla/valhalla/pull/2771)
   * CHANGED: nit: Enables compiler warnings in part of loki module [#2767](https://github.com/valhalla/valhalla/pull/2767)
   * CHANGED: Reducing the number of uturns by increasing the cost to for them to 9.5f. Note: Did not increase the cost for motorcycles or motorscooters. [#2770](https://github.com/valhalla/valhalla/pull/2770)
   * ADDED: Add option to use thread-safe GraphTile's reference counter. [#2772](https://github.com/valhalla/valhalla/pull/2772)
   * CHANGED: nit: Enables compiler warnings in part of thor module [#2768](https://github.com/valhalla/valhalla/pull/2768)
   * ADDED: Add costing option `use_tracks` to avoid or favor tracks in route. [#2769](https://github.com/valhalla/valhalla/pull/2769)
   * CHANGED: chore: Updates libosmium [#2786](https://github.com/valhalla/valhalla/pull/2786)
   * CHANGED: Optimize double bucket queue to reduce memory reallocations. [#2719](https://github.com/valhalla/valhalla/pull/2719)
   * CHANGED: Collapse merge maneuvers [#2773](https://github.com/valhalla/valhalla/pull/2773)
   * CHANGED: Add shortcuts to the tiles' bins so we can find them when doing spatial lookups. [#2744](https://github.com/valhalla/valhalla/pull/2744)

## Release Date: 2019-11-21 Valhalla 3.0.9
* **Bug Fix**
   * FIXED: Changed reachability computation to consider both directions of travel wrt candidate edges [#1965](https://github.com/valhalla/valhalla/pull/1965)
   * FIXED: toss ways where access=private and highway=service and service != driveway. [#1960](https://github.com/valhalla/valhalla/pull/1960)
   * FIXED: Fix search_cutoff check in loki correlate_node. [#2023](https://github.com/valhalla/valhalla/pull/2023)
   * FIXED: Computes notion of a deadend at runtime in bidirectional a-star which fixes no-route with a complicated u-turn. [#1982](https://github.com/valhalla/valhalla/issues/1982)
   * FIXED: Fix a bug with heading filter at nodes. [#2058](https://github.com/valhalla/valhalla/pull/2058)
   * FIXED: Bug in map matching continuity checking such that continuity must only be in the forward direction. [#2029](https://github.com/valhalla/valhalla/pull/2029)
   * FIXED: Allow setting the time for map matching paths such that the time is used for speed lookup. [#2030](https://github.com/valhalla/valhalla/pull/2030)
   * FIXED: Don't use density factor for transition cost when user specified flag disables flow speeds. [#2048](https://github.com/valhalla/valhalla/pull/2048)
   * FIXED: Map matching trace_route output now allows for discontinuities in the match though multi match is not supported in valhalla route output. [#2049](https://github.com/valhalla/valhalla/pull/2049)
   * FIXED: Allows routes with no time specified to use time conditional edges and restrictions with a flag denoting as much [#2055](https://github.com/valhalla/valhalla/pull/2055)
   * FIXED: Fixed a bug with 'current' time type map matches. [#2060](https://github.com/valhalla/valhalla/pull/2060)
   * FIXED: Fixed a bug with time dependent expansion in which the expansion distance heuristic was not being used. [#2064](https://github.com/valhalla/valhalla/pull/2064)

* **Enhancement**
   * ADDED: Establish pinpoint test pattern [#1969](https://github.com/valhalla/valhalla/pull/1969)
   * ADDED: Suppress relative direction in ramp/exit instructions if it matches driving side of street [#1990](https://github.com/valhalla/valhalla/pull/1990)
   * ADDED: Added relative direction to the merge maneuver [#1989](https://github.com/valhalla/valhalla/pull/1989)
   * ADDED: Refactor costing to better handle multiple speed datasources [#2026](https://github.com/valhalla/valhalla/pull/2026)
   * ADDED: Better usability of curl for fetching tiles on the fly [#2026](https://github.com/valhalla/valhalla/pull/2026)
   * ADDED: LRU cache scheme for tile storage [#2026](https://github.com/valhalla/valhalla/pull/2026)
   * ADDED: GraphTile size check [#2026](https://github.com/valhalla/valhalla/pull/2026)
   * ADDED: Pick more sane values for highway and toll avoidance [#2026](https://github.com/valhalla/valhalla/pull/2026)
   * ADDED: Refactor adding predicted speed info to speed up process [#2026](https://github.com/valhalla/valhalla/pull/2026)
   * ADDED: Allow selecting speed data sources at request time [#2026](https://github.com/valhalla/valhalla/pull/2026)
   * ADDED: Allow disabling certain neighbors in connectivity map [#2026](https://github.com/valhalla/valhalla/pull/2026)
   * ADDED: Allows routes with time-restricted edges if no time specified and notes restriction in response [#1992](https://github.com/valhalla/valhalla/issues/1992)
   * ADDED: Runtime deadend detection to timedependent a-star. [#2059](https://github.com/valhalla/valhalla/pull/2059)

## Release Date: 2019-09-06 Valhalla 3.0.8
* **Bug Fix**
   * FIXED: Added logic to detect if user is to merge to the left or right [#1892](https://github.com/valhalla/valhalla/pull/1892)
   * FIXED: Overriding the destination_only flag when reclassifying ferries; Also penalizing ferries with a 5 min. penalty in the cost to allow us to avoid destination_only the majority of the time except when it is necessary. [#1895](https://github.com/valhalla/valhalla/pull/1905)
   * FIXED: Suppress forks at motorway junctions and intersecting service roads [#1909](https://github.com/valhalla/valhalla/pull/1909)
   * FIXED: Enhanced fork assignment logic [#1912](https://github.com/valhalla/valhalla/pull/1912)
   * FIXED: Added logic to fall back to return country poly if no state and updated lua for Metro Manila and Ireland [#1910](https://github.com/valhalla/valhalla/pull/1910)
   * FIXED: Added missing motorway fork instruction [#1914](https://github.com/valhalla/valhalla/pull/1914)
   * FIXED: Use begin street name for osrm compat mode [#1916](https://github.com/valhalla/valhalla/pull/1916)
   * FIXED: Added logic to fix missing highway cardinal directions in the US [#1917](https://github.com/valhalla/valhalla/pull/1917)
   * FIXED: Handle forward traversable significant road class intersecting edges [#1928](https://github.com/valhalla/valhalla/pull/1928)
   * FIXED: Fixed bug with shape trimming that impacted Uturns at Via locations. [#1935](https://github.com/valhalla/valhalla/pull/1935)
   * FIXED: Dive bomb updates.  Updated default speeds for urban areas based on roadclass for the enhancer.  Also, updated default speeds based on roadclass in lua.  Fixed an issue where we were subtracting 1 from uint32_t when 0 for stop impact.  Updated reclassify link logic to allow residential roads to be added to the tree, but we only downgrade the links to tertiary.  Updated TransitionCost functions to add 1.5 to the turncost when transitioning from a ramp to a non ramp and vice versa.  Also, added 0.5f to the turncost if the edge is a roundabout. [#1931](https://github.com/valhalla/valhalla/pull/1931)

* **Enhancement**
   * ADDED: Caching url fetched tiles to disk [#1887](https://github.com/valhalla/valhalla/pull/1887)
   * ADDED: filesystem::remove_all [#1887](https://github.com/valhalla/valhalla/pull/1887)
   * ADDED: Minimum enclosing bounding box tool [#1887](https://github.com/valhalla/valhalla/pull/1887)
   * ADDED: Use constrained flow speeds in bidirectional_astar.cc [#1907](https://github.com/valhalla/valhalla/pull/1907)
   * ADDED: Bike Share Stations are now in the graph which should set us up to do multimodal walk/bike scenarios [#1852](https://github.com/valhalla/valhalla/pull/1852)

## Release Date: 2019-7-18 Valhalla 3.0.7
* **Bug Fix**
   * FIXED: Fix pedestrian fork [#1886](https://github.com/valhalla/valhalla/pull/1886)

## Release Date: 2019-7-15 Valhalla 3.0.6
* **Bug Fix**
   * FIXED: Admin name changes. [#1853](https://github.com/valhalla/valhalla/pull/1853) Ref: [#1854](https://github.com/valhalla/valhalla/issues/1854)
   * FIXED: valhalla_add_predicted_traffic was overcommitted while gathering stats. Added a clear. [#1857](https://github.com/valhalla/valhalla/pull/1857)
   * FIXED: regression in map matching when moving to valhalla v3.0.0 [#1863](https://github.com/valhalla/valhalla/pull/1863)
   * FIXED: last step shape in osrm serializer should be 2 of the same point [#1867](https://github.com/valhalla/valhalla/pull/1867)
   * FIXED: Shape trimming at the beginning and ending of the route to not be degenerate [#1876](https://github.com/valhalla/valhalla/pull/1876)
   * FIXED: Duplicate waypoints in osrm serializer [#1880](https://github.com/valhalla/valhalla/pull/1880)
   * FIXED: Updates for heading precision [#1881](https://github.com/valhalla/valhalla/pull/1881)
   * FIXED: Map matching allowed untraversable edges at start of route [#1884](https://github.com/valhalla/valhalla/pull/1884)

* **Enhancement**
   * ADDED: Use the same protobuf object the entire way through the request process [#1837](https://github.com/valhalla/valhalla/pull/1837)
   * ADDED: Enhanced turn lane processing [#1859](https://github.com/valhalla/valhalla/pull/1859)
   * ADDED: Add global_synchronized_cache in valhalla_build_config [#1851](https://github.com/valhalla/valhalla/pull/1851)

## Release Date: 2019-06-04 Valhalla 3.0.5
* **Bug Fix**
   * FIXED: Protect against unnamed rotaries and routes that end in roundabouts not turning off rotary logic [#1840](https://github.com/valhalla/valhalla/pull/1840)

* **Enhancement**
   * ADDED: Add turn lane info at maneuver point [#1830](https://github.com/valhalla/valhalla/pull/1830)

## Release Date: 2019-05-31 Valhalla 3.0.4
* **Bug Fix**
   * FIXED: Improved logic to decide between bear vs. continue [#1798](https://github.com/valhalla/valhalla/pull/1798)
   * FIXED: Bicycle costing allows use of roads with all surface values, but with a penalty based on bicycle type. However, the edge filter totally disallows bad surfaces for some bicycle types, creating situations where reroutes fail if a rider uses a road with a poor surface. [#1800](https://github.com/valhalla/valhalla/pull/1800)
   * FIXED: Moved complex restrictions building to before validate. [#1805](https://github.com/valhalla/valhalla/pull/1805)
   * FIXED: Fix bicycle edge filter whan avoid_bad_surfaces = 1.0 [#1806](https://github.com/valhalla/valhalla/pull/1806)
   * FIXED: Replace the EnhancedTripPath class inheritance with aggregation [#1807](https://github.com/valhalla/valhalla/pull/1807)
   * FIXED: Replace the old timezone shape zip file every time valhalla_build_timezones is ran [#1817](https://github.com/valhalla/valhalla/pull/1817)
   * FIXED: Don't use island snapped edge candidates (from disconnected components or low reach edges) when we rejected other high reachability edges that were closer [#1835](https://github.com/valhalla/valhalla/pull/1835)

## Release Date: 2019-05-08 Valhalla 3.0.3
* **Bug Fix**
   * FIXED: Fixed a rare loop condition in route matcher (edge walking to match a trace).
   * FIXED: Fixed VACUUM ANALYZE syntax issue.  [#1704](https://github.com/valhalla/valhalla/pull/1704)
   * FIXED: Fixed the osrm maneuver type when a maneuver has the to_stay_on attribute set.  [#1714](https://github.com/valhalla/valhalla/pull/1714)
   * FIXED: Fixed osrm compatibility mode attributes.  [#1716](https://github.com/valhalla/valhalla/pull/1716)
   * FIXED: Fixed rotary/roundabout issues in Valhalla OSRM compatibility.  [#1727](https://github.com/valhalla/valhalla/pull/1727)
   * FIXED: Fixed the destinations assignment for exit names in OSRM compatibility mode. [#1732](https://github.com/valhalla/valhalla/pull/1732)
   * FIXED: Enhance merge maneuver type assignment. [#1735](https://github.com/valhalla/valhalla/pull/1735)
   * FIXED: Fixed fork assignments and on ramps for OSRM compatibility mode. [#1738](https://github.com/valhalla/valhalla/pull/1738)
   * FIXED: Fixed cardinal direction on reference names when forward/backward tag is present on relations. Fixes singly digitized roads with opposing directional modifiers. [#1741](https://github.com/valhalla/valhalla/pull/1741)
   * FIXED: Fixed fork assignment and narrative logic when a highway ends and splits into multiple ramps. [#1742](https://github.com/valhalla/valhalla/pull/1742)
   * FIXED: Do not use any avoid edges as origin or destination of a route, matrix, or isochrone. [#1745](https://github.com/valhalla/valhalla/pull/1745)
   * FIXED: Add leg summary and remove unused hint attribute for OSRM compatibility mode. [#1753](https://github.com/valhalla/valhalla/pull/1753)
   * FIXED: Improvements for pedestrian forks, pedestrian roundabouts, and continue maneuvers. [#1768](https://github.com/valhalla/valhalla/pull/1768)
   * FIXED: Added simplified overview for OSRM response and added use_toll logic back to truck costing. [#1765](https://github.com/valhalla/valhalla/pull/1765)
   * FIXED: temp fix for location distance bug [#1774](https://github.com/valhalla/valhalla/pull/1774)
   * FIXED: Fix pedestrian routes using walkway_factor [#1780](https://github.com/valhalla/valhalla/pull/1780)
   * FIXED: Update the begin and end heading of short edges based on use [#1783](https://github.com/valhalla/valhalla/pull/1783)
   * FIXED: GraphReader::AreEdgesConnected update.  If transition count == 0 return false and do not call transition function. [#1786](https://github.com/valhalla/valhalla/pull/1786)
   * FIXED: Only edge candidates that were used in the path are send to serializer: [1788](https://github.com/valhalla/valhalla/pull/1788)
   * FIXED: Added logic to prevent the removal of a destination maneuver when ending on an internal edge [#1792](https://github.com/valhalla/valhalla/pull/1792)
   * FIXED: Fixed instructions when starting on an internal edge [#1796](https://github.com/valhalla/valhalla/pull/1796)

* **Enhancement**
   * Add the ability to run valhalla_build_tiles in stages. Specify the begin_stage and end_stage as command line options. Also cleans up temporary files as the last stage in the pipeline.
   * Add `remove` to `filesystem` namespace. [#1752](https://github.com/valhalla/valhalla/pull/1752)
   * Add TaxiCost into auto costing options.
   * Add `preferred_side` to allow per-location filtering of edges based on the side of the road the location is on and the driving side for that locale.
   * Slightly decreased the internal side-walk factor to .90f to favor roads with attached sidewalks. This impacts roads that have added sidewalk:left, sidewalk:right or sidewalk:both OSM tags (these become attributes on each directedEdge). The user can then avoid/penalize dedicated sidewalks and walkways, when they increase the walkway_factor. Since we slightly decreased the sidewalk_factor internally and only favor sidewalks if use is tagged as sidewalk_left or sidewalk_right, we should tend to route on roads with attached sidewalks rather than separate/dedicated sidewalks, allowing for more road names to be called out since these are labeled more.
   * Add `via` and `break_through` location types [#1737](https://github.com/valhalla/valhalla/pull/1737)
   * Add `street_side_tolerance` and `search_cutoff` to input `location` [#1777](https://github.com/valhalla/valhalla/pull/1777)
   * Return the Valhalla error `Path distance exceeds the max distance limit` for OSRM responses when the route is greater than the service limits. [#1781](https://github.com/valhalla/valhalla/pull/1781)

## Release Date: 2019-01-14 Valhalla 3.0.2
* **Bug Fix**
   * FIXED: Transit update - fix dow and exception when after midnight trips are normalized [#1682](https://github.com/valhalla/valhalla/pull/1682)
   * FIXED: valhalla_convert_transit segfault - GraphTileBuilder has null GraphTileHeader [#1683](https://github.com/valhalla/valhalla/issues/1683)
   * FIXED: Fix crash for trace_route with osrm serialization. Was passing shape rather than locations to the waypoint method.
   * FIXED: Properly set driving_side based on data set in TripPath.
   * FIXED: A bad bicycle route exposed an issue with bidirectional A* when the origin and destination edges are connected. Use A* in these cases to avoid requiring a high cost threshold in BD A*.
   * FIXED: x86 and x64 data compatibility was fixed as the structures weren't aligned.
   * FIXED: x86 tests were failing due mostly to floating point issues and the aforementioned structure misalignment.
* **Enhancement**
   * Add a durations list (delta time between each pair of trace points), a begin_time and a use_timestamp flag to trace_route requests. This allows using the input trace timestamps or durations plus the begin_time to compute elapsed time at each edge in the matched path (rather than using costing methods).
   * Add support for polyline5 encoding for OSRM formatted output.
* **Note**
   * Isochrones and openlr are both noted as not working with release builds for x86 (32bit) platforms. We'll look at getting this fixed in a future release

## Release Date: 2018-11-21 Valhalla 3.0.1
* **Bug Fix**
   * FIXED: Fixed a rare, but serious bug with bicycle costing. ferry_factor_ in bicycle costing shadowed the data member in the base dynamic cost class, leading to an unitialized variable. Occasionally, this would lead to negative costs which caused failures. [#1663](https://github.com/valhalla/valhalla/pull/1663)
   * FIXED: Fixed use of units in OSRM compatibility mode. [#1662](https://github.com/valhalla/valhalla/pull/1662)

## Release Date: 2018-11-21 Valhalla 3.0.0
* **NOTE**
   * This release changes the Valhalla graph tile formats to make the tile data more efficient and flexible. Tile data is incompatible with Valhalla 2.x builds, and code for 3.x is incompatible with data built for Valahalla 2.x versions. Valhalla tile sizes are slightly smaller (for datasets using elevation information the size savings is over 10%). In addition, there is increased flexibility for creating different variants of tiles to support different applications (e.g. bicycle only, or driving only).
* **Enhancement**
   * Remove the use of DirectedEdge for transitions between nodes on different hierarchy levels. A new structure, NodeTransition, is now used to transition to nodes on different hierarchy level. This saves space since only the end node GraphId is needed for the transitions (and DirectedEdge is a large data structure).
   * Change the NodeInfo lat,lon to use an offset from the tile base lat,lon. This potentially allows higher precision than using float, but more importantly saves space and allows support for NodeTransitions as well as spare for future growth.
   * Remove the EdgeElevation structure and max grade information into DirectedEdge and mean elevation into EdgeInfo. This saves space.
   * Reduce wayid to 32 bits. This allows sufficient growth when using OpenStreetMap data and frees space in EdgeInfo (allows moving speed limit and mean elevation from other structures).
   * Move name consistency from NodeInfo to DirectedEdge. This allows a more efficient lookup of name consistency.
   * Update all path algorithms to use NodeTransition logic rather than special DirectedEdge transition types. This simplifies PathAlgorithms slightly and removes some conditional logic.
   * Add an optional GraphFilter stage to tile building pipeline. This allows removal of edges and nodes based on access. This allows bicycle only, pedestrian only, or driving only datasets (or combinations) to be created - allowing smaller datasets for special purpose applications.
* **Deprecate**
   * Valhalla 3.0 removes support for OSMLR.

## Release Date: 2018-11-20 Valhalla 2.7.2
* **Enhancement**
   * UPDATED: Added a configuration variable for max_timedep_distance. This is used in selecting the path algorithm and provides the maximum distance between locations when choosing a time dependent path algorithm (other than multi modal). Above this distance, bidirectional A* is used with no time dependencies.
   * UPDATED: Remove transition edges from priority queue in Multimodal methods.
   * UPDATED: Fully implement street names and exit signs with ability to identify route numbers. [#1635](https://github.com/valhalla/valhalla/pull/1635)
* **Bug Fix**
   * FIXED: A timed-turned restriction should not be applied when a non-timed route is executed.  [#1615](https://github.com/valhalla/valhalla/pull/1615)
   * FIXED: Changed unordered_map to unordered_multimap for polys. Poly map can contain the same key but different multi-polygons. For example, islands for a country or timezone polygons for a country.
   * FIXED: Fixed timezone db issue where TZIDs did not exist in the Howard Hinnant date time db that is used in the date_time class for tz indexes.  Added logic to create aliases for TZIDs based on https://en.wikipedia.org/wiki/List_of_tz_database_time_zones
   * FIXED: Fixed the ramp turn modifiers for osrm compat [#1569](https://github.com/valhalla/valhalla/pull/1569)
   * FIXED: Fixed the step geometry when using the osrm compat mode [#1571](https://github.com/valhalla/valhalla/pull/1571)
   * FIXED: Fixed a data creation bug causing issues with A* routes ending on loops. [#1576](https://github.com/valhalla/valhalla/pull/1576)
   * FIXED: Fixed an issue with a bad route where destination only was present. Was due to thresholds in bidirectional A*. Changed threshold to be cost based rather than number of iterations). [#1586](https://github.com/valhalla/valhalla/pull/1586)
   * FIXED: Fixed an issue with destination only (private) roads being used in bicycle routes. Centralized some "base" transition cost logic in the base DynamicCost class. [#1587](https://github.com/valhalla/valhalla/pull/1587)
   * FIXED: Remove extraneous ramp maneuvers [#1657](https://github.com/valhalla/valhalla/pull/1657)

## Release Date: 2018-10-02 Valhalla 2.7.1
* **Enhancement**
   * UPDATED: Added date time support to forward and reverse isochrones. Add speed lookup (predicted speeds and/or free-flow or constrained flow speed) if date_time is present.
   * UPDATED: Add timezone checks to multimodal routes and isochrones (updates localtime if the path crosses into a timezone different than the start location).
* **Data Producer Update**
   * UPDATED: Removed boost date time support from transit.  Now using the Howard Hinnant date library.
* **Bug Fix**
   * FIXED: Fixed a bug with shortcuts that leads to inconsistent routes depending on whether shortcuts are taken, different origins can lead to different paths near the destination. This fix also improves performance on long routes and matrices.
   * FIXED: We were getting inconsistent results between departing at current date/time vs entering the current date/time.  This issue is due to the fact that the iso_date_time function returns the full iso date_time with the timezone offset (e.g., 2018-09-27T10:23-07:00 vs 2018-09-27T10:23). When we refactored the date_time code to use the new Howard Hinnant date library, we introduced this bug.
   * FIXED: Increased the threshold in CostMatrix to address null time and distance values occuring for truck costing with locations near the max distance.

## Release Date: 2018-09-13 Valhalla 2.7.0
* **Enhancement**
   * UPDATED: Refactor to use the pbf options instead of the ptree config [#1428](https://github.com/valhalla/valhalla/pull/1428) This completes [1357](https://github.com/valhalla/valhalla/issues/1357)
   * UPDATED: Removed the boost/date_time dependency from baldr and odin. We added the Howard Hinnant date and time library as a submodule. [#1494](https://github.com/valhalla/valhalla/pull/1494)
   * UPDATED: Fixed 'Drvie' typo [#1505](https://github.com/valhalla/valhalla/pull/1505) This completes [1504](https://github.com/valhalla/valhalla/issues/1504)
   * UPDATED: Optimizations of GetSpeed for predicted speeds [1490](https://github.com/valhalla/valhalla/issues/1490)
   * UPDATED: Isotile optimizations
   * UPDATED: Added stats to predictive traffic logging
   * UPDATED: resample_polyline - Breaks the polyline into equal length segments at a sample distance near the resolution. Break out of the loop through polyline points once we reach the specified number of samplesthen append the last
polyline point.
   * UPDATED: added android logging and uses a shared graph reader
   * UPDATED: Do not run a second pass on long pedestrian routes that include a ferry (but succeed on first pass). This is a performance fix. Long pedestrian routes with A star factor based on ferry speed end up being very inefficient.
* **Bug Fix**
   * FIXED: A* destination only
   * FIXED: Fixed through locations weren't honored [#1449](https://github.com/valhalla/valhalla/pull/1449)


## Release Date: 2018-08-02 Valhalla 3.0.0-rc.4
* **Node Bindings**
   * UPDATED: add some worker pool handling
   [#1467](https://github.com/valhalla/valhalla/pull/1467)

## Release Date: 2018-08-02 Valhalla 3.0.0-rc.3
* **Node Bindings**
   * UPDATED: replaced N-API with node-addon-api wrapper and made the actor
   functions asynchronous
   [#1457](https://github.com/valhalla/valhalla/pull/1457)

## Release Date: 2018-07-24 Valhalla 3.0.0-rc.2
* **Node Bindings**
   * FIXED: turn on the autocleanup functionality for the actor object.
   [#1439](https://github.com/valhalla/valhalla/pull/1439)

## Release Date: 2018-07-16 Valhalla 3.0.0-rc.1
* **Enhancement**
   * ADDED: exposed the rest of the actions to the node bindings and added tests. [#1415](https://github.com/valhalla/valhalla/pull/1415)

## Release Date: 2018-07-12 Valhalla 3.0.0-alpha.1
**NOTE**: There was already a small package named `valhalla` on the npm registry, only published up to version 0.0.3. The team at npm has transferred the package to us, but would like us to publish something to it ASAP to prove our stake in it. Though the bindings do not have all of the actor functionality exposed yet (just route), we are going to publish an alpha release of 3.0.0 to get something up on npm.
* **Infrastructure**:
   * ADDED: add in time dependent algorithms if the distance between locations is less than 500km.
   * ADDED: TurnLanes to indicate turning lanes at the end of a directed edge.
   * ADDED: Added PredictedSpeeds to Valhalla tiles and logic to compute speed based on predictive speed profiles.
* **Data Producer Update**
   * ADDED: is_route_num flag was added to Sign records. Set this to true if the exit sign comes from a route number/ref.
   * CHANGED: Lower speeds on driveways, drive-thru, and parking aisle. Set destination only flag for drive thru use.
   * ADDED: Initial implementation of turn lanes.
  **Bug Fix**
   * CHANGED: Fix destination only penalty for A* and time dependent cases.
   * CHANGED: Use the distance from GetOffsetForHeading, based on road classification and road use (e.g. ramp, turn channel, etc.), within tangent_angle function.
* **Map Matching**
   * FIXED: Fixed trace_route edge_walk server abort [#1365](https://github.com/valhalla/valhalla/pull/1365)
* **Enhancement**
   * ADDED: Added post process for updating free and constrained speeds in the directed edges.
   * UPDATED: Parse the json request once and store in a protocol buffer to pass along the pipeline. This completed the first portion of [1357](https://github.com/valhalla/valhalla/issues/1357)
   * UPDATED: Changed the shape_match attribute from a string to an enum. Fixes [1376](https://github.com/valhalla/valhalla/issues/1376)
   * ADDED: Node bindings for route [#1341](https://github.com/valhalla/valhalla/pull/1341)
   * UPDATED: Use a non-linear use_highways factor (to more heavily penalize highways as use_highways approaches 0).

## Release Date: 2018-07-15 Valhalla 2.6.3
* **API**:
   * FIXED: Use a non-linear use_highways factor (to more heavily penalize highways as use_highways approaches 0).
   * FIXED: Fixed the highway_factor when use_highways < 0.5.
   * ENHANCEMENT: Added logic to modulate the surface factor based on use_trails.
   * ADDED: New customer test requests for motorcycle costing.

## Release Date: 2018-06-28 Valhalla 2.6.2
* **Data Producer Update**
   * FIXED: Complex restriction sorting bug.  Check of has_dt in ComplexRestrictionBuilder::operator==.
* **API**:
   * FIXED: Fixed CostFactory convenience method that registers costing models
   * ADDED: Added use_tolls into motorcycle costing options

## Release Date: 2018-05-28 Valhalla 2.6.0
* **Infrastructure**:
   * CHANGED: Update cmake buildsystem to replace autoconf [#1272](https://github.com/valhalla/valhalla/pull/1272)
* **API**:
   * CHANGED: Move `trace_options` parsing to map matcher factory [#1260](https://github.com/valhalla/valhalla/pull/1260)
   * ADDED: New costing method for AutoDataFix [#1283](https://github.com/valhalla/valhalla/pull/1283)

## Release Date: 2018-05-21 Valhalla 2.5.0
* **Infrastructure**
   * ADDED: Add code formatting and linting.
* **API**
   * ADDED: Added new motorcycle costing, motorcycle access flag in data and use_trails option.
* **Routing**
   * ADDED: Add time dependnet forward and reverse A* methods.
   * FIXED: Increase minimum threshold for driving routes in bidirectional A* (fixes some instances of bad paths).
* **Data Producer Update**
   * CHANGED: Updates to properly handle cycleway crossings.
   * CHANGED: Conditionally include driveways that are private.
   * ADDED: Added logic to set motorcycle access.  This includes lua, country access, and user access flags for motorcycles.

## Release Date: 2018-04-11 Valhalla 2.4.9
* **Enhancement**
   * Added European Portuguese localization for Valhalla
   * Updates to EdgeStatus to improve performance. Use an unordered_map of tile Id and allocate an array for each edge in the tile. This allows using pointers to access status for sequential edges. This improves performance by 50% or so.
   * A couple of bicycle costing updates to improve route quality: avoid roads marked as part of a truck network, to remove the density penalty for transition costs.
   * When optimal matrix type is selected, now use CostMatrix for source to target pedestrian and bicycle matrix calls when both counts are above some threshold. This improves performance in general and lessens some long running requests.
*  **Data Producer Update**
   * Added logic to protect against setting a speed of 0 for ferries.

## Release Date: 2018-03-27 Valhalla 2.4.8
* **Enhancement**
   * Updates for Italian verbal translations
   * Optionally remove driveways at graph creation time
   * Optionally disable candidate edge penalty in path finding
   * OSRM compatible route, matrix and map matching response generation
   * Minimal Windows build compatibility
   * Refactoring to use PBF as the IPC mechanism for all objects
   * Improvements to internal intersection marking to reduce false positives
* **Bug Fix**
   * Cap candidate edge penalty in path finding to reduce excessive expansion
   * Fix trivial paths at deadends

## Release Date: 2018-02-08 Valhalla 2.4.7
* **Enhancement**
   * Speed up building tiles from small OSM imports by using boost directory iterator rather than going through all possible tiles and testing each if the file exists.
* **Bug Fix**
   * Protect against overflow in string to float conversion inside OSM parsing.

## Release Date: 2018-01-26 Valhalla 2.4.6
* **Enhancement**
   * Elevation library will lazy load RAW formatted sources

## Release Date: 2018-01-24 Valhalla 2.4.5
* **Enhancement**
   * Elevation packing utility can unpack lz4hc now
* **Bug Fix**
   * Fixed broken darwin builds

## Release Date: 2018-01-23 Valhalla 2.4.4
* **Enhancement**
   * Elevation service speed improvments and the ability to serve lz4hc compressed data
   * Basic support for downloading routing tiles on demand
   * Deprecated `valhalla_route_service`, now all services (including elevation) are found under `valhalla_service`

## Release Date: 2017-12-11 Valhalla 2.4.3
* **Enhancement**
   * Remove union from GraphId speeds up some platforms
   * Use SAC scale in pedestrian costing
   * Expanded python bindings to include all actions (route, matrix, isochrone, etc)
* **Bug Fix**
   * French translation typo fixes
*  **Data Producer Update**
   * Handling shapes that intersect the poles when binning
   * Handling when transit shapes are less than 2 points

## Release Date: 2017-11-09 Valhalla 2.4.1
*  **Data Producer Update**
   * Added kMopedAccess to modes for complex restrictions.  Remove the kMopedAccess when auto access is removed.  Also, add the kMopedAccess when an auto restriction is found.

## Release Date: 2017-11-08 Valhalla 2.4.0
*  **Data Producer Update**
   * Added logic to support restriction = x with a the except tag.  We apply the restriction to everything except for modes in the except tag.
   * Added logic to support railway_service and coach_service in transit.
* **Bug Fix**
  * Return proper edge_walk path for requested shape_match=walk_or_snap
  * Skip invalid stateid for Top-K requests

## Release Date: 2017-11-07 Valhalla 2.3.9
* **Enhancement**
  * Top-K map matched path generation now only returns unique paths and does so with fewer iterations
  * Navigator call outs for both imperial and metric units
  * The surface types allowed for a given bike route can now be controlled via a request parameter `avoid_bad_surfaces`
  * Improved support for motorscooter costing via surface types, road classification and vehicle specific tagging
* **Bug Fix**
  * Connectivity maps now include information about transit tiles
  * Lane counts for singly digitized roads are now correct for a given directed edge
  * Edge merging code for assigning osmlr segments is now robust to partial tile sets
  * Fix matrix path finding to allow transitioning down to lower levels when appropriate. In particular, do not supersede shortcut edges until no longer expanding on the next level.
  * Fix optimizer rotate location method. This fixes a bug where optimal ordering was bad for large location sets.
*  **Data Producer Update**
   * Duration tags are now used to properly set the speed of travel for a ferry routes

## Release Date: 2017-10-17 Valhalla 2.3.8
* **Bug Fix**
  * Fixed the roundabout exit count for bicycles when the roundabout is a road and not a cycleway
  * Enable a pedestrian path to remain on roundabout instead of getting off and back on
  * Fixed the penalization of candidate locations in the uni-directional A* algorithm (used for trivial paths)
*  **Data Producer Update**
   * Added logic to set bike forward and tag to true where kv["sac_scale"] == "hiking". All other values for sac_scale turn off bicycle access.  If sac_scale or mtb keys are found and a surface tag is not set we default to kPath.
   * Fixed a bug where surface=unpaved was being assigned Surface::kPavedSmooth.

## Release Date: 2017-9-11 Valhalla 2.3.7
* **Bug Fix**
  * Update bidirectional connections to handle cases where the connecting edge is one of the origin (or destination) edges and the cost is high. Fixes some pedestrian route issues that were reported.
*  **Data Producer Update**
   * Added support for motorroad tag (default and per country).
   * Update OSMLR segment association logic to fix issue where chunks wrote over leftover segments. Fix search along edges to include a radius so any nearby edges are also considered.

## Release Date: 2017-08-29 Valhalla 2.3.6
* **Bug Fix**
  * Pedestrian paths including ferries no longer cause circuitous routes
  * Fix a crash in map matching route finding where heading from shape was using a `nullptr` tile
  * Spanish language narrative corrections
  * Fix traffic segment matcher to always set the start time of a segment when its known
* **Enhancement**
  * Location correlation scoring improvements to avoid situations where less likely start or ending locations are selected

## Release Date: 2017-08-22 Valhalla 2.3.5
* **Bug Fix**
  * Clamp the edge score in thor. Extreme values were causing bad alloc crashes.
  * Fix multimodal isochrones. EdgeLabel refactor caused issues.
* **Data Producer Update**
  * Update lua logic to properly handle vehicle=no tags.

## Release Date: 2017-08-14 Valhalla 2.3.4
* **Bug Fix**
  * Enforce limits on maximum per point accuracy to avoid long running map matching computations

## Release Date: 2017-08-14 Valhalla 2.3.3
* **Bug Fix**
  * Maximum osm node reached now causes bitset to resize to accomodate when building tiles
  * Fix wrong side of street information and remove redundant node snapping
  * Fix path differences between services and `valhalla_run_route`
  * Fix map matching crash when interpolating duplicate input points
  * Fix unhandled exception when trace_route or trace_attributes when there are no continuous matches
* **Enhancement**
  * Folded Low-Stress Biking Code into the regular Bicycle code and removed the LowStressBicycleCost class. Now when making a query for bicycle routing, a value of 0 for use_hills and use_roads produces low-stress biking routes, while a value of 1 for both provides more intense professional bike routes.
  * Bike costing default values changed. use_roads and use_hills are now 0.25 by default instead of 0.5 and the default bike is now a hybrid bike instead of a road bike.
  * Added logic to use station hierarchy from transitland.  Osm and egress nodes are connected by transitconnections.  Egress and stations are connected by egressconnections.  Stations and platforms are connected by platformconnections.  This includes narrative updates for Odin as well.

## Release Date: 2017-07-31 Valhalla 2.3.2
* **Bug Fix**
  * Update to use oneway:psv if oneway:bus does not exist.
  * Fix out of bounds memory issue in DoubleBucketQueue.
  * Many things are now taken into consideration to determine which sides of the road have what cyclelanes, because they were not being parsed correctly before
  * Fixed issue where sometimes a "oneway:bicycle=no" tag on a two-way street would cause the road to become a oneway for bicycles
  * Fixed trace_attributes edge_walk cases where the start or end points in the shape are close to graph nodes (intersections)
  * Fixed 32bit architecture crashing for certain routes with non-deterministic placement of edges labels in bucketized queue datastructure
* **Enhancement**
  * Improve multi-modal routes by adjusting the pedestrian mode factor (routes use less walking in favor of public transit).
  * Added interface framework to support "top-k" paths within map-matching.
  * Created a base EdgeLabel class that contains all data needed within costing methods and supports the basic path algorithms (forward direction, A*, with accumulated path distance). Derive class for bidirectional algorithms (BDEdgeLabel) and for multimodal algorithms. Lowers memory use by combining some fields (using spare bits from GraphId).
  * Added elapsed time estimates to map-matching labels in preparation for using timestamps in map-matching.
  * Added parsing of various OSM tags: "bicycle=use_sidepath", "bicycle=dismount", "segregated=*", "shoulder=*", "cycleway:buffer=*", and several variations of these.
  * Both trace_route and trace_attributes will parse `time` and `accuracy` parameters when the shape is provided as unencoded
  * Map-matching will now use the time (in seconds) of each gps reading (if provided) to narrow the search space and avoid finding matches that are impossibly fast

## Release Date: 2017-07-10 Valhalla 2.3.0
* **Bug Fix**
  * Fixed a bug in traffic segment matcher where length was populated but had invalid times
* **Embedded Compilation**
  * Decoupled the service components from the rest of the worker objects so that the worker objects could be used in non http service contexts
   * Added an actor class which encapsulates the various worker objects and allows the various end points to be called /route /height etc. without needing to run a service
* **Low-Stress Bicycle**
  * Worked on creating a new low-stress biking option that focuses more on taking safer roads like cycle ways or residential roads than the standard bike costing option does.

## Release Date: 2017-06-26 Valhalla 2.2.9
* **Bug Fix**
  * Fix a bug introduced in 2.2.8 where map matching search extent was incorrect in longitude axis.

## Release Date: 2017-06-23 Valhalla 2.2.8
* **Bug Fix**
  * Traffic segment matcher (exposed through Python bindings) - fix cases where partial (or no) results could be returned when breaking out of loop in form_segments early.
* **Traffic Matching Update**
  * Traffic segment matcher - handle special cases when entering and exiting turn channels.
* **Guidance Improvements**
  * Added Swedish (se-SV) narrative file.

## Release Date: 2017-06-20 Valhalla 2.2.7
* **Bug Fixes**
  * Traffic segment matcher (exposed through Python bindings) makes use of accuracy per point in the input
  * Traffic segment matcher is robust to consecutive transition edges in matched path
* **Isochrone Changes**
  * Set up isochrone to be able to handle multi-location queries in the future
* **Data Producer Updates**
  * Fixes to valhalla_associate_segments to address threading issue.
  * Added support for restrictions that refers only to appropriate type of vehicle.
* **Navigator**
  * Added pre-alpha implementation that will perform guidance for mobile devices.
* **Map Matching Updates**
  * Added capability to customize match_options

## Release Date: 2017-06-12 Valhalla 2.2.6
* **Bug Fixes**
  * Fixed the begin shape index where an end_route_discontinuity exists
* **Guidance Improvements**
  * Updated Slovenian (sl-SI) narrative file.
* **Data Producer Updates**
  * Added support for per mode restrictions (e.g., restriction:&lt;type&gt;)  Saved these restrictions as "complex" restrictions which currently support per mode lookup (unlike simple restrictions which are assumed to apply to all driving modes).
* **Matrix Updates**
  * Increased max distance threshold for auto costing and other similar costings to 400 km instead of 200 km

## Release Date: 2017-06-05 Valhalla 2.2.5
* **Bug Fixes**
  * Fixed matched point edge_index by skipping transition edges.
  * Use double precision in meili grid traversal to fix some incorrect grid cases.
  * Update meili to use DoubleBucketQueue and GraphReader methods rather than internal methods.

## Release Date: 2017-05-17 Valhalla 2.2.4
* **Bug Fixes**
  * Fix isochrone bug where the default access mode was used - this rejected edges that should not have been rejected for cases than automobile.
  * Fix A* handling of edge costs for trivial routes. This fixed an issue with disconnected regions that projected to a single edge.
  * Fix TripPathBuilder crash if first edge is a transition edge (was occurring with map-matching in rare occasions).

## Release Date: 2017-05-15 Valhalla 2.2.3
* **Map Matching Improvement**
  * Return begin and end route discontinuities. Also, returns partial shape of edge at route discontinuity.
* **Isochrone Improvements**
  * Add logic to make sure the center location remains fixed at the center of a tile/grid in the isotile.
  * Add a default generalization factor that is based on the grid size. Users can still override this factor but the default behavior is improved.
  * Add ExpandForward and ExpandReverse methods as is done in bidirectional A*. This improves handling of transitions between hierarchy levels.
* **Graph Correlation Improvements**
  * Add options to control both radius and reachability per input location (with defaults) to control correlation of input locations to the graph in such a way as to avoid routing between disconnected regions and favor more likely paths.

## Release Date: 2017-05-08 Valhalla 2.2.0
* **Guidance Improvements**
  * Added Russian (ru-RU) narrative file.
  * Updated Slovenian (sl-SI) narrative file.
* **Data Producer Updates**
  * Assign destination sign info on bidirectional ramps.
  * Update ReclassifyLinks. Use a "link-tree" which is formed from the exit node and terminates at entrance nodes. Exit nodes are sorted by classification so motorway exits are done before trunks, etc. Updated the turn channel logic - now more consistently applies turn channel use.
  * Updated traffic segment associations to properly work with elevation and lane connectivity information (which is stored after the traffic association).

## Release Date: 2017-04-24 Valhalla 2.1.9
* **Elevation Update**
  * Created a new EdgeElevation structure which includes max upward and downward slope (moved from DirectedEdge) and mean elevation.
* **Routing Improvements**
  * Destination only fix when "nested" destination only areas cause a route failure. Allow destination only edges (with penalty) on 2nd pass.
  * Fix heading to properly use the partial edge shape rather than entire edge shape to determine heading at the begin and end locations.
  * Some cleanup and simplification of the bidirectional A* algorithm.
  * Some cleanup and simplification of TripPathBuilder.
  * Make TileHierarchy data and methods static and remove tile_dir from the tile hierarchy.
* **Map Matching Improvement**
  * Return matched points with trace attributes when using map_snap.
* **Data Producer Updates**
  * lua updates so that the chunnel will work again.

## Release Date: 2017-04-04 Valhalla 2.1.8
* **Map Matching Release**
  * Added max trace limits and out-of-bounds checks for customizable trace options

## Release Date: 2017-03-29 Valhalla 2.1.7
* **Map Matching Release**
  * Increased service limits for trace
* **Data Producer Updates**
  * Transit: Remove the dependency on using level 2 tiles for transit builder
* **Traffic Updates**
  * Segment matcher completely re-written to handle many complex issues when matching traces to OTSs
* **Service Improvement**
  * Bug Fix - relaxed rapidjson parsing to allow numeric type coercion
* **Routing Improvements**
  * Level the forward and reverse paths in bidirectional A * to account for distance approximation differences.
  * Add logic for Use==kPath to bicycle costing so that paths are favored (as are footways).

## Release Date: 2017-03-10 Valhalla 2.1.3
* **Guidance Improvement**
  * Corrections to Slovenian narrative language file
  **Routing Improvements**
  * Increased the pedestrian search radius from 25 to 50 within the meili configuration to reduce U-turns with map-matching
  * Added a max avoid location limit

## Release Date: 2017-02-22 Valhalla 2.1.0
* **Guidance Improvement**
  * Added ca-ES (Catalan) and sl-SI (Slovenian) narrative language files
* **Routing  Improvement**
  * Fix through location reverse ordering bug (introduced in 2.0.9) in output of route responses for depart_at routes
  * Fix edge_walking method to handle cases where more than 1 initial edge is found
* **Data Producer Updates**
  * Improved transit by processing frequency based schedules.
  * Updated graph validation to more aggressively check graph consistency on level 0 and level 1
  * Fix the EdgeInfo hash to not create duplicate edge info records when creating hierarchies

## Release Date: 2017-02-21 Valhalla 2.0.9
* **Guidance Improvement**
  * Improved Italian narrative by handling articulated prepositions
  * Properly calling out turn channel maneuver
* **Routing Improvement**
  * Improved path determination by increasing stop impact for link to link transitions at intersections
  * Fixed through location handling, now includes cost at throughs and properly uses heading
  * Added ability to adjust location heading tolerance
* **Traffic Updates**
  * Fixed segment matching json to properly return non-string values where apropriate
* **Data Producer Updates**
  * Process node:ref and way:junction_ref as a semicolon separated list for exit numbers
  * Removed duplicated interchange sign information when ways are split into edges
  * Use a sequence within HierarchyBuilder to lower memory requirements for planet / large data imports.
  * Add connecting OSM wayId to a transit stop within NodeInfo.
  * Lua update:  removed ways that were being added to the routing graph.
  * Transit:  Fixed an issue where add_service_day and remove_service_day was not using the tile creation date, but the service start date for transit.
  * Transit:  Added acceptance test logic.
  * Transit:  Added fallback option if the associated wayid is not found.  Use distance approximator to find the closest edge.
  * Transit:  Added URL encoding for one stop ids that contain diacriticals.  Also, added include_geometry=false for route requests.
* **Optimized Routing Update**
  * Added an original index to the location object in the optimized route response
* **Trace Route Improvement**
  * Updated find_start_node to fix "GraphTile NodeInfo index out of bounds" error

## Release Date: 2017-01-30 Valhalla 2.0.6
* **Guidance Improvement**
  * Italian phrases were updated
* **Routing Improvement**
  * Fixed an issue where date and time was returning an invalid ISO8601 time format for date_time values in positive UTC. + sign was missing.
  * Fixed an encoding issue that was discovered for tranist_fetcher.  We were not encoding onestop_ids or route_ids.  Also, added exclude_geometry=true for route API calls.
* **Data Producer Updates**
  * Added logic to grab a single feed in valhalla_build_transit.

## Release Date: 2017-01-04 Valhalla 2.0.3
* **Service Improvement**
  * Added support for interrupting requests. If the connection is closed, route computation and map-matching can be interrupted prior to completion.
* **Routing Improvement**
  * Ignore name inconsistency when entering a link to avoid double penalizing.
* **Data Producer Updates**
  * Fixed consistent name assignment for ramps and turn lanes which improved guidance.
  * Added a flag to directed edges indicating if the edge has names. This can potentially be used in costing methods.
  * Allow future use of spare GraphId bits within DirectedEdge.

## Release Date: 2016-12-13 Valhalla 2.0.2
* **Routing Improvement**
  * Added support for multi-way restrictions to matrix and isochrones.
  * Added HOV costing model.
  * Speed limit updates.   Added logic to save average speed separately from speed limits.
  * Added transit include and exclude logic to multimodal isochrone.
  * Fix some edge cases for trivial (single edge) paths.
  * Better treatment of destination access only when using bidirectional A*.
* **Performance Improvement**
  * Improved performance of the path algorithms by making many access methods inline.

## Release Date: 2016-11-28 Valhalla 2.0.1
* **Routing Improvement**
  * Preliminary support for multi-way restrictions
* **Issues Fixed**
  * Fixed tile incompatiblity between 64 and 32bit architectures
  * Fixed missing edges within tile edge search indexes
  * Fixed an issue where transit isochrone was cut off if we took transit that was greater than the max_seconds and other transit lines or buses were then not considered.

## Release Date: 2016-11-15 Valhalla 2.0

* **Tile Redesign**
  * Updated the graph tiles to store edges only on the hierarchy level they belong to. Prior to this, the highways were stored on all levels, they now exist only on the highway hierarchy. Similar changes were made for arterial level roads. This leads to about a 20% reduction in tile size.
  * The tile redesign required changes to the path generation algorithms. They must now transition freely beteeen levels, even for pedestrian and bicycle routes. To offset the extra transitions, the main algorithms were changed to expand nodes at each level that has directed edges, rather than adding the transition edges to the priority queue/adjacency list. This change helps performance. The hierarchy limits that are used to speed the computation of driving routes by utilizing the highway hierarchy were adjusted to work with the new path algorithms.
  * Some changes to costing were also required, for example pedestrian and bicycle routes skip shortcut edges.
  * Many tile data structures were altered to explicitly size different fields and make room for "spare" fields that will allow future growth. In addition, the tile itself has extra "spare" records that can be appended to the end of the tile and referenced from the tile header. This also will allow future growth without breaking backward compatibility.
* **Guidance Improvement**
  * Refactored trip path to use an enumerated `Use` for edge and an enumerated `NodeType` for node
  * Fixed some wording in the Hindi narrative file
  * Fixed missing turn maneuver by updating the forward intersecting edge logic
* **Issues Fixed**
  * Fixed an issue with pedestrian routes where a short u-turn was taken to avoid the "crossing" penalty.
  * Fixed bicycle routing due to high penalty to enter an access=destination area. Changed to a smaller, length based factor to try to avoid long regions where access = destination. Added a driveway penalty to avoid taking driveways (which are often marked as access=destination).
  * Fixed regression where service did not adhere to the list of allowed actions in the Loki configuration
* **Graph Correlation**
  * External contributions from Navitia have lead to greatly reduced per-location graph correlation. Average correlation time is now less than 1ms down from 4-9ms.

## Release Date: 2016-10-17

* **Guidance Improvement**
  * Added the Hindi (hi-IN) narrative language
* **Service Additions**
  * Added internal valhalla error codes utility in baldr and modified all services to make use of and return as JSON response
  * See documentation https://github.com/valhalla/valhalla-docs/blob/master/api-reference.md#internal-error-codes-and-conditions
* **Time-Distance Matrix Improvement**
  * Added a costmatrix performance fix for one_to_many matrix requests
* **Memory Mapped Tar Archive - Tile Extract Support**
  * Added the ability to load a tar archive of the routing graph tiles. This improves performance under heavy load and reduces the memory requirement while allowing multiple processes to share cache resources.

## Release Date: 2016-09-19

* **Guidance Improvement**
  * Added pirate narrative language
* **Routing Improvement**
  * Added the ability to include or exclude stops, routes, and operators in multimodal routing.
* **Service Improvement**
  * JSONify Error Response

## Release Date: 2016-08-30

* **Pedestrian Routing Improvement**
  * Fixes for trivial pedestrian routes

## Release Date: 2016-08-22

* **Guidance Improvements**
  * Added Spanish narrative
  * Updated the start and end edge heading calculation to be based on road class and edge use
* **Bicycle Routing Improvements**
  * Prevent getting off a higher class road for a small detour only to get back onto the road immediately.
  * Redo the speed penalties and road class factors - they were doubly penalizing many roads with very high values.
  * Simplify the computation of weighting factor for roads that do not have cycle lanes. Apply speed penalty to slightly reduce favoring
of non-separated bicycle lanes on high speed roads.
* **Routing Improvements**
  * Remove avoidance of U-turn for pedestrian routes. This improves use with map-matching since pedestrian routes can make U-turns.
  * Allow U-turns at dead-ends for driving (and bicycling) routes.
* **Service Additions**
  * Add support for multi-modal isochrones.
  * Added base code to allow reverse isochrones (path from anywhere to a single destination).
* **New Sources to Targets**
  * Added a new Matrix Service action that allows you to request any of the 3 types of time-distance matrices by calling 1 action.  This action takes a sources and targets parameter instead of the locations parameter.  Please see the updated Time-Distance Matrix Service API reference for more details.

## Release Date: 2016-08-08

 * **Service additions**
  * Latitude, longitude bounding boxes of the route and each leg have been added to the route results.
  * Added an initial isochrone capability. This includes methods to create an "isotile" - a 2-D gridded data set with time to reach each lat,lon grid from an origin location. This isoltile is then used to create contours at specified times. Interior contours are optionally removed and the remaining outer contours are generalized and converted to GeoJSON polygons. An initial version supporting multimodal route types has also been added.
 * **Data Producer Updates**
  * Fixed tranist scheduling issue where false schedules were getting added.
 * **Tools Additionas**
  * Added `valhalla_export_edges` tool to allow shape and names to be dumped from the routing tiles

## Release Date: 2016-07-19

 * **Guidance Improvements**
  * Added French narrative
  * Added capability to have narrative language aliases - For example: German `de-DE` has an alias of `de`
 * **Transit Stop Update** - Return latitude and longitude for each transit stop
 * **Data Producer Updates**
  * Added logic to use lanes:forward, lanes:backward, speed:forward, and speed:backward based on direction of the directed edge.
  * Added support for no_entry, no_exit, and no_turn restrictions.
  * Added logic to support country specific access. Based on country tables found here: http://wiki.openstreetmap.org/wiki/OSM_tags_for_routing/Access-Restrictions

## Release Date: 2016-06-08

 * **Bug Fix** - Fixed a bug where edge indexing created many small tiles where no edges actually intersected. This allowed impossible routes to be considered for path finding instead of rejecting them earlier.
 * **Guidance Improvements**
  * Fixed invalid u-turn direction
  * Updated to properly call out jughandle routes
  * Enhanced signless interchange maneuvers to help guide users
 * **Data Producer Updates**
  * Updated the speed assignment for ramp to be a percentage of the original road class speed assignment
  * Updated stop impact logic for turn channel onto ramp

## Release Date: 2016-05-19

 * **Bug Fix** - Fixed a bug where routes fail within small, disconnected "islands" due to the threshold logic in prior release. Also better logic for not-thru roads.

## Release Date: 2016-05-18

 * **Bidirectional A* Improvements** - Fixed an issue where if both origin and destination locations where on not-thru roads that meet at a common node the path ended up taking a long detour. Not all cases were fixed though - next release should fix. Trying to address the termination criteria for when the best connection point of the 2 paths is optimal. Turns out that the initial case where both opposing edges are settled is not guaranteed to be the least cost path. For now we are setting a threshold and extending the search while still tracking best connections. Fixed the opposing edge when a hierarchy transition occurs.
 * **Guidance Globalization** -  Fixed decimal distance to be locale based.
 * **Guidance Improvements**
  * Fixed roundabout spoke count issue by fixing the drive_on_right attribute.
  * Simplified narative by combining unnamed straight maneuvers
  * Added logic to confirm maneuver type assignment to avoid invalid guidance
  * Fixed turn maneuvers by improving logic for the following:
    * Internal intersection edges
    * 'T' intersections
    * Intersecting forward edges
 * **Data Producer Updates** - Fix the restrictions on a shortcut edge to be the same as the last directed edge of the shortcut (rather than the first one).

## Release Date: 2016-04-28

 * **Tile Format Updates** - Separated the transit graph from the "road only" graph into different tiles but retained their interconnectivity. Transit tiles are now hierarchy level 3.
 * **Tile Format Updates** - Reduced the size of graph edge shape data by 5% through the use of varint encoding (LEB128)
 * **Tile Format Updates** - Aligned `EdgeInfo` structures to proper byte boundaries so as to maintain compatibility for systems who don't support reading from unaligned addresses.
 * **Guidance Globalization** -  Added the it-IT(Italian) language file. Added support for CLDR plural rules. The cs-CZ(Czech), de-DE(German), and en-US(US English) language files have been updated.
 * **Travel mode based instructions** -  Updated the start, post ferry, and post transit insructions to be based on the travel mode, for example:
  * `Drive east on Main Street.`
  * `Walk northeast on Broadway.`
  * `Bike south on the cycleway.`

## Release Date: 2016-04-12

 * **Guidance Globalization** -  Added logic to use tagged language files that contain the guidance phrases. The initial versions of en-US, de-DE, and cs-CZ have been deployed.
 * **Updated ferry defaults** -  Bumped up use_ferry to 0.65 so that we don't penalize ferries as much.

## Release Date: 2016-03-31
 * **Data producer updates** - Do not generate shortcuts across a node which is a fork. This caused missing fork maneuvers on longer routes.  GetNames update ("Broadway fix").  Fixed an issue with looking up a name in the ref map and not the name map.  Also, removed duplicate names.  Private = false was unsetting destination only flags for parking aisles.

## Release Date: 2016-03-30
 * **TripPathBuilder Bug Fix** - Fixed an exception that was being thrown when trying to read directed edges past the end of the list within a tile. This was due to errors in setting walkability and cyclability on upper hierarchies.

## Release Date: 2016-03-28

 * **Improved Graph Correlation** -  Correlating input to the routing graph is carried out via closest first traversal of the graph's, now indexed, geometry. This results in faster correlation and gaurantees the absolute closest edge is found.

## Release Date: 2016-03-16

 * **Transit type returned** -  The transit type (e.g. tram, metro, rail, bus, ferry, cable car, gondola, funicular) is now returned with each transit maneuver.
 * **Guidance language** -  If the language option is not supplied or is unsupported then the language will be set to the default (en-US). Also, the service will return the language in the trip results.
 * **Update multimodal path algorithm** - Applied some fixes to multimodal path algorithm. In particular fixed a bug where the wrong sortcost was added to the adjacency list. Also separated "in-station" transfer costs from transfers between stops.
 * **Data producer updates** - Do not combine shortcut edges at gates or toll booths. Fixes avoid toll issues on routes that included shortcut edges.

## Release Date: 2016-03-07

 * **Updated all APIs to honor the optional DNT (Do not track) http header** -  This will avoid logging locations.
 * **Reduce 'Merge maneuver' verbal alert instructions** -  Only create a verbal alert instruction for a 'Merge maneuver' if the previous maneuver is > 1.5 km.
 * **Updated transit defaults.  Tweaked transit costing logic to obtain better routes.** -  use_rail = 0.6, use_transfers = 0.3, transfer_cost = 15.0 and transfer_penalty = 300.0.  Updated the TransferCostFactor to use the transfer_factor correctly.  TransitionCost for pedestrian costing bumped up from 20.0f to 30.0f when predecessor edge is a transit connection.
 * **Initial Guidance Globalization** -  Partial framework for Guidance Globalization. Started reading some guidance phrases from en-US.json file.

## Release Date: 2016-02-22

 * **Use bidirectional A* for automobile routes** - Switch to bidirectional A* for all but bus routes and short routes (where origin and destination are less than 10km apart). This improves performance and has less failure cases for longer routes. Some data import adjustments were made (02-19) to fix some issues encountered with arterial and highway hierarchies. Also only use a maximum of 2 passes for bidirecdtional A* to reduce "long time to fail" cases.
 * **Added verbal multi-cue guidance** - This combines verbal instructions when 2 successive maneuvers occur in a short amount of time (e.g., Turn right onto MainStreet. Then Turn left onto 1st Avenue).

## Release Date: 2016-02-19

 * **Data producer updates** - Reduce stop impact when all edges are links (ramps or turn channels). Update opposing edge logic to reject edges that do no have proper access (forward access == reverse access on opposing edge and vice-versa). Update ReclassifyLinks for cases where a single edge (often a service road) intersects a ramp improperly causing the ramp to reclassified when it should not be. Updated maximum OSM node Id (now exceeds 4000000000). Move lua from conf repository into mjolnir.

## Release Date: 2016-02-01

 * **Data producer updates** - Reduce speed on unpaved/rough roads. Add statistics for hgv (truck) restrictions.

## Release Date: 2016-01-26

 * **Added capability to disable narrative production** - Added the `narrative` boolean option to allow users to disable narrative production. Locations, shape, length, and time are still returned. The narrative production is enabled by default. The possible values for the `narrative` option are: false and true
 * **Added capability to mark a request with an id** - The `id` is returned with the response so a user could match to the corresponding request.
 * **Added some logging enhancements, specifically [ANALYTICS] logging** - We want to focus more on what our data is telling us by logging specific stats in Logstash.

## Release Date: 2016-01-18

 * **Data producer updates** - Data importer configuration (lua) updates to fix a bug where buses were not allowed on restricted lanes.  Fixed surface issue (change the default surface to be "compacted" for footways).

## Release Date: 2016-01-04

 * **Fixed Wrong Costing Options Applied** - Fixed a bug in which a previous requests costing options would be used as defaults for all subsequent requests.

## Release Date: 2015-12-18

 * **Fix for bus access** - Data importer configuration (lua) updates to fix a bug where bus lanes were turning off access for other modes.
 * **Fix for extra emergency data** - Data importer configuration (lua) updates to fix a bug where we were saving hospitals in the data.
 * **Bicycle costing update** - Updated kTCSlight and kTCFavorable so that cycleways are favored by default vs roads.

## Release Date: 2015-12-17

 * **Graph Tile Data Structure update** - Updated structures within graph tiles to support transit efforts and truck routing. Removed TransitTrip, changed TransitRoute and TransitStop to indexes (rather than binary search). Added access restrictions (like height and weight restrictions) and the mode which they impact to reduce need to look-up.
 * **Data producer updates** - Updated graph tile structures and import processes.

## Release Date: 2015-11-23

 * **Fixed Open App for OSRM functionality** - Added OSRM functionality back to Loki to support Open App.

## Release Date: 2015-11-13

 * **Improved narrative for unnamed walkway, cycleway, and mountain bike trail** - A generic description will be used for the street name when a walkway, cycleway, or mountain bike trail maneuver is unnamed. For example, a turn right onto a unnamed walkway maneuver will now be: "Turn right onto walkway."
 * **Fix costing bug** - Fix a bug introduced in EdgeLabel refactor (impacted time distance matrix only).

## Release Date: 2015-11-3

 * **Enhance bi-directional A* logic** - Updates to bidirectional A* algorithm to fix the route completion logic to handle cases where a long "connection" edge could lead to a sub-optimal path. Add hierarchy and shortcut logic so we can test and use bidirectional A* for driving routes. Fix the destination logic to properly handle oneways as the destination edge. Also fix U-turn detection for reverse search when hierarchy transitions occur.
 * **Change "Go" to "Head" for some instructions** - Start, exit ferry.
 * **Update to roundabout instructions** - Call out roundabouts for edges marked as links (ramps, turn channels).
 * **Update bicycle costing** - Fix the road factor (for applying weights based on road classification) and lower turn cost values.

## Data Producer Release Date: 2015-11-2

 * **Updated logic to not create shortcut edges on roundabouts** - This fixes some roundabout exit counts.

## Release Date: 2015-10-20

 * **Bug Fix for Pedestrian and Bicycle Routes** - Fixed a bug with setting the destination in the bi-directional Astar algorithm. Locations that snapped to a dead-end node would have failed the route and caused a timeout while searching for a valid path. Also fixed the elapsed time computation on the reverse path of bi-directional algorithm.

## Release Date: 2015-10-16

 * **Through Location Types** - Improved support for locations with type = "through". Routes now combine paths that meet at each through location to create a single "leg" between locations with type = "break". Paths that continue at a through location will not create a U-turn unless the path enters a "dead-end" region (neighborhood with no outbound access).
 * **Update shortcut edge logic** - Now skips long shortcut edges when close to the destination. This can lead to missing the proper connection if the shortcut is too long. Fixes #245 (thor).
 * **Per mode service limits** - Update configuration to allow setting different maximum number of locations and distance per mode.
 * **Fix shape index for trivial path** - Fix a bug where when building the the trip path for a "trivial" route (includes just one edge) where the shape index exceeded that size of the shape.

## Release Date: 2015-09-28

 * **Elevation Influenced Bicycle Routing** - Enabled elevation influenced bicycle routing. A "use-hills" option was added to the bicycle costing profile that can tune routes to avoid hills based on grade and amount of elevation change.
 * **"Loop Edge" Fix** - Fixed a bug with edges that form a loop. Split them into 2 edges during data import.
 * **Additional information returned from 'locate' method** - Added information that can be useful when debugging routes and data. Adds information about nodes and edges at a location.
 * **Guidance/Narrative Updates** - Added side of street to destination narrative. Updated verbal instructions.<|MERGE_RESOLUTION|>--- conflicted
+++ resolved
@@ -5,11 +5,8 @@
 * **Enhancement**
    * CHANGED: Refactor timedep forward/reverse to reduce code repetition [#2987](https://github.com/valhalla/valhalla/pull/2987)
    * CHANGED: Sync translation files with Transifex command line tool [#3030](https://github.com/valhalla/valhalla/pull/3030)
-<<<<<<< HEAD
    * CHANGED: Use osm tags in links reclassification algorithm in order to reduce false positive downgrades [#3042](https://github.com/valhalla/valhalla/pull/3042) 
-=======
    * CHANGED: Use CircleCI XL instances for linux based builds [#3043](https://github.com/valhalla/valhalla/pull/3043)
->>>>>>> 0ed7446d
 
 ## Release Date: 2021-04-21 Valhalla 3.1.1
 * **Removed**
