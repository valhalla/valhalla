--- conflicted
+++ resolved
@@ -21,14 +21,11 @@
    * FIXED: Ensure route summaries are unique among all returned route/legs [#2874](https://github.com/valhalla/valhalla/pull/2874)
    * FIXED: Fix compilation errors when boost < 1.68 and libprotobuf < 3.6  [#2878](https://github.com/valhalla/valhalla/pull/2878)
    * FIXED: Allow u-turns at no-access barriers when forced by heading [#2875](https://github.com/valhalla/valhalla/pull/2875)
-<<<<<<< HEAD
-   * FIXED: Sometimes emitting zero-length route geometry when traffic splits edge twice [#2943](https://github.com/valhalla/valhalla/pull/2943)
-=======
    * FIXED: Fixed "No route found" error in case of multipoint request with locations near low reachability edges [#2914](https://github.com/valhalla/valhalla/pull/2914)
    * FIXED: Python bindings installation [#2751](https://github.com/valhalla/valhalla/issues/2751)
    * FIXED: Skip bindings if there's no Python development version [#2893](https://github.com/valhalla/valhalla/pull/2878)
    * FIXED: Use CMakes built-in Python variables to configure installation [#2931](https://github.com/valhalla/valhalla/pull/2931)
->>>>>>> d4ae2199
+   * FIXED: Sometimes emitting zero-length route geometry when traffic splits edge twice [#2943](https://github.com/valhalla/valhalla/pull/2943)
 
 * **Enhancement**
    * CHANGED: Azure uses ninja as generator [#2779](https://github.com/valhalla/valhalla/pull/2779)
