--- conflicted
+++ resolved
@@ -3,11 +3,8 @@
    * REMOVED: ENABLE_GDAL define for **Linux-only** Python binding releases [#5642](https://github.com/valhalla/valhalla/pull/5642)
    * REMOVED: pyvalhalla-weekly PyPI package [#5673](https://github.com/valhalla/valhalla/pull/5673)
 * **Bug Fix**
-<<<<<<< HEAD
+   * FIXED: Pass time to `EdgeCost` for initial edges in Dijkstra [#5677](https://github.com/valhalla/valhalla/pull/5677)
    * FIXED: Handle access restriction tag values separated by semicolon [#5560](https://github.com/valhalla/valhalla/pull/5560)
-=======
-   * FIXED: Pass time to `EdgeCost` for initial edges in Dijkstra [#5677](https://github.com/valhalla/valhalla/pull/5677)
->>>>>>> 1cfe3478
 * **Enhancement**
    * CHANGED: Removed black and flake8 with ruff [#5639](https://github.com/valhalla/valhalla/pull/5639)
    * FIXED:  Fix hard exclusions with shortcuts [#5647](https://github.com/valhalla/valhalla/pull/5647)
