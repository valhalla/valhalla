--- conflicted
+++ resolved
@@ -8,11 +8,8 @@
    * CHANGED: Use std::from_chars instead of std::stoi/stof/stod [#5704](https://github.com/valhalla/valhalla/pull/5704)
    * CHANGED: Speed up transit feed ingestion with faster stop time look up via stop id [#5134](https://github.com/valhalla/valhalla/pull/5134)
    * CHANGED: Avoid dynamic allocation in loki::Search [#5724](https://github.com/valhalla/valhalla/pull/5724)
-<<<<<<< HEAD
+   * CHANGED: Get rid of temporary vector in GraphTile::GetAccessRestrictions [#5689](https://github.com/valhalla/valhalla/pull/5689)
    * ADDED: `timed_predicted_speed` on `/locate` response if location had a date time set [#5714](https://github.com/valhalla/valhalla/pull/5714)
-=======
-   * CHANGED: Get rid of temporary vector in GraphTile::GetAccessRestrictions [#5689](https://github.com/valhalla/valhalla/pull/5689)
->>>>>>> f89a0357
 
 ## Release Date: 2025-11-14 Valhalla 3.6.1
 * **Removed**
