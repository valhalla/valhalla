## UNRELEASED
* **Removed**
   * REMOVED: validity checks for historical speeds [#5087](https://github.com/valhalla/valhalla/pull/5087)
   * REMOVED: `seasonal` bit from OSMWay & DirectedEdge [#5156](https://github.com/valhalla/valhalla/pull/5156)
   * REMOVED: hard-coded tz alias map and associated logic [#5164](https://github.com/valhalla/valhalla/pull/5164)
* **Bug Fix**
   * FIXED: `incremental_build_tiles` script works again [#4909](https://github.com/valhalla/valhalla/pull/4909)
   * FIXED: Fix ability to use Valhalla via cmake `add_subdirectory` [#4930](https://github.com/valhalla/valhalla/pull/4930)
   * FIXED: Fix valhalla_benchmark_loki benchmark application. [#4981](https://github.com/valhalla/valhalla/pull/4981)
   * FIXED: Double free crash during tiles build inside libxml2 on concurrent `spatialite_cleanup_ex()` calls [#5005](https://github.com/valhalla/valhalla/pull/5005)
   * FIXED: update CircleCI runners to Ubuntu 24.04 [#5002](https://github.com/valhalla/valhalla/pull/5002)
   * FIXED: Fixed a typo in the (previously undocumented) matrix-APIs responses `algorithm` field: `timedistancbssematrix` is now `timedistancebssmatrix` [#5000](https://github.com/valhalla/valhalla/pull/5000).
   * FIXED: More trivial cases in `CostMatrix` [#5001](https://github.com/valhalla/valhalla/pull/5001)
   * FIXED: Tag smoothness=impassable breaks pedestrian routing [#5023](https://github.com/valhalla/valhalla/pull/5023)
   * FIXED: Make isochrone geotiff serialization use "north up" geotransform [#5019](https://github.com/valhalla/valhalla/pull/5019)
   * FIXED: Get CostMatrix allow second pass option from new location in config [#5055](https://github.com/valhalla/valhalla/pull/5055/)
   * FIXED: Slim down Matrix PBF response [#5066](https://github.com/valhalla/valhalla/pull/5066)
   * FIXED: restore ignoring hierarchy limits for bicycle and pedestrian [#5080](https://github.com/valhalla/valhalla/pull/5080)
   * FIXED: GCC warning 'template-id not allowed for constructor in C++20' [#5110](https://github.com/valhalla/valhalla/pull/5110)
   * FIXED: update deprecated boost geometry headers [#5117](https://github.com/valhalla/valhalla/pull/5117)
   * FIXED: Fix type mismatch in `src/tyr/serializers.cc` [#5145](https://github.com/valhalla/valhalla/pull/5145)
   * FIXED: Multimodal ferry reclassification [#5139](https://github.com/valhalla/valhalla/pull/5139)
   * FIXED: Fix time info calculation across time zone boundaries [#5163](https://github.com/valhalla/valhalla/pull/5163)
   * FIXED: pass thor config to matrix algorithms in `valhalla_run_matrix` [#5053](https://github.com/valhalla/valhalla/pull/5053)
   * FIXED: clang warning: bool literal returned from `main` `[-Wmain]` [#5173](https://github.com/valhalla/valhalla/pull/5173)
   * FIXED: normalize paths on valhalla_build_extract for windows  [#5176](https://github.com/valhalla/valhalla/pull/5176)
   * FIXED: level changes for multi-level start/end edges [#5126](https://github.com/valhalla/valhalla/pull/5126)
   * FIXED: Fix edge walk across tiles when traffic or predicted speeds are used [#5198](https://github.com/valhalla/valhalla/pull/5198)
   * FIXED: multi-edge steps maneuvers [#5191](https://github.com/valhalla/valhalla/pull/5191)
   * FIXED: remove start maneuver if route starts on stairs/escalators [#5127](https://github.com/valhalla/valhalla/pull/5127)
   * FIXED: Verify edge shapes in edge walking to find the correct edges when there are multiple path with approximately the same length (e.g. in a roundabout) [#5210](https://github.com/valhalla/valhalla/pull/5210)
   * FIXED: compilation with clang 20 [#5208](https://github.com/valhalla/valhalla/pull/5208)
   * FIXED: compatibility with GEOS <3.12 [#5224](https://github.com/valhalla/valhalla/pull/5224)
   * FIXED: gtest linkage errors with clang 17+ on MacOS [#5227](https://github.com/valhalla/valhalla/pull/5227)
   * FIXED: matrix headings [#5244](https://github.com/valhalla/valhalla/pull/5244)
   * FIXED: fix semi-trivial paths in costmatrix [#5249](https://github.com/valhalla/valhalla/pull/5249)
   * FIXED: rename `check_reverse_connections` [#5255](https://github.com/valhalla/valhalla/pull/5255)
   * FIXED: invert expansion_direction for expansion properties in costmatrix [#5266](https://github.com/valhalla/valhalla/pull/5266)
   * FIXED: set initial precision in matrix serializer [#5267](https://github.com/valhalla/valhalla/pull/5267)
   * FIXED: pass correct edge id to expansion callback in bidirectional a* [#5265](https://github.com/valhalla/valhalla/pull/5265)
   * FIXED: remove `GraphId` and `OSMWay` incompatible forward declarations [#5270](https://github.com/valhalla/valhalla/pull/5270)
   * FIXED: Number of compile/linker issues on Windows for the test targets. [#5313](https://github.com/valhalla/valhalla/pull/5313)
   * FIXED: Fix reference to the GHA variable to resolve `version_modifier` on CI [#5333](https://github.com/valhalla/valhalla/pull/5333)
   * FIXED: Ability to run `valhalla_service` with `[CONCURRENCY]` arg [#5335](https://github.com/valhalla/valhalla/pull/5335)
* **Enhancement**
   * ADDED: Consider smoothness in all profiles that use surface [#4949](https://github.com/valhalla/valhalla/pull/4949)
   * ADDED: costing parameters to exclude certain edges `exclude_tolls`, `exclude_bridges`, `exclude_tunnels`, `exclude_highways`, `exclude_ferries`. They need to be enabled in the config with `service_limits.allow_hard_exclusions`. Also added location search filters `exclude_ferry` and `exclude_toll` to complement these changes. [#4524](https://github.com/valhalla/valhalla/pull/4524)
   * ADDED: `admin_crossings` request parameter for `/route` [#4941](https://github.com/valhalla/valhalla/pull/4941)
   * ADDED: include level change info in `/route` response [#4942](https://github.com/valhalla/valhalla/pull/4942)
   * ADDED: steps maneuver improvements [#4960](https://github.com/valhalla/valhalla/pull/4960)
   * ADDED: instruction improvements for node-based elevators [#4988](https://github.com/valhalla/valhalla/pull/4988)
   * ADDED: customizable hierarchy limits [#5010](https://github.com/valhalla/valhalla/pull/5010)
   * ADDED: increased precision in route lengths [#5020](https://github.com/valhalla/valhalla/pull/5020)
   * ADDED: Add maneuver bearings in route json response [#5024](https://github.com/valhalla/valhalla/pull/5024)
   * ADDED: Allow specifying custom `graph.lua` file name via `valhalla_build_config` [#5036](https://github.com/valhalla/valhalla/pull/5036)
   * ADDED: per level elevator penalty [#4973](https://github.com/valhalla/valhalla/pull/4973)
   * ADDED: `ignore_construction` allows routing on ways with construction tag [#5030](https://github.com/valhalla/valhalla/pull/5030)
   * ADDED: Australian English language translations [#5057](https://github.com/valhalla/valhalla/pull/5057)
   * ADDED: Support `"access:conditional"` conditional restrictions like `"access:conditional"="no @ (Oct-May)"` [#5048](https://github.com/valhalla/valhalla/pull/5048)
   * CHANGED: Speed up pbf parsing by using libosmium [#5070](https://github.com/valhalla/valhalla/pull/5070)
   * ADDED: headings and correlated ll's in verbose matrix output [#5072](https://github.com/valhalla/valhalla/pull/5072)
   * CHANGED: Faster Docker builds in CI [#5082](https://github.com/valhalla/valhalla/pull/5082)
   * ADDED: Retrieve traffic signal information of nodes through trace_attribute request [#5121](https://github.com/valhalla/valhalla/pull/5121)
   * CHANGED: Remove redundant callback-style pbf parsing [#5119](https://github.com/valhalla/valhalla/pull/5119)
   * ADDED: Multimodal expansion endpoint support [#5129](https://github.com/valhalla/valhalla/pull/5129)
   * ADDED: Sort tweeners by GraphId to make tile generation deterministic [#5133](https://github.com/valhalla/valhalla/pull/5133)
   * ADDED: Turn lane information for valhalla serializer [#5078](https://github.com/valhalla/valhalla/pull/5078)
   * ADDED: Add scoped timer macro for timing stages and sub-stages of the tile build process [#5136](https://github.com/valhalla/valhalla/pull/5136)
   * CHANGED: Speed up `valhalla_build_admins` by using intermediate in-memory database [#5146](https://github.com/valhalla/valhalla/pull/5146)
   * UPDATED: bump tz from 2024a to 2025a [#5061](https://github.com/valhalla/valhalla/pull/5061)
   * ADDED: Add shoulder attribute to locate API [#5144](https://github.com/valhalla/valhalla/pull/5144)
   * CHANGED: Move `bss_info_` from `OSMNode` to the new `OSMBSSNode` to reduce `way_nodes.bin` size [#5147](https://github.com/valhalla/valhalla/pull/5147)
   * UPDATED: bump tz from 2025a to 2025b [#5164](https://github.com/valhalla/valhalla/pull/5164)
   * ADDED: Mutithreaded `PBFGraphParser::ParseWays()` [#5143](https://github.com/valhalla/valhalla/pull/5143)
   * CHANGED: "Multilevel Way" message logging level changed from WARN to DEBUG [#5188](https://github.com/valhalla/valhalla/pull/5188)
   * CHANGED: Use rapidjson for matrix serializers [#5189](https://github.com/valhalla/valhalla/pull/5189)
   * CHANGED: Make static factor vectors/arrays in sif constexpr [#5200](https://github.com/valhalla/valhalla/pull/5200)
   * ADDED: Sqlite3 RAII wrapper around sqlite3* and spatielite connection [#5206](https://github.com/valhalla/valhalla/pull/5206)
   * CHANGED: Improved SQL statements when building admins [#5219](https://github.com/valhalla/valhalla/pull/5219)
   * CHANGED: Replace `boost::geometry` by GEOS for operations with admin/tz polygons and clip them by tile bbox [#5204](https://github.com/valhalla/valhalla/pull/5204)
   * UPDATED: bump cxxopts [#5243](https://github.com/valhalla/valhalla/pull/5243)
   * ADDED: Make iterations limit configurable in costmatrix [#5221](https://github.com/valhalla/valhalla/pull/5221)
   * ADDED: Enforce the order of includes via `clang-format` [5230](https://github.com/valhalla/valhalla/pull/5230)
   * CHANGED: Switch to PyPI version of `clang-format` [#5237](https://github.com/valhalla/valhalla/pull/5237)
   * ADDED: More barrier types to consider for car routing [#5217](https://github.com/valhalla/valhalla/pull/5217)
   * CHANGED: Removed ferry reclassification and only move edges in hierarchy [#5269](https://github.com/valhalla/valhalla/pull/5269)
   * CHANGED: More clang-tidy fixes [#5253](https://github.com/valhalla/valhalla/pull/5253)
   * CHANGED: Removed unused headers [#5254](https://github.com/valhalla/valhalla/pull/5254)
   * ADDED: "destination_only_hgv" in directed edge json [#5281](https://github.com/valhalla/valhalla/pull/5281)
   * CHANGED: Link libvalhalla to libgeos. Build command to use `nmake` on Windows instead of `make`. Skipping check for `CMAKE_BUILD_TYPE` when using a multi-config generator like Visual Studio or XCode. [#5294](https://github.com/valhalla/valhalla/pull/5294)
   * ADDED: workflow to publish Python bindings for all major platforms to PyPI [#5280](https://github.com/valhalla/valhalla/pull/5280)
<<<<<<< HEAD
=======
   * ADDED: git sha version suffix for executables [#5307](https://github.com/valhalla/valhalla/pull/5307)
   * ADDED: version modifier in public servers [#5316](https://github.com/valhalla/valhalla/pull/5316)
   * CHANGED: pyvalhalla-git PyPI repository to pyvalhalla-weekly [#5310](https://github.com/valhalla/valhalla/pull/5310)
   * ADDED: `valhalla_service` to Linux Python package [#5315](https://github.com/valhalla/valhalla/pull/5315)
   * CHANGED: add full version string with git hash to any program's `--help` message [#5317](https://github.com/valhalla/valhalla/pull/5317)
   * CHANGED: `valhalla_service` CLI based on `cxxopts` [#5318](https://github.com/valhalla/valhalla/pull/5317)
   * ADDED: script to analyze build logs for warnings [#5312](https://github.com/valhalla/valhalla/pull/5312)
   * CHANGED: Replace robin-hood-hashing with `ankerl::unordered_dense::{map, set}` [#5325](https://github.com/valhalla/valhalla/pull/5325)
   * CHANGED: Speed up density calculus by using grid index [#5328](https://github.com/valhalla/valhalla/pull/5328)
>>>>>>> 36f1f6b8

## Release Date: 2024-10-10 Valhalla 3.5.1
* **Removed**
* **Bug Fix**
   * FIXED: All logging in `valhalla_export_edges` now goes to stderr [#4892](https://github.com/valhalla/valhalla/pull/4892)
   * FIXED: Iterate over only `kLandmark` tagged values in `AddLandmarks()` [#4873](https://github.com/valhalla/valhalla/pull/4873)
   * FIXED: `walk_or_snap` mode edge case with loop routes [#4895](https://github.com/valhalla/valhalla/pull/4895)
   * FIXED: `-Wdefaulted-function-deleted` compilation warning/error in `NarrativeBuilder` [#4877](https://github.com/valhalla/valhalla/pull/4877)
   * FIXED: For a long time we were potentially wrongly encoding varints by using `static_cast` vs `reinterpret_cast` [#4877]https://github.com/valhalla/valhalla/pull/4925
* **Enhancement**
   * CHANGED: voice instructions for OSRM serializer to work better in real-world environment [#4756](https://github.com/valhalla/valhalla/pull/4756)
   * ADDED: Add option `edge.forward` to trace attributes [#4876](https://github.com/valhalla/valhalla/pull/4876)
   * ADDED: Provide conditional speed limits from "maxspeed:conditional" in `/locate` and proto `/route` responses [#4851](https://github.com/valhalla/valhalla/pull/4851)
   * ADDED: Support multiple levels and level ranges [#4879](https://github.com/valhalla/valhalla/pull/4879)
   * ADDED: Level location search filter [#4926](https://github.com/valhalla/valhalla/pull/4926)

## Release Date: 2024-08-21 Valhalla 3.5.0
* **Removed**
   * REMOVED: needs_ci_run script [#4423](https://github.com/valhalla/valhalla/pull/4423)
   * REMOVED: unused vehicle types in AutoCost and segway; renamed kTruck to "truck" instead of "tractor_trailer" [#4430](https://github.com/valhalla/valhalla/pull/4430)
   * REMOVED: ./bench and related files/code [#4560](https://github.com/valhalla/valhalla/pull/4560)
   * REMOVED: unused headers [#4829](https://github.com/valhalla/valhalla/pull/4829)
* **Bug Fix**
   * FIXED: gcc13 was missing some std header includes [#4154](https://github.com/valhalla/valhalla/pull/4154)
   * FIXED: when reclassifying ferry edges, remove destonly from ways only if the connecting way was destonly [#4118](https://github.com/valhalla/valhalla/pull/4118)
   * FIXED: typo in use value of map matching API (`platform_connection` was misspelled) [#4174](https://github.com/valhalla/valhalla/pull/4174)
   * FIXED: fix crash in timedistancebssmatrix.cc  [#4244](https://github.com/valhalla/valhalla/pull/4244)
   * FIXED: missing protobuf CMake configuration to link abseil for protobuf >= 3.22.0 [#4207](https://github.com/valhalla/valhalla/pull/4207)
   * FIXED: broken links on the optimized route API page [#4260](https://github.com/valhalla/valhalla/pull/4260)
   * FIXED: remove clearing of headings while calculating a matrix [#4288](https://github.com/valhalla/valhalla/pull/4288)
   * FIXED: only recost matrix pairs which have connections found [#4344](https://github.com/valhalla/valhalla/pull/4344)
   * FIXED: arm builds. tons of errors due to floating point issues mostly [#4213](https://github.com/valhalla/valhalla/pull/4213)
   * FIXED: respond with correlated edges for format=valhalla and matrix [#4335](https://github.com/valhalla/valhalla/pull/4335)
   * FIXED: `sources` & `targets` for verbose matrix response was kinda broken due to #4335 above [#4366](https://github.com/valhalla/valhalla/pull/4366)
   * FIXED: recover proper shortest path to ferry connections (when multiple edges exist between node pair) [#4361](https://github.com/valhalla/valhalla/pull/4361)
   * FIXED: recover proper shortest path to ferry connections (make sure correct label index is used) [#4378](https://github.com/valhalla/valhalla/pull/4378)
   * FIXED: Allow all roads for motorcycles [#4348](https://github.com/valhalla/valhalla/pull/4348)
   * FIXED: motorcar:conditional should not apply to motorcycle and moped [#4359](https://github.com/valhalla/valhalla/pull/4359)
   * FIXED: break shortcuts when there are different restrictions on base edges [#4326](https://github.com/valhalla/valhalla/pull/4326)
   * FIXED: Incorrect `edge_index` assignment in `thor_worker_t::build_trace` [#4413](https://github.com/valhalla/valhalla/pull/4413)
   * FIXED: lots of issues with CostMatrix (primarily deadend logic) with a complete refactor modeling things very close to bidir A\*, also to prepare for a unification of the two [#4372](https://github.com/valhalla/valhalla/pull/4372)
   * FIXED: diff_names check was missing for Graphfilter and Shortcutbuilder for AddEdgeInfo call.  [#4436](https://github.com/valhalla/valhalla/pull/4436)
   * FIXED: updated timezone database and added code to keep compatibility with old servers/new data and vice versa [#4446](https://github.com/valhalla/valhalla/pull/4446)
   * FIXED: retry elevation tile download if the download failed for some reason or the downloaded tile was corrupt [#4461](https://github.com/valhalla/valhalla/pull/4461)
   * FIXED: base transition costs were getting overridden by osrm car turn duration [#4463](https://github.com/valhalla/valhalla/pull/4463)
   * FIXED: insane ETAs for `motor_scooter` on `track`s [#4468](https://github.com/valhalla/valhalla/pull/4468)
   * FIXED: -j wasn't taken into account anymore [#4483](https://github.com/valhalla/valhalla/pull/4483)
   * FIXED: time distance matrix was always using time zone of last settled edge id [#4494](https://github.com/valhalla/valhalla/pull/4494)
   * FIXED: log to stderr in valhalla_export_edges [#4498](https://github.com/valhalla/valhalla/pull/4498)
   * FIXED: set capped speed for truck at 90 KPH [#4493](https://github.com/valhalla/valhalla/pull/4493)
   * FIXED: Config singleton multiple instantiation issue [#4521](https://github.com/valhalla/valhalla/pull/4521)
   * FIXED: Prevent GetShortcut to run into an infinite loop [#4532](https://github.com/valhalla/valhalla/pull/4532)
   * FIXED: fix config generator with thor.costmatrix_allow_second_pass [#4567](https://github.com/valhalla/valhalla/pull/4567)
   * FIXED: infinite loop or other random corruption in isochrones when retrieving partial shape of an edge [#4547](https://github.com/valhalla/valhalla/pull/4547)
   * FIXED: Aggregation updates: update opposing local idx after aggregating the edges, added classification check for aggregation, and shortcut length changes [#4570](https://github.com/valhalla/valhalla/pull/4570)
   * FIXED: Use helper function for only parsing out names from DirectedEdge when populating intersecting edges [#4604](https://github.com/valhalla/valhalla/pull/4604)
   * FIXED: Osmnode size reduction: Fixed excessive disk space for planet build [#4605](https://github.com/valhalla/valhalla/pull/4605)
   * FIXED: Conflict with signinfo's temporary linguistic node sequence file caused test failures. [#4625](https://github.com/valhalla/valhalla/pull/4625)
   * FIXED: CostMatrix for trivial routes with oneways [#4626](https://github.com/valhalla/valhalla/pull/4626)
   * FIXED: some entry points to creating geotiff isochrones output did not register the geotiff driver before attempting to use it [#4628](https://github.com/valhalla/valhalla/pull/4628)
   * FIXED: libgdal wasn't installed in docker image, so it never worked in docker [#4629](https://github.com/valhalla/valhalla/pull/4629)
   * FIXED: CostMatrix shapes for routes against trivial oneways [#4633](https://github.com/valhalla/valhalla/pull/4633)
   * FIXED: unidirectional_astar.cc doesn't work for date_time type = 2 #4652(https://github.com/valhalla/valhalla/issues/4652)
   * FIXED: a few fixes around the routing algorithms [#4626](https://github.com/valhalla/valhalla/pull/4642)
   * FIXED: no need to search for GDAL when building data [#4651](https://github.com/valhalla/valhalla/pull/4651)
   * FIXED: Fix segfault in OSRM serializer with bannerInstructions when destination is on roundabout [#4480](https://github.com/valhalla/valhalla/pull/4481)
   * FIXED: Fix segfault in costmatrix (date_time and time zone always added). [#4530](https://github.com/valhalla/valhalla/pull/4530)
   * FIXED: Fixed roundoff issue in Tiles Row and Col methods [#4585](https://github.com/valhalla/valhalla/pull/4585)
   * FIXED: Fix for assigning attributes has_(highway, ferry, toll) if directions_type is none [#4465](https://github.com/valhalla/valhalla/issues/4465)
   * FIXED: Have the `valhalla_add_predicted_speeds` summary always be created from `mjolnir.tile_dir` [#4722](https://github.com/valhalla/valhalla/pull/4722)
   * FIXED: Fix inconsistency in graph.lua for motor_vehicle_node [#4723](https://github.com/valhalla/valhalla/issues/4723)
   * FIXED: Missing algorithm include in `baldr/admin.h` [#4766](https://github.com/valhalla/valhalla/pull/4766)
   * FIXED: remove old code that allows bicycle access on hiking trails. [#4781](https://github.com/valhalla/valhalla/pull/4781)
   * FIXED: Handle list type arguments correctly when overriding config with valhalla_build_config [#4799](https://github.com/valhalla/valhalla/pull/4799)
   * FIXED: `top_speed` range not fully allowed for trucks [#4793](https://github.com/valhalla/valhalla/pull/4793)
   * FIXED: Trivial routes for CostMatrix [#4634](https://github.com/valhalla/valhalla/pull/4634)
   * FIXED: Reset `not_thru_pruning` in CostMatrix after second pass was used [#4817](https://github.com/valhalla/valhalla/pull/4817)
   * FIXED: wrong index used in CostMatrix expansion callback inside reverse connection check [#4821](https://github.com/valhalla/valhalla/pull/4821)
   * FIXED: oneway ferry connections classification [#4828](https://github.com/valhalla/valhalla/pull/4828)
   * FIXED: location search_filter ignored in certain cases [#4835](https://github.com/valhalla/valhalla/pull/4835)
   * FIXED: Ferry reclassification finds shortest path that is blocked by inaccessible node [#4854](https://github.com/valhalla/valhalla/pull/4854)
   * FIXED: `(Nov - Mar)` (and similar, months with spaces) condition parsing [#4857](https://github.com/valhalla/valhalla/pull/4857)
* **Enhancement**
   * UPDATED: French translations, thanks to @xlqian [#4159](https://github.com/valhalla/valhalla/pull/4159)
   * CHANGED: -j flag for multithreaded executables to override mjolnir.concurrency [#4168](https://github.com/valhalla/valhalla/pull/4168)
   * CHANGED: moved the argparse boilerplate code to a private header which all programs can share [#4169](https://github.com/valhalla/valhalla/pull/4169)
   * ADDED: CI runs a spell check on the PR to detect spelling mistakes [#4179](https://github.com/valhalla/valhalla/pull/4179)
   * ADDED: `preferred_side_cutoff` parameter for locations [#4182](https://github.com/valhalla/valhalla/pull/4182)
   * ADDED: PBF output for matrix endpoint [#4121](https://github.com/valhalla/valhalla/pull/4121)
   * CHANGED: sped up the transit gtfs ingestion process by sorting the feeds before querying them and avoiding copying their structures. forked just_gtfs into the valhalla org to accomplish it [#4167](https://github.com/valhalla/valhalla/pull/4167)
   * CHANGED: write traffic tile headers in `valhalla_build_extract` [#4195](https://github.com/valhalla/valhalla/pull/4195)
   * ADDED: `source_percent_along` & `target_percent_along` to /trace_attributes JSON response [#4199](https://github.com/valhalla/valhalla/pull/4199)
   * ADDED: sqlite database to store landmarks along with interfaces of insert and bounding box queries [#4189](https://github.com/valhalla/valhalla/pull/4189)
   * CHANGED: refactor landmark database interface to use a pimpl [#4202](https://github.com/valhalla/valhalla/pull/4202)
   * ADDED: support for `:forward` and `:backward` for `motor_vehicle`, `vehicle`, `foot` and `bicycle` tag prefixes [#4204](https://github.com/valhalla/valhalla/pull/4204)
   * ADDED: add `valhalla_build_landmarks` to parse POIs from osm pbfs and store them as landmarks in the landmark sqlite database [#4201](https://github.com/valhalla/valhalla/pull/4201)
   * ADDED: add primary key in the landmark sqlite database and a method to retrieve landmarks via their primary keys [#4224](https://github.com/valhalla/valhalla/pull/4224)
   * ADDED: update graph tile to allow adding landmarks to edge info, and refactor edgeinfo.cc [#4233](https://github.com/valhalla/valhalla/pull/4233)
   * ADDED: `sources_to_targets` action for `/expansion` [#4263](https://github.com/valhalla/valhalla/pull/4263)
   * ADDED: option `--extract-tar` to `valhalla_build_extract` to create extracts from .tar files instead of tile directory [#4255](https://github.com/valhalla/valhalla/pull/4255)
   * ADDED: Support for `bannerInstructions` attribute in OSRM serializer via `banner_instructions` request parameter [#4093](https://github.com/valhalla/valhalla/pull/4093)
   * UPDATED: submodules which had new releases, unless it was a major version change [#4231](https://github.com/valhalla/valhalla/pull/4231)
   * ADDED: Support for elevation along a route. Add elevation to EdgeInfo within Valhalla tiles [#4279](https://github.com/valhalla/valhalla/pull/4279)
   * ADDED: the workflow to find landmarks in a graph tile, associate them with nearby edges, and update the graph tile to store the associations [#4278](https://github.com/valhalla/valhalla/pull/4278)
   * ADDED: update maneuver generation to add nearby landmarks to maneuvers as direction support [#4293](https://github.com/valhalla/valhalla/pull/4293)
   * CHANGED: the boost property tree config is now read into a singleton that doesn't need to be passed around anymore [#4220](https://github.com/valhalla/valhalla/pull/4220)
   * ADDED: Update the street name and sign data processing include language and pronunciations [#4268](https://github.com/valhalla/valhalla/pull/4268)
   * CHANGED: more sustainable way to work with protobuf in cmake [#4334](https://github.com/valhalla/valhalla/pull/4334)
   * CHANGED: use date_time API to retrieve timezone aliases instead of our own curated list [#4382](https://github.com/valhalla/valhalla/pull/4382)
   * CHANGED: less aggressive logging for nodes' headings & ferry connections [#4420][https://github.com/valhalla/valhalla/pull/4420]
   * ADDED: add documentation about historical traffic [#4259](https://github.com/valhalla/valhalla/pull/4259)
   * ADDED: config option to control how much memory we'll reserve for CostMatrix locations [#4424](https://github.com/valhalla/valhalla/pull/4424)
   * CHANGED: refactor EdgeLabel (and derived classes) to reduce memory use. [#4439](https://github.com/valhalla/valhalla/pull/4439)
   * ADDED: "shape" field to matrix response for CostMatrix only [#4432](https://github.com/valhalla/valhalla/pull/4432)
   * CHANGED: `/expansion`: add field `prev_edge_id`, make the GeoJSON features `LineString`s [#4275](https://github.com/valhalla/valhalla/issues/4275)
   * ADDED: --optimize & --log-details to valhalla_run_matrix [#4355](https://github.com/valhalla/valhalla/pull/4334)
   * ADDED: most access restrictions to /locate response [#4431](https://github.com/valhalla/valhalla/pull/4431)
   * ADDED: hgv=destination and friends for truck-specific "destination_only" logic [#4450](https://github.com/valhalla/valhalla/issues/4450)
   * UPDATED: updated country access overrides [#4460](https://github.com/valhalla/valhalla/pull/4460)
   * CHANGED: date_time refactor as a preparation to return DST/timezone related offset in the response [#4365](https://github.com/valhalla/valhalla/pull/4365)
   * ADDED: find connection on backward search for bidir matrix algo [#4329](https://github.com/valhalla/valhalla/pull/4329)
   * CHANGED: Adjustment of walk speed when walking on slight downhill [#4302](https://github.com/valhalla/valhalla/pull/4302)
   * CHANGED: Do not reclassify ferry connections when no hierarchies are to be generated [#4487](https://github.com/valhalla/valhalla/pull/4487)
   * ADDED: Added a config option to sort nodes spatially during graph building [#4455](https://github.com/valhalla/valhalla/pull/4455)
   * ADDED: Timezone info in route and matrix responses [#4491](https://github.com/valhalla/valhalla/pull/4491)
   * ADDED: Support for `voiceInstructions` attribute in OSRM serializer via `voice_instructions` request parameter [#4506](https://github.com/valhalla/valhalla/pull/4506)
   * CHANGED: use pkg-config to find spatialite & geos and remove our cmake modules; upgraded conan's boost to 1.83.0 in the process [#4253](https://github.com/valhalla/valhalla/pull/4253)
   * ADDED: Added aggregation logic to filter stage of tile building [#4512](https://github.com/valhalla/valhalla/pull/4512)
   * UPDATED: tz to 2023d [#4519](https://github.com/valhalla/valhalla/pull/4519)
   * CHANGED: libvalhalla.pc generation to have finer controls; install third_party public headers; overhaul lots of CMake; remove conan support [#4516](https://github.com/valhalla/valhalla/pull/4516)
   * CHANGED: refactored matrix code to include a base class for all matrix algorithms to prepare for second passes on matrix [#4535](https://github.com/valhalla/valhalla/pull/4535)
   * ADDED: matrix second pass for connections not found in the first pass, analogous to /route [#4536](https://github.com/valhalla/valhalla/pull/4536)
   * UPDATED: cxxopts to 3.1.1 [#4541](https://github.com/valhalla/valhalla/pull/4541)
   * CHANGED: make use of vendored libraries optional (other than libraries which are not commonly in package managers or only used for testing) [#4544](https://github.com/valhalla/valhalla/pull/4544)
   * ADDED: Improved instructions for blind users [#3694](https://github.com/valhalla/valhalla/pull/3694)
   * ADDED: isochrone proper polygon support & pbf output for isochrone [#4575](https://github.com/valhalla/valhalla/pull/4575)
   * ADDED: return isotile grid as geotiff  [#4594](https://github.com/valhalla/valhalla/pull/4594)
   * ADDED: `ignore_non_vehicular_restrictions` parameter for truck costing [#4606](https://github.com/valhalla/valhalla/pull/4606)
   * UPDATED: tz database to 2024a [#4643](https://github.com/valhalla/valhalla/pull/4643)
   * ADDED: `hgv_no_penalty` costing option to allow penalized truck access to `hgv=no` edges [#4650](https://github.com/valhalla/valhalla/pull/4650)
   * CHANGED: Significantly improve performance of graphbuilder [#4669](https://github.com/valhalla/valhalla/pull/4669)
   * UPDATED: Improved turn by turn api reference documentation [#4675](https://github.com/valhalla/valhalla/pull/4675)
   * CHANGED: contract nodes if connecting edges have different names or speed or non-conditional access restrictions [#4613](https://github.com/valhalla/valhalla/pull/4613)
   * CHANGED: CostMatrix switched from Dijkstra to A* [#4650](https://github.com/valhalla/valhalla/pull/4650)
   * ADDED: some missing documentation about request parameters [#4687](https://github.com/valhalla/valhalla/pull/4687)
   * ADDED: Consider more forward/backward tags for access restrictions and speeds [#4686](https://github.com/valhalla/valhalla/pull/4686)
   * CHANGED: change costmatrix max_distance threshold to a distance threshold instead of duration [#4672](https://github.com/valhalla/valhalla/pull/4672)
   * ADDED: PBF support for expansion [#4614](https://github.com/valhalla/valhalla/pull/4614/)
   * ADDED: elapsed_cost field to map matching json response [#4709](https://github.com/valhalla/valhalla/pull/4709)
   * ADDED: error if we fail to find any matrix connection [#4718](https://github.com/valhalla/valhalla/pull/4718)
   * ADDED: Fail early in valhalla_ingest_transit if there's no valid GTFS feeds [#4710](https://github.com/valhalla/valhalla/pull/4710/)
   * ADDED: Support for `voiceLocale` attribute in OSRM serializer via `voice_instructions` request parameter [#4677](https://github.com/valhalla/valhalla/pull/4742)
   * ADDED: Added ssmlAnnouncements for voice instructions and removed voice and banner instructions from last step. [#4644](https://github.com/valhalla/valhalla/pull/4644)
   * ADDED: deadend information in directed edge JSON for `/locate` [#4751](https://github.com/valhalla/valhalla/pull/4751)
   * ADDED: Dedupe option for expansion, significantly reducing the response size. [#4601](https://github.com/valhalla/valhalla/issues/4601)
   * ADDED: `expansion_type` property to `/expansion` [#4784](https://github.com/valhalla/valhalla/pull/4784)
   * ADDED: inline config arg for `valhalla_build_elevation` script [#4787](https://github.com/valhalla/valhalla/pull/4787)
   * ADDED: `use_truck_route` [#4809](https://github.com/valhalla/valhalla/pull/4809)
   * ADDED: Add option `edge.country_crossing` to trace attributes [#4825](https://github.com/valhalla/valhalla/pull/4825)
   * CHANGED: Unification of turn costs for ramps and roundabouts [#4827](https://github.com/valhalla/valhalla/pull/4827)
   * CHANGED: updated dockerfile to use ubuntu 24.04 [#4805](https://github.com/valhalla/valhalla/pull/4805)

## Release Date: 2023-05-11 Valhalla 3.4.0
* **Removed**
   * REMOVED: Docker image pushes to Dockerhub [#4033](https://github.com/valhalla/valhalla/pull/4033)
   * REMOVED: transitland references and scripts and replace with info for raw GTFS feeds [#4033](https://github.com/valhalla/valhalla/pull/3906)
* **Bug Fix**
   * FIXED: underflow of uint64_t cast for matrix time results [#3906](https://github.com/valhalla/valhalla/pull/3906)
   * FIXED: update vcpkg commit for Azure pipelines to fix libtool mirrors [#3915](https://github.com/valhalla/valhalla/pull/3915)
   * FIXED: fix CHANGELOG release year (2022->2023) [#3927](https://github.com/valhalla/valhalla/pull/3927)
   * FIXED: avoid segfault on invalid exclude_polygons input [#3907](https://github.com/valhalla/valhalla/pull/3907)
   * FIXED: allow \_WIN32_WINNT to be defined by build system [#3933](https://github.com/valhalla/valhalla/issues/3933)
   * FIXED: disconnected stop pairs in gtfs import [#3943](https://github.com/valhalla/valhalla/pull/3943)
   * FIXED: in/egress traversability in gtfs ingestion is now defaulted to kBoth to enable pedestrian access on transit connect edges and through the in/egress node [#3948](https://github.com/valhalla/valhalla/pull/3948)
   * FIXED: parsing logic needed implicit order of stations/egresses/platforms in the GTFS feeds [#3949](https://github.com/valhalla/valhalla/pull/3949)
   * FIXED: segfault in TimeDistanceMatrix [#3964](https://github.com/valhalla/valhalla/pull/3949)
   * FIXED: write multiple PBFs if the protobuf object gets too big [#3954](https://github.com/valhalla/valhalla/pull/3954)
   * FIXED: pin conan version to latest 1.x for now [#3990](https://github.com/valhalla/valhalla/pull/3990)
   * FIXED: Fix matrix_locations when used in pbf request [#3997](https://github.com/valhalla/valhalla/pull/3997)
   * FIXED: got to the point where the basic transit routing test works [#3988](https://github.com/valhalla/valhalla/pull/3988)
   * FIXED: fix build with LOGGING_LEVEL=ALL [#3992](https://github.com/valhalla/valhalla/pull/3992)
   * FIXED: transit stitching when determining whether a platform was generated [#4020](https://github.com/valhalla/valhalla/pull/4020)
   * FIXED: multimodal isochrones [#4030](https://github.com/valhalla/valhalla/pull/4030)
   * FIXED: duplicated recosting names should throw [#4042](https://github.com/valhalla/valhalla/pull/4042)
   * FIXED: Remove arch specificity from strip command of Python bindings to make it more compatible with other archs [#4040](https://github.com/valhalla/valhalla/pull/4040)
   * FIXED: GraphReader::GetShortcut no longer returns false positives or false negatives [#4019](https://github.com/valhalla/valhalla/pull/4019)
   * FIXED: Tagging with bus=permit or taxi=permit did not override access=no [#4045](https://github.com/valhalla/valhalla/pull/4045)
   * FIXED: Upgrade RapidJSON to address undefined behavior [#4051](https://github.com/valhalla/valhalla/pull/4051)
   * FIXED: time handling for transit service [#4052](https://github.com/valhalla/valhalla/pull/4052)
   * FIXED: multiple smaller bugs while testing more multimodal /route & /isochrones [#4055](https://github.com/valhalla/valhalla/pull/4055)
   * FIXED: `FindLuaJit.cmake` to include Windows paths/library names [#4067](https://github.com/valhalla/valhalla/pull/4067)
   * FIXED: Move complex turn restriction check out of can_form_shortcut() [#4047](https://github.com/valhalla/valhalla/pull/4047)
   * FIXED: fix `clear` methods on matrix algorithms and reserve some space for labels with a new config [#4075](https://github.com/valhalla/valhalla/pull/4075)
   * FIXED: fix `valhalla_build_admins` & `valhalla_ways_to_edges` argument parsing [#4097](https://github.com/valhalla/valhalla/pull/4097)
   * FIXED: fail early in `valhalla_build_admins` if parent directory can't be created, also exit with failure [#4099](https://github.com/valhalla/valhalla/pull/4099)
* **Enhancement**
   * CHANGED: replace boost::optional with C++17's std::optional where possible [#3890](https://github.com/valhalla/valhalla/pull/3890)
   * ADDED: parse `lit` tag on ways and add it to graph [#3893](https://github.com/valhalla/valhalla/pull/3893)
   * ADDED: log lat/lon of node where children link edges exceed the configured maximum [#3911](https://github.com/valhalla/valhalla/pull/3911)
   * ADDED: log matrix algorithm which was used [#3916](https://github.com/valhalla/valhalla/pull/3916)
   * UPDATED: docker base image to Ubuntu 22.04 [#3912](https://github.com/valhalla/valhalla/pull/3912)
   * CHANGED: Unify handling of single-file -Werror in all modules [#3910](https://github.com/valhalla/valhalla/pull/3910)
   * CHANGED: Build skadi with -Werror [#3935](https://github.com/valhalla/valhalla/pull/3935)
   * ADDED: Connect transit tiles to the graph [#3700](https://github.com/valhalla/valhalla/pull/3700)
   * CHANGED: switch to C++17 master branch of `just_gtfs` [#3947](https://github.com/valhalla/valhalla/pull/3947)
   * ADDED: Support for configuring a universal request timeout [#3966](https://github.com/valhalla/valhalla/pull/3966)
   * ADDED: optionally include highway=platform edges for pedestrian access [#3971](https://github.com/valhalla/valhalla/pull/3971)
   * ADDED: `use_lit` costing option for pedestrian costing [#3957](https://github.com/valhalla/valhalla/pull/3957)
   * CHANGED: Removed stray NULL values in log output [#3974](https://github.com/valhalla/valhalla/pull/3974)
   * CHANGED: More conservative estimates for cost of walking slopes [#3982](https://github.com/valhalla/valhalla/pull/3982)
   * ADDED: An option to slim down matrix response [#3987](https://github.com/valhalla/valhalla/pull/3987)
   * CHANGED: Updated url for just_gtfs library [#3994](https://github.com/valhalla/valhalla/pull/3995)
   * ADDED: Docker image pushes to Github's docker registry [#4033](https://github.com/valhalla/valhalla/pull/4033)
   * ADDED: `disable_hierarchy_pruning` costing option to find the actual optimal route for motorized costing modes, i.e `auto`, `motorcycle`, `motor_scooter`, `bus`, `truck` & `taxi`. [#4000](https://github.com/valhalla/valhalla/pull/4000)
   * CHANGED: baldr directory: remove warnings and C++17 adjustments [#4011](https://github.com/valhalla/valhalla/pull/4011)
   * UPDATED: `vcpkg` to latest master, iconv wasn't building anymore [#4066](https://github.com/valhalla/valhalla/pull/4066)
   * CHANGED: pybind11 upgrade for python 3.11 [#4067](https://github.com/valhalla/valhalla/pull/4067)
   * CHANGED: added transit level to connectivity map [#4082](https://github.com/valhalla/valhalla/pull/4082)
   * ADDED: "has_transit_tiles" & "osm_changeset" to verbose status response [#4062](https://github.com/valhalla/valhalla/pull/4062)
   * ADDED: time awareness to CostMatrix for e.g. traffic support [#4071](https://github.com/valhalla/valhalla/pull/4071)
   * UPDATED: transifex translations [#4102](https://github.com/valhalla/valhalla/pull/4102)

## Release Date: 2023-01-03 Valhalla 3.3.0
* **Removed**
* **Bug Fix**
* **Enhancement**
  * CHANGED: Upgraded from C++14 to C++17. [#3878](https://github.com/valhalla/valhalla/pull/3878)

## Release Date: 2023-01-03 Valhalla 3.2.1
* **Removed**
* **Bug Fix**
   * FIXED: valhalla_run_route was missing config logic. [#3824](https://github.com/valhalla/valhalla/pull/3824)
   * FIXED: Added missing ferry tag if manoeuver uses a ferry. It's supposed to be there according to the docs. [#3815](https://github.com/valhalla/valhalla/issues/3815)
   * FIXED: Handle hexlifying strings with unsigned chars [#3842](https://github.com/valhalla/valhalla/pull/3842)
   * FIXED: Newer clang warns on `sprintf` which becomes a compilation error (due to `Werror`) so we use `snprintf` instead [#3846](https://github.com/valhalla/valhalla/issues/3846)
   * FIXED: Build all of Mjolnir with -Werror [#3845](https://github.com/valhalla/valhalla/pull/3845)
   * FIXED: Only set most destination information once for all origins in timedistancematrix [#3830](https://github.com/valhalla/valhalla/pull/3830)
   * FIXED: Integers to expansion JSON output were cast wrongly [#3857](https://github.com/valhalla/valhalla/pull/3857)
   * FIXED: hazmat=destination should be hazmat=false and fix the truckcost usage of hazmat [#3865](https://github.com/valhalla/valhalla/pull/3865)
   * FIXED: Make sure there is at least one path which is accessible for all vehicular modes when reclassifying ferry edges [#3860](https://github.com/valhalla/valhalla/pull/3860)
   * FIXED: valhalla_build_extract was failing to determine the tile ID to include in the extract [#3864](https://github.com/valhalla/valhalla/pull/3864)
   * FIXED: valhalla_ways_to_edges missed trimming the cache when overcommitted [#3872](https://github.com/valhalla/valhalla/pull/3864)
   * FIXED: Strange detours with multi-origin/destination unidirectional A* [#3585](https://github.com/valhalla/valhalla/pull/3585)
* **Enhancement**
   * ADDED: Added has_toll, has_highway, has_ferry tags to summary field of a leg and route and a highway tag to a maneuver if it includes a highway. [#3815](https://github.com/valhalla/valhalla/issues/3815)
   * ADDED: Add time info to sources_to_targets [#3795](https://github.com/valhalla/valhalla/pull/3795)
   * ADDED: "available_actions" to the /status response [#3836](https://github.com/valhalla/valhalla/pull/3836)
   * ADDED: "waiting" field on input/output intermediate break(\_through) locations to respect services times [#3849](https://github.com/valhalla/valhalla/pull/3849)
   * ADDED: --bbox & --geojson-dir options to valhalla_build_extract to only archive a subset of tiles [#3856](https://github.com/valhalla/valhalla/pull/3856)
   * CHANGED: Replace unstable c++ geos API with a mix of geos' c api and boost::geometry for admin building [#3683](https://github.com/valhalla/valhalla/pull/3683)
   * ADDED: optional write-access to traffic extract from GraphReader [#3876](https://github.com/valhalla/valhalla/pull/3876)
   * UPDATED: locales from Transifex [#3879](https://github.com/valhalla/valhalla/pull/3879)
   * CHANGED: Build most of Baldr with -Werror [#3885](https://github.com/valhalla/valhalla/pull/3885)
   * UPDATED: some documentation overhaul to slim down root's README [#3881](https://github.com/valhalla/valhalla/pull/3881)
   * CHANGED: move documentation hosting to Github Pages from readthedocs.io [#3884](https://github.com/valhalla/valhalla/pull/3884)
   * ADDED: inline config arguments to some more executables [#3873](https://github.com/valhalla/valhalla/pull/3873)

## Release Date: 2022-10-26 Valhalla 3.2.0
* **Removed**
   * REMOVED: "build-\*" docker image to decrease complexity [#3689](https://github.com/valhalla/valhalla/pull/3541)

* **Bug Fix**
   * FIXED: Fix precision losses while encoding-decoding distance parameter in openlr [#3374](https://github.com/valhalla/valhalla/pull/3374)
   * FIXED: Fix bearing calculation for openlr records [#3379](https://github.com/valhalla/valhalla/pull/3379)
   * FIXED: Some refactoring that was proposed for the PR 3379 [#3381](https://github.com/valhalla/valhalla/pull/3381)
   * FIXED: Avoid calling out "keep left/right" when passing an exit [#3349](https://github.com/valhalla/valhalla/pull/3349)
   * FIXED: Fix iterator decrement beyond begin() in GeoPoint::HeadingAtEndOfPolyline() method [#3393](https://github.com/valhalla/valhalla/pull/3393)
   * FIXED: Add string for Use:kPedestrianCrossing to fix null output in to_string(Use). [#3416](https://github.com/valhalla/valhalla/pull/3416)
   * FIXED: Remove simple restrictions check for pedestrian cost calculation. [#3423](https://github.com/valhalla/valhalla/pull/3423)
   * FIXED: Parse "highway=busway" OSM tag: https://wiki.openstreetmap.org/wiki/Tag:highway%3Dbusway [#3413](https://github.com/valhalla/valhalla/pull/3413)
   * FIXED: Process int_ref irrespective of `use_directions_on_ways_` [#3446](https://github.com/valhalla/valhalla/pull/3446)
   * FIXED: workaround python's ArgumentParser bug to not accept negative numbers as arguments [#3443](https://github.com/valhalla/valhalla/pull/3443)
   * FIXED: Undefined behaviour on some platforms due to unaligned reads [#3447](https://github.com/valhalla/valhalla/pull/3447)
   * FIXED: Fixed undefined behavior due to invalid shift exponent when getting edge's heading [#3450](https://github.com/valhalla/valhalla/pull/3450)
   * FIXED: Use midgard::unaligned_read in GraphTileBuilder::AddSigns [#3456](https://github.com/valhalla/valhalla/pull/3456)
   * FIXED: Relax test margin for time dependent traffic test [#3467](https://github.com/valhalla/valhalla/pull/3467)
   * FIXED: Fixed missed intersection heading [#3463](https://github.com/valhalla/valhalla/pull/3463)
   * FIXED: Stopped putting binary bytes into a string field of the protobuf TaggedValue since proto3 protects against that for cross language support [#3468](https://github.com/valhalla/valhalla/pull/3468)
   * FIXED: valhalla_service uses now loki logging config instead of deprecated tyr logging [#3481](https://github.com/valhalla/valhalla/pull/3481)
   * FIXED: Docker image `valhalla/valhalla:run-latest`: conan error + python integration [#3485](https://github.com/valhalla/valhalla/pull/3485)
   * FIXED: fix more protobuf unstable 3.x API [#3494](https://github.com/valhalla/valhalla/pull/3494)
   * FIXED: fix one more protobuf unstable 3.x API [#3501](https://github.com/valhalla/valhalla/pull/3501)
   * FIXED: Fix valhalla_build_tiles imports only bss from last osm file [#3503](https://github.com/valhalla/valhalla/pull/3503)
   * FIXED: Fix total_run_stat.sh script. [#3511](https://github.com/valhalla/valhalla/pull/3511)
   * FIXED: Both `hov:designated` and `hov:minimum` have to be correctly set for the way to be considered hov-only [#3526](https://github.com/valhalla/valhalla/pull/3526)
   * FIXED: Wrong out index in route intersections [#3541](https://github.com/valhalla/valhalla/pull/3541)
   * FIXED: fix valhalla_export_edges: missing null columns separator [#3543](https://github.com/valhalla/valhalla/pull/3543)
   * FIXED: Removed/updated narrative language aliases that are not IETF BCP47 compliant [#3546](https://github.com/valhalla/valhalla/pull/3546)
   * FIXED: Wrong predecessor opposing edge in dijkstra's expansion [#3528](https://github.com/valhalla/valhalla/pull/3528)
   * FIXED: exit and exit_verbal in Russian locale should be same [#3545](https://github.com/valhalla/valhalla/pull/3545)
   * FIXED: Skip transit tiles in hierarchy builder [#3559](https://github.com/valhalla/valhalla/pull/3559)
   * FIXED: Fix some country overrides in adminconstants and add a couple new countries. [#3578](https://github.com/valhalla/valhalla/pull/3578)
   * FIXED: Improve build errors reporting [#3579](https://github.com/valhalla/valhalla/pull/3579)
   * FIXED: Fix "no elevation" values and /locate elevation response [#3571](https://github.com/valhalla/valhalla/pull/3571)
   * FIXED: Build tiles with admin/timezone support on Windows [#3580](https://github.com/valhalla/valhalla/pull/3580)
   * FIXED: admin "Saint-Martin" changed name to "Saint-Martin (France)" [#3619](https://github.com/valhalla/valhalla/pull/3619)
   * FIXED: openstreetmapspeeds global config with `null`s now supported [#3621](https://github.com/valhalla/valhalla/pull/3621)
   * FIXED: valhalla_run_matrix was failing (could not find proper max_matrix_distance) [#3635](https://github.com/valhalla/valhalla/pull/3635)
   * FIXED: Removed duplicate degrees/radians constants [#3642](https://github.com/valhalla/valhalla/pull/3642)
   * FIXED: Forgot to adapt driving side and country access rules in [#3619](https://github.com/valhalla/valhalla/pull/3619) [#3652](https://github.com/valhalla/valhalla/pull/3652)
   * FIXED: DateTime::is_conditional_active(...) incorrect end week handling [#3655](https://github.com/valhalla/valhalla/pull/3655)
   * FIXED: TimeDistanceBSSMatrix: incorrect initialization for destinations [#3659](https://github.com/valhalla/valhalla/pull/3659)
   * FIXED: Some interpolated points had invalid edge_index in trace_attributes response [#3646](https://github.com/valhalla/valhalla/pull/3670)
   * FIXED: Use a small node snap distance in map-matching. FIxes issue with incorrect turn followed by Uturn. [#3677](https://github.com/valhalla/valhalla/pull/3677)
   * FIXED: Conan error when building Docker image. [#3689](https://github.com/valhalla/valhalla/pull/3689)
   * FIXED: Allow country overrides for sidewalk [#3711](https://github.com/valhalla/valhalla/pull/3711)
   * FIXED: CostMatrix incorrect tile usage with oppedge. [#3719](https://github.com/valhalla/valhalla/pull/3719)
   * FIXED: Fix elevation serializing [#3735](https://github.com/valhalla/valhalla/pull/3735)
   * FIXED: Fix returning a potentially uninitialized value in PointXY::ClosestPoint [#3737](https://github.com/valhalla/valhalla/pull/3737)
   * FIXED: Wales and Scotland name change. [#3746](https://github.com/valhalla/valhalla/pull/3746)
   * FIXED: Pedestrian crossings are allowed for bikes [#3751](https://github.com/valhalla/valhalla/pull/3751)
   * FIXED: Fix for Mac OSx.  Small update for the workdir for the admin_sidewalk_override test.  [#3757](https://github.com/valhalla/valhalla/pull/3757)
   * FIXED: Add missing service road case from GetTripLegUse method. [#3763](https://github.com/valhalla/valhalla/pull/3763)
   * FIXED: Fix TimeDistanceMatrix results sequence [#3738](https://github.com/valhalla/valhalla/pull/3738)
   * FIXED: Fix status endpoint not reporting that the service is shutting down [#3785](https://github.com/valhalla/valhalla/pull/3785)
   * FIXED: Fix TimdDistanceMatrix SetSources and SetTargets [#3792](https://github.com/valhalla/valhalla/pull/3792)
   * FIXED: Added highway and surface factor in truckcost [#3590](https://github.com/valhalla/valhalla/pull/3590)
   * FIXED: Potential integer underflow in file suffix generation [#3783](https://github.com/valhalla/valhalla/pull/3783)
   * FIXED: Building Valhalla as a submodule [#3781](https://github.com/valhalla/valhalla/issues/3781)
   * FIXED: Fixed invalid time detection in GetSpeed [#3800](https://github.com/valhalla/valhalla/pull/3800)
   * FIXED: Osmway struct update: added up to 33 and not 32 [#3808](https://github.com/valhalla/valhalla/pull/3808)
   * FIXED: Fix out-of-range linestrings in expansion [#4603](https://github.com/valhalla/valhalla/pull/4603)
   * FIXED: Osmway struct update: used 1 bit for multiple levels from spare bits [#5112](https://github.com/valhalla/valhalla/issues/5112)

* **Enhancement**
   * CHANGED: Pronunciation for names and destinations [#3132](https://github.com/valhalla/valhalla/pull/3132)
   * CHANGED: Requested code clean up for phonemes PR [#3356](https://github.com/valhalla/valhalla/pull/3356)
   * CHANGED: Refactor Pronunciation class to struct [#3359](https://github.com/valhalla/valhalla/pull/3359)
   * ADDED: Added support for probabale restrictions [#3361](https://github.com/valhalla/valhalla/pull/3361)
   * CHANGED: Refactored the verbal text formatter to handle logic for street name and sign [#3369](https://github.com/valhalla/valhalla/pull/3369)
   * CHANGED: return "version" and "tileset_age" on parameterless /status call [#3367](https://github.com/valhalla/valhalla/pull/3367)
   * CHANGED: de-singleton tile_extract by introducing an optional index.bin file created by valhalla_build_extract [#3281](https://github.com/valhalla/valhalla/pull/3281)
   * CHANGED: implement valhalla_build_elevation in python and add more --from-geojson & --from-graph options [#3318](https://github.com/valhalla/valhalla/pull/3318)
   * ADDED: Add boolean parameter to clear memory for edge labels from thor. [#2789](https://github.com/valhalla/valhalla/pull/2789)
   * CHANGED: Do not create statsd client in workers if it is not configured [#3394](https://github.com/valhalla/valhalla/pull/3394)
   * ADDED: Import of Bike Share Stations information in BSS Connection edges [#3411](https://github.com/valhalla/valhalla/pull/3411)
   * ADDED: Add heading to PathEdge to be able to return it on /locate [#3399](https://github.com/valhalla/valhalla/pull/3399)
   * ADDED: Add `prioritize_bidirectional` option for fast work and correct ETA calculation for `depart_at` date_time type. Smoothly stop using live-traffic [#3398](https://github.com/valhalla/valhalla/pull/3398)
   * CHANGED: Minor fix for headers  [#3436](https://github.com/valhalla/valhalla/pull/3436)
   * CHANGED: Use std::multimap for polygons returned for admin and timezone queries. Improves performance when building tiles. [#3427](https://github.com/valhalla/valhalla/pull/3427)
   * CHANGED: Refactored GraphBuilder::CreateSignInfoList [#3438](https://github.com/valhalla/valhalla/pull/3438)
   * ADDED: Add support for LZ4 compressed elevation tiles [#3401](https://github.com/valhalla/valhalla/pull/3401)
   * CHANGED: Rearranged some of the protobufs to remove redundancy [#3452](https://github.com/valhalla/valhalla/pull/3452)
   * CHANGED: overhaul python bindings [#3380](https://github.com/valhalla/valhalla/pull/3380)
   * CHANGED: Removed all protobuf defaults either by doing them in code or by relying on 0 initialization. Also deprecated best_paths and do_not_track [#3454](https://github.com/valhalla/valhalla/pull/3454)
   * ADDED: isochrone action for /expansion endpoint to track dijkstra expansion [#3215](https://github.com/valhalla/valhalla/pull/3215)
   * CHANGED: remove boost from dependencies and add conan as prep for #3346 [#3459](https://github.com/valhalla/valhalla/pull/3459)
   * CHANGED: Remove boost.program_options in favor of cxxopts header-only lib and use conan to install header-only boost. [#3346](https://github.com/valhalla/valhalla/pull/3346)
   * CHANGED: Moved all protos to proto3 for internal request/response handling [#3457](https://github.com/valhalla/valhalla/pull/3457)
   * CHANGED: Allow up to 32 outgoing link edges on a node when reclassifying links [#3483](https://github.com/valhalla/valhalla/pull/3483)
   * CHANGED: Reuse sample::get implementation [#3471](https://github.com/valhalla/valhalla/pull/3471)
   * ADDED: Beta support for interacting with the http/bindings/library via serialized and pbf objects respectively [#3464](https://github.com/valhalla/valhalla/pull/3464)
   * CHANGED: Update xcode to 12.4.0 [#3492](https://github.com/valhalla/valhalla/pull/3492)
   * ADDED: Add JSON generator to conan [#3493](https://github.com/valhalla/valhalla/pull/3493)
   * CHANGED: top_speed option: ignore live speed for speed based penalties [#3460](https://github.com/valhalla/valhalla/pull/3460)
   * ADDED: Add `include_construction` option into the config to include/exclude roads under construction from the graph [#3455](https://github.com/valhalla/valhalla/pull/3455)
   * CHANGED: Refactor options protobuf for Location and Costing objects [#3506](https://github.com/valhalla/valhalla/pull/3506)
   * CHANGED: valhalla.h and config.h don't need cmake configuration [#3502](https://github.com/valhalla/valhalla/pull/3502)
   * ADDED: New options to control what fields of the pbf are returned when pbf format responses are requested [#3207](https://github.com/valhalla/valhalla/pull/3507)
   * CHANGED: Rename tripcommon to common [#3516](https://github.com/valhalla/valhalla/pull/3516)
   * ADDED: Indoor routing - data model, data processing. [#3509](https://github.com/valhalla/valhalla/pull/3509)
   * ADDED: On-demand elevation tile fetching [#3391](https://github.com/valhalla/valhalla/pull/3391)
   * CHANGED: Remove many oneof uses from the protobuf api where the semantics of optional vs required isnt necessary [#3527](https://github.com/valhalla/valhalla/pull/3527)
   * ADDED: Indoor routing maneuvers [#3519](https://github.com/valhalla/valhalla/pull/3519)
   * ADDED: Expose reverse isochrone parameter for reverse expansion [#3528](https://github.com/valhalla/valhalla/pull/3528)
   * CHANGED: Add matrix classes to thor worker so they persist between requests. [#3560](https://github.com/valhalla/valhalla/pull/3560)
   * CHANGED: Remove `max_matrix_locations` and introduce `max_matrix_location_pairs` to configure the allowed number of total routes for the matrix action for more flexible asymmetric matrices [#3569](https://github.com/valhalla/valhalla/pull/3569)
   * CHANGED: modernized spatialite syntax [#3580](https://github.com/valhalla/valhalla/pull/3580)
   * ADDED: Options to generate partial results for time distance matrix when there is one source (one to many) or one target (many to one). [#3181](https://github.com/valhalla/valhalla/pull/3181)
   * ADDED: Enhance valhalla_build_elevation with LZ4 recompression support [#3607](https://github.com/valhalla/valhalla/pull/3607)
   * CHANGED: removed UK admin and upgraded its constituents to countries [#3619](https://github.com/valhalla/valhalla/pull/3619)
   * CHANGED: expansion service: only track requested max time/distance [#3532](https://github.com/valhalla/valhalla/pull/3509)
   * ADDED: Shorten down the request delay, when some sources/targets searches are early aborted [#3611](https://github.com/valhalla/valhalla/pull/3611)
   * ADDED: add `pre-commit` hook for running the `format.sh` script [#3637](https://github.com/valhalla/valhalla/pull/3637)
   * CHANGED: upgrade pybind11 to v2.9.2 to remove cmake warning [#3658](https://github.com/valhalla/valhalla/pull/3658)
   * ADDED: tests for just_gtfs reading and writing feeds [#3665](https://github.com/valhalla/valhalla/pull/3665)
   * CHANGED: Precise definition of types of edges on which BSS could be projected [#3658](https://github.com/valhalla/valhalla/pull/3663)
   * CHANGED: Remove duplicate implementation of `adjust_scores` [#3673](https://github.com/valhalla/valhalla/pull/3673)
   * ADDED: convert GTFS data into protobuf tiles [#3629](https://github.com/valhalla/valhalla/issues/3629)
   * CHANGED: Use `starts_with()` instead of `substr(0, N)` getting and comparing to prefix [#3702](https://github.com/valhalla/valhalla/pull/3702)
   * ADDED: Ferry support for HGV [#3710](https://github.com/valhalla/valhalla/issues/3710)
   * ADDED: Linting & formatting checks for Python code [#3713](https://github.com/valhalla/valhalla/pull/3713)
   * CHANGED: rename Turkey admin to Türkiye [#3720](https://github.com/valhalla/valhalla/pull/3713)
   * CHANGED: bumped vcpkg version to "2022.08.15" [#3754](https://github.com/valhalla/valhalla/pull/3754)
   * CHANGED: chore: Updates to clang-format 11.0.0 [#3533](https://github.com/valhalla/valhalla/pull/3533)
   * CHANGED: Ported trace_attributes serialization to RapidJSON. [#3333](https://github.com/valhalla/valhalla/pull/3333)
   * ADDED: Add helpers for DirectedEdgeExt and save them to file in GraphTileBuilder [#3562](https://github.com/valhalla/valhalla/pull/3562)
   * ADDED: Fixed Speed costing option [#3576](https://github.com/valhalla/valhalla/pull/3576)
   * ADDED: axle_count costing option for hgv [#3648](https://github.com/valhalla/valhalla/pull/3648)
   * ADDED: Matrix action for gurka [#3793](https://github.com/valhalla/valhalla/pull/3793)
   * ADDED: Add warnings array to response. [#3588](https://github.com/valhalla/valhalla/pull/3588)
   * CHANGED: Templatized TimeDistanceMatrix for forward/reverse search [#3773](https://github.com/valhalla/valhalla/pull/3773)
   * CHANGED: Templatized TimeDistanceBSSMatrix for forward/reverse search [#3778](https://github.com/valhalla/valhalla/pull/3778)
   * CHANGED: error code 154 shows distance limit in error message [#3779](https://github.com/valhalla/valhalla/pull/3779)

## Release Date: 2021-10-07 Valhalla 3.1.4
* **Removed**
* **Bug Fix**
   * FIXED: Revert default speed boost for turn channels [#3232](https://github.com/valhalla/valhalla/pull/3232)
   * FIXED: Use the right tile to get country for incident [#3235](https://github.com/valhalla/valhalla/pull/3235)
   * FIXED: Fix factors passed to `RelaxHierarchyLimits` [#3253](https://github.com/valhalla/valhalla/pull/3253)
   * FIXED: Fix TransitionCostReverse usage [#3260](https://github.com/valhalla/valhalla/pull/3260)
   * FIXED: Fix Tagged Value Support in EdgeInfo [#3262](https://github.com/valhalla/valhalla/issues/3262)
   * FIXED: TransitionCostReverse fix: revert internal_turn change [#3271](https://github.com/valhalla/valhalla/issues/3271)
   * FIXED: Optimize tiles usage in reach-based pruning [#3294](https://github.com/valhalla/valhalla/pull/3294)
   * FIXED: Slip lane detection: track visited nodes to avoid infinite loops [#3297](https://github.com/valhalla/valhalla/pull/3297)
   * FIXED: Fix distance value in a 0-length road [#3185](https://github.com/valhalla/valhalla/pull/3185)
   * FIXED: Trivial routes were broken when origin was node snapped and destnation was not and vice-versa for reverse astar [#3299](https://github.com/valhalla/valhalla/pull/3299)
   * FIXED: Tweaked TestAvoids map to get TestAvoidShortcutsTruck working [#3301](https://github.com/valhalla/valhalla/pull/3301)
   * FIXED: Overflow in sequence sort [#3303](https://github.com/valhalla/valhalla/pull/3303)
   * FIXED: Setting statsd tags in config via valhalla_build_config [#3225](https://github.com/valhalla/valhalla/pull/3225)
   * FIXED: Cache for gzipped elevation tiles [#3120](https://github.com/valhalla/valhalla/pull/3120)
   * FIXED: Current time conversion regression introduced in unidirectional algorithm refractor [#3278](https://github.com/valhalla/valhalla/issues/3278)
   * FIXED: Make combine_route_stats.py properly quote CSV output (best practice improvement) [#3328](https://github.com/valhalla/valhalla/pull/3328)
   * FIXED: Merge edge segment records in map matching properly so that resulting edge indices in trace_attributes are valid [#3280](https://github.com/valhalla/valhalla/pull/3280)
   * FIXED: Shape walking map matcher now sets correct edge candidates used in the match for origin and destination location [#3329](https://github.com/valhalla/valhalla/pull/3329)
   * FIXED: Better hash function of GraphId [#3332](https://github.com/valhalla/valhalla/pull/3332)

* **Enhancement**
   * CHANGED: Favor turn channels more [#3222](https://github.com/valhalla/valhalla/pull/3222)
   * CHANGED: Rename `valhalla::midgard::logging::LogLevel` enumerators to avoid clash with common macros [#3237](https://github.com/valhalla/valhalla/pull/3237)
   * CHANGED: Move pre-defined algorithm-based factors inside `RelaxHierarchyLimits` [#3253](https://github.com/valhalla/valhalla/pull/3253)
   * ADDED: Reject alternatives with too long detours [#3238](https://github.com/valhalla/valhalla/pull/3238)
   * ADDED: Added info to /status endpoint [#3008](https://github.com/valhalla/valhalla/pull/3008)
   * ADDED: Added stop and give_way/yield signs to the data and traffic signal fixes [#3251](https://github.com/valhalla/valhalla/pull/3251)
   * ADDED: use_hills for pedestrian costing, which also affects the walking speed [#3234](https://github.com/valhalla/valhalla/pull/3234)
   * CHANGED: Fixed cost threshold for bidirectional astar. Implemented reach-based pruning for suboptimal branches [#3257](https://github.com/valhalla/valhalla/pull/3257)
   * ADDED: Added `exclude_unpaved` request parameter [#3240](https://github.com/valhalla/valhalla/pull/3240)
   * ADDED: Added support for routing onto HOV/HOT lanes via request parameters `include_hot`, `include_hov2`, and `include_hov3` [#3273](https://github.com/valhalla/valhalla/pull/3273)
   * ADDED: Add Z-level field to `EdgeInfo`. [#3261](https://github.com/valhalla/valhalla/pull/3261)
   * CHANGED: Calculate stretch threshold for alternatives based on the optimal route cost [#3276](https://github.com/valhalla/valhalla/pull/3276)
   * ADDED: Add `preferred_z_level` as a parameter of loki requests. [#3270](https://github.com/valhalla/valhalla/pull/3270)
   * ADDED: Add `preferred_layer` as a parameter of loki requests. [#3270](https://github.com/valhalla/valhalla/pull/3270)
   * ADDED: Exposing service area names in passive maneuvers. [#3277](https://github.com/valhalla/valhalla/pull/3277)
   * ADDED: Added traffic signal and stop sign check for stop impact. These traffic signals and stop sign are located on edges. [#3279](https://github.com/valhalla/valhalla/pull/3279)
   * CHANGED: Improved sharing criterion to obtain more reasonable alternatives; extended alternatives search [#3302](https://github.com/valhalla/valhalla/pull/3302)
   * ADDED: pull ubuntu:20.04 base image before building [#3233](https://github.com/valhalla/valhalla/pull/3223)
   * CHANGED: Improve Loki nearest-neighbour performance for large radius searches in open space [#3233](https://github.com/valhalla/valhalla/pull/3324)
   * ADDED: testing infrastructure for scripts and valhalla_build_config tests [#3308](https://github.com/valhalla/valhalla/pull/3308)
   * ADDED: Shape points and information about where intermediate locations are placed along the legs of a route [#3274](https://github.com/valhalla/valhalla/pull/3274)
   * CHANGED: Improved existing hov lane transition test case to make more realistic [#3330](https://github.com/valhalla/valhalla/pull/3330)
   * CHANGED: Update python usage in all scripts to python3 [#3337](https://github.com/valhalla/valhalla/pull/3337)
   * ADDED: Added `exclude_cash_only_tolls` request parameter [#3341](https://github.com/valhalla/valhalla/pull/3341)
   * CHANGED: Update api-reference for street_names [#3342](https://github.com/valhalla/valhalla/pull/3342)
   * ADDED: Disable msse2 flags when building on Apple Silicon chip [#3327](https://github.com/valhalla/valhalla/pull/3327)

## Release Date: 2021-07-20 Valhalla 3.1.3
* **Removed**
   * REMOVED: Unused overloads of `to_response` function [#3167](https://github.com/valhalla/valhalla/pull/3167)

* **Bug Fix**
   * FIXED: Fix heading on small edge [#3114](https://github.com/valhalla/valhalla/pull/3114)
   * FIXED: Added support for `access=psv`, which disables routing on these nodes and edges unless the mode is taxi or bus [#3107](https://github.com/valhalla/valhalla/pull/3107)
   * FIXED: Disables logging in CI to catch issues [#3121](https://github.com/valhalla/valhalla/pull/3121)
   * FIXED: Fixed U-turns through service roads [#3082](https://github.com/valhalla/valhalla/pull/3082)
   * FIXED: Added forgotten penalties for kLivingStreet and kTrack for pedestrian costing model [#3116](https://github.com/valhalla/valhalla/pull/3116)
   * FIXED: Updated the reverse turn bounds [#3122](https://github.com/valhalla/valhalla/pull/3122)
   * FIXED: Missing fork maneuver [#3134](https://github.com/valhalla/valhalla/pull/3134)
   * FIXED: Update turn channel logic to call out specific turn at the end of the turn channel if needed [#3140](https://github.com/valhalla/valhalla/pull/3140)
   * FIXED: Fixed cost thresholds for TimeDistanceMatrix. [#3131](https://github.com/valhalla/valhalla/pull/3131)
   * FIXED: Use distance threshold in hierarchy limits for bidirectional astar to expand more important lower level roads [#3156](https://github.com/valhalla/valhalla/pull/3156)
   * FIXED: Fixed incorrect dead-end roundabout labels. [#3129](https://github.com/valhalla/valhalla/pull/3129)
   * FIXED: googletest wasn't really updated in #3166 [#3187](https://github.com/valhalla/valhalla/pull/3187)
   * FIXED: Minor fix of benchmark code [#3190](https://github.com/valhalla/valhalla/pull/3190)
   * FIXED: avoid_polygons intersected edges as polygons instead of linestrings [#3194]((https://github.com/valhalla/valhalla/pull/3194)
   * FIXED: when binning horizontal edge shapes using single precision floats (converted from not double precision floats) allowed for the possibility of marking many many tiles no where near the shape [#3204](https://github.com/valhalla/valhalla/pull/3204)
   * FIXED: Fix improper iterator usage in ManeuversBuilder [#3205](https://github.com/valhalla/valhalla/pull/3205)
   * FIXED: Modified approach for retrieving signs from a directed edge #3166 [#3208](https://github.com/valhalla/valhalla/pull/3208)
   * FIXED: Improve turn channel classification: detect slip lanes [#3196](https://github.com/valhalla/valhalla/pull/3196)
   * FIXED: Compatibility with older boost::optional versions [#3219](https://github.com/valhalla/valhalla/pull/3219)
   * FIXED: Older boost.geometry versions don't have correct() for geographic rings [#3218](https://github.com/valhalla/valhalla/pull/3218)
   * FIXED: Use default road speed for bicycle costing so traffic does not reduce penalty on high speed roads. [#3143](https://github.com/valhalla/valhalla/pull/3143)

* **Enhancement**
   * CHANGED: Refactor base costing options parsing to handle more common stuff in a one place [#3125](https://github.com/valhalla/valhalla/pull/3125)
   * CHANGED: Unified Sign/SignElement into sign.proto [#3146](https://github.com/valhalla/valhalla/pull/3146)
   * ADDED: New verbal succinct transition instruction to maneuver & narrativebuilder. Currently this instruction will be used in place of a very long street name to avoid repetition of long names [#2844](https://github.com/valhalla/valhalla/pull/2844)
   * ADDED: Added oneway support for pedestrian access and foot restrictions [#3123](https://github.com/valhalla/valhalla/pull/3123)
   * ADDED: Exposing rest-area names in passive maneuvers [#3172](https://github.com/valhalla/valhalla/pull/3172)
   * CHORE: Updates robin-hood-hashing third-party library
   * ADDED: Support `barrier=yes|swing_gate|jersey_barrier` tags [#3154](https://github.com/valhalla/valhalla/pull/3154)
   * ADDED: Maintain `access=permit|residents` tags as private [#3149](https://github.com/valhalla/valhalla/pull/3149)
   * CHANGED: Replace `avoid_*` API parameters with more accurate `exclude_*` [#3093](https://github.com/valhalla/valhalla/pull/3093)
   * ADDED: Penalize private gates [#3144](https://github.com/valhalla/valhalla/pull/3144)
   * CHANGED: Renamed protobuf Sign/SignElement to TripSign/TripSignElement [#3168](https://github.com/valhalla/valhalla/pull/3168)
   * CHORE: Updates googletest to release-1.11.0 [#3166](https://github.com/valhalla/valhalla/pull/3166)
   * CHORE: Enables -Wall on sif sources [#3178](https://github.com/valhalla/valhalla/pull/3178)
   * ADDED: Allow going through accessible `barrier=bollard` and penalize routing through it, when the access is private [#3175](https://github.com/valhalla/valhalla/pull/3175)
   * ADDED: Add country code to incident metadata [#3169](https://github.com/valhalla/valhalla/pull/3169)
   * CHANGED: Use distance instead of time to check limited sharing criteria [#3183](https://github.com/valhalla/valhalla/pull/3183)
   * ADDED: Introduced a new via_waypoints array on the leg in the osrm route serializer that describes where a particular waypoint from the root-level array matches to the route. [#3189](https://github.com/valhalla/valhalla/pull/3189)
   * ADDED: Added vehicle width and height as an option for auto (and derived: taxi, bus, hov) profile (https://github.com/valhalla/valhalla/pull/3179)
   * ADDED: Support for statsd integration for basic error and requests metrics [#3191](https://github.com/valhalla/valhalla/pull/3191)
   * CHANGED: Get rid of typeid in statistics-related code. [#3227](https://github.com/valhalla/valhalla/pull/3227)

## Release Date: 2021-05-26 Valhalla 3.1.2
* **Removed**
* **Bug Fix**
   * FIXED: Change unnamed road intersections from being treated as penil point u-turns [#3084](https://github.com/valhalla/valhalla/pull/3084)
   * FIXED: Fix TimeDepReverse termination and path cost calculation (for arrive_by routing) [#2987](https://github.com/valhalla/valhalla/pull/2987)
   * FIXED: Isochrone (::Generalize()) fix to avoid generating self-intersecting polygons [#3026](https://github.com/valhalla/valhalla/pull/3026)
   * FIXED: Handle day_on/day_off/hour_on/hour_off restrictions [#3029](https://github.com/valhalla/valhalla/pull/3029)
   * FIXED: Apply conditional restrictions with dow only to the edges when routing [#3039](https://github.com/valhalla/valhalla/pull/3039)
   * FIXED: Missing locking in incident handler needed to hang out to scop lock rather than let the temporary dissolve [#3046](https://github.com/valhalla/valhalla/pull/3046)
   * FIXED: Continuous lane guidance fix [#3054](https://github.com/valhalla/valhalla/pull/3054)
   * FIXED: Fix reclassification for "shorter" ferries and rail ferries (for Chunnel routing issues) [#3038](https://github.com/valhalla/valhalla/pull/3038)
   * FIXED: Incorrect routing through motor_vehicle:conditional=destination. [#3041](https://github.com/valhalla/valhalla/pull/3041)
   * FIXED: Allow destination-only routing on the first-pass for non bidirectional Astar algorithms. [#3085](https://github.com/valhalla/valhalla/pull/3085)
   * FIXED: Highway/ramp lane bifurcation [#3088](https://github.com/valhalla/valhalla/pull/3088)
   * FIXED: out of bound access of tile hierarchy in base_ll function in graphheader [#3089](https://github.com/valhalla/valhalla/pull/3089)
   * FIXED: include shortcuts in avoid edge set for avoid_polygons [#3090](https://github.com/valhalla/valhalla/pull/3090)

* **Enhancement**
   * CHANGED: Refactor timedep forward/reverse to reduce code repetition [#2987](https://github.com/valhalla/valhalla/pull/2987)
   * CHANGED: Sync translation files with Transifex command line tool [#3030](https://github.com/valhalla/valhalla/pull/3030)
   * CHANGED: Use osm tags in links reclassification algorithm in order to reduce false positive downgrades [#3042](https://github.com/valhalla/valhalla/pull/3042)
   * CHANGED: Use CircleCI XL instances for linux based builds [#3043](https://github.com/valhalla/valhalla/pull/3043)
   * ADDED: ci: Enable undefined sanitizer [#2999](https://github.com/valhalla/valhalla/pull/2999)
   * ADDED: Optionally pass preconstructed graphreader to connectivity map [#3046](https://github.com/valhalla/valhalla/pull/3046)
   * CHANGED: ci: Skip Win CI runs for irrelevant files [#3014](https://github.com/valhalla/valhalla/pull/3014)
   * ADDED: Allow configuration-driven default speed assignment based on edge properties [#3055](https://github.com/valhalla/valhalla/pull/3055)
   * CHANGED: Use std::shared_ptr in case if ENABLE_THREAD_SAFE_TILE_REF_COUNT is ON. [#3067](https://github.com/valhalla/valhalla/pull/3067)
   * CHANGED: Reduce stop impact when driving in parking lots [#3051](https://github.com/valhalla/valhalla/pull/3051)
   * ADDED: Added another through route test [#3074](https://github.com/valhalla/valhalla/pull/3074)
   * ADDED: Adds incident-length to metadata proto [#3083](https://github.com/valhalla/valhalla/pull/3083)
   * ADDED: Do not penalize gates that have allowed access [#3078](https://github.com/valhalla/valhalla/pull/3078)
   * ADDED: Added missing k/v pairs to taginfo.json.  Updated PR template. [#3101](https://github.com/valhalla/valhalla/pull/3101)
   * CHANGED: Serialize isochrone 'contour' properties as floating point so they match user supplied value [#3078](https://github.com/valhalla/valhalla/pull/3095)
   * NIT: Enables compiler warnings as errors in midgard module [#3104](https://github.com/valhalla/valhalla/pull/3104)
   * CHANGED: Check all tiles for nullptr that reads from graphreader to avoid fails in case tiles might be missing. [#3065](https://github.com/valhalla/valhalla/pull/3065)

## Release Date: 2021-04-21 Valhalla 3.1.1
* **Removed**
   * REMOVED: The tossing of private roads in [#1960](https://github.com/valhalla/valhalla/pull/1960) was too aggressive and resulted in a lot of no routes.  Reverted this logic.  [#2934](https://github.com/valhalla/valhalla/pull/2934)
   * REMOVED: stray references to node bindings [#3012](https://github.com/valhalla/valhalla/pull/3012)

* **Bug Fix**
   * FIXED: Fix compression_utils.cc::inflate(...) throw - make it catchable [#2839](https://github.com/valhalla/valhalla/pull/2839)
   * FIXED: Fix compiler errors if HAVE_HTTP not enabled [#2807](https://github.com/valhalla/valhalla/pull/2807)
   * FIXED: Fix alternate route serialization [#2811](https://github.com/valhalla/valhalla/pull/2811)
   * FIXED: Store restrictions in the right tile [#2781](https://github.com/valhalla/valhalla/pull/2781)
   * FIXED: Failing to write tiles because of racing directory creation [#2810](https://github.com/valhalla/valhalla/pull/2810)
   * FIXED: Regression in stopping expansion on transitions down in time-dependent routes [#2815](https://github.com/valhalla/valhalla/pull/2815)
   * FIXED: Fix crash in loki when trace_route is called with 2 locations. [#2817](https://github.com/valhalla/valhalla/pull/2817)
   * FIXED: Mark the restriction start and end as via ways to fix IsBridgingEdge function in Bidirectional Astar [#2796](https://github.com/valhalla/valhalla/pull/2796)
   * FIXED: Dont add predictive traffic to the tile if it's empty [#2826](https://github.com/valhalla/valhalla/pull/2826)
   * FIXED: Fix logic bidirectional astar to avoid double u-turns and extra detours [#2802](https://github.com/valhalla/valhalla/pull/2802)
   * FIXED: Re-enable transition cost for motorcycle profile [#2837](https://github.com/valhalla/valhalla/pull/2837)
   * FIXED: Increase limits for timedep_* algorithms. Split track_factor into edge factor and transition penalty [#2845](https://github.com/valhalla/valhalla/pull/2845)
   * FIXED: Loki was looking up the wrong costing enum for avoids [#2856](https://github.com/valhalla/valhalla/pull/2856)
   * FIXED: Fix way_ids -> graph_ids conversion for complex restrictions: handle cases when a way is split into multiple edges [#2848](https://github.com/valhalla/valhalla/pull/2848)
   * FIXED: Honor access mode while matching OSMRestriction with the graph [#2849](https://github.com/valhalla/valhalla/pull/2849)
   * FIXED: Ensure route summaries are unique among all returned route/legs [#2874](https://github.com/valhalla/valhalla/pull/2874)
   * FIXED: Fix compilation errors when boost < 1.68 and libprotobuf < 3.6  [#2878](https://github.com/valhalla/valhalla/pull/2878)
   * FIXED: Allow u-turns at no-access barriers when forced by heading [#2875](https://github.com/valhalla/valhalla/pull/2875)
   * FIXED: Fixed "No route found" error in case of multipoint request with locations near low reachability edges [#2914](https://github.com/valhalla/valhalla/pull/2914)
   * FIXED: Python bindings installation [#2751](https://github.com/valhalla/valhalla/issues/2751)
   * FIXED: Skip bindings if there's no Python development version [#2893](https://github.com/valhalla/valhalla/pull/2893)
   * FIXED: Use CMakes built-in Python variables to configure installation [#2931](https://github.com/valhalla/valhalla/pull/2931)
   * FIXED: Sometimes emitting zero-length route geometry when traffic splits edge twice [#2943](https://github.com/valhalla/valhalla/pull/2943)
   * FIXED: Fix map-match segfault when gps-points project very near a node [#2946](https://github.com/valhalla/valhalla/pull/2946)
   * FIXED: Use kServiceRoad edges while searching for ferry connection [#2933](https://github.com/valhalla/valhalla/pull/2933)
   * FIXED: Enhanced logic for IsTurnChannelManeuverCombinable [#2952](https://github.com/valhalla/valhalla/pull/2952)
   * FIXED: Restore compatibility with gcc 6.3.0, libprotobuf 3.0.0, boost v1.62.0 [#2953](https://github.com/valhalla/valhalla/pull/2953)
   * FIXED: Dont abort bidirectional a-star search if only one direction is exhausted [#2936](https://github.com/valhalla/valhalla/pull/2936)
   * FIXED: Fixed missing comma in the scripts/valhalla_build_config [#2963](https://github.com/valhalla/valhalla/pull/2963)
   * FIXED: Reverse and Multimodal Isochrones were returning forward results [#2967](https://github.com/valhalla/valhalla/pull/2967)
   * FIXED: Map-match fix for first gps-point being exactly equal to street shape-point [#2977](https://github.com/valhalla/valhalla/pull/2977)
   * FIXED: Add missing GEOS:GEOS dep to mjolnir target [#2901](https://github.com/valhalla/valhalla/pull/2901)
   * FIXED: Allow expansion into a region when not_thru_pruning is false on 2nd pass [#2978](https://github.com/valhalla/valhalla/pull/2978)
   * FIXED: Fix polygon area calculation: use Shoelace formula [#2927](https://github.com/valhalla/valhalla/pull/2927)
   * FIXED: Isochrone: orient segments/rings according to the right-hand rule [#2932](https://github.com/valhalla/valhalla/pull/2932)
   * FIXED: Parsenodes fix: check if index is out-of-bound first [#2984](https://github.com/valhalla/valhalla/pull/2984)
   * FIXED: Fix for unique-summary logic [#2996](https://github.com/valhalla/valhalla/pull/2996)
   * FIXED: Isochrone: handle origin edges properly [#2990](https://github.com/valhalla/valhalla/pull/2990)
   * FIXED: Annotations fail with returning NaN speed when the same point is duplicated in route geometry [#2992](https://github.com/valhalla/valhalla/pull/2992)
   * FIXED: Fix run_with_server.py to work on macOS [#3003](https://github.com/valhalla/valhalla/pull/3003)
   * FIXED: Removed unexpected maneuvers at sharp bends [#2968](https://github.com/valhalla/valhalla/pull/2968)
   * FIXED: Remove large number formatting for non-US countries [#3015](https://github.com/valhalla/valhalla/pull/3015)
   * FIXED: Odin undefined behaviour: handle case when xedgeuse is not initialized [#3020](https://github.com/valhalla/valhalla/pull/3020)

* **Enhancement**
   * Pedestrian crossing should be a separate TripLeg_Use [#2950](https://github.com/valhalla/valhalla/pull/2950)
   * CHANGED: Azure uses ninja as generator [#2779](https://github.com/valhalla/valhalla/pull/2779)
   * ADDED: Support for date_time type invariant for map matching [#2712](https://github.com/valhalla/valhalla/pull/2712)
   * ADDED: Add Bulgarian locale [#2825](https://github.com/valhalla/valhalla/pull/2825)
   * FIXED: No need for write permissions on tarball indices [#2822](https://github.com/valhalla/valhalla/pull/2822)
   * ADDED: nit: Links debug build with lld [#2813](https://github.com/valhalla/valhalla/pull/2813)
   * ADDED: Add costing option `use_living_streets` to avoid or favor living streets in route. [#2788](https://github.com/valhalla/valhalla/pull/2788)
   * CHANGED: Do not allocate mapped_cache vector in skadi when no elevation source is provided. [#2841](https://github.com/valhalla/valhalla/pull/2841)
   * ADDED: avoid_polygons logic [#2750](https://github.com/valhalla/valhalla/pull/2750)
   * ADDED: Added support for destination for conditional access restrictions [#2857](https://github.com/valhalla/valhalla/pull/2857)
   * CHANGED: Large sequences are now merge sorted which can be dramatically faster with certain hardware configurations. This is especially useful in speeding up the earlier stages (parsing, graph construction) of tile building [#2850](https://github.com/valhalla/valhalla/pull/2850)
   * CHANGED: When creating the initial graph edges by setting at which nodes they start and end, first mark the indices of those nodes in another sequence and then sort them by edgeid so that we can do the setting of start and end node sequentially in the edges file. This is much more efficient on certain hardware configurations [#2851](https://github.com/valhalla/valhalla/pull/2851)
   * CHANGED: Use relative cost threshold to extend search in bidirectional astar in order to find more alternates [#2868](https://github.com/valhalla/valhalla/pull/2868)
   * CHANGED: Throw an exception if directory does not exist when building traffic extract [#2871](https://github.com/valhalla/valhalla/pull/2871)
   * CHANGED: Support for ignoring multiple consecutive closures at start/end locations [#2846](https://github.com/valhalla/valhalla/pull/2846)
   * ADDED: Added sac_scale to trace_attributes output and locate edge output [#2818](https://github.com/valhalla/valhalla/pull/2818)
   * ADDED: Ukrainian language translations [#2882](https://github.com/valhalla/valhalla/pull/2882)
   * ADDED: Add support for closure annotations [#2816](https://github.com/valhalla/valhalla/pull/2816)
   * ADDED: Add costing option `service_factor`. Implement possibility to avoid or favor generic service roads in route for all costing options. [#2870](https://github.com/valhalla/valhalla/pull/2870)
   * CHANGED: Reduce stop impact cost when flow data is present [#2891](https://github.com/valhalla/valhalla/pull/2891)
   * CHANGED: Update visual compare script [#2803](https://github.com/valhalla/valhalla/pull/2803)
   * CHANGED: Service roads are not penalized for `pedestrian` costing by default. [#2898](https://github.com/valhalla/valhalla/pull/2898)
   * ADDED: Add complex mandatory restrictions support [#2766](https://github.com/valhalla/valhalla/pull/2766)
   * ADDED: Status endpoint for future status info and health checking of running service [#2907](https://github.com/valhalla/valhalla/pull/2907)
   * ADDED: Add min_level argument to valhalla_ways_to_edges [#2918](https://github.com/valhalla/valhalla/pull/2918)
   * ADDED: Adding ability to store the roundabout_exit_turn_degree to the maneuver [#2941](https://github.com/valhalla/valhalla/pull/2941)
   * ADDED: Penalize pencil point uturns and uturns at short internal edges. Note: `motorcycle` and `motor_scooter` models do not penalize on short internal edges. No new uturn penalty logic has been added to the pedestrian and bicycle costing models. [#2944](https://github.com/valhalla/valhalla/pull/2944)
   * CHANGED: Allow config object to be passed-in to path algorithms [#2949](https://github.com/valhalla/valhalla/pull/2949)
   * CHANGED: Allow disabling Werror
   * ADDED: Add ability to build Valhalla modules as STATIC libraries. [#2957](https://github.com/valhalla/valhalla/pull/2957)
   * NIT: Enables compiler warnings in part of mjolnir module [#2922](https://github.com/valhalla/valhalla/pull/2922)
   * CHANGED: Refactor isochrone/reachability forward/reverse search to reduce code repetition [#2969](https://github.com/valhalla/valhalla/pull/2969)
   * ADDED: Set the roundabout exit shape index when we are collapsing the roundabout maneuvers. [#2975](https://github.com/valhalla/valhalla/pull/2975)
   * CHANGED: Penalized closed edges if using them at start/end locations [#2964](https://github.com/valhalla/valhalla/pull/2964)
   * ADDED: Add shoulder to trace_attributes output. [#2980](https://github.com/valhalla/valhalla/pull/2980)
   * CHANGED: Refactor bidirectional astar forward/reverse search to reduce code repetition [#2970](https://github.com/valhalla/valhalla/pull/2970)
   * CHANGED: Factor for service roads is 1.0 by default. [#2988](https://github.com/valhalla/valhalla/pull/2988)
   * ADDED: Support for conditionally skipping CI runs [#2986](https://github.com/valhalla/valhalla/pull/2986)
   * ADDED: Add instructions for building valhalla on `arm64` macbook [#2997](https://github.com/valhalla/valhalla/pull/2997)
   * NIT: Enables compiler warnings in part of mjolnir module [#2995](https://github.com/valhalla/valhalla/pull/2995)
   * CHANGED: nit(rename): Renames the encoded live speed properties [#2998](https://github.com/valhalla/valhalla/pull/2998)
   * ADDED: ci: Vendors the codecov script [#3002](https://github.com/valhalla/valhalla/pull/3002)
   * CHANGED: Allow None build type [#3005](https://github.com/valhalla/valhalla/pull/3005)
   * CHANGED: ci: Build Python bindings for Mac OS [#3013](https://github.com/valhalla/valhalla/pull/3013)

## Release Date: 2021-01-25 Valhalla 3.1.0
* **Removed**
   * REMOVED: Remove Node bindings. [#2502](https://github.com/valhalla/valhalla/pull/2502)
   * REMOVED: appveyor builds. [#2550](https://github.com/valhalla/valhalla/pull/2550)
   * REMOVED: Removed x86 CI builds. [#2792](https://github.com/valhalla/valhalla/pull/2792)

* **Bug Fix**
   * FIXED: Crazy ETAs.  If a way has forward speed with no backward speed and it is not oneway, then we must set the default speed.  The reverse logic applies as well.  If a way has no backward speed but has a forward speed and it is not a oneway, then set the default speed. [#2102](https://github.com/valhalla/valhalla/pull/2102)
   * FIXED: Map matching elapsed times spliced amongst different legs and discontinuities are now correct [#2104](https://github.com/valhalla/valhalla/pull/2104)
   * FIXED: Date time information is now propagated amongst different legs and discontinuities [#2107](https://github.com/valhalla/valhalla/pull/2107)
   * FIXED: Adds support for geos-3.8 c++ api [#2021](https://github.com/valhalla/valhalla/issues/2021)
   * FIXED: Updated the osrm serializer to not set junction name for osrm origin/start maneuver - this is not helpful since we are not transitioning through the intersection.  [#2121](https://github.com/valhalla/valhalla/pull/2121)
   * FIXED: Removes precomputing of edge-costs which lead to wrong results [#2120](https://github.com/valhalla/valhalla/pull/2120)
   * FIXED: Complex turn-restriction invalidates edge marked as kPermanent [#2103](https://github.com/valhalla/valhalla/issues/2103)
   * FIXED: Fixes bug with inverted time-restriction parsing [#2167](https://github.com/valhalla/valhalla/pull/2167)
   * FIXED: Fixed several bugs with numeric underflow in map-matching trip durations. These may
     occur when serializing match results where adjacent trace points appear out-of-sequence on the
     same edge [#2178](https://github.com/valhalla/valhalla/pull/2178)
     - `MapMatcher::FormPath` now catches route discontinuities on the same edge when the distance
       percentage along don't agree. The trip leg builder builds disconnected legs on a single edge
       to avoid duration underflow.
     - Correctly populate edge groups when matching results contain loops. When a loop occurs,
       the leg builder now starts at the correct edge where the loop ends, and correctly accounts
       for any contained edges.
     - Duration over-trimming at the terminating edge of a match.
   * FIXED: Increased internal precision of time tracking per edge and maneuver so that maneuver times sum to the same time represented in the leg summary [#2195](https://github.com/valhalla/valhalla/pull/2195)
   * FIXED: Tagged speeds were not properly marked. We were not using forward and backward speeds to flag if a speed is tagged or not.  Should not update turn channel speeds if we are not inferring them.  Added additional logic to handle PH in the conditional restrictions. Do not update stop impact for ramps if they are marked as internal. [#2198](https://github.com/valhalla/valhalla/pull/2198)
   * FIXED: Fixed the sharp turn phrase [#2226](https://github.com/valhalla/valhalla/pull/2226)
   * FIXED: Protect against duplicate points in the input or points that snap to the same location resulting in `nan` times for the legs of the map match (of a 0 distance route) [#2229](https://github.com/valhalla/valhalla/pull/2229)
   * FIXED: Improves restriction check on briding edge in Bidirectional Astar [#2228](https://github.com/valhalla/valhalla/pull/2242)
   * FIXED: Allow nodes at location 0,0 [#2245](https://github.com/valhalla/valhalla/pull/2245)
   * FIXED: Fix RapidJSON compiler warnings and naming conflict [#2249](https://github.com/valhalla/valhalla/pull/2249)
   * FIXED: Fixed bug in resample_spherical_polyline where duplicate successive lat,lng locations in the polyline resulting in `nan` for the distance computation which shortcuts further sampling [#2239](https://github.com/valhalla/valhalla/pull/2239)
   * FIXED: Update exit logic for non-motorways [#2252](https://github.com/valhalla/valhalla/pull/2252)
   * FIXED: Transition point map-matching. When match results are on a transition point, we search for the sibling nodes at that transition and snap it to the corresponding edges in the route. [#2258](https://github.com/valhalla/valhalla/pull/2258)
   * FIXED: Fixed verbal multi-cue logic [#2270](https://github.com/valhalla/valhalla/pull/2270)
   * FIXED: Fixed Uturn cases when a not_thru edge is connected to the origin edge. [#2272](https://github.com/valhalla/valhalla/pull/2272)
   * FIXED: Update intersection classes in osrm response to not label all ramps as motorway [#2279](https://github.com/valhalla/valhalla/pull/2279)
   * FIXED: Fixed bug in mapmatcher when interpolation point goes before the first valid match or after the last valid match. Such behavior usually leads to discontinuity in matching. [#2275](https://github.com/valhalla/valhalla/pull/2275)
   * FIXED: Fixed an issue for time_allowed logic.  Previously we returned false on the first time allowed restriction and did not check them all. Added conditional restriction gurka test and datetime optional argument to gurka header file. [#2286](https://github.com/valhalla/valhalla/pull/2286)
   * FIXED: Fixed an issue for date ranges.  For example, for the range Jan 04 to Jan 02 we need to test to end of the year and then from the first of the year to the end date.  Also, fixed an emergency tag issue.  We should only set the use to emergency if all other access is off. [#2290](https://github.com/valhalla/valhalla/pull/2290)
   * FIXED: Found a few issues with the initial ref and direction logic for ways.  We were overwriting the refs with directionals to the name_offset_map instead of concatenating them together.  Also, we did not allow for blank entries for GetTagTokens. [#2298](https://github.com/valhalla/valhalla/pull/2298)
   * FIXED: Fixed an issue where MatchGuidanceViewJunctions is only looking at the first edge. Set the data_id for guidance views to the changeset id as it is already being populated. Also added test for guidance views. [#2303](https://github.com/valhalla/valhalla/pull/2303)
   * FIXED: Fixed a problem with live speeds where live speeds were being used to determine access, even when a live
   speed (current time) route wasn't what was requested. [#2311](https://github.com/valhalla/valhalla/pull/2311)
   * FIXED: Fix break/continue typo in search filtering [#2317](https://github.com/valhalla/valhalla/pull/2317)
   * FIXED: Fix a crash in trace_route due to iterating past the end of a vector. [#2322](https://github.com/valhalla/valhalla/pull/2322)
   * FIXED: Don't allow timezone information in the local date time string attached at each location. [#2312](https://github.com/valhalla/valhalla/pull/2312)
   * FIXED: Fix short route trimming in bidirectional astar [#2323](https://github.com/valhalla/valhalla/pull/2323)
   * FIXED: Fix shape trimming in leg building for snap candidates that lie within the margin of rounding error [#2326](https://github.com/valhalla/valhalla/pull/2326)
   * FIXED: Fixes route duration underflow with traffic data [#2325](https://github.com/valhalla/valhalla/pull/2325)
   * FIXED: Parse mtb:scale tags and set bicycle access if present [#2117](https://github.com/valhalla/valhalla/pull/2117)
   * FIXED: Fixed segfault.  Shape was missing from options for valhalla_path_comparison and valhalla_run_route.  Also, costing options was missing in valhalla_path_comparison. [#2343](https://github.com/valhalla/valhalla/pull/2343)
   * FIXED: Handle decimal numbers with zero-value mantissa properly in Lua [#2355](https://github.com/valhalla/valhalla/pull/2355)
   * FIXED: Many issues that resulted in discontinuities, failed matches or incorrect time/duration for map matching requests. [#2292](https://github.com/valhalla/valhalla/pull/2292)
   * FIXED: Seeing segfault when loading large osmdata data files before loading LuaJit. LuaJit fails to create luaL_newstate() Ref: [#2158](https://github.com/ntop/ntopng/issues/2158) Resolution is to load LuaJit before loading the data files. [#2383](https://github.com/valhalla/valhalla/pull/2383)
   * FIXED: Store positive/negative OpenLR offsets in bucketed form [#2405](https://github.com/valhalla/valhalla/2405)
   * FIXED: Fix on map-matching return code when breakage distance limitation exceeds. Instead of letting the request goes into meili and fails in finding a route, we check the distance in loki and early return with exception code 172. [#2406](https://github.com/valhalla/valhalla/pull/2406)
   * FIXED: Don't create edges for portions of ways that are doubled back on themselves as this confuses opposing edge index computations [#2385](https://github.com/valhalla/valhalla/pull/2385)
   * FIXED: Protect against nan in uniform_resample_spherical_polyline. [#2431](https://github.com/valhalla/valhalla/pull/2431)
   * FIXED: Obvious maneuvers. [#2436](https://github.com/valhalla/valhalla/pull/2436)
   * FIXED: Base64 encoding/decoding [#2452](https://github.com/valhalla/valhalla/pull/2452)
   * FIXED: Added post roundabout instruction when enter/exit roundabout maneuvers are combined [#2454](https://github.com/valhalla/valhalla/pull/2454)
   * FIXED: openlr: Explicitly check for linear reference option for Valhalla serialization. [#2458](https://github.com/valhalla/valhalla/pull/2458)
   * FIXED: Fix segfault: Do not combine last turn channel maneuver. [#2463](https://github.com/valhalla/valhalla/pull/2463)
   * FIXED: Remove extraneous whitespaces from ja-JP.json. [#2471](https://github.com/valhalla/valhalla/pull/2471)
   * FIXED: Checks protobuf serialization/parsing success [#2477](https://github.com/valhalla/valhalla/pull/2477)
   * FIXED: Fix dereferencing of end for std::lower_bound in sequence and possible UB [#2488](https://github.com/valhalla/valhalla/pull/2488)
   * FIXED: Make tile building reproducible: fix UB-s [#2480](https://github.com/valhalla/valhalla/pull/2480)
   * FIXED: Zero initialize EdgeInfoInner.spare0_. Uninitialized spare0_ field produced UB which causes gurka_reproduce_tile_build to fail intermittently. [#2499](https://github.com/valhalla/valhalla/pull/2499)
   * FIXED: Drop unused CHANGELOG validation script, straggling NodeJS references [#2506](https://github.com/valhalla/valhalla/pull/2506)
   * FIXED: Fix missing nullptr checks in graphreader and loki::Reach (causing segfault during routing with not all levels of tiles available) [#2504](https://github.com/valhalla/valhalla/pull/2504)
   * FIXED: Fix mismatch of triplegedge roadclass and directededge roadclass [#2507](https://github.com/valhalla/valhalla/pull/2507)
   * FIXED: Improve german destination_verbal_alert phrases [#2509](https://github.com/valhalla/valhalla/pull/2509)
   * FIXED: Undefined behavior cases discovered with undefined behavior sanitizer tool. [#2498](https://github.com/valhalla/valhalla/pull/2498)
   * FIXED: Fixed logic so verbal keep instructions use branch exit sign info for ramps [#2520](https://github.com/valhalla/valhalla/pull/2520)
   * FIXED: Fix bug in trace_route for uturns causing garbage coordinates [#2517](https://github.com/valhalla/valhalla/pull/2517)
   * FIXED: Simplify heading calculation for turn type. Remove undefined behavior case. [#2513](https://github.com/valhalla/valhalla/pull/2513)
   * FIXED: Always set costing name even if one is not provided for osrm serializer weight_name. [#2528](https://github.com/valhalla/valhalla/pull/2528)
   * FIXED: Make single-thread tile building reproducible: fix seed for shuffle, use concurrency configuration from the mjolnir section. [#2515](https://github.com/valhalla/valhalla/pull/2515)
   * FIXED: More Windows compatibility: build tiles and some run actions work now (including CI tests) [#2300](https://github.com/valhalla/valhalla/issues/2300)
   * FIXED: Transcoding of c++ location to pbf location used path edges in the place of filtered edges. [#2542](https://github.com/valhalla/valhalla/pull/2542)
   * FIXED: Add back whitelisting action types. [#2545](https://github.com/valhalla/valhalla/pull/2545)
   * FIXED: Allow uturns for truck costing now that we have derived deadends marked in the edge label [#2559](https://github.com/valhalla/valhalla/pull/2559)
   * FIXED: Map matching uturn trimming at the end of an edge where it wasn't needed. [#2558](https://github.com/valhalla/valhalla/pull/2558)
   * FIXED: Multicue enter roundabout [#2556](https://github.com/valhalla/valhalla/pull/2556)
   * FIXED: Changed reachability computation to take into account live speed [#2597](https://github.com/valhalla/valhalla/pull/2597)
   * FIXED: Fixed a bug where the temp files were not getting read in if you started with the construct edges or build phase for valhalla_build_tiles. [#2601](https://github.com/valhalla/valhalla/pull/2601)
   * FIXED: Updated fr-FR.json with partial translations. [#2605](https://github.com/valhalla/valhalla/pull/2605)
   * FIXED: Removed superfluous const qualifier from odin/signs [#2609](https://github.com/valhalla/valhalla/pull/2609)
   * FIXED: Internal maneuver placement [#2600](https://github.com/valhalla/valhalla/pull/2600)
   * FIXED: Complete fr-FR.json locale. [#2614](https://github.com/valhalla/valhalla/pull/2614)
   * FIXED: Don't truncate precision in polyline encoding [#2632](https://github.com/valhalla/valhalla/pull/2632)
   * FIXED: Fix all compiler warnings in sif and set to -Werror [#2642](https://github.com/valhalla/valhalla/pull/2642)
   * FIXED: Remove unnecessary maneuvers to continue straight [#2647](https://github.com/valhalla/valhalla/pull/2647)
   * FIXED: Linear reference support in route/mapmatch apis (FOW, FRC, bearing, and number of references) [#2645](https://github.com/valhalla/valhalla/pull/2645)
   * FIXED: Ambiguous local to global (with timezone information) date time conversions now all choose to use the later time instead of throwing unhandled exceptions [#2665](https://github.com/valhalla/valhalla/pull/2665)
   * FIXED: Overestimated reach caused be reenquing transition nodes without checking that they had been already expanded [#2670](https://github.com/valhalla/valhalla/pull/2670)
   * FIXED: Build with C++17 standard. Deprecated function calls are substituted with new ones. [#2669](https://github.com/valhalla/valhalla/pull/2669)
   * FIXED: Improve German post_transition_verbal instruction [#2677](https://github.com/valhalla/valhalla/pull/2677)
   * FIXED: Lane updates.  Add the turn lanes to all edges of the way.  Do not "enhance" turn lanes if they are part of a complex restriction.  Moved ProcessTurnLanes after UpdateManeuverPlacementForInternalIntersectionTurns.  Fix for a missing "uturn" indication for intersections on the previous maneuver, we were serializing an empty list. [#2679](https://github.com/valhalla/valhalla/pull/2679)
   * FIXED: Fixes OpenLr serialization [#2688](https://github.com/valhalla/valhalla/pull/2688)
   * FIXED: Internal edges can't be also a ramp or a turn channel.  Also, if an edge is marked as ramp and turn channel mark it as a ramp.  [#2689](https://github.com/valhalla/valhalla/pull/2689)
   * FIXED: Check that speeds are equal for the edges going in the same direction while buildig shortcuts [#2691](https://github.com/valhalla/valhalla/pull/2691)
   * FIXED: Missing fork or bear instruction [#2683](https://github.com/valhalla/valhalla/pull/2683)
   * FIXED: Eliminate null pointer dereference in GraphReader::AreEdgesConnected [#2695](https://github.com/valhalla/valhalla/issues/2695)
   * FIXED: Fix polyline simplification float/double comparison [#2698](https://github.com/valhalla/valhalla/issues/2698)
   * FIXED: Weights were sometimes negative due to incorrect updates to elapsed_cost [#2702](https://github.com/valhalla/valhalla/pull/2702)
   * FIXED: Fix bidirectional route failures at deadends [#2705](https://github.com/valhalla/valhalla/pull/2705)
   * FIXED: Updated logic to call out a non-obvious turn [#2708](https://github.com/valhalla/valhalla/pull/2708)
   * FIXED: valhalla_build_statistics multithreaded mode fixed [#2707](https://github.com/valhalla/valhalla/pull/2707)
   * FIXED: If infer_internal_intersections is true then allow internals that are also ramps or TCs. Without this we produce an extra continue maneuver.  [#2710](https://github.com/valhalla/valhalla/pull/2710)
   * FIXED: We were routing down roads that should be destination only. Now we mark roads with motor_vehicle=destination and motor_vehicle=customers or access=destination and access=customers as destination only. [#2722](https://github.com/valhalla/valhalla/pull/2722)
   * FIXED: Replace all Python2 print statements with Python3 syntax [#2716](https://github.com/valhalla/valhalla/issues/2716)
   * FIXED: Some HGT files not found [#2723](https://github.com/valhalla/valhalla/issues/2723)
   * FIXED: Fix PencilPointUturn detection by removing short-edge check and updating angle threshold [#2725](https://github.com/valhalla/valhalla/issues/2725)
   * FIXED: Fix invalid continue/bear maneuvers [#2729](https://github.com/valhalla/valhalla/issues/2729)
   * FIXED: Fixes an issue that lead to double turns within a very short distance, when instead, it should be a u-turn. We now collapse double L turns or double R turns in short non-internal intersections to u-turns. [#2740](https://github.com/valhalla/valhalla/pull/2740)
   * FIXED: fixes an issue that lead to adding an extra maneuver. We now combine a current maneuver short length non-internal edges (left or right) with the next maneuver that is a kRampStraight. [#2741](https://github.com/valhalla/valhalla/pull/2741)
   * FIXED: Reduce verbose instructions by collapsing small end ramp forks [#2762](https://github.com/valhalla/valhalla/issues/2762)
   * FIXED: Remove redundant return statements [#2776](https://github.com/valhalla/valhalla/pull/2776)
   * FIXED: Added unit test for BuildAdminFromPBF() to test GEOS 3.9 update. [#2787](https://github.com/valhalla/valhalla/pull/2787)
   * FIXED: Add support for geos-3.9 c++ api [#2739](https://github.com/valhalla/valhalla/issues/2739)
   * FIXED: Fix check for live speed validness [#2797](https://github.com/valhalla/valhalla/pull/2797)

* **Enhancement**
   * ADDED: Matrix of Bike Share [#2590](https://github.com/valhalla/valhalla/pull/2590)
   * ADDED: Add ability to provide custom implementation for candidate collection in CandidateQuery. [#2328](https://github.com/valhalla/valhalla/pull/2328)
   * ADDED: Cancellation of tile downloading. [#2319](https://github.com/valhalla/valhalla/pull/2319)
   * ADDED: Return the coordinates of the nodes isochrone input locations snapped to [#2111](https://github.com/valhalla/valhalla/pull/2111)
   * ADDED: Allows more complicated routes in timedependent a-star before timing out [#2068](https://github.com/valhalla/valhalla/pull/2068)
   * ADDED: Guide signs and junction names [#2096](https://github.com/valhalla/valhalla/pull/2096)
   * ADDED: Added a bool to the config indicating whether to use commercially set attributes.  Added logic to not call IsIntersectionInternal if this is a commercial data set.  [#2132](https://github.com/valhalla/valhalla/pull/2132)
   * ADDED: Removed commercial data set bool to the config and added more knobs for data.  Added infer_internal_intersections, infer_turn_channels, apply_country_overrides, and use_admin_db.  [#2173](https://github.com/valhalla/valhalla/pull/2173)
   * ADDED: Allow using googletest in unit tests and convert all tests to it (old test.cc is completely removed). [#2128](https://github.com/valhalla/valhalla/pull/2128)
   * ADDED: Add guidance view capability. [#2209](https://github.com/valhalla/valhalla/pull/2209)
   * ADDED: Collect turn cost information as path is formed so that it can be serialized out for trace attributes or osrm flavored intersections. Also add shape_index to osrm intersections. [#2207](https://github.com/valhalla/valhalla/pull/2207)
   * ADDED: Added alley factor to autocost.  Factor is defaulted at 1.0f or do not avoid alleys. [#2246](https://github.com/valhalla/valhalla/pull/2246)
   * ADDED: Support unlimited speed limits where maxspeed=none. [#2251](https://github.com/valhalla/valhalla/pull/2251)
   * ADDED: Implement improved Reachability check using base class Dijkstra. [#2243](https://github.com/valhalla/valhalla/pull/2243)
   * ADDED: Gurka integration test framework with ascii-art maps [#2244](https://github.com/valhalla/valhalla/pull/2244)
   * ADDED: Add to the stop impact when transitioning from higher to lower class road and we are not on a turn channel or ramp. Also, penalize lefts when driving on the right and vice versa. [#2282](https://github.com/valhalla/valhalla/pull/2282)
   * ADDED: Added reclassify_links, use_direction_on_ways, and allow_alt_name as config options.  If `use_direction_on_ways = true` then use `direction` and `int_direction` on the way to update the directional for the `ref` and `int_ref`.  Also, copy int_efs to the refs. [#2285](https://github.com/valhalla/valhalla/pull/2285)
   * ADDED: Add support for live traffic. [#2268](https://github.com/valhalla/valhalla/pull/2268)
   * ADDED: Implement per-location search filters for functional road class and forms of way. [#2289](https://github.com/valhalla/valhalla/pull/2289)
   * ADDED: Approach, multi-cue, and length updates [#2313](https://github.com/valhalla/valhalla/pull/2313)
   * ADDED: Speed up timezone differencing calculation if cache is provided. [#2316](https://github.com/valhalla/valhalla/pull/2316)
   * ADDED: Added rapidjson/schema.h to baldr/rapidjson_util.h to make it available for use within valhalla. [#2330](https://github.com/valhalla/valhalla/issues/2330)
   * ADDED: Support decimal precision for height values in elevation service. Also support polyline5 for encoded polylines input and output to elevation service. [#2324](https://github.com/valhalla/valhalla/pull/2324)
   * ADDED: Use both imminent and distant verbal multi-cue phrases. [#2353](https://github.com/valhalla/valhalla/pull/2353)
   * ADDED: Split parsing stage into 3 separate stages. [#2339](https://github.com/valhalla/valhalla/pull/2339)
   * CHANGED: Speed up graph enhancing by avoiding continuous unordered_set rebuilding [#2349](https://github.com/valhalla/valhalla/pull/2349)
   * CHANGED: Skip calling out to Lua for nodes/ways/relations with not tags - speeds up parsing. [#2351](https://github.com/valhalla/valhalla/pull/2351)
   * CHANGED: Switch to LuaJIT for lua scripting - speeds up file parsing [#2352](https://github.com/valhalla/valhalla/pull/2352)
   * ADDED: Ability to create OpenLR records from raw data. [#2356](https://github.com/valhalla/valhalla/pull/2356)
   * ADDED: Revamp length phrases [#2359](https://github.com/valhalla/valhalla/pull/2359)
   * CHANGED: Do not allocate memory in skadi if we don't need it. [#2373](https://github.com/valhalla/valhalla/pull/2373)
   * CHANGED: Map matching: throw error (443/NoSegment) when no candidate edges are available. [#2370](https://github.com/valhalla/valhalla/pull/2370/)
   * ADDED: Add sk-SK.json (slovak) localization file. [#2376](https://github.com/valhalla/valhalla/pull/2376)
   * ADDED: Extend roundabout phrases. [#2378](https://github.com/valhalla/valhalla/pull/2378)
   * ADDED: More roundabout phrase tests. [#2382](https://github.com/valhalla/valhalla/pull/2382)
   * ADDED: Update the turn and continue phrases to include junction names and guide signs. [#2386](https://github.com/valhalla/valhalla/pull/2386)
   * ADDED: Add the remaining guide sign toward phrases [#2389](https://github.com/valhalla/valhalla/pull/2389)
   * ADDED: The ability to allow immediate uturns at trace points in a map matching request [#2380](https://github.com/valhalla/valhalla/pull/2380)
   * ADDED: Add utility functions to Signs. [#2390](https://github.com/valhalla/valhalla/pull/2390)
   * ADDED: Unified time tracking for all algorithms that support time-based graph expansion. [#2278](https://github.com/valhalla/valhalla/pull/2278)
   * ADDED: Add rail_ferry use and costing. [#2408](https://github.com/valhalla/valhalla/pull/2408)
   * ADDED: `street_side_max_distance`, `display_lat` and `display_lon` to `locations` in input for better control of routing side of street [#1769](https://github.com/valhalla/valhalla/pull/1769)
   * ADDED: Add additional exit phrases. [#2421](https://github.com/valhalla/valhalla/pull/2421)
   * ADDED: Add Japanese locale, update German. [#2432](https://github.com/valhalla/valhalla/pull/2432)
   * ADDED: Gurka expect_route refactor [#2435](https://github.com/valhalla/valhalla/pull/2435)
   * ADDED: Add option to suppress roundabout exits [#2437](https://github.com/valhalla/valhalla/pull/2437)
   * ADDED: Add Greek locale. [#2438](https://github.com/valhalla/valhalla/pull/2438)
   * ADDED (back): Support for 64bit wide way ids in the edgeinfo structure with no impact to size for data sources with ids 32bits wide. [#2422](https://github.com/valhalla/valhalla/pull/2422)
   * ADDED: Support for 64bit osm node ids in parsing stage of tile building [#2422](https://github.com/valhalla/valhalla/pull/2422)
   * CHANGED: Point2/PointLL are now templated to allow for higher precision coordinate math when desired [#2429](https://github.com/valhalla/valhalla/pull/2429)
   * ADDED: Optional OpenLR Encoded Path Edges in API Response [#2424](https://github.com/valhalla/valhalla/pull/2424)
   * ADDED: Add explicit include for sstream to be compatible with msvc_x64 toolset. [#2449](https://github.com/valhalla/valhalla/pull/2449)
   * ADDED: Properly split returned path if traffic conditions change partway along edges [#2451](https://github.com/valhalla/valhalla/pull/2451/files)
   * ADDED: Add Dutch locale. [#2464](https://github.com/valhalla/valhalla/pull/2464)
   * ADDED: Check with address sanititizer in CI. Add support for undefined behavior sanitizer. [#2487](https://github.com/valhalla/valhalla/pull/2487)
   * ADDED: Ability to recost a path and increased cost/time details along the trippath and json output [#2425](https://github.com/valhalla/valhalla/pull/2425)
   * ADDED: Add the ability to do bikeshare based (ped/bike) multimodal routing [#2031](https://github.com/valhalla/valhalla/pull/2031)
   * ADDED: Route through restrictions enabled by introducing a costing option. [#2469](https://github.com/valhalla/valhalla/pull/2469)
   * ADDED: Migrated to Ubuntu 20.04 base-image [#2508](https://github.com/valhalla/valhalla/pull/2508)
   * CHANGED: Speed up parseways stage by avoiding multiple string comparisons [#2518](https://github.com/valhalla/valhalla/pull/2518)
   * CHANGED: Speed up enhance stage by avoiding GraphTileBuilder copying [#2468](https://github.com/valhalla/valhalla/pull/2468)
   * ADDED: Costing options now includes shortest flag which favors shortest path routes [#2555](https://github.com/valhalla/valhalla/pull/2555)
   * ADDED: Incidents in intersections [#2547](https://github.com/valhalla/valhalla/pull/2547)
   * CHANGED: Refactor mapmatching configuration to use a struct (instead of `boost::property_tree::ptree`). [#2485](https://github.com/valhalla/valhalla/pull/2485)
   * ADDED: Save exit maneuver's begin heading when combining enter & exit roundabout maneuvers. [#2554](https://github.com/valhalla/valhalla/pull/2554)
   * ADDED: Added new urban flag that can be set if edge is within city boundaries to data processing; new use_urban_tag config option; added to osrm response within intersections. [#2522](https://github.com/valhalla/valhalla/pull/2522)
   * ADDED: Parses OpenLr of type PointAlongLine [#2565](https://github.com/valhalla/valhalla/pull/2565)
   * ADDED: Use edge.is_urban is set for serializing is_urban. [#2568](https://github.com/valhalla/valhalla/pull/2568)
   * ADDED: Added new rest/service area uses on the edge. [#2533](https://github.com/valhalla/valhalla/pull/2533)
   * ADDED: Dependency cache for Azure [#2567](https://github.com/valhalla/valhalla/pull/2567)
   * ADDED: Added flexibility to remove the use of the admindb and to use the country and state iso from the tiles; [#2579](https://github.com/valhalla/valhalla/pull/2579)
   * ADDED: Added toll gates and collection points (gantry) to the node;  [#2532](https://github.com/valhalla/valhalla/pull/2532)
   * ADDED: Added osrm serialization for rest/service areas and admins. [#2594](https://github.com/valhalla/valhalla/pull/2594)
   * CHANGED: Improved Russian localization; [#2593](https://github.com/valhalla/valhalla/pull/2593)
   * ADDED: Support restricted class in intersection annotations [#2589](https://github.com/valhalla/valhalla/pull/2589)
   * ADDED: Added trail type trace [#2606](https://github.com/valhalla/valhalla/pull/2606)
   * ADDED: Added tunnel names to the edges as a tagged name.  [#2608](https://github.com/valhalla/valhalla/pull/2608)
   * CHANGED: Moved incidents to the trip leg and cut the shape of the leg at that location [#2610](https://github.com/valhalla/valhalla/pull/2610)
   * ADDED: Costing option to ignore_closures when routing with current flow [#2615](https://github.com/valhalla/valhalla/pull/2615)
   * ADDED: Cross-compilation ability with MinGW64 [#2619](https://github.com/valhalla/valhalla/pull/2619)
   * ADDED: Defines the incident tile schema and incident metadata [#2620](https://github.com/valhalla/valhalla/pull/2620)
   * ADDED: Moves incident serializer logic into a generic serializer [#2621](https://github.com/valhalla/valhalla/pull/2621)
   * ADDED: Incident loading singleton for continually refreshing incident tiles [#2573](https://github.com/valhalla/valhalla/pull/2573)
   * ADDED: One shot mode to valhalla_service so you can run a single request of any type without starting a server [#2624](https://github.com/valhalla/valhalla/pull/2624)
   * ADDED: Adds text instructions to OSRM output [#2625](https://github.com/valhalla/valhalla/pull/2625)
   * ADDED: Adds support for alternate routes [#2626](https://github.com/valhalla/valhalla/pull/2626)
   * CHANGED: Switch Python bindings generator from boost.python to header-only pybind11[#2644](https://github.com/valhalla/valhalla/pull/2644)
   * ADDED: Add support of input file for one-shot mode of valhalla_service [#2648](https://github.com/valhalla/valhalla/pull/2648)
   * ADDED: Linear reference support to locate api [#2645](https://github.com/valhalla/valhalla/pull/2645)
   * ADDED: Implemented OSRM-like turn duration calculation for car. Uses it now in auto costing. [#2651](https://github.com/valhalla/valhalla/pull/2651)
   * ADDED: Enhanced turn lane information in guidance [#2653](https://github.com/valhalla/valhalla/pull/2653)
   * ADDED: `top_speed` option for all motorized vehicles [#2667](https://github.com/valhalla/valhalla/issues/2667)
   * CHANGED: Move turn_lane_direction helper to odin/util [#2675](https://github.com/valhalla/valhalla/pull/2675)
   * ADDED: Add annotations to osrm response including speed limits, unit and sign conventions [#2668](https://github.com/valhalla/valhalla/pull/2668)
   * ADDED: Added functions for predicted speeds encoding-decoding [#2674](https://github.com/valhalla/valhalla/pull/2674)
   * ADDED: Time invariant routing via the bidirectional algorithm. This has the effect that when time dependent routes (arrive_by and depart_at) fall back to bidirectional due to length restrictions they will actually use the correct time of day for one of the search directions [#2660](https://github.com/valhalla/valhalla/pull/2660)
   * ADDED: If the length of the edge is greater than kMaxEdgeLength, then consider this a catastrophic error if the should_error bool is true in the set_length function. [#2678](https://github.com/valhalla/valhalla/pull/2678)
   * ADDED: Moved lat,lon coordinates structures from single to double precision. Improves geometry accuracy noticibly at zooms above 17 as well as coordinate snapping and any other geometric operations. Adds about a 2% performance penalty for standard routes. Graph nodes now have 7 digits of precision.  [#2693](https://github.com/valhalla/valhalla/pull/2693)
   * ADDED: Added signboards to guidance views.  [#2687](https://github.com/valhalla/valhalla/pull/2687)
   * ADDED: Regular speed on shortcut edges is calculated with turn durations taken into account. Truck, motorcycle and motorscooter profiles use OSRM-like turn duration. [#2662](https://github.com/valhalla/valhalla/pull/2662)
   * CHANGED: Remove astar algorithm and replace its use with timedep_forward as its redundant [#2706](https://github.com/valhalla/valhalla/pull/2706)
   * ADDED: Recover and recost all shortcuts in final path for bidirectional astar algorithm [#2711](https://github.com/valhalla/valhalla/pull/2711)
   * ADDED: An option for shortcut recovery to be cached at start up to reduce the time it takes to do so on the fly [#2714](https://github.com/valhalla/valhalla/pull/2714)
   * ADDED: If width <= 1.9 then no access for auto, truck, bus, taxi, emergency and hov. [#2713](https://github.com/valhalla/valhalla/pull/2713)
   * ADDED: Centroid/Converge/Rendezvous/Meet API which allows input locations to find a least cost convergence point from all locations [#2734](https://github.com/valhalla/valhalla/pull/2734)
   * ADDED: Added support to process the sump_buster tag.  Also, fixed a few small access bugs for nodes. [#2731](https://github.com/valhalla/valhalla/pull/2731)
   * ADDED: Log message if failed to create tiles directory. [#2738](https://github.com/valhalla/valhalla/pull/2738)
   * CHANGED: Tile memory is only owned by the GraphTile rather than shared amongst copies of the graph tile (in GraphReader and TileCaches). [#2340](https://github.com/valhalla/valhalla/pull/2340)
   * ADDED: Add Estonian locale. [#2748](https://github.com/valhalla/valhalla/pull/2748)
   * CHANGED: Handle GraphTile objects as smart pointers [#2703](https://github.com/valhalla/valhalla/pull/2703)
   * CHANGED: Improve stability with no RTTI build [#2759](https://github.com/valhalla/valhalla/pull/2759) and [#2760](https://github.com/valhalla/valhalla/pull/2760)
   * CHANGED: Change generic service roads to a new Use=kServiceRoad. This is for highway=service without other service= tags (such as driveway, alley, parking aisle) [#2419](https://github.com/valhalla/valhalla/pull/2419)
   * ADDED: Isochrones support isodistance lines as well [#2699](https://github.com/valhalla/valhalla/pull/2699)
   * ADDED: Add support for ignoring live traffic closures for waypoints [#2685](https://github.com/valhalla/valhalla/pull/2685)
   * ADDED: Add use_distance to auto cost to allow choosing between two primary cost components, time or distance [#2771](https://github.com/valhalla/valhalla/pull/2771)
   * CHANGED: nit: Enables compiler warnings in part of loki module [#2767](https://github.com/valhalla/valhalla/pull/2767)
   * CHANGED: Reducing the number of uturns by increasing the cost to for them to 9.5f. Note: Did not increase the cost for motorcycles or motorscooters. [#2770](https://github.com/valhalla/valhalla/pull/2770)
   * ADDED: Add option to use thread-safe GraphTile's reference counter. [#2772](https://github.com/valhalla/valhalla/pull/2772)
   * CHANGED: nit: Enables compiler warnings in part of thor module [#2768](https://github.com/valhalla/valhalla/pull/2768)
   * ADDED: Add costing option `use_tracks` to avoid or favor tracks in route. [#2769](https://github.com/valhalla/valhalla/pull/2769)
   * CHANGED: chore: Updates libosmium [#2786](https://github.com/valhalla/valhalla/pull/2786)
   * CHANGED: Optimize double bucket queue to reduce memory reallocations. [#2719](https://github.com/valhalla/valhalla/pull/2719)
   * CHANGED: Collapse merge maneuvers [#2773](https://github.com/valhalla/valhalla/pull/2773)
   * CHANGED: Add shortcuts to the tiles' bins so we can find them when doing spatial lookups. [#2744](https://github.com/valhalla/valhalla/pull/2744)

## Release Date: 2019-11-21 Valhalla 3.0.9
* **Bug Fix**
   * FIXED: Changed reachability computation to consider both directions of travel wrt candidate edges [#1965](https://github.com/valhalla/valhalla/pull/1965)
   * FIXED: toss ways where access=private and highway=service and service != driveway. [#1960](https://github.com/valhalla/valhalla/pull/1960)
   * FIXED: Fix search_cutoff check in loki correlate_node. [#2023](https://github.com/valhalla/valhalla/pull/2023)
   * FIXED: Computes notion of a deadend at runtime in bidirectional a-star which fixes no-route with a complicated u-turn. [#1982](https://github.com/valhalla/valhalla/issues/1982)
   * FIXED: Fix a bug with heading filter at nodes. [#2058](https://github.com/valhalla/valhalla/pull/2058)
   * FIXED: Bug in map matching continuity checking such that continuity must only be in the forward direction. [#2029](https://github.com/valhalla/valhalla/pull/2029)
   * FIXED: Allow setting the time for map matching paths such that the time is used for speed lookup. [#2030](https://github.com/valhalla/valhalla/pull/2030)
   * FIXED: Don't use density factor for transition cost when user specified flag disables flow speeds. [#2048](https://github.com/valhalla/valhalla/pull/2048)
   * FIXED: Map matching trace_route output now allows for discontinuities in the match though multi match is not supported in valhalla route output. [#2049](https://github.com/valhalla/valhalla/pull/2049)
   * FIXED: Allows routes with no time specified to use time conditional edges and restrictions with a flag denoting as much [#2055](https://github.com/valhalla/valhalla/pull/2055)
   * FIXED: Fixed a bug with 'current' time type map matches. [#2060](https://github.com/valhalla/valhalla/pull/2060)
   * FIXED: Fixed a bug with time dependent expansion in which the expansion distance heuristic was not being used. [#2064](https://github.com/valhalla/valhalla/pull/2064)

* **Enhancement**
   * ADDED: Establish pinpoint test pattern [#1969](https://github.com/valhalla/valhalla/pull/1969)
   * ADDED: Suppress relative direction in ramp/exit instructions if it matches driving side of street [#1990](https://github.com/valhalla/valhalla/pull/1990)
   * ADDED: Added relative direction to the merge maneuver [#1989](https://github.com/valhalla/valhalla/pull/1989)
   * ADDED: Refactor costing to better handle multiple speed datasources [#2026](https://github.com/valhalla/valhalla/pull/2026)
   * ADDED: Better usability of curl for fetching tiles on the fly [#2026](https://github.com/valhalla/valhalla/pull/2026)
   * ADDED: LRU cache scheme for tile storage [#2026](https://github.com/valhalla/valhalla/pull/2026)
   * ADDED: GraphTile size check [#2026](https://github.com/valhalla/valhalla/pull/2026)
   * ADDED: Pick more sane values for highway and toll avoidance [#2026](https://github.com/valhalla/valhalla/pull/2026)
   * ADDED: Refactor adding predicted speed info to speed up process [#2026](https://github.com/valhalla/valhalla/pull/2026)
   * ADDED: Allow selecting speed data sources at request time [#2026](https://github.com/valhalla/valhalla/pull/2026)
   * ADDED: Allow disabling certain neighbors in connectivity map [#2026](https://github.com/valhalla/valhalla/pull/2026)
   * ADDED: Allows routes with time-restricted edges if no time specified and notes restriction in response [#1992](https://github.com/valhalla/valhalla/issues/1992)
   * ADDED: Runtime deadend detection to timedependent a-star. [#2059](https://github.com/valhalla/valhalla/pull/2059)

## Release Date: 2019-09-06 Valhalla 3.0.8
* **Bug Fix**
   * FIXED: Added logic to detect if user is to merge to the left or right [#1892](https://github.com/valhalla/valhalla/pull/1892)
   * FIXED: Overriding the destination_only flag when reclassifying ferries; Also penalizing ferries with a 5 min. penalty in the cost to allow us to avoid destination_only the majority of the time except when it is necessary. [#1895](https://github.com/valhalla/valhalla/pull/1905)
   * FIXED: Suppress forks at motorway junctions and intersecting service roads [#1909](https://github.com/valhalla/valhalla/pull/1909)
   * FIXED: Enhanced fork assignment logic [#1912](https://github.com/valhalla/valhalla/pull/1912)
   * FIXED: Added logic to fall back to return country poly if no state and updated lua for Metro Manila and Ireland [#1910](https://github.com/valhalla/valhalla/pull/1910)
   * FIXED: Added missing motorway fork instruction [#1914](https://github.com/valhalla/valhalla/pull/1914)
   * FIXED: Use begin street name for osrm compat mode [#1916](https://github.com/valhalla/valhalla/pull/1916)
   * FIXED: Added logic to fix missing highway cardinal directions in the US [#1917](https://github.com/valhalla/valhalla/pull/1917)
   * FIXED: Handle forward traversable significant road class intersecting edges [#1928](https://github.com/valhalla/valhalla/pull/1928)
   * FIXED: Fixed bug with shape trimming that impacted Uturns at Via locations. [#1935](https://github.com/valhalla/valhalla/pull/1935)
   * FIXED: Dive bomb updates.  Updated default speeds for urban areas based on roadclass for the enhancer.  Also, updated default speeds based on roadclass in lua.  Fixed an issue where we were subtracting 1 from uint32_t when 0 for stop impact.  Updated reclassify link logic to allow residential roads to be added to the tree, but we only downgrade the links to tertiary.  Updated TransitionCost functions to add 1.5 to the turncost when transitioning from a ramp to a non ramp and vice versa.  Also, added 0.5f to the turncost if the edge is a roundabout. [#1931](https://github.com/valhalla/valhalla/pull/1931)

* **Enhancement**
   * ADDED: Caching url fetched tiles to disk [#1887](https://github.com/valhalla/valhalla/pull/1887)
   * ADDED: filesystem::remove_all [#1887](https://github.com/valhalla/valhalla/pull/1887)
   * ADDED: Minimum enclosing bounding box tool [#1887](https://github.com/valhalla/valhalla/pull/1887)
   * ADDED: Use constrained flow speeds in bidirectional_astar.cc [#1907](https://github.com/valhalla/valhalla/pull/1907)
   * ADDED: Bike Share Stations are now in the graph which should set us up to do multimodal walk/bike scenarios [#1852](https://github.com/valhalla/valhalla/pull/1852)

## Release Date: 2019-7-18 Valhalla 3.0.7
* **Bug Fix**
   * FIXED: Fix pedestrian fork [#1886](https://github.com/valhalla/valhalla/pull/1886)

## Release Date: 2019-7-15 Valhalla 3.0.6
* **Bug Fix**
   * FIXED: Admin name changes. [#1853](https://github.com/valhalla/valhalla/pull/1853) Ref: [#1854](https://github.com/valhalla/valhalla/issues/1854)
   * FIXED: valhalla_add_predicted_traffic was overcommitted while gathering stats. Added a clear. [#1857](https://github.com/valhalla/valhalla/pull/1857)
   * FIXED: regression in map matching when moving to valhalla v3.0.0 [#1863](https://github.com/valhalla/valhalla/pull/1863)
   * FIXED: last step shape in osrm serializer should be 2 of the same point [#1867](https://github.com/valhalla/valhalla/pull/1867)
   * FIXED: Shape trimming at the beginning and ending of the route to not be degenerate [#1876](https://github.com/valhalla/valhalla/pull/1876)
   * FIXED: Duplicate waypoints in osrm serializer [#1880](https://github.com/valhalla/valhalla/pull/1880)
   * FIXED: Updates for heading precision [#1881](https://github.com/valhalla/valhalla/pull/1881)
   * FIXED: Map matching allowed untraversable edges at start of route [#1884](https://github.com/valhalla/valhalla/pull/1884)

* **Enhancement**
   * ADDED: Use the same protobuf object the entire way through the request process [#1837](https://github.com/valhalla/valhalla/pull/1837)
   * ADDED: Enhanced turn lane processing [#1859](https://github.com/valhalla/valhalla/pull/1859)
   * ADDED: Add global_synchronized_cache in valhalla_build_config [#1851](https://github.com/valhalla/valhalla/pull/1851)

## Release Date: 2019-06-04 Valhalla 3.0.5
* **Bug Fix**
   * FIXED: Protect against unnamed rotaries and routes that end in roundabouts not turning off rotary logic [#1840](https://github.com/valhalla/valhalla/pull/1840)

* **Enhancement**
   * ADDED: Add turn lane info at maneuver point [#1830](https://github.com/valhalla/valhalla/pull/1830)

## Release Date: 2019-05-31 Valhalla 3.0.4
* **Bug Fix**
   * FIXED: Improved logic to decide between bear vs. continue [#1798](https://github.com/valhalla/valhalla/pull/1798)
   * FIXED: Bicycle costing allows use of roads with all surface values, but with a penalty based on bicycle type. However, the edge filter totally disallows bad surfaces for some bicycle types, creating situations where reroutes fail if a rider uses a road with a poor surface. [#1800](https://github.com/valhalla/valhalla/pull/1800)
   * FIXED: Moved complex restrictions building to before validate. [#1805](https://github.com/valhalla/valhalla/pull/1805)
   * FIXED: Fix bicycle edge filter when avoid_bad_surfaces = 1.0 [#1806](https://github.com/valhalla/valhalla/pull/1806)
   * FIXED: Replace the EnhancedTripPath class inheritance with aggregation [#1807](https://github.com/valhalla/valhalla/pull/1807)
   * FIXED: Replace the old timezone shape zip file every time valhalla_build_timezones is ran [#1817](https://github.com/valhalla/valhalla/pull/1817)
   * FIXED: Don't use island snapped edge candidates (from disconnected components or low reach edges) when we rejected other high reachability edges that were closer [#1835](https://github.com/valhalla/valhalla/pull/1835)

## Release Date: 2019-05-08 Valhalla 3.0.3
* **Bug Fix**
   * FIXED: Fixed a rare loop condition in route matcher (edge walking to match a trace).
   * FIXED: Fixed VACUUM ANALYZE syntax issue.  [#1704](https://github.com/valhalla/valhalla/pull/1704)
   * FIXED: Fixed the osrm maneuver type when a maneuver has the to_stay_on attribute set.  [#1714](https://github.com/valhalla/valhalla/pull/1714)
   * FIXED: Fixed osrm compatibility mode attributes.  [#1716](https://github.com/valhalla/valhalla/pull/1716)
   * FIXED: Fixed rotary/roundabout issues in Valhalla OSRM compatibility.  [#1727](https://github.com/valhalla/valhalla/pull/1727)
   * FIXED: Fixed the destinations assignment for exit names in OSRM compatibility mode. [#1732](https://github.com/valhalla/valhalla/pull/1732)
   * FIXED: Enhance merge maneuver type assignment. [#1735](https://github.com/valhalla/valhalla/pull/1735)
   * FIXED: Fixed fork assignments and on ramps for OSRM compatibility mode. [#1738](https://github.com/valhalla/valhalla/pull/1738)
   * FIXED: Fixed cardinal direction on reference names when forward/backward tag is present on relations. Fixes singly digitized roads with opposing directional modifiers. [#1741](https://github.com/valhalla/valhalla/pull/1741)
   * FIXED: Fixed fork assignment and narrative logic when a highway ends and splits into multiple ramps. [#1742](https://github.com/valhalla/valhalla/pull/1742)
   * FIXED: Do not use any avoid edges as origin or destination of a route, matrix, or isochrone. [#1745](https://github.com/valhalla/valhalla/pull/1745)
   * FIXED: Add leg summary and remove unused hint attribute for OSRM compatibility mode. [#1753](https://github.com/valhalla/valhalla/pull/1753)
   * FIXED: Improvements for pedestrian forks, pedestrian roundabouts, and continue maneuvers. [#1768](https://github.com/valhalla/valhalla/pull/1768)
   * FIXED: Added simplified overview for OSRM response and added use_toll logic back to truck costing. [#1765](https://github.com/valhalla/valhalla/pull/1765)
   * FIXED: temp fix for location distance bug [#1774](https://github.com/valhalla/valhalla/pull/1774)
   * FIXED: Fix pedestrian routes using walkway_factor [#1780](https://github.com/valhalla/valhalla/pull/1780)
   * FIXED: Update the begin and end heading of short edges based on use [#1783](https://github.com/valhalla/valhalla/pull/1783)
   * FIXED: GraphReader::AreEdgesConnected update.  If transition count == 0 return false and do not call transition function. [#1786](https://github.com/valhalla/valhalla/pull/1786)
   * FIXED: Only edge candidates that were used in the path are send to serializer: [#1788](https://github.com/valhalla/valhalla/pull/1788)
   * FIXED: Added logic to prevent the removal of a destination maneuver when ending on an internal edge [#1792](https://github.com/valhalla/valhalla/pull/1792)
   * FIXED: Fixed instructions when starting on an internal edge [#1796](https://github.com/valhalla/valhalla/pull/1796)

* **Enhancement**
   * Add the ability to run valhalla_build_tiles in stages. Specify the begin_stage and end_stage as command line options. Also cleans up temporary files as the last stage in the pipeline.
   * Add `remove` to `filesystem` namespace. [#1752](https://github.com/valhalla/valhalla/pull/1752)
   * Add TaxiCost into auto costing options.
   * Add `preferred_side` to allow per-location filtering of edges based on the side of the road the location is on and the driving side for that locale.
   * Slightly decreased the internal side-walk factor to .90f to favor roads with attached sidewalks. This impacts roads that have added sidewalk:left, sidewalk:right or sidewalk:both OSM tags (these become attributes on each directedEdge). The user can then avoid/penalize dedicated sidewalks and walkways, when they increase the walkway_factor. Since we slightly decreased the sidewalk_factor internally and only favor sidewalks if use is tagged as sidewalk_left or sidewalk_right, we should tend to route on roads with attached sidewalks rather than separate/dedicated sidewalks, allowing for more road names to be called out since these are labeled more.
   * Add `via` and `break_through` location types [#1737](https://github.com/valhalla/valhalla/pull/1737)
   * Add `street_side_tolerance` and `search_cutoff` to input `location` [#1777](https://github.com/valhalla/valhalla/pull/1777)
   * Return the Valhalla error `Path distance exceeds the max distance limit` for OSRM responses when the route is greater than the service limits. [#1781](https://github.com/valhalla/valhalla/pull/1781)

## Release Date: 2019-01-14 Valhalla 3.0.2
* **Bug Fix**
   * FIXED: Transit update - fix dow and exception when after midnight trips are normalized [#1682](https://github.com/valhalla/valhalla/pull/1682)
   * FIXED: valhalla_convert_transit segfault - GraphTileBuilder has null GraphTileHeader [#1683](https://github.com/valhalla/valhalla/issues/1683)
   * FIXED: Fix crash for trace_route with osrm serialization. Was passing shape rather than locations to the waypoint method.
   * FIXED: Properly set driving_side based on data set in TripPath.
   * FIXED: A bad bicycle route exposed an issue with bidirectional A* when the origin and destination edges are connected. Use A* in these cases to avoid requiring a high cost threshold in BD A*.
   * FIXED: x86 and x64 data compatibility was fixed as the structures weren't aligned.
   * FIXED: x86 tests were failing due mostly to floating point issues and the aforementioned structure misalignment.
* **Enhancement**
   * Add a durations list (delta time between each pair of trace points), a begin_time and a use_timestamp flag to trace_route requests. This allows using the input trace timestamps or durations plus the begin_time to compute elapsed time at each edge in the matched path (rather than using costing methods).
   * Add support for polyline5 encoding for OSRM formatted output.
* **Note**
   * Isochrones and openlr are both noted as not working with release builds for x86 (32bit) platforms. We'll look at getting this fixed in a future release

## Release Date: 2018-11-21 Valhalla 3.0.1
* **Bug Fix**
   * FIXED: Fixed a rare, but serious bug with bicycle costing. ferry_factor_ in bicycle costing shadowed the data member in the base dynamic cost class, leading to an uninitialized variable. Occasionally, this would lead to negative costs which caused failures. [#1663](https://github.com/valhalla/valhalla/pull/1663)
   * FIXED: Fixed use of units in OSRM compatibility mode. [#1662](https://github.com/valhalla/valhalla/pull/1662)

## Release Date: 2018-11-21 Valhalla 3.0.0
* **NOTE**
   * This release changes the Valhalla graph tile formats to make the tile data more efficient and flexible. Tile data is incompatible with Valhalla 2.x builds, and code for 3.x is incompatible with data built for Valahalla 2.x versions. Valhalla tile sizes are slightly smaller (for datasets using elevation information the size savings is over 10%). In addition, there is increased flexibility for creating different variants of tiles to support different applications (e.g. bicycle only, or driving only).
* **Enhancement**
   * Remove the use of DirectedEdge for transitions between nodes on different hierarchy levels. A new structure, NodeTransition, is now used to transition to nodes on different hierarchy level. This saves space since only the end node GraphId is needed for the transitions (and DirectedEdge is a large data structure).
   * Change the NodeInfo lat,lon to use an offset from the tile base lat,lon. This potentially allows higher precision than using float, but more importantly saves space and allows support for NodeTransitions as well as spare for future growth.
   * Remove the EdgeElevation structure and max grade information into DirectedEdge and mean elevation into EdgeInfo. This saves space.
   * Reduce wayid to 32 bits. This allows sufficient growth when using OpenStreetMap data and frees space in EdgeInfo (allows moving speed limit and mean elevation from other structures).
   * Move name consistency from NodeInfo to DirectedEdge. This allows a more efficient lookup of name consistency.
   * Update all path algorithms to use NodeTransition logic rather than special DirectedEdge transition types. This simplifies PathAlgorithms slightly and removes some conditional logic.
   * Add an optional GraphFilter stage to tile building pipeline. This allows removal of edges and nodes based on access. This allows bicycle only, pedestrian only, or driving only datasets (or combinations) to be created - allowing smaller datasets for special purpose applications.
* **Deprecate**
   * Valhalla 3.0 removes support for OSMLR.

## Release Date: 2018-11-20 Valhalla 2.7.2
* **Enhancement**
   * UPDATED: Added a configuration variable for max_timedep_distance. This is used in selecting the path algorithm and provides the maximum distance between locations when choosing a time dependent path algorithm (other than multi modal). Above this distance, bidirectional A* is used with no time dependencies.
   * UPDATED: Remove transition edges from priority queue in Multimodal methods.
   * UPDATED: Fully implement street names and exit signs with ability to identify route numbers. [#1635](https://github.com/valhalla/valhalla/pull/1635)
* **Bug Fix**
   * FIXED: A timed-turned restriction should not be applied when a non-timed route is executed.  [#1615](https://github.com/valhalla/valhalla/pull/1615)
   * FIXED: Changed unordered_map to unordered_multimap for polys. Poly map can contain the same key but different multi-polygons. For example, islands for a country or timezone polygons for a country.
   * FIXED: Fixed timezone db issue where TZIDs did not exist in the Howard Hinnant date time db that is used in the date_time class for tz indexes.  Added logic to create aliases for TZIDs based on https://en.wikipedia.org/wiki/List_of_tz_database_time_zones
   * FIXED: Fixed the ramp turn modifiers for osrm compat [#1569](https://github.com/valhalla/valhalla/pull/1569)
   * FIXED: Fixed the step geometry when using the osrm compat mode [#1571](https://github.com/valhalla/valhalla/pull/1571)
   * FIXED: Fixed a data creation bug causing issues with A* routes ending on loops. [#1576](https://github.com/valhalla/valhalla/pull/1576)
   * FIXED: Fixed an issue with a bad route where destination only was present. Was due to thresholds in bidirectional A*. Changed threshold to be cost based rather than number of iterations). [#1586](https://github.com/valhalla/valhalla/pull/1586)
   * FIXED: Fixed an issue with destination only (private) roads being used in bicycle routes. Centralized some "base" transition cost logic in the base DynamicCost class. [#1587](https://github.com/valhalla/valhalla/pull/1587)
   * FIXED: Remove extraneous ramp maneuvers [#1657](https://github.com/valhalla/valhalla/pull/1657)

## Release Date: 2018-10-02 Valhalla 2.7.1
* **Enhancement**
   * UPDATED: Added date time support to forward and reverse isochrones. Add speed lookup (predicted speeds and/or free-flow or constrained flow speed) if date_time is present.
   * UPDATED: Add timezone checks to multimodal routes and isochrones (updates localtime if the path crosses into a timezone different than the start location).
* **Data Producer Update**
   * UPDATED: Removed boost date time support from transit.  Now using the Howard Hinnant date library.
* **Bug Fix**
   * FIXED: Fixed a bug with shortcuts that leads to inconsistent routes depending on whether shortcuts are taken, different origins can lead to different paths near the destination. This fix also improves performance on long routes and matrices.
   * FIXED: We were getting inconsistent results between departing at current date/time vs entering the current date/time.  This issue is due to the fact that the iso_date_time function returns the full iso date_time with the timezone offset (e.g., 2018-09-27T10:23-07:00 vs 2018-09-27T10:23). When we refactored the date_time code to use the new Howard Hinnant date library, we introduced this bug.
   * FIXED: Increased the threshold in CostMatrix to address null time and distance values occurring for truck costing with locations near the max distance.

## Release Date: 2018-09-13 Valhalla 2.7.0
* **Enhancement**
   * UPDATED: Refactor to use the pbf options instead of the ptree config [#1428](https://github.com/valhalla/valhalla/pull/1428) This completes [#1357](https://github.com/valhalla/valhalla/issues/1357)
   * UPDATED: Removed the boost/date_time dependency from baldr and odin. We added the Howard Hinnant date and time library as a submodule. [#1494](https://github.com/valhalla/valhalla/pull/1494)
   * UPDATED: Fixed 'Drvie' typo [#1505](https://github.com/valhalla/valhalla/pull/1505) This completes [#1504](https://github.com/valhalla/valhalla/issues/1504)
   * UPDATED: Optimizations of GetSpeed for predicted speeds [#1490](https://github.com/valhalla/valhalla/issues/1490)
   * UPDATED: Isotile optimizations
   * UPDATED: Added stats to predictive traffic logging
   * UPDATED: resample_polyline - Breaks the polyline into equal length segments at a sample distance near the resolution. Break out of the loop through polyline points once we reach the specified number of samplesthen append the last
polyline point.
   * UPDATED: added android logging and uses a shared graph reader
   * UPDATED: Do not run a second pass on long pedestrian routes that include a ferry (but succeed on first pass). This is a performance fix. Long pedestrian routes with A star factor based on ferry speed end up being very inefficient.
* **Bug Fix**
   * FIXED: A* destination only
   * FIXED: Fixed through locations weren't honored [#1449](https://github.com/valhalla/valhalla/pull/1449)


## Release Date: 2018-08-02 Valhalla 3.0.0-rc.4
* **Node Bindings**
   * UPDATED: add some worker pool handling
   [#1467](https://github.com/valhalla/valhalla/pull/1467)

## Release Date: 2018-08-02 Valhalla 3.0.0-rc.3
* **Node Bindings**
   * UPDATED: replaced N-API with node-addon-api wrapper and made the actor
   functions asynchronous
   [#1457](https://github.com/valhalla/valhalla/pull/1457)

## Release Date: 2018-07-24 Valhalla 3.0.0-rc.2
* **Node Bindings**
   * FIXED: turn on the autocleanup functionality for the actor object.
   [#1439](https://github.com/valhalla/valhalla/pull/1439)

## Release Date: 2018-07-16 Valhalla 3.0.0-rc.1
* **Enhancement**
   * ADDED: exposed the rest of the actions to the node bindings and added tests. [#1415](https://github.com/valhalla/valhalla/pull/1415)

## Release Date: 2018-07-12 Valhalla 3.0.0-alpha.1
**NOTE**: There was already a small package named `valhalla` on the npm registry, only published up to version 0.0.3. The team at npm has transferred the package to us, but would like us to publish something to it ASAP to prove our stake in it. Though the bindings do not have all of the actor functionality exposed yet (just route), we are going to publish an alpha release of 3.0.0 to get something up on npm.
* **Infrastructure**:
   * ADDED: add in time dependent algorithms if the distance between locations is less than 500km.
   * ADDED: TurnLanes to indicate turning lanes at the end of a directed edge.
   * ADDED: Added PredictedSpeeds to Valhalla tiles and logic to compute speed based on predictive speed profiles.
* **Data Producer Update**
   * ADDED: is_route_num flag was added to Sign records. Set this to true if the exit sign comes from a route number/ref.
   * CHANGED: Lower speeds on driveways, drive-thru, and parking aisle. Set destination only flag for drive thru use.
   * ADDED: Initial implementation of turn lanes.
  **Bug Fix**
   * CHANGED: Fix destination only penalty for A* and time dependent cases.
   * CHANGED: Use the distance from GetOffsetForHeading, based on road classification and road use (e.g. ramp, turn channel, etc.), within tangent_angle function.
* **Map Matching**
   * FIXED: Fixed trace_route edge_walk server abort [#1365](https://github.com/valhalla/valhalla/pull/1365)
* **Enhancement**
   * ADDED: Added post process for updating free and constrained speeds in the directed edges.
   * UPDATED: Parse the json request once and store in a protocol buffer to pass along the pipeline. This completed the first portion of [#1357](https://github.com/valhalla/valhalla/issues/1357)
   * UPDATED: Changed the shape_match attribute from a string to an enum. Fixes [#1376](https://github.com/valhalla/valhalla/issues/1376)
   * ADDED: Node bindings for route [#1341](https://github.com/valhalla/valhalla/pull/1341)
   * UPDATED: Use a non-linear use_highways factor (to more heavily penalize highways as use_highways approaches 0).

## Release Date: 2018-07-15 Valhalla 2.6.3
* **API**:
   * FIXED: Use a non-linear use_highways factor (to more heavily penalize highways as use_highways approaches 0).
   * FIXED: Fixed the highway_factor when use_highways < 0.5.
   * ENHANCEMENT: Added logic to modulate the surface factor based on use_trails.
   * ADDED: New customer test requests for motorcycle costing.

## Release Date: 2018-06-28 Valhalla 2.6.2
* **Data Producer Update**
   * FIXED: Complex restriction sorting bug.  Check of has_dt in ComplexRestrictionBuilder::operator==.
* **API**:
   * FIXED: Fixed CostFactory convenience method that registers costing models
   * ADDED: Added use_tolls into motorcycle costing options

## Release Date: 2018-05-28 Valhalla 2.6.0
* **Infrastructure**:
   * CHANGED: Update cmake buildsystem to replace autoconf [#1272](https://github.com/valhalla/valhalla/pull/1272)
* **API**:
   * CHANGED: Move `trace_options` parsing to map matcher factory [#1260](https://github.com/valhalla/valhalla/pull/1260)
   * ADDED: New costing method for AutoDataFix [#1283](https://github.com/valhalla/valhalla/pull/1283)

## Release Date: 2018-05-21 Valhalla 2.5.0
* **Infrastructure**
   * ADDED: Add code formatting and linting.
* **API**
   * ADDED: Added new motorcycle costing, motorcycle access flag in data and use_trails option.
* **Routing**
   * ADDED: Add time dependnet forward and reverse A* methods.
   * FIXED: Increase minimum threshold for driving routes in bidirectional A* (fixes some instances of bad paths).
* **Data Producer Update**
   * CHANGED: Updates to properly handle cycleway crossings.
   * CHANGED: Conditionally include driveways that are private.
   * ADDED: Added logic to set motorcycle access.  This includes lua, country access, and user access flags for motorcycles.

## Release Date: 2018-04-11 Valhalla 2.4.9
* **Enhancement**
   * Added European Portuguese localization for Valhalla
   * Updates to EdgeStatus to improve performance. Use an unordered_map of tile Id and allocate an array for each edge in the tile. This allows using pointers to access status for sequential edges. This improves performance by 50% or so.
   * A couple of bicycle costing updates to improve route quality: avoid roads marked as part of a truck network, to remove the density penalty for transition costs.
   * When optimal matrix type is selected, now use CostMatrix for source to target pedestrian and bicycle matrix calls when both counts are above some threshold. This improves performance in general and lessens some long running requests.
*  **Data Producer Update**
   * Added logic to protect against setting a speed of 0 for ferries.

## Release Date: 2018-03-27 Valhalla 2.4.8
* **Enhancement**
   * Updates for Italian verbal translations
   * Optionally remove driveways at graph creation time
   * Optionally disable candidate edge penalty in path finding
   * OSRM compatible route, matrix and map matching response generation
   * Minimal Windows build compatibility
   * Refactoring to use PBF as the IPC mechanism for all objects
   * Improvements to internal intersection marking to reduce false positives
* **Bug Fix**
   * Cap candidate edge penalty in path finding to reduce excessive expansion
   * Fix trivial paths at deadends

## Release Date: 2018-02-08 Valhalla 2.4.7
* **Enhancement**
   * Speed up building tiles from small OSM imports by using boost directory iterator rather than going through all possible tiles and testing each if the file exists.
* **Bug Fix**
   * Protect against overflow in string to float conversion inside OSM parsing.

## Release Date: 2018-01-26 Valhalla 2.4.6
* **Enhancement**
   * Elevation library will lazy load RAW formatted sources

## Release Date: 2018-01-24 Valhalla 2.4.5
* **Enhancement**
   * Elevation packing utility can unpack lz4hc now
* **Bug Fix**
   * Fixed broken darwin builds

## Release Date: 2018-01-23 Valhalla 2.4.4
* **Enhancement**
   * Elevation service speed improvements and the ability to serve lz4hc compressed data
   * Basic support for downloading routing tiles on demand
   * Deprecated `valhalla_route_service`, now all services (including elevation) are found under `valhalla_service`

## Release Date: 2017-12-11 Valhalla 2.4.3
* **Enhancement**
   * Remove union from GraphId speeds up some platforms
   * Use SAC scale in pedestrian costing
   * Expanded python bindings to include all actions (route, matrix, isochrone, etc)
* **Bug Fix**
   * French translation typo fixes
*  **Data Producer Update**
   * Handling shapes that intersect the poles when binning
   * Handling when transit shapes are less than 2 points

## Release Date: 2017-11-09 Valhalla 2.4.1
*  **Data Producer Update**
   * Added kMopedAccess to modes for complex restrictions.  Remove the kMopedAccess when auto access is removed.  Also, add the kMopedAccess when an auto restriction is found.

## Release Date: 2017-11-08 Valhalla 2.4.0
*  **Data Producer Update**
   * Added logic to support restriction = x with a the except tag.  We apply the restriction to everything except for modes in the except tag.
   * Added logic to support railway_service and coach_service in transit.
* **Bug Fix**
  * Return proper edge_walk path for requested shape_match=walk_or_snap
  * Skip invalid stateid for Top-K requests

## Release Date: 2017-11-07 Valhalla 2.3.9
* **Enhancement**
  * Top-K map matched path generation now only returns unique paths and does so with fewer iterations
  * Navigator call outs for both imperial and metric units
  * The surface types allowed for a given bike route can now be controlled via a request parameter `avoid_bad_surfaces`
  * Improved support for motorscooter costing via surface types, road classification and vehicle specific tagging
* **Bug Fix**
  * Connectivity maps now include information about transit tiles
  * Lane counts for singly digitized roads are now correct for a given directed edge
  * Edge merging code for assigning osmlr segments is now robust to partial tile sets
  * Fix matrix path finding to allow transitioning down to lower levels when appropriate. In particular, do not supersede shortcut edges until no longer expanding on the next level.
  * Fix optimizer rotate location method. This fixes a bug where optimal ordering was bad for large location sets.
*  **Data Producer Update**
   * Duration tags are now used to properly set the speed of travel for a ferry routes

## Release Date: 2017-10-17 Valhalla 2.3.8
* **Bug Fix**
  * Fixed the roundabout exit count for bicycles when the roundabout is a road and not a cycleway
  * Enable a pedestrian path to remain on roundabout instead of getting off and back on
  * Fixed the penalization of candidate locations in the uni-directional A* algorithm (used for trivial paths)
*  **Data Producer Update**
   * Added logic to set bike forward and tag to true where kv["sac_scale"] == "hiking". All other values for sac_scale turn off bicycle access.  If sac_scale or mtb keys are found and a surface tag is not set we default to kPath.
   * Fixed a bug where surface=unpaved was being assigned Surface::kPavedSmooth.

## Release Date: 2017-9-11 Valhalla 2.3.7
* **Bug Fix**
  * Update bidirectional connections to handle cases where the connecting edge is one of the origin (or destination) edges and the cost is high. Fixes some pedestrian route issues that were reported.
*  **Data Producer Update**
   * Added support for motorroad tag (default and per country).
   * Update OSMLR segment association logic to fix issue where chunks wrote over leftover segments. Fix search along edges to include a radius so any nearby edges are also considered.

## Release Date: 2017-08-29 Valhalla 2.3.6
* **Bug Fix**
  * Pedestrian paths including ferries no longer cause circuitous routes
  * Fix a crash in map matching route finding where heading from shape was using a `nullptr` tile
  * Spanish language narrative corrections
  * Fix traffic segment matcher to always set the start time of a segment when its known
* **Enhancement**
  * Location correlation scoring improvements to avoid situations where less likely start or ending locations are selected

## Release Date: 2017-08-22 Valhalla 2.3.5
* **Bug Fix**
  * Clamp the edge score in thor. Extreme values were causing bad alloc crashes.
  * Fix multimodal isochrones. EdgeLabel refactor caused issues.
* **Data Producer Update**
  * Update lua logic to properly handle vehicle=no tags.

## Release Date: 2017-08-14 Valhalla 2.3.4
* **Bug Fix**
  * Enforce limits on maximum per point accuracy to avoid long running map matching computations

## Release Date: 2017-08-14 Valhalla 2.3.3
* **Bug Fix**
  * Maximum osm node reached now causes bitset to resize to accommodate when building tiles
  * Fix wrong side of street information and remove redundant node snapping
  * Fix path differences between services and `valhalla_run_route`
  * Fix map matching crash when interpolating duplicate input points
  * Fix unhandled exception when trace_route or trace_attributes when there are no continuous matches
* **Enhancement**
  * Folded Low-Stress Biking Code into the regular Bicycle code and removed the LowStressBicycleCost class. Now when making a query for bicycle routing, a value of 0 for use_hills and use_roads produces low-stress biking routes, while a value of 1 for both provides more intense professional bike routes.
  * Bike costing default values changed. use_roads and use_hills are now 0.25 by default instead of 0.5 and the default bike is now a hybrid bike instead of a road bike.
  * Added logic to use station hierarchy from transitland.  Osm and egress nodes are connected by transitconnections.  Egress and stations are connected by egressconnections.  Stations and platforms are connected by platformconnections.  This includes narrative updates for Odin as well.

## Release Date: 2017-07-31 Valhalla 2.3.2
* **Bug Fix**
  * Update to use oneway:psv if oneway:bus does not exist.
  * Fix out of bounds memory issue in DoubleBucketQueue.
  * Many things are now taken into consideration to determine which sides of the road have what cyclelanes, because they were not being parsed correctly before
  * Fixed issue where sometimes a "oneway:bicycle=no" tag on a two-way street would cause the road to become a oneway for bicycles
  * Fixed trace_attributes edge_walk cases where the start or end points in the shape are close to graph nodes (intersections)
  * Fixed 32bit architecture crashing for certain routes with non-deterministic placement of edges labels in bucketized queue datastructure
* **Enhancement**
  * Improve multi-modal routes by adjusting the pedestrian mode factor (routes use less walking in favor of public transit).
  * Added interface framework to support "top-k" paths within map-matching.
  * Created a base EdgeLabel class that contains all data needed within costing methods and supports the basic path algorithms (forward direction, A*, with accumulated path distance). Derive class for bidirectional algorithms (BDEdgeLabel) and for multimodal algorithms. Lowers memory use by combining some fields (using spare bits from GraphId).
  * Added elapsed time estimates to map-matching labels in preparation for using timestamps in map-matching.
  * Added parsing of various OSM tags: "bicycle=use_sidepath", "bicycle=dismount", "segregated=*", "shoulder=*", "cycleway:buffer=*", and several variations of these.
  * Both trace_route and trace_attributes will parse `time` and `accuracy` parameters when the shape is provided as unencoded
  * Map-matching will now use the time (in seconds) of each gps reading (if provided) to narrow the search space and avoid finding matches that are impossibly fast

## Release Date: 2017-07-10 Valhalla 2.3.0
* **Bug Fix**
  * Fixed a bug in traffic segment matcher where length was populated but had invalid times
* **Embedded Compilation**
  * Decoupled the service components from the rest of the worker objects so that the worker objects could be used in non http service contexts
   * Added an actor class which encapsulates the various worker objects and allows the various end points to be called /route /height etc. without needing to run a service
* **Low-Stress Bicycle**
  * Worked on creating a new low-stress biking option that focuses more on taking safer roads like cycle ways or residential roads than the standard bike costing option does.

## Release Date: 2017-06-26 Valhalla 2.2.9
* **Bug Fix**
  * Fix a bug introduced in 2.2.8 where map matching search extent was incorrect in longitude axis.

## Release Date: 2017-06-23 Valhalla 2.2.8
* **Bug Fix**
  * Traffic segment matcher (exposed through Python bindings) - fix cases where partial (or no) results could be returned when breaking out of loop in form_segments early.
* **Traffic Matching Update**
  * Traffic segment matcher - handle special cases when entering and exiting turn channels.
* **Guidance Improvements**
  * Added Swedish (se-SV) narrative file.

## Release Date: 2017-06-20 Valhalla 2.2.7
* **Bug Fixes**
  * Traffic segment matcher (exposed through Python bindings) makes use of accuracy per point in the input
  * Traffic segment matcher is robust to consecutive transition edges in matched path
* **Isochrone Changes**
  * Set up isochrone to be able to handle multi-location queries in the future
* **Data Producer Updates**
  * Fixes to valhalla_associate_segments to address threading issue.
  * Added support for restrictions that refers only to appropriate type of vehicle.
* **Navigator**
  * Added pre-alpha implementation that will perform guidance for mobile devices.
* **Map Matching Updates**
  * Added capability to customize match_options

## Release Date: 2017-06-12 Valhalla 2.2.6
* **Bug Fixes**
  * Fixed the begin shape index where an end_route_discontinuity exists
* **Guidance Improvements**
  * Updated Slovenian (sl-SI) narrative file.
* **Data Producer Updates**
  * Added support for per mode restrictions (e.g., restriction:&lt;type&gt;)  Saved these restrictions as "complex" restrictions which currently support per mode lookup (unlike simple restrictions which are assumed to apply to all driving modes).
* **Matrix Updates**
  * Increased max distance threshold for auto costing and other similar costings to 400 km instead of 200 km

## Release Date: 2017-06-05 Valhalla 2.2.5
* **Bug Fixes**
  * Fixed matched point edge_index by skipping transition edges.
  * Use double precision in meili grid traversal to fix some incorrect grid cases.
  * Update meili to use DoubleBucketQueue and GraphReader methods rather than internal methods.

## Release Date: 2017-05-17 Valhalla 2.2.4
* **Bug Fixes**
  * Fix isochrone bug where the default access mode was used - this rejected edges that should not have been rejected for cases than automobile.
  * Fix A* handling of edge costs for trivial routes. This fixed an issue with disconnected regions that projected to a single edge.
  * Fix TripPathBuilder crash if first edge is a transition edge (was occurring with map-matching in rare occasions).

## Release Date: 2017-05-15 Valhalla 2.2.3
* **Map Matching Improvement**
  * Return begin and end route discontinuities. Also, returns partial shape of edge at route discontinuity.
* **Isochrone Improvements**
  * Add logic to make sure the center location remains fixed at the center of a tile/grid in the isotile.
  * Add a default generalization factor that is based on the grid size. Users can still override this factor but the default behavior is improved.
  * Add ExpandForward and ExpandReverse methods as is done in bidirectional A*. This improves handling of transitions between hierarchy levels.
* **Graph Correlation Improvements**
  * Add options to control both radius and reachability per input location (with defaults) to control correlation of input locations to the graph in such a way as to avoid routing between disconnected regions and favor more likely paths.

## Release Date: 2017-05-08 Valhalla 2.2.0
* **Guidance Improvements**
  * Added Russian (ru-RU) narrative file.
  * Updated Slovenian (sl-SI) narrative file.
* **Data Producer Updates**
  * Assign destination sign info on bidirectional ramps.
  * Update ReclassifyLinks. Use a "link-tree" which is formed from the exit node and terminates at entrance nodes. Exit nodes are sorted by classification so motorway exits are done before trunks, etc. Updated the turn channel logic - now more consistently applies turn channel use.
  * Updated traffic segment associations to properly work with elevation and lane connectivity information (which is stored after the traffic association).

## Release Date: 2017-04-24 Valhalla 2.1.9
* **Elevation Update**
  * Created a new EdgeElevation structure which includes max upward and downward slope (moved from DirectedEdge) and mean elevation.
* **Routing Improvements**
  * Destination only fix when "nested" destination only areas cause a route failure. Allow destination only edges (with penalty) on 2nd pass.
  * Fix heading to properly use the partial edge shape rather than entire edge shape to determine heading at the begin and end locations.
  * Some cleanup and simplification of the bidirectional A* algorithm.
  * Some cleanup and simplification of TripPathBuilder.
  * Make TileHierarchy data and methods static and remove tile_dir from the tile hierarchy.
* **Map Matching Improvement**
  * Return matched points with trace attributes when using map_snap.
* **Data Producer Updates**
  * lua updates so that the chunnel will work again.

## Release Date: 2017-04-04 Valhalla 2.1.8
* **Map Matching Release**
  * Added max trace limits and out-of-bounds checks for customizable trace options

## Release Date: 2017-03-29 Valhalla 2.1.7
* **Map Matching Release**
  * Increased service limits for trace
* **Data Producer Updates**
  * Transit: Remove the dependency on using level 2 tiles for transit builder
* **Traffic Updates**
  * Segment matcher completely re-written to handle many complex issues when matching traces to OTSs
* **Service Improvement**
  * Bug Fix - relaxed rapidjson parsing to allow numeric type coercion
* **Routing Improvements**
  * Level the forward and reverse paths in bidirectional A * to account for distance approximation differences.
  * Add logic for Use==kPath to bicycle costing so that paths are favored (as are footways).

## Release Date: 2017-03-10 Valhalla 2.1.3
* **Guidance Improvement**
  * Corrections to Slovenian narrative language file
  **Routing Improvements**
  * Increased the pedestrian search radius from 25 to 50 within the meili configuration to reduce U-turns with map-matching
  * Added a max avoid location limit

## Release Date: 2017-02-22 Valhalla 2.1.0
* **Guidance Improvement**
  * Added ca-ES (Catalan) and sl-SI (Slovenian) narrative language files
* **Routing  Improvement**
  * Fix through location reverse ordering bug (introduced in 2.0.9) in output of route responses for depart_at routes
  * Fix edge_walking method to handle cases where more than 1 initial edge is found
* **Data Producer Updates**
  * Improved transit by processing frequency based schedules.
  * Updated graph validation to more aggressively check graph consistency on level 0 and level 1
  * Fix the EdgeInfo hash to not create duplicate edge info records when creating hierarchies

## Release Date: 2017-02-21 Valhalla 2.0.9
* **Guidance Improvement**
  * Improved Italian narrative by handling articulated prepositions
  * Properly calling out turn channel maneuver
* **Routing Improvement**
  * Improved path determination by increasing stop impact for link to link transitions at intersections
  * Fixed through location handling, now includes cost at throughs and properly uses heading
  * Added ability to adjust location heading tolerance
* **Traffic Updates**
  * Fixed segment matching json to properly return non-string values where appropriate
* **Data Producer Updates**
  * Process node:ref and way:junction_ref as a semicolon separated list for exit numbers
  * Removed duplicated interchange sign information when ways are split into edges
  * Use a sequence within HierarchyBuilder to lower memory requirements for planet / large data imports.
  * Add connecting OSM wayId to a transit stop within NodeInfo.
  * Lua update:  removed ways that were being added to the routing graph.
  * Transit:  Fixed an issue where add_service_day and remove_service_day was not using the tile creation date, but the service start date for transit.
  * Transit:  Added acceptance test logic.
  * Transit:  Added fallback option if the associated wayid is not found.  Use distance approximator to find the closest edge.
  * Transit:  Added URL encoding for one stop ids that contain diacriticals.  Also, added include_geometry=false for route requests.
* **Optimized Routing Update**
  * Added an original index to the location object in the optimized route response
* **Trace Route Improvement**
  * Updated find_start_node to fix "GraphTile NodeInfo index out of bounds" error

## Release Date: 2017-01-30 Valhalla 2.0.6
* **Guidance Improvement**
  * Italian phrases were updated
* **Routing Improvement**
  * Fixed an issue where date and time was returning an invalid ISO8601 time format for date_time values in positive UTC. + sign was missing.
  * Fixed an encoding issue that was discovered for tranist_fetcher.  We were not encoding onestop_ids or route_ids.  Also, added exclude_geometry=true for route API calls.
* **Data Producer Updates**
  * Added logic to grab a single feed in valhalla_build_transit.

## Release Date: 2017-01-04 Valhalla 2.0.3
* **Service Improvement**
  * Added support for interrupting requests. If the connection is closed, route computation and map-matching can be interrupted prior to completion.
* **Routing Improvement**
  * Ignore name inconsistency when entering a link to avoid double penalizing.
* **Data Producer Updates**
  * Fixed consistent name assignment for ramps and turn lanes which improved guidance.
  * Added a flag to directed edges indicating if the edge has names. This can potentially be used in costing methods.
  * Allow future use of spare GraphId bits within DirectedEdge.

## Release Date: 2016-12-13 Valhalla 2.0.2
* **Routing Improvement**
  * Added support for multi-way restrictions to matrix and isochrones.
  * Added HOV costing model.
  * Speed limit updates.   Added logic to save average speed separately from speed limits.
  * Added transit include and exclude logic to multimodal isochrone.
  * Fix some edge cases for trivial (single edge) paths.
  * Better treatment of destination access only when using bidirectional A*.
* **Performance Improvement**
  * Improved performance of the path algorithms by making many access methods inline.

## Release Date: 2016-11-28 Valhalla 2.0.1
* **Routing Improvement**
  * Preliminary support for multi-way restrictions
* **Issues Fixed**
  * Fixed tile incompatibility between 64 and 32bit architectures
  * Fixed missing edges within tile edge search indexes
  * Fixed an issue where transit isochrone was cut off if we took transit that was greater than the max_seconds and other transit lines or buses were then not considered.

## Release Date: 2016-11-15 Valhalla 2.0

* **Tile Redesign**
  * Updated the graph tiles to store edges only on the hierarchy level they belong to. Prior to this, the highways were stored on all levels, they now exist only on the highway hierarchy. Similar changes were made for arterial level roads. This leads to about a 20% reduction in tile size.
  * The tile redesign required changes to the path generation algorithms. They must now transition freely between levels, even for pedestrian and bicycle routes. To offset the extra transitions, the main algorithms were changed to expand nodes at each level that has directed edges, rather than adding the transition edges to the priority queue/adjacency list. This change helps performance. The hierarchy limits that are used to speed the computation of driving routes by utilizing the highway hierarchy were adjusted to work with the new path algorithms.
  * Some changes to costing were also required, for example pedestrian and bicycle routes skip shortcut edges.
  * Many tile data structures were altered to explicitly size different fields and make room for "spare" fields that will allow future growth. In addition, the tile itself has extra "spare" records that can be appended to the end of the tile and referenced from the tile header. This also will allow future growth without breaking backward compatibility.
* **Guidance Improvement**
  * Refactored trip path to use an enumerated `Use` for edge and an enumerated `NodeType` for node
  * Fixed some wording in the Hindi narrative file
  * Fixed missing turn maneuver by updating the forward intersecting edge logic
* **Issues Fixed**
  * Fixed an issue with pedestrian routes where a short u-turn was taken to avoid the "crossing" penalty.
  * Fixed bicycle routing due to high penalty to enter an access=destination area. Changed to a smaller, length based factor to try to avoid long regions where access = destination. Added a driveway penalty to avoid taking driveways (which are often marked as access=destination).
  * Fixed regression where service did not adhere to the list of allowed actions in the Loki configuration
* **Graph Correlation**
  * External contributions from Navitia have lead to greatly reduced per-location graph correlation. Average correlation time is now less than 1ms down from 4-9ms.

## Release Date: 2016-10-17

* **Guidance Improvement**
  * Added the Hindi (hi-IN) narrative language
* **Service Additions**
  * Added internal valhalla error codes utility in baldr and modified all services to make use of and return as JSON response
  * See documentation https://github.com/valhalla/valhalla-docs/blob/master/api-reference.md#internal-error-codes-and-conditions
* **Time-Distance Matrix Improvement**
  * Added a costmatrix performance fix for one_to_many matrix requests
* **Memory Mapped Tar Archive - Tile Extract Support**
  * Added the ability to load a tar archive of the routing graph tiles. This improves performance under heavy load and reduces the memory requirement while allowing multiple processes to share cache resources.

## Release Date: 2016-09-19

* **Guidance Improvement**
  * Added pirate narrative language
* **Routing Improvement**
  * Added the ability to include or exclude stops, routes, and operators in multimodal routing.
* **Service Improvement**
  * JSONify Error Response

## Release Date: 2016-08-30

* **Pedestrian Routing Improvement**
  * Fixes for trivial pedestrian routes

## Release Date: 2016-08-22

* **Guidance Improvements**
  * Added Spanish narrative
  * Updated the start and end edge heading calculation to be based on road class and edge use
* **Bicycle Routing Improvements**
  * Prevent getting off a higher class road for a small detour only to get back onto the road immediately.
  * Redo the speed penalties and road class factors - they were doubly penalizing many roads with very high values.
  * Simplify the computation of weighting factor for roads that do not have cycle lanes. Apply speed penalty to slightly reduce favoring
of non-separated bicycle lanes on high speed roads.
* **Routing Improvements**
  * Remove avoidance of U-turn for pedestrian routes. This improves use with map-matching since pedestrian routes can make U-turns.
  * Allow U-turns at dead-ends for driving (and bicycling) routes.
* **Service Additions**
  * Add support for multi-modal isochrones.
  * Added base code to allow reverse isochrones (path from anywhere to a single destination).
* **New Sources to Targets**
  * Added a new Matrix Service action that allows you to request any of the 3 types of time-distance matrices by calling 1 action.  This action takes a sources and targets parameter instead of the locations parameter.  Please see the updated Time-Distance Matrix Service API reference for more details.

## Release Date: 2016-08-08

 * **Service additions**
  * Latitude, longitude bounding boxes of the route and each leg have been added to the route results.
  * Added an initial isochrone capability. This includes methods to create an "isotile" - a 2-D gridded data set with time to reach each lat,lon grid from an origin location. This isoltile is then used to create contours at specified times. Interior contours are optionally removed and the remaining outer contours are generalized and converted to GeoJSON polygons. An initial version supporting multimodal route types has also been added.
 * **Data Producer Updates**
  * Fixed tranist scheduling issue where false schedules were getting added.
 * **Tools Additionas**
  * Added `valhalla_export_edges` tool to allow shape and names to be dumped from the routing tiles

## Release Date: 2016-07-19

 * **Guidance Improvements**
  * Added French narrative
  * Added capability to have narrative language aliases - For example: German `de-DE` has an alias of `de`
 * **Transit Stop Update** - Return latitude and longitude for each transit stop
 * **Data Producer Updates**
  * Added logic to use lanes:forward, lanes:backward, speed:forward, and speed:backward based on direction of the directed edge.
  * Added support for no_entry, no_exit, and no_turn restrictions.
  * Added logic to support country specific access. Based on country tables found here: http://wiki.openstreetmap.org/wiki/OSM_tags_for_routing/Access-Restrictions

## Release Date: 2016-06-08

 * **Bug Fix** - Fixed a bug where edge indexing created many small tiles where no edges actually intersected. This allowed impossible routes to be considered for path finding instead of rejecting them earlier.
 * **Guidance Improvements**
  * Fixed invalid u-turn direction
  * Updated to properly call out jughandle routes
  * Enhanced signless interchange maneuvers to help guide users
 * **Data Producer Updates**
  * Updated the speed assignment for ramp to be a percentage of the original road class speed assignment
  * Updated stop impact logic for turn channel onto ramp

## Release Date: 2016-05-19

 * **Bug Fix** - Fixed a bug where routes fail within small, disconnected "islands" due to the threshold logic in prior release. Also better logic for not-thru roads.

## Release Date: 2016-05-18

 * **Bidirectional A* Improvements** - Fixed an issue where if both origin and destination locations where on not-thru roads that meet at a common node the path ended up taking a long detour. Not all cases were fixed though - next release should fix. Trying to address the termination criteria for when the best connection point of the 2 paths is optimal. Turns out that the initial case where both opposing edges are settled is not guaranteed to be the least cost path. For now we are setting a threshold and extending the search while still tracking best connections. Fixed the opposing edge when a hierarchy transition occurs.
 * **Guidance Globalization** -  Fixed decimal distance to be locale based.
 * **Guidance Improvements**
  * Fixed roundabout spoke count issue by fixing the drive_on_right attribute.
  * Simplified narative by combining unnamed straight maneuvers
  * Added logic to confirm maneuver type assignment to avoid invalid guidance
  * Fixed turn maneuvers by improving logic for the following:
    * Internal intersection edges
    * 'T' intersections
    * Intersecting forward edges
 * **Data Producer Updates** - Fix the restrictions on a shortcut edge to be the same as the last directed edge of the shortcut (rather than the first one).

## Release Date: 2016-04-28

 * **Tile Format Updates** - Separated the transit graph from the "road only" graph into different tiles but retained their interconnectivity. Transit tiles are now hierarchy level 3.
 * **Tile Format Updates** - Reduced the size of graph edge shape data by 5% through the use of varint encoding (LEB128)
 * **Tile Format Updates** - Aligned `EdgeInfo` structures to proper byte boundaries so as to maintain compatibility for systems who don't support reading from unaligned addresses.
 * **Guidance Globalization** -  Added the it-IT(Italian) language file. Added support for CLDR plural rules. The cs-CZ(Czech), de-DE(German), and en-US(US English) language files have been updated.
 * **Travel mode based instructions** -  Updated the start, post ferry, and post transit insructions to be based on the travel mode, for example:
  * `Drive east on Main Street.`
  * `Walk northeast on Broadway.`
  * `Bike south on the cycleway.`

## Release Date: 2016-04-12

 * **Guidance Globalization** -  Added logic to use tagged language files that contain the guidance phrases. The initial versions of en-US, de-DE, and cs-CZ have been deployed.
 * **Updated ferry defaults** -  Bumped up use_ferry to 0.65 so that we don't penalize ferries as much.

## Release Date: 2016-03-31
 * **Data producer updates** - Do not generate shortcuts across a node which is a fork. This caused missing fork maneuvers on longer routes.  GetNames update ("Broadway fix").  Fixed an issue with looking up a name in the ref map and not the name map.  Also, removed duplicate names.  Private = false was unsetting destination only flags for parking aisles.

## Release Date: 2016-03-30
 * **TripPathBuilder Bug Fix** - Fixed an exception that was being thrown when trying to read directed edges past the end of the list within a tile. This was due to errors in setting walkability and cyclability on upper hierarchies.

## Release Date: 2016-03-28

 * **Improved Graph Correlation** -  Correlating input to the routing graph is carried out via closest first traversal of the graph's, now indexed, geometry. This results in faster correlation and guarantees the absolute closest edge is found.

## Release Date: 2016-03-16

 * **Transit type returned** -  The transit type (e.g. tram, metro, rail, bus, ferry, cable car, gondola, funicular) is now returned with each transit maneuver.
 * **Guidance language** -  If the language option is not supplied or is unsupported then the language will be set to the default (en-US). Also, the service will return the language in the trip results.
 * **Update multimodal path algorithm** - Applied some fixes to multimodal path algorithm. In particular fixed a bug where the wrong sortcost was added to the adjacency list. Also separated "in-station" transfer costs from transfers between stops.
 * **Data producer updates** - Do not combine shortcut edges at gates or toll booths. Fixes avoid toll issues on routes that included shortcut edges.

## Release Date: 2016-03-07

 * **Updated all APIs to honor the optional DNT (Do not track) http header** -  This will avoid logging locations.
 * **Reduce 'Merge maneuver' verbal alert instructions** -  Only create a verbal alert instruction for a 'Merge maneuver' if the previous maneuver is > 1.5 km.
 * **Updated transit defaults.  Tweaked transit costing logic to obtain better routes.** -  use_rail = 0.6, use_transfers = 0.3, transfer_cost = 15.0 and transfer_penalty = 300.0.  Updated the TransferCostFactor to use the transfer_factor correctly.  TransitionCost for pedestrian costing bumped up from 20.0f to 30.0f when predecessor edge is a transit connection.
 * **Initial Guidance Globalization** -  Partial framework for Guidance Globalization. Started reading some guidance phrases from en-US.json file.

## Release Date: 2016-02-22

 * **Use bidirectional A* for automobile routes** - Switch to bidirectional A* for all but bus routes and short routes (where origin and destination are less than 10km apart). This improves performance and has less failure cases for longer routes. Some data import adjustments were made (02-19) to fix some issues encountered with arterial and highway hierarchies. Also only use a maximum of 2 passes for bidirecdtional A* to reduce "long time to fail" cases.
 * **Added verbal multi-cue guidance** - This combines verbal instructions when 2 successive maneuvers occur in a short amount of time (e.g., Turn right onto MainStreet. Then Turn left onto 1st Avenue).

## Release Date: 2016-02-19

 * **Data producer updates** - Reduce stop impact when all edges are links (ramps or turn channels). Update opposing edge logic to reject edges that do no have proper access (forward access == reverse access on opposing edge and vice-versa). Update ReclassifyLinks for cases where a single edge (often a service road) intersects a ramp improperly causing the ramp to reclassified when it should not be. Updated maximum OSM node Id (now exceeds 4000000000). Move lua from conf repository into mjolnir.

## Release Date: 2016-02-01

 * **Data producer updates** - Reduce speed on unpaved/rough roads. Add statistics for hgv (truck) restrictions.

## Release Date: 2016-01-26

 * **Added capability to disable narrative production** - Added the `narrative` boolean option to allow users to disable narrative production. Locations, shape, length, and time are still returned. The narrative production is enabled by default. The possible values for the `narrative` option are: false and true
 * **Added capability to mark a request with an id** - The `id` is returned with the response so a user could match to the corresponding request.
 * **Added some logging enhancements, specifically [ANALYTICS] logging** - We want to focus more on what our data is telling us by logging specific stats in Logstash.

## Release Date: 2016-01-18

 * **Data producer updates** - Data importer configuration (lua) updates to fix a bug where buses were not allowed on restricted lanes.  Fixed surface issue (change the default surface to be "compacted" for footways).

## Release Date: 2016-01-04

 * **Fixed Wrong Costing Options Applied** - Fixed a bug in which a previous requests costing options would be used as defaults for all subsequent requests.

## Release Date: 2015-12-18

 * **Fix for bus access** - Data importer configuration (lua) updates to fix a bug where bus lanes were turning off access for other modes.
 * **Fix for extra emergency data** - Data importer configuration (lua) updates to fix a bug where we were saving hospitals in the data.
 * **Bicycle costing update** - Updated kTCSlight and kTCFavorable so that cycleways are favored by default vs roads.

## Release Date: 2015-12-17

 * **Graph Tile Data Structure update** - Updated structures within graph tiles to support transit efforts and truck routing. Removed TransitTrip, changed TransitRoute and TransitStop to indexes (rather than binary search). Added access restrictions (like height and weight restrictions) and the mode which they impact to reduce need to look-up.
 * **Data producer updates** - Updated graph tile structures and import processes.

## Release Date: 2015-11-23

 * **Fixed Open App for OSRM functionality** - Added OSRM functionality back to Loki to support Open App.

## Release Date: 2015-11-13

 * **Improved narrative for unnamed walkway, cycleway, and mountain bike trail** - A generic description will be used for the street name when a walkway, cycleway, or mountain bike trail maneuver is unnamed. For example, a turn right onto a unnamed walkway maneuver will now be: "Turn right onto walkway."
 * **Fix costing bug** - Fix a bug introduced in EdgeLabel refactor (impacted time distance matrix only).

## Release Date: 2015-11-3

 * **Enhance bi-directional A* logic** - Updates to bidirectional A* algorithm to fix the route completion logic to handle cases where a long "connection" edge could lead to a sub-optimal path. Add hierarchy and shortcut logic so we can test and use bidirectional A* for driving routes. Fix the destination logic to properly handle oneways as the destination edge. Also fix U-turn detection for reverse search when hierarchy transitions occur.
 * **Change "Go" to "Head" for some instructions** - Start, exit ferry.
 * **Update to roundabout instructions** - Call out roundabouts for edges marked as links (ramps, turn channels).
 * **Update bicycle costing** - Fix the road factor (for applying weights based on road classification) and lower turn cost values.

## Data Producer Release Date: 2015-11-2

 * **Updated logic to not create shortcut edges on roundabouts** - This fixes some roundabout exit counts.

## Release Date: 2015-10-20

 * **Bug Fix for Pedestrian and Bicycle Routes** - Fixed a bug with setting the destination in the bi-directional Astar algorithm. Locations that snapped to a dead-end node would have failed the route and caused a timeout while searching for a valid path. Also fixed the elapsed time computation on the reverse path of bi-directional algorithm.

## Release Date: 2015-10-16

 * **Through Location Types** - Improved support for locations with type = "through". Routes now combine paths that meet at each through location to create a single "leg" between locations with type = "break". Paths that continue at a through location will not create a U-turn unless the path enters a "dead-end" region (neighborhood with no outbound access).
 * **Update shortcut edge logic** - Now skips long shortcut edges when close to the destination. This can lead to missing the proper connection if the shortcut is too long. Fixes #245 (thor).
 * **Per mode service limits** - Update configuration to allow setting different maximum number of locations and distance per mode.
 * **Fix shape index for trivial path** - Fix a bug where when building the the trip path for a "trivial" route (includes just one edge) where the shape index exceeded that size of the shape.

## Release Date: 2015-09-28

 * **Elevation Influenced Bicycle Routing** - Enabled elevation influenced bicycle routing. A "use-hills" option was added to the bicycle costing profile that can tune routes to avoid hills based on grade and amount of elevation change.
 * **"Loop Edge" Fix** - Fixed a bug with edges that form a loop. Split them into 2 edges during data import.
 * **Additional information returned from 'locate' method** - Added information that can be useful when debugging routes and data. Adds information about nodes and edges at a location.
 * **Guidance/Narrative Updates** - Added side of street to destination narrative. Updated verbal instructions.<|MERGE_RESOLUTION|>--- conflicted
+++ resolved
@@ -89,8 +89,6 @@
    * ADDED: "destination_only_hgv" in directed edge json [#5281](https://github.com/valhalla/valhalla/pull/5281)
    * CHANGED: Link libvalhalla to libgeos. Build command to use `nmake` on Windows instead of `make`. Skipping check for `CMAKE_BUILD_TYPE` when using a multi-config generator like Visual Studio or XCode. [#5294](https://github.com/valhalla/valhalla/pull/5294)
    * ADDED: workflow to publish Python bindings for all major platforms to PyPI [#5280](https://github.com/valhalla/valhalla/pull/5280)
-<<<<<<< HEAD
-=======
    * ADDED: git sha version suffix for executables [#5307](https://github.com/valhalla/valhalla/pull/5307)
    * ADDED: version modifier in public servers [#5316](https://github.com/valhalla/valhalla/pull/5316)
    * CHANGED: pyvalhalla-git PyPI repository to pyvalhalla-weekly [#5310](https://github.com/valhalla/valhalla/pull/5310)
@@ -100,7 +98,6 @@
    * ADDED: script to analyze build logs for warnings [#5312](https://github.com/valhalla/valhalla/pull/5312)
    * CHANGED: Replace robin-hood-hashing with `ankerl::unordered_dense::{map, set}` [#5325](https://github.com/valhalla/valhalla/pull/5325)
    * CHANGED: Speed up density calculus by using grid index [#5328](https://github.com/valhalla/valhalla/pull/5328)
->>>>>>> 36f1f6b8
 
 ## Release Date: 2024-10-10 Valhalla 3.5.1
 * **Removed**
