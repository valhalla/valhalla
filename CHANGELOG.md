## UNRELEASED
* **Removed**
   * REMOVED: ENABLE_GDAL define for **Linux-only** Python binding releases [#5642](https://github.com/valhalla/valhalla/pull/5642)
   * REMOVED: pyvalhalla-weekly PyPI package [#5673](https://github.com/valhalla/valhalla/pull/5673)
* **Bug Fix**
   * FIXED: Pass time to `EdgeCost` for initial edges in Dijkstra [#5677](https://github.com/valhalla/valhalla/pull/5677)
   * FIXED: Handle access restriction tag values separated by semicolon [#5560](https://github.com/valhalla/valhalla/pull/5560)
* **Enhancement**
   * CHANGED: Removed black and flake8 with ruff [#5639](https://github.com/valhalla/valhalla/pull/5639)
<<<<<<< HEAD
   * ADDED: Proper time tracking in Bidirectional A* [#5640](https://github.com/valhalla/valhalla/pull/5640/)
   * FIXED:  Fix hard exclusions with shortcuts [#5647](https://github.com/valhalla/valhalla/pull/5647) 
=======
   * FIXED:  Fix hard exclusions with shortcuts [#5647](https://github.com/valhalla/valhalla/pull/5647)
>>>>>>> 7dc1960f
   * UPGRADED: vcpkg to 0e39c10736341cc8135b560438229bbda3d3219a [#5654](https://github.com/valhalla/valhalla/pull/5654)
   * FIXED: returns GeoTIFF with Content-Type image/tiff header [#5665](https://github.com/valhalla/valhalla/pull/5665)
   * CHANGED: Improve logging using std::format [#5666](https://github.com/valhalla/valhalla/pull/5666)
   * CHANGED: Migrated from pybind11 to nanobind to release `abi3` wheels (Python version agnostic), also changes minimum version of PyPI packages to 3.12 [#5628](https://github.com/valhalla/valhalla/pull/5628)
   * CHANGED: Avoid temporary std::string in some places in serializers [#5674](https://github.com/valhalla/valhalla/pull/5674)
   * ADDED: linux-aarch64 wheel for Python releases [#5670](https://github.com/valhalla/valhalla/pull/5670)
   * ADDED: PyPI `sdist` for python to install the bindings from source [#5649](https://github.com/valhalla/valhalla/pull/5649)
   * CHANGED: Refactor GraphTile::GetLaneConnectivity to return std::span instead of std::vector [#5683](https://github.com/valhalla/valhalla/pull/5683)
   * CHANGED: Get rid of midgard::iterable_t in favor of std::span [#5682](https://github.com/valhalla/valhalla/pull/5682)
   * CHANGED: Optimise CostMatrix::ReachedMap [#5690](https://github.com/valhalla/valhalla/pull/5690)
   * ADDED: Make possible to use `-DCMAKE_UNITY_BUILD=ON` [#5691](https://github.com/valhalla/valhalla/pull/5691)

## Release Date: 2025-10-23 Valhalla 3.6.0
* **Removed**
   * REMOVED: validity checks for historical speeds [#5087](https://github.com/valhalla/valhalla/pull/5087)
   * REMOVED: `seasonal` bit from OSMWay & DirectedEdge [#5156](https://github.com/valhalla/valhalla/pull/5156)
   * REMOVED: hard-coded tz alias map and associated logic [#5164](https://github.com/valhalla/valhalla/pull/5164)
   * REMOVED: `valhalla/filesystem` from the project in favor of the std equivalent [#5321](https://github.com/valhalla/valhalla/pull/5321)
   * REMOVED: `use`/`using` statements from public headers [#5568](https://github.com/valhalla/valhalla/pull/5568)
   * REMOVED: Extra synchronization in elevation cache [#5598](https://github.com/valhalla/valhalla/pull/5598)
   * REMOVED: Unused method declarations in `CostMatrix` [#5623](https://github.com/valhalla/valhalla/pull/5623)
* **Bug Fix**
   * FIXED: `incremental_build_tiles` script works again [#4909](https://github.com/valhalla/valhalla/pull/4909)
   * FIXED: Fix ability to use Valhalla via cmake `add_subdirectory` [#4930](https://github.com/valhalla/valhalla/pull/4930)
   * FIXED: Fix valhalla_benchmark_loki benchmark application. [#4981](https://github.com/valhalla/valhalla/pull/4981)
   * FIXED: Double free crash during tiles build inside libxml2 on concurrent `spatialite_cleanup_ex()` calls [#5005](https://github.com/valhalla/valhalla/pull/5005)
   * FIXED: update CircleCI runners to Ubuntu 24.04 [#5002](https://github.com/valhalla/valhalla/pull/5002)
   * FIXED: Fixed a typo in the (previously undocumented) matrix-APIs responses `algorithm` field: `timedistancbssematrix` is now `timedistancebssmatrix` [#5000](https://github.com/valhalla/valhalla/pull/5000)
   * FIXED: More trivial cases in `CostMatrix` [#5001](https://github.com/valhalla/valhalla/pull/5001)
   * FIXED: Tag smoothness=impassable breaks pedestrian routing [#5023](https://github.com/valhalla/valhalla/pull/5023)
   * FIXED: Make isochrone geotiff serialization use "north up" geotransform [#5019](https://github.com/valhalla/valhalla/pull/5019)
   * FIXED: Get CostMatrix allow second pass option from new location in config [#5055](https://github.com/valhalla/valhalla/pull/5055)
   * FIXED: Slim down Matrix PBF response [#5066](https://github.com/valhalla/valhalla/pull/5066)
   * FIXED: restore ignoring hierarchy limits for bicycle and pedestrian [#5080](https://github.com/valhalla/valhalla/pull/5080)
   * FIXED: GCC warning 'template-id not allowed for constructor in C++20' [#5110](https://github.com/valhalla/valhalla/pull/5110)
   * FIXED: update deprecated boost geometry headers [#5117](https://github.com/valhalla/valhalla/pull/5117)
   * FIXED: Fix type mismatch in `src/tyr/serializers.cc` [#5145](https://github.com/valhalla/valhalla/pull/5145)
   * FIXED: Multimodal ferry reclassification [#5139](https://github.com/valhalla/valhalla/pull/5139)
   * FIXED: Fix time info calculation across time zone boundaries [#5163](https://github.com/valhalla/valhalla/pull/5163)
   * FIXED: pass thor config to matrix algorithms in `valhalla_run_matrix` [#5053](https://github.com/valhalla/valhalla/pull/5053)
   * FIXED: clang warning: bool literal returned from `main` `[-Wmain]` [#5173](https://github.com/valhalla/valhalla/pull/5173)
   * FIXED: normalize paths on valhalla_build_extract for windows  [#5176](https://github.com/valhalla/valhalla/pull/5176)
   * FIXED: level changes for multi-level start/end edges [#5126](https://github.com/valhalla/valhalla/pull/5126)
   * FIXED: Fix edge walk across tiles when traffic or predicted speeds are used [#5198](https://github.com/valhalla/valhalla/pull/5198)
   * FIXED: multi-edge steps maneuvers [#5191](https://github.com/valhalla/valhalla/pull/5191)
   * FIXED: remove start maneuver if route starts on stairs/escalators [#5127](https://github.com/valhalla/valhalla/pull/5127)
   * FIXED: Verify edge shapes in edge walking to find the correct edges when there are multiple path with approximately the same length (e.g. in a roundabout) [#5210](https://github.com/valhalla/valhalla/pull/5210)
   * FIXED: compilation with clang 20 [#5208](https://github.com/valhalla/valhalla/pull/5208)
   * FIXED: compatibility with GEOS <3.12 [#5224](https://github.com/valhalla/valhalla/pull/5224)
   * FIXED: gtest linkage errors with clang 17+ on MacOS [#5227](https://github.com/valhalla/valhalla/pull/5227)
   * FIXED: matrix headings [#5244](https://github.com/valhalla/valhalla/pull/5244)
   * FIXED: fix semi-trivial paths in costmatrix [#5249](https://github.com/valhalla/valhalla/pull/5249)
   * FIXED: rename `check_reverse_connections` [#5255](https://github.com/valhalla/valhalla/pull/5255)
   * FIXED: invert expansion_direction for expansion properties in costmatrix [#5266](https://github.com/valhalla/valhalla/pull/5266)
   * FIXED: set initial precision in matrix serializer [#5267](https://github.com/valhalla/valhalla/pull/5267)
   * FIXED: pass correct edge id to expansion callback in bidirectional a* [#5265](https://github.com/valhalla/valhalla/pull/5265)
   * FIXED: remove `GraphId` and `OSMWay` incompatible forward declarations [#5270](https://github.com/valhalla/valhalla/pull/5270)
   * FIXED: Number of compile/linker issues on Windows for the test targets. [#5313](https://github.com/valhalla/valhalla/pull/5313)
   * FIXED: Fix reference to the GHA variable to resolve `version_modifier` on CI [#5333](https://github.com/valhalla/valhalla/pull/5333)
   * FIXED: Ability to run `valhalla_service` with `[CONCURRENCY]` arg [#5335](https://github.com/valhalla/valhalla/pull/5335)
   * FIXED: version modifier in `/status` response [#5357](https://github.com/valhalla/valhalla/pull/5357)
   * FIXED: unknowns should be 500 and not 400 [#5359](https://github.com/valhalla/valhalla/pull/5359)
   * FIXED: Cover **all** nodes in the current tile by density index [#5338](https://github.com/valhalla/valhalla/pull/5338)
   * FIXED: Narrowing bug leading to nodes being misplaced in wrong tiles [#5364](https://github.com/valhalla/valhalla/pull/5364)
   * FIXED: wrong integer types in expansion properties [#5380](https://github.com/valhalla/valhalla/pull/5380)
   * FIXED: fix: `std::terminate` on unsupported request format for some actions [#5387](https://github.com/valhalla/valhalla/pull/5387)
   * FIXED: python installation issue in docker image [#5424](https://github.com/valhalla/valhalla/pull/5424)
   * FIXED: uk-UA translation issue with issue with "approach_verbal_alert" [#5182](https://github.com/valhalla/valhalla/pull/5182)
   * FIXED: Missing argument in `BDEdgeLabel` constructor [#5444](https://github.com/valhalla/valhalla/pull/5444)
   * FIXED: ferries shouldn't be set to destination only [#5447](https://github.com/valhalla/valhalla/pull/5447)
   * FIXED: `actor_t` cleans up workers even in the case of exceptions when `auto_cleanup` is true [#5452](https://github.com/valhalla/valhalla/pull/5452)
   * FIXED: Graphfilter issue where local edge index and count, edge transitions, stop impact, headings, local_driveability, restrictions, and name consistency was not updated after filtering. [#5464](https://github.com/valhalla/valhalla/pull/5464)
   * FIXED: around-the-block paths when node tolerance == 0 [#5451](https://github.com/valhalla/valhalla/pull/5451)
   * FIXED: Trivial CostMatrix and multiple candidates [#5376](https://github.com/valhalla/valhalla/pull/5376)
   * FIXED: "access": "no" + specific overrides for ferries [#5476](https://github.com/valhalla/valhalla/pull/5476)
   * FIXED: Build libspatialite for vcpkg with librttopo support for valhalla_build_admins [#5475](https://github.com/valhalla/valhalla/pull/5475)
   * FIXED: CMake install target: for PREFER_EXTERNAL_DEPS=ON, no gtest installation, python bindings [#5455](https://github.com/valhalla/valhalla/pull/5455)
   * FIXED: Set distance to 0 for unsettled destinations in partial matrices in TimeDistanceMatrix. [#5505](https://github.com/valhalla/valhalla/pull/5505)
   * FIXED: Fix Matrix API to return correct end location. [#5509](https://github.com/valhalla/valhalla/pull/5509)
   * FIXED: Set node snap flags properly in PBF PathEDGE [#5508](https://github.com/valhalla/valhalla/pull/5508)
   * FIXED: Add error handling to valhalla_build_tiles command in Docker [#5520](https://github.com/valhalla/valhalla/pull/5520)
   * FIXED: Stabilize floating point calculations for small or nearly equal values [#5529](https://github.com/valhalla/valhalla/pull/5529)
   * FIXED: Trivial Matrix connections when a source and target share a same correlation point [#5579](https://github.com/valhalla/valhalla/pull/5579)
   * FIXED: Improved Isochrone/Reach performance by removing unnecessary getting of the opp edge [#5602](https://github.com/valhalla/valhalla/pull/5602)
   * FIXED: Elevation resampling algorithm for 2 points [#5597](https://github.com/valhalla/valhalla/pull/5597)
   * FIXED: wrong openssl library referenced in setup.py [#5637](https://github.com/valhalla/valhalla/pull/5637)
* **Enhancement**
   * ADDED: Consider smoothness in all profiles that use surface [#4949](https://github.com/valhalla/valhalla/pull/4949)
   * ADDED: costing parameters to exclude certain edges `exclude_tolls`, `exclude_bridges`, `exclude_tunnels`, `exclude_highways`, `exclude_ferries`. They need to be enabled in the config with `service_limits.allow_hard_exclusions`. Also added location search filters `exclude_ferry` and `exclude_toll` to complement these changes. [#4524](https://github.com/valhalla/valhalla/pull/4524)
   * ADDED: `admin_crossings` request parameter for `/route` [#4941](https://github.com/valhalla/valhalla/pull/4941)
   * ADDED: include level change info in `/route` response [#4942](https://github.com/valhalla/valhalla/pull/4942)
   * ADDED: steps maneuver improvements [#4960](https://github.com/valhalla/valhalla/pull/4960)
   * ADDED: instruction improvements for node-based elevators [#4988](https://github.com/valhalla/valhalla/pull/4988)
   * ADDED: customizable hierarchy limits [#5010](https://github.com/valhalla/valhalla/pull/5010)
   * ADDED: increased precision in route lengths [#5020](https://github.com/valhalla/valhalla/pull/5020)
   * ADDED: Add maneuver bearings in route json response [#5024](https://github.com/valhalla/valhalla/pull/5024)
   * ADDED: Allow specifying custom `graph.lua` file name via `valhalla_build_config` [#5036](https://github.com/valhalla/valhalla/pull/5036)
   * ADDED: per level elevator penalty [#4973](https://github.com/valhalla/valhalla/pull/4973)
   * ADDED: `ignore_construction` allows routing on ways with construction tag [#5030](https://github.com/valhalla/valhalla/pull/5030)
   * ADDED: Australian English language translations [#5057](https://github.com/valhalla/valhalla/pull/5057)
   * ADDED: Support `"access:conditional"` conditional restrictions like `"access:conditional"="no @ (Oct-May)"` [#5048](https://github.com/valhalla/valhalla/pull/5048)
   * CHANGED: Speed up pbf parsing by using libosmium [#5070](https://github.com/valhalla/valhalla/pull/5070)
   * ADDED: headings and correlated ll's in verbose matrix output [#5072](https://github.com/valhalla/valhalla/pull/5072)
   * CHANGED: Faster Docker builds in CI [#5082](https://github.com/valhalla/valhalla/pull/5082)
   * ADDED: Retrieve traffic signal information of nodes through trace_attribute request [#5121](https://github.com/valhalla/valhalla/pull/5121)
   * CHANGED: Remove redundant callback-style pbf parsing [#5119](https://github.com/valhalla/valhalla/pull/5119)
   * ADDED: Multimodal expansion endpoint support [#5129](https://github.com/valhalla/valhalla/pull/5129)
   * ADDED: Sort tweeners by GraphId to make tile generation deterministic [#5133](https://github.com/valhalla/valhalla/pull/5133)
   * ADDED: Turn lane information for valhalla serializer [#5078](https://github.com/valhalla/valhalla/pull/5078)
   * ADDED: Add scoped timer macro for timing stages and sub-stages of the tile build process [#5136](https://github.com/valhalla/valhalla/pull/5136)
   * CHANGED: Speed up `valhalla_build_admins` by using intermediate in-memory database [#5146](https://github.com/valhalla/valhalla/pull/5146)
   * UPDATED: bump tz from 2024a to 2025a [#5061](https://github.com/valhalla/valhalla/pull/5061)
   * ADDED: Add shoulder attribute to locate API [#5144](https://github.com/valhalla/valhalla/pull/5144)
   * CHANGED: Move `bss_info_` from `OSMNode` to the new `OSMBSSNode` to reduce `way_nodes.bin` size [#5147](https://github.com/valhalla/valhalla/pull/5147)
   * UPDATED: bump tz from 2025a to 2025b [#5164](https://github.com/valhalla/valhalla/pull/5164)
   * ADDED: Mutithreaded `PBFGraphParser::ParseWays()` [#5143](https://github.com/valhalla/valhalla/pull/5143)
   * CHANGED: "Multilevel Way" message logging level changed from WARN to DEBUG [#5188](https://github.com/valhalla/valhalla/pull/5188)
   * CHANGED: Use rapidjson for matrix serializers [#5189](https://github.com/valhalla/valhalla/pull/5189)
   * CHANGED: Make static factor vectors/arrays in sif constexpr [#5200](https://github.com/valhalla/valhalla/pull/5200)
   * ADDED: Sqlite3 RAII wrapper around sqlite3* and spatielite connection [#5206](https://github.com/valhalla/valhalla/pull/5206)
   * CHANGED: Improved SQL statements when building admins [#5219](https://github.com/valhalla/valhalla/pull/5219)
   * CHANGED: Replace `boost::geometry` by GEOS for operations with admin/tz polygons and clip them by tile bbox [#5204](https://github.com/valhalla/valhalla/pull/5204)
   * UPDATED: bump cxxopts [#5243](https://github.com/valhalla/valhalla/pull/5243)
   * ADDED: Make iterations limit configurable in costmatrix [#5221](https://github.com/valhalla/valhalla/pull/5221)
   * ADDED: Enforce the order of includes via `clang-format` [#5230](https://github.com/valhalla/valhalla/pull/5230)
   * CHANGED: Switch to PyPI version of `clang-format` [#5237](https://github.com/valhalla/valhalla/pull/5237)
   * ADDED: More barrier types to consider for car routing [#5217](https://github.com/valhalla/valhalla/pull/5217)
   * CHANGED: Removed ferry reclassification and only move edges in hierarchy [#5269](https://github.com/valhalla/valhalla/pull/5269)
   * CHANGED: More clang-tidy fixes [#5253](https://github.com/valhalla/valhalla/pull/5253)
   * CHANGED: Removed unused headers [#5254](https://github.com/valhalla/valhalla/pull/5254)
   * ADDED: "destination_only_hgv" in directed edge json [#5281](https://github.com/valhalla/valhalla/pull/5281)
   * CHANGED: Link libvalhalla to libgeos. Build command to use `nmake` on Windows instead of `make`. Skipping check for `CMAKE_BUILD_TYPE` when using a multi-config generator like Visual Studio or XCode. [#5294](https://github.com/valhalla/valhalla/pull/5294)
   * ADDED: workflow to publish Python bindings for all major platforms to PyPI [#5280](https://github.com/valhalla/valhalla/pull/5280)
   * ADDED: git sha version suffix for executables [#5307](https://github.com/valhalla/valhalla/pull/5307)
   * ADDED: version modifier in public servers [#5316](https://github.com/valhalla/valhalla/pull/5316)
   * CHANGED: pyvalhalla-git PyPI repository to pyvalhalla-weekly [#5310](https://github.com/valhalla/valhalla/pull/5310)
   * ADDED: `valhalla_service` to Linux Python package [#5315](https://github.com/valhalla/valhalla/pull/5315)
   * CHANGED: add full version string with git hash to any program's `--help` message [#5317](https://github.com/valhalla/valhalla/pull/5317)
   * CHANGED: `valhalla_service` CLI based on `cxxopts` [#5318](https://github.com/valhalla/valhalla/pull/5318)
   * ADDED: script to analyze build logs for warnings [#5312](https://github.com/valhalla/valhalla/pull/5312)
   * CHANGED: Replace robin-hood-hashing with `ankerl::unordered_dense::{map, set}` [#5325](https://github.com/valhalla/valhalla/pull/5325)
   * CHANGED: Speed up density calculus by using grid index [#5328](https://github.com/valhalla/valhalla/pull/5328)
   * CHANGED: refactor to make valhalla/filesystem functionally redundant [#5319](https://github.com/valhalla/valhalla/pull/5319)
   * ADDED: Distribute C++ executables for Windows Python bindings [#5348](https://github.com/valhalla/valhalla/pull/5348)
   * ADDED: Distribute C++ executables for OSX Python bindings [#5301](https://github.com/valhalla/valhalla/pull/5301)
   * ADDED: `trace_attributes` now also returns all the speed informations on edges when `edge.speeds_faded` or `edge.speeds_non_faded` is set in request. Also `edge.speed_type` returns how the edge speed was set [#5324](https://github.com/valhalla/valhalla/pull/5324)
   * CHANGED: Use `ankerl::unordered_dense` for `loki::Reach()` for faster search [#5384](https://github.com/valhalla/valhalla/pull/5384)
   * ADDED: support for destination exceptions for access restrictions [#5354](https://github.com/valhalla/valhalla/pull/5354)
   * ADDED: Add option `edge.traffic_signal` to trace attributes [#5385](https://github.com/valhalla/valhalla/pull/5385)
   * CHANGED: Cleaned up Dockerfile a bit to make caching more effective [#5396](https://github.com/valhalla/valhalla/pull/5396)
   * ADDED: Port https://github.com/nilsnolde/docker-valhalla, an orchestrated/scripted Docker image for convenience [#5388](https://github.com/valhalla/valhalla/pull/5388)
   * ADDED: Graph utilities for Python bindings [#5367](https://github.com/valhalla/valhalla/pull/5367)
   * CHANGED: Decouple `traffic_signal` on node from `kNodeType` in `TripLegBuilder` [#5394](https://github.com/valhalla/valhalla/pull/5394)
   * CHANGED: Use rapidjson for locate serializers [#5260](https://github.com/valhalla/valhalla/pull/5260)
   * CHANGED: set`check_reverse_connection` default value to `true` [#5404](https://github.com/valhalla/valhalla/pull/5404)
   * CHANGED: updated translation files and added mn-MN lang [#5425](https://github.com/valhalla/valhalla/pull/5425)
   * CHANGED: Use rapidjson for height serializer [#5277](https://github.com/valhalla/valhalla/pull/5277)
   * CHANGED: Use rapidjson for transit_available serializer [#5430](https://github.com/valhalla/valhalla/pull/5430)
   * CHANGED: Switch from CircleCI to Github Actions [#5427](https://github.com/valhalla/valhalla/pull/5427)
   * CHANGED: Use rapidjson for isochrone serializer [#5429](https://github.com/valhalla/valhalla/pull/5429)
   * ADDED: Support for storing osm node ids either just for graph nodes or also for all nodes (non-topological) [#5450](https://github.com/valhalla/valhalla/pull/5450)
   * ADDED: Allow pedestrian routing through highway=via_ferrata [#5480](https://github.com/valhalla/valhalla/pull/5480)
   * ADDED: generic level change maneuver [#5431](https://github.com/valhalla/valhalla/pull/5431)
   * ADDED: Publish timezone db on Github Actions artifacts [#5479](https://github.com/valhalla/valhalla/pull/5479)
   * ADDED: HEAD & GET range requests to curl_tilegetter [#5470](https://github.com/valhalla/valhalla/pull/5470)
   * ADDED: Expansion API extended for unidirectional A* [#5457](https://github.com/valhalla/valhalla/pull/5457)
   * CHANGED: Optimise `get_node_ll` function [#5531](https://github.com/valhalla/valhalla/pull/5531)
   * CHANGED: Optimise Turn::GetType using lookup table [#5530](https://github.com/valhalla/valhalla/pull/5530)
   * ADDED: support for destination exceptions for access restrictions [#5370](https://github.com/valhalla/valhalla/pull/5370)
   * ADDED: Add log rolling support for the file logger [#5477](https://github.com/valhalla/valhalla/pull/5477)
   * ADDED: Add Korean (`ko-KR`) locale [#5501](https://github.com/valhalla/valhalla/pull/5501)
   * UPGRADED: pybind11 from 2.11.1 to 3.0.1 [#5539](https://github.com/valhalla/valhalla/pull/5539)
   * CHANGED: Replace `oneof bool` to `bool` for default false options [#5541](https://github.com/valhalla/valhalla/pull/5541)
   * CHANGED: Optimise stopimpact calls in TransitionCost [#5545](https://github.com/valhalla/valhalla/pull/5545)
   * CHANGED: Optimise best_transition_cost function [#5537](https://github.com/valhalla/valhalla/pull/5537)
   * ADDED `thor.costmatrix.min_iterations` config param [#5559](https://github.com/valhalla/valhalla/pull/5559)
   * CHANGED: Broke out exceptions.h from worker.h [#5571](https://github.com/valhalla/valhalla/pull/5571)
   * ADDED: `checksum` to GraphTileHeader, a 64bit MD5 hash of the OSM PBFs [#5542](https://github.com/valhalla/valhalla/pull/5542)
   * ADDED: small CMake project and GHA to easily test statements on various compilers [#5564](https://github.com/valhalla/valhalla/pull/5564)
   * CHANGED: Use boost::container::small_vector in DynamicCost::Restricted to avoid allocations [#5586](https://github.com/valhalla/valhalla/pull/5586)
   * CHANGED: Optimise turntype calls in TransitionCost [#5590](https://github.com/valhalla/valhalla/pull/5590)
   * CHANGED: Consistent use of `cost_ptr_t` [#5615](https://github.com/valhalla/valhalla/pull/5615)
   * ADDED: Add scripted image build to manual per-branch docker CI build [#5614](https://github.com/valhalla/valhalla/pull/5614)
   * CHANGED: added openssl as a linked library to all build configs when `ENABLE_DATA_TOOLS=ON` [#5626](https://github.com/valhalla/valhalla/pull/5626)
   * UPGRADED: C++17 to C++20 [#5575](https://github.com/valhalla/valhalla/pull/5575)
   * ADDED: Add NodeJs bindings [#5621](https://github.com/valhalla/valhalla/pull/5621)

## Release Date: 2024-10-10 Valhalla 3.5.1
* **Removed**
* **Bug Fix**
   * FIXED: All logging in `valhalla_export_edges` now goes to stderr [#4892](https://github.com/valhalla/valhalla/pull/4892)
   * FIXED: Iterate over only `kLandmark` tagged values in `AddLandmarks()` [#4873](https://github.com/valhalla/valhalla/pull/4873)
   * FIXED: `walk_or_snap` mode edge case with loop routes [#4895](https://github.com/valhalla/valhalla/pull/4895)
   * FIXED: `-Wdefaulted-function-deleted` compilation warning/error in `NarrativeBuilder` [#4877](https://github.com/valhalla/valhalla/pull/4877)
   * FIXED: For a long time we were potentially wrongly encoding varints by using `static_cast` vs `reinterpret_cast` [#4925](https://github.com/valhalla/valhalla/pull/4925)
* **Enhancement**
   * CHANGED: voice instructions for OSRM serializer to work better in real-world environment [#4756](https://github.com/valhalla/valhalla/pull/4756)
   * ADDED: Add option `edge.forward` to trace attributes [#4876](https://github.com/valhalla/valhalla/pull/4876)
   * ADDED: Provide conditional speed limits from "maxspeed:conditional" in `/locate` and proto `/route` responses [#4851](https://github.com/valhalla/valhalla/pull/4851)
   * ADDED: Support multiple levels and level ranges [#4879](https://github.com/valhalla/valhalla/pull/4879)
   * ADDED: Level location search filter [#4926](https://github.com/valhalla/valhalla/pull/4926)
   * CHANGED: Optimise AttributesController::category_attribute_enabled [#5580](https://github.com/valhalla/valhalla/pull/5580)

## Release Date: 2024-08-21 Valhalla 3.5.0
* **Removed**
   * REMOVED: needs_ci_run script [#4423](https://github.com/valhalla/valhalla/pull/4423)
   * REMOVED: unused vehicle types in AutoCost and segway; renamed kTruck to "truck" instead of "tractor_trailer" [#4430](https://github.com/valhalla/valhalla/pull/4430)
   * REMOVED: ./bench and related files/code [#4560](https://github.com/valhalla/valhalla/pull/4560)
   * REMOVED: unused headers [#4829](https://github.com/valhalla/valhalla/pull/4829)
* **Bug Fix**
   * FIXED: gcc13 was missing some std header includes [#4154](https://github.com/valhalla/valhalla/pull/4154)
   * FIXED: when reclassifying ferry edges, remove destonly from ways only if the connecting way was destonly [#4118](https://github.com/valhalla/valhalla/pull/4118)
   * FIXED: typo in use value of map matching API (`platform_connection` was misspelled) [#4174](https://github.com/valhalla/valhalla/pull/4174)
   * FIXED: fix crash in timedistancebssmatrix.cc  [#4244](https://github.com/valhalla/valhalla/pull/4244)
   * FIXED: missing protobuf CMake configuration to link abseil for protobuf >= 3.22.0 [#4207](https://github.com/valhalla/valhalla/pull/4207)
   * FIXED: broken links on the optimized route API page [#4260](https://github.com/valhalla/valhalla/pull/4260)
   * FIXED: remove clearing of headings while calculating a matrix [#4288](https://github.com/valhalla/valhalla/pull/4288)
   * FIXED: only recost matrix pairs which have connections found [#4344](https://github.com/valhalla/valhalla/pull/4344)
   * FIXED: arm builds. tons of errors due to floating point issues mostly [#4213](https://github.com/valhalla/valhalla/pull/4213)
   * FIXED: respond with correlated edges for format=valhalla and matrix [#4335](https://github.com/valhalla/valhalla/pull/4335)
   * FIXED: `sources` & `targets` for verbose matrix response was kinda broken due to #4335 above [#4366](https://github.com/valhalla/valhalla/pull/4366)
   * FIXED: recover proper shortest path to ferry connections (when multiple edges exist between node pair) [#4361](https://github.com/valhalla/valhalla/pull/4361)
   * FIXED: recover proper shortest path to ferry connections (make sure correct label index is used) [#4378](https://github.com/valhalla/valhalla/pull/4378)
   * FIXED: Allow all roads for motorcycles [#4348](https://github.com/valhalla/valhalla/pull/4348)
   * FIXED: motorcar:conditional should not apply to motorcycle and moped [#4359](https://github.com/valhalla/valhalla/pull/4359)
   * FIXED: break shortcuts when there are different restrictions on base edges [#4326](https://github.com/valhalla/valhalla/pull/4326)
   * FIXED: Incorrect `edge_index` assignment in `thor_worker_t::build_trace` [#4413](https://github.com/valhalla/valhalla/pull/4413)
   * FIXED: lots of issues with CostMatrix (primarily deadend logic) with a complete refactor modeling things very close to bidir A\*, also to prepare for a unification of the two [#4372](https://github.com/valhalla/valhalla/pull/4372)
   * FIXED: diff_names check was missing for Graphfilter and Shortcutbuilder for AddEdgeInfo call.  [#4436](https://github.com/valhalla/valhalla/pull/4436)
   * FIXED: updated timezone database and added code to keep compatibility with old servers/new data and vice versa [#4446](https://github.com/valhalla/valhalla/pull/4446)
   * FIXED: retry elevation tile download if the download failed for some reason or the downloaded tile was corrupt [#4461](https://github.com/valhalla/valhalla/pull/4461)
   * FIXED: base transition costs were getting overridden by osrm car turn duration [#4463](https://github.com/valhalla/valhalla/pull/4463)
   * FIXED: insane ETAs for `motor_scooter` on `track`s [#4468](https://github.com/valhalla/valhalla/pull/4468)
   * FIXED: -j wasn't taken into account anymore [#4483](https://github.com/valhalla/valhalla/pull/4483)
   * FIXED: time distance matrix was always using time zone of last settled edge id [#4494](https://github.com/valhalla/valhalla/pull/4494)
   * FIXED: log to stderr in valhalla_export_edges [#4498](https://github.com/valhalla/valhalla/pull/4498)
   * FIXED: set capped speed for truck at 90 KPH [#4493](https://github.com/valhalla/valhalla/pull/4493)
   * FIXED: Config singleton multiple instantiation issue [#4521](https://github.com/valhalla/valhalla/pull/4521)
   * FIXED: Prevent GetShortcut to run into an infinite loop [#4532](https://github.com/valhalla/valhalla/pull/4532)
   * FIXED: fix config generator with thor.costmatrix_allow_second_pass [#4567](https://github.com/valhalla/valhalla/pull/4567)
   * FIXED: infinite loop or other random corruption in isochrones when retrieving partial shape of an edge [#4547](https://github.com/valhalla/valhalla/pull/4547)
   * FIXED: Aggregation updates: update opposing local idx after aggregating the edges, added classification check for aggregation, and shortcut length changes [#4570](https://github.com/valhalla/valhalla/pull/4570)
   * FIXED: Use helper function for only parsing out names from DirectedEdge when populating intersecting edges [#4604](https://github.com/valhalla/valhalla/pull/4604)
   * FIXED: Osmnode size reduction: Fixed excessive disk space for planet build [#4605](https://github.com/valhalla/valhalla/pull/4605)
   * FIXED: Conflict with signinfo's temporary linguistic node sequence file caused test failures. [#4625](https://github.com/valhalla/valhalla/pull/4625)
   * FIXED: CostMatrix for trivial routes with oneways [#4626](https://github.com/valhalla/valhalla/pull/4626)
   * FIXED: some entry points to creating geotiff isochrones output did not register the geotiff driver before attempting to use it [#4628](https://github.com/valhalla/valhalla/pull/4628)
   * FIXED: libgdal wasn't installed in docker image, so it never worked in docker [#4629](https://github.com/valhalla/valhalla/pull/4629)
   * FIXED: CostMatrix shapes for routes against trivial oneways [#4633](https://github.com/valhalla/valhalla/pull/4633)
   * FIXED: unidirectional_astar.cc doesn't work for date_time type = 2 [#4652](https://github.com/valhalla/valhalla/issues/4652)
   * FIXED: a few fixes around the routing algorithms [#4642](https://github.com/valhalla/valhalla/pull/4642)
   * FIXED: no need to search for GDAL when building data [#4651](https://github.com/valhalla/valhalla/pull/4651)
   * FIXED: Fix segfault in OSRM serializer with bannerInstructions when destination is on roundabout [#4481](https://github.com/valhalla/valhalla/pull/4481)
   * FIXED: Fix segfault in costmatrix (date_time and time zone always added). [#4530](https://github.com/valhalla/valhalla/pull/4530)
   * FIXED: Fixed roundoff issue in Tiles Row and Col methods [#4585](https://github.com/valhalla/valhalla/pull/4585)
   * FIXED: Fix for assigning attributes has_(highway, ferry, toll) if directions_type is none [#4465](https://github.com/valhalla/valhalla/issues/4465)
   * FIXED: Have the `valhalla_add_predicted_speeds` summary always be created from `mjolnir.tile_dir` [#4722](https://github.com/valhalla/valhalla/pull/4722)
   * FIXED: Fix inconsistency in graph.lua for motor_vehicle_node [#4723](https://github.com/valhalla/valhalla/issues/4723)
   * FIXED: Missing algorithm include in `baldr/admin.h` [#4766](https://github.com/valhalla/valhalla/pull/4766)
   * FIXED: remove old code that allows bicycle access on hiking trails. [#4781](https://github.com/valhalla/valhalla/pull/4781)
   * FIXED: Handle list type arguments correctly when overriding config with valhalla_build_config [#4799](https://github.com/valhalla/valhalla/pull/4799)
   * FIXED: `top_speed` range not fully allowed for trucks [#4793](https://github.com/valhalla/valhalla/pull/4793)
   * FIXED: Trivial routes for CostMatrix [#4634](https://github.com/valhalla/valhalla/pull/4634)
   * FIXED: Reset `not_thru_pruning` in CostMatrix after second pass was used [#4817](https://github.com/valhalla/valhalla/pull/4817)
   * FIXED: wrong index used in CostMatrix expansion callback inside reverse connection check [#4821](https://github.com/valhalla/valhalla/pull/4821)
   * FIXED: oneway ferry connections classification [#4828](https://github.com/valhalla/valhalla/pull/4828)
   * FIXED: location search_filter ignored in certain cases [#4835](https://github.com/valhalla/valhalla/pull/4835)
   * FIXED: Ferry reclassification finds shortest path that is blocked by inaccessible node [#4854](https://github.com/valhalla/valhalla/pull/4854)
   * FIXED: `(Nov - Mar)` (and similar, months with spaces) condition parsing [#4857](https://github.com/valhalla/valhalla/pull/4857)
* **Enhancement**
   * UPDATED: French translations, thanks to @xlqian [#4159](https://github.com/valhalla/valhalla/pull/4159)
   * CHANGED: -j flag for multithreaded executables to override mjolnir.concurrency [#4168](https://github.com/valhalla/valhalla/pull/4168)
   * CHANGED: moved the argparse boilerplate code to a private header which all programs can share [#4169](https://github.com/valhalla/valhalla/pull/4169)
   * ADDED: CI runs a spell check on the PR to detect spelling mistakes [#4179](https://github.com/valhalla/valhalla/pull/4179)
   * ADDED: `preferred_side_cutoff` parameter for locations [#4182](https://github.com/valhalla/valhalla/pull/4182)
   * ADDED: PBF output for matrix endpoint [#4121](https://github.com/valhalla/valhalla/pull/4121)
   * CHANGED: sped up the transit gtfs ingestion process by sorting the feeds before querying them and avoiding copying their structures. forked just_gtfs into the valhalla org to accomplish it [#4167](https://github.com/valhalla/valhalla/pull/4167)
   * CHANGED: write traffic tile headers in `valhalla_build_extract` [#4195](https://github.com/valhalla/valhalla/pull/4195)
   * ADDED: `source_percent_along` & `target_percent_along` to /trace_attributes JSON response [#4199](https://github.com/valhalla/valhalla/pull/4199)
   * ADDED: sqlite database to store landmarks along with interfaces of insert and bounding box queries [#4189](https://github.com/valhalla/valhalla/pull/4189)
   * CHANGED: refactor landmark database interface to use a pimpl [#4202](https://github.com/valhalla/valhalla/pull/4202)
   * ADDED: support for `:forward` and `:backward` for `motor_vehicle`, `vehicle`, `foot` and `bicycle` tag prefixes [#4204](https://github.com/valhalla/valhalla/pull/4204)
   * ADDED: add `valhalla_build_landmarks` to parse POIs from osm pbfs and store them as landmarks in the landmark sqlite database [#4201](https://github.com/valhalla/valhalla/pull/4201)
   * ADDED: add primary key in the landmark sqlite database and a method to retrieve landmarks via their primary keys [#4224](https://github.com/valhalla/valhalla/pull/4224)
   * ADDED: update graph tile to allow adding landmarks to edge info, and refactor edgeinfo.cc [#4233](https://github.com/valhalla/valhalla/pull/4233)
   * ADDED: `sources_to_targets` action for `/expansion` [#4263](https://github.com/valhalla/valhalla/pull/4263)
   * ADDED: option `--extract-tar` to `valhalla_build_extract` to create extracts from .tar files instead of tile directory [#4255](https://github.com/valhalla/valhalla/pull/4255)
   * ADDED: Support for `bannerInstructions` attribute in OSRM serializer via `banner_instructions` request parameter [#4093](https://github.com/valhalla/valhalla/pull/4093)
   * UPDATED: submodules which had new releases, unless it was a major version change [#4231](https://github.com/valhalla/valhalla/pull/4231)
   * ADDED: Support for elevation along a route. Add elevation to EdgeInfo within Valhalla tiles [#4279](https://github.com/valhalla/valhalla/pull/4279)
   * ADDED: the workflow to find landmarks in a graph tile, associate them with nearby edges, and update the graph tile to store the associations [#4278](https://github.com/valhalla/valhalla/pull/4278)
   * ADDED: update maneuver generation to add nearby landmarks to maneuvers as direction support [#4293](https://github.com/valhalla/valhalla/pull/4293)
   * CHANGED: the boost property tree config is now read into a singleton that doesn't need to be passed around anymore [#4220](https://github.com/valhalla/valhalla/pull/4220)
   * ADDED: Update the street name and sign data processing include language and pronunciations [#4268](https://github.com/valhalla/valhalla/pull/4268)
   * CHANGED: more sustainable way to work with protobuf in cmake [#4334](https://github.com/valhalla/valhalla/pull/4334)
   * CHANGED: use date_time API to retrieve timezone aliases instead of our own curated list [#4382](https://github.com/valhalla/valhalla/pull/4382)
   * CHANGED: less aggressive logging for nodes' headings & ferry connections [#4420](https://github.com/valhalla/valhalla/pull/4420)
   * ADDED: add documentation about historical traffic [#4259](https://github.com/valhalla/valhalla/pull/4259)
   * ADDED: config option to control how much memory we'll reserve for CostMatrix locations [#4424](https://github.com/valhalla/valhalla/pull/4424)
   * CHANGED: refactor EdgeLabel (and derived classes) to reduce memory use. [#4439](https://github.com/valhalla/valhalla/pull/4439)
   * ADDED: "shape" field to matrix response for CostMatrix only [#4432](https://github.com/valhalla/valhalla/pull/4432)
   * CHANGED: `/expansion`: add field `prev_edge_id`, make the GeoJSON features `LineString`s [#4275](https://github.com/valhalla/valhalla/issues/4275)
   * ADDED: --optimize & --log-details to valhalla_run_matrix [#4356](https://github.com/valhalla/valhalla/pull/4356)
   * ADDED: most access restrictions to /locate response [#4431](https://github.com/valhalla/valhalla/pull/4431)
   * ADDED: hgv=destination and friends for truck-specific "destination_only" logic [#4450](https://github.com/valhalla/valhalla/issues/4450)
   * UPDATED: updated country access overrides [#4460](https://github.com/valhalla/valhalla/pull/4460)
   * CHANGED: date_time refactor as a preparation to return DST/timezone related offset in the response [#4365](https://github.com/valhalla/valhalla/pull/4365)
   * ADDED: find connection on backward search for bidir matrix algo [#4329](https://github.com/valhalla/valhalla/pull/4329)
   * CHANGED: Adjustment of walk speed when walking on slight downhill [#4302](https://github.com/valhalla/valhalla/pull/4302)
   * CHANGED: Do not reclassify ferry connections when no hierarchies are to be generated [#4487](https://github.com/valhalla/valhalla/pull/4487)
   * ADDED: Added a config option to sort nodes spatially during graph building [#4455](https://github.com/valhalla/valhalla/pull/4455)
   * ADDED: Timezone info in route and matrix responses [#4491](https://github.com/valhalla/valhalla/pull/4491)
   * ADDED: Support for `voiceInstructions` attribute in OSRM serializer via `voice_instructions` request parameter [#4506](https://github.com/valhalla/valhalla/pull/4506)
   * CHANGED: use pkg-config to find spatialite & geos and remove our cmake modules; upgraded conan's boost to 1.83.0 in the process [#4253](https://github.com/valhalla/valhalla/pull/4253)
   * ADDED: Added aggregation logic to filter stage of tile building [#4512](https://github.com/valhalla/valhalla/pull/4512)
   * UPDATED: tz to 2023d [#4519](https://github.com/valhalla/valhalla/pull/4519)
   * CHANGED: libvalhalla.pc generation to have finer controls; install third_party public headers; overhaul lots of CMake; remove conan support [#4516](https://github.com/valhalla/valhalla/pull/4516)
   * CHANGED: refactored matrix code to include a base class for all matrix algorithms to prepare for second passes on matrix [#4535](https://github.com/valhalla/valhalla/pull/4535)
   * ADDED: matrix second pass for connections not found in the first pass, analogous to /route [#4536](https://github.com/valhalla/valhalla/pull/4536)
   * UPDATED: cxxopts to 3.1.1 [#4541](https://github.com/valhalla/valhalla/pull/4541)
   * CHANGED: make use of vendored libraries optional (other than libraries which are not commonly in package managers or only used for testing) [#4544](https://github.com/valhalla/valhalla/pull/4544)
   * ADDED: Improved instructions for blind users [#3694](https://github.com/valhalla/valhalla/pull/3694)
   * ADDED: isochrone proper polygon support & pbf output for isochrone [#4575](https://github.com/valhalla/valhalla/pull/4575)
   * ADDED: return isotile grid as geotiff  [#4594](https://github.com/valhalla/valhalla/pull/4594)
   * ADDED: `ignore_non_vehicular_restrictions` parameter for truck costing [#4606](https://github.com/valhalla/valhalla/pull/4606)
   * UPDATED: tz database to 2024a [#4643](https://github.com/valhalla/valhalla/pull/4643)
   * ADDED: `hgv_no_penalty` costing option to allow penalized truck access to `hgv=no` edges [#4650](https://github.com/valhalla/valhalla/pull/4650)
   * CHANGED: Significantly improve performance of graphbuilder [#4669](https://github.com/valhalla/valhalla/pull/4669)
   * UPDATED: Improved turn by turn api reference documentation [#4675](https://github.com/valhalla/valhalla/pull/4675)
   * CHANGED: contract nodes if connecting edges have different names or speed or non-conditional access restrictions [#4613](https://github.com/valhalla/valhalla/pull/4613)
   * CHANGED: CostMatrix switched from Dijkstra to A* [#4671](https://github.com/valhalla/valhalla/pull/4671)
   * ADDED: some missing documentation about request parameters [#4687](https://github.com/valhalla/valhalla/pull/4687)
   * ADDED: Consider more forward/backward tags for access restrictions and speeds [#4686](https://github.com/valhalla/valhalla/pull/4686)
   * CHANGED: change costmatrix max_distance threshold to a distance threshold instead of duration [#4672](https://github.com/valhalla/valhalla/pull/4672)
   * ADDED: PBF support for expansion [#4614](https://github.com/valhalla/valhalla/pull/4614)
   * ADDED: elapsed_cost field to map matching json response [#4709](https://github.com/valhalla/valhalla/pull/4709)
   * ADDED: error if we fail to find any matrix connection [#4718](https://github.com/valhalla/valhalla/pull/4718)
   * ADDED: Fail early in valhalla_ingest_transit if there's no valid GTFS feeds [#4710](https://github.com/valhalla/valhalla/pull/4710)
   * ADDED: Support for `voiceLocale` attribute in OSRM serializer via `voice_instructions` request parameter [#4742](https://github.com/valhalla/valhalla/pull/4742)
   * ADDED: Added ssmlAnnouncements for voice instructions and removed voice and banner instructions from last step. [#4644](https://github.com/valhalla/valhalla/pull/4644)
   * ADDED: deadend information in directed edge JSON for `/locate` [#4751](https://github.com/valhalla/valhalla/pull/4751)
   * ADDED: Dedupe option for expansion, significantly reducing the response size. [#4601](https://github.com/valhalla/valhalla/issues/4601)
   * ADDED: `expansion_type` property to `/expansion` [#4784](https://github.com/valhalla/valhalla/pull/4784)
   * ADDED: inline config arg for `valhalla_build_elevation` script [#4787](https://github.com/valhalla/valhalla/pull/4787)
   * ADDED: `use_truck_route` [#4809](https://github.com/valhalla/valhalla/pull/4809)
   * ADDED: Add option `edge.country_crossing` to trace attributes [#4825](https://github.com/valhalla/valhalla/pull/4825)
   * CHANGED: Unification of turn costs for ramps and roundabouts [#4827](https://github.com/valhalla/valhalla/pull/4827)
   * CHANGED: updated dockerfile to use ubuntu 24.04 [#4805](https://github.com/valhalla/valhalla/pull/4805)

## Release Date: 2023-05-11 Valhalla 3.4.0
* **Removed**
   * REMOVED: Docker image pushes to Dockerhub [#4033](https://github.com/valhalla/valhalla/pull/4033)
   * REMOVED: transitland references and scripts and replace with info for raw GTFS feeds [#4035](https://github.com/valhalla/valhalla/pull/4035)
* **Bug Fix**
   * FIXED: underflow of uint64_t cast for matrix time results [#3906](https://github.com/valhalla/valhalla/pull/3906)
   * FIXED: update vcpkg commit for Azure pipelines to fix libtool mirrors [#3915](https://github.com/valhalla/valhalla/pull/3915)
   * FIXED: fix CHANGELOG release year (2022->2023) [#3927](https://github.com/valhalla/valhalla/pull/3927)
   * FIXED: avoid segfault on invalid exclude_polygons input [#3907](https://github.com/valhalla/valhalla/pull/3907)
   * FIXED: allow \_WIN32_WINNT to be defined by build system [#3933](https://github.com/valhalla/valhalla/issues/3933)
   * FIXED: disconnected stop pairs in gtfs import [#3943](https://github.com/valhalla/valhalla/pull/3943)
   * FIXED: in/egress traversability in gtfs ingestion is now defaulted to kBoth to enable pedestrian access on transit connect edges and through the in/egress node [#3948](https://github.com/valhalla/valhalla/pull/3948)
   * FIXED: parsing logic needed implicit order of stations/egresses/platforms in the GTFS feeds [#3949](https://github.com/valhalla/valhalla/pull/3949)
   * FIXED: segfault in TimeDistanceMatrix [#3964](https://github.com/valhalla/valhalla/pull/3964)
   * FIXED: write multiple PBFs if the protobuf object gets too big [#3954](https://github.com/valhalla/valhalla/pull/3954)
   * FIXED: pin conan version to latest 1.x for now [#3990](https://github.com/valhalla/valhalla/pull/3990)
   * FIXED: Fix matrix_locations when used in pbf request [#3997](https://github.com/valhalla/valhalla/pull/3997)
   * FIXED: got to the point where the basic transit routing test works [#3988](https://github.com/valhalla/valhalla/pull/3988)
   * FIXED: fix build with LOGGING_LEVEL=ALL [#3992](https://github.com/valhalla/valhalla/pull/3992)
   * FIXED: transit stitching when determining whether a platform was generated [#4020](https://github.com/valhalla/valhalla/pull/4020)
   * FIXED: multimodal isochrones [#4030](https://github.com/valhalla/valhalla/pull/4030)
   * FIXED: duplicated recosting names should throw [#4042](https://github.com/valhalla/valhalla/pull/4042)
   * FIXED: Remove arch specificity from strip command of Python bindings to make it more compatible with other archs [#4040](https://github.com/valhalla/valhalla/pull/4040)
   * FIXED: GraphReader::GetShortcut no longer returns false positives or false negatives [#4019](https://github.com/valhalla/valhalla/pull/4019)
   * FIXED: Tagging with bus=permit or taxi=permit did not override access=no [#4045](https://github.com/valhalla/valhalla/pull/4045)
   * FIXED: Upgrade RapidJSON to address undefined behavior [#4051](https://github.com/valhalla/valhalla/pull/4051)
   * FIXED: time handling for transit service [#4052](https://github.com/valhalla/valhalla/pull/4052)
   * FIXED: multiple smaller bugs while testing more multimodal /route & /isochrones [#4055](https://github.com/valhalla/valhalla/pull/4055)
   * FIXED: `FindLuaJit.cmake` to include Windows paths/library names [#4066](https://github.com/valhalla/valhalla/pull/4066)
   * FIXED: Move complex turn restriction check out of can_form_shortcut() [#4047](https://github.com/valhalla/valhalla/pull/4047)
   * FIXED: fix `clear` methods on matrix algorithms and reserve some space for labels with a new config [#4075](https://github.com/valhalla/valhalla/pull/4075)
   * FIXED: fix `valhalla_build_admins` & `valhalla_ways_to_edges` argument parsing [#4097](https://github.com/valhalla/valhalla/pull/4097)
   * FIXED: fail early in `valhalla_build_admins` if parent directory can't be created, also exit with failure [#4099](https://github.com/valhalla/valhalla/pull/4099)
* **Enhancement**
   * CHANGED: replace boost::optional with C++17's std::optional where possible [#3890](https://github.com/valhalla/valhalla/pull/3890)
   * ADDED: parse `lit` tag on ways and add it to graph [#3893](https://github.com/valhalla/valhalla/pull/3893)
   * ADDED: log lat/lon of node where children link edges exceed the configured maximum [#3911](https://github.com/valhalla/valhalla/pull/3911)
   * ADDED: log matrix algorithm which was used [#3916](https://github.com/valhalla/valhalla/pull/3916)
   * UPDATED: docker base image to Ubuntu 22.04 [#3912](https://github.com/valhalla/valhalla/pull/3912)
   * CHANGED: Unify handling of single-file -Werror in all modules [#3910](https://github.com/valhalla/valhalla/pull/3910)
   * CHANGED: Build skadi with -Werror [#3935](https://github.com/valhalla/valhalla/pull/3935)
   * ADDED: Connect transit tiles to the graph [#3700](https://github.com/valhalla/valhalla/pull/3700)
   * CHANGED: switch to C++17 master branch of `just_gtfs` [#3947](https://github.com/valhalla/valhalla/pull/3947)
   * ADDED: Support for configuring a universal request timeout [#3966](https://github.com/valhalla/valhalla/pull/3966)
   * ADDED: optionally include highway=platform edges for pedestrian access [#3971](https://github.com/valhalla/valhalla/pull/3971)
   * ADDED: `use_lit` costing option for pedestrian costing [#3957](https://github.com/valhalla/valhalla/pull/3957)
   * CHANGED: Removed stray NULL values in log output [#3974](https://github.com/valhalla/valhalla/pull/3974)
   * CHANGED: More conservative estimates for cost of walking slopes [#3982](https://github.com/valhalla/valhalla/pull/3982)
   * ADDED: An option to slim down matrix response [#3987](https://github.com/valhalla/valhalla/pull/3987)
   * CHANGED: Updated url for just_gtfs library [#3995](https://github.com/valhalla/valhalla/pull/3995)
   * ADDED: Docker image pushes to Github's docker registry [#4033](https://github.com/valhalla/valhalla/pull/4033)
   * ADDED: `disable_hierarchy_pruning` costing option to find the actual optimal route for motorized costing modes, i.e `auto`, `motorcycle`, `motor_scooter`, `bus`, `truck` & `taxi`. [#4000](https://github.com/valhalla/valhalla/pull/4000)
   * CHANGED: baldr directory: remove warnings and C++17 adjustments [#4011](https://github.com/valhalla/valhalla/pull/4011)
   * UPDATED: `vcpkg` to latest master, iconv wasn't building anymore [#4066](https://github.com/valhalla/valhalla/pull/4066)
   * CHANGED: pybind11 upgrade for python 3.11 [#4067](https://github.com/valhalla/valhalla/pull/4067)
   * CHANGED: added transit level to connectivity map [#4082](https://github.com/valhalla/valhalla/pull/4082)
   * ADDED: "has_transit_tiles" & "osm_changeset" to verbose status response [#4062](https://github.com/valhalla/valhalla/pull/4062)
   * ADDED: time awareness to CostMatrix for e.g. traffic support [#4071](https://github.com/valhalla/valhalla/pull/4071)
   * UPDATED: transifex translations [#4102](https://github.com/valhalla/valhalla/pull/4102)

## Release Date: 2023-01-03 Valhalla 3.3.0
* **Removed**
* **Bug Fix**
* **Enhancement**
  * CHANGED: Upgraded from C++14 to C++17. [#3878](https://github.com/valhalla/valhalla/pull/3878)

## Release Date: 2023-01-03 Valhalla 3.2.1
* **Removed**
* **Bug Fix**
   * FIXED: valhalla_run_route was missing config logic. [#3824](https://github.com/valhalla/valhalla/pull/3824)
   * FIXED: Added missing ferry tag if manoeuver uses a ferry. It's supposed to be there according to the docs. [#3815](https://github.com/valhalla/valhalla/issues/3815)
   * FIXED: Handle hexlifying strings with unsigned chars [#3842](https://github.com/valhalla/valhalla/pull/3842)
   * FIXED: Newer clang warns on `sprintf` which becomes a compilation error (due to `Werror`) so we use `snprintf` instead [#3846](https://github.com/valhalla/valhalla/issues/3846)
   * FIXED: Build all of Mjolnir with -Werror [#3845](https://github.com/valhalla/valhalla/pull/3845)
   * FIXED: Only set most destination information once for all origins in timedistancematrix [#3830](https://github.com/valhalla/valhalla/pull/3830)
   * FIXED: Integers to expansion JSON output were cast wrongly [#3857](https://github.com/valhalla/valhalla/pull/3857)
   * FIXED: hazmat=destination should be hazmat=false and fix the truckcost usage of hazmat [#3865](https://github.com/valhalla/valhalla/pull/3865)
   * FIXED: Make sure there is at least one path which is accessible for all vehicular modes when reclassifying ferry edges [#3860](https://github.com/valhalla/valhalla/pull/3860)
   * FIXED: valhalla_build_extract was failing to determine the tile ID to include in the extract [#3864](https://github.com/valhalla/valhalla/pull/3864)
   * FIXED: valhalla_ways_to_edges missed trimming the cache when overcommitted [#3872](https://github.com/valhalla/valhalla/pull/3872)
   * FIXED: Strange detours with multi-origin/destination unidirectional A* [#3585](https://github.com/valhalla/valhalla/pull/3585)
* **Enhancement**
   * ADDED: Added has_toll, has_highway, has_ferry tags to summary field of a leg and route and a highway tag to a maneuver if it includes a highway. [#3815](https://github.com/valhalla/valhalla/issues/3815)
   * ADDED: Add time info to sources_to_targets [#3795](https://github.com/valhalla/valhalla/pull/3795)
   * ADDED: "available_actions" to the /status response [#3836](https://github.com/valhalla/valhalla/pull/3836)
   * ADDED: "waiting" field on input/output intermediate break(\_through) locations to respect services times [#3849](https://github.com/valhalla/valhalla/pull/3849)
   * ADDED: --bbox & --geojson-dir options to valhalla_build_extract to only archive a subset of tiles [#3856](https://github.com/valhalla/valhalla/pull/3856)
   * CHANGED: Replace unstable c++ geos API with a mix of geos' c api and boost::geometry for admin building [#3683](https://github.com/valhalla/valhalla/pull/3683)
   * ADDED: optional write-access to traffic extract from GraphReader [#3876](https://github.com/valhalla/valhalla/pull/3876)
   * UPDATED: locales from Transifex [#3879](https://github.com/valhalla/valhalla/pull/3879)
   * CHANGED: Build most of Baldr with -Werror [#3885](https://github.com/valhalla/valhalla/pull/3885)
   * UPDATED: some documentation overhaul to slim down root's README [#3881](https://github.com/valhalla/valhalla/pull/3881)
   * CHANGED: move documentation hosting to Github Pages from readthedocs.io [#3884](https://github.com/valhalla/valhalla/pull/3884)
   * ADDED: inline config arguments to some more executables [#3873](https://github.com/valhalla/valhalla/pull/3873)

## Release Date: 2022-10-26 Valhalla 3.2.0
* **Removed**
   * REMOVED: "build-\*" docker image to decrease complexity [#3690](https://github.com/valhalla/valhalla/pull/3690)

* **Bug Fix**
   * FIXED: Fix precision losses while encoding-decoding distance parameter in openlr [#3374](https://github.com/valhalla/valhalla/pull/3374)
   * FIXED: Fix bearing calculation for openlr records [#3379](https://github.com/valhalla/valhalla/pull/3379)
   * FIXED: Some refactoring that was proposed for the PR 3379 [#3381](https://github.com/valhalla/valhalla/pull/3381)
   * FIXED: Avoid calling out "keep left/right" when passing an exit [#3349](https://github.com/valhalla/valhalla/pull/3349)
   * FIXED: Fix iterator decrement beyond begin() in GeoPoint::HeadingAtEndOfPolyline() method [#3393](https://github.com/valhalla/valhalla/pull/3393)
   * FIXED: Add string for Use:kPedestrianCrossing to fix null output in to_string(Use). [#3416](https://github.com/valhalla/valhalla/pull/3416)
   * FIXED: Remove simple restrictions check for pedestrian cost calculation. [#3423](https://github.com/valhalla/valhalla/pull/3423)
   * FIXED: Parse "highway=busway" OSM tag: https://wiki.openstreetmap.org/wiki/Tag:highway%3Dbusway [#3413](https://github.com/valhalla/valhalla/pull/3413)
   * FIXED: Process int_ref irrespective of `use_directions_on_ways_` [#3446](https://github.com/valhalla/valhalla/pull/3446)
   * FIXED: workaround python's ArgumentParser bug to not accept negative numbers as arguments [#3443](https://github.com/valhalla/valhalla/pull/3443)
   * FIXED: Undefined behaviour on some platforms due to unaligned reads [#3447](https://github.com/valhalla/valhalla/pull/3447)
   * FIXED: Fixed undefined behavior due to invalid shift exponent when getting edge's heading [#3450](https://github.com/valhalla/valhalla/pull/3450)
   * FIXED: Use midgard::unaligned_read in GraphTileBuilder::AddSigns [#3456](https://github.com/valhalla/valhalla/pull/3456)
   * FIXED: Relax test margin for time dependent traffic test [#3467](https://github.com/valhalla/valhalla/pull/3467)
   * FIXED: Fixed missed intersection heading [#3463](https://github.com/valhalla/valhalla/pull/3463)
   * FIXED: Stopped putting binary bytes into a string field of the protobuf TaggedValue since proto3 protects against that for cross language support [#3468](https://github.com/valhalla/valhalla/pull/3468)
   * FIXED: valhalla_service uses now loki logging config instead of deprecated tyr logging [#3481](https://github.com/valhalla/valhalla/pull/3481)
   * FIXED: Docker image `valhalla/valhalla:run-latest`: conan error + python integration [#3485](https://github.com/valhalla/valhalla/pull/3485)
   * FIXED: fix more protobuf unstable 3.x API [#3494](https://github.com/valhalla/valhalla/pull/3494)
   * FIXED: fix one more protobuf unstable 3.x API [#3501](https://github.com/valhalla/valhalla/pull/3501)
   * FIXED: Fix valhalla_build_tiles imports only bss from last osm file [#3503](https://github.com/valhalla/valhalla/pull/3503)
   * FIXED: Fix total_run_stat.sh script. [#3511](https://github.com/valhalla/valhalla/pull/3511)
   * FIXED: Both `hov:designated` and `hov:minimum` have to be correctly set for the way to be considered hov-only [#3526](https://github.com/valhalla/valhalla/pull/3526)
   * FIXED: Wrong out index in route intersections [#3541](https://github.com/valhalla/valhalla/pull/3541)
   * FIXED: fix valhalla_export_edges: missing null columns separator [#3543](https://github.com/valhalla/valhalla/pull/3543)
   * FIXED: Removed/updated narrative language aliases that are not IETF BCP47 compliant [#3546](https://github.com/valhalla/valhalla/pull/3546)
   * FIXED: Wrong predecessor opposing edge in dijkstra's expansion [#3528](https://github.com/valhalla/valhalla/pull/3528)
   * FIXED: exit and exit_verbal in Russian locale should be same [#3545](https://github.com/valhalla/valhalla/pull/3545)
   * FIXED: Skip transit tiles in hierarchy builder [#3559](https://github.com/valhalla/valhalla/pull/3559)
   * FIXED: Fix some country overrides in adminconstants and add a couple new countries. [#3578](https://github.com/valhalla/valhalla/pull/3578)
   * FIXED: Improve build errors reporting [#3579](https://github.com/valhalla/valhalla/pull/3579)
   * FIXED: Fix "no elevation" values and /locate elevation response [#3571](https://github.com/valhalla/valhalla/pull/3571)
   * FIXED: Build tiles with admin/timezone support on Windows [#3580](https://github.com/valhalla/valhalla/pull/3580)
   * FIXED: admin "Saint-Martin" changed name to "Saint-Martin (France)" [#3619](https://github.com/valhalla/valhalla/pull/3619)
   * FIXED: openstreetmapspeeds global config with `null`s now supported [#3621](https://github.com/valhalla/valhalla/pull/3621)
   * FIXED: valhalla_run_matrix was failing (could not find proper max_matrix_distance) [#3635](https://github.com/valhalla/valhalla/pull/3635)
   * FIXED: Removed duplicate degrees/radians constants [#3642](https://github.com/valhalla/valhalla/pull/3642)
   * FIXED: Forgot to adapt driving side and country access rules in [#3619](https://github.com/valhalla/valhalla/pull/3619) [#3652](https://github.com/valhalla/valhalla/pull/3652)
   * FIXED: DateTime::is_conditional_active(...) incorrect end week handling [#3655](https://github.com/valhalla/valhalla/pull/3655)
   * FIXED: TimeDistanceBSSMatrix: incorrect initialization for destinations [#3659](https://github.com/valhalla/valhalla/pull/3659)
   * FIXED: Some interpolated points had invalid edge_index in trace_attributes response [#3670](https://github.com/valhalla/valhalla/pull/3670)
   * FIXED: Use a small node snap distance in map-matching. FIxes issue with incorrect turn followed by Uturn. [#3677](https://github.com/valhalla/valhalla/pull/3677)
   * FIXED: Conan error when building Docker image. [#3689](https://github.com/valhalla/valhalla/pull/3689)
   * FIXED: Allow country overrides for sidewalk [#3711](https://github.com/valhalla/valhalla/pull/3711)
   * FIXED: CostMatrix incorrect tile usage with oppedge. [#3719](https://github.com/valhalla/valhalla/pull/3719)
   * FIXED: Fix elevation serializing [#3735](https://github.com/valhalla/valhalla/pull/3735)
   * FIXED: Fix returning a potentially uninitialized value in PointXY::ClosestPoint [#3737](https://github.com/valhalla/valhalla/pull/3737)
   * FIXED: Wales and Scotland name change. [#3746](https://github.com/valhalla/valhalla/pull/3746)
   * FIXED: Pedestrian crossings are allowed for bikes [#3751](https://github.com/valhalla/valhalla/pull/3751)
   * FIXED: Fix for Mac OSx.  Small update for the workdir for the admin_sidewalk_override test.  [#3757](https://github.com/valhalla/valhalla/pull/3757)
   * FIXED: Add missing service road case from GetTripLegUse method. [#3763](https://github.com/valhalla/valhalla/pull/3763)
   * FIXED: Fix TimeDistanceMatrix results sequence [#3738](https://github.com/valhalla/valhalla/pull/3738)
   * FIXED: Fix status endpoint not reporting that the service is shutting down [#3785](https://github.com/valhalla/valhalla/pull/3785)
   * FIXED: Fix TimdDistanceMatrix SetSources and SetTargets [#3792](https://github.com/valhalla/valhalla/pull/3792)
   * FIXED: Added highway and surface factor in truckcost [#3590](https://github.com/valhalla/valhalla/pull/3590)
   * FIXED: Potential integer underflow in file suffix generation [#3783](https://github.com/valhalla/valhalla/pull/3783)
   * FIXED: Building Valhalla as a submodule [#3781](https://github.com/valhalla/valhalla/issues/3781)
   * FIXED: Fixed invalid time detection in GetSpeed [#3800](https://github.com/valhalla/valhalla/pull/3800)
   * FIXED: Osmway struct update: added up to 33 and not 32 [#3808](https://github.com/valhalla/valhalla/pull/3808)
   * FIXED: Fix out-of-range linestrings in expansion [#4603](https://github.com/valhalla/valhalla/pull/4603)
   * FIXED: Osmway struct update: used 1 bit for multiple levels from spare bits [#5112](https://github.com/valhalla/valhalla/issues/5112)

* **Enhancement**
   * CHANGED: Pronunciation for names and destinations [#3132](https://github.com/valhalla/valhalla/pull/3132)
   * CHANGED: Requested code clean up for phonemes PR [#3356](https://github.com/valhalla/valhalla/pull/3356)
   * CHANGED: Refactor Pronunciation class to struct [#3359](https://github.com/valhalla/valhalla/pull/3359)
   * ADDED: Added support for probabale restrictions [#3361](https://github.com/valhalla/valhalla/pull/3361)
   * CHANGED: Refactored the verbal text formatter to handle logic for street name and sign [#3369](https://github.com/valhalla/valhalla/pull/3369)
   * CHANGED: return "version" and "tileset_age" on parameterless /status call [#3367](https://github.com/valhalla/valhalla/pull/3367)
   * CHANGED: de-singleton tile_extract by introducing an optional index.bin file created by valhalla_build_extract [#3281](https://github.com/valhalla/valhalla/pull/3281)
   * CHANGED: implement valhalla_build_elevation in python and add more --from-geojson & --from-graph options [#3318](https://github.com/valhalla/valhalla/pull/3318)
   * ADDED: Add boolean parameter to clear memory for edge labels from thor. [#2789](https://github.com/valhalla/valhalla/pull/2789)
   * CHANGED: Do not create statsd client in workers if it is not configured [#3394](https://github.com/valhalla/valhalla/pull/3394)
   * ADDED: Import of Bike Share Stations information in BSS Connection edges [#3411](https://github.com/valhalla/valhalla/pull/3411)
   * ADDED: Add heading to PathEdge to be able to return it on /locate [#3399](https://github.com/valhalla/valhalla/pull/3399)
   * ADDED: Add `prioritize_bidirectional` option for fast work and correct ETA calculation for `depart_at` date_time type. Smoothly stop using live-traffic [#3398](https://github.com/valhalla/valhalla/pull/3398)
   * CHANGED: Minor fix for headers  [#3436](https://github.com/valhalla/valhalla/pull/3436)
   * CHANGED: Use std::multimap for polygons returned for admin and timezone queries. Improves performance when building tiles. [#3427](https://github.com/valhalla/valhalla/pull/3427)
   * CHANGED: Refactored GraphBuilder::CreateSignInfoList [#3438](https://github.com/valhalla/valhalla/pull/3438)
   * ADDED: Add support for LZ4 compressed elevation tiles [#3401](https://github.com/valhalla/valhalla/pull/3401)
   * CHANGED: Rearranged some of the protobufs to remove redundancy [#3452](https://github.com/valhalla/valhalla/pull/3452)
   * CHANGED: overhaul python bindings [#3380](https://github.com/valhalla/valhalla/pull/3380)
   * CHANGED: Removed all protobuf defaults either by doing them in code or by relying on 0 initialization. Also deprecated best_paths and do_not_track [#3454](https://github.com/valhalla/valhalla/pull/3454)
   * ADDED: isochrone action for /expansion endpoint to track dijkstra expansion [#3215](https://github.com/valhalla/valhalla/pull/3215)
   * CHANGED: remove boost from dependencies and add conan as prep for #3346 [#3459](https://github.com/valhalla/valhalla/pull/3459)
   * CHANGED: Remove boost.program_options in favor of cxxopts header-only lib and use conan to install header-only boost. [#3346](https://github.com/valhalla/valhalla/pull/3346)
   * CHANGED: Moved all protos to proto3 for internal request/response handling [#3457](https://github.com/valhalla/valhalla/pull/3457)
   * CHANGED: Allow up to 32 outgoing link edges on a node when reclassifying links [#3483](https://github.com/valhalla/valhalla/pull/3483)
   * CHANGED: Reuse sample::get implementation [#3471](https://github.com/valhalla/valhalla/pull/3471)
   * ADDED: Beta support for interacting with the http/bindings/library via serialized and pbf objects respectively [#3464](https://github.com/valhalla/valhalla/pull/3464)
   * CHANGED: Update xcode to 12.4.0 [#3492](https://github.com/valhalla/valhalla/pull/3492)
   * ADDED: Add JSON generator to conan [#3493](https://github.com/valhalla/valhalla/pull/3493)
   * CHANGED: top_speed option: ignore live speed for speed based penalties [#3460](https://github.com/valhalla/valhalla/pull/3460)
   * ADDED: Add `include_construction` option into the config to include/exclude roads under construction from the graph [#3455](https://github.com/valhalla/valhalla/pull/3455)
   * CHANGED: Refactor options protobuf for Location and Costing objects [#3506](https://github.com/valhalla/valhalla/pull/3506)
   * CHANGED: valhalla.h and config.h don't need cmake configuration [#3502](https://github.com/valhalla/valhalla/pull/3502)
   * ADDED: New options to control what fields of the pbf are returned when pbf format responses are requested [#3507](https://github.com/valhalla/valhalla/pull/3507)
   * CHANGED: Rename tripcommon to common [#3516](https://github.com/valhalla/valhalla/pull/3516)
   * ADDED: Indoor routing - data model, data processing. [#3509](https://github.com/valhalla/valhalla/pull/3509)
   * ADDED: On-demand elevation tile fetching [#3391](https://github.com/valhalla/valhalla/pull/3391)
   * CHANGED: Remove many oneof uses from the protobuf api where the semantics of optional vs required isnt necessary [#3527](https://github.com/valhalla/valhalla/pull/3527)
   * ADDED: Indoor routing maneuvers [#3519](https://github.com/valhalla/valhalla/pull/3519)
   * ADDED: Expose reverse isochrone parameter for reverse expansion [#3528](https://github.com/valhalla/valhalla/pull/3528)
   * CHANGED: Add matrix classes to thor worker so they persist between requests. [#3560](https://github.com/valhalla/valhalla/pull/3560)
   * CHANGED: Remove `max_matrix_locations` and introduce `max_matrix_location_pairs` to configure the allowed number of total routes for the matrix action for more flexible asymmetric matrices [#3569](https://github.com/valhalla/valhalla/pull/3569)
   * CHANGED: modernized spatialite syntax [#3580](https://github.com/valhalla/valhalla/pull/3580)
   * ADDED: Options to generate partial results for time distance matrix when there is one source (one to many) or one target (many to one). [#3181](https://github.com/valhalla/valhalla/pull/3181)
   * ADDED: Enhance valhalla_build_elevation with LZ4 recompression support [#3607](https://github.com/valhalla/valhalla/pull/3607)
   * CHANGED: removed UK admin and upgraded its constituents to countries [#3619](https://github.com/valhalla/valhalla/pull/3619)
   * CHANGED: expansion service: only track requested max time/distance [#3532](https://github.com/valhalla/valhalla/pull/3532)
   * ADDED: Shorten down the request delay, when some sources/targets searches are early aborted [#3611](https://github.com/valhalla/valhalla/pull/3611)
   * ADDED: add `pre-commit` hook for running the `format.sh` script [#3637](https://github.com/valhalla/valhalla/pull/3637)
   * CHANGED: upgrade pybind11 to v2.9.2 to remove cmake warning [#3658](https://github.com/valhalla/valhalla/pull/3658)
   * ADDED: tests for just_gtfs reading and writing feeds [#3665](https://github.com/valhalla/valhalla/pull/3665)
   * CHANGED: Precise definition of types of edges on which BSS could be projected [#3663](https://github.com/valhalla/valhalla/pull/3663)
   * CHANGED: Remove duplicate implementation of `adjust_scores` [#3673](https://github.com/valhalla/valhalla/pull/3673)
   * ADDED: convert GTFS data into protobuf tiles [#3629](https://github.com/valhalla/valhalla/issues/3629)
   * CHANGED: Use `starts_with()` instead of `substr(0, N)` getting and comparing to prefix [#3702](https://github.com/valhalla/valhalla/pull/3702)
   * ADDED: Ferry support for HGV [#3710](https://github.com/valhalla/valhalla/issues/3710)
   * ADDED: Linting & formatting checks for Python code [#3713](https://github.com/valhalla/valhalla/pull/3713)
   * CHANGED: rename Turkey admin to Türkiye [#3720](https://github.com/valhalla/valhalla/pull/3720)
   * CHANGED: bumped vcpkg version to "2022.08.15" [#3754](https://github.com/valhalla/valhalla/pull/3754)
   * CHANGED: chore: Updates to clang-format 11.0.0 [#3533](https://github.com/valhalla/valhalla/pull/3533)
   * CHANGED: Ported trace_attributes serialization to RapidJSON. [#3333](https://github.com/valhalla/valhalla/pull/3333)
   * ADDED: Add helpers for DirectedEdgeExt and save them to file in GraphTileBuilder [#3562](https://github.com/valhalla/valhalla/pull/3562)
   * ADDED: Fixed Speed costing option [#3576](https://github.com/valhalla/valhalla/pull/3576)
   * ADDED: axle_count costing option for hgv [#3648](https://github.com/valhalla/valhalla/pull/3648)
   * ADDED: Matrix action for gurka [#3793](https://github.com/valhalla/valhalla/pull/3793)
   * ADDED: Add warnings array to response. [#3588](https://github.com/valhalla/valhalla/pull/3588)
   * CHANGED: Templatized TimeDistanceMatrix for forward/reverse search [#3773](https://github.com/valhalla/valhalla/pull/3773)
   * CHANGED: Templatized TimeDistanceBSSMatrix for forward/reverse search [#3778](https://github.com/valhalla/valhalla/pull/3778)
   * CHANGED: error code 154 shows distance limit in error message [#3779](https://github.com/valhalla/valhalla/pull/3779)

## Release Date: 2021-10-07 Valhalla 3.1.4
* **Removed**
* **Bug Fix**
   * FIXED: Revert default speed boost for turn channels [#3232](https://github.com/valhalla/valhalla/pull/3232)
   * FIXED: Use the right tile to get country for incident [#3235](https://github.com/valhalla/valhalla/pull/3235)
   * FIXED: Fix factors passed to `RelaxHierarchyLimits` [#3253](https://github.com/valhalla/valhalla/pull/3253)
   * FIXED: Fix TransitionCostReverse usage [#3260](https://github.com/valhalla/valhalla/pull/3260)
   * FIXED: Fix Tagged Value Support in EdgeInfo [#3262](https://github.com/valhalla/valhalla/issues/3262)
   * FIXED: TransitionCostReverse fix: revert internal_turn change [#3271](https://github.com/valhalla/valhalla/issues/3271)
   * FIXED: Optimize tiles usage in reach-based pruning [#3294](https://github.com/valhalla/valhalla/pull/3294)
   * FIXED: Slip lane detection: track visited nodes to avoid infinite loops [#3297](https://github.com/valhalla/valhalla/pull/3297)
   * FIXED: Fix distance value in a 0-length road [#3185](https://github.com/valhalla/valhalla/pull/3185)
   * FIXED: Trivial routes were broken when origin was node snapped and destnation was not and vice-versa for reverse astar [#3299](https://github.com/valhalla/valhalla/pull/3299)
   * FIXED: Tweaked TestAvoids map to get TestAvoidShortcutsTruck working [#3301](https://github.com/valhalla/valhalla/pull/3301)
   * FIXED: Overflow in sequence sort [#3303](https://github.com/valhalla/valhalla/pull/3303)
   * FIXED: Setting statsd tags in config via valhalla_build_config [#3225](https://github.com/valhalla/valhalla/pull/3225)
   * FIXED: Cache for gzipped elevation tiles [#3120](https://github.com/valhalla/valhalla/pull/3120)
   * FIXED: Current time conversion regression introduced in unidirectional algorithm refractor [#3278](https://github.com/valhalla/valhalla/issues/3278)
   * FIXED: Make combine_route_stats.py properly quote CSV output (best practice improvement) [#3328](https://github.com/valhalla/valhalla/pull/3328)
   * FIXED: Merge edge segment records in map matching properly so that resulting edge indices in trace_attributes are valid [#3280](https://github.com/valhalla/valhalla/pull/3280)
   * FIXED: Shape walking map matcher now sets correct edge candidates used in the match for origin and destination location [#3329](https://github.com/valhalla/valhalla/pull/3329)
   * FIXED: Better hash function of GraphId [#3332](https://github.com/valhalla/valhalla/pull/3332)

* **Enhancement**
   * CHANGED: Favor turn channels more [#3222](https://github.com/valhalla/valhalla/pull/3222)
   * CHANGED: Rename `valhalla::midgard::logging::LogLevel` enumerators to avoid clash with common macros [#3237](https://github.com/valhalla/valhalla/pull/3237)
   * CHANGED: Move pre-defined algorithm-based factors inside `RelaxHierarchyLimits` [#3253](https://github.com/valhalla/valhalla/pull/3253)
   * ADDED: Reject alternatives with too long detours [#3238](https://github.com/valhalla/valhalla/pull/3238)
   * ADDED: Added info to /status endpoint [#3008](https://github.com/valhalla/valhalla/pull/3008)
   * ADDED: Added stop and give_way/yield signs to the data and traffic signal fixes [#3251](https://github.com/valhalla/valhalla/pull/3251)
   * ADDED: use_hills for pedestrian costing, which also affects the walking speed [#3234](https://github.com/valhalla/valhalla/pull/3234)
   * CHANGED: Fixed cost threshold for bidirectional astar. Implemented reach-based pruning for suboptimal branches [#3257](https://github.com/valhalla/valhalla/pull/3257)
   * ADDED: Added `exclude_unpaved` request parameter [#3240](https://github.com/valhalla/valhalla/pull/3240)
   * ADDED: Added support for routing onto HOV/HOT lanes via request parameters `include_hot`, `include_hov2`, and `include_hov3` [#3273](https://github.com/valhalla/valhalla/pull/3273)
   * ADDED: Add Z-level field to `EdgeInfo`. [#3261](https://github.com/valhalla/valhalla/pull/3261)
   * CHANGED: Calculate stretch threshold for alternatives based on the optimal route cost [#3276](https://github.com/valhalla/valhalla/pull/3276)
   * ADDED: Add `preferred_z_level` as a parameter of loki requests. [#3270](https://github.com/valhalla/valhalla/pull/3270)
   * ADDED: Add `preferred_layer` as a parameter of loki requests. [#3270](https://github.com/valhalla/valhalla/pull/3270)
   * ADDED: Exposing service area names in passive maneuvers. [#3277](https://github.com/valhalla/valhalla/pull/3277)
   * ADDED: Added traffic signal and stop sign check for stop impact. These traffic signals and stop sign are located on edges. [#3279](https://github.com/valhalla/valhalla/pull/3279)
   * CHANGED: Improved sharing criterion to obtain more reasonable alternatives; extended alternatives search [#3302](https://github.com/valhalla/valhalla/pull/3302)
   * ADDED: pull ubuntu:20.04 base image before building [#3233](https://github.com/valhalla/valhalla/pull/3233)
   * CHANGED: Improve Loki nearest-neighbour performance for large radius searches in open space [#3324](https://github.com/valhalla/valhalla/pull/3324)
   * ADDED: testing infrastructure for scripts and valhalla_build_config tests [#3308](https://github.com/valhalla/valhalla/pull/3308)
   * ADDED: Shape points and information about where intermediate locations are placed along the legs of a route [#3274](https://github.com/valhalla/valhalla/pull/3274)
   * CHANGED: Improved existing hov lane transition test case to make more realistic [#3330](https://github.com/valhalla/valhalla/pull/3330)
   * CHANGED: Update python usage in all scripts to python3 [#3337](https://github.com/valhalla/valhalla/pull/3337)
   * ADDED: Added `exclude_cash_only_tolls` request parameter [#3341](https://github.com/valhalla/valhalla/pull/3341)
   * CHANGED: Update api-reference for street_names [#3342](https://github.com/valhalla/valhalla/pull/3342)
   * ADDED: Disable msse2 flags when building on Apple Silicon chip [#3327](https://github.com/valhalla/valhalla/pull/3327)

## Release Date: 2021-07-20 Valhalla 3.1.3
* **Removed**
   * REMOVED: Unused overloads of `to_response` function [#3167](https://github.com/valhalla/valhalla/pull/3167)

* **Bug Fix**
   * FIXED: Fix heading on small edge [#3114](https://github.com/valhalla/valhalla/pull/3114)
   * FIXED: Added support for `access=psv`, which disables routing on these nodes and edges unless the mode is taxi or bus [#3107](https://github.com/valhalla/valhalla/pull/3107)
   * FIXED: Disables logging in CI to catch issues [#3121](https://github.com/valhalla/valhalla/pull/3121)
   * FIXED: Fixed U-turns through service roads [#3082](https://github.com/valhalla/valhalla/pull/3082)
   * FIXED: Added forgotten penalties for kLivingStreet and kTrack for pedestrian costing model [#3116](https://github.com/valhalla/valhalla/pull/3116)
   * FIXED: Updated the reverse turn bounds [#3122](https://github.com/valhalla/valhalla/pull/3122)
   * FIXED: Missing fork maneuver [#3134](https://github.com/valhalla/valhalla/pull/3134)
   * FIXED: Update turn channel logic to call out specific turn at the end of the turn channel if needed [#3140](https://github.com/valhalla/valhalla/pull/3140)
   * FIXED: Fixed cost thresholds for TimeDistanceMatrix. [#3131](https://github.com/valhalla/valhalla/pull/3131)
   * FIXED: Use distance threshold in hierarchy limits for bidirectional astar to expand more important lower level roads [#3156](https://github.com/valhalla/valhalla/pull/3156)
   * FIXED: Fixed incorrect dead-end roundabout labels. [#3129](https://github.com/valhalla/valhalla/pull/3129)
   * FIXED: googletest wasn't really updated in #3166 [#3187](https://github.com/valhalla/valhalla/pull/3187)
   * FIXED: Minor fix of benchmark code [#3190](https://github.com/valhalla/valhalla/pull/3190)
   * FIXED: avoid_polygons intersected edges as polygons instead of linestrings [#3194](https://github.com/valhalla/valhalla/pull/3194)
   * FIXED: when binning horizontal edge shapes using single precision floats (converted from not double precision floats) allowed for the possibility of marking many many tiles no where near the shape [#3204](https://github.com/valhalla/valhalla/pull/3204)
   * FIXED: Fix improper iterator usage in ManeuversBuilder [#3205](https://github.com/valhalla/valhalla/pull/3205)
   * FIXED: Modified approach for retrieving signs from a directed edge #3166 [#3208](https://github.com/valhalla/valhalla/pull/3208)
   * FIXED: Improve turn channel classification: detect slip lanes [#3196](https://github.com/valhalla/valhalla/pull/3196)
   * FIXED: Compatibility with older boost::optional versions [#3219](https://github.com/valhalla/valhalla/pull/3219)
   * FIXED: Older boost.geometry versions don't have correct() for geographic rings [#3218](https://github.com/valhalla/valhalla/pull/3218)
   * FIXED: Use default road speed for bicycle costing so traffic does not reduce penalty on high speed roads. [#3143](https://github.com/valhalla/valhalla/pull/3143)

* **Enhancement**
   * CHANGED: Refactor base costing options parsing to handle more common stuff in a one place [#3125](https://github.com/valhalla/valhalla/pull/3125)
   * CHANGED: Unified Sign/SignElement into sign.proto [#3146](https://github.com/valhalla/valhalla/pull/3146)
   * ADDED: New verbal succinct transition instruction to maneuver & narrativebuilder. Currently this instruction will be used in place of a very long street name to avoid repetition of long names [#2844](https://github.com/valhalla/valhalla/pull/2844)
   * ADDED: Added oneway support for pedestrian access and foot restrictions [#3123](https://github.com/valhalla/valhalla/pull/3123)
   * ADDED: Exposing rest-area names in passive maneuvers [#3172](https://github.com/valhalla/valhalla/pull/3172)
   * CHORE: Updates robin-hood-hashing third-party library [#3151](https://github.com/valhalla/valhalla/pull/3151)
   * ADDED: Support `barrier=yes|swing_gate|jersey_barrier` tags [#3154](https://github.com/valhalla/valhalla/pull/3154)
   * ADDED: Maintain `access=permit|residents` tags as private [#3149](https://github.com/valhalla/valhalla/pull/3149)
   * CHANGED: Replace `avoid_*` API parameters with more accurate `exclude_*` [#3093](https://github.com/valhalla/valhalla/pull/3093)
   * ADDED: Penalize private gates [#3144](https://github.com/valhalla/valhalla/pull/3144)
   * CHANGED: Renamed protobuf Sign/SignElement to TripSign/TripSignElement [#3168](https://github.com/valhalla/valhalla/pull/3168)
   * CHORE: Updates googletest to release-1.11.0 [#3166](https://github.com/valhalla/valhalla/pull/3166)
   * CHORE: Enables -Wall on sif sources [#3178](https://github.com/valhalla/valhalla/pull/3178)
   * ADDED: Allow going through accessible `barrier=bollard` and penalize routing through it, when the access is private [#3175](https://github.com/valhalla/valhalla/pull/3175)
   * ADDED: Add country code to incident metadata [#3169](https://github.com/valhalla/valhalla/pull/3169)
   * CHANGED: Use distance instead of time to check limited sharing criteria [#3183](https://github.com/valhalla/valhalla/pull/3183)
   * ADDED: Introduced a new via_waypoints array on the leg in the osrm route serializer that describes where a particular waypoint from the root-level array matches to the route. [#3189](https://github.com/valhalla/valhalla/pull/3189)
   * ADDED: Added vehicle width and height as an option for auto (and derived: taxi, bus, hov) profile [#3179](https://github.com/valhalla/valhalla/pull/3179)
   * ADDED: Support for statsd integration for basic error and requests metrics [#3191](https://github.com/valhalla/valhalla/pull/3191)
   * CHANGED: Get rid of typeid in statistics-related code. [#3227](https://github.com/valhalla/valhalla/pull/3227)

## Release Date: 2021-05-26 Valhalla 3.1.2
* **Removed**
* **Bug Fix**
   * FIXED: Change unnamed road intersections from being treated as penil point u-turns [#3084](https://github.com/valhalla/valhalla/pull/3084)
   * FIXED: Fix TimeDepReverse termination and path cost calculation (for arrive_by routing) [#2987](https://github.com/valhalla/valhalla/pull/2987)
   * FIXED: Isochrone (::Generalize()) fix to avoid generating self-intersecting polygons [#3026](https://github.com/valhalla/valhalla/pull/3026)
   * FIXED: Handle day_on/day_off/hour_on/hour_off restrictions [#3029](https://github.com/valhalla/valhalla/pull/3029)
   * FIXED: Apply conditional restrictions with dow only to the edges when routing [#3039](https://github.com/valhalla/valhalla/pull/3039)
   * FIXED: Missing locking in incident handler needed to hang out to scop lock rather than let the temporary dissolve [#3046](https://github.com/valhalla/valhalla/pull/3046)
   * FIXED: Continuous lane guidance fix [#3054](https://github.com/valhalla/valhalla/pull/3054)
   * FIXED: Fix reclassification for "shorter" ferries and rail ferries (for Chunnel routing issues) [#3038](https://github.com/valhalla/valhalla/pull/3038)
   * FIXED: Incorrect routing through motor_vehicle:conditional=destination. [#3041](https://github.com/valhalla/valhalla/pull/3041)
   * FIXED: Allow destination-only routing on the first-pass for non bidirectional Astar algorithms. [#3085](https://github.com/valhalla/valhalla/pull/3085)
   * FIXED: Highway/ramp lane bifurcation [#3088](https://github.com/valhalla/valhalla/pull/3088)
   * FIXED: out of bound access of tile hierarchy in base_ll function in graphheader [#3089](https://github.com/valhalla/valhalla/pull/3089)
   * FIXED: include shortcuts in avoid edge set for avoid_polygons [#3090](https://github.com/valhalla/valhalla/pull/3090)

* **Enhancement**
   * CHANGED: Refactor timedep forward/reverse to reduce code repetition [#2987](https://github.com/valhalla/valhalla/pull/2987)
   * CHANGED: Sync translation files with Transifex command line tool [#3030](https://github.com/valhalla/valhalla/pull/3030)
   * CHANGED: Use osm tags in links reclassification algorithm in order to reduce false positive downgrades [#3042](https://github.com/valhalla/valhalla/pull/3042)
   * CHANGED: Use CircleCI XL instances for linux based builds [#3043](https://github.com/valhalla/valhalla/pull/3043)
   * ADDED: ci: Enable undefined sanitizer [#2999](https://github.com/valhalla/valhalla/pull/2999)
   * ADDED: Optionally pass preconstructed graphreader to connectivity map [#3046](https://github.com/valhalla/valhalla/pull/3046)
   * CHANGED: ci: Skip Win CI runs for irrelevant files [#3014](https://github.com/valhalla/valhalla/pull/3014)
   * ADDED: Allow configuration-driven default speed assignment based on edge properties [#3055](https://github.com/valhalla/valhalla/pull/3055)
   * CHANGED: Use std::shared_ptr in case if ENABLE_THREAD_SAFE_TILE_REF_COUNT is ON. [#3067](https://github.com/valhalla/valhalla/pull/3067)
   * CHANGED: Reduce stop impact when driving in parking lots [#3051](https://github.com/valhalla/valhalla/pull/3051)
   * ADDED: Added another through route test [#3074](https://github.com/valhalla/valhalla/pull/3074)
   * ADDED: Adds incident-length to metadata proto [#3083](https://github.com/valhalla/valhalla/pull/3083)
   * ADDED: Do not penalize gates that have allowed access [#3078](https://github.com/valhalla/valhalla/pull/3078)
   * ADDED: Added missing k/v pairs to taginfo.json.  Updated PR template. [#3101](https://github.com/valhalla/valhalla/pull/3101)
   * CHANGED: Serialize isochrone 'contour' properties as floating point so they match user supplied value [#3095](https://github.com/valhalla/valhalla/pull/3095)
   * NIT: Enables compiler warnings as errors in midgard module [#3104](https://github.com/valhalla/valhalla/pull/3104)
   * CHANGED: Check all tiles for nullptr that reads from graphreader to avoid fails in case tiles might be missing. [#3065](https://github.com/valhalla/valhalla/pull/3065)

## Release Date: 2021-04-21 Valhalla 3.1.1
* **Removed**
   * REMOVED: The tossing of private roads in [#1960](https://github.com/valhalla/valhalla/pull/1960) was too aggressive and resulted in a lot of no routes.  Reverted this logic.  [#2934](https://github.com/valhalla/valhalla/pull/2934)
   * REMOVED: stray references to node bindings [#3012](https://github.com/valhalla/valhalla/pull/3012)

* **Bug Fix**
   * FIXED: Fix compression_utils.cc::inflate(...) throw - make it catchable [#2839](https://github.com/valhalla/valhalla/pull/2839)
   * FIXED: Fix compiler errors if HAVE_HTTP not enabled [#2807](https://github.com/valhalla/valhalla/pull/2807)
   * FIXED: Fix alternate route serialization [#2811](https://github.com/valhalla/valhalla/pull/2811)
   * FIXED: Store restrictions in the right tile [#2781](https://github.com/valhalla/valhalla/pull/2781)
   * FIXED: Failing to write tiles because of racing directory creation [#2810](https://github.com/valhalla/valhalla/pull/2810)
   * FIXED: Regression in stopping expansion on transitions down in time-dependent routes [#2815](https://github.com/valhalla/valhalla/pull/2815)
   * FIXED: Fix crash in loki when trace_route is called with 2 locations. [#2817](https://github.com/valhalla/valhalla/pull/2817)
   * FIXED: Mark the restriction start and end as via ways to fix IsBridgingEdge function in Bidirectional Astar [#2796](https://github.com/valhalla/valhalla/pull/2796)
   * FIXED: Dont add predictive traffic to the tile if it's empty [#2826](https://github.com/valhalla/valhalla/pull/2826)
   * FIXED: Fix logic bidirectional astar to avoid double u-turns and extra detours [#2802](https://github.com/valhalla/valhalla/pull/2802)
   * FIXED: Re-enable transition cost for motorcycle profile [#2837](https://github.com/valhalla/valhalla/pull/2837)
   * FIXED: Increase limits for timedep_* algorithms. Split track_factor into edge factor and transition penalty [#2845](https://github.com/valhalla/valhalla/pull/2845)
   * FIXED: Loki was looking up the wrong costing enum for avoids [#2856](https://github.com/valhalla/valhalla/pull/2856)
   * FIXED: Fix way_ids -> graph_ids conversion for complex restrictions: handle cases when a way is split into multiple edges [#2848](https://github.com/valhalla/valhalla/pull/2848)
   * FIXED: Honor access mode while matching OSMRestriction with the graph [#2849](https://github.com/valhalla/valhalla/pull/2849)
   * FIXED: Ensure route summaries are unique among all returned route/legs [#2874](https://github.com/valhalla/valhalla/pull/2874)
   * FIXED: Fix compilation errors when boost < 1.68 and libprotobuf < 3.6  [#2878](https://github.com/valhalla/valhalla/pull/2878)
   * FIXED: Allow u-turns at no-access barriers when forced by heading [#2875](https://github.com/valhalla/valhalla/pull/2875)
   * FIXED: Fixed "No route found" error in case of multipoint request with locations near low reachability edges [#2914](https://github.com/valhalla/valhalla/pull/2914)
   * FIXED: Python bindings installation [#2751](https://github.com/valhalla/valhalla/issues/2751)
   * FIXED: Skip bindings if there's no Python development version [#2893](https://github.com/valhalla/valhalla/pull/2893)
   * FIXED: Use CMakes built-in Python variables to configure installation [#2931](https://github.com/valhalla/valhalla/pull/2931)
   * FIXED: Sometimes emitting zero-length route geometry when traffic splits edge twice [#2943](https://github.com/valhalla/valhalla/pull/2943)
   * FIXED: Fix map-match segfault when gps-points project very near a node [#2946](https://github.com/valhalla/valhalla/pull/2946)
   * FIXED: Use kServiceRoad edges while searching for ferry connection [#2933](https://github.com/valhalla/valhalla/pull/2933)
   * FIXED: Enhanced logic for IsTurnChannelManeuverCombinable [#2952](https://github.com/valhalla/valhalla/pull/2952)
   * FIXED: Restore compatibility with gcc 6.3.0, libprotobuf 3.0.0, boost v1.62.0 [#2953](https://github.com/valhalla/valhalla/pull/2953)
   * FIXED: Dont abort bidirectional a-star search if only one direction is exhausted [#2936](https://github.com/valhalla/valhalla/pull/2936)
   * FIXED: Fixed missing comma in the scripts/valhalla_build_config [#2963](https://github.com/valhalla/valhalla/pull/2963)
   * FIXED: Reverse and Multimodal Isochrones were returning forward results [#2967](https://github.com/valhalla/valhalla/pull/2967)
   * FIXED: Map-match fix for first gps-point being exactly equal to street shape-point [#2977](https://github.com/valhalla/valhalla/pull/2977)
   * FIXED: Add missing GEOS:GEOS dep to mjolnir target [#2901](https://github.com/valhalla/valhalla/pull/2901)
   * FIXED: Allow expansion into a region when not_thru_pruning is false on 2nd pass [#2978](https://github.com/valhalla/valhalla/pull/2978)
   * FIXED: Fix polygon area calculation: use Shoelace formula [#2927](https://github.com/valhalla/valhalla/pull/2927)
   * FIXED: Isochrone: orient segments/rings according to the right-hand rule [#2932](https://github.com/valhalla/valhalla/pull/2932)
   * FIXED: Parsenodes fix: check if index is out-of-bound first [#2984](https://github.com/valhalla/valhalla/pull/2984)
   * FIXED: Fix for unique-summary logic [#2996](https://github.com/valhalla/valhalla/pull/2996)
   * FIXED: Isochrone: handle origin edges properly [#2990](https://github.com/valhalla/valhalla/pull/2990)
   * FIXED: Annotations fail with returning NaN speed when the same point is duplicated in route geometry [#2992](https://github.com/valhalla/valhalla/pull/2992)
   * FIXED: Fix run_with_server.py to work on macOS [#3003](https://github.com/valhalla/valhalla/pull/3003)
   * FIXED: Removed unexpected maneuvers at sharp bends [#2968](https://github.com/valhalla/valhalla/pull/2968)
   * FIXED: Remove large number formatting for non-US countries [#3015](https://github.com/valhalla/valhalla/pull/3015)
   * FIXED: Odin undefined behaviour: handle case when xedgeuse is not initialized [#3020](https://github.com/valhalla/valhalla/pull/3020)

* **Enhancement**
   * Pedestrian crossing should be a separate TripLeg_Use [#2950](https://github.com/valhalla/valhalla/pull/2950)
   * CHANGED: Azure uses ninja as generator [#2779](https://github.com/valhalla/valhalla/pull/2779)
   * ADDED: Support for date_time type invariant for map matching [#2712](https://github.com/valhalla/valhalla/pull/2712)
   * ADDED: Add Bulgarian locale [#2825](https://github.com/valhalla/valhalla/pull/2825)
   * FIXED: No need for write permissions on tarball indices [#2822](https://github.com/valhalla/valhalla/pull/2822)
   * ADDED: nit: Links debug build with lld [#2813](https://github.com/valhalla/valhalla/pull/2813)
   * ADDED: Add costing option `use_living_streets` to avoid or favor living streets in route. [#2788](https://github.com/valhalla/valhalla/pull/2788)
   * CHANGED: Do not allocate mapped_cache vector in skadi when no elevation source is provided. [#2841](https://github.com/valhalla/valhalla/pull/2841)
   * ADDED: avoid_polygons logic [#2750](https://github.com/valhalla/valhalla/pull/2750)
   * ADDED: Added support for destination for conditional access restrictions [#2857](https://github.com/valhalla/valhalla/pull/2857)
   * CHANGED: Large sequences are now merge sorted which can be dramatically faster with certain hardware configurations. This is especially useful in speeding up the earlier stages (parsing, graph construction) of tile building [#2850](https://github.com/valhalla/valhalla/pull/2850)
   * CHANGED: When creating the initial graph edges by setting at which nodes they start and end, first mark the indices of those nodes in another sequence and then sort them by edgeid so that we can do the setting of start and end node sequentially in the edges file. This is much more efficient on certain hardware configurations [#2851](https://github.com/valhalla/valhalla/pull/2851)
   * CHANGED: Use relative cost threshold to extend search in bidirectional astar in order to find more alternates [#2868](https://github.com/valhalla/valhalla/pull/2868)
   * CHANGED: Throw an exception if directory does not exist when building traffic extract [#2871](https://github.com/valhalla/valhalla/pull/2871)
   * CHANGED: Support for ignoring multiple consecutive closures at start/end locations [#2846](https://github.com/valhalla/valhalla/pull/2846)
   * ADDED: Added sac_scale to trace_attributes output and locate edge output [#2818](https://github.com/valhalla/valhalla/pull/2818)
   * ADDED: Ukrainian language translations [#2882](https://github.com/valhalla/valhalla/pull/2882)
   * ADDED: Add support for closure annotations [#2816](https://github.com/valhalla/valhalla/pull/2816)
   * ADDED: Add costing option `service_factor`. Implement possibility to avoid or favor generic service roads in route for all costing options. [#2870](https://github.com/valhalla/valhalla/pull/2870)
   * CHANGED: Reduce stop impact cost when flow data is present [#2891](https://github.com/valhalla/valhalla/pull/2891)
   * CHANGED: Update visual compare script [#2803](https://github.com/valhalla/valhalla/pull/2803)
   * CHANGED: Service roads are not penalized for `pedestrian` costing by default. [#2898](https://github.com/valhalla/valhalla/pull/2898)
   * ADDED: Add complex mandatory restrictions support [#2766](https://github.com/valhalla/valhalla/pull/2766)
   * ADDED: Status endpoint for future status info and health checking of running service [#2907](https://github.com/valhalla/valhalla/pull/2907)
   * ADDED: Add min_level argument to valhalla_ways_to_edges [#2918](https://github.com/valhalla/valhalla/pull/2918)
   * ADDED: Adding ability to store the roundabout_exit_turn_degree to the maneuver [#2941](https://github.com/valhalla/valhalla/pull/2941)
   * ADDED: Penalize pencil point uturns and uturns at short internal edges. Note: `motorcycle` and `motor_scooter` models do not penalize on short internal edges. No new uturn penalty logic has been added to the pedestrian and bicycle costing models. [#2944](https://github.com/valhalla/valhalla/pull/2944)
   * CHANGED: Allow config object to be passed-in to path algorithms [#2949](https://github.com/valhalla/valhalla/pull/2949)
   * CHANGED: Allow disabling Werror [#2937](https://github.com/valhalla/valhalla/pull/2937)
   * ADDED: Add ability to build Valhalla modules as STATIC libraries. [#2957](https://github.com/valhalla/valhalla/pull/2957)
   * NIT: Enables compiler warnings in part of mjolnir module [#2922](https://github.com/valhalla/valhalla/pull/2922)
   * CHANGED: Refactor isochrone/reachability forward/reverse search to reduce code repetition [#2969](https://github.com/valhalla/valhalla/pull/2969)
   * ADDED: Set the roundabout exit shape index when we are collapsing the roundabout maneuvers. [#2975](https://github.com/valhalla/valhalla/pull/2975)
   * CHANGED: Penalized closed edges if using them at start/end locations [#2964](https://github.com/valhalla/valhalla/pull/2964)
   * ADDED: Add shoulder to trace_attributes output. [#2980](https://github.com/valhalla/valhalla/pull/2980)
   * CHANGED: Refactor bidirectional astar forward/reverse search to reduce code repetition [#2970](https://github.com/valhalla/valhalla/pull/2970)
   * CHANGED: Factor for service roads is 1.0 by default. [#2988](https://github.com/valhalla/valhalla/pull/2988)
   * ADDED: Support for conditionally skipping CI runs [#2986](https://github.com/valhalla/valhalla/pull/2986)
   * ADDED: Add instructions for building valhalla on `arm64` macbook [#2997](https://github.com/valhalla/valhalla/pull/2997)
   * NIT: Enables compiler warnings in part of mjolnir module [#2995](https://github.com/valhalla/valhalla/pull/2995)
   * CHANGED: nit(rename): Renames the encoded live speed properties [#2998](https://github.com/valhalla/valhalla/pull/2998)
   * ADDED: ci: Vendors the codecov script [#3002](https://github.com/valhalla/valhalla/pull/3002)
   * CHANGED: Allow None build type [#3005](https://github.com/valhalla/valhalla/pull/3005)
   * CHANGED: ci: Build Python bindings for Mac OS [#3013](https://github.com/valhalla/valhalla/pull/3013)

## Release Date: 2021-01-25 Valhalla 3.1.0
* **Removed**
   * REMOVED: Remove Node bindings. [#2502](https://github.com/valhalla/valhalla/pull/2502)
   * REMOVED: appveyor builds. [#2550](https://github.com/valhalla/valhalla/pull/2550)
   * REMOVED: Removed x86 CI builds. [#2792](https://github.com/valhalla/valhalla/pull/2792)

* **Bug Fix**
   * FIXED: Crazy ETAs.  If a way has forward speed with no backward speed and it is not oneway, then we must set the default speed.  The reverse logic applies as well.  If a way has no backward speed but has a forward speed and it is not a oneway, then set the default speed. [#2102](https://github.com/valhalla/valhalla/pull/2102)
   * FIXED: Map matching elapsed times spliced amongst different legs and discontinuities are now correct [#2104](https://github.com/valhalla/valhalla/pull/2104)
   * FIXED: Date time information is now propagated amongst different legs and discontinuities [#2107](https://github.com/valhalla/valhalla/pull/2107)
   * FIXED: Adds support for geos-3.8 c++ api [#2021](https://github.com/valhalla/valhalla/issues/2021)
   * FIXED: Updated the osrm serializer to not set junction name for osrm origin/start maneuver - this is not helpful since we are not transitioning through the intersection.  [#2121](https://github.com/valhalla/valhalla/pull/2121)
   * FIXED: Removes precomputing of edge-costs which lead to wrong results [#2120](https://github.com/valhalla/valhalla/pull/2120)
   * FIXED: Complex turn-restriction invalidates edge marked as kPermanent [#2103](https://github.com/valhalla/valhalla/issues/2103)
   * FIXED: Fixes bug with inverted time-restriction parsing [#2167](https://github.com/valhalla/valhalla/pull/2167)
   * FIXED: Fixed several bugs with numeric underflow in map-matching trip durations. These may
     occur when serializing match results where adjacent trace points appear out-of-sequence on the
     same edge [#2178](https://github.com/valhalla/valhalla/pull/2178)
     - `MapMatcher::FormPath` now catches route discontinuities on the same edge when the distance
       percentage along don't agree. The trip leg builder builds disconnected legs on a single edge
       to avoid duration underflow.
     - Correctly populate edge groups when matching results contain loops. When a loop occurs,
       the leg builder now starts at the correct edge where the loop ends, and correctly accounts
       for any contained edges.
     - Duration over-trimming at the terminating edge of a match.
   * FIXED: Increased internal precision of time tracking per edge and maneuver so that maneuver times sum to the same time represented in the leg summary [#2195](https://github.com/valhalla/valhalla/pull/2195)
   * FIXED: Tagged speeds were not properly marked. We were not using forward and backward speeds to flag if a speed is tagged or not.  Should not update turn channel speeds if we are not inferring them.  Added additional logic to handle PH in the conditional restrictions. Do not update stop impact for ramps if they are marked as internal. [#2198](https://github.com/valhalla/valhalla/pull/2198)
   * FIXED: Fixed the sharp turn phrase [#2226](https://github.com/valhalla/valhalla/pull/2226)
   * FIXED: Protect against duplicate points in the input or points that snap to the same location resulting in `nan` times for the legs of the map match (of a 0 distance route) [#2229](https://github.com/valhalla/valhalla/pull/2229)
   * FIXED: Improves restriction check on briding edge in Bidirectional Astar [#2228](https://github.com/valhalla/valhalla/pull/2228)
   * FIXED: Allow nodes at location 0,0 [#2245](https://github.com/valhalla/valhalla/pull/2245)
   * FIXED: Fix RapidJSON compiler warnings and naming conflict [#2249](https://github.com/valhalla/valhalla/pull/2249)
   * FIXED: Fixed bug in resample_spherical_polyline where duplicate successive lat,lng locations in the polyline resulting in `nan` for the distance computation which shortcuts further sampling [#2239](https://github.com/valhalla/valhalla/pull/2239)
   * FIXED: Update exit logic for non-motorways [#2252](https://github.com/valhalla/valhalla/pull/2252)
   * FIXED: Transition point map-matching. When match results are on a transition point, we search for the sibling nodes at that transition and snap it to the corresponding edges in the route. [#2258](https://github.com/valhalla/valhalla/pull/2258)
   * FIXED: Fixed verbal multi-cue logic [#2270](https://github.com/valhalla/valhalla/pull/2270)
   * FIXED: Fixed Uturn cases when a not_thru edge is connected to the origin edge. [#2272](https://github.com/valhalla/valhalla/pull/2272)
   * FIXED: Update intersection classes in osrm response to not label all ramps as motorway [#2279](https://github.com/valhalla/valhalla/pull/2279)
   * FIXED: Fixed bug in mapmatcher when interpolation point goes before the first valid match or after the last valid match. Such behavior usually leads to discontinuity in matching. [#2275](https://github.com/valhalla/valhalla/pull/2275)
   * FIXED: Fixed an issue for time_allowed logic.  Previously we returned false on the first time allowed restriction and did not check them all. Added conditional restriction gurka test and datetime optional argument to gurka header file. [#2286](https://github.com/valhalla/valhalla/pull/2286)
   * FIXED: Fixed an issue for date ranges.  For example, for the range Jan 04 to Jan 02 we need to test to end of the year and then from the first of the year to the end date.  Also, fixed an emergency tag issue.  We should only set the use to emergency if all other access is off. [#2290](https://github.com/valhalla/valhalla/pull/2290)
   * FIXED: Found a few issues with the initial ref and direction logic for ways.  We were overwriting the refs with directionals to the name_offset_map instead of concatenating them together.  Also, we did not allow for blank entries for GetTagTokens. [#2298](https://github.com/valhalla/valhalla/pull/2298)
   * FIXED: Fixed an issue where MatchGuidanceViewJunctions is only looking at the first edge. Set the data_id for guidance views to the changeset id as it is already being populated. Also added test for guidance views. [#2303](https://github.com/valhalla/valhalla/pull/2303)
   * FIXED: Fixed a problem with live speeds where live speeds were being used to determine access, even when a live
   speed (current time) route wasn't what was requested. [#2311](https://github.com/valhalla/valhalla/pull/2311)
   * FIXED: Fix break/continue typo in search filtering [#2317](https://github.com/valhalla/valhalla/pull/2317)
   * FIXED: Fix a crash in trace_route due to iterating past the end of a vector. [#2322](https://github.com/valhalla/valhalla/pull/2322)
   * FIXED: Don't allow timezone information in the local date time string attached at each location. [#2312](https://github.com/valhalla/valhalla/pull/2312)
   * FIXED: Fix short route trimming in bidirectional astar [#2323](https://github.com/valhalla/valhalla/pull/2323)
   * FIXED: Fix shape trimming in leg building for snap candidates that lie within the margin of rounding error [#2326](https://github.com/valhalla/valhalla/pull/2326)
   * FIXED: Fixes route duration underflow with traffic data [#2325](https://github.com/valhalla/valhalla/pull/2325)
   * FIXED: Parse mtb:scale tags and set bicycle access if present [#2117](https://github.com/valhalla/valhalla/pull/2117)
   * FIXED: Fixed segfault.  Shape was missing from options for valhalla_path_comparison and valhalla_run_route.  Also, costing options was missing in valhalla_path_comparison. [#2343](https://github.com/valhalla/valhalla/pull/2343)
   * FIXED: Handle decimal numbers with zero-value mantissa properly in Lua [#2355](https://github.com/valhalla/valhalla/pull/2355)
   * FIXED: Many issues that resulted in discontinuities, failed matches or incorrect time/duration for map matching requests. [#2292](https://github.com/valhalla/valhalla/pull/2292)
   * FIXED: Seeing segfault when loading large osmdata data files before loading LuaJit. LuaJit fails to create luaL_newstate() Ref: [#2158](https://github.com/ntop/ntopng/issues/2158) Resolution is to load LuaJit before loading the data files. [#2383](https://github.com/valhalla/valhalla/pull/2383)
   * FIXED: Store positive/negative OpenLR offsets in bucketed form [#2405](https://github.com/valhalla/valhalla/pull/2405)
   * FIXED: Fix on map-matching return code when breakage distance limitation exceeds. Instead of letting the request goes into meili and fails in finding a route, we check the distance in loki and early return with exception code 172. [#2406](https://github.com/valhalla/valhalla/pull/2406)
   * FIXED: Don't create edges for portions of ways that are doubled back on themselves as this confuses opposing edge index computations [#2385](https://github.com/valhalla/valhalla/pull/2385)
   * FIXED: Protect against nan in uniform_resample_spherical_polyline. [#2431](https://github.com/valhalla/valhalla/pull/2431)
   * FIXED: Obvious maneuvers. [#2436](https://github.com/valhalla/valhalla/pull/2436)
   * FIXED: Base64 encoding/decoding [#2452](https://github.com/valhalla/valhalla/pull/2452)
   * FIXED: Added post roundabout instruction when enter/exit roundabout maneuvers are combined [#2454](https://github.com/valhalla/valhalla/pull/2454)
   * FIXED: openlr: Explicitly check for linear reference option for Valhalla serialization. [#2458](https://github.com/valhalla/valhalla/pull/2458)
   * FIXED: Fix segfault: Do not combine last turn channel maneuver. [#2463](https://github.com/valhalla/valhalla/pull/2463)
   * FIXED: Remove extraneous whitespaces from ja-JP.json. [#2471](https://github.com/valhalla/valhalla/pull/2471)
   * FIXED: Checks protobuf serialization/parsing success [#2477](https://github.com/valhalla/valhalla/pull/2477)
   * FIXED: Fix dereferencing of end for std::lower_bound in sequence and possible UB [#2488](https://github.com/valhalla/valhalla/pull/2488)
   * FIXED: Make tile building reproducible: fix UB-s [#2480](https://github.com/valhalla/valhalla/pull/2480)
   * FIXED: Zero initialize EdgeInfoInner.spare0_. Uninitialized spare0_ field produced UB which causes gurka_reproduce_tile_build to fail intermittently. [#2499](https://github.com/valhalla/valhalla/pull/2499)
   * FIXED: Drop unused CHANGELOG validation script, straggling NodeJS references [#2506](https://github.com/valhalla/valhalla/pull/2506)
   * FIXED: Fix missing nullptr checks in graphreader and loki::Reach (causing segfault during routing with not all levels of tiles available) [#2504](https://github.com/valhalla/valhalla/pull/2504)
   * FIXED: Fix mismatch of triplegedge roadclass and directededge roadclass [#2507](https://github.com/valhalla/valhalla/pull/2507)
   * FIXED: Improve german destination_verbal_alert phrases [#2509](https://github.com/valhalla/valhalla/pull/2509)
   * FIXED: Undefined behavior cases discovered with undefined behavior sanitizer tool. [#2498](https://github.com/valhalla/valhalla/pull/2498)
   * FIXED: Fixed logic so verbal keep instructions use branch exit sign info for ramps [#2520](https://github.com/valhalla/valhalla/pull/2520)
   * FIXED: Fix bug in trace_route for uturns causing garbage coordinates [#2517](https://github.com/valhalla/valhalla/pull/2517)
   * FIXED: Simplify heading calculation for turn type. Remove undefined behavior case. [#2513](https://github.com/valhalla/valhalla/pull/2513)
   * FIXED: Always set costing name even if one is not provided for osrm serializer weight_name. [#2528](https://github.com/valhalla/valhalla/pull/2528)
   * FIXED: Make single-thread tile building reproducible: fix seed for shuffle, use concurrency configuration from the mjolnir section. [#2515](https://github.com/valhalla/valhalla/pull/2515)
   * FIXED: More Windows compatibility: build tiles and some run actions work now (including CI tests) [#2300](https://github.com/valhalla/valhalla/issues/2300)
   * FIXED: Transcoding of c++ location to pbf location used path edges in the place of filtered edges. [#2542](https://github.com/valhalla/valhalla/pull/2542)
   * FIXED: Add back whitelisting action types. [#2545](https://github.com/valhalla/valhalla/pull/2545)
   * FIXED: Allow uturns for truck costing now that we have derived deadends marked in the edge label [#2559](https://github.com/valhalla/valhalla/pull/2559)
   * FIXED: Map matching uturn trimming at the end of an edge where it wasn't needed. [#2558](https://github.com/valhalla/valhalla/pull/2558)
   * FIXED: Multicue enter roundabout [#2556](https://github.com/valhalla/valhalla/pull/2556)
   * FIXED: Changed reachability computation to take into account live speed [#2597](https://github.com/valhalla/valhalla/pull/2597)
   * FIXED: Fixed a bug where the temp files were not getting read in if you started with the construct edges or build phase for valhalla_build_tiles. [#2601](https://github.com/valhalla/valhalla/pull/2601)
   * FIXED: Updated fr-FR.json with partial translations. [#2605](https://github.com/valhalla/valhalla/pull/2605)
   * FIXED: Removed superfluous const qualifier from odin/signs [#2609](https://github.com/valhalla/valhalla/pull/2609)
   * FIXED: Internal maneuver placement [#2600](https://github.com/valhalla/valhalla/pull/2600)
   * FIXED: Complete fr-FR.json locale. [#2614](https://github.com/valhalla/valhalla/pull/2614)
   * FIXED: Don't truncate precision in polyline encoding [#2632](https://github.com/valhalla/valhalla/pull/2632)
   * FIXED: Fix all compiler warnings in sif and set to -Werror [#2642](https://github.com/valhalla/valhalla/pull/2642)
   * FIXED: Remove unnecessary maneuvers to continue straight [#2647](https://github.com/valhalla/valhalla/pull/2647)
   * FIXED: Linear reference support in route/mapmatch apis (FOW, FRC, bearing, and number of references) [#2645](https://github.com/valhalla/valhalla/pull/2645)
   * FIXED: Ambiguous local to global (with timezone information) date time conversions now all choose to use the later time instead of throwing unhandled exceptions [#2665](https://github.com/valhalla/valhalla/pull/2665)
   * FIXED: Overestimated reach caused be reenquing transition nodes without checking that they had been already expanded [#2670](https://github.com/valhalla/valhalla/pull/2670)
   * FIXED: Build with C++17 standard. Deprecated function calls are substituted with new ones. [#2669](https://github.com/valhalla/valhalla/pull/2669)
   * FIXED: Improve German post_transition_verbal instruction [#2677](https://github.com/valhalla/valhalla/pull/2677)
   * FIXED: Lane updates.  Add the turn lanes to all edges of the way.  Do not "enhance" turn lanes if they are part of a complex restriction.  Moved ProcessTurnLanes after UpdateManeuverPlacementForInternalIntersectionTurns.  Fix for a missing "uturn" indication for intersections on the previous maneuver, we were serializing an empty list. [#2679](https://github.com/valhalla/valhalla/pull/2679)
   * FIXED: Fixes OpenLr serialization [#2688](https://github.com/valhalla/valhalla/pull/2688)
   * FIXED: Internal edges can't be also a ramp or a turn channel.  Also, if an edge is marked as ramp and turn channel mark it as a ramp.  [#2689](https://github.com/valhalla/valhalla/pull/2689)
   * FIXED: Check that speeds are equal for the edges going in the same direction while buildig shortcuts [#2691](https://github.com/valhalla/valhalla/pull/2691)
   * FIXED: Missing fork or bear instruction [#2683](https://github.com/valhalla/valhalla/pull/2683)
   * FIXED: Eliminate null pointer dereference in GraphReader::AreEdgesConnected [#2695](https://github.com/valhalla/valhalla/issues/2695)
   * FIXED: Fix polyline simplification float/double comparison [#2698](https://github.com/valhalla/valhalla/issues/2698)
   * FIXED: Weights were sometimes negative due to incorrect updates to elapsed_cost [#2702](https://github.com/valhalla/valhalla/pull/2702)
   * FIXED: Fix bidirectional route failures at deadends [#2705](https://github.com/valhalla/valhalla/pull/2705)
   * FIXED: Updated logic to call out a non-obvious turn [#2708](https://github.com/valhalla/valhalla/pull/2708)
   * FIXED: valhalla_build_statistics multithreaded mode fixed [#2707](https://github.com/valhalla/valhalla/pull/2707)
   * FIXED: If infer_internal_intersections is true then allow internals that are also ramps or TCs. Without this we produce an extra continue maneuver.  [#2710](https://github.com/valhalla/valhalla/pull/2710)
   * FIXED: We were routing down roads that should be destination only. Now we mark roads with motor_vehicle=destination and motor_vehicle=customers or access=destination and access=customers as destination only. [#2722](https://github.com/valhalla/valhalla/pull/2722)
   * FIXED: Replace all Python2 print statements with Python3 syntax [#2716](https://github.com/valhalla/valhalla/issues/2716)
   * FIXED: Some HGT files not found [#2723](https://github.com/valhalla/valhalla/issues/2723)
   * FIXED: Fix PencilPointUturn detection by removing short-edge check and updating angle threshold [#2725](https://github.com/valhalla/valhalla/issues/2725)
   * FIXED: Fix invalid continue/bear maneuvers [#2729](https://github.com/valhalla/valhalla/issues/2729)
   * FIXED: Fixes an issue that lead to double turns within a very short distance, when instead, it should be a u-turn. We now collapse double L turns or double R turns in short non-internal intersections to u-turns. [#2740](https://github.com/valhalla/valhalla/pull/2740)
   * FIXED: fixes an issue that lead to adding an extra maneuver. We now combine a current maneuver short length non-internal edges (left or right) with the next maneuver that is a kRampStraight. [#2741](https://github.com/valhalla/valhalla/pull/2741)
   * FIXED: Reduce verbose instructions by collapsing small end ramp forks [#2762](https://github.com/valhalla/valhalla/issues/2762)
   * FIXED: Remove redundant return statements [#2776](https://github.com/valhalla/valhalla/pull/2776)
   * FIXED: Added unit test for BuildAdminFromPBF() to test GEOS 3.9 update. [#2787](https://github.com/valhalla/valhalla/pull/2787)
   * FIXED: Add support for geos-3.9 c++ api [#2739](https://github.com/valhalla/valhalla/issues/2739)
   * FIXED: Fix check for live speed validness [#2797](https://github.com/valhalla/valhalla/pull/2797)

* **Enhancement**
   * ADDED: Matrix of Bike Share [#2590](https://github.com/valhalla/valhalla/pull/2590)
   * ADDED: Add ability to provide custom implementation for candidate collection in CandidateQuery. [#2328](https://github.com/valhalla/valhalla/pull/2328)
   * ADDED: Cancellation of tile downloading. [#2319](https://github.com/valhalla/valhalla/pull/2319)
   * ADDED: Return the coordinates of the nodes isochrone input locations snapped to [#2111](https://github.com/valhalla/valhalla/pull/2111)
   * ADDED: Allows more complicated routes in timedependent a-star before timing out [#2068](https://github.com/valhalla/valhalla/pull/2068)
   * ADDED: Guide signs and junction names [#2096](https://github.com/valhalla/valhalla/pull/2096)
   * ADDED: Added a bool to the config indicating whether to use commercially set attributes.  Added logic to not call IsIntersectionInternal if this is a commercial data set.  [#2132](https://github.com/valhalla/valhalla/pull/2132)
   * ADDED: Removed commercial data set bool to the config and added more knobs for data.  Added infer_internal_intersections, infer_turn_channels, apply_country_overrides, and use_admin_db.  [#2173](https://github.com/valhalla/valhalla/pull/2173)
   * ADDED: Allow using googletest in unit tests and convert all tests to it (old test.cc is completely removed). [#2128](https://github.com/valhalla/valhalla/pull/2128)
   * ADDED: Add guidance view capability. [#2209](https://github.com/valhalla/valhalla/pull/2209)
   * ADDED: Collect turn cost information as path is formed so that it can be serialized out for trace attributes or osrm flavored intersections. Also add shape_index to osrm intersections. [#2207](https://github.com/valhalla/valhalla/pull/2207)
   * ADDED: Added alley factor to autocost.  Factor is defaulted at 1.0f or do not avoid alleys. [#2246](https://github.com/valhalla/valhalla/pull/2246)
   * ADDED: Support unlimited speed limits where maxspeed=none. [#2251](https://github.com/valhalla/valhalla/pull/2251)
   * ADDED: Implement improved Reachability check using base class Dijkstra. [#2243](https://github.com/valhalla/valhalla/pull/2243)
   * ADDED: Gurka integration test framework with ascii-art maps [#2244](https://github.com/valhalla/valhalla/pull/2244)
   * ADDED: Add to the stop impact when transitioning from higher to lower class road and we are not on a turn channel or ramp. Also, penalize lefts when driving on the right and vice versa. [#2282](https://github.com/valhalla/valhalla/pull/2282)
   * ADDED: Added reclassify_links, use_direction_on_ways, and allow_alt_name as config options.  If `use_direction_on_ways = true` then use `direction` and `int_direction` on the way to update the directional for the `ref` and `int_ref`.  Also, copy int_efs to the refs. [#2285](https://github.com/valhalla/valhalla/pull/2285)
   * ADDED: Add support for live traffic. [#2268](https://github.com/valhalla/valhalla/pull/2268)
   * ADDED: Implement per-location search filters for functional road class and forms of way. [#2289](https://github.com/valhalla/valhalla/pull/2289)
   * ADDED: Approach, multi-cue, and length updates [#2313](https://github.com/valhalla/valhalla/pull/2313)
   * ADDED: Speed up timezone differencing calculation if cache is provided. [#2316](https://github.com/valhalla/valhalla/pull/2316)
   * ADDED: Added rapidjson/schema.h to baldr/rapidjson_util.h to make it available for use within valhalla. [#2330](https://github.com/valhalla/valhalla/issues/2330)
   * ADDED: Support decimal precision for height values in elevation service. Also support polyline5 for encoded polylines input and output to elevation service. [#2324](https://github.com/valhalla/valhalla/pull/2324)
   * ADDED: Use both imminent and distant verbal multi-cue phrases. [#2353](https://github.com/valhalla/valhalla/pull/2353)
   * ADDED: Split parsing stage into 3 separate stages. [#2339](https://github.com/valhalla/valhalla/pull/2339)
   * CHANGED: Speed up graph enhancing by avoiding continuous unordered_set rebuilding [#2349](https://github.com/valhalla/valhalla/pull/2349)
   * CHANGED: Skip calling out to Lua for nodes/ways/relations with not tags - speeds up parsing. [#2351](https://github.com/valhalla/valhalla/pull/2351)
   * CHANGED: Switch to LuaJIT for lua scripting - speeds up file parsing [#2352](https://github.com/valhalla/valhalla/pull/2352)
   * ADDED: Ability to create OpenLR records from raw data. [#2356](https://github.com/valhalla/valhalla/pull/2356)
   * ADDED: Revamp length phrases [#2359](https://github.com/valhalla/valhalla/pull/2359)
   * CHANGED: Do not allocate memory in skadi if we don't need it. [#2373](https://github.com/valhalla/valhalla/pull/2373)
   * CHANGED: Map matching: throw error (443/NoSegment) when no candidate edges are available. [#2370](https://github.com/valhalla/valhalla/pull/2370)
   * ADDED: Add sk-SK.json (slovak) localization file. [#2376](https://github.com/valhalla/valhalla/pull/2376)
   * ADDED: Extend roundabout phrases. [#2378](https://github.com/valhalla/valhalla/pull/2378)
   * ADDED: More roundabout phrase tests. [#2382](https://github.com/valhalla/valhalla/pull/2382)
   * ADDED: Update the turn and continue phrases to include junction names and guide signs. [#2386](https://github.com/valhalla/valhalla/pull/2386)
   * ADDED: Add the remaining guide sign toward phrases [#2389](https://github.com/valhalla/valhalla/pull/2389)
   * ADDED: The ability to allow immediate uturns at trace points in a map matching request [#2380](https://github.com/valhalla/valhalla/pull/2380)
   * ADDED: Add utility functions to Signs. [#2390](https://github.com/valhalla/valhalla/pull/2390)
   * ADDED: Unified time tracking for all algorithms that support time-based graph expansion. [#2278](https://github.com/valhalla/valhalla/pull/2278)
   * ADDED: Add rail_ferry use and costing. [#2408](https://github.com/valhalla/valhalla/pull/2408)
   * ADDED: `street_side_max_distance`, `display_lat` and `display_lon` to `locations` in input for better control of routing side of street [#1769](https://github.com/valhalla/valhalla/pull/1769)
   * ADDED: Add additional exit phrases. [#2421](https://github.com/valhalla/valhalla/pull/2421)
   * ADDED: Add Japanese locale, update German. [#2432](https://github.com/valhalla/valhalla/pull/2432)
   * ADDED: Gurka expect_route refactor [#2435](https://github.com/valhalla/valhalla/pull/2435)
   * ADDED: Add option to suppress roundabout exits [#2437](https://github.com/valhalla/valhalla/pull/2437)
   * ADDED: Add Greek locale. [#2438](https://github.com/valhalla/valhalla/pull/2438)
   * ADDED (back): Support for 64bit wide way ids in the edgeinfo structure with no impact to size for data sources with ids 32bits wide. [#2422](https://github.com/valhalla/valhalla/pull/2422)
   * ADDED: Support for 64bit osm node ids in parsing stage of tile building [#2422](https://github.com/valhalla/valhalla/pull/2422)
   * CHANGED: Point2/PointLL are now templated to allow for higher precision coordinate math when desired [#2429](https://github.com/valhalla/valhalla/pull/2429)
   * ADDED: Optional OpenLR Encoded Path Edges in API Response [#2424](https://github.com/valhalla/valhalla/pull/2424)
   * ADDED: Add explicit include for sstream to be compatible with msvc_x64 toolset. [#2449](https://github.com/valhalla/valhalla/pull/2449)
   * ADDED: Properly split returned path if traffic conditions change partway along edges [#2451](https://github.com/valhalla/valhalla/pull/2451)
   * ADDED: Add Dutch locale. [#2464](https://github.com/valhalla/valhalla/pull/2464)
   * ADDED: Check with address sanititizer in CI. Add support for undefined behavior sanitizer. [#2487](https://github.com/valhalla/valhalla/pull/2487)
   * ADDED: Ability to recost a path and increased cost/time details along the trippath and json output [#2425](https://github.com/valhalla/valhalla/pull/2425)
   * ADDED: Add the ability to do bikeshare based (ped/bike) multimodal routing [#2031](https://github.com/valhalla/valhalla/pull/2031)
   * ADDED: Route through restrictions enabled by introducing a costing option. [#2469](https://github.com/valhalla/valhalla/pull/2469)
   * ADDED: Migrated to Ubuntu 20.04 base-image [#2508](https://github.com/valhalla/valhalla/pull/2508)
   * CHANGED: Speed up parseways stage by avoiding multiple string comparisons [#2518](https://github.com/valhalla/valhalla/pull/2518)
   * CHANGED: Speed up enhance stage by avoiding GraphTileBuilder copying [#2468](https://github.com/valhalla/valhalla/pull/2468)
   * ADDED: Costing options now includes shortest flag which favors shortest path routes [#2555](https://github.com/valhalla/valhalla/pull/2555)
   * ADDED: Incidents in intersections [#2547](https://github.com/valhalla/valhalla/pull/2547)
   * CHANGED: Refactor mapmatching configuration to use a struct (instead of `boost::property_tree::ptree`). [#2485](https://github.com/valhalla/valhalla/pull/2485)
   * ADDED: Save exit maneuver's begin heading when combining enter & exit roundabout maneuvers. [#2554](https://github.com/valhalla/valhalla/pull/2554)
   * ADDED: Added new urban flag that can be set if edge is within city boundaries to data processing; new use_urban_tag config option; added to osrm response within intersections. [#2522](https://github.com/valhalla/valhalla/pull/2522)
   * ADDED: Parses OpenLr of type PointAlongLine [#2565](https://github.com/valhalla/valhalla/pull/2565)
   * ADDED: Use edge.is_urban is set for serializing is_urban. [#2568](https://github.com/valhalla/valhalla/pull/2568)
   * ADDED: Added new rest/service area uses on the edge. [#2533](https://github.com/valhalla/valhalla/pull/2533)
   * ADDED: Dependency cache for Azure [#2567](https://github.com/valhalla/valhalla/pull/2567)
   * ADDED: Added flexibility to remove the use of the admindb and to use the country and state iso from the tiles; [#2579](https://github.com/valhalla/valhalla/pull/2579)
   * ADDED: Added toll gates and collection points (gantry) to the node;  [#2532](https://github.com/valhalla/valhalla/pull/2532)
   * ADDED: Added osrm serialization for rest/service areas and admins. [#2594](https://github.com/valhalla/valhalla/pull/2594)
   * CHANGED: Improved Russian localization; [#2593](https://github.com/valhalla/valhalla/pull/2593)
   * ADDED: Support restricted class in intersection annotations [#2589](https://github.com/valhalla/valhalla/pull/2589)
   * ADDED: Added trail type trace [#2606](https://github.com/valhalla/valhalla/pull/2606)
   * ADDED: Added tunnel names to the edges as a tagged name.  [#2608](https://github.com/valhalla/valhalla/pull/2608)
   * CHANGED: Moved incidents to the trip leg and cut the shape of the leg at that location [#2610](https://github.com/valhalla/valhalla/pull/2610)
   * ADDED: Costing option to ignore_closures when routing with current flow [#2615](https://github.com/valhalla/valhalla/pull/2615)
   * ADDED: Cross-compilation ability with MinGW64 [#2619](https://github.com/valhalla/valhalla/pull/2619)
   * ADDED: Defines the incident tile schema and incident metadata [#2620](https://github.com/valhalla/valhalla/pull/2620)
   * ADDED: Moves incident serializer logic into a generic serializer [#2621](https://github.com/valhalla/valhalla/pull/2621)
   * ADDED: Incident loading singleton for continually refreshing incident tiles [#2573](https://github.com/valhalla/valhalla/pull/2573)
   * ADDED: One shot mode to valhalla_service so you can run a single request of any type without starting a server [#2624](https://github.com/valhalla/valhalla/pull/2624)
   * ADDED: Adds text instructions to OSRM output [#2625](https://github.com/valhalla/valhalla/pull/2625)
   * ADDED: Adds support for alternate routes [#2626](https://github.com/valhalla/valhalla/pull/2626)
   * CHANGED: Switch Python bindings generator from boost.python to header-only pybind11[#2644](https://github.com/valhalla/valhalla/pull/2644)
   * ADDED: Add support of input file for one-shot mode of valhalla_service [#2648](https://github.com/valhalla/valhalla/pull/2648)
   * ADDED: Linear reference support to locate api [#2645](https://github.com/valhalla/valhalla/pull/2645)
   * ADDED: Implemented OSRM-like turn duration calculation for car. Uses it now in auto costing. [#2651](https://github.com/valhalla/valhalla/pull/2651)
   * ADDED: Enhanced turn lane information in guidance [#2653](https://github.com/valhalla/valhalla/pull/2653)
   * ADDED: `top_speed` option for all motorized vehicles [#2667](https://github.com/valhalla/valhalla/issues/2667)
   * CHANGED: Move turn_lane_direction helper to odin/util [#2675](https://github.com/valhalla/valhalla/pull/2675)
   * ADDED: Add annotations to osrm response including speed limits, unit and sign conventions [#2668](https://github.com/valhalla/valhalla/pull/2668)
   * ADDED: Added functions for predicted speeds encoding-decoding [#2674](https://github.com/valhalla/valhalla/pull/2674)
   * ADDED: Time invariant routing via the bidirectional algorithm. This has the effect that when time dependent routes (arrive_by and depart_at) fall back to bidirectional due to length restrictions they will actually use the correct time of day for one of the search directions [#2660](https://github.com/valhalla/valhalla/pull/2660)
   * ADDED: If the length of the edge is greater than kMaxEdgeLength, then consider this a catastrophic error if the should_error bool is true in the set_length function. [#2678](https://github.com/valhalla/valhalla/pull/2678)
   * ADDED: Moved lat,lon coordinates structures from single to double precision. Improves geometry accuracy noticibly at zooms above 17 as well as coordinate snapping and any other geometric operations. Adds about a 2% performance penalty for standard routes. Graph nodes now have 7 digits of precision.  [#2693](https://github.com/valhalla/valhalla/pull/2693)
   * ADDED: Added signboards to guidance views.  [#2687](https://github.com/valhalla/valhalla/pull/2687)
   * ADDED: Regular speed on shortcut edges is calculated with turn durations taken into account. Truck, motorcycle and motorscooter profiles use OSRM-like turn duration. [#2662](https://github.com/valhalla/valhalla/pull/2662)
   * CHANGED: Remove astar algorithm and replace its use with timedep_forward as its redundant [#2706](https://github.com/valhalla/valhalla/pull/2706)
   * ADDED: Recover and recost all shortcuts in final path for bidirectional astar algorithm [#2711](https://github.com/valhalla/valhalla/pull/2711)
   * ADDED: An option for shortcut recovery to be cached at start up to reduce the time it takes to do so on the fly [#2714](https://github.com/valhalla/valhalla/pull/2714)
   * ADDED: If width <= 1.9 then no access for auto, truck, bus, taxi, emergency and hov. [#2713](https://github.com/valhalla/valhalla/pull/2713)
   * ADDED: Centroid/Converge/Rendezvous/Meet API which allows input locations to find a least cost convergence point from all locations [#2734](https://github.com/valhalla/valhalla/pull/2734)
   * ADDED: Added support to process the sump_buster tag.  Also, fixed a few small access bugs for nodes. [#2731](https://github.com/valhalla/valhalla/pull/2731)
   * ADDED: Log message if failed to create tiles directory. [#2738](https://github.com/valhalla/valhalla/pull/2738)
   * CHANGED: Tile memory is only owned by the GraphTile rather than shared amongst copies of the graph tile (in GraphReader and TileCaches). [#2340](https://github.com/valhalla/valhalla/pull/2340)
   * ADDED: Add Estonian locale. [#2748](https://github.com/valhalla/valhalla/pull/2748)
   * CHANGED: Handle GraphTile objects as smart pointers [#2703](https://github.com/valhalla/valhalla/pull/2703)
   * CHANGED: Improve stability with no RTTI build [#2759](https://github.com/valhalla/valhalla/pull/2759) and [#2760](https://github.com/valhalla/valhalla/pull/2760)
   * CHANGED: Change generic service roads to a new Use=kServiceRoad. This is for highway=service without other service= tags (such as driveway, alley, parking aisle) [#2419](https://github.com/valhalla/valhalla/pull/2419)
   * ADDED: Isochrones support isodistance lines as well [#2699](https://github.com/valhalla/valhalla/pull/2699)
   * ADDED: Add support for ignoring live traffic closures for waypoints [#2685](https://github.com/valhalla/valhalla/pull/2685)
   * ADDED: Add use_distance to auto cost to allow choosing between two primary cost components, time or distance [#2771](https://github.com/valhalla/valhalla/pull/2771)
   * CHANGED: nit: Enables compiler warnings in part of loki module [#2767](https://github.com/valhalla/valhalla/pull/2767)
   * CHANGED: Reducing the number of uturns by increasing the cost to for them to 9.5f. Note: Did not increase the cost for motorcycles or motorscooters. [#2770](https://github.com/valhalla/valhalla/pull/2770)
   * ADDED: Add option to use thread-safe GraphTile's reference counter. [#2772](https://github.com/valhalla/valhalla/pull/2772)
   * CHANGED: nit: Enables compiler warnings in part of thor module [#2768](https://github.com/valhalla/valhalla/pull/2768)
   * ADDED: Add costing option `use_tracks` to avoid or favor tracks in route. [#2769](https://github.com/valhalla/valhalla/pull/2769)
   * CHANGED: chore: Updates libosmium [#2786](https://github.com/valhalla/valhalla/pull/2786)
   * CHANGED: Optimize double bucket queue to reduce memory reallocations. [#2719](https://github.com/valhalla/valhalla/pull/2719)
   * CHANGED: Collapse merge maneuvers [#2773](https://github.com/valhalla/valhalla/pull/2773)
   * CHANGED: Add shortcuts to the tiles' bins so we can find them when doing spatial lookups. [#2744](https://github.com/valhalla/valhalla/pull/2744)

## Release Date: 2019-11-21 Valhalla 3.0.9
* **Bug Fix**
   * FIXED: Changed reachability computation to consider both directions of travel wrt candidate edges [#1965](https://github.com/valhalla/valhalla/pull/1965)
   * FIXED: toss ways where access=private and highway=service and service != driveway. [#1960](https://github.com/valhalla/valhalla/pull/1960)
   * FIXED: Fix search_cutoff check in loki correlate_node. [#2023](https://github.com/valhalla/valhalla/pull/2023)
   * FIXED: Computes notion of a deadend at runtime in bidirectional a-star which fixes no-route with a complicated u-turn. [#1982](https://github.com/valhalla/valhalla/issues/1982)
   * FIXED: Fix a bug with heading filter at nodes. [#2058](https://github.com/valhalla/valhalla/pull/2058)
   * FIXED: Bug in map matching continuity checking such that continuity must only be in the forward direction. [#2029](https://github.com/valhalla/valhalla/pull/2029)
   * FIXED: Allow setting the time for map matching paths such that the time is used for speed lookup. [#2030](https://github.com/valhalla/valhalla/pull/2030)
   * FIXED: Don't use density factor for transition cost when user specified flag disables flow speeds. [#2048](https://github.com/valhalla/valhalla/pull/2048)
   * FIXED: Map matching trace_route output now allows for discontinuities in the match though multi match is not supported in valhalla route output. [#2049](https://github.com/valhalla/valhalla/pull/2049)
   * FIXED: Allows routes with no time specified to use time conditional edges and restrictions with a flag denoting as much [#2055](https://github.com/valhalla/valhalla/pull/2055)
   * FIXED: Fixed a bug with 'current' time type map matches. [#2060](https://github.com/valhalla/valhalla/pull/2060)
   * FIXED: Fixed a bug with time dependent expansion in which the expansion distance heuristic was not being used. [#2064](https://github.com/valhalla/valhalla/pull/2064)

* **Enhancement**
   * ADDED: Establish pinpoint test pattern [#1969](https://github.com/valhalla/valhalla/pull/1969)
   * ADDED: Suppress relative direction in ramp/exit instructions if it matches driving side of street [#1990](https://github.com/valhalla/valhalla/pull/1990)
   * ADDED: Added relative direction to the merge maneuver [#1989](https://github.com/valhalla/valhalla/pull/1989)
   * ADDED: Refactor costing to better handle multiple speed datasources [#2026](https://github.com/valhalla/valhalla/pull/2026)
   * ADDED: Better usability of curl for fetching tiles on the fly [#2026](https://github.com/valhalla/valhalla/pull/2026)
   * ADDED: LRU cache scheme for tile storage [#2026](https://github.com/valhalla/valhalla/pull/2026)
   * ADDED: GraphTile size check [#2026](https://github.com/valhalla/valhalla/pull/2026)
   * ADDED: Pick more sane values for highway and toll avoidance [#2026](https://github.com/valhalla/valhalla/pull/2026)
   * ADDED: Refactor adding predicted speed info to speed up process [#2026](https://github.com/valhalla/valhalla/pull/2026)
   * ADDED: Allow selecting speed data sources at request time [#2026](https://github.com/valhalla/valhalla/pull/2026)
   * ADDED: Allow disabling certain neighbors in connectivity map [#2026](https://github.com/valhalla/valhalla/pull/2026)
   * ADDED: Allows routes with time-restricted edges if no time specified and notes restriction in response [#1992](https://github.com/valhalla/valhalla/issues/1992)
   * ADDED: Runtime deadend detection to timedependent a-star. [#2059](https://github.com/valhalla/valhalla/pull/2059)

## Release Date: 2019-09-06 Valhalla 3.0.8
* **Bug Fix**
   * FIXED: Added logic to detect if user is to merge to the left or right [#1892](https://github.com/valhalla/valhalla/pull/1892)
   * FIXED: Overriding the destination_only flag when reclassifying ferries; Also penalizing ferries with a 5 min. penalty in the cost to allow us to avoid destination_only the majority of the time except when it is necessary. [#1905](https://github.com/valhalla/valhalla/pull/1905)
   * FIXED: Suppress forks at motorway junctions and intersecting service roads [#1909](https://github.com/valhalla/valhalla/pull/1909)
   * FIXED: Enhanced fork assignment logic [#1912](https://github.com/valhalla/valhalla/pull/1912)
   * FIXED: Added logic to fall back to return country poly if no state and updated lua for Metro Manila and Ireland [#1910](https://github.com/valhalla/valhalla/pull/1910)
   * FIXED: Added missing motorway fork instruction [#1914](https://github.com/valhalla/valhalla/pull/1914)
   * FIXED: Use begin street name for osrm compat mode [#1916](https://github.com/valhalla/valhalla/pull/1916)
   * FIXED: Added logic to fix missing highway cardinal directions in the US [#1917](https://github.com/valhalla/valhalla/pull/1917)
   * FIXED: Handle forward traversable significant road class intersecting edges [#1928](https://github.com/valhalla/valhalla/pull/1928)
   * FIXED: Fixed bug with shape trimming that impacted Uturns at Via locations. [#1935](https://github.com/valhalla/valhalla/pull/1935)
   * FIXED: Dive bomb updates.  Updated default speeds for urban areas based on roadclass for the enhancer.  Also, updated default speeds based on roadclass in lua.  Fixed an issue where we were subtracting 1 from uint32_t when 0 for stop impact.  Updated reclassify link logic to allow residential roads to be added to the tree, but we only downgrade the links to tertiary.  Updated TransitionCost functions to add 1.5 to the turncost when transitioning from a ramp to a non ramp and vice versa.  Also, added 0.5f to the turncost if the edge is a roundabout. [#1931](https://github.com/valhalla/valhalla/pull/1931)

* **Enhancement**
   * ADDED: Caching url fetched tiles to disk [#1887](https://github.com/valhalla/valhalla/pull/1887)
   * ADDED: filesystem::remove_all [#1887](https://github.com/valhalla/valhalla/pull/1887)
   * ADDED: Minimum enclosing bounding box tool [#1887](https://github.com/valhalla/valhalla/pull/1887)
   * ADDED: Use constrained flow speeds in bidirectional_astar.cc [#1907](https://github.com/valhalla/valhalla/pull/1907)
   * ADDED: Bike Share Stations are now in the graph which should set us up to do multimodal walk/bike scenarios [#1852](https://github.com/valhalla/valhalla/pull/1852)

## Release Date: 2019-7-18 Valhalla 3.0.7
* **Bug Fix**
   * FIXED: Fix pedestrian fork [#1886](https://github.com/valhalla/valhalla/pull/1886)

## Release Date: 2019-7-15 Valhalla 3.0.6
* **Bug Fix**
   * FIXED: Admin name changes. [#1853](https://github.com/valhalla/valhalla/pull/1853) Ref: [#1854](https://github.com/valhalla/valhalla/issues/1854)
   * FIXED: valhalla_add_predicted_traffic was overcommitted while gathering stats. Added a clear. [#1857](https://github.com/valhalla/valhalla/pull/1857)
   * FIXED: regression in map matching when moving to valhalla v3.0.0 [#1863](https://github.com/valhalla/valhalla/pull/1863)
   * FIXED: last step shape in osrm serializer should be 2 of the same point [#1867](https://github.com/valhalla/valhalla/pull/1867)
   * FIXED: Shape trimming at the beginning and ending of the route to not be degenerate [#1876](https://github.com/valhalla/valhalla/pull/1876)
   * FIXED: Duplicate waypoints in osrm serializer [#1880](https://github.com/valhalla/valhalla/pull/1880)
   * FIXED: Updates for heading precision [#1881](https://github.com/valhalla/valhalla/pull/1881)
   * FIXED: Map matching allowed untraversable edges at start of route [#1884](https://github.com/valhalla/valhalla/pull/1884)

* **Enhancement**
   * ADDED: Use the same protobuf object the entire way through the request process [#1837](https://github.com/valhalla/valhalla/pull/1837)
   * ADDED: Enhanced turn lane processing [#1859](https://github.com/valhalla/valhalla/pull/1859)
   * ADDED: Add global_synchronized_cache in valhalla_build_config [#1851](https://github.com/valhalla/valhalla/pull/1851)

## Release Date: 2019-06-04 Valhalla 3.0.5
* **Bug Fix**
   * FIXED: Protect against unnamed rotaries and routes that end in roundabouts not turning off rotary logic [#1840](https://github.com/valhalla/valhalla/pull/1840)

* **Enhancement**
   * ADDED: Add turn lane info at maneuver point [#1830](https://github.com/valhalla/valhalla/pull/1830)

## Release Date: 2019-05-31 Valhalla 3.0.4
* **Bug Fix**
   * FIXED: Improved logic to decide between bear vs. continue [#1798](https://github.com/valhalla/valhalla/pull/1798)
   * FIXED: Bicycle costing allows use of roads with all surface values, but with a penalty based on bicycle type. However, the edge filter totally disallows bad surfaces for some bicycle types, creating situations where reroutes fail if a rider uses a road with a poor surface. [#1800](https://github.com/valhalla/valhalla/pull/1800)
   * FIXED: Moved complex restrictions building to before validate. [#1805](https://github.com/valhalla/valhalla/pull/1805)
   * FIXED: Fix bicycle edge filter when avoid_bad_surfaces = 1.0 [#1806](https://github.com/valhalla/valhalla/pull/1806)
   * FIXED: Replace the EnhancedTripPath class inheritance with aggregation [#1807](https://github.com/valhalla/valhalla/pull/1807)
   * FIXED: Replace the old timezone shape zip file every time valhalla_build_timezones is ran [#1817](https://github.com/valhalla/valhalla/pull/1817)
   * FIXED: Don't use island snapped edge candidates (from disconnected components or low reach edges) when we rejected other high reachability edges that were closer [#1835](https://github.com/valhalla/valhalla/pull/1835)

## Release Date: 2019-05-08 Valhalla 3.0.3
* **Bug Fix**
   * FIXED: Fixed a rare loop condition in route matcher (edge walking to match a trace). [#1689](https://github.com/valhalla/valhalla/pull/1689)
   * FIXED: Fixed VACUUM ANALYZE syntax issue.  [#1704](https://github.com/valhalla/valhalla/pull/1704)
   * FIXED: Fixed the osrm maneuver type when a maneuver has the to_stay_on attribute set.  [#1714](https://github.com/valhalla/valhalla/pull/1714)
   * FIXED: Fixed osrm compatibility mode attributes.  [#1716](https://github.com/valhalla/valhalla/pull/1716)
   * FIXED: Fixed rotary/roundabout issues in Valhalla OSRM compatibility.  [#1727](https://github.com/valhalla/valhalla/pull/1727)
   * FIXED: Fixed the destinations assignment for exit names in OSRM compatibility mode. [#1732](https://github.com/valhalla/valhalla/pull/1732)
   * FIXED: Enhance merge maneuver type assignment. [#1735](https://github.com/valhalla/valhalla/pull/1735)
   * FIXED: Fixed fork assignments and on ramps for OSRM compatibility mode. [#1738](https://github.com/valhalla/valhalla/pull/1738)
   * FIXED: Fixed cardinal direction on reference names when forward/backward tag is present on relations. Fixes singly digitized roads with opposing directional modifiers. [#1741](https://github.com/valhalla/valhalla/pull/1741)
   * FIXED: Fixed fork assignment and narrative logic when a highway ends and splits into multiple ramps. [#1742](https://github.com/valhalla/valhalla/pull/1742)
   * FIXED: Do not use any avoid edges as origin or destination of a route, matrix, or isochrone. [#1745](https://github.com/valhalla/valhalla/pull/1745)
   * FIXED: Add leg summary and remove unused hint attribute for OSRM compatibility mode. [#1753](https://github.com/valhalla/valhalla/pull/1753)
   * FIXED: Improvements for pedestrian forks, pedestrian roundabouts, and continue maneuvers. [#1768](https://github.com/valhalla/valhalla/pull/1768)
   * FIXED: Added simplified overview for OSRM response and added use_toll logic back to truck costing. [#1765](https://github.com/valhalla/valhalla/pull/1765)
   * FIXED: temp fix for location distance bug [#1774](https://github.com/valhalla/valhalla/pull/1774)
   * FIXED: Fix pedestrian routes using walkway_factor [#1780](https://github.com/valhalla/valhalla/pull/1780)
   * FIXED: Update the begin and end heading of short edges based on use [#1783](https://github.com/valhalla/valhalla/pull/1783)
   * FIXED: GraphReader::AreEdgesConnected update.  If transition count == 0 return false and do not call transition function. [#1786](https://github.com/valhalla/valhalla/pull/1786)
   * FIXED: Only edge candidates that were used in the path are send to serializer: [#1788](https://github.com/valhalla/valhalla/pull/1788)
   * FIXED: Added logic to prevent the removal of a destination maneuver when ending on an internal edge [#1792](https://github.com/valhalla/valhalla/pull/1792)
   * FIXED: Fixed instructions when starting on an internal edge [#1796](https://github.com/valhalla/valhalla/pull/1796)

* **Enhancement**
   * Add the ability to run valhalla_build_tiles in stages. Specify the begin_stage and end_stage as command line options. Also cleans up temporary files as the last stage in the pipeline.
   * Add `remove` to `filesystem` namespace. [#1752](https://github.com/valhalla/valhalla/pull/1752)
   * Add TaxiCost into auto costing options.
   * Add `preferred_side` to allow per-location filtering of edges based on the side of the road the location is on and the driving side for that locale.
   * Slightly decreased the internal side-walk factor to .90f to favor roads with attached sidewalks. This impacts roads that have added sidewalk:left, sidewalk:right or sidewalk:both OSM tags (these become attributes on each directedEdge). The user can then avoid/penalize dedicated sidewalks and walkways, when they increase the walkway_factor. Since we slightly decreased the sidewalk_factor internally and only favor sidewalks if use is tagged as sidewalk_left or sidewalk_right, we should tend to route on roads with attached sidewalks rather than separate/dedicated sidewalks, allowing for more road names to be called out since these are labeled more.
   * Add `via` and `break_through` location types [#1737](https://github.com/valhalla/valhalla/pull/1737)
   * Add `street_side_tolerance` and `search_cutoff` to input `location` [#1777](https://github.com/valhalla/valhalla/pull/1777)
   * Return the Valhalla error `Path distance exceeds the max distance limit` for OSRM responses when the route is greater than the service limits. [#1781](https://github.com/valhalla/valhalla/pull/1781)

## Release Date: 2019-01-14 Valhalla 3.0.2
* **Bug Fix**
   * FIXED: Transit update - fix dow and exception when after midnight trips are normalized [#1682](https://github.com/valhalla/valhalla/pull/1682)
   * FIXED: valhalla_convert_transit segfault - GraphTileBuilder has null GraphTileHeader [#1683](https://github.com/valhalla/valhalla/issues/1683)
   * FIXED: Fix crash for trace_route with osrm serialization. Was passing shape rather than locations to the waypoint method.
   * FIXED: Properly set driving_side based on data set in TripPath.
   * FIXED: A bad bicycle route exposed an issue with bidirectional A* when the origin and destination edges are connected. Use A* in these cases to avoid requiring a high cost threshold in BD A*.
   * FIXED: x86 and x64 data compatibility was fixed as the structures weren't aligned.
   * FIXED: x86 tests were failing due mostly to floating point issues and the aforementioned structure misalignment.
* **Enhancement**
   * Add a durations list (delta time between each pair of trace points), a begin_time and a use_timestamp flag to trace_route requests. This allows using the input trace timestamps or durations plus the begin_time to compute elapsed time at each edge in the matched path (rather than using costing methods).
   * Add support for polyline5 encoding for OSRM formatted output.
* **Note**
   * Isochrones and openlr are both noted as not working with release builds for x86 (32bit) platforms. We'll look at getting this fixed in a future release

## Release Date: 2018-11-21 Valhalla 3.0.1
* **Bug Fix**
   * FIXED: Fixed a rare, but serious bug with bicycle costing. ferry_factor_ in bicycle costing shadowed the data member in the base dynamic cost class, leading to an uninitialized variable. Occasionally, this would lead to negative costs which caused failures. [#1663](https://github.com/valhalla/valhalla/pull/1663)
   * FIXED: Fixed use of units in OSRM compatibility mode. [#1662](https://github.com/valhalla/valhalla/pull/1662)

## Release Date: 2018-11-21 Valhalla 3.0.0
* **NOTE**
   * This release changes the Valhalla graph tile formats to make the tile data more efficient and flexible. Tile data is incompatible with Valhalla 2.x builds, and code for 3.x is incompatible with data built for Valahalla 2.x versions. Valhalla tile sizes are slightly smaller (for datasets using elevation information the size savings is over 10%). In addition, there is increased flexibility for creating different variants of tiles to support different applications (e.g. bicycle only, or driving only).
* **Enhancement**
   * Remove the use of DirectedEdge for transitions between nodes on different hierarchy levels. A new structure, NodeTransition, is now used to transition to nodes on different hierarchy level. This saves space since only the end node GraphId is needed for the transitions (and DirectedEdge is a large data structure).
   * Change the NodeInfo lat,lon to use an offset from the tile base lat,lon. This potentially allows higher precision than using float, but more importantly saves space and allows support for NodeTransitions as well as spare for future growth.
   * Remove the EdgeElevation structure and max grade information into DirectedEdge and mean elevation into EdgeInfo. This saves space.
   * Reduce wayid to 32 bits. This allows sufficient growth when using OpenStreetMap data and frees space in EdgeInfo (allows moving speed limit and mean elevation from other structures).
   * Move name consistency from NodeInfo to DirectedEdge. This allows a more efficient lookup of name consistency.
   * Update all path algorithms to use NodeTransition logic rather than special DirectedEdge transition types. This simplifies PathAlgorithms slightly and removes some conditional logic.
   * Add an optional GraphFilter stage to tile building pipeline. This allows removal of edges and nodes based on access. This allows bicycle only, pedestrian only, or driving only datasets (or combinations) to be created - allowing smaller datasets for special purpose applications.
* **Deprecate**
   * Valhalla 3.0 removes support for OSMLR.

## Release Date: 2018-11-20 Valhalla 2.7.2
* **Enhancement**
   * UPDATED: Added a configuration variable for max_timedep_distance. This is used in selecting the path algorithm and provides the maximum distance between locations when choosing a time dependent path algorithm (other than multi modal). Above this distance, bidirectional A* is used with no time dependencies.
   * UPDATED: Remove transition edges from priority queue in Multimodal methods.
   * UPDATED: Fully implement street names and exit signs with ability to identify route numbers. [#1635](https://github.com/valhalla/valhalla/pull/1635)
* **Bug Fix**
   * FIXED: A timed-turned restriction should not be applied when a non-timed route is executed.  [#1615](https://github.com/valhalla/valhalla/pull/1615)
   * FIXED: Changed unordered_map to unordered_multimap for polys. Poly map can contain the same key but different multi-polygons. For example, islands for a country or timezone polygons for a country.
   * FIXED: Fixed timezone db issue where TZIDs did not exist in the Howard Hinnant date time db that is used in the date_time class for tz indexes.  Added logic to create aliases for TZIDs based on https://en.wikipedia.org/wiki/List_of_tz_database_time_zones
   * FIXED: Fixed the ramp turn modifiers for osrm compat [#1569](https://github.com/valhalla/valhalla/pull/1569)
   * FIXED: Fixed the step geometry when using the osrm compat mode [#1571](https://github.com/valhalla/valhalla/pull/1571)
   * FIXED: Fixed a data creation bug causing issues with A* routes ending on loops. [#1576](https://github.com/valhalla/valhalla/pull/1576)
   * FIXED: Fixed an issue with a bad route where destination only was present. Was due to thresholds in bidirectional A*. Changed threshold to be cost based rather than number of iterations). [#1586](https://github.com/valhalla/valhalla/pull/1586)
   * FIXED: Fixed an issue with destination only (private) roads being used in bicycle routes. Centralized some "base" transition cost logic in the base DynamicCost class. [#1587](https://github.com/valhalla/valhalla/pull/1587)
   * FIXED: Remove extraneous ramp maneuvers [#1657](https://github.com/valhalla/valhalla/pull/1657)

## Release Date: 2018-10-02 Valhalla 2.7.1
* **Enhancement**
   * UPDATED: Added date time support to forward and reverse isochrones. Add speed lookup (predicted speeds and/or free-flow or constrained flow speed) if date_time is present.
   * UPDATED: Add timezone checks to multimodal routes and isochrones (updates localtime if the path crosses into a timezone different than the start location).
* **Data Producer Update**
   * UPDATED: Removed boost date time support from transit.  Now using the Howard Hinnant date library.
* **Bug Fix**
   * FIXED: Fixed a bug with shortcuts that leads to inconsistent routes depending on whether shortcuts are taken, different origins can lead to different paths near the destination. This fix also improves performance on long routes and matrices.
   * FIXED: We were getting inconsistent results between departing at current date/time vs entering the current date/time.  This issue is due to the fact that the iso_date_time function returns the full iso date_time with the timezone offset (e.g., 2018-09-27T10:23-07:00 vs 2018-09-27T10:23). When we refactored the date_time code to use the new Howard Hinnant date library, we introduced this bug.
   * FIXED: Increased the threshold in CostMatrix to address null time and distance values occurring for truck costing with locations near the max distance.

## Release Date: 2018-09-13 Valhalla 2.7.0
* **Enhancement**
   * UPDATED: Refactor to use the pbf options instead of the ptree config [#1428](https://github.com/valhalla/valhalla/pull/1428) This completes [#1357](https://github.com/valhalla/valhalla/issues/1357)
   * UPDATED: Removed the boost/date_time dependency from baldr and odin. We added the Howard Hinnant date and time library as a submodule. [#1494](https://github.com/valhalla/valhalla/pull/1494)
   * UPDATED: Fixed 'Drvie' typo [#1505](https://github.com/valhalla/valhalla/pull/1505) This completes [#1504](https://github.com/valhalla/valhalla/issues/1504)
   * UPDATED: Optimizations of GetSpeed for predicted speeds [#1490](https://github.com/valhalla/valhalla/issues/1490)
   * UPDATED: Isotile optimizations
   * UPDATED: Added stats to predictive traffic logging
   * UPDATED: resample_polyline - Breaks the polyline into equal length segments at a sample distance near the resolution. Break out of the loop through polyline points once we reach the specified number of samplesthen append the last
polyline point.
   * UPDATED: added android logging and uses a shared graph reader
   * UPDATED: Do not run a second pass on long pedestrian routes that include a ferry (but succeed on first pass). This is a performance fix. Long pedestrian routes with A star factor based on ferry speed end up being very inefficient.
* **Bug Fix**
   * FIXED: A* destination only
   * FIXED: Fixed through locations weren't honored [#1449](https://github.com/valhalla/valhalla/pull/1449)


## Release Date: 2018-08-02 Valhalla 3.0.0-rc.4
* **Node Bindings**
   * UPDATED: add some worker pool handling
   [#1467](https://github.com/valhalla/valhalla/pull/1467)

## Release Date: 2018-08-02 Valhalla 3.0.0-rc.3
* **Node Bindings**
   * UPDATED: replaced N-API with node-addon-api wrapper and made the actor
   functions asynchronous
   [#1457](https://github.com/valhalla/valhalla/pull/1457)

## Release Date: 2018-07-24 Valhalla 3.0.0-rc.2
* **Node Bindings**
   * FIXED: turn on the autocleanup functionality for the actor object.
   [#1439](https://github.com/valhalla/valhalla/pull/1439)

## Release Date: 2018-07-16 Valhalla 3.0.0-rc.1
* **Enhancement**
   * ADDED: exposed the rest of the actions to the node bindings and added tests. [#1415](https://github.com/valhalla/valhalla/pull/1415)

## Release Date: 2018-07-12 Valhalla 3.0.0-alpha.1
**NOTE**: There was already a small package named `valhalla` on the npm registry, only published up to version 0.0.3. The team at npm has transferred the package to us, but would like us to publish something to it ASAP to prove our stake in it. Though the bindings do not have all of the actor functionality exposed yet (just route), we are going to publish an alpha release of 3.0.0 to get something up on npm.
* **Infrastructure**:
   * ADDED: add in time dependent algorithms if the distance between locations is less than 500km.
   * ADDED: TurnLanes to indicate turning lanes at the end of a directed edge.
   * ADDED: Added PredictedSpeeds to Valhalla tiles and logic to compute speed based on predictive speed profiles.
* **Data Producer Update**
   * ADDED: is_route_num flag was added to Sign records. Set this to true if the exit sign comes from a route number/ref.
   * CHANGED: Lower speeds on driveways, drive-thru, and parking aisle. Set destination only flag for drive thru use.
   * ADDED: Initial implementation of turn lanes.
  **Bug Fix**
   * CHANGED: Fix destination only penalty for A* and time dependent cases.
   * CHANGED: Use the distance from GetOffsetForHeading, based on road classification and road use (e.g. ramp, turn channel, etc.), within tangent_angle function.
* **Map Matching**
   * FIXED: Fixed trace_route edge_walk server abort [#1365](https://github.com/valhalla/valhalla/pull/1365)
* **Enhancement**
   * ADDED: Added post process for updating free and constrained speeds in the directed edges.
   * UPDATED: Parse the json request once and store in a protocol buffer to pass along the pipeline. This completed the first portion of [#1357](https://github.com/valhalla/valhalla/issues/1357)
   * UPDATED: Changed the shape_match attribute from a string to an enum. Fixes [#1376](https://github.com/valhalla/valhalla/issues/1376)
   * ADDED: Node bindings for route [#1341](https://github.com/valhalla/valhalla/pull/1341)
   * UPDATED: Use a non-linear use_highways factor (to more heavily penalize highways as use_highways approaches 0).

## Release Date: 2018-07-15 Valhalla 2.6.3
* **API**:
   * FIXED: Use a non-linear use_highways factor (to more heavily penalize highways as use_highways approaches 0).
   * FIXED: Fixed the highway_factor when use_highways < 0.5.
   * ENHANCEMENT: Added logic to modulate the surface factor based on use_trails.
   * ADDED: New customer test requests for motorcycle costing.

## Release Date: 2018-06-28 Valhalla 2.6.2
* **Data Producer Update**
   * FIXED: Complex restriction sorting bug.  Check of has_dt in ComplexRestrictionBuilder::operator==.
* **API**:
   * FIXED: Fixed CostFactory convenience method that registers costing models
   * ADDED: Added use_tolls into motorcycle costing options

## Release Date: 2018-05-28 Valhalla 2.6.0
* **Infrastructure**:
   * CHANGED: Update cmake buildsystem to replace autoconf [#1272](https://github.com/valhalla/valhalla/pull/1272)
* **API**:
   * CHANGED: Move `trace_options` parsing to map matcher factory [#1260](https://github.com/valhalla/valhalla/pull/1260)
   * ADDED: New costing method for AutoDataFix [#1283](https://github.com/valhalla/valhalla/pull/1283)

## Release Date: 2018-05-21 Valhalla 2.5.0
* **Infrastructure**
   * ADDED: Add code formatting and linting.
* **API**
   * ADDED: Added new motorcycle costing, motorcycle access flag in data and use_trails option.
* **Routing**
   * ADDED: Add time dependnet forward and reverse A* methods.
   * FIXED: Increase minimum threshold for driving routes in bidirectional A* (fixes some instances of bad paths).
* **Data Producer Update**
   * CHANGED: Updates to properly handle cycleway crossings.
   * CHANGED: Conditionally include driveways that are private.
   * ADDED: Added logic to set motorcycle access.  This includes lua, country access, and user access flags for motorcycles.

## Release Date: 2018-04-11 Valhalla 2.4.9
* **Enhancement**
   * Added European Portuguese localization for Valhalla
   * Updates to EdgeStatus to improve performance. Use an unordered_map of tile Id and allocate an array for each edge in the tile. This allows using pointers to access status for sequential edges. This improves performance by 50% or so.
   * A couple of bicycle costing updates to improve route quality: avoid roads marked as part of a truck network, to remove the density penalty for transition costs.
   * When optimal matrix type is selected, now use CostMatrix for source to target pedestrian and bicycle matrix calls when both counts are above some threshold. This improves performance in general and lessens some long running requests.
*  **Data Producer Update**
   * Added logic to protect against setting a speed of 0 for ferries.

## Release Date: 2018-03-27 Valhalla 2.4.8
* **Enhancement**
   * Updates for Italian verbal translations
   * Optionally remove driveways at graph creation time
   * Optionally disable candidate edge penalty in path finding
   * OSRM compatible route, matrix and map matching response generation
   * Minimal Windows build compatibility
   * Refactoring to use PBF as the IPC mechanism for all objects
   * Improvements to internal intersection marking to reduce false positives
* **Bug Fix**
   * Cap candidate edge penalty in path finding to reduce excessive expansion
   * Fix trivial paths at deadends

## Release Date: 2018-02-08 Valhalla 2.4.7
* **Enhancement**
   * Speed up building tiles from small OSM imports by using boost directory iterator rather than going through all possible tiles and testing each if the file exists.
* **Bug Fix**
   * Protect against overflow in string to float conversion inside OSM parsing.

## Release Date: 2018-01-26 Valhalla 2.4.6
* **Enhancement**
   * Elevation library will lazy load RAW formatted sources

## Release Date: 2018-01-24 Valhalla 2.4.5
* **Enhancement**
   * Elevation packing utility can unpack lz4hc now
* **Bug Fix**
   * Fixed broken darwin builds

## Release Date: 2018-01-23 Valhalla 2.4.4
* **Enhancement**
   * Elevation service speed improvements and the ability to serve lz4hc compressed data
   * Basic support for downloading routing tiles on demand
   * Deprecated `valhalla_route_service`, now all services (including elevation) are found under `valhalla_service`

## Release Date: 2017-12-11 Valhalla 2.4.3
* **Enhancement**
   * Remove union from GraphId speeds up some platforms
   * Use SAC scale in pedestrian costing
   * Expanded python bindings to include all actions (route, matrix, isochrone, etc)
* **Bug Fix**
   * French translation typo fixes
*  **Data Producer Update**
   * Handling shapes that intersect the poles when binning
   * Handling when transit shapes are less than 2 points

## Release Date: 2017-11-09 Valhalla 2.4.1
*  **Data Producer Update**
   * Added kMopedAccess to modes for complex restrictions.  Remove the kMopedAccess when auto access is removed.  Also, add the kMopedAccess when an auto restriction is found.

## Release Date: 2017-11-08 Valhalla 2.4.0
*  **Data Producer Update**
   * Added logic to support restriction = x with a the except tag.  We apply the restriction to everything except for modes in the except tag.
   * Added logic to support railway_service and coach_service in transit.
* **Bug Fix**
  * Return proper edge_walk path for requested shape_match=walk_or_snap
  * Skip invalid stateid for Top-K requests

## Release Date: 2017-11-07 Valhalla 2.3.9
* **Enhancement**
  * Top-K map matched path generation now only returns unique paths and does so with fewer iterations
  * Navigator call outs for both imperial and metric units
  * The surface types allowed for a given bike route can now be controlled via a request parameter `avoid_bad_surfaces`
  * Improved support for motorscooter costing via surface types, road classification and vehicle specific tagging
* **Bug Fix**
  * Connectivity maps now include information about transit tiles
  * Lane counts for singly digitized roads are now correct for a given directed edge
  * Edge merging code for assigning osmlr segments is now robust to partial tile sets
  * Fix matrix path finding to allow transitioning down to lower levels when appropriate. In particular, do not supersede shortcut edges until no longer expanding on the next level.
  * Fix optimizer rotate location method. This fixes a bug where optimal ordering was bad for large location sets.
*  **Data Producer Update**
   * Duration tags are now used to properly set the speed of travel for a ferry routes

## Release Date: 2017-10-17 Valhalla 2.3.8
* **Bug Fix**
  * Fixed the roundabout exit count for bicycles when the roundabout is a road and not a cycleway
  * Enable a pedestrian path to remain on roundabout instead of getting off and back on
  * Fixed the penalization of candidate locations in the uni-directional A* algorithm (used for trivial paths)
*  **Data Producer Update**
   * Added logic to set bike forward and tag to true where kv["sac_scale"] == "hiking". All other values for sac_scale turn off bicycle access.  If sac_scale or mtb keys are found and a surface tag is not set we default to kPath.
   * Fixed a bug where surface=unpaved was being assigned Surface::kPavedSmooth.

## Release Date: 2017-9-11 Valhalla 2.3.7
* **Bug Fix**
  * Update bidirectional connections to handle cases where the connecting edge is one of the origin (or destination) edges and the cost is high. Fixes some pedestrian route issues that were reported.
*  **Data Producer Update**
   * Added support for motorroad tag (default and per country).
   * Update OSMLR segment association logic to fix issue where chunks wrote over leftover segments. Fix search along edges to include a radius so any nearby edges are also considered.

## Release Date: 2017-08-29 Valhalla 2.3.6
* **Bug Fix**
  * Pedestrian paths including ferries no longer cause circuitous routes
  * Fix a crash in map matching route finding where heading from shape was using a `nullptr` tile
  * Spanish language narrative corrections
  * Fix traffic segment matcher to always set the start time of a segment when its known
* **Enhancement**
  * Location correlation scoring improvements to avoid situations where less likely start or ending locations are selected

## Release Date: 2017-08-22 Valhalla 2.3.5
* **Bug Fix**
  * Clamp the edge score in thor. Extreme values were causing bad alloc crashes.
  * Fix multimodal isochrones. EdgeLabel refactor caused issues.
* **Data Producer Update**
  * Update lua logic to properly handle vehicle=no tags.

## Release Date: 2017-08-14 Valhalla 2.3.4
* **Bug Fix**
  * Enforce limits on maximum per point accuracy to avoid long running map matching computations

## Release Date: 2017-08-14 Valhalla 2.3.3
* **Bug Fix**
  * Maximum osm node reached now causes bitset to resize to accommodate when building tiles
  * Fix wrong side of street information and remove redundant node snapping
  * Fix path differences between services and `valhalla_run_route`
  * Fix map matching crash when interpolating duplicate input points
  * Fix unhandled exception when trace_route or trace_attributes when there are no continuous matches
* **Enhancement**
  * Folded Low-Stress Biking Code into the regular Bicycle code and removed the LowStressBicycleCost class. Now when making a query for bicycle routing, a value of 0 for use_hills and use_roads produces low-stress biking routes, while a value of 1 for both provides more intense professional bike routes.
  * Bike costing default values changed. use_roads and use_hills are now 0.25 by default instead of 0.5 and the default bike is now a hybrid bike instead of a road bike.
  * Added logic to use station hierarchy from transitland.  Osm and egress nodes are connected by transitconnections.  Egress and stations are connected by egressconnections.  Stations and platforms are connected by platformconnections.  This includes narrative updates for Odin as well.

## Release Date: 2017-07-31 Valhalla 2.3.2
* **Bug Fix**
  * Update to use oneway:psv if oneway:bus does not exist.
  * Fix out of bounds memory issue in DoubleBucketQueue.
  * Many things are now taken into consideration to determine which sides of the road have what cyclelanes, because they were not being parsed correctly before
  * Fixed issue where sometimes a "oneway:bicycle=no" tag on a two-way street would cause the road to become a oneway for bicycles
  * Fixed trace_attributes edge_walk cases where the start or end points in the shape are close to graph nodes (intersections)
  * Fixed 32bit architecture crashing for certain routes with non-deterministic placement of edges labels in bucketized queue datastructure
* **Enhancement**
  * Improve multi-modal routes by adjusting the pedestrian mode factor (routes use less walking in favor of public transit).
  * Added interface framework to support "top-k" paths within map-matching.
  * Created a base EdgeLabel class that contains all data needed within costing methods and supports the basic path algorithms (forward direction, A*, with accumulated path distance). Derive class for bidirectional algorithms (BDEdgeLabel) and for multimodal algorithms. Lowers memory use by combining some fields (using spare bits from GraphId).
  * Added elapsed time estimates to map-matching labels in preparation for using timestamps in map-matching.
  * Added parsing of various OSM tags: "bicycle=use_sidepath", "bicycle=dismount", "segregated=*", "shoulder=*", "cycleway:buffer=*", and several variations of these.
  * Both trace_route and trace_attributes will parse `time` and `accuracy` parameters when the shape is provided as unencoded
  * Map-matching will now use the time (in seconds) of each gps reading (if provided) to narrow the search space and avoid finding matches that are impossibly fast

## Release Date: 2017-07-10 Valhalla 2.3.0
* **Bug Fix**
  * Fixed a bug in traffic segment matcher where length was populated but had invalid times
* **Embedded Compilation**
  * Decoupled the service components from the rest of the worker objects so that the worker objects could be used in non http service contexts
   * Added an actor class which encapsulates the various worker objects and allows the various end points to be called /route /height etc. without needing to run a service
* **Low-Stress Bicycle**
  * Worked on creating a new low-stress biking option that focuses more on taking safer roads like cycle ways or residential roads than the standard bike costing option does.

## Release Date: 2017-06-26 Valhalla 2.2.9
* **Bug Fix**
  * Fix a bug introduced in 2.2.8 where map matching search extent was incorrect in longitude axis.

## Release Date: 2017-06-23 Valhalla 2.2.8
* **Bug Fix**
  * Traffic segment matcher (exposed through Python bindings) - fix cases where partial (or no) results could be returned when breaking out of loop in form_segments early.
* **Traffic Matching Update**
  * Traffic segment matcher - handle special cases when entering and exiting turn channels.
* **Guidance Improvements**
  * Added Swedish (se-SV) narrative file.

## Release Date: 2017-06-20 Valhalla 2.2.7
* **Bug Fixes**
  * Traffic segment matcher (exposed through Python bindings) makes use of accuracy per point in the input
  * Traffic segment matcher is robust to consecutive transition edges in matched path
* **Isochrone Changes**
  * Set up isochrone to be able to handle multi-location queries in the future
* **Data Producer Updates**
  * Fixes to valhalla_associate_segments to address threading issue.
  * Added support for restrictions that refers only to appropriate type of vehicle.
* **Navigator**
  * Added pre-alpha implementation that will perform guidance for mobile devices.
* **Map Matching Updates**
  * Added capability to customize match_options

## Release Date: 2017-06-12 Valhalla 2.2.6
* **Bug Fixes**
  * Fixed the begin shape index where an end_route_discontinuity exists
* **Guidance Improvements**
  * Updated Slovenian (sl-SI) narrative file.
* **Data Producer Updates**
  * Added support for per mode restrictions (e.g., restriction:&lt;type&gt;)  Saved these restrictions as "complex" restrictions which currently support per mode lookup (unlike simple restrictions which are assumed to apply to all driving modes).
* **Matrix Updates**
  * Increased max distance threshold for auto costing and other similar costings to 400 km instead of 200 km

## Release Date: 2017-06-05 Valhalla 2.2.5
* **Bug Fixes**
  * Fixed matched point edge_index by skipping transition edges.
  * Use double precision in meili grid traversal to fix some incorrect grid cases.
  * Update meili to use DoubleBucketQueue and GraphReader methods rather than internal methods.

## Release Date: 2017-05-17 Valhalla 2.2.4
* **Bug Fixes**
  * Fix isochrone bug where the default access mode was used - this rejected edges that should not have been rejected for cases than automobile.
  * Fix A* handling of edge costs for trivial routes. This fixed an issue with disconnected regions that projected to a single edge.
  * Fix TripPathBuilder crash if first edge is a transition edge (was occurring with map-matching in rare occasions).

## Release Date: 2017-05-15 Valhalla 2.2.3
* **Map Matching Improvement**
  * Return begin and end route discontinuities. Also, returns partial shape of edge at route discontinuity.
* **Isochrone Improvements**
  * Add logic to make sure the center location remains fixed at the center of a tile/grid in the isotile.
  * Add a default generalization factor that is based on the grid size. Users can still override this factor but the default behavior is improved.
  * Add ExpandForward and ExpandReverse methods as is done in bidirectional A*. This improves handling of transitions between hierarchy levels.
* **Graph Correlation Improvements**
  * Add options to control both radius and reachability per input location (with defaults) to control correlation of input locations to the graph in such a way as to avoid routing between disconnected regions and favor more likely paths.

## Release Date: 2017-05-08 Valhalla 2.2.0
* **Guidance Improvements**
  * Added Russian (ru-RU) narrative file.
  * Updated Slovenian (sl-SI) narrative file.
* **Data Producer Updates**
  * Assign destination sign info on bidirectional ramps.
  * Update ReclassifyLinks. Use a "link-tree" which is formed from the exit node and terminates at entrance nodes. Exit nodes are sorted by classification so motorway exits are done before trunks, etc. Updated the turn channel logic - now more consistently applies turn channel use.
  * Updated traffic segment associations to properly work with elevation and lane connectivity information (which is stored after the traffic association).

## Release Date: 2017-04-24 Valhalla 2.1.9
* **Elevation Update**
  * Created a new EdgeElevation structure which includes max upward and downward slope (moved from DirectedEdge) and mean elevation.
* **Routing Improvements**
  * Destination only fix when "nested" destination only areas cause a route failure. Allow destination only edges (with penalty) on 2nd pass.
  * Fix heading to properly use the partial edge shape rather than entire edge shape to determine heading at the begin and end locations.
  * Some cleanup and simplification of the bidirectional A* algorithm.
  * Some cleanup and simplification of TripPathBuilder.
  * Make TileHierarchy data and methods static and remove tile_dir from the tile hierarchy.
* **Map Matching Improvement**
  * Return matched points with trace attributes when using map_snap.
* **Data Producer Updates**
  * lua updates so that the chunnel will work again.

## Release Date: 2017-04-04 Valhalla 2.1.8
* **Map Matching Release**
  * Added max trace limits and out-of-bounds checks for customizable trace options

## Release Date: 2017-03-29 Valhalla 2.1.7
* **Map Matching Release**
  * Increased service limits for trace
* **Data Producer Updates**
  * Transit: Remove the dependency on using level 2 tiles for transit builder
* **Traffic Updates**
  * Segment matcher completely re-written to handle many complex issues when matching traces to OTSs
* **Service Improvement**
  * Bug Fix - relaxed rapidjson parsing to allow numeric type coercion
* **Routing Improvements**
  * Level the forward and reverse paths in bidirectional A * to account for distance approximation differences.
  * Add logic for Use==kPath to bicycle costing so that paths are favored (as are footways).

## Release Date: 2017-03-10 Valhalla 2.1.3
* **Guidance Improvement**
  * Corrections to Slovenian narrative language file
  **Routing Improvements**
  * Increased the pedestrian search radius from 25 to 50 within the meili configuration to reduce U-turns with map-matching
  * Added a max avoid location limit

## Release Date: 2017-02-22 Valhalla 2.1.0
* **Guidance Improvement**
  * Added ca-ES (Catalan) and sl-SI (Slovenian) narrative language files
* **Routing  Improvement**
  * Fix through location reverse ordering bug (introduced in 2.0.9) in output of route responses for depart_at routes
  * Fix edge_walking method to handle cases where more than 1 initial edge is found
* **Data Producer Updates**
  * Improved transit by processing frequency based schedules.
  * Updated graph validation to more aggressively check graph consistency on level 0 and level 1
  * Fix the EdgeInfo hash to not create duplicate edge info records when creating hierarchies

## Release Date: 2017-02-21 Valhalla 2.0.9
* **Guidance Improvement**
  * Improved Italian narrative by handling articulated prepositions
  * Properly calling out turn channel maneuver
* **Routing Improvement**
  * Improved path determination by increasing stop impact for link to link transitions at intersections
  * Fixed through location handling, now includes cost at throughs and properly uses heading
  * Added ability to adjust location heading tolerance
* **Traffic Updates**
  * Fixed segment matching json to properly return non-string values where appropriate
* **Data Producer Updates**
  * Process node:ref and way:junction_ref as a semicolon separated list for exit numbers
  * Removed duplicated interchange sign information when ways are split into edges
  * Use a sequence within HierarchyBuilder to lower memory requirements for planet / large data imports.
  * Add connecting OSM wayId to a transit stop within NodeInfo.
  * Lua update:  removed ways that were being added to the routing graph.
  * Transit:  Fixed an issue where add_service_day and remove_service_day was not using the tile creation date, but the service start date for transit.
  * Transit:  Added acceptance test logic.
  * Transit:  Added fallback option if the associated wayid is not found.  Use distance approximator to find the closest edge.
  * Transit:  Added URL encoding for one stop ids that contain diacriticals.  Also, added include_geometry=false for route requests.
* **Optimized Routing Update**
  * Added an original index to the location object in the optimized route response
* **Trace Route Improvement**
  * Updated find_start_node to fix "GraphTile NodeInfo index out of bounds" error

## Release Date: 2017-01-30 Valhalla 2.0.6
* **Guidance Improvement**
  * Italian phrases were updated
* **Routing Improvement**
  * Fixed an issue where date and time was returning an invalid ISO8601 time format for date_time values in positive UTC. + sign was missing.
  * Fixed an encoding issue that was discovered for tranist_fetcher.  We were not encoding onestop_ids or route_ids.  Also, added exclude_geometry=true for route API calls.
* **Data Producer Updates**
  * Added logic to grab a single feed in valhalla_build_transit.

## Release Date: 2017-01-04 Valhalla 2.0.3
* **Service Improvement**
  * Added support for interrupting requests. If the connection is closed, route computation and map-matching can be interrupted prior to completion.
* **Routing Improvement**
  * Ignore name inconsistency when entering a link to avoid double penalizing.
* **Data Producer Updates**
  * Fixed consistent name assignment for ramps and turn lanes which improved guidance.
  * Added a flag to directed edges indicating if the edge has names. This can potentially be used in costing methods.
  * Allow future use of spare GraphId bits within DirectedEdge.

## Release Date: 2016-12-13 Valhalla 2.0.2
* **Routing Improvement**
  * Added support for multi-way restrictions to matrix and isochrones.
  * Added HOV costing model.
  * Speed limit updates.   Added logic to save average speed separately from speed limits.
  * Added transit include and exclude logic to multimodal isochrone.
  * Fix some edge cases for trivial (single edge) paths.
  * Better treatment of destination access only when using bidirectional A*.
* **Performance Improvement**
  * Improved performance of the path algorithms by making many access methods inline.

## Release Date: 2016-11-28 Valhalla 2.0.1
* **Routing Improvement**
  * Preliminary support for multi-way restrictions
* **Issues Fixed**
  * Fixed tile incompatibility between 64 and 32bit architectures
  * Fixed missing edges within tile edge search indexes
  * Fixed an issue where transit isochrone was cut off if we took transit that was greater than the max_seconds and other transit lines or buses were then not considered.

## Release Date: 2016-11-15 Valhalla 2.0

* **Tile Redesign**
  * Updated the graph tiles to store edges only on the hierarchy level they belong to. Prior to this, the highways were stored on all levels, they now exist only on the highway hierarchy. Similar changes were made for arterial level roads. This leads to about a 20% reduction in tile size.
  * The tile redesign required changes to the path generation algorithms. They must now transition freely between levels, even for pedestrian and bicycle routes. To offset the extra transitions, the main algorithms were changed to expand nodes at each level that has directed edges, rather than adding the transition edges to the priority queue/adjacency list. This change helps performance. The hierarchy limits that are used to speed the computation of driving routes by utilizing the highway hierarchy were adjusted to work with the new path algorithms.
  * Some changes to costing were also required, for example pedestrian and bicycle routes skip shortcut edges.
  * Many tile data structures were altered to explicitly size different fields and make room for "spare" fields that will allow future growth. In addition, the tile itself has extra "spare" records that can be appended to the end of the tile and referenced from the tile header. This also will allow future growth without breaking backward compatibility.
* **Guidance Improvement**
  * Refactored trip path to use an enumerated `Use` for edge and an enumerated `NodeType` for node
  * Fixed some wording in the Hindi narrative file
  * Fixed missing turn maneuver by updating the forward intersecting edge logic
* **Issues Fixed**
  * Fixed an issue with pedestrian routes where a short u-turn was taken to avoid the "crossing" penalty.
  * Fixed bicycle routing due to high penalty to enter an access=destination area. Changed to a smaller, length based factor to try to avoid long regions where access = destination. Added a driveway penalty to avoid taking driveways (which are often marked as access=destination).
  * Fixed regression where service did not adhere to the list of allowed actions in the Loki configuration
* **Graph Correlation**
  * External contributions from Navitia have lead to greatly reduced per-location graph correlation. Average correlation time is now less than 1ms down from 4-9ms.

## Release Date: 2016-10-17

* **Guidance Improvement**
  * Added the Hindi (hi-IN) narrative language
* **Service Additions**
  * Added internal valhalla error codes utility in baldr and modified all services to make use of and return as JSON response
  * See documentation https://github.com/valhalla/valhalla-docs/blob/master/api-reference.md#internal-error-codes-and-conditions
* **Time-Distance Matrix Improvement**
  * Added a costmatrix performance fix for one_to_many matrix requests
* **Memory Mapped Tar Archive - Tile Extract Support**
  * Added the ability to load a tar archive of the routing graph tiles. This improves performance under heavy load and reduces the memory requirement while allowing multiple processes to share cache resources.

## Release Date: 2016-09-19

* **Guidance Improvement**
  * Added pirate narrative language
* **Routing Improvement**
  * Added the ability to include or exclude stops, routes, and operators in multimodal routing.
* **Service Improvement**
  * JSONify Error Response

## Release Date: 2016-08-30

* **Pedestrian Routing Improvement**
  * Fixes for trivial pedestrian routes

## Release Date: 2016-08-22

* **Guidance Improvements**
  * Added Spanish narrative
  * Updated the start and end edge heading calculation to be based on road class and edge use
* **Bicycle Routing Improvements**
  * Prevent getting off a higher class road for a small detour only to get back onto the road immediately.
  * Redo the speed penalties and road class factors - they were doubly penalizing many roads with very high values.
  * Simplify the computation of weighting factor for roads that do not have cycle lanes. Apply speed penalty to slightly reduce favoring
of non-separated bicycle lanes on high speed roads.
* **Routing Improvements**
  * Remove avoidance of U-turn for pedestrian routes. This improves use with map-matching since pedestrian routes can make U-turns.
  * Allow U-turns at dead-ends for driving (and bicycling) routes.
* **Service Additions**
  * Add support for multi-modal isochrones.
  * Added base code to allow reverse isochrones (path from anywhere to a single destination).
* **New Sources to Targets**
  * Added a new Matrix Service action that allows you to request any of the 3 types of time-distance matrices by calling 1 action.  This action takes a sources and targets parameter instead of the locations parameter.  Please see the updated Time-Distance Matrix Service API reference for more details.

## Release Date: 2016-08-08

 * **Service additions**
  * Latitude, longitude bounding boxes of the route and each leg have been added to the route results.
  * Added an initial isochrone capability. This includes methods to create an "isotile" - a 2-D gridded data set with time to reach each lat,lon grid from an origin location. This isoltile is then used to create contours at specified times. Interior contours are optionally removed and the remaining outer contours are generalized and converted to GeoJSON polygons. An initial version supporting multimodal route types has also been added.
 * **Data Producer Updates**
  * Fixed tranist scheduling issue where false schedules were getting added.
 * **Tools Additionas**
  * Added `valhalla_export_edges` tool to allow shape and names to be dumped from the routing tiles

## Release Date: 2016-07-19

 * **Guidance Improvements**
  * Added French narrative
  * Added capability to have narrative language aliases - For example: German `de-DE` has an alias of `de`
 * **Transit Stop Update** - Return latitude and longitude for each transit stop
 * **Data Producer Updates**
  * Added logic to use lanes:forward, lanes:backward, speed:forward, and speed:backward based on direction of the directed edge.
  * Added support for no_entry, no_exit, and no_turn restrictions.
  * Added logic to support country specific access. Based on country tables found here: http://wiki.openstreetmap.org/wiki/OSM_tags_for_routing/Access-Restrictions

## Release Date: 2016-06-08

 * **Bug Fix** - Fixed a bug where edge indexing created many small tiles where no edges actually intersected. This allowed impossible routes to be considered for path finding instead of rejecting them earlier.
 * **Guidance Improvements**
  * Fixed invalid u-turn direction
  * Updated to properly call out jughandle routes
  * Enhanced signless interchange maneuvers to help guide users
 * **Data Producer Updates**
  * Updated the speed assignment for ramp to be a percentage of the original road class speed assignment
  * Updated stop impact logic for turn channel onto ramp

## Release Date: 2016-05-19

 * **Bug Fix** - Fixed a bug where routes fail within small, disconnected "islands" due to the threshold logic in prior release. Also better logic for not-thru roads.

## Release Date: 2016-05-18

 * **Bidirectional A* Improvements** - Fixed an issue where if both origin and destination locations where on not-thru roads that meet at a common node the path ended up taking a long detour. Not all cases were fixed though - next release should fix. Trying to address the termination criteria for when the best connection point of the 2 paths is optimal. Turns out that the initial case where both opposing edges are settled is not guaranteed to be the least cost path. For now we are setting a threshold and extending the search while still tracking best connections. Fixed the opposing edge when a hierarchy transition occurs.
 * **Guidance Globalization** -  Fixed decimal distance to be locale based.
 * **Guidance Improvements**
  * Fixed roundabout spoke count issue by fixing the drive_on_right attribute.
  * Simplified narative by combining unnamed straight maneuvers
  * Added logic to confirm maneuver type assignment to avoid invalid guidance
  * Fixed turn maneuvers by improving logic for the following:
    * Internal intersection edges
    * 'T' intersections
    * Intersecting forward edges
 * **Data Producer Updates** - Fix the restrictions on a shortcut edge to be the same as the last directed edge of the shortcut (rather than the first one).

## Release Date: 2016-04-28

 * **Tile Format Updates** - Separated the transit graph from the "road only" graph into different tiles but retained their interconnectivity. Transit tiles are now hierarchy level 3.
 * **Tile Format Updates** - Reduced the size of graph edge shape data by 5% through the use of varint encoding (LEB128)
 * **Tile Format Updates** - Aligned `EdgeInfo` structures to proper byte boundaries so as to maintain compatibility for systems who don't support reading from unaligned addresses.
 * **Guidance Globalization** -  Added the it-IT(Italian) language file. Added support for CLDR plural rules. The cs-CZ(Czech), de-DE(German), and en-US(US English) language files have been updated.
 * **Travel mode based instructions** -  Updated the start, post ferry, and post transit insructions to be based on the travel mode, for example:
  * `Drive east on Main Street.`
  * `Walk northeast on Broadway.`
  * `Bike south on the cycleway.`

## Release Date: 2016-04-12

 * **Guidance Globalization** -  Added logic to use tagged language files that contain the guidance phrases. The initial versions of en-US, de-DE, and cs-CZ have been deployed.
 * **Updated ferry defaults** -  Bumped up use_ferry to 0.65 so that we don't penalize ferries as much.

## Release Date: 2016-03-31
 * **Data producer updates** - Do not generate shortcuts across a node which is a fork. This caused missing fork maneuvers on longer routes.  GetNames update ("Broadway fix").  Fixed an issue with looking up a name in the ref map and not the name map.  Also, removed duplicate names.  Private = false was unsetting destination only flags for parking aisles.

## Release Date: 2016-03-30
 * **TripPathBuilder Bug Fix** - Fixed an exception that was being thrown when trying to read directed edges past the end of the list within a tile. This was due to errors in setting walkability and cyclability on upper hierarchies.

## Release Date: 2016-03-28

 * **Improved Graph Correlation** -  Correlating input to the routing graph is carried out via closest first traversal of the graph's, now indexed, geometry. This results in faster correlation and guarantees the absolute closest edge is found.

## Release Date: 2016-03-16

 * **Transit type returned** -  The transit type (e.g. tram, metro, rail, bus, ferry, cable car, gondola, funicular) is now returned with each transit maneuver.
 * **Guidance language** -  If the language option is not supplied or is unsupported then the language will be set to the default (en-US). Also, the service will return the language in the trip results.
 * **Update multimodal path algorithm** - Applied some fixes to multimodal path algorithm. In particular fixed a bug where the wrong sortcost was added to the adjacency list. Also separated "in-station" transfer costs from transfers between stops.
 * **Data producer updates** - Do not combine shortcut edges at gates or toll booths. Fixes avoid toll issues on routes that included shortcut edges.

## Release Date: 2016-03-07

 * **Updated all APIs to honor the optional DNT (Do not track) http header** -  This will avoid logging locations.
 * **Reduce 'Merge maneuver' verbal alert instructions** -  Only create a verbal alert instruction for a 'Merge maneuver' if the previous maneuver is > 1.5 km.
 * **Updated transit defaults.  Tweaked transit costing logic to obtain better routes.** -  use_rail = 0.6, use_transfers = 0.3, transfer_cost = 15.0 and transfer_penalty = 300.0.  Updated the TransferCostFactor to use the transfer_factor correctly.  TransitionCost for pedestrian costing bumped up from 20.0f to 30.0f when predecessor edge is a transit connection.
 * **Initial Guidance Globalization** -  Partial framework for Guidance Globalization. Started reading some guidance phrases from en-US.json file.

## Release Date: 2016-02-22

 * **Use bidirectional A* for automobile routes** - Switch to bidirectional A* for all but bus routes and short routes (where origin and destination are less than 10km apart). This improves performance and has less failure cases for longer routes. Some data import adjustments were made (02-19) to fix some issues encountered with arterial and highway hierarchies. Also only use a maximum of 2 passes for bidirecdtional A* to reduce "long time to fail" cases.
 * **Added verbal multi-cue guidance** - This combines verbal instructions when 2 successive maneuvers occur in a short amount of time (e.g., Turn right onto MainStreet. Then Turn left onto 1st Avenue).

## Release Date: 2016-02-19

 * **Data producer updates** - Reduce stop impact when all edges are links (ramps or turn channels). Update opposing edge logic to reject edges that do no have proper access (forward access == reverse access on opposing edge and vice-versa). Update ReclassifyLinks for cases where a single edge (often a service road) intersects a ramp improperly causing the ramp to reclassified when it should not be. Updated maximum OSM node Id (now exceeds 4000000000). Move lua from conf repository into mjolnir.

## Release Date: 2016-02-01

 * **Data producer updates** - Reduce speed on unpaved/rough roads. Add statistics for hgv (truck) restrictions.

## Release Date: 2016-01-26

 * **Added capability to disable narrative production** - Added the `narrative` boolean option to allow users to disable narrative production. Locations, shape, length, and time are still returned. The narrative production is enabled by default. The possible values for the `narrative` option are: false and true
 * **Added capability to mark a request with an id** - The `id` is returned with the response so a user could match to the corresponding request.
 * **Added some logging enhancements, specifically [ANALYTICS] logging** - We want to focus more on what our data is telling us by logging specific stats in Logstash.

## Release Date: 2016-01-18

 * **Data producer updates** - Data importer configuration (lua) updates to fix a bug where buses were not allowed on restricted lanes.  Fixed surface issue (change the default surface to be "compacted" for footways).

## Release Date: 2016-01-04

 * **Fixed Wrong Costing Options Applied** - Fixed a bug in which a previous requests costing options would be used as defaults for all subsequent requests.

## Release Date: 2015-12-18

 * **Fix for bus access** - Data importer configuration (lua) updates to fix a bug where bus lanes were turning off access for other modes.
 * **Fix for extra emergency data** - Data importer configuration (lua) updates to fix a bug where we were saving hospitals in the data.
 * **Bicycle costing update** - Updated kTCSlight and kTCFavorable so that cycleways are favored by default vs roads.

## Release Date: 2015-12-17

 * **Graph Tile Data Structure update** - Updated structures within graph tiles to support transit efforts and truck routing. Removed TransitTrip, changed TransitRoute and TransitStop to indexes (rather than binary search). Added access restrictions (like height and weight restrictions) and the mode which they impact to reduce need to look-up.
 * **Data producer updates** - Updated graph tile structures and import processes.

## Release Date: 2015-11-23

 * **Fixed Open App for OSRM functionality** - Added OSRM functionality back to Loki to support Open App.

## Release Date: 2015-11-13

 * **Improved narrative for unnamed walkway, cycleway, and mountain bike trail** - A generic description will be used for the street name when a walkway, cycleway, or mountain bike trail maneuver is unnamed. For example, a turn right onto a unnamed walkway maneuver will now be: "Turn right onto walkway."
 * **Fix costing bug** - Fix a bug introduced in EdgeLabel refactor (impacted time distance matrix only).

## Release Date: 2015-11-3

 * **Enhance bi-directional A* logic** - Updates to bidirectional A* algorithm to fix the route completion logic to handle cases where a long "connection" edge could lead to a sub-optimal path. Add hierarchy and shortcut logic so we can test and use bidirectional A* for driving routes. Fix the destination logic to properly handle oneways as the destination edge. Also fix U-turn detection for reverse search when hierarchy transitions occur.
 * **Change "Go" to "Head" for some instructions** - Start, exit ferry.
 * **Update to roundabout instructions** - Call out roundabouts for edges marked as links (ramps, turn channels).
 * **Update bicycle costing** - Fix the road factor (for applying weights based on road classification) and lower turn cost values.

## Data Producer Release Date: 2015-11-2

 * **Updated logic to not create shortcut edges on roundabouts** - This fixes some roundabout exit counts.

## Release Date: 2015-10-20

 * **Bug Fix for Pedestrian and Bicycle Routes** - Fixed a bug with setting the destination in the bi-directional Astar algorithm. Locations that snapped to a dead-end node would have failed the route and caused a timeout while searching for a valid path. Also fixed the elapsed time computation on the reverse path of bi-directional algorithm.

## Release Date: 2015-10-16

 * **Through Location Types** - Improved support for locations with type = "through". Routes now combine paths that meet at each through location to create a single "leg" between locations with type = "break". Paths that continue at a through location will not create a U-turn unless the path enters a "dead-end" region (neighborhood with no outbound access).
 * **Update shortcut edge logic** - Now skips long shortcut edges when close to the destination. This can lead to missing the proper connection if the shortcut is too long. Fixes #245 (thor).
 * **Per mode service limits** - Update configuration to allow setting different maximum number of locations and distance per mode.
 * **Fix shape index for trivial path** - Fix a bug where when building the the trip path for a "trivial" route (includes just one edge) where the shape index exceeded that size of the shape.

## Release Date: 2015-09-28

 * **Elevation Influenced Bicycle Routing** - Enabled elevation influenced bicycle routing. A "use-hills" option was added to the bicycle costing profile that can tune routes to avoid hills based on grade and amount of elevation change.
 * **"Loop Edge" Fix** - Fixed a bug with edges that form a loop. Split them into 2 edges during data import.
 * **Additional information returned from 'locate' method** - Added information that can be useful when debugging routes and data. Adds information about nodes and edges at a location.
 * **Guidance/Narrative Updates** - Added side of street to destination narrative. Updated verbal instructions.<|MERGE_RESOLUTION|>--- conflicted
+++ resolved
@@ -7,12 +7,9 @@
    * FIXED: Handle access restriction tag values separated by semicolon [#5560](https://github.com/valhalla/valhalla/pull/5560)
 * **Enhancement**
    * CHANGED: Removed black and flake8 with ruff [#5639](https://github.com/valhalla/valhalla/pull/5639)
-<<<<<<< HEAD
    * ADDED: Proper time tracking in Bidirectional A* [#5640](https://github.com/valhalla/valhalla/pull/5640/)
    * FIXED:  Fix hard exclusions with shortcuts [#5647](https://github.com/valhalla/valhalla/pull/5647) 
-=======
    * FIXED:  Fix hard exclusions with shortcuts [#5647](https://github.com/valhalla/valhalla/pull/5647)
->>>>>>> 7dc1960f
    * UPGRADED: vcpkg to 0e39c10736341cc8135b560438229bbda3d3219a [#5654](https://github.com/valhalla/valhalla/pull/5654)
    * FIXED: returns GeoTIFF with Content-Type image/tiff header [#5665](https://github.com/valhalla/valhalla/pull/5665)
    * CHANGED: Improve logging using std::format [#5666](https://github.com/valhalla/valhalla/pull/5666)
