## Release Date: 2021-??-?? Valhalla 3.1.5
* **Removed**
* **Bug Fix**
   * FIXED: Fix precision losses while encoding-decoding distance parameter in openlr [#3374](https://github.com/valhalla/valhalla/pull/3374)
   * FIXED: Fix bearing calculation for openlr records [#3379](https://github.com/valhalla/valhalla/pull/3379)
   * FIXED: Some refactoring that was proposed for the PR 3379 [3381](https://github.com/valhalla/valhalla/pull/3381)
   * FIXED: Avoid calling out "keep left/right" when passing an exit [3349](https://github.com/valhalla/valhalla/pull/3349)
   * FIXED: Fix iterator decrement beyond begin() in GeoPoint::HeadingAtEndOfPolyline() method [#3393](https://github.com/valhalla/valhalla/pull/3393)
   * FIXED: Add string for Use:kPedestrianCrossing to fix null output in to_string(Use). [#3416](https://github.com/valhalla/valhalla/pull/3416)
<<<<<<< HEAD
   * FIXED: Parse "highway=busway" OSM tag: https://wiki.openstreetmap.org/wiki/Tag:highway%3Dbusway [#3413](https://github.com/valhalla/valhalla/pull/3413)
=======
   * FIXED: Remove simple restrictions check for pedestrian cost calculation. [#3423](https://github.com/valhalla/valhalla/pull/3423)
>>>>>>> a09e9d2f

* **Enhancement**
   * CHANGED: Pronunciation for names and destinations [#3132](https://github.com/valhalla/valhalla/pull/3132)
   * CHANGED: Requested code clean up for phonemes PR [#3356](https://github.com/valhalla/valhalla/pull/3356)
   * CHANGED: Refactor Pronunciation class to struct [#3359](https://github.com/valhalla/valhalla/pull/3359)
   * ADDED: Added support for probabale restrictions [#3361](https://github.com/valhalla/valhalla/pull/3361)
   * CHANGED: Refactored the verbal text formatter to handle logic for street name and sign [#3369](https://github.com/valhalla/valhalla/pull/3369)
   * CHANGED: return "version" and "tileset_age" on parameterless /status call [#3367](https://github.com/valhalla/valhalla/pull/3367)
   * CHANGED: de-singleton tile_extract by introducing an optional index.bin file created by valhalla_build_extract [#3281](https://github.com/valhalla/valhalla/pull/3281)
   * CHANGED: implement valhalla_build_elevation in python and add more --from-geojson & --from-graph options [#3318](https://github.com/valhalla/valhalla/pull/3318)
   * ADDED: Add boolean parameter to clear memory for edge labels from thor. [#2789](https://github.com/valhalla/valhalla/pull/2789)
   * CHANGED: Do not create statsd client in workers if it is not configured [#3394](https://github.com/valhalla/valhalla/pull/3394)
   * ADDED: Import of Bike Share Stations information in BSS Connection edges [#3411](https://github.com/valhalla/valhalla/pull/3411)
   * ADDED: Add heading to PathEdge to be able to return it on /locate [#3399](https://github.com/valhalla/valhalla/pull/3399)

## Release Date: 2021-10-07 Valhalla 3.1.4
* **Removed**
* **Bug Fix**
   * FIXED: Revert default speed boost for turn channels [#3232](https://github.com/valhalla/valhalla/pull/3232)
   * FIXED: Use the right tile to get country for incident [#3235](https://github.com/valhalla/valhalla/pull/3235)
   * FIXED: Fix factors passed to `RelaxHierarchyLimits` [#3253](https://github.com/valhalla/valhalla/pull/3253)
   * FIXED: Fix TransitionCostReverse usage [#3260](https://github.com/valhalla/valhalla/pull/3260)
   * FIXED: Fix Tagged Value Support in EdgeInfo [#3262](https://github.com/valhalla/valhalla/issues/3262)
   * FIXED: TransitionCostReverse fix: revert internal_turn change [#3271](https://github.com/valhalla/valhalla/issues/3271)
   * FIXED: Optimize tiles usage in reach-based pruning [#3294](https://github.com/valhalla/valhalla/pull/3294)
   * FIXED: Slip lane detection: track visited nodes to avoid infinite loops [#3297](https://github.com/valhalla/valhalla/pull/3297)
   * FIXED: Fix distance value in a 0-length road [#3185](https://github.com/valhalla/valhalla/pull/3185)
   * FIXED: Trivial routes were broken when origin was node snapped and destnation was not and vice-versa for reverse astar [#3299](https://github.com/valhalla/valhalla/pull/3299)
   * FIXED: Tweaked TestAvoids map to get TestAvoidShortcutsTruck working [#3301](https://github.com/valhalla/valhalla/pull/3301)
   * FIXED: Overflow in sequence sort [#3303](https://github.com/valhalla/valhalla/pull/3303)
   * FIXED: Setting statsd tags in config via valhalla_build_config [#3225](https://github.com/valhalla/valhalla/pull/3225)
   * FIXED: Cache for gzipped elevation tiles [#3120](https://github.com/valhalla/valhalla/pull/3120)
   * FIXED: Current time conversion regression introduced in unidirectional algorithm refractor [#3278](https://github.com/valhalla/valhalla/issues/3278)
   * FIXED: Make combine_route_stats.py properly quote CSV output (best practice improvement) [#3328](https://github.com/valhalla/valhalla/pull/3328)
   * FIXED: Merge edge segment records in map matching properly so that resulting edge indices in trace_attributes are valid [#3280](https://github.com/valhalla/valhalla/pull/3280)
   * FIXED: Shape walking map matcher now sets correct edge candidates used in the match for origin and destination location [#3329](https://github.com/valhalla/valhalla/pull/3329)
   * FIXED: Better hash function of GraphId [#3332](https://github.com/valhalla/valhalla/pull/3332)

* **Enhancement**
   * CHANGED: Favor turn channels more [#3222](https://github.com/valhalla/valhalla/pull/3222)
   * CHANGED: Rename `valhalla::midgard::logging::LogLevel` enumerators to avoid clash with common macros [#3237](https://github.com/valhalla/valhalla/pull/3237)
   * CHANGED: Move pre-defined algorithm-based factors inside `RelaxHierarchyLimits` [#3253](https://github.com/valhalla/valhalla/pull/3253)
   * ADDED: Reject alternatives with too long detours [#3238](https://github.com/valhalla/valhalla/pull/3238)
   * ADDED: Added info to /status endpoint [#3008](https://github.com/valhalla/valhalla/pull/3008)
   * ADDED: Added stop and give_way/yield signs to the data and traffic signal fixes [#3251](https://github.com/valhalla/valhalla/pull/3251)
   * ADDED: use_hills for pedestrian costing, which also affects the walking speed [#3234](https://github.com/valhalla/valhalla/pull/3234)
   * CHANGED: Fixed cost threshold fot bidirectional astar. Implemented reach-based pruning for suboptimal branches [#3257](https://github.com/valhalla/valhalla/pull/3257)
   * ADDED: Added `exclude_unpaved` request parameter [#3240](https://github.com/valhalla/valhalla/pull/3240)
   * ADDED: Added support for routing onto HOV/HOT lanes via request parameters `include_hot`, `include_hov2`, and `include_hov3` [#3273](https://github.com/valhalla/valhalla/pull/3273)
   * ADDED: Add Z-level field to `EdgeInfo`. [#3261](https://github.com/valhalla/valhalla/pull/3261)
   * CHANGED: Calculate stretch threshold for alternatives based on the optimal route cost [#3276](https://github.com/valhalla/valhalla/pull/3276)
   * ADDED: Add `preferred_z_level` as a parameter of loki requests. [#3270](https://github.com/valhalla/valhalla/pull/3270)
   * ADDED: Add `preferred_layer` as a parameter of loki requests. [#3270](https://github.com/valhalla/valhalla/pull/3270)
   * ADDED: Exposing service area names in passive maneuvers. [#3277](https://github.com/valhalla/valhalla/pull/3277)
   * ADDED: Added traffic signal and stop sign check for stop impact. These traffic signals and stop sign are located on edges. [#3279](https://github.com/valhalla/valhalla/pull/3279)
   * CHANGED: Improved sharing criterion to obtain more reasonable alternatives; extended alternatives search [#3302](https://github.com/valhalla/valhalla/pull/3302)
   * ADDED: pull ubuntu:20.04 base image before building [#3233](https://github.com/valhalla/valhalla/pull/3223)
   * CHANGED: Improve Loki nearest-neighbour performance for large radius searches in open space [#3233](https://github.com/valhalla/valhalla/pull/3324)
   * ADDED: testing infrastructure for scripts and valhalla_build_config tests [#3308](https://github.com/valhalla/valhalla/pull/3308)
   * ADDED: Shape points and information about where intermediate locations are placed along the legs of a route [#3274](https://github.com/valhalla/valhalla/pull/3274)
   * CHANGED: Improved existing hov lane transition test case to make more realistic [#3330](https://github.com/valhalla/valhalla/pull/3330)
   * CHANGED: Update python usage in all scripts to python3 [#3337](https://github.com/valhalla/valhalla/pull/3337)
   * ADDED: Added `exclude_cash_only_tolls` request parameter [#3341](https://github.com/valhalla/valhalla/pull/3341)
   * CHANGED: Update api-reference for street_names [#3342](https://github.com/valhalla/valhalla/pull/3342)
   * ADDED: Disable msse2 flags when building on Apple Silicon chip [#3327](https://github.com/valhalla/valhalla/pull/3327)

## Release Date: 2021-07-20 Valhalla 3.1.3
* **Removed**
   * REMOVED: Unused overloads of `to_response` function [#3167](https://github.com/valhalla/valhalla/pull/3167)

* **Bug Fix**
   * FIXED: Fix heading on small edge [#3114](https://github.com/valhalla/valhalla/pull/3114)
   * FIXED: Added support for `access=psv`, which disables routing on these nodes and edges unless the mode is taxi or bus [#3107](https://github.com/valhalla/valhalla/pull/3107)
   * FIXED: Disables logging in CI to catch issues [#3121](https://github.com/valhalla/valhalla/pull/3121)
   * FIXED: Fixed U-turns through service roads [#3082](https://github.com/valhalla/valhalla/pull/3082)
   * FIXED: Added forgotten penalties for kLivingStreet and kTrack for pedestrian costing model [#3116](https://github.com/valhalla/valhalla/pull/3116)
   * FIXED: Updated the reverse turn bounds [#3122](https://github.com/valhalla/valhalla/pull/3122)
   * FIXED: Missing fork maneuver [#3134](https://github.com/valhalla/valhalla/pull/3134)
   * FIXED: Update turn channel logic to call out specific turn at the end of the turn channel if needed [#3140](https://github.com/valhalla/valhalla/pull/3140)
   * FIXED: Fixed cost thresholds for TimeDistanceMatrix. [#3131](https://github.com/valhalla/valhalla/pull/3131)
   * FIXED: Use distance threshold in hierarchy limits for bidirectional astar to expand more important lower level roads [#3156](https://github.com/valhalla/valhalla/pull/3156)
   * FIXED: Fixed incorrect dead-end roundabout labels. [#3129](https://github.com/valhalla/valhalla/pull/3129)
   * FIXED: googletest wasn't really updated in #3166 [#3187](https://github.com/valhalla/valhalla/pull/3187)
   * FIXED: Minor fix of benchmark code [#3190](https://github.com/valhalla/valhalla/pull/3190)
   * FIXED: avoid_polygons intersected edges as polygons instead of linestrings [#3194]((https://github.com/valhalla/valhalla/pull/3194)
   * FIXED: when binning horizontal edge shapes using single precision floats (converted from not double precision floats) allowed for the possiblity of marking many many tiles no where near the shape [#3204](https://github.com/valhalla/valhalla/pull/3204)
   * FIXED: Fix improper iterator usage in ManeuversBuilder [#3205](https://github.com/valhalla/valhalla/pull/3205)
   * FIXED: Modified approach for retrieving signs from a directed edge #3166 [#3208](https://github.com/valhalla/valhalla/pull/3208)
   * FIXED: Improve turn channel classification: detect slip lanes [#3196](https://github.com/valhalla/valhalla/pull/3196)
   * FIXED: Compatibility with older boost::optional versions [#3219](https://github.com/valhalla/valhalla/pull/3219)
   * FIXED: Older boost.geometry versions don't have correct() for geographic rings [#3218](https://github.com/valhalla/valhalla/pull/3218)
   * FIXED: Use default road speed for bicycle costing so traffic does not reduce penalty on high speed roads. [#3143](https://github.com/valhalla/valhalla/pull/3143)

* **Enhancement**
   * CHANGED: Refactor base costing options parsing to handle more common stuff in a one place [#3125](https://github.com/valhalla/valhalla/pull/3125)
   * CHANGED: Unified Sign/SignElement into sign.proto [#3146](https://github.com/valhalla/valhalla/pull/3146)
   * ADDED: New verbal succinct transition instruction to maneuver & narrativebuilder. Currently this instruction will be used in place of a very long street name to avoid repetition of long names [#2844](https://github.com/valhalla/valhalla/pull/2844)
   * ADDED: Added oneway support for pedestrian access and foot restrictions [#3123](https://github.com/valhalla/valhalla/pull/3123)
   * ADDED: Exposing rest-area names in passive maneuvers [#3172](https://github.com/valhalla/valhalla/pull/3172)
   * CHORE: Updates robin-hood-hashing third-party library
   * ADDED: Support `barrier=yes|swing_gate|jersey_barrier` tags [#3154](https://github.com/valhalla/valhalla/pull/3154)
   * ADDED: Maintain `access=permit|residents` tags as private [#3149](https://github.com/valhalla/valhalla/pull/3149)
   * CHANGED: Replace `avoid_*` API parameters with more accurate `exclude_*` [#3093](https://github.com/valhalla/valhalla/pull/3093)
   * ADDED: Penalize private gates [#3144](https://github.com/valhalla/valhalla/pull/3144)
   * CHANGED: Renamed protobuf Sign/SignElement to TripSign/TripSignElement [#3168](https://github.com/valhalla/valhalla/pull/3168)
   * CHORE: Updates googletest to release-1.11.0 [#3166](https://github.com/valhalla/valhalla/pull/3166)
   * CHORE: Enables -Wall on sif sources [#3178](https://github.com/valhalla/valhalla/pull/3178)
   * ADDED: Allow going through accessible `barrier=bollard` and penalize routing through it, when the access is private [#3175](https://github.com/valhalla/valhalla/pull/3175)
   * ADDED: Add country code to incident metadata [#3169](https://github.com/valhalla/valhalla/pull/3169)
   * CHANGED: Use distance instead of time to check limited sharing criteria [#3183](https://github.com/valhalla/valhalla/pull/3183)
   * ADDED: Introduced a new via_waypoints array on the leg in the osrm route serializer that describes where a particular waypoint from the root-level array matches to the route. [#3189](https://github.com/valhalla/valhalla/pull/3189)
   * ADDED: Added vehicle width and height as an option for auto (and derived: taxi, bus, hov) profile (https://github.com/valhalla/valhalla/pull/3179)
   * ADDED: Support for statsd integration for basic error and requests metrics [#3191](https://github.com/valhalla/valhalla/pull/3191)
   * CHANGED: Get rid of typeid in statistics-related code. [#3227](https://github.com/valhalla/valhalla/pull/3227)

## Release Date: 2021-05-26 Valhalla 3.1.2
* **Removed**
* **Bug Fix**
   * FIXED: Change unnamed road intersections from being treated as penil point u-turns [#3084](https://github.com/valhalla/valhalla/pull/3084)
   * FIXED: Fix TimeDepReverse termination and path cost calculation (for arrive_by routing) [#2987](https://github.com/valhalla/valhalla/pull/2987)
   * FIXED: Isochrone (::Generalize()) fix to avoid generating self-intersecting polygons [#3026](https://github.com/valhalla/valhalla/pull/3026)
   * FIXED: Handle day_on/day_off/hour_on/hour_off restrictions [#3029](https://github.com/valhalla/valhalla/pull/3029)
   * FIXED: Apply conditional restrictions with dow only to the edges when routing [#3039](https://github.com/valhalla/valhalla/pull/3039)
   * FIXED: Missing locking in incident handler needed to hang out to scop lock rather than let the temporary disolve [#3046](https://github.com/valhalla/valhalla/pull/3046)
   * FIXED: Continuous lane guidance fix [#3054](https://github.com/valhalla/valhalla/pull/3054)
   * FIXED: Fix reclassification for "shorter" ferries and rail ferries (for Chunnel routing issues) [#3038](https://github.com/valhalla/valhalla/pull/3038)
   * FIXED: Incorrect routing through motor_vehicle:conditional=destination. [#3041](https://github.com/valhalla/valhalla/pull/3041)
   * FIXED: Allow destination-only routing on the first-pass for non bidirectional Astar algorithms. [#3085](https://github.com/valhalla/valhalla/pull/3085)
   * FIXED: Highway/ramp lane bifurcation [#3088](https://github.com/valhalla/valhalla/pull/3088)
   * FIXED: out of bound access of tile hierarchy in base_ll function in graphheader [#3089](https://github.com/valhalla/valhalla/pull/3089)
   * FIXED: include shortcuts in avoid edge set for avoid_polygons [#3090](https://github.com/valhalla/valhalla/pull/3090)

* **Enhancement**
   * CHANGED: Refactor timedep forward/reverse to reduce code repetition [#2987](https://github.com/valhalla/valhalla/pull/2987)
   * CHANGED: Sync translation files with Transifex command line tool [#3030](https://github.com/valhalla/valhalla/pull/3030)
   * CHANGED: Use osm tags in links reclassification algorithm in order to reduce false positive downgrades [#3042](https://github.com/valhalla/valhalla/pull/3042)
   * CHANGED: Use CircleCI XL instances for linux based builds [#3043](https://github.com/valhalla/valhalla/pull/3043)
   * ADDED: ci: Enable undefined sanitizer [#2999](https://github.com/valhalla/valhalla/pull/2999)
   * ADDED: Optionally pass preconstructed graphreader to connectivity map [#3046](https://github.com/valhalla/valhalla/pull/3046)
   * CHANGED: ci: Skip Win CI runs for irrelevant files [#3014](https://github.com/valhalla/valhalla/pull/3014)
   * ADDED: Allow configuration-driven default speed assignment based on edge properties [#3055](https://github.com/valhalla/valhalla/pull/3055)
   * CHANGED: Use std::shared_ptr in case if ENABLE_THREAD_SAFE_TILE_REF_COUNT is ON. [#3067](https://github.com/valhalla/valhalla/pull/3067)
   * CHANGED: Reduce stop impact when driving in parking lots [#3051](https://github.com/valhalla/valhalla/pull/3051)
   * ADDED: Added another through route test [#3074](https://github.com/valhalla/valhalla/pull/3074)
   * ADDED: Adds incident-length to metadata proto [#3083](https://github.com/valhalla/valhalla/pull/3083)
   * ADDED: Do not penalize gates that have allowed access [#3078](https://github.com/valhalla/valhalla/pull/3078)
   * ADDED: Added missing k/v pairs to taginfo.json.  Updated PR template. [#3101](https://github.com/valhalla/valhalla/pull/3101)
   * CHANGED: Serialize isochrone 'contour' properties as floating point so they match user supplied value [#3078](https://github.com/valhalla/valhalla/pull/3095)
   * NIT: Enables compiler warnings as errors in midgard module [#3104](https://github.com/valhalla/valhalla/pull/3104)
   * CHANGED: Check all tiles for nullptr that reads from graphreader to avoid fails in case tiles might be missing. [#3065](https://github.com/valhalla/valhalla/pull/3065)

## Release Date: 2021-04-21 Valhalla 3.1.1
* **Removed**
   * REMOVED: The tossing of private roads in [#1960](https://github.com/valhalla/valhalla/pull/1960) was too aggressive and resulted in a lot of no routes.  Reverted this logic.  [#2934](https://github.com/valhalla/valhalla/pull/2934)
   * REMOVED: stray references to node bindings [#3012](https://github.com/valhalla/valhalla/pull/3012)

* **Bug Fix**
   * FIXED: Fix compression_utils.cc::inflate(...) throw - make it catchable [#2839](https://github.com/valhalla/valhalla/pull/2839)
   * FIXED: Fix compiler errors if HAVE_HTTP not enabled [#2807](https://github.com/valhalla/valhalla/pull/2807)
   * FIXED: Fix alternate route serialization [#2811](https://github.com/valhalla/valhalla/pull/2811)
   * FIXED: Store restrictions in the right tile [#2781](https://github.com/valhalla/valhalla/pull/2781)
   * FIXED: Failing to write tiles because of racing directory creation [#2810](https://github.com/valhalla/valhalla/pull/2810)
   * FIXED: Regression in stopping expansion on transitions down in time-dependent routes [#2815](https://github.com/valhalla/valhalla/pull/2815)
   * FIXED: Fix crash in loki when trace_route is called with 2 locations.[#2817](https://github.com/valhalla/valhalla/pull/2817)
   * FIXED: Mark the restriction start and end as via ways to fix IsBridgingEdge function in Bidirectional Astar [#2796](https://github.com/valhalla/valhalla/pull/2796)
   * FIXED: Dont add predictive traffic to the tile if it's empty [#2826](https://github.com/valhalla/valhalla/pull/2826)
   * FIXED: Fix logic bidirectional astar to avoid double u-turns and extra detours [#2802](https://github.com/valhalla/valhalla/pull/2802)
   * FIXED: Re-enable transition cost for motorcycle profile [#2837](https://github.com/valhalla/valhalla/pull/2837)
   * FIXED: Increase limits for timedep_* algorithms. Split track_factor into edge factor and transition penalty [#2845](https://github.com/valhalla/valhalla/pull/2845)
   * FIXED: Loki was looking up the wrong costing enum for avoids [#2856](https://github.com/valhalla/valhalla/pull/2856)
   * FIXED: Fix way_ids -> graph_ids conversion for complex restrictions: handle cases when a way is split into multiple edges [#2848](https://github.com/valhalla/valhalla/pull/2848)
   * FIXED: Honor access mode while matching OSMRestriction with the graph [#2849](https://github.com/valhalla/valhalla/pull/2849)
   * FIXED: Ensure route summaries are unique among all returned route/legs [#2874](https://github.com/valhalla/valhalla/pull/2874)
   * FIXED: Fix compilation errors when boost < 1.68 and libprotobuf < 3.6  [#2878](https://github.com/valhalla/valhalla/pull/2878)
   * FIXED: Allow u-turns at no-access barriers when forced by heading [#2875](https://github.com/valhalla/valhalla/pull/2875)
   * FIXED: Fixed "No route found" error in case of multipoint request with locations near low reachability edges [#2914](https://github.com/valhalla/valhalla/pull/2914)
   * FIXED: Python bindings installation [#2751](https://github.com/valhalla/valhalla/issues/2751)
   * FIXED: Skip bindings if there's no Python development version [#2893](https://github.com/valhalla/valhalla/pull/2893)
   * FIXED: Use CMakes built-in Python variables to configure installation [#2931](https://github.com/valhalla/valhalla/pull/2931)
   * FIXED: Sometimes emitting zero-length route geometry when traffic splits edge twice [#2943](https://github.com/valhalla/valhalla/pull/2943)
   * FIXED: Fix map-match segfault when gps-points project very near a node [#2946](https://github.com/valhalla/valhalla/pull/2946)
   * FIXED: Use kServiceRoad edges while searching for ferry connection [#2933](https://github.com/valhalla/valhalla/pull/2933)
   * FIXED: Enhanced logic for IsTurnChannelManeuverCombinable [#2952](https://github.com/valhalla/valhalla/pull/2952)
   * FIXED: Restore compatibility with gcc 6.3.0, libprotobuf 3.0.0, boost v1.62.0 [#2953](https://github.com/valhalla/valhalla/pull/2953)
   * FIXED: Dont abort bidirectional a-star search if only one direction is exhausted [#2936](https://github.com/valhalla/valhalla/pull/2936)
   * FIXED: Fixed missing comma in the scripts/valhalla_build_config [#2963](https://github.com/valhalla/valhalla/pull/2963)
   * FIXED: Reverse and Multimodal Isochrones were returning forward results [#2967](https://github.com/valhalla/valhalla/pull/2967)
   * FIXED: Map-match fix for first gps-point being exactly equal to street shape-point [#2977](https://github.com/valhalla/valhalla/pull/2977)
   * FIXED: Add missing GEOS:GEOS dep to mjolnir target [#2901](https://github.com/valhalla/valhalla/pull/2901)
   * FIXED: Allow expansion into a region when not_thru_pruning is false on 2nd pass [#2978](https://github.com/valhalla/valhalla/pull/2978)
   * FIXED: Fix polygon area calculation: use Shoelace formula [#2927](https://github.com/valhalla/valhalla/pull/2927)
   * FIXED: Isochrone: orient segments/rings acoording to the right-hand rule [#2932](https://github.com/valhalla/valhalla/pull/2932)
   * FIXED: Parsenodes fix: check if index is out-of-bound first [#2984](https://github.com/valhalla/valhalla/pull/2984)
   * FIXED: Fix for unique-summary logic [#2996](https://github.com/valhalla/valhalla/pull/2996)
   * FIXED: Isochrone: handle origin edges properly [#2990](https://github.com/valhalla/valhalla/pull/2990)
   * FIXED: Annotations fail with returning NaN speed when the same point is duplicated in route geometry [#2992](https://github.com/valhalla/valhalla/pull/2992)
   * FIXED: Fix run_with_server.py to work on macOS [#3003](https://github.com/valhalla/valhalla/pull/3003)
   * FIXED: Removed unexpected maneuvers at sharp bends [#2968](https://github.com/valhalla/valhalla/pull/2968)
   * FIXED: Remove large number formatting for non-US countries [#3015](https://github.com/valhalla/valhalla/pull/3015)
   * FIXED: Odin undefined behaviour: handle case when xedgeuse is not initialized [#3020](https://github.com/valhalla/valhalla/pull/3020)

* **Enhancement**
   * Pedestrian crossing should be a separate TripLeg_Use [#2950](https://github.com/valhalla/valhalla/pull/2950)
   * CHANGED: Azure uses ninja as generator [#2779](https://github.com/valhalla/valhalla/pull/2779)
   * ADDED: Support for date_time type invariant for map matching [#2712](https://github.com/valhalla/valhalla/pull/2712)
   * ADDED: Add Bulgarian locale [#2825](https://github.com/valhalla/valhalla/pull/2825)
   * FIXED: No need for write permissions on tarball indices [#2822](https://github.com/valhalla/valhalla/pull/2822)
   * ADDED: nit: Links debug build with lld [#2813](https://github.com/valhalla/valhalla/pull/2813)
   * ADDED: Add costing option `use_living_streets` to avoid or favor living streets in route. [#2788](https://github.com/valhalla/valhalla/pull/2788)
   * CHANGED: Do not allocate mapped_cache vector in skadi when no elevation source is provided. [#2841](https://github.com/valhalla/valhalla/pull/2841)
   * ADDED: avoid_polygons logic [#2750](https://github.com/valhalla/valhalla/pull/2750)
   * ADDED: Added support for destination for conditional access restrictions [#2857](https://github.com/valhalla/valhalla/pull/2857)
   * CHANGED: Large sequences are now merge sorted which can be dramatically faster with certain hardware configurations. This is especially useful in speeding up the earlier stages (parsing, graph construction) of tile building [#2850](https://github.com/valhalla/valhalla/pull/2850)
   * CHANGED: When creating the intial graph edges by setting at which nodes they start and end, first mark the indices of those nodes in another sequence and then sort them by edgeid so that we can do the setting of start and end node sequentially in the edges file. This is much more efficient on certain hardware configurations [#2851](https://github.com/valhalla/valhalla/pull/2851)
   * CHANGED: Use relative cost threshold to extend search in bidirectional astar in order to find more alternates [#2868](https://github.com/valhalla/valhalla/pull/2868)
   * CHANGED: Throw an exception if directory does not exist when building traffic extract [#2871](https://github.com/valhalla/valhalla/pull/2871)
   * CHANGED: Support for ignoring multiple consecutive closures at start/end locations [#2846](https://github.com/valhalla/valhalla/pull/2846)
   * ADDED: Added sac_scale to trace_attributes output and locate edge output [#2818](https://github.com/valhalla/valhalla/pull/2818)
   * ADDED: Ukrainian language translations [#2882](https://github.com/valhalla/valhalla/pull/2882)
   * ADDED: Add support for closure annotations [#2816](https://github.com/valhalla/valhalla/pull/2816)
   * ADDED: Add costing option `service_factor`. Implement possibility to avoid or favor generic service roads in route for all costing options. [#2870](https://github.com/valhalla/valhalla/pull/2870)
   * CHANGED: Reduce stop impact cost when flow data is present [#2891](https://github.com/valhalla/valhalla/pull/2891)
   * CHANGED: Update visual compare script [#2803](https://github.com/valhalla/valhalla/pull/2803)
   * CHANGED: Service roads are not penalized for `pedestrian` costing by default. [#2898](https://github.com/valhalla/valhalla/pull/2898)
   * ADDED: Add complex mandatory restrictions support [#2766](https://github.com/valhalla/valhalla/pull/2766)
   * ADDED: Status endpoint for future status info and health checking of running service [#2907](https://github.com/valhalla/valhalla/pull/2907)
   * ADDED: Add min_level argument to valhalla_ways_to_edges [#2918](https://github.com/valhalla/valhalla/pull/2918)
   * ADDED: Adding ability to store the roundabout_exit_turn_degree to the maneuver [#2941](https://github.com/valhalla/valhalla/pull/2941)
   * ADDED: Penalize pencil point uturns and uturns at short internal edges. Note: `motorcycle` and `motor_scooter` models do not penalize on short internal edges. No new uturn penalty logic has been added to the pedestrian and bicycle costing models. [#2944](https://github.com/valhalla/valhalla/pull/2944)
   * CHANGED: Allow config object to be passed-in to path algorithms [#2949](https://github.com/valhalla/valhalla/pull/2949)
   * CHANGED: Allow disabling Werror
   * ADDED: Add ability to build Valhalla modules as STATIC libraries. [#2957](https://github.com/valhalla/valhalla/pull/2957)
   * NIT: Enables compiler warnings in part of mjolnir module [#2922](https://github.com/valhalla/valhalla/pull/2922)
   * CHANGED: Refactor isochrone/reachability forward/reverse search to reduce code repetition [#2969](https://github.com/valhalla/valhalla/pull/2969)
   * ADDED: Set the roundabout exit shape index when we are collapsing the roundabout maneuvers. [#2975](https://github.com/valhalla/valhalla/pull/2975)
   * CHANGED: Penalized closed edges if using them at start/end locations [#2964](https://github.com/valhalla/valhalla/pull/2964)
   * ADDED: Add shoulder to trace_attributes output. [#2980](https://github.com/valhalla/valhalla/pull/2980)
   * CHANGED: Refactor bidirectional astar forward/reverse search to reduce code repetition [#2970](https://github.com/valhalla/valhalla/pull/2970)
   * CHANGED: Factor for service roads is 1.0 by default. [#2988](https://github.com/valhalla/valhalla/pull/2988)
   * ADDED: Support for conditionally skipping CI runs [#2986](https://github.com/valhalla/valhalla/pull/2986)
   * ADDED: Add instructions for building valhalla on `arm64` macbook [#2997](https://github.com/valhalla/valhalla/pull/2997)
   * NIT: Enables compiler warnings in part of mjolnir module [#2995](https://github.com/valhalla/valhalla/pull/2995)
   * CHANGED: nit(rename): Renames the encoded live speed properties [#2998](https://github.com/valhalla/valhalla/pull/2998)
   * ADDED: ci: Vendors the codecov script [#3002](https://github.com/valhalla/valhalla/pull/3002)
   * CHANGED: Allow None build type [#3005](https://github.com/valhalla/valhalla/pull/3005)
   * CHANGED: ci: Build Python bindings for Mac OS [#3013](https://github.com/valhalla/valhalla/pull/3013)

## Release Date: 2021-01-25 Valhalla 3.1.0
* **Removed**
   * REMOVED: Remove Node bindings. [#2502](https://github.com/valhalla/valhalla/pull/2502)
   * REMOVED: appveyor builds. [#2550](https://github.com/valhalla/valhalla/pull/2550)
   * REMOVED: Removed x86 CI builds. [#2792](https://github.com/valhalla/valhalla/pull/2792)

* **Bug Fix**
   * FIXED: Crazy ETAs.  If a way has forward speed with no backward speed and it is not oneway, then we must set the default speed.  The reverse logic applies as well.  If a way has no backward speed but has a forward speed and it is not a oneway, then set the default speed. [#2102](https://github.com/valhalla/valhalla/pull/2102)
   * FIXED: Map matching elapsed times spliced amongst different legs and discontinuities are now correct [#2104](https://github.com/valhalla/valhalla/pull/2104)
   * FIXED: Date time information is now propogated amongst different legs and discontinuities [#2107](https://github.com/valhalla/valhalla/pull/2107)
   * FIXED: Adds support for geos-3.8 c++ api [#2021](https://github.com/valhalla/valhalla/issues/2021)
   * FIXED: Updated the osrm serializer to not set junction name for osrm origin/start maneuver - this is not helpful since we are not transitioning through the intersection.  [#2121](https://github.com/valhalla/valhalla/pull/2121)
   * FIXED: Removes precomputing of edge-costs which lead to wrong results [#2120](https://github.com/valhalla/valhalla/pull/2120)
   * FIXED: Complex turn-restriction invalidates edge marked as kPermanent [#2103](https://github.com/valhalla/valhalla/issues/2103)
   * FIXED: Fixes bug with inverted time-restriction parsing [#2167](https://github.com/valhalla/valhalla/pull/2167)
   * FIXED: Fixed several bugs with numeric underflow in map-matching trip durations. These may
     occur when serializing match results where adjacent trace points appear out-of-sequence on the
     same edge [#2178](https://github.com/valhalla/valhalla/pull/2178)
     - `MapMatcher::FormPath` now catches route discontinuities on the same edge when the distance
       percentage along don't agree. The trip leg builder builds disconnected legs on a single edge
       to avoid duration underflow.
     - Correctly populate edge groups when matching results contain loops. When a loop occurs,
       the leg builder now starts at the correct edge where the loop ends, and correctly accounts
       for any contained edges.
     - Duration over-trimming at the terminating edge of a match.
   * FIXED: Increased internal precision of time tracking per edge and maneuver so that maneuver times sum to the same time represented in the leg summary [#2195](https://github.com/valhalla/valhalla/pull/2195)
   * FIXED: Tagged speeds were not properly marked. We were not using forward and backward speeds to flag if a speed is tagged or not.  Should not update turn channel speeds if we are not inferring them.  Added additional logic to handle PH in the conditional restrictions. Do not update stop impact for ramps if they are marked as internal. [#2198](https://github.com/valhalla/valhalla/pull/2198)
   * FIXED: Fixed the sharp turn phrase [#2226](https://github.com/valhalla/valhalla/pull/2226)
   * FIXED: Protect against duplicate points in the input or points that snap to the same location resulting in `nan` times for the legs of the map match (of a 0 distance route) [#2229](https://github.com/valhalla/valhalla/pull/2229)
   * FIXED: Improves restriction check on briding edge in Bidirectional Astar [#2228](https://github.com/valhalla/valhalla/pull/2242)
   * FIXED: Allow nodes at location 0,0 [#2245](https://github.com/valhalla/valhalla/pull/2245)
   * FIXED: Fix RapidJSON compiler warnings and naming conflict [#2249](https://github.com/valhalla/valhalla/pull/2249)
   * FIXED: Fixed bug in resample_spherical_polyline where duplicate successive lat,lng locations in the polyline resulting in `nan` for the distance computation which shortcuts further sampling [#2239](https://github.com/valhalla/valhalla/pull/2239)
   * FIXED: Update exit logic for non-motorways [#2252](https://github.com/valhalla/valhalla/pull/2252)
   * FIXED: Transition point map-matching. When match results are on a transition point, we search for the sibling nodes at that transition and snap it to the corresponding edges in the route. [#2258](https://github.com/valhalla/valhalla/pull/2258)
   * FIXED: Fixed verbal multi-cue logic [#2270](https://github.com/valhalla/valhalla/pull/2270)
   * FIXED: Fixed Uturn cases when a not_thru edge is connected to the origin edge. [#2272](https://github.com/valhalla/valhalla/pull/2272)
   * FIXED: Update intersection classes in osrm response to not label all ramps as motorway [#2279](https://github.com/valhalla/valhalla/pull/2279)
   * FIXED: Fixed bug in mapmatcher when interpolation point goes before the first valid match or after the last valid match. Such behavior usually leads to discontinuity in matching. [#2275](https://github.com/valhalla/valhalla/pull/2275)
   * FIXED: Fixed an issue for time_allowed logic.  Previously we returned false on the first time allowed restriction and did not check them all. Added conditional restriction gurka test and datetime optional argument to gurka header file. [#2286](https://github.com/valhalla/valhalla/pull/2286)
   * FIXED: Fixed an issue for date ranges.  For example, for the range Jan 04 to Jan 02 we need to test to end of the year and then from the first of the year to the end date.  Also, fixed an emergency tag issue.  We should only set the use to emergency if all other access is off. [#2290](https://github.com/valhalla/valhalla/pull/2290)
   * FIXED: Found a few issues with the initial ref and direction logic for ways.  We were overwriting the refs with directionals to the name_offset_map instead of concatenating them together.  Also, we did not allow for blank entries for GetTagTokens. [#2298](https://github.com/valhalla/valhalla/pull/2298)
   * FIXED: Fixed an issue where MatchGuidanceViewJunctions is only looking at the first edge. Set the data_id for guidance views to the changeset id as it is already being populated. Also added test for guidance views. [#2303](https://github.com/valhalla/valhalla/pull/2303)
   * FIXED: Fixed a problem with live speeds where live speeds were being used to determine access, even when a live
   speed (current time) route wasn't what was requested. [#2311](https://github.com/valhalla/valhalla/pull/2311)
   * FIXED: Fix break/continue typo in search filtering [#2317](https://github.com/valhalla/valhalla/pull/2317)
   * FIXED: Fix a crash in trace_route due to iterating past the end of a vector. [#2322](https://github.com/valhalla/valhalla/pull/2322)
   * FIXED: Don't allow timezone information in the local date time string attached at each location. [#2312](https://github.com/valhalla/valhalla/pull/2312)
   * FIXED: Fix short route trimming in bidirectional astar [#2323](https://github.com/valhalla/valhalla/pull/2323)
   * FIXED: Fix shape trimming in leg building for snap candidates that lie within the margin of rounding error [#2326](https://github.com/valhalla/valhalla/pull/2326)
   * FIXED: Fixes route duration underflow with traffic data [#2325](https://github.com/valhalla/valhalla/pull/2325)
   * FIXED: Parse mtb:scale tags and set bicycle access if present [#2117](https://github.com/valhalla/valhalla/pull/2117)
   * FIXED: Fixed segfault.  Shape was missing from options for valhalla_path_comparison and valhalla_run_route.  Also, costing options was missing in valhalla_path_comparison. [#2343](https://github.com/valhalla/valhalla/pull/2343)
   * FIXED: Handle decimal numbers with zero-value mantissa properly in Lua [#2355](https://github.com/valhalla/valhalla/pull/2355)
   * FIXED: Many issues that resulted in discontinuities, failed matches or incorrect time/duration for map matching requests. [#2292](https://github.com/valhalla/valhalla/pull/2292)
   * FIXED: Seeing segfault when loading large osmdata data files before loading LuaJit. LuaJit fails to create luaL_newstate() Ref: [#2158](https://github.com/ntop/ntopng/issues/2158) Resolution is to load LuaJit before loading the data files. [#2383](https://github.com/valhalla/valhalla/pull/2383)
   * FIXED: Store positive/negative OpenLR offsets in bucketed form [#2405](https://github.com/valhalla/valhalla/2405)
   * FIXED: Fix on map-matching return code when breakage distance limitation exceeds. Instead of letting the request goes into meili and fails in finding a route, we check the distance in loki and early return with exception code 172. [#2406](https://github.com/valhalla/valhalla/pull/2406)
   * FIXED: Don't create edges for portions of ways that are doubled back on themselves as this confuses opposing edge index computations [#2385](https://github.com/valhalla/valhalla/pull/2385)
   * FIXED: Protect against nan in uniform_resample_spherical_polyline. [#2431](https://github.com/valhalla/valhalla/pull/2431)
   * FIXED: Obvious maneuvers. [#2436](https://github.com/valhalla/valhalla/pull/2436)
   * FIXED: Base64 encoding/decoding [#2452](https://github.com/valhalla/valhalla/pull/2452)
   * FIXED: Added post roundabout instruction when enter/exit roundabout maneuvers are combined [#2454](https://github.com/valhalla/valhalla/pull/2454)
   * FIXED: openlr: Explicitly check for linear reference option for Valhalla serialization. [#2458](https://github.com/valhalla/valhalla/pull/2458)
   * FIXED: Fix segfault: Do not combine last turn channel maneuver. [#2463](https://github.com/valhalla/valhalla/pull/2463)
   * FIXED: Remove extraneous whitespaces from ja-JP.json. [#2471](https://github.com/valhalla/valhalla/pull/2471)
   * FIXED: Checks protobuf serialization/parsing success [#2477](https://github.com/valhalla/valhalla/pull/2477)
   * FIXED: Fix dereferencing of end for std::lower_bound in sequence and possible UB [#2488](https://github.com/valhalla/valhalla/pull/2488)
   * FIXED: Make tile building reproducible: fix UB-s [#2480](https://github.com/valhalla/valhalla/pull/2480)
   * FIXED: Zero initialize EdgeInfoInner.spare0_. Uninitialized spare0_ field produced UB which causes gurka_reproduce_tile_build to fail intermittently. [2499](https://github.com/valhalla/valhalla/pull/2499)
   * FIXED: Drop unused CHANGELOG validation script, straggling NodeJS references [#2506](https://github.com/valhalla/valhalla/pull/2506)
   * FIXED: Fix missing nullptr checks in graphreader and loki::Reach (causing segfault during routing with not all levels of tiles availble) [#2504](https://github.com/valhalla/valhalla/pull/2504)
   * FIXED: Fix mismatch of triplegedge roadclass and directededge roadclass [#2507](https://github.com/valhalla/valhalla/pull/2507)
   * FIXED: Improve german destination_verbal_alert phrases [#2509](https://github.com/valhalla/valhalla/pull/2509)
   * FIXED: Undefined behavior cases discovered with undefined behavior sanitizer tool. [2498](https://github.com/valhalla/valhalla/pull/2498)
   * FIXED: Fixed logic so verbal keep instructions use branch exit sign info for ramps [#2520](https://github.com/valhalla/valhalla/pull/2520)
   * FIXED: Fix bug in trace_route for uturns causing garbage coordinates [#2517](https://github.com/valhalla/valhalla/pull/2517)
   * FIXED: Simplify heading calculation for turn type. Remove undefined behavior case. [#2513](https://github.com/valhalla/valhalla/pull/2513)
   * FIXED: Always set costing name even if one is not provided for osrm serializer weight_name. [#2528](https://github.com/valhalla/valhalla/pull/2528)
   * FIXED: Make single-thread tile building reproducible: fix seed for shuffle, use concurrency configuration from the mjolnir section. [#2515](https://github.com/valhalla/valhalla/pull/2515)
   * FIXED: More Windows compatibility: build tiles and some run actions work now (including CI tests) [#2300](https://github.com/valhalla/valhalla/issues/2300)
   * FIXED: Transcoding of c++ location to pbf location used path edges in the place of filtered edges. [#2542](https://github.com/valhalla/valhalla/pull/2542)
   * FIXED: Add back whitelisting action types. [#2545](https://github.com/valhalla/valhalla/pull/2545)
   * FIXED: Allow uturns for truck costing now that we have derived deadends marked in the edge label [#2559](https://github.com/valhalla/valhalla/pull/2559)
   * FIXED: Map matching uturn trimming at the end of an edge where it wasn't needed. [#2558](https://github.com/valhalla/valhalla/pull/2558)
   * FIXED: Multicue enter roundabout [#2556](https://github.com/valhalla/valhalla/pull/2556)
   * FIXED: Changed reachability computation to take into account live speed [#2597](https://github.com/valhalla/valhalla/pull/2597)
   * FIXED: Fixed a bug where the temp files were not getting read in if you started with the construct edges or build phase for valhalla_build_tiles. [#2601](https://github.com/valhalla/valhalla/pull/2601)
   * FIXED: Updated fr-FR.json with partial translations. [#2605](https://github.com/valhalla/valhalla/pull/2605)
   * FIXED: Removed superfluous const qualifier from odin/signs [#2609](https://github.com/valhalla/valhalla/pull/2609)
   * FIXED: Internal maneuver placement [#2600](https://github.com/valhalla/valhalla/pull/2600)
   * FIXED: Complete fr-FR.json locale. [#2614](https://github.com/valhalla/valhalla/pull/2614)
   * FIXED: Don't truncate precision in polyline encoding [#2632](https://github.com/valhalla/valhalla/pull/2632)
   * FIXED: Fix all compiler warnings in sif and set to -Werror [#2642](https://github.com/valhalla/valhalla/pull/2642)
   * FIXED: Remove unnecessary maneuvers to continue straight [#2647](https://github.com/valhalla/valhalla/pull/2647)
   * FIXED: Linear reference support in route/mapmatch apis (FOW, FRC, bearing, and number of references) [#2645](https://github.com/valhalla/valhalla/pull/2645)
   * FIXED: Ambiguous local to global (with timezone information) date time conversions now all choose to use the later time instead of throwing unhandled exceptions [#2665](https://github.com/valhalla/valhalla/pull/2665)
   * FIXED: Overestimated reach caused be reenquing transition nodes without checking that they had been already expanded [#2670](https://github.com/valhalla/valhalla/pull/2670)
   * FIXED: Build with C++17 standard. Deprecated function calls are substituted with new ones. [#2669](https://github.com/valhalla/valhalla/pull/2669)
   * FIXED: Improve German post_transition_verbal instruction [#2677](https://github.com/valhalla/valhalla/pull/2677)
   * FIXED: Lane updates.  Add the turn lanes to all edges of the way.  Do not "enhance" turn lanes if they are part of a complex restriction.  Moved ProcessTurnLanes after UpdateManeuverPlacementForInternalIntersectionTurns.  Fix for a missing "uturn" indication for intersections on the previous maneuver, we were serializing an empty list. [#2679](https://github.com/valhalla/valhalla/pull/2679)
   * FIXED: Fixes OpenLr serialization [#2688](https://github.com/valhalla/valhalla/pull/2688)
   * FIXED: Internal edges can't be also a ramp or a turn channel.  Also, if an edge is marked as ramp and turn channel mark it as a ramp.  [2689](https://github.com/valhalla/valhalla/pull/2689)
   * FIXED: Check that speeds are equal for the edges going in the same direction while buildig shortcuts [#2691](https://github.com/valhalla/valhalla/pull/2691)
   * FIXED: Missing fork or bear instruction [#2683](https://github.com/valhalla/valhalla/pull/2683)
   * FIXED: Eliminate null pointer dereference in GraphReader::AreEdgesConnected [#2695](https://github.com/valhalla/valhalla/issues/2695)
   * FIXED: Fix polyline simplification float/double comparison [#2698](https://github.com/valhalla/valhalla/issues/2698)
   * FIXED: Weights were sometimes negative due to incorrect updates to elapsed_cost [#2702](https://github.com/valhalla/valhalla/pull/2702)
   * FIXED: Fix bidirectional route failures at deadends [#2705](https://github.com/valhalla/valhalla/pull/2705)
   * FIXED: Updated logic to call out a non-obvious turn [#2708](https://github.com/valhalla/valhalla/pull/2708)
   * FIXED: valhalla_build_statistics multithreaded mode fixed [#2707](https://github.com/valhalla/valhalla/pull/2707)
   * FIXED: If infer_internal_intersections is true then allow internals that are also ramps or TCs. Without this we produce an extra continue manuever.  [#2710](https://github.com/valhalla/valhalla/pull/2710)
   * FIXED: We were routing down roads that should be destination only. Now we mark roads with motor_vehicle=destination and motor_vehicle=customers or access=destination and access=customers as destination only. [#2722](https://github.com/valhalla/valhalla/pull/2722)
   * FIXED: Replace all Python2 print statements with Python3 syntax [#2716](https://github.com/valhalla/valhalla/issues/2716)
   * FIXED: Some HGT files not found [#2723](https://github.com/valhalla/valhalla/issues/2723)
   * FIXED: Fix PencilPointUturn detection by removing short-edge check and updating angle threshold [#2725](https://github.com/valhalla/valhalla/issues/2725)
   * FIXED: Fix invalid continue/bear maneuvers [#2729](https://github.com/valhalla/valhalla/issues/2729)
   * FIXED: Fixes an issue that lead to double turns within a very short distance, when instead, it should be a u-turn. We now collapse double L turns or double R turns in short non-internal intersections to u-turns. [#2740](https://github.com/valhalla/valhalla/pull/2740)
   * FIXED: fixes an issue that lead to adding an extra maneuver. We now combine a current maneuver short length non-internal edges (left or right) with the next maneuver that is a kRampStraight. [#2741](https://github.com/valhalla/valhalla/pull/2741)
   * FIXED: Reduce verbose instructions by collapsing small end ramp forks [#2762](https://github.com/valhalla/valhalla/issues/2762)
   * FIXED: Remove redundant return statements [#2776](https://github.com/valhalla/valhalla/pull/2776)
   * FIXED: Added unit test for BuildAdminFromPBF() to test GEOS 3.9 update. [#2787](https://github.com/valhalla/valhalla/pull/2787)
   * FIXED: Add support for geos-3.9 c++ api [#2739](https://github.com/valhalla/valhalla/issues/2739)
   * FIXED: Fix check for live speed validness [#2797](https://github.com/valhalla/valhalla/pull/2797)

* **Enhancement**
   * ADDED: Matrix of Bike Share [#2590](https://github.com/valhalla/valhalla/pull/2590)
   * ADDED: Add ability to provide custom implementation for candidate collection in CandidateQuery. [#2328](https://github.com/valhalla/valhalla/pull/2328)
   * ADDED: Cancellation of tile downloading. [#2319](https://github.com/valhalla/valhalla/pull/2319)
   * ADDED: Return the coordinates of the nodes isochrone input locations snapped to [#2111](https://github.com/valhalla/valhalla/pull/2111)
   * ADDED: Allows more complicated routes in timedependent a-star before timing out [#2068](https://github.com/valhalla/valhalla/pull/2068)
   * ADDED: Guide signs and junction names [#2096](https://github.com/valhalla/valhalla/pull/2096)
   * ADDED: Added a bool to the config indicating whether to use commercially set attributes.  Added logic to not call IsIntersectionInternal if this is a commercial data set.  [#2132](https://github.com/valhalla/valhalla/pull/2132)
   * ADDED: Removed commerical data set bool to the config and added more knobs for data.  Added infer_internal_intersections, infer_turn_channels, apply_country_overrides, and use_admin_db.  [#2173](https://github.com/valhalla/valhalla/pull/2173)
   * ADDED: Allow using googletest in unit tests and convert all tests to it (old test.cc is completely removed). [#2128](https://github.com/valhalla/valhalla/pull/2128)
   * ADDED: Add guidance view capability. [#2209](https://github.com/valhalla/valhalla/pull/2209)
   * ADDED: Collect turn cost information as path is formed so that it can be seralized out for trace attributes or osrm flavored intersections. Also add shape_index to osrm intersections. [#2207](https://github.com/valhalla/valhalla/pull/2207)
   * ADDED: Added alley factor to autocost.  Factor is defaulted at 1.0f or do not avoid alleys. [#2246](https://github.com/valhalla/valhalla/pull/2246)
   * ADDED: Support unlimited speed limits where maxspeed=none. [#2251](https://github.com/valhalla/valhalla/pull/2251)
   * ADDED: Implement improved Reachability check using base class Dijkstra. [#2243](https://github.com/valhalla/valhalla/pull/2243)
   * ADDED: Gurka integration test framework with ascii-art maps [#2244](https://github.com/valhalla/valhalla/pull/2244)
   * ADDED: Add to the stop impact when transitioning from higher to lower class road and we are not on a turn channel or ramp. Also, penalize lefts when driving on the right and vice versa. [#2282](https://github.com/valhalla/valhalla/pull/2282)
   * ADDED: Added reclassify_links, use_direction_on_ways, and allow_alt_name as config options.  If `use_direction_on_ways = true` then use `direction` and `int_direction` on the way to update the directional for the `ref` and `int_ref`.  Also, copy int_efs to the refs. [#2285](https://github.com/valhalla/valhalla/pull/2285)
   * ADDED: Add support for live traffic. [#2268](https://github.com/valhalla/valhalla/pull/2268)
   * ADDED: Implement per-location search filters for functional road class and forms of way. [#2289](https://github.com/valhalla/valhalla/pull/2289)
   * ADDED: Approach, multi-cue, and length updates [#2313](https://github.com/valhalla/valhalla/pull/2313)
   * ADDED: Speed up timezone differencing calculation if cache is provided. [#2316](https://github.com/valhalla/valhalla/pull/2316)
   * ADDED: Added rapidjson/schema.h to baldr/rapidjson_util.h to make it available for use within valhalla. [#2330](https://github.com/valhalla/valhalla/issues/2330)
   * ADDED: Support decimal precision for height values in elevation service. Also support polyline5 for encoded polylines input and output to elevation service. [#2324](https://github.com/valhalla/valhalla/pull/2324)
   * ADDED: Use both imminent and distant verbal multi-cue phrases. [#2353](https://github.com/valhalla/valhalla/pull/2353)
   * ADDED: Split parsing stage into 3 separate stages. [#2339](https://github.com/valhalla/valhalla/pull/2339)
   * CHANGED: Speed up graph enhancing by avoiding continuous unordered_set rebuilding [#2349](https://github.com/valhalla/valhalla/pull/2349)
   * CHANGED: Skip calling out to Lua for nodes/ways/relations with not tags - speeds up parsing. [#2351](https://github.com/valhalla/valhalla/pull/2351)
   * CHANGED: Switch to LuaJIT for lua scripting - speeds up file parsing [#2352](https://github.com/valhalla/valhalla/pull/2352)
   * ADDED: Ability to create OpenLR records from raw data. [#2356](https://github.com/valhalla/valhalla/pull/2356)
   * ADDED: Revamp length phrases [#2359](https://github.com/valhalla/valhalla/pull/2359)
   * CHANGED: Do not allocate memory in skadi if we don't need it. [#2373](https://github.com/valhalla/valhalla/pull/2373)
   * CHANGED: Map matching: throw error (443/NoSegment) when no candidate edges are available. [#2370](https://github.com/valhalla/valhalla/pull/2370/)
   * ADDED: Add sk-SK.json (slovak) localization file. [#2376](https://github.com/valhalla/valhalla/pull/2376)
   * ADDED: Extend roundabout phrases. [#2378](https://github.com/valhalla/valhalla/pull/2378)
   * ADDED: More roundabout phrase tests. [#2382](https://github.com/valhalla/valhalla/pull/2382)
   * ADDED: Update the turn and continue phrases to include junction names and guide signs. [#2386](https://github.com/valhalla/valhalla/pull/2386)
   * ADDED: Add the remaining guide sign toward phrases [#2389](https://github.com/valhalla/valhalla/pull/2389)
   * ADDED: The ability to allow immediate uturns at trace points in a map matching request [#2380](https://github.com/valhalla/valhalla/pull/2380)
   * ADDED: Add utility functions to Signs. [#2390](https://github.com/valhalla/valhalla/pull/2390)
   * ADDED: Unified time tracking for all algorithms that support time-based graph expansion. [#2278](https://github.com/valhalla/valhalla/pull/2278)
   * ADDED: Add rail_ferry use and costing. [#2408](https://github.com/valhalla/valhalla/pull/2408)
   * ADDED: `street_side_max_distance`, `display_lat` and `display_lon` to `locations` in input for better control of routing side of street [#1769](https://github.com/valhalla/valhalla/pull/1769)
   * ADDED: Add addtional exit phrases. [#2421](https://github.com/valhalla/valhalla/pull/2421)
   * ADDED: Add Japanese locale, update German. [#2432](https://github.com/valhalla/valhalla/pull/2432)
   * ADDED: Gurka expect_route refactor [#2435](https://github.com/valhalla/valhalla/pull/2435)
   * ADDED: Add option to suppress roundabout exits [#2437](https://github.com/valhalla/valhalla/pull/2437)
   * ADDED: Add Greek locale. [#2438](https://github.com/valhalla/valhalla/pull/2438)
   * ADDED (back): Support for 64bit wide way ids in the edgeinfo structure with no impact to size for data sources with ids 32bits wide. [#2422](https://github.com/valhalla/valhalla/pull/2422)
   * ADDED: Support for 64bit osm node ids in parsing stage of tile building [#2422](https://github.com/valhalla/valhalla/pull/2422)
   * CHANGED: Point2/PointLL are now templated to allow for higher precision coordinate math when desired [#2429](https://github.com/valhalla/valhalla/pull/2429)
   * ADDED: Optional OpenLR Encoded Path Edges in API Response [#2424](https://github.com/valhalla/valhalla/pull/2424)
   * ADDED: Add explicit include for sstream to be compatible with msvc_x64 toolset. [#2449](https://github.com/valhalla/valhalla/pull/2449)
   * ADDED: Properly split returned path if traffic conditions change partway along edges [#2451](https://github.com/valhalla/valhalla/pull/2451/files)
   * ADDED: Add Dutch locale. [#2464](https://github.com/valhalla/valhalla/pull/2464)
   * ADDED: Check with address sanititizer in CI. Add support for undefined behavior sanitizer. [#2487](https://github.com/valhalla/valhalla/pull/2487)
   * ADDED: Ability to recost a path and increased cost/time details along the trippath and json output [#2425](https://github.com/valhalla/valhalla/pull/2425)
   * ADDED: Add the ability to do bikeshare based (ped/bike) multimodal routing [#2031](https://github.com/valhalla/valhalla/pull/2031)
   * ADDED: Route through restrictions enabled by introducing a costing option. [#2469](https://github.com/valhalla/valhalla/pull/2469)
   * ADDED: Migrated to Ubuntu 20.04 base-image [#2508](https://github.com/valhalla/valhalla/pull/2508)
   * CHANGED: Speed up parseways stage by avoiding multiple string comparisons [#2518](https://github.com/valhalla/valhalla/pull/2518)
   * CHANGED: Speed up enhance stage by avoiding GraphTileBuilder copying [#2468](https://github.com/valhalla/valhalla/pull/2468)
   * ADDED: Costing options now includes shortest flag which favors shortest path routes [#2555](https://github.com/valhalla/valhalla/pull/2555)
   * ADDED: Incidents in intersections [#2547](https://github.com/valhalla/valhalla/pull/2547)
   * CHANGED: Refactor mapmatching configuration to use a struct (instead of `boost::property_tree::ptree`). [#2485](https://github.com/valhalla/valhalla/pull/2485)
   * ADDED: Save exit maneuver's begin heading when combining enter & exit roundabout maneuvers. [#2554](https://github.com/valhalla/valhalla/pull/2554)
   * ADDED: Added new urban flag that can be set if edge is within city boundaries to data processing; new use_urban_tag config option; added to osrm response within intersections. [#2522](https://github.com/valhalla/valhalla/pull/2522)
   * ADDED: Parses OpenLr of type PointAlongLine [#2565](https://github.com/valhalla/valhalla/pull/2565)
   * ADDED: Use edge.is_urban is set for serializing is_urban. [#2568](https://github.com/valhalla/valhalla/pull/2568)
   * ADDED: Added new rest/service area uses on the edge. [#2533](https://github.com/valhalla/valhalla/pull/2533)
   * ADDED: Dependency cache for Azure [#2567](https://github.com/valhalla/valhalla/pull/2567)
   * ADDED: Added flexibility to remove the use of the admindb and to use the country and state iso from the tiles; [#2579](https://github.com/valhalla/valhalla/pull/2579)
   * ADDED: Added toll gates and collection points (gantry) to the node;  [#2532](https://github.com/valhalla/valhalla/pull/2532)
   * ADDED: Added osrm serialization for rest/service areas and admins. [#2594](https://github.com/valhalla/valhalla/pull/2594)
   * CHANGED: Improved Russian localization; [#2593](https://github.com/valhalla/valhalla/pull/2593)
   * ADDED: Support restricted class in intersection annotations [#2589](https://github.com/valhalla/valhalla/pull/2589)
   * ADDED: Added trail type trace [#2606](https://github.com/valhalla/valhalla/pull/2606)
   * ADDED: Added tunnel names to the edges as a tagged name.  [#2608](https://github.com/valhalla/valhalla/pull/2608)
   * CHANGED: Moved incidents to the trip leg and cut the shape of the leg at that location [#2610](https://github.com/valhalla/valhalla/pull/2610)
   * ADDED: Costing option to ignore_closures when routing with current flow [#2615](https://github.com/valhalla/valhalla/pull/2615)
   * ADDED: Cross-compilation ability with MinGW64 [#2619](https://github.com/valhalla/valhalla/pull/2619)
   * ADDED: Defines the incident tile schema and incident metadata [#2620](https://github.com/valhalla/valhalla/pull/2620)
   * ADDED: Moves incident serializer logic into a generic serializer [#2621](https://github.com/valhalla/valhalla/pull/2621)
   * ADDED: Incident loading singleton for continually refreshing incident tiles[#2573](https://github.com/valhalla/valhalla/pull/2573)
   * ADDED: One shot mode to valhalla_service so you can run a single request of any type without starting a server [#2624](https://github.com/valhalla/valhalla/pull/2624)
   * ADDED: Adds text instructions to OSRM output [#2625](https://github.com/valhalla/valhalla/pull/2625)
   * ADDED: Adds support for alternate routes [#2626](https://github.com/valhalla/valhalla/pull/2626)
   * CHANGED: Switch Python bindings generator from boost.python to header-only pybind11[#2644](https://github.com/valhalla/valhalla/pull/2644)
   * ADDED: Add support of input file for one-shot mode of valhalla_service [#2648](https://github.com/valhalla/valhalla/pull/2648)
   * ADDED: Linear reference support to locate api [#2645](https://github.com/valhalla/valhalla/pull/2645)
   * ADDED: Implemented OSRM-like turn duration calculation for car. Uses it now in auto costing. [#2651](https://github.com/valhalla/valhalla/pull/2651)
   * ADDED: Enhanced turn lane information in guidance [#2653](https://github.com/valhalla/valhalla/pull/2653)
   * ADDED: `top_speed` option for all motorized vehicles [#2667](https://github.com/valhalla/valhalla/issues/2667)
   * CHANGED: Move turn_lane_direction helper to odin/util [#2675](https://github.com/valhalla/valhalla/pull/2675)
   * ADDED: Add annotations to osrm response including speed limits, unit and sign conventions [#2668](https://github.com/valhalla/valhalla/pull/2668)
   * ADDED: Added functions for predicted speeds encoding-decoding [#2674](https://github.com/valhalla/valhalla/pull/2674)
   * ADDED: Time invariant routing via the bidirectional algorithm. This has the effect that when time dependent routes (arrive_by and depart_at) fall back to bidirectional due to length restrictions they will actually use the correct time of day for one of the search directions [#2660](https://github.com/valhalla/valhalla/pull/2660)
   * ADDED: If the length of the edge is greater than kMaxEdgeLength, then consider this a catastrophic error if the should_error bool is true in the set_length function. [2678](https://github.com/valhalla/valhalla/pull/2678)
   * ADDED: Moved lat,lon coordinates structures from single to double precision. Improves geometry accuracy noticibly at zooms above 17 as well as coordinate snapping and any other geometric operations. Addes about a 2% performance pentalty for standard routes. Graph nodes now have 7 digits of precision.  [#2693](https://github.com/valhalla/valhalla/pull/2693)
   * ADDED: Added signboards to guidance views.  [#2687](https://github.com/valhalla/valhalla/pull/2687)
   * ADDED: Regular speed on shortcut edges is calculated with turn durations taken into account. Truck, motorcycle and motorscooter profiles use OSRM-like turn duration. [#2662](https://github.com/valhalla/valhalla/pull/2662)
   * CHANGED: Remove astar algorithm and replace its use with timedep_forward as its redundant [#2706](https://github.com/valhalla/valhalla/pull/2706)
   * ADDED: Recover and recost all shortcuts in final path for bidirectional astar algorithm [#2711](https://github.com/valhalla/valhalla/pull/2711)
   * ADDED: An option for shortcut recovery to be cached at start up to reduce the time it takes to do so on the fly [#2714](https://github.com/valhalla/valhalla/pull/2714)
   * ADDED: If width <= 1.9 then no access for auto, truck, bus, taxi, emergency and hov. [#2713](https://github.com/valhalla/valhalla/pull/2713)
   * ADDED: Centroid/Converge/Rendezvous/Meet API which allows input locations to find a least cost convergence point from all locations [#2734](https://github.com/valhalla/valhalla/pull/2734)
   * ADDED: Added support to process the sump_buster tag.  Also, fixed a few small access bugs for nodes. [#2731](https://github.com/valhalla/valhalla/pull/2731)
   * ADDED: Log message if failed to create tiles directory. [#2738](https://github.com/valhalla/valhalla/pull/2738)
   * CHANGED: Tile memory is only owned by the GraphTile rather than shared amongst copies of the graph tile (in GraphReader and TileCaches). [#2340](https://github.com/valhalla/valhalla/pull/2340)
   * ADDED: Add Estonian locale. [#2748](https://github.com/valhalla/valhalla/pull/2748)
   * CHANGED: Handle GraphTile objects as smart pointers [#2703](https://github.com/valhalla/valhalla/pull/2703)
   * CHANGED: Improve stability with no RTTI build [#2759](https://github.com/valhalla/valhalla/pull/2759) and [#2760](https://github.com/valhalla/valhalla/pull/2760)
   * CHANGED: Change generic service roads to a new Use=kServiceRoad. This is for highway=service without other service= tags (such as driveway, alley, parking aisle) [#2419](https://github.com/valhalla/valhalla/pull/2419)
   * ADDED: Isochrones support isodistance lines as well [#2699](https://github.com/valhalla/valhalla/pull/2699)
   * ADDED: Add support for ignoring live traffic closures for waypoints [#2685](https://github.com/valhalla/valhalla/pull/2685)
   * ADDED: Add use_distance to auto cost to allow choosing between two primary cost components, time or distance [#2771](https://github.com/valhalla/valhalla/pull/2771)
   * CHANGED: nit: Enables compiler warnings in part of loki module [#2767](https://github.com/valhalla/valhalla/pull/2767)
   * CHANGED: Reducing the number of uturns by increasing the cost to for them to 9.5f. Note: Did not increase the cost for motorcycles or motorscooters. [#2770](https://github.com/valhalla/valhalla/pull/2770)
   * ADDED: Add option to use thread-safe GraphTile's reference counter. [#2772](https://github.com/valhalla/valhalla/pull/2772)
   * CHANGED: nit: Enables compiler warnings in part of thor module [#2768](https://github.com/valhalla/valhalla/pull/2768)
   * ADDED: Add costing option `use_tracks` to avoid or favor tracks in route. [#2769](https://github.com/valhalla/valhalla/pull/2769)
   * CHANGED: chore: Updates libosmium [#2786](https://github.com/valhalla/valhalla/pull/2786)
   * CHANGED: Optimize double bucket queue to reduce memory reallocations. [#2719](https://github.com/valhalla/valhalla/pull/2719)
   * CHANGED: Collapse merge maneuvers [#2773](https://github.com/valhalla/valhalla/pull/2773)
   * CHANGED: Add shortcuts to the tiles' bins so we can find them when doing spatial lookups. [#2744](https://github.com/valhalla/valhalla/pull/2744)

## Release Date: 2019-11-21 Valhalla 3.0.9
* **Bug Fix**
   * FIXED: Changed reachability computation to consider both directions of travel wrt candidate edges [#1965](https://github.com/valhalla/valhalla/pull/1965)
   * FIXED: toss ways where access=private and highway=service and service != driveway. [#1960](https://github.com/valhalla/valhalla/pull/1960)
   * FIXED: Fix search_cutoff check in loki correlate_node. [#2023](https://github.com/valhalla/valhalla/pull/2023)
   * FIXED: Computes notion of a deadend at runtime in bidirectional a-star which fixes no-route with a complicated u-turn. [#1982](https://github.com/valhalla/valhalla/issues/1982)
   * FIXED: Fix a bug with heading filter at nodes. [#2058](https://github.com/valhalla/valhalla/pull/2058)
   * FIXED: Bug in map matching continuity checking such that continuity must only be in the forward direction. [#2029](https://github.com/valhalla/valhalla/pull/2029)
   * FIXED: Allow setting the time for map matching paths such that the time is used for speed lookup. [#2030](https://github.com/valhalla/valhalla/pull/2030)
   * FIXED: Don't use density factor for transition cost when user specified flag disables flow speeds. [#2048](https://github.com/valhalla/valhalla/pull/2048)
   * FIXED: Map matching trace_route output now allows for discontinuities in the match though multi match is not supported in valhalla route output. [#2049](https://github.com/valhalla/valhalla/pull/2049)
   * FIXED: Allows routes with no time specified to use time conditional edges and restrictions with a flag denoting as much [#2055](https://github.com/valhalla/valhalla/pull/2055)
   * FIXED: Fixed a bug with 'current' time type map matches. [#2060](https://github.com/valhalla/valhalla/pull/2060)
   * FIXED: Fixed a bug with time dependent expansion in which the expansion distance heuristic was not being used. [#2064](https://github.com/valhalla/valhalla/pull/2064)

* **Enhancement**
   * ADDED: Establish pinpoint test pattern [#1969](https://github.com/valhalla/valhalla/pull/1969)
   * ADDED: Suppress relative direction in ramp/exit instructions if it matches driving side of street [#1990](https://github.com/valhalla/valhalla/pull/1990)
   * ADDED: Added relative direction to the merge maneuver [#1989](https://github.com/valhalla/valhalla/pull/1989)
   * ADDED: Refactor costing to better handle multiple speed datasources [#2026](https://github.com/valhalla/valhalla/pull/2026)
   * ADDED: Better usability of curl for fetching tiles on the fly [#2026](https://github.com/valhalla/valhalla/pull/2026)
   * ADDED: LRU cache scheme for tile storage [#2026](https://github.com/valhalla/valhalla/pull/2026)
   * ADDED: GraphTile size check [#2026](https://github.com/valhalla/valhalla/pull/2026)
   * ADDED: Pick more sane values for highway and toll avoidance [#2026](https://github.com/valhalla/valhalla/pull/2026)
   * ADDED: Refactor adding predicted speed info to speed up process [#2026](https://github.com/valhalla/valhalla/pull/2026)
   * ADDED: Allow selecting speed data sources at request time [#2026](https://github.com/valhalla/valhalla/pull/2026)
   * ADDED: Allow disabling certain neighbors in connectivity map [#2026](https://github.com/valhalla/valhalla/pull/2026)
   * ADDED: Allows routes with time-restricted edges if no time specified and notes restriction in response [#1992](https://github.com/valhalla/valhalla/issues/1992)
   * ADDED: Runtime deadend detection to timedependent a-star. [#2059](https://github.com/valhalla/valhalla/pull/2059)

## Release Date: 2019-09-06 Valhalla 3.0.8
* **Bug Fix**
   * FIXED: Added logic to detect if user is to merge to the left or right [#1892](https://github.com/valhalla/valhalla/pull/1892)
   * FIXED: Overriding the destination_only flag when reclassifying ferries; Also penalizing ferries with a 5 min. penalty in the cost to allow us to avoid destination_only the majority of the time except when it is necessary. [#1895](https://github.com/valhalla/valhalla/pull/1905)
   * FIXED: Suppress forks at motorway junctions and intersecting service roads [#1909](https://github.com/valhalla/valhalla/pull/1909)
   * FIXED: Enhanced fork assignment logic [#1912](https://github.com/valhalla/valhalla/pull/1912)
   * FIXED: Added logic to fall back to return country poly if no state and updated lua for Metro Manila and Ireland [#1910](https://github.com/valhalla/valhalla/pull/1910)
   * FIXED: Added missing motorway fork instruction [#1914](https://github.com/valhalla/valhalla/pull/1914)
   * FIXED: Use begin street name for osrm compat mode [#1916](https://github.com/valhalla/valhalla/pull/1916)
   * FIXED: Added logic to fix missing highway cardinal directions in the US [#1917](https://github.com/valhalla/valhalla/pull/1917)
   * FIXED: Handle forward traversable significant road class intersecting edges [#1928](https://github.com/valhalla/valhalla/pull/1928)
   * FIXED: Fixed bug with shape trimming that impacted Uturns at Via locations. [#1935](https://github.com/valhalla/valhalla/pull/1935)
   * FIXED: Dive bomb updates.  Updated default speeds for urban areas based on roadclass for the enhancer.  Also, updated default speeds based on roadclass in lua.  Fixed an issue where we were subtracting 1 from uint32_t when 0 for stop impact.  Updated reclassify link logic to allow residential roads to be added to the tree, but we only downgrade the links to tertiary.  Updated TransitionCost functions to add 1.5 to the turncost when transitioning from a ramp to a non ramp and vice versa.  Also, added 0.5f to the turncost if the edge is a roundabout. [#1931](https://github.com/valhalla/valhalla/pull/1931)

* **Enhancement**
   * ADDED: Caching url fetched tiles to disk [#1887](https://github.com/valhalla/valhalla/pull/1887)
   * ADDED: filesystem::remove_all [#1887](https://github.com/valhalla/valhalla/pull/1887)
   * ADDED: Minimum enclosing bounding box tool [#1887](https://github.com/valhalla/valhalla/pull/1887)
   * ADDED: Use constrained flow speeds in bidirectional_astar.cc [#1907](https://github.com/valhalla/valhalla/pull/1907)
   * ADDED: Bike Share Stations are now in the graph which should set us up to do multimodal walk/bike scenarios [#1852](https://github.com/valhalla/valhalla/pull/1852)

## Release Date: 2019-7-18 Valhalla 3.0.7
* **Bug Fix**
   * FIXED: Fix pedestrian fork [#1886](https://github.com/valhalla/valhalla/pull/1886)

## Release Date: 2019-7-15 Valhalla 3.0.6
* **Bug Fix**
   * FIXED: Admin name changes. [#1853](https://github.com/valhalla/valhalla/pull/1853) Ref: [#1854](https://github.com/valhalla/valhalla/issues/1854)
   * FIXED: valhalla_add_predicted_traffic was overcommitted while gathering stats. Added a clear. [#1857](https://github.com/valhalla/valhalla/pull/1857)
   * FIXED: regression in map matching when moving to valhalla v3.0.0 [#1863](https://github.com/valhalla/valhalla/pull/1863)
   * FIXED: last step shape in osrm serializer should be 2 of the same point [#1867](https://github.com/valhalla/valhalla/pull/1867)
   * FIXED: Shape trimming at the beginning and ending of the route to not be degenerate [#1876](https://github.com/valhalla/valhalla/pull/1876)
   * FIXED: Duplicate waypoints in osrm serializer [#1880](https://github.com/valhalla/valhalla/pull/1880)
   * FIXED: Updates for heading precision [#1881](https://github.com/valhalla/valhalla/pull/1881)
   * FIXED: Map matching allowed untraversable edges at start of route [#1884](https://github.com/valhalla/valhalla/pull/1884)

* **Enhancement**
   * ADDED: Use the same protobuf object the entire way through the request process [#1837](https://github.com/valhalla/valhalla/pull/1837)
   * ADDED: Enhanced turn lane processing [#1859](https://github.com/valhalla/valhalla/pull/1859)
   * ADDED: Add global_synchronized_cache in valhalla_build_config [#1851](https://github.com/valhalla/valhalla/pull/1851)

## Release Date: 2019-06-04 Valhalla 3.0.5
* **Bug Fix**
   * FIXED: Protect against unnamed rotaries and routes that end in roundabouts not turning off rotary logic [#1840](https://github.com/valhalla/valhalla/pull/1840)

* **Enhancement**
   * ADDED: Add turn lane info at maneuver point [#1830](https://github.com/valhalla/valhalla/pull/1830)

## Release Date: 2019-05-31 Valhalla 3.0.4
* **Bug Fix**
   * FIXED: Improved logic to decide between bear vs. continue [#1798](https://github.com/valhalla/valhalla/pull/1798)
   * FIXED: Bicycle costing allows use of roads with all surface values, but with a penalty based on bicycle type. However, the edge filter totally disallows bad surfaces for some bicycle types, creating situations where reroutes fail if a rider uses a road with a poor surface. [#1800](https://github.com/valhalla/valhalla/pull/1800)
   * FIXED: Moved complex restrictions building to before validate. [#1805](https://github.com/valhalla/valhalla/pull/1805)
   * FIXED: Fix bicycle edge filter whan avoid_bad_surfaces = 1.0 [#1806](https://github.com/valhalla/valhalla/pull/1806)
   * FIXED: Replace the EnhancedTripPath class inheritance with aggregation [#1807](https://github.com/valhalla/valhalla/pull/1807)
   * FIXED: Replace the old timezone shape zip file every time valhalla_build_timezones is ran [#1817](https://github.com/valhalla/valhalla/pull/1817)
   * FIXED: Don't use island snapped edge candidates (from disconnected components or low reach edges) when we rejected other high reachability edges that were closer [#1835](https://github.com/valhalla/valhalla/pull/1835)

## Release Date: 2019-05-08 Valhalla 3.0.3
* **Bug Fix**
   * FIXED: Fixed a rare loop condition in route matcher (edge walking to match a trace).
   * FIXED: Fixed VACUUM ANALYZE syntax issue.  [#1704](https://github.com/valhalla/valhalla/pull/1704)
   * FIXED: Fixed the osrm maneuver type when a maneuver has the to_stay_on attribute set.  [#1714](https://github.com/valhalla/valhalla/pull/1714)
   * FIXED: Fixed osrm compatibility mode attributes.  [#1716](https://github.com/valhalla/valhalla/pull/1716)
   * FIXED: Fixed rotary/roundabout issues in Valhalla OSRM compatibility.  [#1727](https://github.com/valhalla/valhalla/pull/1727)
   * FIXED: Fixed the destinations assignment for exit names in OSRM compatibility mode. [#1732](https://github.com/valhalla/valhalla/pull/1732)
   * FIXED: Enhance merge maneuver type assignment. [#1735](https://github.com/valhalla/valhalla/pull/1735)
   * FIXED: Fixed fork assignments and on ramps for OSRM compatibility mode. [#1738](https://github.com/valhalla/valhalla/pull/1738)
   * FIXED: Fixed cardinal direction on reference names when forward/backward tag is present on relations. Fixes singly digitized roads with opposing directional modifiers. [#1741](https://github.com/valhalla/valhalla/pull/1741)
   * FIXED: Fixed fork assignment and narrative logic when a highway ends and splits into multiple ramps. [#1742](https://github.com/valhalla/valhalla/pull/1742)
   * FIXED: Do not use any avoid edges as origin or destination of a route, matrix, or isochrone. [#1745](https://github.com/valhalla/valhalla/pull/1745)
   * FIXED: Add leg summary and remove unused hint attribute for OSRM compatibility mode. [#1753](https://github.com/valhalla/valhalla/pull/1753)
   * FIXED: Improvements for pedestrian forks, pedestrian roundabouts, and continue maneuvers. [#1768](https://github.com/valhalla/valhalla/pull/1768)
   * FIXED: Added simplified overview for OSRM response and added use_toll logic back to truck costing. [#1765](https://github.com/valhalla/valhalla/pull/1765)
   * FIXED: temp fix for location distance bug [#1774](https://github.com/valhalla/valhalla/pull/1774)
   * FIXED: Fix pedestrian routes using walkway_factor [#1780](https://github.com/valhalla/valhalla/pull/1780)
   * FIXED: Update the begin and end heading of short edges based on use [#1783](https://github.com/valhalla/valhalla/pull/1783)
   * FIXED: GraphReader::AreEdgesConnected update.  If transition count == 0 return false and do not call transition function. [#1786](https://github.com/valhalla/valhalla/pull/1786)
   * FIXED: Only edge candidates that were used in the path are send to serializer: [1788](https://github.com/valhalla/valhalla/pull/1788)
   * FIXED: Added logic to prevent the removal of a destination maneuver when ending on an internal edge [#1792](https://github.com/valhalla/valhalla/pull/1792)
   * FIXED: Fixed instructions when starting on an internal edge [#1796](https://github.com/valhalla/valhalla/pull/1796)

* **Enhancement**
   * Add the ability to run valhalla_build_tiles in stages. Specify the begin_stage and end_stage as command line options. Also cleans up temporary files as the last stage in the pipeline.
   * Add `remove` to `filesystem` namespace. [#1752](https://github.com/valhalla/valhalla/pull/1752)
   * Add TaxiCost into auto costing options.
   * Add `preferred_side` to allow per-location filtering of edges based on the side of the road the location is on and the driving side for that locale.
   * Slightly decreased the internal side-walk factor to .90f to favor roads with attached sidewalks. This impacts roads that have added sidewalk:left, sidewalk:right or sidewalk:both OSM tags (these become attributes on each directedEdge). The user can then avoid/penalize dedicated sidewalks and walkways, when they increase the walkway_factor. Since we slightly decreased the sidewalk_factor internally and only favor sidewalks if use is tagged as sidewalk_left or sidewalk_right, we should tend to route on roads with attached sidewalks rather than separate/dedicated sidewalks, allowing for more road names to be called out since these are labeled more.
   * Add `via` and `break_through` location types [#1737](https://github.com/valhalla/valhalla/pull/1737)
   * Add `street_side_tolerance` and `search_cutoff` to input `location` [#1777](https://github.com/valhalla/valhalla/pull/1777)
   * Return the Valhalla error `Path distance exceeds the max distance limit` for OSRM responses when the route is greater than the service limits. [#1781](https://github.com/valhalla/valhalla/pull/1781)

## Release Date: 2019-01-14 Valhalla 3.0.2
* **Bug Fix**
   * FIXED: Transit update - fix dow and exception when after midnight trips are normalized [#1682](https://github.com/valhalla/valhalla/pull/1682)
   * FIXED: valhalla_convert_transit segfault - GraphTileBuilder has null GraphTileHeader [#1683](https://github.com/valhalla/valhalla/issues/1683)
   * FIXED: Fix crash for trace_route with osrm serialization. Was passing shape rather than locations to the waypoint method.
   * FIXED: Properly set driving_side based on data set in TripPath.
   * FIXED: A bad bicycle route exposed an issue with bidirectional A* when the origin and destination edges are connected. Use A* in these cases to avoid requiring a high cost threshold in BD A*.
   * FIXED: x86 and x64 data compatibility was fixed as the structures weren't aligned.
   * FIXED: x86 tests were failing due mostly to floating point issues and the aforementioned structure misalignment.
* **Enhancement**
   * Add a durations list (delta time between each pair of trace points), a begin_time and a use_timestamp flag to trace_route requests. This allows using the input trace timestamps or durations plus the begin_time to compute elapsed time at each edge in the matched path (rather than using costing methods).
   * Add support for polyline5 encoding for OSRM formatted output.
* **Note**
   * Isochrones and openlr are both noted as not working with release builds for x86 (32bit) platforms. We'll look at getting this fixed in a future release

## Release Date: 2018-11-21 Valhalla 3.0.1
* **Bug Fix**
   * FIXED: Fixed a rare, but serious bug with bicycle costing. ferry_factor_ in bicycle costing shadowed the data member in the base dynamic cost class, leading to an unitialized variable. Occasionally, this would lead to negative costs which caused failures. [#1663](https://github.com/valhalla/valhalla/pull/1663)
   * FIXED: Fixed use of units in OSRM compatibility mode. [#1662](https://github.com/valhalla/valhalla/pull/1662)

## Release Date: 2018-11-21 Valhalla 3.0.0
* **NOTE**
   * This release changes the Valhalla graph tile formats to make the tile data more efficient and flexible. Tile data is incompatible with Valhalla 2.x builds, and code for 3.x is incompatible with data built for Valahalla 2.x versions. Valhalla tile sizes are slightly smaller (for datasets using elevation information the size savings is over 10%). In addition, there is increased flexibility for creating different variants of tiles to support different applications (e.g. bicycle only, or driving only).
* **Enhancement**
   * Remove the use of DirectedEdge for transitions between nodes on different hierarchy levels. A new structure, NodeTransition, is now used to transition to nodes on different hierarchy level. This saves space since only the end node GraphId is needed for the transitions (and DirectedEdge is a large data structure).
   * Change the NodeInfo lat,lon to use an offset from the tile base lat,lon. This potentially allows higher precision than using float, but more importantly saves space and allows support for NodeTransitions as well as spare for future growth.
   * Remove the EdgeElevation structure and max grade information into DirectedEdge and mean elevation into EdgeInfo. This saves space.
   * Reduce wayid to 32 bits. This allows sufficient growth when using OpenStreetMap data and frees space in EdgeInfo (allows moving speed limit and mean elevation from other structures).
   * Move name consistency from NodeInfo to DirectedEdge. This allows a more efficient lookup of name consistency.
   * Update all path algorithms to use NodeTransition logic rather than special DirectedEdge transition types. This simplifies PathAlgorithms slightly and removes some conditional logic.
   * Add an optional GraphFilter stage to tile building pipeline. This allows removal of edges and nodes based on access. This allows bicycle only, pedestrian only, or driving only datasets (or combinations) to be created - allowing smaller datasets for special purpose applications.
* **Deprecate**
   * Valhalla 3.0 removes support for OSMLR.

## Release Date: 2018-11-20 Valhalla 2.7.2
* **Enhancement**
   * UPDATED: Added a configuration variable for max_timedep_distance. This is used in selecting the path algorithm and provides the maximum distance between locations when choosing a time dependent path algorithm (other than multi modal). Above this distance, bidirectional A* is used with no time dependencies.
   * UPDATED: Remove transition edges from priority queue in Multimodal methods.
   * UPDATED: Fully implement street names and exit signs with ability to identify route numbers. [#1635](https://github.com/valhalla/valhalla/pull/1635)
* **Bug Fix**
   * FIXED: A timed-turned restriction should not be applied when a non-timed route is executed.  [#1615](https://github.com/valhalla/valhalla/pull/1615)
   * FIXED: Changed unordered_map to unordered_multimap for polys. Poly map can contain the same key but different multi-polygons. For example, islands for a country or timezone polygons for a country.
   * FIXED: Fixed timezone db issue where TZIDs did not exist in the Howard Hinnant date time db that is used in the date_time class for tz indexes.  Added logic to create aliases for TZIDs based on https://en.wikipedia.org/wiki/List_of_tz_database_time_zones
   * FIXED: Fixed the ramp turn modifiers for osrm compat [#1569](https://github.com/valhalla/valhalla/pull/1569)
   * FIXED: Fixed the step geometry when using the osrm compat mode [#1571](https://github.com/valhalla/valhalla/pull/1571)
   * FIXED: Fixed a data creation bug causing issues with A* routes ending on loops. [#1576](https://github.com/valhalla/valhalla/pull/1576)
   * FIXED: Fixed an issue with a bad route where destination only was present. Was due to thresholds in bidirectional A*. Changed threshold to be cost based rather than number of iterations). [#1586](https://github.com/valhalla/valhalla/pull/1586)
   * FIXED: Fixed an issue with destination only (private) roads being used in bicycle routes. Centralized some "base" transition cost logic in the base DynamicCost class. [#1587](https://github.com/valhalla/valhalla/pull/1587)
   * FIXED: Remove extraneous ramp maneuvers [#1657](https://github.com/valhalla/valhalla/pull/1657)

## Release Date: 2018-10-02 Valhalla 2.7.1
* **Enhancement**
   * UPDATED: Added date time support to forward and reverse isochrones. Add speed lookup (predicted speeds and/or free-flow or constrained flow speed) if date_time is present.
   * UPDATED: Add timezone checks to multimodal routes and isochrones (updates localtime if the path crosses into a timezone different than the start location).
* **Data Producer Update**
   * UPDATED: Removed boost date time support from transit.  Now using the Howard Hinnant date library.
* **Bug Fix**
   * FIXED: Fixed a bug with shortcuts that leads to inconsistent routes depending on whether shortcuts are taken, different origins can lead to different paths near the destination. This fix also improves performance on long routes and matrices.
   * FIXED: We were getting inconsistent results between departing at current date/time vs entering the current date/time.  This issue is due to the fact that the iso_date_time function returns the full iso date_time with the timezone offset (e.g., 2018-09-27T10:23-07:00 vs 2018-09-27T10:23). When we refactored the date_time code to use the new Howard Hinnant date library, we introduced this bug.
   * FIXED: Increased the threshold in CostMatrix to address null time and distance values occuring for truck costing with locations near the max distance.

## Release Date: 2018-09-13 Valhalla 2.7.0
* **Enhancement**
   * UPDATED: Refactor to use the pbf options instead of the ptree config [#1428](https://github.com/valhalla/valhalla/pull/1428) This completes [1357](https://github.com/valhalla/valhalla/issues/1357)
   * UPDATED: Removed the boost/date_time dependency from baldr and odin. We added the Howard Hinnant date and time library as a submodule. [#1494](https://github.com/valhalla/valhalla/pull/1494)
   * UPDATED: Fixed 'Drvie' typo [#1505](https://github.com/valhalla/valhalla/pull/1505) This completes [1504](https://github.com/valhalla/valhalla/issues/1504)
   * UPDATED: Optimizations of GetSpeed for predicted speeds [1490](https://github.com/valhalla/valhalla/issues/1490)
   * UPDATED: Isotile optimizations
   * UPDATED: Added stats to predictive traffic logging
   * UPDATED: resample_polyline - Breaks the polyline into equal length segments at a sample distance near the resolution. Break out of the loop through polyline points once we reach the specified number of samplesthen append the last
polyline point.
   * UPDATED: added android logging and uses a shared graph reader
   * UPDATED: Do not run a second pass on long pedestrian routes that include a ferry (but succeed on first pass). This is a performance fix. Long pedestrian routes with A star factor based on ferry speed end up being very inefficient.
* **Bug Fix**
   * FIXED: A* destination only
   * FIXED: Fixed through locations weren't honored [#1449](https://github.com/valhalla/valhalla/pull/1449)


## Release Date: 2018-08-02 Valhalla 3.0.0-rc.4
* **Node Bindings**
   * UPDATED: add some worker pool handling
   [#1467](https://github.com/valhalla/valhalla/pull/1467)

## Release Date: 2018-08-02 Valhalla 3.0.0-rc.3
* **Node Bindings**
   * UPDATED: replaced N-API with node-addon-api wrapper and made the actor
   functions asynchronous
   [#1457](https://github.com/valhalla/valhalla/pull/1457)

## Release Date: 2018-07-24 Valhalla 3.0.0-rc.2
* **Node Bindings**
   * FIXED: turn on the autocleanup functionality for the actor object.
   [#1439](https://github.com/valhalla/valhalla/pull/1439)

## Release Date: 2018-07-16 Valhalla 3.0.0-rc.1
* **Enhancement**
   * ADDED: exposed the rest of the actions to the node bindings and added tests. [#1415](https://github.com/valhalla/valhalla/pull/1415)

## Release Date: 2018-07-12 Valhalla 3.0.0-alpha.1
**NOTE**: There was already a small package named `valhalla` on the npm registry, only published up to version 0.0.3. The team at npm has transferred the package to us, but would like us to publish something to it ASAP to prove our stake in it. Though the bindings do not have all of the actor functionality exposed yet (just route), we are going to publish an alpha release of 3.0.0 to get something up on npm.
* **Infrastructure**:
   * ADDED: add in time dependent algorithms if the distance between locations is less than 500km.
   * ADDED: TurnLanes to indicate turning lanes at the end of a directed edge.
   * ADDED: Added PredictedSpeeds to Valhalla tiles and logic to compute speed based on predictive speed profiles.
* **Data Producer Update**
   * ADDED: is_route_num flag was added to Sign records. Set this to true if the exit sign comes from a route number/ref.
   * CHANGED: Lower speeds on driveways, drive-thru, and parking aisle. Set destination only flag for drive thru use.
   * ADDED: Initial implementation of turn lanes.
  **Bug Fix**
   * CHANGED: Fix destination only penalty for A* and time dependent cases.
   * CHANGED: Use the distance from GetOffsetForHeading, based on road classification and road use (e.g. ramp, turn channel, etc.), within tangent_angle function.
* **Map Matching**
   * FIXED: Fixed trace_route edge_walk server abort [#1365](https://github.com/valhalla/valhalla/pull/1365)
* **Enhancement**
   * ADDED: Added post process for updating free and constrained speeds in the directed edges.
   * UPDATED: Parse the json request once and store in a protocol buffer to pass along the pipeline. This completed the first portion of [1357](https://github.com/valhalla/valhalla/issues/1357)
   * UPDATED: Changed the shape_match attribute from a string to an enum. Fixes [1376](https://github.com/valhalla/valhalla/issues/1376)
   * ADDED: Node bindings for route [#1341](https://github.com/valhalla/valhalla/pull/1341)
   * UPDATED: Use a non-linear use_highways factor (to more heavily penalize highways as use_highways approaches 0).

## Release Date: 2018-07-15 Valhalla 2.6.3
* **API**:
   * FIXED: Use a non-linear use_highways factor (to more heavily penalize highways as use_highways approaches 0).
   * FIXED: Fixed the highway_factor when use_highways < 0.5.
   * ENHANCEMENT: Added logic to modulate the surface factor based on use_trails.
   * ADDED: New customer test requests for motorcycle costing.

## Release Date: 2018-06-28 Valhalla 2.6.2
* **Data Producer Update**
   * FIXED: Complex restriction sorting bug.  Check of has_dt in ComplexRestrictionBuilder::operator==.
* **API**:
   * FIXED: Fixed CostFactory convenience method that registers costing models
   * ADDED: Added use_tolls into motorcycle costing options

## Release Date: 2018-05-28 Valhalla 2.6.0
* **Infrastructure**:
   * CHANGED: Update cmake buildsystem to replace autoconf [#1272](https://github.com/valhalla/valhalla/pull/1272)
* **API**:
   * CHANGED: Move `trace_options` parsing to map matcher factory [#1260](https://github.com/valhalla/valhalla/pull/1260)
   * ADDED: New costing method for AutoDataFix [#1283](https://github.com/valhalla/valhalla/pull/1283)

## Release Date: 2018-05-21 Valhalla 2.5.0
* **Infrastructure**
   * ADDED: Add code formatting and linting.
* **API**
   * ADDED: Added new motorcycle costing, motorcycle access flag in data and use_trails option.
* **Routing**
   * ADDED: Add time dependnet forward and reverse A* methods.
   * FIXED: Increase minimum threshold for driving routes in bidirectional A* (fixes some instances of bad paths).
* **Data Producer Update**
   * CHANGED: Updates to properly handle cycleway crossings.
   * CHANGED: Conditionally include driveways that are private.
   * ADDED: Added logic to set motorcycle access.  This includes lua, country access, and user access flags for motorcycles.

## Release Date: 2018-04-11 Valhalla 2.4.9
* **Enhancement**
   * Added European Portuguese localization for Valhalla
   * Updates to EdgeStatus to improve performance. Use an unordered_map of tile Id and allocate an array for each edge in the tile. This allows using pointers to access status for sequential edges. This improves performance by 50% or so.
   * A couple of bicycle costing updates to improve route quality: avoid roads marked as part of a truck network, to remove the density penalty for transition costs.
   * When optimal matrix type is selected, now use CostMatrix for source to target pedestrian and bicycle matrix calls when both counts are above some threshold. This improves performance in general and lessens some long running requests.
*  **Data Producer Update**
   * Added logic to protect against setting a speed of 0 for ferries.

## Release Date: 2018-03-27 Valhalla 2.4.8
* **Enhancement**
   * Updates for Italian verbal translations
   * Optionally remove driveways at graph creation time
   * Optionally disable candidate edge penalty in path finding
   * OSRM compatible route, matrix and map matching response generation
   * Minimal Windows build compatibility
   * Refactoring to use PBF as the IPC mechanism for all objects
   * Improvements to internal intersection marking to reduce false positives
* **Bug Fix**
   * Cap candidate edge penalty in path finding to reduce excessive expansion
   * Fix trivial paths at deadends

## Release Date: 2018-02-08 Valhalla 2.4.7
* **Enhancement**
   * Speed up building tiles from small OSM imports by using boost directory iterator rather than going through all possible tiles and testing each if the file exists.
* **Bug Fix**
   * Protect against overflow in string to float conversion inside OSM parsing.

## Release Date: 2018-01-26 Valhalla 2.4.6
* **Enhancement**
   * Elevation library will lazy load RAW formatted sources

## Release Date: 2018-01-24 Valhalla 2.4.5
* **Enhancement**
   * Elevation packing utility can unpack lz4hc now
* **Bug Fix**
   * Fixed broken darwin builds

## Release Date: 2018-01-23 Valhalla 2.4.4
* **Enhancement**
   * Elevation service speed improvments and the ability to serve lz4hc compressed data
   * Basic support for downloading routing tiles on demand
   * Deprecated `valhalla_route_service`, now all services (including elevation) are found under `valhalla_service`

## Release Date: 2017-12-11 Valhalla 2.4.3
* **Enhancement**
   * Remove union from GraphId speeds up some platforms
   * Use SAC scale in pedestrian costing
   * Expanded python bindings to include all actions (route, matrix, isochrone, etc)
* **Bug Fix**
   * French translation typo fixes
*  **Data Producer Update**
   * Handling shapes that intersect the poles when binning
   * Handling when transit shapes are less than 2 points

## Release Date: 2017-11-09 Valhalla 2.4.1
*  **Data Producer Update**
   * Added kMopedAccess to modes for complex restrictions.  Remove the kMopedAccess when auto access is removed.  Also, add the kMopedAccess when an auto restriction is found.

## Release Date: 2017-11-08 Valhalla 2.4.0
*  **Data Producer Update**
   * Added logic to support restriction = x with a the except tag.  We apply the restriction to everything except for modes in the except tag.
   * Added logic to support railway_service and coach_service in transit.
* **Bug Fix**
  * Return proper edge_walk path for requested shape_match=walk_or_snap
  * Skip invalid stateid for Top-K requests

## Release Date: 2017-11-07 Valhalla 2.3.9
* **Enhancement**
  * Top-K map matched path generation now only returns unique paths and does so with fewer iterations
  * Navigator call outs for both imperial and metric units
  * The surface types allowed for a given bike route can now be controlled via a request parameter `avoid_bad_surfaces`
  * Improved support for motorscooter costing via surface types, road classification and vehicle specific tagging
* **Bug Fix**
  * Connectivity maps now include information about transit tiles
  * Lane counts for singly digitized roads are now correct for a given directed edge
  * Edge merging code for assigning osmlr segments is now robust to partial tile sets
  * Fix matrix path finding to allow transitioning down to lower levels when appropriate. In particular, do not supersede shortcut edges until no longer expanding on the next level.
  * Fix optimizer rotate location method. This fixes a bug where optimal ordering was bad for large location sets.
*  **Data Producer Update**
   * Duration tags are now used to properly set the speed of travel for a ferry routes

## Release Date: 2017-10-17 Valhalla 2.3.8
* **Bug Fix**
  * Fixed the roundabout exit count for bicycles when the roundabout is a road and not a cycleway
  * Enable a pedestrian path to remain on roundabout instead of getting off and back on
  * Fixed the penalization of candidate locations in the uni-directional A* algorithm (used for trivial paths)
*  **Data Producer Update**
   * Added logic to set bike forward and tag to true where kv["sac_scale"] == "hiking". All other values for sac_scale turn off bicycle access.  If sac_scale or mtb keys are found and a surface tag is not set we default to kPath.
   * Fixed a bug where surface=unpaved was being assigned Surface::kPavedSmooth.

## Release Date: 2017-9-11 Valhalla 2.3.7
* **Bug Fix**
  * Update bidirectional connections to handle cases where the connecting edge is one of the origin (or destination) edges and the cost is high. Fixes some pedestrian route issues that were reported.
*  **Data Producer Update**
   * Added support for motorroad tag (default and per country).
   * Update OSMLR segment association logic to fix issue where chunks wrote over leftover segments. Fix search along edges to include a radius so any nearby edges are also considered.

## Release Date: 2017-08-29 Valhalla 2.3.6
* **Bug Fix**
  * Pedestrian paths including ferries no longer cause circuitous routes
  * Fix a crash in map matching route finding where heading from shape was using a `nullptr` tile
  * Spanish language narrative corrections
  * Fix traffic segment matcher to always set the start time of a segment when its known
* **Enhancement**
  * Location correlation scoring improvements to avoid situations where less likely start or ending locations are selected

## Release Date: 2017-08-22 Valhalla 2.3.5
* **Bug Fix**
  * Clamp the edge score in thor. Extreme values were causing bad alloc crashes.
  * Fix multimodal isochrones. EdgeLabel refactor caused issues.
* **Data Producer Update**
  * Update lua logic to properly handle vehicle=no tags.

## Release Date: 2017-08-14 Valhalla 2.3.4
* **Bug Fix**
  * Enforce limits on maximum per point accuracy to avoid long running map matching computations

## Release Date: 2017-08-14 Valhalla 2.3.3
* **Bug Fix**
  * Maximum osm node reached now causes bitset to resize to accomodate when building tiles
  * Fix wrong side of street information and remove redundant node snapping
  * Fix path differences between services and `valhalla_run_route`
  * Fix map matching crash when interpolating duplicate input points
  * Fix unhandled exception when trace_route or trace_attributes when there are no continuous matches
* **Enhancement**
  * Folded Low-Stress Biking Code into the regular Bicycle code and removed the LowStressBicycleCost class. Now when making a query for bicycle routing, a value of 0 for use_hills and use_roads produces low-stress biking routes, while a value of 1 for both provides more intense professional bike routes.
  * Bike costing default values changed. use_roads and use_hills are now 0.25 by default instead of 0.5 and the default bike is now a hybrid bike instead of a road bike.
  * Added logic to use station hierarchy from transitland.  Osm and egress nodes are connected by transitconnections.  Egress and stations are connected by egressconnections.  Stations and platforms are connected by platformconnections.  This includes narrative updates for Odin as well.

## Release Date: 2017-07-31 Valhalla 2.3.2
* **Bug Fix**
  * Update to use oneway:psv if oneway:bus does not exist.
  * Fix out of bounds memory issue in DoubleBucketQueue.
  * Many things are now taken into consideration to determine which sides of the road have what cyclelanes, because they were not being parsed correctly before
  * Fixed issue where sometimes a "oneway:bicycle=no" tag on a two-way street would cause the road to become a oneway for bicycles
  * Fixed trace_attributes edge_walk cases where the start or end points in the shape are close to graph nodes (intersections)
  * Fixed 32bit architecture crashing for certain routes with non-deterministic placement of edges labels in bucketized queue datastructure
* **Enhancement**
  * Improve multi-modal routes by adjusting the pedestrian mode factor (routes use less walking in favor of public transit).
  * Added interface framework to support "top-k" paths within map-matching.
  * Created a base EdgeLabel class that contains all data needed within costing methods and supports the basic path algorithms (forward direction, A*, with accumulated path distance). Derive class for bidirectional algorithms (BDEdgeLabel) and for multimodal algorithms. Lowers memory use by combining some fields (using spare bits from GraphId).
  * Added elapsed time estimates to map-matching labels in preparation for using timestamps in map-matching.
  * Added parsing of various OSM tags: "bicycle=use_sidepath", "bicycle=dismount", "segregated=*", "shoulder=*", "cycleway:buffer=*", and several variations of these.
  * Both trace_route and trace_attributes will parse `time` and `accuracy` parameters when the shape is provided as unencoded
  * Map-matching will now use the time (in seconds) of each gps reading (if provided) to narrow the search space and avoid finding matches that are impossibly fast

## Release Date: 2017-07-10 Valhalla 2.3.0
* **Bug Fix**
  * Fixed a bug in traffic segment matcher where length was populated but had invalid times
* **Embedded Compilation**
  * Decoupled the service components from the rest of the worker objects so that the worker objects could be used in non http service contexts
   * Added an actor class which encapsulates the various worker objects and allows the various end points to be called /route /height etc. without needing to run a service
* **Low-Stress Bicycle**
  * Worked on creating a new low-stress biking option that focuses more on taking safer roads like cycle ways or residential roads than the standard bike costing option does.

## Release Date: 2017-06-26 Valhalla 2.2.9
* **Bug Fix**
  * Fix a bug introduced in 2.2.8 where map matching search extent was incorrect in longitude axis.

## Release Date: 2017-06-23 Valhalla 2.2.8
* **Bug Fix**
  * Traffic segment matcher (exposed through Python bindings) - fix cases where partial (or no) results could be returned when breaking out of loop in form_segments early.
* **Traffic Matching Update**
  * Traffic segment matcher - handle special cases when entering and exiting turn channels.
* **Guidance Improvements**
  * Added Swedish (se-SV) narrative file.

## Release Date: 2017-06-20 Valhalla 2.2.7
* **Bug Fixes**
  * Traffic segment matcher (exposed through Python bindings) makes use of accuracy per point in the input
  * Traffic segment matcher is robust to consecutive transition edges in matched path
* **Isochrone Changes**
  * Set up isochrone to be able to handle multi-location queries in the future
* **Data Producer Updates**
  * Fixes to valhalla_associate_segments to address threading issue.
  * Added support for restrictions that refers only to appropriate type of vehicle.
* **Navigator**
  * Added pre-alpha implementation that will perform guidance for mobile devices.
* **Map Matching Updates**
  * Added capability to customize match_options

## Release Date: 2017-06-12 Valhalla 2.2.6
* **Bug Fixes**
  * Fixed the begin shape index where an end_route_discontinuity exists
* **Guidance Improvements**
  * Updated Slovenian (sl-SI) narrative file.
* **Data Producer Updates**
  * Added support for per mode restrictions (e.g., restriction:&lt;type&gt;)  Saved these restrictions as "complex" restrictions which currently support per mode lookup (unlike simple restrictions which are assumed to apply to all driving modes).
* **Matrix Updates**
  * Increased max distance threshold for auto costing and other similar costings to 400 km instead of 200 km

## Release Date: 2017-06-05 Valhalla 2.2.5
* **Bug Fixes**
  * Fixed matched point edge_index by skipping transition edges.
  * Use double precision in meili grid traversal to fix some incorrect grid cases.
  * Update meili to use DoubleBucketQueue and GraphReader methods rather than internal methods.

## Release Date: 2017-05-17 Valhalla 2.2.4
* **Bug Fixes**
  * Fix isochrone bug where the default access mode was used - this rejected edges that should not have been rejected for cases than automobile.
  * Fix A* handling of edge costs for trivial routes. This fixed an issue with disconnected regions that projected to a single edge.
  * Fix TripPathBuilder crash if first edge is a transition edge (was occurring with map-matching in rare occasions).

## Release Date: 2017-05-15 Valhalla 2.2.3
* **Map Matching Improvement**
  * Return begin and end route discontinuities. Also, returns partial shape of edge at route discontinuity.
* **Isochrone Improvements**
  * Add logic to make sure the center location remains fixed at the center of a tile/grid in the isotile.
  * Add a default generalization factor that is based on the grid size. Users can still override this factor but the default behavior is improved.
  * Add ExpandForward and ExpandReverse methods as is done in bidirectional A*. This improves handling of transitions between hierarchy levels.
* **Graph Correlation Improvements**
  * Add options to control both radius and reachability per input location (with defaults) to control correlation of input locations to the graph in such a way as to avoid routing between disconnected regions and favor more likely paths.

## Release Date: 2017-05-08 Valhalla 2.2.0
* **Guidance Improvements**
  * Added Russian (ru-RU) narrative file.
  * Updated Slovenian (sl-SI) narrative file.
* **Data Producer Updates**
  * Assign destination sign info on bidirectional ramps.
  * Update ReclassifyLinks. Use a "link-tree" which is formed from the exit node and terminates at entrance nodes. Exit nodes are sorted by classification so motorway exits are done before trunks, etc. Updated the turn channel logic - now more consistently applies turn channel use.
  * Updated traffic segment associations to properly work with elevation and lane connectivity information (which is stored after the traffic association).

## Release Date: 2017-04-24 Valhalla 2.1.9
* **Elevation Update**
  * Created a new EdgeElevation structure which includes max upward and downward slope (moved from DirectedEdge) and mean elevation.
* **Routing Improvements**
  * Destination only fix when "nested" destination only areas cause a route failure. Allow destination only edges (with penalty) on 2nd pass.
  * Fix heading to properly use the partial edge shape rather than entire edge shape to determine heading at the begin and end locations.
  * Some cleanup and simplification of the bidirectional A* algorithm.
  * Some cleanup and simplification of TripPathBuilder.
  * Make TileHierarchy data and methods static and remove tile_dir from the tile hierarchy.
* **Map Matching Improvement**
  * Return matched points with trace attributes when using map_snap.
* **Data Producer Updates**
  * lua updates so that the chunnel will work again.

## Release Date: 2017-04-04 Valhalla 2.1.8
* **Map Matching Release**
  * Added max trace limits and out-of-bounds checks for customizable trace options

## Release Date: 2017-03-29 Valhalla 2.1.7
* **Map Matching Release**
  * Increased service limits for trace
* **Data Producer Updates**
  * Transit: Remove the dependency on using level 2 tiles for transit builder
* **Traffic Updates**
  * Segment matcher completely re-written to handle many complex issues when matching traces to OTSs
* **Service Improvement**
  * Bug Fix - relaxed rapidjson parsing to allow numeric type coercion
* **Routing Improvements**
  * Level the forward and reverse paths in bidirectional A * to account for distance approximation differences.
  * Add logic for Use==kPath to bicycle costing so that paths are favored (as are footways).

## Release Date: 2017-03-10 Valhalla 2.1.3
* **Guidance Improvement**
  * Corrections to Slovenian narrative language file
  **Routing Improvements**
  * Increased the pedestrian search radius from 25 to 50 within the meili configuration to reduce U-turns with map-matching
  * Added a max avoid location limit

## Release Date: 2017-02-22 Valhalla 2.1.0
* **Guidance Improvement**
  * Added ca-ES (Catalan) and sl-SI (Slovenian) narrative language files
* **Routing  Improvement**
  * Fix through location reverse ordering bug (introduced in 2.0.9) in output of route responses for depart_at routes
  * Fix edge_walking method to handle cases where more than 1 initial edge is found
* **Data Producer Updates**
  * Improved transit by processing frequency based schedules.
  * Updated graph validation to more aggressively check graph consistency on level 0 and level 1
  * Fix the EdgeInfo hash to not create duplicate edge info records when creating hierarchies

## Release Date: 2017-02-21 Valhalla 2.0.9
* **Guidance Improvement**
  * Improved Italian narrative by handling articulated prepositions
  * Properly calling out turn channel maneuver
* **Routing Improvement**
  * Improved path determination by increasing stop impact for link to link transitions at intersections
  * Fixed through location handling, now includes cost at throughs and properly uses heading
  * Added ability to adjust location heading tolerance
* **Traffic Updates**
  * Fixed segment matching json to properly return non-string values where apropriate
* **Data Producer Updates**
  * Process node:ref and way:junction_ref as a semicolon separated list for exit numbers
  * Removed duplicated interchange sign information when ways are split into edges
  * Use a sequence within HierarchyBuilder to lower memory requirements for planet / large data imports.
  * Add connecting OSM wayId to a transit stop within NodeInfo.
  * Lua update:  removed ways that were being added to the routing graph.
  * Transit:  Fixed an issue where add_service_day and remove_service_day was not using the tile creation date, but the service start date for transit.
  * Transit:  Added acceptance test logic.
  * Transit:  Added fallback option if the associated wayid is not found.  Use distance approximator to find the closest edge.
  * Transit:  Added URL encoding for one stop ids that contain diacriticals.  Also, added include_geometry=false for route requests.
* **Optimized Routing Update**
  * Added an original index to the location object in the optimized route response
* **Trace Route Improvement**
  * Updated find_start_node to fix "GraphTile NodeInfo index out of bounds" error

## Release Date: 2017-01-30 Valhalla 2.0.6
* **Guidance Improvement**
  * Italian phrases were updated
* **Routing Improvement**
  * Fixed an issue where date and time was returning an invalid ISO8601 time format for date_time values in positive UTC. + sign was missing.
  * Fixed an encoding issue that was discovered for tranist_fetcher.  We were not encoding onestop_ids or route_ids.  Also, added exclude_geometry=true for route API calls.
* **Data Producer Updates**
  * Added logic to grab a single feed in valhalla_build_transit.

## Release Date: 2017-01-04 Valhalla 2.0.3
* **Service Improvement**
  * Added support for interrupting requests. If the connection is closed, route computation and map-matching can be interrupted prior to completion.
* **Routing Improvement**
  * Ignore name inconsistency when entering a link to avoid double penalizing.
* **Data Producer Updates**
  * Fixed consistent name assignment for ramps and turn lanes which improved guidance.
  * Added a flag to directed edges indicating if the edge has names. This can potentially be used in costing methods.
  * Allow future use of spare GraphId bits within DirectedEdge.

## Release Date: 2016-12-13 Valhalla 2.0.2
* **Routing Improvement**
  * Added support for multi-way restrictions to matrix and isochrones.
  * Added HOV costing model.
  * Speed limit updates.   Added logic to save average speed separately from speed limits.
  * Added transit include and exclude logic to multimodal isochrone.
  * Fix some edge cases for trivial (single edge) paths.
  * Better treatment of destination access only when using bidirectional A*.
* **Performance Improvement**
  * Improved performance of the path algorithms by making many access methods inline.

## Release Date: 2016-11-28 Valhalla 2.0.1
* **Routing Improvement**
  * Preliminary support for multi-way restrictions
* **Issues Fixed**
  * Fixed tile incompatiblity between 64 and 32bit architectures
  * Fixed missing edges within tile edge search indexes
  * Fixed an issue where transit isochrone was cut off if we took transit that was greater than the max_seconds and other transit lines or buses were then not considered.

## Release Date: 2016-11-15 Valhalla 2.0

* **Tile Redesign**
  * Updated the graph tiles to store edges only on the hierarchy level they belong to. Prior to this, the highways were stored on all levels, they now exist only on the highway hierarchy. Similar changes were made for arterial level roads. This leads to about a 20% reduction in tile size.
  * The tile redesign required changes to the path generation algorithms. They must now transition freely beteeen levels, even for pedestrian and bicycle routes. To offset the extra transitions, the main algorithms were changed to expand nodes at each level that has directed edges, rather than adding the transition edges to the priority queue/adjacency list. This change helps performance. The hierarchy limits that are used to speed the computation of driving routes by utilizing the highway hierarchy were adjusted to work with the new path algorithms.
  * Some changes to costing were also required, for example pedestrian and bicycle routes skip shortcut edges.
  * Many tile data structures were altered to explicitly size different fields and make room for "spare" fields that will allow future growth. In addition, the tile itself has extra "spare" records that can be appended to the end of the tile and referenced from the tile header. This also will allow future growth without breaking backward compatibility.
* **Guidance Improvement**
  * Refactored trip path to use an enumerated `Use` for edge and an enumerated `NodeType` for node
  * Fixed some wording in the Hindi narrative file
  * Fixed missing turn maneuver by updating the forward intersecting edge logic
* **Issues Fixed**
  * Fixed an issue with pedestrian routes where a short u-turn was taken to avoid the "crossing" penalty.
  * Fixed bicycle routing due to high penalty to enter an access=destination area. Changed to a smaller, length based factor to try to avoid long regions where access = destination. Added a driveway penalty to avoid taking driveways (which are often marked as access=destination).
  * Fixed regression where service did not adhere to the list of allowed actions in the Loki configuration
* **Graph Correlation**
  * External contributions from Navitia have lead to greatly reduced per-location graph correlation. Average correlation time is now less than 1ms down from 4-9ms.

## Release Date: 2016-10-17

* **Guidance Improvement**
  * Added the Hindi (hi-IN) narrative language
* **Service Additions**
  * Added internal valhalla error codes utility in baldr and modified all services to make use of and return as JSON response
  * See documentation https://github.com/valhalla/valhalla-docs/blob/master/api-reference.md#internal-error-codes-and-conditions
* **Time-Distance Matrix Improvement**
  * Added a costmatrix performance fix for one_to_many matrix requests
* **Memory Mapped Tar Archive - Tile Extract Support**
  * Added the ability to load a tar archive of the routing graph tiles. This improves performance under heavy load and reduces the memory requirement while allowing multiple processes to share cache resources.

## Release Date: 2016-09-19

* **Guidance Improvement**
  * Added pirate narrative language
* **Routing Improvement**
  * Added the ability to include or exclude stops, routes, and operators in multimodal routing.
* **Service Improvement**
  * JSONify Error Response

## Release Date: 2016-08-30

* **Pedestrian Routing Improvement**
  * Fixes for trivial pedestrian routes

## Release Date: 2016-08-22

* **Guidance Improvements**
  * Added Spanish narrative
  * Updated the start and end edge heading calculation to be based on road class and edge use
* **Bicycle Routing Improvements**
  * Prevent getting off a higher class road for a small detour only to get back onto the road immediately.
  * Redo the speed penalties and road class factors - they were doubly penalizing many roads with very high values.
  * Simplify the computation of weighting factor for roads that do not have cycle lanes. Apply speed penalty to slightly reduce favoring
of non-separated bicycle lanes on high speed roads.
* **Routing Improvements**
  * Remove avoidance of U-turn for pedestrian routes. This improves use with map-matching since pedestrian routes can make U-turns.
  * Allow U-turns at dead-ends for driving (and bicycling) routes.
* **Service Additions**
  * Add support for multi-modal isochrones.
  * Added base code to allow reverse isochrones (path from anywhere to a single destination).
* **New Sources to Targets**
  * Added a new Matrix Service action that allows you to request any of the 3 types of time-distance matrices by calling 1 action.  This action takes a sources and targets parameter instead of the locations parameter.  Please see the updated Time-Distance Matrix Service API reference for more details.

## Release Date: 2016-08-08

 * **Service additions**
  * Latitude, longitude bounding boxes of the route and each leg have been added to the route results.
  * Added an initial isochrone capability. This includes methods to create an "isotile" - a 2-D gridded data set with time to reach each lat,lon grid from an origin location. This isoltile is then used to create contours at specified times. Interior contours are optionally removed and the remaining outer contours are generalized and converted to GeoJSON polygons. An initial version supporting multimodal route types has also been added.
 * **Data Producer Updates**
  * Fixed tranist scheduling issue where false schedules were getting added.
 * **Tools Additionas**
  * Added `valhalla_export_edges` tool to allow shape and names to be dumped from the routing tiles

## Release Date: 2016-07-19

 * **Guidance Improvements**
  * Added French narrative
  * Added capability to have narrative language aliases - For example: German `de-DE` has an alias of `de`
 * **Transit Stop Update** - Return latitude and longitude for each transit stop
 * **Data Producer Updates**
  * Added logic to use lanes:forward, lanes:backward, speed:forward, and speed:backward based on direction of the directed edge.
  * Added support for no_entry, no_exit, and no_turn restrictions.
  * Added logic to support country specific access. Based on country tables found here: http://wiki.openstreetmap.org/wiki/OSM_tags_for_routing/Access-Restrictions

## Release Date: 2016-06-08

 * **Bug Fix** - Fixed a bug where edge indexing created many small tiles where no edges actually intersected. This allowed impossible routes to be considered for path finding instead of rejecting them earlier.
 * **Guidance Improvements**
  * Fixed invalid u-turn direction
  * Updated to properly call out jughandle routes
  * Enhanced signless interchange maneuvers to help guide users
 * **Data Producer Updates**
  * Updated the speed assignment for ramp to be a percentage of the original road class speed assignment
  * Updated stop impact logic for turn channel onto ramp

## Release Date: 2016-05-19

 * **Bug Fix** - Fixed a bug where routes fail within small, disconnected "islands" due to the threshold logic in prior release. Also better logic for not-thru roads.

## Release Date: 2016-05-18

 * **Bidirectional A* Improvements** - Fixed an issue where if both origin and destination locations where on not-thru roads that meet at a common node the path ended up taking a long detour. Not all cases were fixed though - next release should fix. Trying to address the termination criteria for when the best connection point of the 2 paths is optimal. Turns out that the initial case where both opposing edges are settled is not guaranteed to be the least cost path. For now we are setting a threshold and extending the search while still tracking best connections. Fixed the opposing edge when a hierarchy transition occurs.
 * **Guidance Globalization** -  Fixed decimal distance to be locale based.
 * **Guidance Improvements**
  * Fixed roundabout spoke count issue by fixing the drive_on_right attribute.
  * Simplified narative by combining unnamed straight maneuvers
  * Added logic to confirm maneuver type assignment to avoid invalid guidance
  * Fixed turn maneuvers by improving logic for the following:
    * Internal intersection edges
    * 'T' intersections
    * Intersecting forward edges
 * **Data Producer Updates** - Fix the restrictions on a shortcut edge to be the same as the last directed edge of the shortcut (rather than the first one).

## Release Date: 2016-04-28

 * **Tile Format Updates** - Separated the transit graph from the "road only" graph into different tiles but retained their interconnectivity. Transit tiles are now hierarchy level 3.
 * **Tile Format Updates** - Reduced the size of graph edge shape data by 5% through the use of varint encoding (LEB128)
 * **Tile Format Updates** - Aligned `EdgeInfo` structures to proper byte boundaries so as to maintain compatibility for systems who don't support reading from unaligned addresses.
 * **Guidance Globalization** -  Added the it-IT(Italian) language file. Added support for CLDR plural rules. The cs-CZ(Czech), de-DE(German), and en-US(US English) language files have been updated.
 * **Travel mode based instructions** -  Updated the start, post ferry, and post transit insructions to be based on the travel mode, for example:
  * `Drive east on Main Street.`
  * `Walk northeast on Broadway.`
  * `Bike south on the cycleway.`

## Release Date: 2016-04-12

 * **Guidance Globalization** -  Added logic to use tagged language files that contain the guidance phrases. The initial versions of en-US, de-DE, and cs-CZ have been deployed.
 * **Updated ferry defaults** -  Bumped up use_ferry to 0.65 so that we don't penalize ferries as much.

## Release Date: 2016-03-31
 * **Data producer updates** - Do not generate shortcuts across a node which is a fork. This caused missing fork maneuvers on longer routes.  GetNames update ("Broadway fix").  Fixed an issue with looking up a name in the ref map and not the name map.  Also, removed duplicate names.  Private = false was unsetting destination only flags for parking aisles.

## Release Date: 2016-03-30
 * **TripPathBuilder Bug Fix** - Fixed an exception that was being thrown when trying to read directed edges past the end of the list within a tile. This was due to errors in setting walkability and cyclability on upper hierarchies.

## Release Date: 2016-03-28

 * **Improved Graph Correlation** -  Correlating input to the routing graph is carried out via closest first traversal of the graph's, now indexed, geometry. This results in faster correlation and gaurantees the absolute closest edge is found.

## Release Date: 2016-03-16

 * **Transit type returned** -  The transit type (e.g. tram, metro, rail, bus, ferry, cable car, gondola, funicular) is now returned with each transit maneuver.
 * **Guidance language** -  If the language option is not supplied or is unsupported then the language will be set to the default (en-US). Also, the service will return the language in the trip results.
 * **Update multimodal path algorithm** - Applied some fixes to multimodal path algorithm. In particular fixed a bug where the wrong sortcost was added to the adjacency list. Also separated "in-station" transfer costs from transfers between stops.
 * **Data producer updates** - Do not combine shortcut edges at gates or toll booths. Fixes avoid toll issues on routes that included shortcut edges.

## Release Date: 2016-03-07

 * **Updated all APIs to honor the optional DNT (Do not track) http header** -  This will avoid logging locations.
 * **Reduce 'Merge maneuver' verbal alert instructions** -  Only create a verbal alert instruction for a 'Merge maneuver' if the previous maneuver is > 1.5 km.
 * **Updated transit defaults.  Tweaked transit costing logic to obtain better routes.** -  use_rail = 0.6, use_transfers = 0.3, transfer_cost = 15.0 and transfer_penalty = 300.0.  Updated the TransferCostFactor to use the transfer_factor correctly.  TransitionCost for pedestrian costing bumped up from 20.0f to 30.0f when predecessor edge is a transit connection.
 * **Initial Guidance Globalization** -  Partial framework for Guidance Globalization. Started reading some guidance phrases from en-US.json file.

## Release Date: 2016-02-22

 * **Use bidirectional A* for automobile routes** - Switch to bidirectional A* for all but bus routes and short routes (where origin and destination are less than 10km apart). This improves performance and has less failure cases for longer routes. Some data import adjustments were made (02-19) to fix some issues encountered with arterial and highway hierarchies. Also only use a maximum of 2 passes for bidirecdtional A* to reduce "long time to fail" cases.
 * **Added verbal multi-cue guidance** - This combines verbal instructions when 2 successive maneuvers occur in a short amount of time (e.g., Turn right onto MainStreet. Then Turn left onto 1st Avenue).

## Release Date: 2016-02-19

 * **Data producer updates** - Reduce stop impact when all edges are links (ramps or turn channels). Update opposing edge logic to reject edges that do no have proper access (forward access == reverse access on opposing edge and vice-versa). Update ReclassifyLinks for cases where a single edge (often a service road) intersects a ramp improperly causing the ramp to reclassified when it should not be. Updated maximum OSM node Id (now exceeds 4000000000). Move lua from conf repository into mjolnir.

## Release Date: 2016-02-01

 * **Data producer updates** - Reduce speed on unpaved/rough roads. Add statistics for hgv (truck) restrictions.

## Release Date: 2016-01-26

 * **Added capability to disable narrative production** - Added the `narrative` boolean option to allow users to disable narrative production. Locations, shape, length, and time are still returned. The narrative production is enabled by default. The possible values for the `narrative` option are: false and true
 * **Added capability to mark a request with an id** - The `id` is returned with the response so a user could match to the corresponding request.
 * **Added some logging enhancements, specifically [ANALYTICS] logging** - We want to focus more on what our data is telling us by logging specific stats in Logstash.

## Release Date: 2016-01-18

 * **Data producer updates** - Data importer configuration (lua) updates to fix a bug where buses were not allowed on restricted lanes.  Fixed surface issue (change the default surface to be "compacted" for footways).

## Release Date: 2016-01-04

 * **Fixed Wrong Costing Options Applied** - Fixed a bug in which a previous requests costing options would be used as defaults for all subsequent requests.

## Release Date: 2015-12-18

 * **Fix for bus access** - Data importer configuration (lua) updates to fix a bug where bus lanes were turning off access for other modes.
 * **Fix for extra emergency data** - Data importer configuration (lua) updates to fix a bug where we were saving hospitals in the data.
 * **Bicycle costing update** - Updated kTCSlight and kTCFavorable so that cycleways are favored by default vs roads.

## Release Date: 2015-12-17

 * **Graph Tile Data Structure update** - Updated structures within graph tiles to support transit efforts and truck routing. Removed TransitTrip, changed TransitRoute and TransitStop to indexes (rather than binary search). Added access restrictions (like height and weight restrictions) and the mode which they impact to reduce need to look-up.
 * **Data producer updates** - Updated graph tile structures and import processes.

## Release Date: 2015-11-23

 * **Fixed Open App for OSRM functionality** - Added OSRM functionality back to Loki to support Open App.

## Release Date: 2015-11-13

 * **Improved narrative for unnamed walkway, cycleway, and mountain bike trail** - A generic description will be used for the street name when a walkway, cycleway, or mountain bike trail maneuver is unnamed. For example, a turn right onto a unnamed walkway maneuver will now be: "Turn right onto walkway."
 * **Fix costing bug** - Fix a bug introduced in EdgeLabel refactor (impacted time distance matrix only).

## Release Date: 2015-11-3

 * **Enhance bi-directional A* logic** - Updates to bidirectional A* algorithm to fix the route completion logic to handle cases where a long "connection" edge could lead to a sub-optimal path. Add hierarchy and shortcut logic so we can test and use bidirectional A* for driving routes. Fix the destination logic to properly handle oneways as the destination edge. Also fix U-turn detection for reverse search when hierarchy transitions occur.
 * **Change "Go" to "Head" for some instructions** - Start, exit ferry.
 * **Update to roundabout instructions** - Call out roundabouts for edges marked as links (ramps, turn channels).
 * **Update bicycle costing** - Fix the road factor (for applying weights based on road classification) and lower turn cost values.

## Data Producer Release Date: 2015-11-2

 * **Updated logic to not create shortcut edges on roundabouts** - This fixes some roundabout exit counts.

## Release Date: 2015-10-20

 * **Bug Fix for Pedestrian and Bicycle Routes** - Fixed a bug with setting the destination in the bi-directional Astar algorithm. Locations that snapped to a dead-end node would have failed the route and caused a timeout while searching for a valid path. Also fixed the elapsed time computation on the reverse path of bi-directional algorithm.

## Release Date: 2015-10-16

 * **Through Location Types** - Improved support for locations with type = "through". Routes now combine paths that meet at each through location to create a single "leg" between locations with type = "break". Paths that continue at a through location will not create a U-turn unless the path enters a "dead-end" region (neighborhood with no outbound access).
 * **Update shortcut edge logic** - Now skips long shortcut edges when close to the destination. This can lead to missing the proper connection if the shortcut is too long. Fixes #245 (thor).
 * **Per mode service limits** - Update configuration to allow setting different maximum number of locations and distance per mode.
 * **Fix shape index for trivial path** - Fix a bug where when building the the trip path for a "trivial" route (includes just one edge) where the shape index exceeded that size of the shape.

## Release Date: 2015-09-28

 * **Elevation Influenced Bicycle Routing** - Enabled elevation influenced bicycle routing. A "use-hills" option was added to the bicycle costing profile that can tune routes to avoid hills based on grade and amount of elevation change.
 * **"Loop Edge" Fix** - Fixed a bug with edges that form a loop. Split them into 2 edges during data import.
 * **Additional information returned from 'locate' method** - Added information that can be useful when debugging routes and data. Adds information about nodes and edges at a location.
 * **Guidance/Narrative Updates** - Added side of street to destination narrative. Updated verbal instructions.<|MERGE_RESOLUTION|>--- conflicted
+++ resolved
@@ -7,11 +7,8 @@
    * FIXED: Avoid calling out "keep left/right" when passing an exit [3349](https://github.com/valhalla/valhalla/pull/3349)
    * FIXED: Fix iterator decrement beyond begin() in GeoPoint::HeadingAtEndOfPolyline() method [#3393](https://github.com/valhalla/valhalla/pull/3393)
    * FIXED: Add string for Use:kPedestrianCrossing to fix null output in to_string(Use). [#3416](https://github.com/valhalla/valhalla/pull/3416)
-<<<<<<< HEAD
+   * FIXED: Remove simple restrictions check for pedestrian cost calculation. [#3423](https://github.com/valhalla/valhalla/pull/3423)
    * FIXED: Parse "highway=busway" OSM tag: https://wiki.openstreetmap.org/wiki/Tag:highway%3Dbusway [#3413](https://github.com/valhalla/valhalla/pull/3413)
-=======
-   * FIXED: Remove simple restrictions check for pedestrian cost calculation. [#3423](https://github.com/valhalla/valhalla/pull/3423)
->>>>>>> a09e9d2f
 
 * **Enhancement**
    * CHANGED: Pronunciation for names and destinations [#3132](https://github.com/valhalla/valhalla/pull/3132)
