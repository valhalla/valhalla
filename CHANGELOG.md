--- conflicted
+++ resolved
@@ -5,11 +5,8 @@
 
 * **Enhancement**
    * ADDED: Use the same protobuf object the entire way through the request process [#1837](https://github.com/valhalla/valhalla/pull/1837)
-<<<<<<< HEAD
    * ADDED: Enhanced turn lane processing [#1859](https://github.com/valhalla/valhalla/pull/1859)
-=======
    * ADDED: Add global_synchronized_cache in valhalla_build_config [#1851](https://github.com/valhalla/valhalla/pull/1851)
->>>>>>> 7402cb8d
 
 ## Release Date: 2019-06-04 Valhalla 3.0.5
 * **Bug Fix**
