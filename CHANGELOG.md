## Release Date: 2020-08-?? Valhalla 3.1.0
* **Removed**
   * REMOVED: Remove Node bindings. [#2502](https://github.com/valhalla/valhalla/pull/2502)
   * REMOVED: appveyor builds. [#2544](https://github.com/valhalla/valhalla/issues/2544)

* **Bug Fix**
   * FIXED: Crazy ETAs.  If a way has forward speed with no backward speed and it is not oneway, then we must set the default speed.  The reverse logic applies as well.  If a way has no backward speed but has a forward speed and it is not a oneway, then set the default speed. [#2102](https://github.com/valhalla/valhalla/pull/2102)
   * FIXED: Map matching elapsed times spliced amongst different legs and discontinuities are now correct [#2104](https://github.com/valhalla/valhalla/pull/2104)
   * FIXED: Date time information is now propogated amongst different legs and discontinuities [#2107](https://github.com/valhalla/valhalla/pull/2107)
   * FIXED: Adds support for geos-3.8 c++ api [#2021](https://github.com/valhalla/valhalla/issues/2021)
   * FIXED: Updated the osrm serializer to not set junction name for osrm origin/start maneuver - this is not helpful since we are not transitioning through the intersection.  [#2121](https://github.com/valhalla/valhalla/pull/2121)
   * FIXED: Removes precomputing of edge-costs which lead to wrong results [#2120](https://github.com/valhalla/valhalla/pull/2120)
   * FIXED: Complex turn-restriction invalidates edge marked as kPermanent [#2103](https://github.com/valhalla/valhalla/issues/2103)
   * FIXED: Fixes bug with inverted time-restriction parsing [#2167](https://github.com/valhalla/valhalla/pull/2167)
   * FIXED: Fixed several bugs with numeric underflow in map-matching trip durations. These may
     occur when serializing match results where adjacent trace points appear out-of-sequence on the
     same edge [#2178](https://github.com/valhalla/valhalla/pull/2178)
     - `MapMatcher::FormPath` now catches route discontinuities on the same edge when the distance
       percentage along don't agree. The trip leg builder builds disconnected legs on a single edge
       to avoid duration underflow.
     - Correctly populate edge groups when matching results contain loops. When a loop occurs,
       the leg builder now starts at the correct edge where the loop ends, and correctly accounts
       for any contained edges.
     - Duration over-trimming at the terminating edge of a match.
   * FIXED: Increased internal precision of time tracking per edge and maneuver so that maneuver times sum to the same time represented in the leg summary [#2195](https://github.com/valhalla/valhalla/pull/2195)
   * FIXED: Tagged speeds were not properly marked. We were not using forward and backward speeds to flag if a speed is tagged or not.  Should not update turn channel speeds if we are not inferring them.  Added additional logic to handle PH in the conditional restrictions. Do not update stop impact for ramps if they are marked as internal. [#2198](https://github.com/valhalla/valhalla/pull/2198)
   * FIXED: Fixed the sharp turn phrase [#2226](https://github.com/valhalla/valhalla/pull/2226)
   * FIXED: Protect against duplicate points in the input or points that snap to the same location resulting in `nan` times for the legs of the map match (of a 0 distance route) [#2229](https://github.com/valhalla/valhalla/pull/2229)
   * FIXED: Improves restriction check on briding edge in Bidirectional Astar [#2228](https://github.com/valhalla/valhalla/pull/2242)
   * FIXED: Allow nodes at location 0,0 [#2245](https://github.com/valhalla/valhalla/pull/2245)
   * FIXED: Fix RapidJSON compiler warnings and naming conflict [#2249](https://github.com/valhalla/valhalla/pull/2249)
   * FIXED: Fixed bug in resample_spherical_polyline where duplicate successive lat,lng locations in the polyline resulting in `nan` for the distance computation which shortcuts further sampling [#2239](https://github.com/valhalla/valhalla/pull/2239)
   * FIXED: Update exit logic for non-motorways [#2252](https://github.com/valhalla/valhalla/pull/2252)
   * FIXED: Transition point map-matching. When match results are on a transition point, we search for the sibling nodes at that transition and snap it to the corresponding edges in the route. [#2258](https://github.com/valhalla/valhalla/pull/2258)
   * FIXED: Fixed verbal multi-cue logic [#2270](https://github.com/valhalla/valhalla/pull/2270)
   * FIXED: Fixed Uturn cases when a not_thru edge is connected to the origin edge. [#2272](https://github.com/valhalla/valhalla/pull/2272)
   * FIXED: Update intersection classes in osrm response to not label all ramps as motorway [#2279](https://github.com/valhalla/valhalla/pull/2279)
   * FIXED: Fixed bug in mapmatcher when interpolation point goes before the first valid match or after the last valid match. Such behavior usually leads to discontinuity in matching. [#2275](https://github.com/valhalla/valhalla/pull/2275)
   * FIXED: Fixed an issue for time_allowed logic.  Previously we returned false on the first time allowed restriction and did not check them all. Added conditional restriction gurka test and datetime optional argument to gurka header file. [#2286](https://github.com/valhalla/valhalla/pull/2286)
   * FIXED: Fixed an issue for date ranges.  For example, for the range Jan 04 to Jan 02 we need to test to end of the year and then from the first of the year to the end date.  Also, fixed an emergency tag issue.  We should only set the use to emergency if all other access is off. [#2290](https://github.com/valhalla/valhalla/pull/2290)
   * FIXED: Found a few issues with the initial ref and direction logic for ways.  We were overwriting the refs with directionals to the name_offset_map instead of concatenating them together.  Also, we did not allow for blank entries for GetTagTokens. [#2298](https://github.com/valhalla/valhalla/pull/2298)
   * FIXED: Fixed an issue where MatchGuidanceViewJunctions is only looking at the first edge. Set the data_id for guidance views to the changeset id as it is already being populated. Also added test for guidance views. [#2303](https://github.com/valhalla/valhalla/pull/2303)
   * FIXED: Fixed a problem with live speeds where live speeds were being used to determine access, even when a live
   speed (current time) route wasn't what was requested. [#2311](https://github.com/valhalla/valhalla/pull/2311)
   * FIXED: Fix break/continue typo in search filtering [#2317](https://github.com/valhalla/valhalla/pull/2317)
   * FIXED: Fix a crash in trace_route due to iterating past the end of a vector. [#2322](https://github.com/valhalla/valhalla/pull/2322)
   * FIXED: Don't allow timezone information in the local date time string attached at each location. [#2312](https://github.com/valhalla/valhalla/pull/2312)
   * FIXED: Fix short route trimming in bidirectional astar [#2323](https://github.com/valhalla/valhalla/pull/2323)
   * FIXED: Fix shape trimming in leg building for snap candidates that lie within the margin of rounding error [#2326](https://github.com/valhalla/valhalla/pull/2326)
   * FIXED: Fixes route duration underflow with traffic data [#2325](https://github.com/valhalla/valhalla/pull/2325)
   * FIXED: Parse mtb:scale tags and set bicycle access if present [#2117](https://github.com/valhalla/valhalla/pull/2117)
   * FIXED: Fixed segfault.  Shape was missing from options for valhalla_path_comparison and valhalla_run_route.  Also, costing options was missing in valhalla_path_comparison. [#2343](https://github.com/valhalla/valhalla/pull/2343)
   * FIXED: Handle decimal numbers with zero-value mantissa properly in Lua [#2355](https://github.com/valhalla/valhalla/pull/2355)
   * FIXED: Many issues that resulted in discontinuities, failed matches or incorrect time/duration for map matching requests. [#2292](https://github.com/valhalla/valhalla/pull/2292)
   * FIXED: Seeing segfault when loading large osmdata data files before loading LuaJit. LuaJit fails to create luaL_newstate() Ref: [#2158](https://github.com/ntop/ntopng/issues/2158) Resolution is to load LuaJit before loading the data files. [#2383](https://github.com/valhalla/valhalla/pull/2383)
   * FIXED: Store positive/negative OpenLR offsets in bucketed form [#2405](https://github.com/valhalla/valhalla/2405)
   * FIXED: Fix on map-matching return code when breakage distance limitation exceeds. Instead of letting the request goes into meili and fails in finding a route, we check the distance in loki and early return with exception code 172. [#2406](https://github.com/valhalla/valhalla/pull/2406)
   * FIXED: Don't create edges for portions of ways that are doubled back on themselves as this confuses opposing edge index computations [#2385](https://github.com/valhalla/valhalla/pull/2385)
   * FIXED: Protect against nan in uniform_resample_spherical_polyline. [#2431](https://github.com/valhalla/valhalla/pull/2431)
   * FIXED: Obvious maneuvers. [#2436](https://github.com/valhalla/valhalla/pull/2436)
   * FIXED: Base64 encoding/decoding [#2452](https://github.com/valhalla/valhalla/pull/2452)
   * FIXED: Added post roundabout instruction when enter/exit roundabout maneuvers are combined [#2454](https://github.com/valhalla/valhalla/pull/2454)
   * FIXED: openlr: Explicitly check for linear reference option for Valhalla serialization. [#2458](https://github.com/valhalla/valhalla/pull/2458)
   * FIXED: Fix segfault: Do not combine last turn channel maneuver. [#2463](https://github.com/valhalla/valhalla/pull/2463)
   * FIXED: Remove extraneous whitespaces from ja-JP.json. [#2471](https://github.com/valhalla/valhalla/pull/2471)
   * FIXED: Checks protobuf serialization/parsing success [#2477](https://github.com/valhalla/valhalla/pull/2477)
   * FIXED: Fix dereferencing of end for std::lower_bound in sequence and possible UB [#2488](https://github.com/valhalla/valhalla/pull/2488)
   * FIXED: Make tile building reproducible: fix UB-s [#2480](https://github.com/valhalla/valhalla/pull/2480)
   * FIXED: Zero initialize EdgeInfoInner.spare0_. Uninitialized spare0_ field produced UB which causes gurka_reproduce_tile_build to fail intermittently. [2499](https://github.com/valhalla/valhalla/pull/2499)
   * FIXED: Drop unused CHANGELOG validation script, straggling NodeJS references [#2506](https://github.com/valhalla/valhalla/pull/2506)
   * FIXED: Fix missing nullptr checks in graphreader and loki::Reach (causing segfault during routing with not all levels of tiles availble) [#2504](https://github.com/valhalla/valhalla/pull/2504)
   * FIXED: Fix mismatch of triplegedge roadclass and directededge roadclass [#2507](https://github.com/valhalla/valhalla/pull/2507)
   * FIXED: Improve german destination_verbal_alert phrases [#2509](https://github.com/valhalla/valhalla/pull/2509)
   * FIXED: Undefined behavior cases discovered with undefined behavior sanitizer tool. [2498](https://github.com/valhalla/valhalla/pull/2498)
   * FIXED: Fixed logic so verbal keep instructions use branch exit sign info for ramps [#2520](https://github.com/valhalla/valhalla/pull/2520)
   * FIXED: Fix bug in trace_route for uturns causing garbage coordinates [#2517](https://github.com/valhalla/valhalla/pull/2517)
   * FIXED: Simplify heading calculation for turn type. Remove undefined behavior case. [#2513](https://github.com/valhalla/valhalla/pull/2513)
   * FIXED: Always set costing name even if one is not provided for osrm serializer weight_name. [#2528](https://github.com/valhalla/valhalla/pull/2528)
   * FIXED: Make single-thread tile building reproducible: fix seed for shuffle, use concurrency configuration from the mjolnir section. [#2515](https://github.com/valhalla/valhalla/pull/2515)
   * FIXED: More Windows compatibility: build tiles and some run actions work now (including CI tests) [#2300](https://github.com/valhalla/valhalla/issues/2300)
   * FIXED: Transcoding of c++ location to pbf location used path edges in the place of filtered edges. [#2542](https://github.com/valhalla/valhalla/pull/2542)
   * FIXED: Add back whitelisting action types. [#2545](https://github.com/valhalla/valhalla/pull/2545)
   * FIXED: Allow uturns for truck costing now that we have derived deadends marked in the edge label [#2559](https://github.com/valhalla/valhalla/pull/2559)
   * FIXED: Map matching uturn trimming at the end of an edge where it wasn't needed. [#2558](https://github.com/valhalla/valhalla/pull/2558)
   * FIXED: Multicue enter roundabout [#2556](https://github.com/valhalla/valhalla/pull/2556)
   * FIXED: Changed reachability computation to take into account live speed [#2597](https://github.com/valhalla/valhalla/pull/2597)
   * FIXED: Fixed a bug where the temp files were not getting read in if you started with the construct edges or build phase for valhalla_build_tiles. [#2601](https://github.com/valhalla/valhalla/pull/2601)
   * FIXED: Updated fr-FR.json with partial translations. [#2605](https://github.com/valhalla/valhalla/pull/2605)
   * FIXED: Removed superfluous const qualifier from odin/signs [#2609](https://github.com/valhalla/valhalla/pull/2609)
   * FIXED: Internal maneuver placement [#2600](https://github.com/valhalla/valhalla/pull/2600)
   * FIXED: Complete fr-FR.json locale. [#2614](https://github.com/valhalla/valhalla/pull/2614)
   * FIXED: Don't truncate precision in polyline encoding [#2632](https://github.com/valhalla/valhalla/pull/2632)
   * FIXED: Fix all compiler warnings in sif and set to -Werror [#2642](https://github.com/valhalla/valhalla/pull/2642)
   * FIXED: Remove unnecessary maneuvers to continue straight [#2647](https://github.com/valhalla/valhalla/pull/2647)
   * FIXED: Linear reference support in route/mapmatch apis (FOW, FRC, bearing, and number of references) [#2645](https://github.com/valhalla/valhalla/pull/2645)
   * FIXED: Ambiguous local to global (with timezone information) date time conversions now all choose to use the later time instead of throwing unhandled exceptions [#2665](https://github.com/valhalla/valhalla/pull/2665)
   * FIXED: Overestimated reach caused be reenquing transition nodes without checking that they had been already expanded [#2670](https://github.com/valhalla/valhalla/pull/2670)
   * FIXED: Build with C++17 standard. Deprecated function calls are substituted with new ones. [#2669](https://github.com/valhalla/valhalla/pull/2669)
   * FIXED: Improve German post_transition_verbal instruction [#2677](https://github.com/valhalla/valhalla/pull/2677)
   * FIXED: Lane updates.  Add the turn lanes to all edges of the way.  Do not "enhance" turn lanes if they are part of a complex restriction.  Moved ProcessTurnLanes after UpdateManeuverPlacementForInternalIntersectionTurns.  Fix for a missing "uturn" indication for intersections on the previous maneuver, we were serializing an empty list. [#2679](https://github.com/valhalla/valhalla/pull/2679)
   * FIXED: Fixes OpenLr serialization [#2688](https://github.com/valhalla/valhalla/pull/2688)
   * FIXED: Internal edges can't be also a ramp or a turn channel.  Also, if an edge is marked as ramp and turn channel mark it as a ramp.  [2689](https://github.com/valhalla/valhalla/pull/2689)
   * FIXED: Check that speeds are equal for the edges going in the same direction while buildig shortcuts [#2691](https://github.com/valhalla/valhalla/pull/2691)
   * FIXED: Missing fork or bear instruction [#2683](https://github.com/valhalla/valhalla/pull/2683)
   * FIXED: Eliminate null pointer dereference in GraphReader::AreEdgesConnected [#2695](https://github.com/valhalla/valhalla/issues/2695)
   * FIXED: Fix polyline simplification float/double comparison [#2698](https://github.com/valhalla/valhalla/issues/2698)
   * FIXED: Weights were sometimes negative due to incorrect updates to elapsed_cost [#2702](https://github.com/valhalla/valhalla/pull/2702)
<<<<<<< HEAD
   * FIXED: Fix bidirectional route failures at deadends [#2705](https://github.com/valhalla/valhalla/pull/2705)
=======
   * FIXED: Updated logic to call out a non-obvious turn [#2708](https://github.com/valhalla/valhalla/pull/2708)
>>>>>>> 08f14f02

* **Enhancement**
   * ADDED: Add ability to provide custom implementation for candidate collection in CandidateQuery. [#2328](https://github.com/valhalla/valhalla/pull/2328)
   * ADDED: Cancellation of tile downloading. [#2319](https://github.com/valhalla/valhalla/pull/2319)
   * ADDED: Return the coordinates of the nodes isochrone input locations snapped to [#2111](https://github.com/valhalla/valhalla/pull/2111)
   * ADDED: Allows more complicated routes in timedependent a-star before timing out [#2068](https://github.com/valhalla/valhalla/pull/2068)
   * ADDED: Guide signs and junction names [#2096](https://github.com/valhalla/valhalla/pull/2096)
   * ADDED: Added a bool to the config indicating whether to use commercially set attributes.  Added logic to not call IsIntersectionInternal if this is a commercial data set.  [#2132](https://github.com/valhalla/valhalla/pull/2132)
   * ADDED: Removed commerical data set bool to the config and added more knobs for data.  Added infer_internal_intersections, infer_turn_channels, apply_country_overrides, and use_admin_db.  [#2173](https://github.com/valhalla/valhalla/pull/2173)
   * ADDED: Allow using googletest in unit tests and convert all tests to it (old test.cc is completely removed). [#2128](https://github.com/valhalla/valhalla/pull/2128)
   * ADDED: Add guidance view capability. [#2209](https://github.com/valhalla/valhalla/pull/2209)
   * ADDED: Collect turn cost information as path is formed so that it can be seralized out for trace attributes or osrm flavored intersections. Also add shape_index to osrm intersections. [#2207](https://github.com/valhalla/valhalla/pull/2207)
   * ADDED: Added alley factor to autocost.  Factor is defaulted at 1.0f or do not avoid alleys. [#2246](https://github.com/valhalla/valhalla/pull/2246)
   * ADDED: Support unlimited speed limits where maxspeed=none. [#2251](https://github.com/valhalla/valhalla/pull/2251)
   * ADDED: Implement improved Reachability check using base class Dijkstra. [#2243](https://github.com/valhalla/valhalla/pull/2243)
   * ADDED: Gurka integration test framework with ascii-art maps [#2244](https://github.com/valhalla/valhalla/pull/2244)
   * ADDED: Add to the stop impact when transitioning from higher to lower class road and we are not on a turn channel or ramp. Also, penalize lefts when driving on the right and vice versa. [#2282](https://github.com/valhalla/valhalla/pull/2282)
   * ADDED: Added reclassify_links, use_direction_on_ways, and allow_alt_name as config options.  If `use_direction_on_ways = true` then use `direction` and `int_direction` on the way to update the directional for the `ref` and `int_ref`.  Also, copy int_efs to the refs. [#2285](https://github.com/valhalla/valhalla/pull/2285)
   * ADDED: Add support for live traffic. [#2268](https://github.com/valhalla/valhalla/pull/2268)
   * ADDED: Implement per-location search filters for functional road class and forms of way. [#2289](https://github.com/valhalla/valhalla/pull/2289)
   * ADDED: Approach, multi-cue, and length updates [#2313](https://github.com/valhalla/valhalla/pull/2313)
   * ADDED: Speed up timezone differencing calculation if cache is provided. [#2316](https://github.com/valhalla/valhalla/pull/2316)
   * ADDED: Added rapidjson/schema.h to baldr/rapidjson_util.h to make it available for use within valhalla. [#2330](https://github.com/valhalla/valhalla/issues/2330)
   * ADDED: Support decimal precision for height values in elevation service. Also support polyline5 for encoded polylines input and output to elevation service. [#2324](https://github.com/valhalla/valhalla/pull/2324)
   * ADDED: Use both imminent and distant verbal multi-cue phrases. [#2353](https://github.com/valhalla/valhalla/pull/2353)
   * ADDED: Split parsing stage into 3 separate stages. [#2339](https://github.com/valhalla/valhalla/pull/2339)
   * CHANGED: Speed up graph enhancing by avoiding continuous unordered_set rebuilding [#2349](https://github.com/valhalla/valhalla/pull/2349)
   * CHANGED: Skip calling out to Lua for nodes/ways/relations with not tags - speeds up parsing. [#2351](https://github.com/valhalla/valhalla/pull/2351)
   * CHANGED: Switch to LuaJIT for lua scripting - speeds up file parsing [#2352](https://github.com/valhalla/valhalla/pull/2352)
   * ADDED: Ability to create OpenLR records from raw data. [#2356](https://github.com/valhalla/valhalla/pull/2356)
   * ADDED: Revamp length phrases [#2359](https://github.com/valhalla/valhalla/pull/2359)
   * CHANGED: Do not allocate memory in skadi if we don't need it. [#2373](https://github.com/valhalla/valhalla/pull/2373)
   * CHANGED: Map matching: throw error (443/NoSegment) when no candidate edges are available. [#2370](https://github.com/valhalla/valhalla/pull/2370/)
   * ADDED: Add sk-SK.json (slovak) localization file. [#2376](https://github.com/valhalla/valhalla/pull/2376)
   * ADDED: Extend roundabout phrases. [#2378](https://github.com/valhalla/valhalla/pull/2378)
   * ADDED: More roundabout phrase tests. [#2382](https://github.com/valhalla/valhalla/pull/2382)
   * ADDED: Update the turn and continue phrases to include junction names and guide signs. [#2386](https://github.com/valhalla/valhalla/pull/2386)
   * ADDED: Add the remaining guide sign toward phrases [#2389](https://github.com/valhalla/valhalla/pull/2389)
   * ADDED: The ability to allow immediate uturns at trace points in a map matching request [#2380](https://github.com/valhalla/valhalla/pull/2380)
   * ADDED: Add utility functions to Signs. [#2390](https://github.com/valhalla/valhalla/pull/2390)
   * ADDED: Unified time tracking for all algorithms that support time-based graph expansion. [#2278](https://github.com/valhalla/valhalla/pull/2278)
   * ADDED: Add rail_ferry use and costing. [#2408](https://github.com/valhalla/valhalla/pull/2408)
   * ADDED: `street_side_max_distance`, `display_lat` and `display_lon` to `locations` in input for better control of routing side of street [#1769](https://github.com/valhalla/valhalla/pull/1769)
   * ADDED: Add addtional exit phrases. [#2421](https://github.com/valhalla/valhalla/pull/2421)
   * ADDED: Add Japanese locale, update German. [#2432](https://github.com/valhalla/valhalla/pull/2432)
   * ADDED: Gurka expect_route refactor [#2435](https://github.com/valhalla/valhalla/pull/2435)
   * ADDED: Add option to suppress roundabout exits [#2437](https://github.com/valhalla/valhalla/pull/2437)
   * ADDED: Add Greek locale. [#2438](https://github.com/valhalla/valhalla/pull/2438)
   * ADDED (back): Support for 64bit wide way ids in the edgeinfo structure with no impact to size for data sources with ids 32bits wide. [#2422](https://github.com/valhalla/valhalla/pull/2422)
   * ADDED: Support for 64bit osm node ids in parsing stage of tile building [#2422](https://github.com/valhalla/valhalla/pull/2422)
   * CHANGED: Point2/PointLL are now templated to allow for higher precision coordinate math when desired [#2429](https://github.com/valhalla/valhalla/pull/2429)
   * ADDED: Optional OpenLR Encoded Path Edges in API Response [#2424](https://github.com/valhalla/valhalla/pull/2424)
   * ADDED: Add explicit include for sstream to be compatible with msvc_x64 toolset. [#2449](https://github.com/valhalla/valhalla/pull/2449)
   * ADDED: Properly split returned path if traffic conditions change partway along edges [#2451](https://github.com/valhalla/valhalla/pull/2451/files)
   * ADDED: Add Dutch locale. [#2464](https://github.com/valhalla/valhalla/pull/2464)
   * ADDED: Check with address sanititizer in CI. Add support for undefined behavior sanitizer. [#2487](https://github.com/valhalla/valhalla/pull/2487)
   * ADDED: Ability to recost a path and increased cost/time details along the trippath and json output [#2425](https://github.com/valhalla/valhalla/pull/2425)
   * ADDED: Add the ability to do bikeshare based (ped/bike) multimodal routing [#2031](https://github.com/valhalla/valhalla/pull/2031)
   * ADDED: Route through restrictions enabled by introducing a costing option. [#2469](https://github.com/valhalla/valhalla/pull/2469)
   * ADDED: Migrated to Ubuntu 20.04 base-image [#2508](https://github.com/valhalla/valhalla/pull/2508)
   * CHANGED: Speed up parseways stage by avoiding multiple string comparisons [#2518](https://github.com/valhalla/valhalla/pull/2518)
   * CHANGED: Speed up enhance stage by avoiding GraphTileBuilder copying [#2468](https://github.com/valhalla/valhalla/pull/2468)
   * ADDED: Costing options now includes shortest flag which favors shortest path routes [#2555](https://github.com/valhalla/valhalla/pull/2555)
   * ADDED: Incidents in intersections [#2547](https://github.com/valhalla/valhalla/pull/2547)
   * CHANGED: Refactor mapmatching configuration to use a struct (instead of `boost::property_tree::ptree`). [#2485](https://github.com/valhalla/valhalla/pull/2485)
   * ADDED: Save exit maneuver's begin heading when combining enter & exit roundabout maneuvers. [#2554](https://github.com/valhalla/valhalla/pull/2554)
   * ADDED: Added new urban flag that can be set if edge is within city boundaries to data processing; new use_urban_tag config option; added to osrm response within intersections. [#2522](https://github.com/valhalla/valhalla/pull/2522)
   * ADDED: Parses OpenLr of type PointAlongLine [#2565](https://github.com/valhalla/valhalla/pull/2565)
   * ADDED: Use edge.is_urban is set for serializing is_urban. [#2568](https://github.com/valhalla/valhalla/pull/2568)
   * ADDED: Added new rest/service area uses on the edge. [#2533](https://github.com/valhalla/valhalla/pull/2533)
   * ADDED: Dependency cache for Azure [#2567](https://github.com/valhalla/valhalla/pull/2567)
   * ADDED: Added flexibility to remove the use of the admindb and to use the country and state iso from the tiles; [#2579](https://github.com/valhalla/valhalla/pull/2579)
   * ADDED: Added toll gates and collection points (gantry) to the node;  [#2532](https://github.com/valhalla/valhalla/pull/2532)
   * ADDED: Added osrm serialization for rest/service areas and admins. [#2594](https://github.com/valhalla/valhalla/pull/2594)
   * CHANGED: Improved Russian localization; [#2593](https://github.com/valhalla/valhalla/pull/2593)
   * ADDED: Support restricted class in intersection annotations [#2589](https://github.com/valhalla/valhalla/pull/2589)
   * ADDED: Added trail type trace [#2606](https://github.com/valhalla/valhalla/pull/2606)
   * ADDED: Added tunnel names to the edges as a tagged name.  [#2608](https://github.com/valhalla/valhalla/pull/2608)
   * CHANGED: Moved incidents to the trip leg and cut the shape of the leg at that location [#2610](https://github.com/valhalla/valhalla/pull/2610)
   * ADDED: Costing option to ignore_closures when routing with current flow [#2615](https://github.com/valhalla/valhalla/pull/2615)
   * ADDED: Cross-compilation ability with MinGW64 [#2619](https://github.com/valhalla/valhalla/pull/2619)
   * ADDED: Defines the incident tile schema and incident metadata [#2620](https://github.com/valhalla/valhalla/pull/2620)
   * ADDED: Moves incident serializer logic into a generic serializer [#2621](https://github.com/valhalla/valhalla/pull/2621)
   * ADDED: Incident loading singleton for continually refreshing incident tiles[#2573](https://github.com/valhalla/valhalla/pull/2573)
   * ADDED: One shot mode to valhalla_service so you can run a single request of any type without starting a server [#2624](https://github.com/valhalla/valhalla/pull/2624)
   * ADDED: Adds text instructions to OSRM output [#2625](https://github.com/valhalla/valhalla/pull/2625)
   * ADDED: Adds support for alternate routes [#2626](https://github.com/valhalla/valhalla/pull/2626)
   * CHANGED: Switch Python bindings generator from boost.python to header-only pybind11[#2644](https://github.com/valhalla/valhalla/pull/2644)
   * ADDED: Add support of input file for one-shot mode of valhalla_service [#2648](https://github.com/valhalla/valhalla/pull/2648)
   * ADDED: Linear reference support to locate api [#2645](https://github.com/valhalla/valhalla/pull/2645)
   * ADDED: Implemented OSRM-like turn duration calculation for car. Uses it now in auto costing. [#2651](https://github.com/valhalla/valhalla/pull/2651)
   * ADDED: Enhanced turn lane information in guidance [#2653](https://github.com/valhalla/valhalla/pull/2653)
   * CHANGED: Move turn_lane_direction helper to odin/util [#2675](https://github.com/valhalla/valhalla/pull/2675)
   * ADDED: Add annotations to osrm response including speed limits, unit and sign conventions [#2668](https://github.com/valhalla/valhalla/pull/2668)
   * ADDED: Added functions for predicted speeds encoding-decoding [#2674](https://github.com/valhalla/valhalla/pull/2674)
   * ADDED: Time invariant routing via the bidirectional algorithm. This has the effect that when time dependent routes (arrive_by and depart_at) fall back to bidirectional due to length restrictions they will actually use the correct time of day for one of the search directions [#2660](https://github.com/valhalla/valhalla/pull/2660)
   * ADDED: If the length of the edge is greater than kMaxEdgeLength, then consider this a catastrophic error if the should_error bool is true in the set_length function. [2678](https://github.com/valhalla/valhalla/pull/2678)
   * ADDED: Moved lat,lon coordinates structures from single to double precision. Improves geometry accuracy noticibly at zooms above 17 as well as coordinate snapping and any other geometric operations. Addes about a 2% performance pentalty for standard routes. Graph nodes now have 7 digits of precision.  [#2693](https://github.com/valhalla/valhalla/pull/2693)
   * ADDED: Regular speed on shortcut edges is calculated with turn durations taken into account. Truck, motorcycle and motorscooter profiles use OSRM-like turn duration. [#2662](https://github.com/valhalla/valhalla/pull/2662)
   * CHANGED: Remove astar algorithm and replace its use with timedep_forward as its redundant [#2706](https://github.com/valhalla/valhalla/pull/2706)

## Release Date: 2019-11-21 Valhalla 3.0.9
* **Bug Fix**
   * FIXED: Changed reachability computation to consider both directions of travel wrt candidate edges [#1965](https://github.com/valhalla/valhalla/pull/1965)
   * FIXED: toss ways where access=private and highway=service and service != driveway. [#1960](https://github.com/valhalla/valhalla/pull/1960)
   * FIXED: Fix search_cutoff check in loki correlate_node. [#2023](https://github.com/valhalla/valhalla/pull/2023)
   * FIXED: Computes notion of a deadend at runtime in bidirectional a-star which fixes no-route with a complicated u-turn. [#1982](https://github.com/valhalla/valhalla/issues/1982)
   * FIXED: Fix a bug with heading filter at nodes. [#2058](https://github.com/valhalla/valhalla/pull/2058)
   * FIXED: Bug in map matching continuity checking such that continuity must only be in the forward direction. [#2029](https://github.com/valhalla/valhalla/pull/2029)
   * FIXED: Allow setting the time for map matching paths such that the time is used for speed lookup. [#2030](https://github.com/valhalla/valhalla/pull/2030)
   * FIXED: Don't use density factor for transition cost when user specified flag disables flow speeds. [#2048](https://github.com/valhalla/valhalla/pull/2048)
   * FIXED: Map matching trace_route output now allows for discontinuities in the match though multi match is not supported in valhalla route output. [#2049](https://github.com/valhalla/valhalla/pull/2049)
   * FIXED: Allows routes with no time specified to use time conditional edges and restrictions with a flag denoting as much [#2055](https://github.com/valhalla/valhalla/pull/2055)
   * FIXED: Fixed a bug with 'current' time type map matches. [#2060](https://github.com/valhalla/valhalla/pull/2060)
   * FIXED: Fixed a bug with time dependent expansion in which the expansion distance heuristic was not being used. [#2064](https://github.com/valhalla/valhalla/pull/2064)

* **Enhancement**
   * ADDED: Establish pinpoint test pattern [#1969](https://github.com/valhalla/valhalla/pull/1969)
   * ADDED: Suppress relative direction in ramp/exit instructions if it matches driving side of street [#1990](https://github.com/valhalla/valhalla/pull/1990)
   * ADDED: Added relative direction to the merge maneuver [#1989](https://github.com/valhalla/valhalla/pull/1989)
   * ADDED: Refactor costing to better handle multiple speed datasources [#2026](https://github.com/valhalla/valhalla/pull/2026)
   * ADDED: Better usability of curl for fetching tiles on the fly [#2026](https://github.com/valhalla/valhalla/pull/2026)
   * ADDED: LRU cache scheme for tile storage [#2026](https://github.com/valhalla/valhalla/pull/2026)
   * ADDED: GraphTile size check [#2026](https://github.com/valhalla/valhalla/pull/2026)
   * ADDED: Pick more sane values for highway and toll avoidance [#2026](https://github.com/valhalla/valhalla/pull/2026)
   * ADDED: Refactor adding predicted speed info to speed up process [#2026](https://github.com/valhalla/valhalla/pull/2026)
   * ADDED: Allow selecting speed data sources at request time [#2026](https://github.com/valhalla/valhalla/pull/2026)
   * ADDED: Allow disabling certain neighbors in connectivity map [#2026](https://github.com/valhalla/valhalla/pull/2026)
   * ADDED: Allows routes with time-restricted edges if no time specified and notes restriction in response [#1992](https://github.com/valhalla/valhalla/issues/1992)
   * ADDED: Runtime deadend detection to timedependent a-star. [#2059](https://github.com/valhalla/valhalla/pull/2059)

## Release Date: 2019-09-06 Valhalla 3.0.8
* **Bug Fix**
   * FIXED: Added logic to detect if user is to merge to the left or right [#1892](https://github.com/valhalla/valhalla/pull/1892)
   * FIXED: Overriding the destination_only flag when reclassifying ferries; Also penalizing ferries with a 5 min. penalty in the cost to allow us to avoid destination_only the majority of the time except when it is necessary. [#1895](https://github.com/valhalla/valhalla/pull/1905)
   * FIXED: Suppress forks at motorway junctions and intersecting service roads [#1909](https://github.com/valhalla/valhalla/pull/1909)
   * FIXED: Enhanced fork assignment logic [#1912](https://github.com/valhalla/valhalla/pull/1912)
   * FIXED: Added logic to fall back to return country poly if no state and updated lua for Metro Manila and Ireland [#1910](https://github.com/valhalla/valhalla/pull/1910)
   * FIXED: Added missing motorway fork instruction [#1914](https://github.com/valhalla/valhalla/pull/1914)
   * FIXED: Use begin street name for osrm compat mode [#1916](https://github.com/valhalla/valhalla/pull/1916)
   * FIXED: Added logic to fix missing highway cardinal directions in the US [#1917](https://github.com/valhalla/valhalla/pull/1917)
   * FIXED: Handle forward traversable significant road class intersecting edges [#1928](https://github.com/valhalla/valhalla/pull/1928)
   * FIXED: Fixed bug with shape trimming that impacted Uturns at Via locations. [#1935](https://github.com/valhalla/valhalla/pull/1935)
   * FIXED: Dive bomb updates.  Updated default speeds for urban areas based on roadclass for the enhancer.  Also, updated default speeds based on roadclass in lua.  Fixed an issue where we were subtracting 1 from uint32_t when 0 for stop impact.  Updated reclassify link logic to allow residential roads to be added to the tree, but we only downgrade the links to tertiary.  Updated TransitionCost functions to add 1.5 to the turncost when transitioning from a ramp to a non ramp and vice versa.  Also, added 0.5f to the turncost if the edge is a roundabout. [#1931](https://github.com/valhalla/valhalla/pull/1931)

* **Enhancement**
   * ADDED: Caching url fetched tiles to disk [#1887](https://github.com/valhalla/valhalla/pull/1887)
   * ADDED: filesystem::remove_all [#1887](https://github.com/valhalla/valhalla/pull/1887)
   * ADDED: Minimum enclosing bounding box tool [#1887](https://github.com/valhalla/valhalla/pull/1887)
   * ADDED: Use constrained flow speeds in bidirectional_astar.cc [#1907](https://github.com/valhalla/valhalla/pull/1907)
   * ADDED: Bike Share Stations are now in the graph which should set us up to do multimodal walk/bike scenarios [#1852](https://github.com/valhalla/valhalla/pull/1852)

## Release Date: 2019-7-18 Valhalla 3.0.7
* **Bug Fix**
   * FIXED: Fix pedestrian fork [#1886](https://github.com/valhalla/valhalla/pull/1886)

## Release Date: 2019-7-15 Valhalla 3.0.6
* **Bug Fix**
   * FIXED: Admin name changes. [#1853](https://github.com/valhalla/valhalla/pull/1853) Ref: [#1854](https://github.com/valhalla/valhalla/issues/1854)
   * FIXED: valhalla_add_predicted_traffic was overcommitted while gathering stats. Added a clear. [#1857](https://github.com/valhalla/valhalla/pull/1857)
   * FIXED: regression in map matching when moving to valhalla v3.0.0 [#1863](https://github.com/valhalla/valhalla/pull/1863)
   * FIXED: last step shape in osrm serializer should be 2 of the same point [#1867](https://github.com/valhalla/valhalla/pull/1867)
   * FIXED: Shape trimming at the beginning and ending of the route to not be degenerate [#1876](https://github.com/valhalla/valhalla/pull/1876)
   * FIXED: Duplicate waypoints in osrm serializer [#1880](https://github.com/valhalla/valhalla/pull/1880)
   * FIXED: Updates for heading precision [#1881](https://github.com/valhalla/valhalla/pull/1881)
   * FIXED: Map matching allowed untraversable edges at start of route [#1884](https://github.com/valhalla/valhalla/pull/1884)

* **Enhancement**
   * ADDED: Use the same protobuf object the entire way through the request process [#1837](https://github.com/valhalla/valhalla/pull/1837)
   * ADDED: Enhanced turn lane processing [#1859](https://github.com/valhalla/valhalla/pull/1859)
   * ADDED: Add global_synchronized_cache in valhalla_build_config [#1851](https://github.com/valhalla/valhalla/pull/1851)

## Release Date: 2019-06-04 Valhalla 3.0.5
* **Bug Fix**
   * FIXED: Protect against unnamed rotaries and routes that end in roundabouts not turning off rotary logic [#1840](https://github.com/valhalla/valhalla/pull/1840)

* **Enhancement**
   * ADDED: Add turn lane info at maneuver point [#1830](https://github.com/valhalla/valhalla/pull/1830)

## Release Date: 2019-05-31 Valhalla 3.0.4
* **Bug Fix**
   * FIXED: Improved logic to decide between bear vs. continue [#1798](https://github.com/valhalla/valhalla/pull/1798)
   * FIXED: Bicycle costing allows use of roads with all surface values, but with a penalty based on bicycle type. However, the edge filter totally disallows bad surfaces for some bicycle types, creating situations where reroutes fail if a rider uses a road with a poor surface. [#1800](https://github.com/valhalla/valhalla/pull/1800)
   * FIXED: Moved complex restrictions building to before validate. [#1805](https://github.com/valhalla/valhalla/pull/1805)
   * FIXED: Fix bicycle edge filter whan avoid_bad_surfaces = 1.0 [#1806](https://github.com/valhalla/valhalla/pull/1806)
   * FIXED: Replace the EnhancedTripPath class inheritance with aggregation [#1807](https://github.com/valhalla/valhalla/pull/1807)
   * FIXED: Replace the old timezone shape zip file every time valhalla_build_timezones is ran [#1817](https://github.com/valhalla/valhalla/pull/1817)
   * FIXED: Don't use island snapped edge candidates (from disconnected components or low reach edges) when we rejected other high reachability edges that were closer [#1835](https://github.com/valhalla/valhalla/pull/1835)

## Release Date: 2019-05-08 Valhalla 3.0.3
* **Bug Fix**
   * FIXED: Fixed a rare loop condition in route matcher (edge walking to match a trace).
   * FIXED: Fixed VACUUM ANALYZE syntax issue.  [#1704](https://github.com/valhalla/valhalla/pull/1704)
   * FIXED: Fixed the osrm maneuver type when a maneuver has the to_stay_on attribute set.  [#1714](https://github.com/valhalla/valhalla/pull/1714)
   * FIXED: Fixed osrm compatibility mode attributes.  [#1716](https://github.com/valhalla/valhalla/pull/1716)
   * FIXED: Fixed rotary/roundabout issues in Valhalla OSRM compatibility.  [#1727](https://github.com/valhalla/valhalla/pull/1727)
   * FIXED: Fixed the destinations assignment for exit names in OSRM compatibility mode. [#1732](https://github.com/valhalla/valhalla/pull/1732)
   * FIXED: Enhance merge maneuver type assignment. [#1735](https://github.com/valhalla/valhalla/pull/1735)
   * FIXED: Fixed fork assignments and on ramps for OSRM compatibility mode. [#1738](https://github.com/valhalla/valhalla/pull/1738)
   * FIXED: Fixed cardinal direction on reference names when forward/backward tag is present on relations. Fixes singly digitized roads with opposing directional modifiers. [#1741](https://github.com/valhalla/valhalla/pull/1741)
   * FIXED: Fixed fork assignment and narrative logic when a highway ends and splits into multiple ramps. [#1742](https://github.com/valhalla/valhalla/pull/1742)
   * FIXED: Do not use any avoid edges as origin or destination of a route, matrix, or isochrone. [#1745](https://github.com/valhalla/valhalla/pull/1745)
   * FIXED: Add leg summary and remove unused hint attribute for OSRM compatibility mode. [#1753](https://github.com/valhalla/valhalla/pull/1753)
   * FIXED: Improvements for pedestrian forks, pedestrian roundabouts, and continue maneuvers. [#1768](https://github.com/valhalla/valhalla/pull/1768)
   * FIXED: Added simplified overview for OSRM response and added use_toll logic back to truck costing. [#1765](https://github.com/valhalla/valhalla/pull/1765)
   * FIXED: temp fix for location distance bug [#1774](https://github.com/valhalla/valhalla/pull/1774)
   * FIXED: Fix pedestrian routes using walkway_factor [#1780](https://github.com/valhalla/valhalla/pull/1780)
   * FIXED: Update the begin and end heading of short edges based on use [#1783](https://github.com/valhalla/valhalla/pull/1783)
   * FIXED: GraphReader::AreEdgesConnected update.  If transition count == 0 return false and do not call transition function. [#1786](https://github.com/valhalla/valhalla/pull/1786)
   * FIXED: Only edge candidates that were used in the path are send to serializer: [1788](https://github.com/valhalla/valhalla/pull/1788)
   * FIXED: Added logic to prevent the removal of a destination maneuver when ending on an internal edge [#1792](https://github.com/valhalla/valhalla/pull/1792)
   * FIXED: Fixed instructions when starting on an internal edge [#1796](https://github.com/valhalla/valhalla/pull/1796)

* **Enhancement**
   * Add the ability to run valhalla_build_tiles in stages. Specify the begin_stage and end_stage as command line options. Also cleans up temporary files as the last stage in the pipeline.
   * Add `remove` to `filesystem` namespace. [#1752](https://github.com/valhalla/valhalla/pull/1752)
   * Add TaxiCost into auto costing options.
   * Add `preferred_side` to allow per-location filtering of edges based on the side of the road the location is on and the driving side for that locale.
   * Slightly decreased the internal side-walk factor to .90f to favor roads with attached sidewalks. This impacts roads that have added sidewalk:left, sidewalk:right or sidewalk:both OSM tags (these become attributes on each directedEdge). The user can then avoid/penalize dedicated sidewalks and walkways, when they increase the walkway_factor. Since we slightly decreased the sidewalk_factor internally and only favor sidewalks if use is tagged as sidewalk_left or sidewalk_right, we should tend to route on roads with attached sidewalks rather than separate/dedicated sidewalks, allowing for more road names to be called out since these are labeled more.
   * Add `via` and `break_through` location types [#1737](https://github.com/valhalla/valhalla/pull/1737)
   * Add `street_side_tolerance` and `search_cutoff` to input `location` [#1777](https://github.com/valhalla/valhalla/pull/1777)
   * Return the Valhalla error `Path distance exceeds the max distance limit` for OSRM responses when the route is greater than the service limits. [#1781](https://github.com/valhalla/valhalla/pull/1781)

## Release Date: 2019-01-14 Valhalla 3.0.2
* **Bug Fix**
   * FIXED: Transit update - fix dow and exception when after midnight trips are normalized [#1682](https://github.com/valhalla/valhalla/pull/1682)
   * FIXED: valhalla_convert_transit segfault - GraphTileBuilder has null GraphTileHeader [#1683](https://github.com/valhalla/valhalla/issues/1683)
   * FIXED: Fix crash for trace_route with osrm serialization. Was passing shape rather than locations to the waypoint method.
   * FIXED: Properly set driving_side based on data set in TripPath.
   * FIXED: A bad bicycle route exposed an issue with bidirectional A* when the origin and destination edges are connected. Use A* in these cases to avoid requiring a high cost threshold in BD A*.
   * FIXED: x86 and x64 data compatibility was fixed as the structures weren't aligned.
   * FIXED: x86 tests were failing due mostly to floating point issues and the aforementioned structure misalignment.
* **Enhancement**
   * Add a durations list (delta time between each pair of trace points), a begin_time and a use_timestamp flag to trace_route requests. This allows using the input trace timestamps or durations plus the begin_time to compute elapsed time at each edge in the matched path (rather than using costing methods).
   * Add support for polyline5 encoding for OSRM formatted output.
* **Note**
   * Isochrones and openlr are both noted as not working with release builds for x86 (32bit) platforms. We'll look at getting this fixed in a future release

## Release Date: 2018-11-21 Valhalla 3.0.1
* **Bug Fix**
   * FIXED: Fixed a rare, but serious bug with bicycle costing. ferry_factor_ in bicycle costing shadowed the data member in the base dynamic cost class, leading to an unitialized variable. Occasionally, this would lead to negative costs which caused failures. [#1663](https://github.com/valhalla/valhalla/pull/1663)
   * FIXED: Fixed use of units in OSRM compatibility mode. [#1662](https://github.com/valhalla/valhalla/pull/1662)

## Release Date: 2018-11-21 Valhalla 3.0.0
* **NOTE**
   * This release changes the Valhalla graph tile formats to make the tile data more efficient and flexible. Tile data is incompatible with Valhalla 2.x builds, and code for 3.x is incompatible with data built for Valahalla 2.x versions. Valhalla tile sizes are slightly smaller (for datasets using elevation information the size savings is over 10%). In addition, there is increased flexibility for creating different variants of tiles to support different applications (e.g. bicycle only, or driving only).
* **Enhancement**
   * Remove the use of DirectedEdge for transitions between nodes on different hierarchy levels. A new structure, NodeTransition, is now used to transition to nodes on different hierarchy level. This saves space since only the end node GraphId is needed for the transitions (and DirectedEdge is a large data structure).
   * Change the NodeInfo lat,lon to use an offset from the tile base lat,lon. This potentially allows higher precision than using float, but more importantly saves space and allows support for NodeTransitions as well as spare for future growth.
   * Remove the EdgeElevation structure and max grade information into DirectedEdge and mean elevation into EdgeInfo. This saves space.
   * Reduce wayid to 32 bits. This allows sufficient growth when using OpenStreetMap data and frees space in EdgeInfo (allows moving speed limit and mean elevation from other structures).
   * Move name consistency from NodeInfo to DirectedEdge. This allows a more efficient lookup of name consistency.
   * Update all path algorithms to use NodeTransition logic rather than special DirectedEdge transition types. This simplifies PathAlgorithms slightly and removes some conditional logic.
   * Add an optional GraphFilter stage to tile building pipeline. This allows removal of edges and nodes based on access. This allows bicycle only, pedestrian only, or driving only datasets (or combinations) to be created - allowing smaller datasets for special purpose applications.
* **Deprecate**
   * Valhalla 3.0 removes support for OSMLR.

## Release Date: 2018-11-20 Valhalla 2.7.2
* **Enhancement**
   * UPDATED: Added a configuration variable for max_timedep_distance. This is used in selecting the path algorithm and provides the maximum distance between locations when choosing a time dependent path algorithm (other than multi modal). Above this distance, bidirectional A* is used with no time dependencies.
   * UPDATED: Remove transition edges from priority queue in Multimodal methods.
   * UPDATED: Fully implement street names and exit signs with ability to identify route numbers. [#1635](https://github.com/valhalla/valhalla/pull/1635)
* **Bug Fix**
   * FIXED: A timed-turned restriction should not be applied when a non-timed route is executed.  [#1615](https://github.com/valhalla/valhalla/pull/1615)
   * FIXED: Changed unordered_map to unordered_multimap for polys. Poly map can contain the same key but different multi-polygons. For example, islands for a country or timezone polygons for a country.
   * FIXED: Fixed timezone db issue where TZIDs did not exist in the Howard Hinnant date time db that is used in the date_time class for tz indexes.  Added logic to create aliases for TZIDs based on https://en.wikipedia.org/wiki/List_of_tz_database_time_zones
   * FIXED: Fixed the ramp turn modifiers for osrm compat [#1569](https://github.com/valhalla/valhalla/pull/1569)
   * FIXED: Fixed the step geometry when using the osrm compat mode [#1571](https://github.com/valhalla/valhalla/pull/1571)
   * FIXED: Fixed a data creation bug causing issues with A* routes ending on loops. [#1576](https://github.com/valhalla/valhalla/pull/1576)
   * FIXED: Fixed an issue with a bad route where destination only was present. Was due to thresholds in bidirectional A*. Changed threshold to be cost based rather than number of iterations). [#1586](https://github.com/valhalla/valhalla/pull/1586)
   * FIXED: Fixed an issue with destination only (private) roads being used in bicycle routes. Centralized some "base" transition cost logic in the base DynamicCost class. [#1587](https://github.com/valhalla/valhalla/pull/1587)
   * FIXED: Remove extraneous ramp maneuvers [#1657](https://github.com/valhalla/valhalla/pull/1657)

## Release Date: 2018-10-02 Valhalla 2.7.1
* **Enhancement**
   * UPDATED: Added date time support to forward and reverse isochrones. Add speed lookup (predicted speeds and/or free-flow or constrained flow speed) if date_time is present.
   * UPDATED: Add timezone checks to multimodal routes and isochrones (updates localtime if the path crosses into a timezone different than the start location).
* **Data Producer Update**
   * UPDATED: Removed boost date time support from transit.  Now using the Howard Hinnant date library.
* **Bug Fix**
   * FIXED: Fixed a bug with shortcuts that leads to inconsistent routes depending on whether shortcuts are taken, different origins can lead to different paths near the destination. This fix also improves performance on long routes and matrices.
   * FIXED: We were getting inconsistent results between departing at current date/time vs entering the current date/time.  This issue is due to the fact that the iso_date_time function returns the full iso date_time with the timezone offset (e.g., 2018-09-27T10:23-07:00 vs 2018-09-27T10:23). When we refactored the date_time code to use the new Howard Hinnant date library, we introduced this bug.
   * FIXED: Increased the threshold in CostMatrix to address null time and distance values occuring for truck costing with locations near the max distance.

## Release Date: 2018-09-13 Valhalla 2.7.0
* **Enhancement**
   * UPDATED: Refactor to use the pbf options instead of the ptree config [#1428](https://github.com/valhalla/valhalla/pull/1428) This completes [1357](https://github.com/valhalla/valhalla/issues/1357)
   * UPDATED: Removed the boost/date_time dependency from baldr and odin. We added the Howard Hinnant date and time library as a submodule. [#1494](https://github.com/valhalla/valhalla/pull/1494)
   * UPDATED: Fixed 'Drvie' typo [#1505](https://github.com/valhalla/valhalla/pull/1505) This completes [1504](https://github.com/valhalla/valhalla/issues/1504)
   * UPDATED: Optimizations of GetSpeed for predicted speeds [1490](https://github.com/valhalla/valhalla/issues/1490)
   * UPDATED: Isotile optimizations
   * UPDATED: Added stats to predictive traffic logging
   * UPDATED: resample_polyline - Breaks the polyline into equal length segments at a sample distance near the resolution. Break out of the loop through polyline points once we reach the specified number of samplesthen append the last
polyline point.
   * UPDATED: added android logging and uses a shared graph reader
   * UPDATED: Do not run a second pass on long pedestrian routes that include a ferry (but succeed on first pass). This is a performance fix. Long pedestrian routes with A star factor based on ferry speed end up being very inefficient.
* **Bug Fix**
   * FIXED: A* destination only
   * FIXED: Fixed through locations weren't honored [#1449](https://github.com/valhalla/valhalla/pull/1449)


## Release Date: 2018-08-02 Valhalla 3.0.0-rc.4
* **Node Bindings**
   * UPDATED: add some worker pool handling
   [#1467](https://github.com/valhalla/valhalla/pull/1467)

## Release Date: 2018-08-02 Valhalla 3.0.0-rc.3
* **Node Bindings**
   * UPDATED: replaced N-API with node-addon-api wrapper and made the actor
   functions asynchronous
   [#1457](https://github.com/valhalla/valhalla/pull/1457)

## Release Date: 2018-07-24 Valhalla 3.0.0-rc.2
* **Node Bindings**
   * FIXED: turn on the autocleanup functionality for the actor object.
   [#1439](https://github.com/valhalla/valhalla/pull/1439)

## Release Date: 2018-07-16 Valhalla 3.0.0-rc.1
* **Enhancement**
   * ADDED: exposed the rest of the actions to the node bindings and added tests. [#1415](https://github.com/valhalla/valhalla/pull/1415)

## Release Date: 2018-07-12 Valhalla 3.0.0-alpha.1
**NOTE**: There was already a small package named `valhalla` on the npm registry, only published up to version 0.0.3. The team at npm has transferred the package to us, but would like us to publish something to it ASAP to prove our stake in it. Though the bindings do not have all of the actor functionality exposed yet (just route), we are going to publish an alpha release of 3.0.0 to get something up on npm.
* **Infrastructure**:
   * ADDED: add in time dependent algorithms if the distance between locations is less than 500km.
   * ADDED: TurnLanes to indicate turning lanes at the end of a directed edge.
   * ADDED: Added PredictedSpeeds to Valhalla tiles and logic to compute speed based on predictive speed profiles.
* **Data Producer Update**
   * ADDED: is_route_num flag was added to Sign records. Set this to true if the exit sign comes from a route number/ref.
   * CHANGED: Lower speeds on driveways, drive-thru, and parking aisle. Set destination only flag for drive thru use.
   * ADDED: Initial implementation of turn lanes.
  **Bug Fix**
   * CHANGED: Fix destination only penalty for A* and time dependent cases.
   * CHANGED: Use the distance from GetOffsetForHeading, based on road classification and road use (e.g. ramp, turn channel, etc.), within tangent_angle function.
* **Map Matching**
   * FIXED: Fixed trace_route edge_walk server abort [#1365](https://github.com/valhalla/valhalla/pull/1365)
* **Enhancement**
   * ADDED: Added post process for updating free and constrained speeds in the directed edges.
   * UPDATED: Parse the json request once and store in a protocol buffer to pass along the pipeline. This completed the first portion of [1357](https://github.com/valhalla/valhalla/issues/1357)
   * UPDATED: Changed the shape_match attribute from a string to an enum. Fixes [1376](https://github.com/valhalla/valhalla/issues/1376)
   * ADDED: Node bindings for route [#1341](https://github.com/valhalla/valhalla/pull/1341)
   * UPDATED: Use a non-linear use_highways factor (to more heavily penalize highways as use_highways approaches 0).

## Release Date: 2018-07-15 Valhalla 2.6.3
* **API**:
   * FIXED: Use a non-linear use_highways factor (to more heavily penalize highways as use_highways approaches 0).
   * FIXED: Fixed the highway_factor when use_highways < 0.5.
   * ENHANCEMENT: Added logic to modulate the surface factor based on use_trails.
   * ADDED: New customer test requests for motorcycle costing.

## Release Date: 2018-06-28 Valhalla 2.6.2
* **Data Producer Update**
   * FIXED: Complex restriction sorting bug.  Check of has_dt in ComplexRestrictionBuilder::operator==.
* **API**:
   * FIXED: Fixed CostFactory convenience method that registers costing models
   * ADDED: Added use_tolls into motorcycle costing options

## Release Date: 2018-05-28 Valhalla 2.6.0
* **Infrastructure**:
   * CHANGED: Update cmake buildsystem to replace autoconf [#1272](https://github.com/valhalla/valhalla/pull/1272)
* **API**:
   * CHANGED: Move `trace_options` parsing to map matcher factory [#1260](https://github.com/valhalla/valhalla/pull/1260)
   * ADDED: New costing method for AutoDataFix [#1283](https://github.com/valhalla/valhalla/pull/1283)

## Release Date: 2018-05-21 Valhalla 2.5.0
* **Infrastructure**
   * ADDED: Add code formatting and linting.
* **API**
   * ADDED: Added new motorcycle costing, motorcycle access flag in data and use_trails option.
* **Routing**
   * ADDED: Add time dependnet forward and reverse A* methods.
   * FIXED: Increase minimum threshold for driving routes in bidirectional A* (fixes some instances of bad paths).
* **Data Producer Update**
   * CHANGED: Updates to properly handle cycleway crossings.
   * CHANGED: Conditionally include driveways that are private.
   * ADDED: Added logic to set motorcycle access.  This includes lua, country access, and user access flags for motorcycles.

## Release Date: 2018-04-11 Valhalla 2.4.9
* **Enhancement**
   * Added European Portuguese localization for Valhalla
   * Updates to EdgeStatus to improve performance. Use an unordered_map of tile Id and allocate an array for each edge in the tile. This allows using pointers to access status for sequential edges. This improves performance by 50% or so.
   * A couple of bicycle costing updates to improve route quality: avoid roads marked as part of a truck network, to remove the density penalty for transition costs.
   * When optimal matrix type is selected, now use CostMatrix for source to target pedestrian and bicycle matrix calls when both counts are above some threshold. This improves performance in general and lessens some long running requests.
*  **Data Producer Update**
   * Added logic to protect against setting a speed of 0 for ferries.

## Release Date: 2018-03-27 Valhalla 2.4.8
* **Enhancement**
   * Updates for Italian verbal translations
   * Optionally remove driveways at graph creation time
   * Optionally disable candidate edge penalty in path finding
   * OSRM compatible route, matrix and map matching response generation
   * Minimal Windows build compatibility
   * Refactoring to use PBF as the IPC mechanism for all objects
   * Improvements to internal intersection marking to reduce false positives
* **Bug Fix**
   * Cap candidate edge penalty in path finding to reduce excessive expansion
   * Fix trivial paths at deadends

## Release Date: 2018-02-08 Valhalla 2.4.7
* **Enhancement**
   * Speed up building tiles from small OSM imports by using boost directory iterator rather than going through all possible tiles and testing each if the file exists.
* **Bug Fix**
   * Protect against overflow in string to float conversion inside OSM parsing.

## Release Date: 2018-01-26 Valhalla 2.4.6
* **Enhancement**
   * Elevation library will lazy load RAW formatted sources

## Release Date: 2018-01-24 Valhalla 2.4.5
* **Enhancement**
   * Elevation packing utility can unpack lz4hc now
* **Bug Fix**
   * Fixed broken darwin builds

## Release Date: 2018-01-23 Valhalla 2.4.4
* **Enhancement**
   * Elevation service speed improvments and the ability to serve lz4hc compressed data
   * Basic support for downloading routing tiles on demand
   * Deprecated `valhalla_route_service`, now all services (including elevation) are found under `valhalla_service`

## Release Date: 2017-12-11 Valhalla 2.4.3
* **Enhancement**
   * Remove union from GraphId speeds up some platforms
   * Use SAC scale in pedestrian costing
   * Expanded python bindings to include all actions (route, matrix, isochrone, etc)
* **Bug Fix**
   * French translation typo fixes
*  **Data Producer Update**
   * Handling shapes that intersect the poles when binning
   * Handling when transit shapes are less than 2 points

## Release Date: 2017-11-09 Valhalla 2.4.1
*  **Data Producer Update**
   * Added kMopedAccess to modes for complex restrictions.  Remove the kMopedAccess when auto access is removed.  Also, add the kMopedAccess when an auto restriction is found.

## Release Date: 2017-11-08 Valhalla 2.4.0
*  **Data Producer Update**
   * Added logic to support restriction = x with a the except tag.  We apply the restriction to everything except for modes in the except tag.
   * Added logic to support railway_service and coach_service in transit.
* **Bug Fix**
  * Return proper edge_walk path for requested shape_match=walk_or_snap
  * Skip invalid stateid for Top-K requests

## Release Date: 2017-11-07 Valhalla 2.3.9
* **Enhancement**
  * Top-K map matched path generation now only returns unique paths and does so with fewer iterations
  * Navigator call outs for both imperial and metric units
  * The surface types allowed for a given bike route can now be controlled via a request parameter `avoid_bad_surfaces`
  * Improved support for motorscooter costing via surface types, road classification and vehicle specific tagging
* **Bug Fix**
  * Connectivity maps now include information about transit tiles
  * Lane counts for singly digitized roads are now correct for a given directed edge
  * Edge merging code for assigning osmlr segments is now robust to partial tile sets
  * Fix matrix path finding to allow transitioning down to lower levels when appropriate. In particular, do not supersede shortcut edges until no longer expanding on the next level.
  * Fix optimizer rotate location method. This fixes a bug where optimal ordering was bad for large location sets.
*  **Data Producer Update**
   * Duration tags are now used to properly set the speed of travel for a ferry routes

## Release Date: 2017-10-17 Valhalla 2.3.8
* **Bug Fix**
  * Fixed the roundabout exit count for bicycles when the roundabout is a road and not a cycleway
  * Enable a pedestrian path to remain on roundabout instead of getting off and back on
  * Fixed the penalization of candidate locations in the uni-directional A* algorithm (used for trivial paths)
*  **Data Producer Update**
   * Added logic to set bike forward and tag to true where kv["sac_scale"] == "hiking". All other values for sac_scale turn off bicycle access.  If sac_scale or mtb keys are found and a surface tag is not set we default to kPath.
   * Fixed a bug where surface=unpaved was being assigned Surface::kPavedSmooth.

## Release Date: 2017-9-11 Valhalla 2.3.7
* **Bug Fix**
  * Update bidirectional connections to handle cases where the connecting edge is one of the origin (or destination) edges and the cost is high. Fixes some pedestrian route issues that were reported.
*  **Data Producer Update**
   * Added support for motorroad tag (default and per country).
   * Update OSMLR segment association logic to fix issue where chunks wrote over leftover segments. Fix search along edges to include a radius so any nearby edges are also considered.

## Release Date: 2017-08-29 Valhalla 2.3.6
* **Bug Fix**
  * Pedestrian paths including ferries no longer cause circuitous routes
  * Fix a crash in map matching route finding where heading from shape was using a `nullptr` tile
  * Spanish language narrative corrections
  * Fix traffic segment matcher to always set the start time of a segment when its known
* **Enhancement**
  * Location correlation scoring improvements to avoid situations where less likely start or ending locations are selected

## Release Date: 2017-08-22 Valhalla 2.3.5
* **Bug Fix**
  * Clamp the edge score in thor. Extreme values were causing bad alloc crashes.
  * Fix multimodal isochrones. EdgeLabel refactor caused issues.
* **Data Producer Update**
  * Update lua logic to properly handle vehicle=no tags.

## Release Date: 2017-08-14 Valhalla 2.3.4
* **Bug Fix**
  * Enforce limits on maximum per point accuracy to avoid long running map matching computations

## Release Date: 2017-08-14 Valhalla 2.3.3
* **Bug Fix**
  * Maximum osm node reached now causes bitset to resize to accomodate when building tiles
  * Fix wrong side of street information and remove redundant node snapping
  * Fix path differences between services and `valhalla_run_route`
  * Fix map matching crash when interpolating duplicate input points
  * Fix unhandled exception when trace_route or trace_attributes when there are no continuous matches
* **Enhancement**
  * Folded Low-Stress Biking Code into the regular Bicycle code and removed the LowStressBicycleCost class. Now when making a query for bicycle routing, a value of 0 for use_hills and use_roads produces low-stress biking routes, while a value of 1 for both provides more intense professional bike routes.
  * Bike costing default values changed. use_roads and use_hills are now 0.25 by default instead of 0.5 and the default bike is now a hybrid bike instead of a road bike.
  * Added logic to use station hierarchy from transitland.  Osm and egress nodes are connected by transitconnections.  Egress and stations are connected by egressconnections.  Stations and platforms are connected by platformconnections.  This includes narrative updates for Odin as well.

## Release Date: 2017-07-31 Valhalla 2.3.2
* **Bug Fix**
  * Update to use oneway:psv if oneway:bus does not exist.
  * Fix out of bounds memory issue in DoubleBucketQueue.
  * Many things are now taken into consideration to determine which sides of the road have what cyclelanes, because they were not being parsed correctly before
  * Fixed issue where sometimes a "oneway:bicycle=no" tag on a two-way street would cause the road to become a oneway for bicycles
  * Fixed trace_attributes edge_walk cases where the start or end points in the shape are close to graph nodes (intersections)
  * Fixed 32bit architecture crashing for certain routes with non-deterministic placement of edges labels in bucketized queue datastructure
* **Enhancement**
  * Improve multi-modal routes by adjusting the pedestrian mode factor (routes use less walking in favor of public transit).
  * Added interface framework to support "top-k" paths within map-matching.
  * Created a base EdgeLabel class that contains all data needed within costing methods and supports the basic path algorithms (forward direction, A*, with accumulated path distance). Derive class for bidirectional algorithms (BDEdgeLabel) and for multimodal algorithms. Lowers memory use by combining some fields (using spare bits from GraphId).
  * Added elapsed time estimates to map-matching labels in preparation for using timestamps in map-matching.
  * Added parsing of various OSM tags: "bicycle=use_sidepath", "bicycle=dismount", "segregated=*", "shoulder=*", "cycleway:buffer=*", and several variations of these.
  * Both trace_route and trace_attributes will parse `time` and `accuracy` parameters when the shape is provided as unencoded
  * Map-matching will now use the time (in seconds) of each gps reading (if provided) to narrow the search space and avoid finding matches that are impossibly fast

## Release Date: 2017-07-10 Valhalla 2.3.0
* **Bug Fix**
  * Fixed a bug in traffic segment matcher where length was populated but had invalid times
* **Embedded Compilation**
  * Decoupled the service components from the rest of the worker objects so that the worker objects could be used in non http service contexts
   * Added an actor class which encapsulates the various worker objects and allows the various end points to be called /route /height etc. without needing to run a service
* **Low-Stress Bicycle**
  * Worked on creating a new low-stress biking option that focuses more on taking safer roads like cycle ways or residential roads than the standard bike costing option does.

## Release Date: 2017-06-26 Valhalla 2.2.9
* **Bug Fix**
  * Fix a bug introduced in 2.2.8 where map matching search extent was incorrect in longitude axis.

## Release Date: 2017-06-23 Valhalla 2.2.8
* **Bug Fix**
  * Traffic segment matcher (exposed through Python bindings) - fix cases where partial (or no) results could be returned when breaking out of loop in form_segments early.
* **Traffic Matching Update**
  * Traffic segment matcher - handle special cases when entering and exiting turn channels.
* **Guidance Improvements**
  * Added Swedish (se-SV) narrative file.

## Release Date: 2017-06-20 Valhalla 2.2.7
* **Bug Fixes**
  * Traffic segment matcher (exposed through Python bindings) makes use of accuracy per point in the input
  * Traffic segment matcher is robust to consecutive transition edges in matched path
* **Isochrone Changes**
  * Set up isochrone to be able to handle multi-location queries in the future
* **Data Producer Updates**
  * Fixes to valhalla_associate_segments to address threading issue.
  * Added support for restrictions that refers only to appropriate type of vehicle.
* **Navigator**
  * Added pre-alpha implementation that will perform guidance for mobile devices.
* **Map Matching Updates**
  * Added capability to customize match_options

## Release Date: 2017-06-12 Valhalla 2.2.6
* **Bug Fixes**
  * Fixed the begin shape index where an end_route_discontinuity exists
* **Guidance Improvements**
  * Updated Slovenian (sl-SI) narrative file.
* **Data Producer Updates**
  * Added support for per mode restrictions (e.g., restriction:&lt;type&gt;)  Saved these restrictions as "complex" restrictions which currently support per mode lookup (unlike simple restrictions which are assumed to apply to all driving modes).
* **Matrix Updates**
  * Increased max distance threshold for auto costing and other similar costings to 400 km instead of 200 km

## Release Date: 2017-06-05 Valhalla 2.2.5
* **Bug Fixes**
  * Fixed matched point edge_index by skipping transition edges.
  * Use double precision in meili grid traversal to fix some incorrect grid cases.
  * Update meili to use DoubleBucketQueue and GraphReader methods rather than internal methods.

## Release Date: 2017-05-17 Valhalla 2.2.4
* **Bug Fixes**
  * Fix isochrone bug where the default access mode was used - this rejected edges that should not have been rejected for cases than automobile.
  * Fix A* handling of edge costs for trivial routes. This fixed an issue with disconnected regions that projected to a single edge.
  * Fix TripPathBuilder crash if first edge is a transition edge (was occurring with map-matching in rare occasions).

## Release Date: 2017-05-15 Valhalla 2.2.3
* **Map Matching Improvement**
  * Return begin and end route discontinuities. Also, returns partial shape of edge at route discontinuity.
* **Isochrone Improvements**
  * Add logic to make sure the center location remains fixed at the center of a tile/grid in the isotile.
  * Add a default generalization factor that is based on the grid size. Users can still override this factor but the default behavior is improved.
  * Add ExpandForward and ExpandReverse methods as is done in bidirectional A*. This improves handling of transitions between hierarchy levels.
* **Graph Correlation Improvements**
  * Add options to control both radius and reachability per input location (with defaults) to control correlation of input locations to the graph in such a way as to avoid routing between disconnected regions and favor more likely paths.

## Release Date: 2017-05-08 Valhalla 2.2.0
* **Guidance Improvements**
  * Added Russian (ru-RU) narrative file.
  * Updated Slovenian (sl-SI) narrative file.
* **Data Producer Updates**
  * Assign destination sign info on bidirectional ramps.
  * Update ReclassifyLinks. Use a "link-tree" which is formed from the exit node and terminates at entrance nodes. Exit nodes are sorted by classification so motorway exits are done before trunks, etc. Updated the turn channel logic - now more consistently applies turn channel use.
  * Updated traffic segment associations to properly work with elevation and lane connectivity information (which is stored after the traffic association).

## Release Date: 2017-04-24 Valhalla 2.1.9
* **Elevation Update**
  * Created a new EdgeElevation structure which includes max upward and downward slope (moved from DirectedEdge) and mean elevation.
* **Routing Improvements**
  * Destination only fix when "nested" destination only areas cause a route failure. Allow destination only edges (with penalty) on 2nd pass.
  * Fix heading to properly use the partial edge shape rather than entire edge shape to determine heading at the begin and end locations.
  * Some cleanup and simplification of the bidirectional A* algorithm.
  * Some cleanup and simplification of TripPathBuilder.
  * Make TileHierarchy data and methods static and remove tile_dir from the tile hierarchy.
* **Map Matching Improvement**
  * Return matched points with trace attributes when using map_snap.
* **Data Producer Updates**
  * lua updates so that the chunnel will work again.

## Release Date: 2017-04-04 Valhalla 2.1.8
* **Map Matching Release**
  * Added max trace limits and out-of-bounds checks for customizable trace options

## Release Date: 2017-03-29 Valhalla 2.1.7
* **Map Matching Release**
  * Increased service limits for trace
* **Data Producer Updates**
  * Transit: Remove the dependency on using level 2 tiles for transit builder
* **Traffic Updates**
  * Segment matcher completely re-written to handle many complex issues when matching traces to OTSs
* **Service Improvement**
  * Bug Fix - relaxed rapidjson parsing to allow numeric type coercion
* **Routing Improvements**
  * Level the forward and reverse paths in bidirectional A * to account for distance approximation differences.
  * Add logic for Use==kPath to bicycle costing so that paths are favored (as are footways).

## Release Date: 2017-03-10 Valhalla 2.1.3
* **Guidance Improvement**
  * Corrections to Slovenian narrative language file
  **Routing Improvements**
  * Increased the pedestrian search radius from 25 to 50 within the meili configuration to reduce U-turns with map-matching
  * Added a max avoid location limit

## Release Date: 2017-02-22 Valhalla 2.1.0
* **Guidance Improvement**
  * Added ca-ES (Catalan) and sl-SI (Slovenian) narrative language files
* **Routing  Improvement**
  * Fix through location reverse ordering bug (introduced in 2.0.9) in output of route responses for depart_at routes
  * Fix edge_walking method to handle cases where more than 1 initial edge is found
* **Data Producer Updates**
  * Improved transit by processing frequency based schedules.
  * Updated graph validation to more aggressively check graph consistency on level 0 and level 1
  * Fix the EdgeInfo hash to not create duplicate edge info records when creating hierarchies

## Release Date: 2017-02-21 Valhalla 2.0.9
* **Guidance Improvement**
  * Improved Italian narrative by handling articulated prepositions
  * Properly calling out turn channel maneuver
* **Routing Improvement**
  * Improved path determination by increasing stop impact for link to link transitions at intersections
  * Fixed through location handling, now includes cost at throughs and properly uses heading
  * Added ability to adjust location heading tolerance
* **Traffic Updates**
  * Fixed segment matching json to properly return non-string values where apropriate
* **Data Producer Updates**
  * Process node:ref and way:junction_ref as a semicolon separated list for exit numbers
  * Removed duplicated interchange sign information when ways are split into edges
  * Use a sequence within HierarchyBuilder to lower memory requirements for planet / large data imports.
  * Add connecting OSM wayId to a transit stop within NodeInfo.
  * Lua update:  removed ways that were being added to the routing graph.
  * Transit:  Fixed an issue where add_service_day and remove_service_day was not using the tile creation date, but the service start date for transit.
  * Transit:  Added acceptance test logic.
  * Transit:  Added fallback option if the associated wayid is not found.  Use distance approximator to find the closest edge.
  * Transit:  Added URL encoding for one stop ids that contain diacriticals.  Also, added include_geometry=false for route requests.
* **Optimized Routing Update**
  * Added an original index to the location object in the optimized route response
* **Trace Route Improvement**
  * Updated find_start_node to fix "GraphTile NodeInfo index out of bounds" error

## Release Date: 2017-01-30 Valhalla 2.0.6
* **Guidance Improvement**
  * Italian phrases were updated
* **Routing Improvement**
  * Fixed an issue where date and time was returning an invalid ISO8601 time format for date_time values in positive UTC. + sign was missing.
  * Fixed an encoding issue that was discovered for tranist_fetcher.  We were not encoding onestop_ids or route_ids.  Also, added exclude_geometry=true for route API calls.
* **Data Producer Updates**
  * Added logic to grab a single feed in valhalla_build_transit.

## Release Date: 2017-01-04 Valhalla 2.0.3
* **Service Improvement**
  * Added support for interrupting requests. If the connection is closed, route computation and map-matching can be interrupted prior to completion.
* **Routing Improvement**
  * Ignore name inconsistency when entering a link to avoid double penalizing.
* **Data Producer Updates**
  * Fixed consistent name assignment for ramps and turn lanes which improved guidance.
  * Added a flag to directed edges indicating if the edge has names. This can potentially be used in costing methods.
  * Allow future use of spare GraphId bits within DirectedEdge.

## Release Date: 2016-12-13 Valhalla 2.0.2
* **Routing Improvement**
  * Added support for multi-way restrictions to matrix and isochrones.
  * Added HOV costing model.
  * Speed limit updates.   Added logic to save average speed separately from speed limits.
  * Added transit include and exclude logic to multimodal isochrone.
  * Fix some edge cases for trivial (single edge) paths.
  * Better treatment of destination access only when using bidirectional A*.
* **Performance Improvement**
  * Improved performance of the path algorithms by making many access methods inline.

## Release Date: 2016-11-28 Valhalla 2.0.1
* **Routing Improvement**
  * Preliminary support for multi-way restrictions
* **Issues Fixed**
  * Fixed tile incompatiblity between 64 and 32bit architectures
  * Fixed missing edges within tile edge search indexes
  * Fixed an issue where transit isochrone was cut off if we took transit that was greater than the max_seconds and other transit lines or buses were then not considered.

## Release Date: 2016-11-15 Valhalla 2.0

* **Tile Redesign**
  * Updated the graph tiles to store edges only on the hierarchy level they belong to. Prior to this, the highways were stored on all levels, they now exist only on the highway hierarchy. Similar changes were made for arterial level roads. This leads to about a 20% reduction in tile size.
  * The tile redesign required changes to the path generation algorithms. They must now transition freely beteeen levels, even for pedestrian and bicycle routes. To offset the extra transitions, the main algorithms were changed to expand nodes at each level that has directed edges, rather than adding the transition edges to the priority queue/adjacency list. This change helps performance. The hierarchy limits that are used to speed the computation of driving routes by utilizing the highway hierarchy were adjusted to work with the new path algorithms.
  * Some changes to costing were also required, for example pedestrian and bicycle routes skip shortcut edges.
  * Many tile data structures were altered to explicitly size different fields and make room for "spare" fields that will allow future growth. In addition, the tile itself has extra "spare" records that can be appended to the end of the tile and referenced from the tile header. This also will allow future growth without breaking backward compatibility.
* **Guidance Improvement**
  * Refactored trip path to use an enumerated `Use` for edge and an enumerated `NodeType` for node
  * Fixed some wording in the Hindi narrative file
  * Fixed missing turn maneuver by updating the forward intersecting edge logic
* **Issues Fixed**
  * Fixed an issue with pedestrian routes where a short u-turn was taken to avoid the "crossing" penalty.
  * Fixed bicycle routing due to high penalty to enter an access=destination area. Changed to a smaller, length based factor to try to avoid long regions where access = destination. Added a driveway penalty to avoid taking driveways (which are often marked as access=destination).
  * Fixed regression where service did not adhere to the list of allowed actions in the Loki configuration
* **Graph Correlation**
  * External contributions from Navitia have lead to greatly reduced per-location graph correlation. Average correlation time is now less than 1ms down from 4-9ms.

## Release Date: 2016-10-17

* **Guidance Improvement**
  * Added the Hindi (hi-IN) narrative language
* **Service Additions**
  * Added internal valhalla error codes utility in baldr and modified all services to make use of and return as JSON response
  * See documentation https://github.com/valhalla/valhalla-docs/blob/master/api-reference.md#internal-error-codes-and-conditions
* **Time-Distance Matrix Improvement**
  * Added a costmatrix performance fix for one_to_many matrix requests
* **Memory Mapped Tar Archive - Tile Extract Support**
  * Added the ability to load a tar archive of the routing graph tiles. This improves performance under heavy load and reduces the memory requirement while allowing multiple processes to share cache resources.

## Release Date: 2016-09-19

* **Guidance Improvement**
  * Added pirate narrative language
* **Routing Improvement**
  * Added the ability to include or exclude stops, routes, and operators in multimodal routing.
* **Service Improvement**
  * JSONify Error Response

## Release Date: 2016-08-30

* **Pedestrian Routing Improvement**
  * Fixes for trivial pedestrian routes

## Release Date: 2016-08-22

* **Guidance Improvements**
  * Added Spanish narrative
  * Updated the start and end edge heading calculation to be based on road class and edge use
* **Bicycle Routing Improvements**
  * Prevent getting off a higher class road for a small detour only to get back onto the road immediately.
  * Redo the speed penalties and road class factors - they were doubly penalizing many roads with very high values.
  * Simplify the computation of weighting factor for roads that do not have cycle lanes. Apply speed penalty to slightly reduce favoring
of non-separated bicycle lanes on high speed roads.
* **Routing Improvements**
  * Remove avoidance of U-turn for pedestrian routes. This improves use with map-matching since pedestrian routes can make U-turns.
  * Allow U-turns at dead-ends for driving (and bicycling) routes.
* **Service Additions**
  * Add support for multi-modal isochrones.
  * Added base code to allow reverse isochrones (path from anywhere to a single destination).
* **New Sources to Targets**
  * Added a new Matrix Service action that allows you to request any of the 3 types of time-distance matrices by calling 1 action.  This action takes a sources and targets parameter instead of the locations parameter.  Please see the updated Time-Distance Matrix Service API reference for more details.

## Release Date: 2016-08-08

 * **Service additions**
  * Latitude, longitude bounding boxes of the route and each leg have been added to the route results.
  * Added an initial isochrone capability. This includes methods to create an "isotile" - a 2-D gridded data set with time to reach each lat,lon grid from an origin location. This isoltile is then used to create contours at specified times. Interior contours are optionally removed and the remaining outer contours are generalized and converted to GeoJSON polygons. An initial version supporting multimodal route types has also been added.
 * **Data Producer Updates**
  * Fixed tranist scheduling issue where false schedules were getting added.
 * **Tools Additionas**
  * Added `valhalla_export_edges` tool to allow shape and names to be dumped from the routing tiles

## Release Date: 2016-07-19

 * **Guidance Improvements**
  * Added French narrative
  * Added capability to have narrative language aliases - For example: German `de-DE` has an alias of `de`
 * **Transit Stop Update** - Return latitude and longitude for each transit stop
 * **Data Producer Updates**
  * Added logic to use lanes:forward, lanes:backward, speed:forward, and speed:backward based on direction of the directed edge.
  * Added support for no_entry, no_exit, and no_turn restrictions.
  * Added logic to support country specific access. Based on country tables found here: http://wiki.openstreetmap.org/wiki/OSM_tags_for_routing/Access-Restrictions

## Release Date: 2016-06-08

 * **Bug Fix** - Fixed a bug where edge indexing created many small tiles where no edges actually intersected. This allowed impossible routes to be considered for path finding instead of rejecting them earlier.
 * **Guidance Improvements**
  * Fixed invalid u-turn direction
  * Updated to properly call out jughandle routes
  * Enhanced signless interchange maneuvers to help guide users
 * **Data Producer Updates**
  * Updated the speed assignment for ramp to be a percentage of the original road class speed assignment
  * Updated stop impact logic for turn channel onto ramp

## Release Date: 2016-05-19

 * **Bug Fix** - Fixed a bug where routes fail within small, disconnected "islands" due to the threshold logic in prior release. Also better logic for not-thru roads.

## Release Date: 2016-05-18

 * **Bidirectional A* Improvements** - Fixed an issue where if both origin and destination locations where on not-thru roads that meet at a common node the path ended up taking a long detour. Not all cases were fixed though - next release should fix. Trying to address the termination criteria for when the best connection point of the 2 paths is optimal. Turns out that the initial case where both opposing edges are settled is not guaranteed to be the least cost path. For now we are setting a threshold and extending the search while still tracking best connections. Fixed the opposing edge when a hierarchy transition occurs.
 * **Guidance Globalization** -  Fixed decimal distance to be locale based.
 * **Guidance Improvements**
  * Fixed roundabout spoke count issue by fixing the drive_on_right attribute.
  * Simplified narative by combining unnamed straight maneuvers
  * Added logic to confirm maneuver type assignment to avoid invalid guidance
  * Fixed turn maneuvers by improving logic for the following:
    * Internal intersection edges
    * 'T' intersections
    * Intersecting forward edges
 * **Data Producer Updates** - Fix the restrictions on a shortcut edge to be the same as the last directed edge of the shortcut (rather than the first one).

## Release Date: 2016-04-28

 * **Tile Format Updates** - Separated the transit graph from the "road only" graph into different tiles but retained their interconnectivity. Transit tiles are now hierarchy level 3.
 * **Tile Format Updates** - Reduced the size of graph edge shape data by 5% through the use of varint encoding (LEB128)
 * **Tile Format Updates** - Aligned `EdgeInfo` structures to proper byte boundaries so as to maintain compatibility for systems who don't support reading from unaligned addresses.
 * **Guidance Globalization** -  Added the it-IT(Italian) language file. Added support for CLDR plural rules. The cs-CZ(Czech), de-DE(German), and en-US(US English) language files have been updated.
 * **Travel mode based instructions** -  Updated the start, post ferry, and post transit insructions to be based on the travel mode, for example:
  * `Drive east on Main Street.`
  * `Walk northeast on Broadway.`
  * `Bike south on the cycleway.`

## Release Date: 2016-04-12

 * **Guidance Globalization** -  Added logic to use tagged language files that contain the guidance phrases. The initial versions of en-US, de-DE, and cs-CZ have been deployed.
 * **Updated ferry defaults** -  Bumped up use_ferry to 0.65 so that we don't penalize ferries as much.

## Release Date: 2016-03-31
 * **Data producer updates** - Do not generate shortcuts across a node which is a fork. This caused missing fork maneuvers on longer routes.  GetNames update ("Broadway fix").  Fixed an issue with looking up a name in the ref map and not the name map.  Also, removed duplicate names.  Private = false was unsetting destination only flags for parking aisles.

## Release Date: 2016-03-30
 * **TripPathBuilder Bug Fix** - Fixed an exception that was being thrown when trying to read directed edges past the end of the list within a tile. This was due to errors in setting walkability and cyclability on upper hierarchies.

## Release Date: 2016-03-28

 * **Improved Graph Correlation** -  Correlating input to the routing graph is carried out via closest first traversal of the graph's, now indexed, geometry. This results in faster correlation and gaurantees the absolute closest edge is found.

## Release Date: 2016-03-16

 * **Transit type returned** -  The transit type (e.g. tram, metro, rail, bus, ferry, cable car, gondola, funicular) is now returned with each transit maneuver.
 * **Guidance language** -  If the language option is not supplied or is unsupported then the language will be set to the default (en-US). Also, the service will return the language in the trip results.
 * **Update multimodal path algorithm** - Applied some fixes to multimodal path algorithm. In particular fixed a bug where the wrong sortcost was added to the adjacency list. Also separated "in-station" transfer costs from transfers between stops.
 * **Data producer updates** - Do not combine shortcut edges at gates or toll booths. Fixes avoid toll issues on routes that included shortcut edges.

## Release Date: 2016-03-07

 * **Updated all APIs to honor the optional DNT (Do not track) http header** -  This will avoid logging locations.
 * **Reduce 'Merge maneuver' verbal alert instructions** -  Only create a verbal alert instruction for a 'Merge maneuver' if the previous maneuver is > 1.5 km.
 * **Updated transit defaults.  Tweaked transit costing logic to obtain better routes.** -  use_rail = 0.6, use_transfers = 0.3, transfer_cost = 15.0 and transfer_penalty = 300.0.  Updated the TransferCostFactor to use the transfer_factor correctly.  TransitionCost for pedestrian costing bumped up from 20.0f to 30.0f when predecessor edge is a transit connection.
 * **Initial Guidance Globalization** -  Partial framework for Guidance Globalization. Started reading some guidance phrases from en-US.json file.

## Release Date: 2016-02-22

 * **Use bidirectional A* for automobile routes** - Switch to bidirectional A* for all but bus routes and short routes (where origin and destination are less than 10km apart). This improves performance and has less failure cases for longer routes. Some data import adjustments were made (02-19) to fix some issues encountered with arterial and highway hierarchies. Also only use a maximum of 2 passes for bidirecdtional A* to reduce "long time to fail" cases.
 * **Added verbal multi-cue guidance** - This combines verbal instructions when 2 successive maneuvers occur in a short amount of time (e.g., Turn right onto MainStreet. Then Turn left onto 1st Avenue).

## Release Date: 2016-02-19

 * **Data producer updates** - Reduce stop impact when all edges are links (ramps or turn channels). Update opposing edge logic to reject edges that do no have proper access (forward access == reverse access on opposing edge and vice-versa). Update ReclassifyLinks for cases where a single edge (often a service road) intersects a ramp improperly causing the ramp to reclassified when it should not be. Updated maximum OSM node Id (now exceeds 4000000000). Move lua from conf repository into mjolnir.

## Release Date: 2016-02-01

 * **Data producer updates** - Reduce speed on unpaved/rough roads. Add statistics for hgv (truck) restrictions.

## Release Date: 2016-01-26

 * **Added capability to disable narrative production** - Added the `narrative` boolean option to allow users to disable narrative production. Locations, shape, length, and time are still returned. The narrative production is enabled by default. The possible values for the `narrative` option are: false and true
 * **Added capability to mark a request with an id** - The `id` is returned with the response so a user could match to the corresponding request.
 * **Added some logging enhancements, specifically [ANALYTICS] logging** - We want to focus more on what our data is telling us by logging specific stats in Logstash.

## Release Date: 2016-01-18

 * **Data producer updates** - Data importer configuration (lua) updates to fix a bug where buses were not allowed on restricted lanes.  Fixed surface issue (change the default surface to be "compacted" for footways).

## Release Date: 2016-01-04

 * **Fixed Wrong Costing Options Applied** - Fixed a bug in which a previous requests costing options would be used as defaults for all subsequent requests.

## Release Date: 2015-12-18

 * **Fix for bus access** - Data importer configuration (lua) updates to fix a bug where bus lanes were turning off access for other modes.
 * **Fix for extra emergency data** - Data importer configuration (lua) updates to fix a bug where we were saving hospitals in the data.
 * **Bicycle costing update** - Updated kTCSlight and kTCFavorable so that cycleways are favored by default vs roads.

## Release Date: 2015-12-17

 * **Graph Tile Data Structure update** - Updated structures within graph tiles to support transit efforts and truck routing. Removed TransitTrip, changed TransitRoute and TransitStop to indexes (rather than binary search). Added access restrictions (like height and weight restrictions) and the mode which they impact to reduce need to look-up.
 * **Data producer updates** - Updated graph tile structures and import processes.

## Release Date: 2015-11-23

 * **Fixed Open App for OSRM functionality** - Added OSRM functionality back to Loki to support Open App.

## Release Date: 2015-11-13

 * **Improved narrative for unnamed walkway, cycleway, and mountain bike trail** - A generic description will be used for the street name when a walkway, cycleway, or mountain bike trail maneuver is unnamed. For example, a turn right onto a unnamed walkway maneuver will now be: "Turn right onto walkway."
 * **Fix costing bug** - Fix a bug introduced in EdgeLabel refactor (impacted time distance matrix only).

## Release Date: 2015-11-3

 * **Enhance bi-directional A* logic** - Updates to bidirectional A* algorithm to fix the route completion logic to handle cases where a long "connection" edge could lead to a sub-optimal path. Add hierarchy and shortcut logic so we can test and use bidirectional A* for driving routes. Fix the destination logic to properly handle oneways as the destination edge. Also fix U-turn detection for reverse search when hierarchy transitions occur.
 * **Change "Go" to "Head" for some instructions** - Start, exit ferry.
 * **Update to roundabout instructions** - Call out roundabouts for edges marked as links (ramps, turn channels).
 * **Update bicycle costing** - Fix the road factor (for applying weights based on road classification) and lower turn cost values.

## Data Producer Release Date: 2015-11-2

 * **Updated logic to not create shortcut edges on roundabouts** - This fixes some roundabout exit counts.

## Release Date: 2015-10-20

 * **Bug Fix for Pedestrian and Bicycle Routes** - Fixed a bug with setting the destination in the bi-directional Astar algorithm. Locations that snapped to a dead-end node would have failed the route and caused a timeout while searching for a valid path. Also fixed the elapsed time computation on the reverse path of bi-directional algorithm.

## Release Date: 2015-10-16

 * **Through Location Types** - Improved support for locations with type = "through". Routes now combine paths that meet at each through location to create a single "leg" between locations with type = "break". Paths that continue at a through location will not create a U-turn unless the path enters a "dead-end" region (neighborhood with no outbound access).
 * **Update shortcut edge logic** - Now skips long shortcut edges when close to the destination. This can lead to missing the proper connection if the shortcut is too long. Fixes #245 (thor).
 * **Per mode service limits** - Update configuration to allow setting different maximum number of locations and distance per mode.
 * **Fix shape index for trivial path** - Fix a bug where when building the the trip path for a "trivial" route (includes just one edge) where the shape index exceeded that size of the shape.

## Release Date: 2015-09-28

 * **Elevation Influenced Bicycle Routing** - Enabled elevation influenced bicycle routing. A "use-hills" option was added to the bicycle costing profile that can tune routes to avoid hills based on grade and amount of elevation change.
 * **"Loop Edge" Fix** - Fixed a bug with edges that form a loop. Split them into 2 edges during data import.
 * **Additional information returned from 'locate' method** - Added information that can be useful when debugging routes and data. Adds information about nodes and edges at a location.
 * **Guidance/Narrative Updates** - Added side of street to destination narrative. Updated verbal instructions.<|MERGE_RESOLUTION|>--- conflicted
+++ resolved
@@ -105,11 +105,8 @@
    * FIXED: Eliminate null pointer dereference in GraphReader::AreEdgesConnected [#2695](https://github.com/valhalla/valhalla/issues/2695)
    * FIXED: Fix polyline simplification float/double comparison [#2698](https://github.com/valhalla/valhalla/issues/2698)
    * FIXED: Weights were sometimes negative due to incorrect updates to elapsed_cost [#2702](https://github.com/valhalla/valhalla/pull/2702)
-<<<<<<< HEAD
    * FIXED: Fix bidirectional route failures at deadends [#2705](https://github.com/valhalla/valhalla/pull/2705)
-=======
    * FIXED: Updated logic to call out a non-obvious turn [#2708](https://github.com/valhalla/valhalla/pull/2708)
->>>>>>> 08f14f02
 
 * **Enhancement**
    * ADDED: Add ability to provide custom implementation for candidate collection in CandidateQuery. [#2328](https://github.com/valhalla/valhalla/pull/2328)
