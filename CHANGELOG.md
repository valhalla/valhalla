--- conflicted
+++ resolved
@@ -71,11 +71,8 @@
    * ADDED: Added rapidjson/schema.h to baldr/rapidjson_util.h to make it available for use within valhalla. [#2330](https://github.com/valhalla/valhalla/issues/2330)
    * ADDED: Support decimal precision for height values in elevation service. Also support polyline5 for encoded polylines input and output to elevation service. [2324](https://github.com/valhalla/valhalla/pull/2324)
    * ADDED: Use both imminent and distant verbal multi-cue phrases. [2353](https://github.com/valhalla/valhalla/pull/2353)
-<<<<<<< HEAD
    * CHANGED: Speed up graph enhancing by avoiding continuous unordered_set rebuilding [#2349](https://github.com/valhalla/valhalla/pull/2349)
-=======
    * CHANGED: Skip calling out to Lua for nodes/ways/relations with not tags - speeds up parsing. [#2351](https://github.com/valhalla/valhalla/pull/2351)
->>>>>>> 9fbe0cfd
 
 ## Release Date: 2019-11-21 Valhalla 3.0.9
 * **Bug Fix**
