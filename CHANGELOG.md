## Unreleased
* **Removed**
   * REMOVED: needs_ci_run script [#4423](https://github.com/valhalla/valhalla/pull/4423)
   * REMOVED: unused vehicle types in AutoCost and segway; renamed kTruck to "truck" instead of "tractor_trailer" [#4430](https://github.com/valhalla/valhalla/pull/4430)
   * REMOVED: ./bench and related files/code [#4560](https://github.com/valhalla/valhalla/pull/4560)
* **Bug Fix**
   * FIXED: gcc13 was missing some std header includes [#4154](https://github.com/valhalla/valhalla/pull/4154)
   * FIXED: when reclassifying ferry edges, remove destonly from ways only if the connecting way was destonly [#4118](https://github.com/valhalla/valhalla/pull/4118)
   * FIXED: typo in use value of map matching API (`platform_connection` was misspelled) [#4174](https://github.com/valhalla/valhalla/pull/4174)
   * FIXED: fix crash in timedistancebssmatrix.cc  [#4244](https://github.com/valhalla/valhalla/pull/4244)
   * FIXED: missing protobuf CMake configuration to link abseil for protobuf >= 3.22.0 [#4207](https://github.com/valhalla/valhalla/pull/4207)
   * FIXED: broken links on the optimized route API page [#4260](https://github.com/valhalla/valhalla/pull/4260)
   * FIXED: remove clearing of headings while calculating a matrix [#4288](https://github.com/valhalla/valhalla/pull/4288)
   * FIXED: only recost matrix pairs which have connections found [#4344](https://github.com/valhalla/valhalla/pull/4344)
   * FIXED: arm builds. tons of errors due to floating point issues mostly [#4213](https://github.com/valhalla/valhalla/pull/4213)
   * FIXED: respond with correlated edges for format=valhalla and matrix [#4335](https://github.com/valhalla/valhalla/pull/4335)
   * FIXED: `sources` & `targets` for verbose matrix response was kinda broken due to #4335 above [#4366](https://github.com/valhalla/valhalla/pull/4366)
   * FIXED: recover proper shortest path to ferry connections (when multiple edges exist between node pair) [#4361](https://github.com/valhalla/valhalla/pull/4361)
   * FIXED: recover proper shortest path to ferry connections (make sure correct label index is used) [#4378](https://github.com/valhalla/valhalla/pull/4378)
   * FIXED: Allow all roads for motorcycles [#4348](https://github.com/valhalla/valhalla/pull/4348)
   * FIXED: motorcar:conditional should not apply to motorcycle and moped [#4359](https://github.com/valhalla/valhalla/pull/4359)
   * FIXED: break shortcuts when there are different restrictions on base edges [#4326](https://github.com/valhalla/valhalla/pull/4326)
   * FIXED: Incorrect `edge_index` assignment in `thor_worker_t::build_trace` [#4413](https://github.com/valhalla/valhalla/pull/4413)
   * FIXED: lots of issues with CostMatrix (primarily deadend logic) with a complete refactor modeling things very close to bidir A*, also to prepare for a unification of the two [#4372](https://github.com/valhalla/valhalla/pull/4372)
   * FIXED: diff_names check was missing for Graphfilter and Shortcutbuilder for AddEdgeInfo call.  [#4436](https://github.com/valhalla/valhalla/pull/4436)
   * FIXED: updated timezone database and added code to keep compatibility with old servers/new data and vice versa [#4446](https://github.com/valhalla/valhalla/pull/4446)
   * FIXED: retry elevation tile download if the download failed for some reason or the downloaded tile was corrupt [#4461](https://github.com/valhalla/valhalla/pull/4461)
   * FIXED: base transition costs were getting overridden by osrm car turn duration [#4463](https://github.com/valhalla/valhalla/pull/4463)
   * FIXED: insane ETAs for `motor_scooter` on `track`s [#4468](https://github.com/valhalla/valhalla/pull/4468)
   * FIXED: -j wasn't taken into account anymore [#4483](https://github.com/valhalla/valhalla/pull/4483)
   * FIXED: time distance matrix was always using time zone of last settled edge id [#4494](https://github.com/valhalla/valhalla/pull/4494)
   * FIXED: log to stderr in valhalla_export_edges [#4498](https://github.com/valhalla/valhalla/pull/4498)
   * FIXED: set capped speed for truck at 90 KPH [#4493](https://github.com/valhalla/valhalla/pull/4493)
   * FIXED: Config singleton multiple instantiation issue [#4521](https://github.com/valhalla/valhalla/pull/4521)
   * FIXED: Prevent GetShortcut to run into an infinite loop [#4532](https://github.com/valhalla/valhalla/pull/4532)
   * FIXED: fix config generator with thor.costmatrix_allow_second_pass [#4567](https://github.com/valhalla/valhalla/pull/4567)
   * FIXED: infinite loop or other random corruption in isochrones when retrieving partial shape of an edge [#4547](https://github.com/valhalla/valhalla/pull/4547)
   * FIXED: Aggregation updates: update opposing local idx after aggregating the edges, added classification check for aggregation, and shortcut length changes [#4570](https://github.com/valhalla/valhalla/pull/4570)
   * FIXED: Use helper function for only parsing out names from DirectedEdge when populating intersecting edges [#4604](https://github.com/valhalla/valhalla/pull/4604)  
   * FIXED: Osmnode size reduction: Fixed excessive disk space for planet build [#4605](https://github.com/valhalla/valhalla/pull/4605)
   * FIXED: Conflict with signinfo's temporary linguistic node sequence file caused test failures. [#4625](https://github.com/valhalla/valhalla/pull/4625)
   * FIXED: CostMatrix for trivial routes with oneways [#4626](https://github.com/valhalla/valhalla/pull/4626)
   * FIXED: some entry points to creating geotiff isochrones output did not register the geotiff driver before attempting to use it [#4628](https://github.com/valhalla/valhalla/pull/4628)
   * FIXED: libgdal wasn't installed in docker image, so it never worked in docker [#4629](https://github.com/valhalla/valhalla/pull/4629)
   * FIXED: CostMatrix shapes for routes against trivial oneways [#4633](https://github.com/valhalla/valhalla/pull/4633)
   * FIXED: unidirectional_astar.cc doesn't work for date_time type = 2 #4652(https://github.com/valhalla/valhalla/issues/4652)
   * FIXED: a few fixes around the routing algorithms [#4626](https://github.com/valhalla/valhalla/pull/4642)
   * FIXED: no need to search for GDAL when building data [#4651](https://github.com/valhalla/valhalla/pull/4651)
   * FIXED: Fix segfault in OSRM serializer with bannerInstructions when destination is on roundabout [#4480](https://github.com/valhalla/valhalla/pull/4481)
   * FIXED: Fix segfault in costmatrix (date_time and time zone always added). [#4530](https://github.com/valhalla/valhalla/pull/4530)
   * FIXED: Fixed roundoff issue in Tiles Row and Col methods [#4585](https://github.com/valhalla/valhalla/pull/4585)
* **Enhancement**
   * UPDATED: French translations, thanks to @xlqian [#4159](https://github.com/valhalla/valhalla/pull/4159)
   * CHANGED: -j flag for multithreaded executables to override mjolnir.concurrency [#4168](https://github.com/valhalla/valhalla/pull/4168)
   * CHANGED: moved the argparse boilerplate code to a private header which all programs can share [#4169](https://github.com/valhalla/valhalla/pull/4169)
   * ADDED: CI runs a spell check on the PR to detect spelling mistakes [#4179](https://github.com/valhalla/valhalla/pull/4179)
   * ADDED: `preferred_side_cutoff` parameter for locations [#4182](https://github.com/valhalla/valhalla/pull/4182)
   * ADDED: PBF output for matrix endpoint [#4121](https://github.com/valhalla/valhalla/pull/4121)
   * CHANGED: sped up the transit gtfs ingestion process by sorting the feeds before querying them and avoiding copying their structures. forked just_gtfs into the valhalla org to accomplish it [#4167](https://github.com/valhalla/valhalla/pull/4167)
   * CHANGED: write traffic tile headers in `valhalla_build_extract` [#4195](https://github.com/valhalla/valhalla/pull/4195)
   * ADDED: `source_percent_along` & `target_percent_along` to /trace_attributes JSON response [#4199](https://github.com/valhalla/valhalla/pull/4199)
   * ADDED: sqlite database to store landmarks along with interfaces of insert and bounding box queries [#4189](https://github.com/valhalla/valhalla/pull/4189)
   * CHANGED: refactor landmark database interface to use a pimpl [#4202](https://github.com/valhalla/valhalla/pull/4202)
   * ADDED: support for `:forward` and `:backward` for `motor_vehicle`, `vehicle`, `foot` and `bicycle` tag prefixes [#4204](https://github.com/valhalla/valhalla/pull/4204)
   * ADDED: add `valhalla_build_landmarks` to parse POIs from osm pbfs and store them as landmarks in the landmark sqlite database [#4201](https://github.com/valhalla/valhalla/pull/4201)
   * ADDED: add primary key in the landmark sqlite database and a method to retrieve landmarks via their primary keys [#4224](https://github.com/valhalla/valhalla/pull/4224)
   * ADDED: update graph tile to allow adding landmarks to edge info, and refactor edgeinfo.cc [#4233](https://github.com/valhalla/valhalla/pull/4233)
   * ADDED: `sources_to_targets` action for `/expansion` [#4263](https://github.com/valhalla/valhalla/pull/4263)
   * ADDED: option `--extract-tar` to `valhalla_build_extract` to create extracts from .tar files instead of tile directory [#4255](https://github.com/valhalla/valhalla/pull/4255)
   * ADDED: Support for `bannerInstructions` attribute in OSRM serializer via `banner_instructions` request parameter [#4093](https://github.com/valhalla/valhalla/pull/4093)
   * UPDATED: submodules which had new releases, unless it was a major version change [#4231](https://github.com/valhalla/valhalla/pull/4231)
   * ADDED: Support for elevation along a route. Add elevation to EdgeInfo within Valhalla tiles [#4279](https://github.com/valhalla/valhalla/pull/4279)
   * ADDED: the workflow to find landmarks in a graph tile, associate them with nearby edges, and update the graph tile to store the associations [#4278](https://github.com/valhalla/valhalla/pull/4278)
   * ADDED: update maneuver generation to add nearby landmarks to maneuvers as direction support [#4293](https://github.com/valhalla/valhalla/pull/4293)
   * CHANGED: the boost property tree config is now read into a singleton that doesn't need to be passed around anymore [#4220](https://github.com/valhalla/valhalla/pull/4220)
   * ADDED: Update the street name and sign data processing include language and pronunciations [#4268](https://github.com/valhalla/valhalla/pull/4268)
   * CHANGED: more sustainable way to work with protobuf in cmake [#4334](https://github.com/valhalla/valhalla/pull/4334)
   * CHANGED: use date_time API to retrieve timezone aliases instead of our own curated list [#4382](https://github.com/valhalla/valhalla/pull/4382)
   * CHANGED: less aggressive logging for nodes' headings & ferry connections [#4420][https://github.com/valhalla/valhalla/pull/4420]
   * ADDED: add documentation about historical traffic [#4259](https://github.com/valhalla/valhalla/pull/4259)
   * ADDED: config option to control how much memory we'll reserve for CostMatrix locations [#4424](https://github.com/valhalla/valhalla/pull/4424)
   * CHANGED: refactor EdgeLabel (and derived classes) to reduce memory use. [#4439](https://github.com/valhalla/valhalla/pull/4439)
   * ADDED: "shape" field to matrix response for CostMatrix only [#4432](https://github.com/valhalla/valhalla/pull/4432)
   * CHANGED: `/expansion`: add field `prev_edge_id`, make the GeoJSON features `LineString`s [#4275](https://github.com/valhalla/valhalla/issues/4275)
   * ADDED: --optimize & --log-details to valhalla_run_matrix [#4355](https://github.com/valhalla/valhalla/pull/4334)
   * ADDED: most access restrictions to /locate response [#4431](https://github.com/valhalla/valhalla/pull/4431)
   * ADDED: hgv=destination and friends for truck-specific "destination_only" logic [#4450](https://github.com/valhalla/valhalla/issues/4450)
   * UPDATED: updated country access overrides [#4460](https://github.com/valhalla/valhalla/pull/4460)
   * CHANGED: date_time refactor as a preparation to return DST/timezone related offset in the response [#4365](https://github.com/valhalla/valhalla/pull/4365)
   * ADDED: find connection on backward search for bidir matrix algo [#4329](https://github.com/valhalla/valhalla/pull/4329)
   * CHANGED: Adjustment of walk speed when walking on slight downhill [#4302](https://github.com/valhalla/valhalla/pull/4302)
   * CHANGED: Do not reclassify ferry connections when no hierarchies are to be generated [#4487](https://github.com/valhalla/valhalla/pull/4487)
   * ADDED: Added a config option to sort nodes spatially during graph building [#4455](https://github.com/valhalla/valhalla/pull/4455)
   * ADDED: Timezone info in route and matrix responses [#4491](https://github.com/valhalla/valhalla/pull/4491)
   * ADDED: Support for `voiceInstructions` attribute in OSRM serializer via `voice_instructions` request parameter [#4506](https://github.com/valhalla/valhalla/pull/4506)
   * CHANGED: use pkg-config to find spatialite & geos and remove our cmake modules; upgraded conan's boost to 1.83.0 in the process [#4253](https://github.com/valhalla/valhalla/pull/4253)
   * ADDED: Added aggregation logic to filter stage of tile building [#4512](https://github.com/valhalla/valhalla/pull/4512)
   * UPDATED: tz to 2023d [#4519](https://github.com/valhalla/valhalla/pull/4519)
   * CHANGED: libvalhalla.pc generation to have finer controls; install third_party public headers; overhaul lots of CMake; remove conan support [#4516](https://github.com/valhalla/valhalla/pull/4516)
   * CHANGED: refactored matrix code to include a base class for all matrix algorithms to prepare for second passes on matrix [#4535](https://github.com/valhalla/valhalla/pull/4535)
   * ADDED: matrix second pass for connections not found in the first pass, analogous to /route [#4536](https://github.com/valhalla/valhalla/pull/4536)
   * UPDATED: cxxopts to 3.1.1 [#4541](https://github.com/valhalla/valhalla/pull/4541)
   * CHANGED: make use of vendored libraries optional (other than libraries which are not commonly in package managers or only used for testing) [#4544](https://github.com/valhalla/valhalla/pull/4544)
   * ADDED: Improved instructions for blind users [#3694](https://github.com/valhalla/valhalla/pull/3694)
   * ADDED: isochrone proper polygon support & pbf output for isochrone [#4575](https://github.com/valhalla/valhalla/pull/4575)
   * ADDED: return isotile grid as geotiff  [#4594](https://github.com/valhalla/valhalla/pull/4594)
   * ADDED: `ignore_non_vehicular_restrictions` parameter for truck costing [#4606](https://github.com/valhalla/valhalla/pull/4606)
   * UPDATED: tz database to 2024a [#4643](https://github.com/valhalla/valhalla/pull/4643)
<<<<<<< HEAD
   * ADDED: more warnings for clamped costing options, second pass, bidir fallback and matrix_locations for CostMatrix [#3833](https://github.com/valhalla/valhalla/pull/3833)
=======
   * ADDED: `hgv_no_penalty` costing option to allow penalized truck access to `hgv=no` edges [#4650](https://github.com/valhalla/valhalla/pull/4650)
   * CHANGED: Significantly improve performance of graphbuilder [#4669](https://github.com/valhalla/valhalla/pull/4669)
   * UPDATED: Improved turn by turn api reference documentation [#4675](https://github.com/valhalla/valhalla/pull/4675)
   * CHANGED: contract nodes if connecting edges have different names or speed or non-conditional access restrictions [#4613](https://github.com/valhalla/valhalla/pull/4613)
   * CHANGED: CostMatrix switched from Dijkstra to A* [#4650](https://github.com/valhalla/valhalla/pull/4650)
>>>>>>> afd01613

## Release Date: 2023-05-11 Valhalla 3.4.0
* **Removed**
   * REMOVED: Docker image pushes to Dockerhub [#4033](https://github.com/valhalla/valhalla/pull/4033)
   * REMOVED: transitland references and scripts and replace with info for raw GTFS feeds [#4033](https://github.com/valhalla/valhalla/pull/3906)
* **Bug Fix**
   * FIXED: underflow of uint64_t cast for matrix time results [#3906](https://github.com/valhalla/valhalla/pull/3906)
   * FIXED: update vcpkg commit for Azure pipelines to fix libtool mirrors [#3915](https://github.com/valhalla/valhalla/pull/3915)
   * FIXED: fix CHANGELOG release year (2022->2023) [#3927](https://github.com/valhalla/valhalla/pull/3927)
   * FIXED: avoid segfault on invalid exclude_polygons input [#3907](https://github.com/valhalla/valhalla/pull/3907)
   * FIXED: allow \_WIN32_WINNT to be defined by build system [#3933](https://github.com/valhalla/valhalla/issues/3933)
   * FIXED: disconnected stop pairs in gtfs import [#3943](https://github.com/valhalla/valhalla/pull/3943)
   * FIXED: in/egress traversability in gtfs ingestion is now defaulted to kBoth to enable pedestrian access on transit connect edges and through the in/egress node [#3948](https://github.com/valhalla/valhalla/pull/3948)
   * FIXED: parsing logic needed implicit order of stations/egresses/platforms in the GTFS feeds [#3949](https://github.com/valhalla/valhalla/pull/3949)
   * FIXED: segfault in TimeDistanceMatrix [#3964](https://github.com/valhalla/valhalla/pull/3949)
   * FIXED: write multiple PBFs if the protobuf object gets too big [#3954](https://github.com/valhalla/valhalla/pull/3954)
   * FIXED: pin conan version to latest 1.x for now [#3990](https://github.com/valhalla/valhalla/pull/3990)
   * FIXED: Fix matrix_locations when used in pbf request [#3997](https://github.com/valhalla/valhalla/pull/3997)
   * FIXED: got to the point where the basic transit routing test works [#3988](https://github.com/valhalla/valhalla/pull/3988)
   * FIXED: fix build with LOGGING_LEVEL=ALL [#3992](https://github.com/valhalla/valhalla/pull/3992)
   * FIXED: transit stitching when determining whether a platform was generated [#4020](https://github.com/valhalla/valhalla/pull/4020)
   * FIXED: multimodal isochrones [#4030](https://github.com/valhalla/valhalla/pull/4030)
   * FIXED: duplicated recosting names should throw [#4042](https://github.com/valhalla/valhalla/pull/4042)
   * FIXED: Remove arch specificity from strip command of Python bindings to make it more compatible with other archs [#4040](https://github.com/valhalla/valhalla/pull/4040)
   * FIXED: GraphReader::GetShortcut no longer returns false positives or false negatives [#4019](https://github.com/valhalla/valhalla/pull/4019)
   * FIXED: Tagging with bus=permit or taxi=permit did not override access=no [#4045](https://github.com/valhalla/valhalla/pull/4045)
   * FIXED: Upgrade RapidJSON to address undefined behavior [#4051](https://github.com/valhalla/valhalla/pull/4051)
   * FIXED: time handling for transit service [#4052](https://github.com/valhalla/valhalla/pull/4052)
   * FIXED: multiple smaller bugs while testing more multimodal /route & /isochrones [#4055](https://github.com/valhalla/valhalla/pull/4055)
   * FIXED: `FindLuaJit.cmake` to include Windows paths/library names [#4067](https://github.com/valhalla/valhalla/pull/4067)
   * FIXED: Move complex turn restriction check out of can_form_shortcut() [#4047](https://github.com/valhalla/valhalla/pull/4047)
   * FIXED: fix `clear` methods on matrix algorithms and reserve some space for labels with a new config [#4075](https://github.com/valhalla/valhalla/pull/4075)
   * FIXED: fix `valhalla_build_admins` & `valhalla_ways_to_edges` argument parsing [#4097](https://github.com/valhalla/valhalla/pull/4097)
   * FIXED: fail early in `valhalla_build_admins` if parent directory can't be created, also exit with failure [#4099](https://github.com/valhalla/valhalla/pull/4099)
* **Enhancement**
   * CHANGED: replace boost::optional with C++17's std::optional where possible [#3890](https://github.com/valhalla/valhalla/pull/3890)
   * ADDED: parse `lit` tag on ways and add it to graph [#3893](https://github.com/valhalla/valhalla/pull/3893)
   * ADDED: log lat/lon of node where children link edges exceed the configured maximum [#3911](https://github.com/valhalla/valhalla/pull/3911)
   * ADDED: log matrix algorithm which was used [#3916](https://github.com/valhalla/valhalla/pull/3916)
   * UPDATED: docker base image to Ubuntu 22.04 [#3912](https://github.com/valhalla/valhalla/pull/3912)
   * CHANGED: Unify handling of single-file -Werror in all modules [#3910](https://github.com/valhalla/valhalla/pull/3910)
   * CHANGED: Build skadi with -Werror [#3935](https://github.com/valhalla/valhalla/pull/3935)
   * ADDED: Connect transit tiles to the graph [#3700](https://github.com/valhalla/valhalla/pull/3700)
   * CHANGED: switch to C++17 master branch of `just_gtfs` [#3947](https://github.com/valhalla/valhalla/pull/3947)
   * ADDED: Support for configuring a universal request timeout [#3966](https://github.com/valhalla/valhalla/pull/3966)
   * ADDED: optionally include highway=platform edges for pedestrian access [#3971](https://github.com/valhalla/valhalla/pull/3971)
   * ADDED: `use_lit` costing option for pedestrian costing [#3957](https://github.com/valhalla/valhalla/pull/3957)
   * CHANGED: Removed stray NULL values in log output[#3974](https://github.com/valhalla/valhalla/pull/3974)
   * CHANGED: More conservative estimates for cost of walking slopes [#3982](https://github.com/valhalla/valhalla/pull/3982)
   * ADDED: An option to slim down matrix response [#3987](https://github.com/valhalla/valhalla/pull/3987)
   * CHANGED: Updated url for just_gtfs library [#3994](https://github.com/valhalla/valhalla/pull/3995)
   * ADDED: Docker image pushes to Github's docker registry [#4033](https://github.com/valhalla/valhalla/pull/4033)
   * ADDED: `disable_hierarchy_pruning` costing option to find the actual optimal route for motorized costing modes, i.e `auto`, `motorcycle`, `motor_scooter`, `bus`, `truck` & `taxi`. [#4000](https://github.com/valhalla/valhalla/pull/4000)
   * CHANGED: baldr directory: remove warnings and C++17 adjustments [#4011](https://github.com/valhalla/valhalla/pull/4011)
   * UPDATED: `vcpkg` to latest master, iconv wasn't building anymore [#4066](https://github.com/valhalla/valhalla/pull/4066)
   * CHANGED: pybind11 upgrade for python 3.11 [#4067](https://github.com/valhalla/valhalla/pull/4067)
   * CHANGED: added transit level to connectivity map [#4082](https://github.com/valhalla/valhalla/pull/4082)
   * ADDED: "has_transit_tiles" & "osm_changeset" to verbose status response [#4062](https://github.com/valhalla/valhalla/pull/4062)
   * ADDED: time awareness to CostMatrix for e.g. traffic support [#4071](https://github.com/valhalla/valhalla/pull/4071)
   * UPDATED: transifex translations [#4102](https://github.com/valhalla/valhalla/pull/4102)

## Release Date: 2023-01-03 Valhalla 3.3.0
* **Removed**
* **Bug Fix**
* **Enhancement**
  * CHANGED: Upgraded from C++14 to C++17. [#3878](https://github.com/valhalla/valhalla/pull/3878)

## Release Date: 2023-01-03 Valhalla 3.2.1
* **Removed**
* **Bug Fix**
   * FIXED: valhalla_run_route was missing config logic.[#3824](https://github.com/valhalla/valhalla/pull/3824)
   * FIXED: Added missing ferry tag if manoeuver uses a ferry. It's supposed to be there according to the docs. [#3815](https://github.com/valhalla/valhalla/issues/3815)
   * FIXED: Handle hexlifying strings with unsigned chars [#3842](https://github.com/valhalla/valhalla/pull/3842)
   * FIXED: Newer clang warns on `sprintf` which becomes a compilation error (due to `Werror`) so we use `snprintf` instead [#3846](https://github.com/valhalla/valhalla/issues/3846)
   * FIXED: Build all of Mjolnir with -Werror [#3845](https://github.com/valhalla/valhalla/pull/3845)
   * FIXED: Only set most destination information once for all origins in timedistancematrix [#3830](https://github.com/valhalla/valhalla/pull/3830)
   * FIXED: Integers to expansion JSON output were cast wrongly [#3857](https://github.com/valhalla/valhalla/pull/3857)
   * FIXED: hazmat=destination should be hazmat=false and fix the truckcost usage of hazmat [#3865](https://github.com/valhalla/valhalla/pull/3865)
   * FIXED: Make sure there is at least one path which is accessible for all vehicular modes when reclassifying ferry edges [#3860](https://github.com/valhalla/valhalla/pull/3860)
   * FIXED: valhalla_build_extract was failing to determine the tile ID to include in the extract [#3864](https://github.com/valhalla/valhalla/pull/3864)
   * FIXED: valhalla_ways_to_edges missed trimming the cache when overcommitted [#3872](https://github.com/valhalla/valhalla/pull/3864)
   * FIXED: Strange detours with multi-origin/destination unidirectional A* [#3585](https://github.com/valhalla/valhalla/pull/3585)
* **Enhancement**
   * ADDED: Added has_toll, has_highway, has_ferry tags to summary field of a leg and route and a highway tag to a maneuver if it includes a highway. [#3815](https://github.com/valhalla/valhalla/issues/3815)
   * ADDED: Add time info to sources_to_targets [#3795](https://github.com/valhalla/valhalla/pull/3795)
   * ADDED: "available_actions" to the /status response [#3836](https://github.com/valhalla/valhalla/pull/3836)
   * ADDED: "waiting" field on input/output intermediate break(\_through) locations to respect services times [#3849](https://github.com/valhalla/valhalla/pull/3849)
   * ADDED: --bbox & --geojson-dir options to valhalla_build_extract to only archive a subset of tiles [#3856](https://github.com/valhalla/valhalla/pull/3856)
   * CHANGED: Replace unstable c++ geos API with a mix of geos' c api and boost::geometry for admin building [#3683](https://github.com/valhalla/valhalla/pull/3683)
   * ADDED: optional write-access to traffic extract from GraphReader [#3876](https://github.com/valhalla/valhalla/pull/3876)
   * UPDATED: locales from Transifex [#3879](https://github.com/valhalla/valhalla/pull/3879)
   * CHANGED: Build most of Baldr with -Werror [#3885](https://github.com/valhalla/valhalla/pull/3885)
   * UPDATED: some documentation overhaul to slim down root's README [#3881](https://github.com/valhalla/valhalla/pull/3881)
   * CHANGED: move documentation hosting to Github Pages from readthedocs.io [#3884](https://github.com/valhalla/valhalla/pull/3884)
   * ADDED: inline config arguments to some more executables [#3873](https://github.com/valhalla/valhalla/pull/3873)

## Release Date: 2022-10-26 Valhalla 3.2.0
* **Removed**
   * REMOVED: "build-\*" docker image to decrease complexity [#3689](https://github.com/valhalla/valhalla/pull/3541)

* **Bug Fix**
   * FIXED: Fix precision losses while encoding-decoding distance parameter in openlr [#3374](https://github.com/valhalla/valhalla/pull/3374)
   * FIXED: Fix bearing calculation for openlr records [#3379](https://github.com/valhalla/valhalla/pull/3379)
   * FIXED: Some refactoring that was proposed for the PR 3379 [3381](https://github.com/valhalla/valhalla/pull/3381)
   * FIXED: Avoid calling out "keep left/right" when passing an exit [3349](https://github.com/valhalla/valhalla/pull/3349)
   * FIXED: Fix iterator decrement beyond begin() in GeoPoint::HeadingAtEndOfPolyline() method [#3393](https://github.com/valhalla/valhalla/pull/3393)
   * FIXED: Add string for Use:kPedestrianCrossing to fix null output in to_string(Use). [#3416](https://github.com/valhalla/valhalla/pull/3416)
   * FIXED: Remove simple restrictions check for pedestrian cost calculation. [#3423](https://github.com/valhalla/valhalla/pull/3423)
   * FIXED: Parse "highway=busway" OSM tag: https://wiki.openstreetmap.org/wiki/Tag:highway%3Dbusway [#3413](https://github.com/valhalla/valhalla/pull/3413)
   * FIXED: Process int_ref irrespective of `use_directions_on_ways_` [#3446](https://github.com/valhalla/valhalla/pull/3446)
   * FIXED: workaround python's ArgumentParser bug to not accept negative numbers as arguments [#3443](https://github.com/valhalla/valhalla/pull/3443)
   * FIXED: Undefined behaviour on some platforms due to unaligned reads [#3447](https://github.com/valhalla/valhalla/pull/3447)
   * FIXED: Fixed undefined behavior due to invalid shift exponent when getting edge's heading [#3450](https://github.com/valhalla/valhalla/pull/3450)
   * FIXED: Use midgard::unaligned_read in GraphTileBuilder::AddSigns [#3456](https://github.com/valhalla/valhalla/pull/3456)
   * FIXED: Relax test margin for time dependent traffic test [#3467](https://github.com/valhalla/valhalla/pull/3467)
   * FIXED: Fixed missed intersection heading [#3463](https://github.com/valhalla/valhalla/pull/3463)
   * FIXED: Stopped putting binary bytes into a string field of the protobuf TaggedValue since proto3 protects against that for cross language support [#3468](https://github.com/valhalla/valhalla/pull/3468)
   * FIXED: valhalla_service uses now loki logging config instead of deprecated tyr logging [#3481](https://github.com/valhalla/valhalla/pull/3481)
   * FIXED: Docker image `valhalla/valhalla:run-latest`: conan error + python integration [#3485](https://github.com/valhalla/valhalla/pull/3485)
   * FIXED: fix more protobuf unstable 3.x API [#3494](https://github.com/valhalla/valhalla/pull/3494)
   * FIXED: fix one more protobuf unstable 3.x API [#3501](https://github.com/valhalla/valhalla/pull/3501)
   * FIXED: Fix valhalla_build_tiles imports only bss from last osm file [#3503](https://github.com/valhalla/valhalla/pull/3503)
   * FIXED: Fix total_run_stat.sh script. [#3511](https://github.com/valhalla/valhalla/pull/3511)
   * FIXED: Both `hov:designated` and `hov:minimum` have to be correctly set for the way to be considered hov-only [#3526](https://github.com/valhalla/valhalla/pull/3526)
   * FIXED: Wrong out index in route intersections [#3541](https://github.com/valhalla/valhalla/pull/3541)
   * FIXED: fix valhalla_export_edges: missing null columns separator [#3543](https://github.com/valhalla/valhalla/pull/3543)
   * FIXED: Removed/updated narrative language aliases that are not IETF BCP47 compliant [#3546](https://github.com/valhalla/valhalla/pull/3546)
   * FIXED: Wrong predecessor opposing edge in dijkstra's expansion [#3528](https://github.com/valhalla/valhalla/pull/3528)
   * FIXED: exit and exit_verbal in Russian locale should be same [#3545](https://github.com/valhalla/valhalla/pull/3545)
   * FIXED: Skip transit tiles in hierarchy builder [#3559](https://github.com/valhalla/valhalla/pull/3559)
   * FIXED: Fix some country overrides in adminconstants and add a couple new countries. [#3578](https://github.com/valhalla/valhalla/pull/3578)
   * FIXED: Improve build errors reporting [#3579](https://github.com/valhalla/valhalla/pull/3579)
   * FIXED: Fix "no elevation" values and /locate elevation response [#3571](https://github.com/valhalla/valhalla/pull/3571)
   * FIXED: Build tiles with admin/timezone support on Windows [#3580](https://github.com/valhalla/valhalla/pull/3580)
   * FIXED: admin "Saint-Martin" changed name to "Saint-Martin (France)" [#3619](https://github.com/valhalla/valhalla/pull/3619)
   * FIXED: openstreetmapspeeds global config with `null`s now supported [#3621](https://github.com/valhalla/valhalla/pull/3621)
   * FIXED: valhalla_run_matrix was failing (could not find proper max_matrix_distance) [#3635](https://github.com/valhalla/valhalla/pull/3635)
   * FIXED: Removed duplicate degrees/radians constants [#3642](https://github.com/valhalla/valhalla/pull/3642)
   * FIXED: Forgot to adapt driving side and country access rules in [#3619](https://github.com/valhalla/valhalla/pull/3619) [#3652](https://github.com/valhalla/valhalla/pull/3652)
   * FIXED: DateTime::is_conditional_active(...) incorrect end week handling [#3655](https://github.com/valhalla/valhalla/pull/3655)
   * FIXED: TimeDistanceBSSMatrix: incorrect initialization for destinations[#3659](https://github.com/valhalla/valhalla/pull/3659)
   * FIXED: Some interpolated points had invalid edge_index in trace_attributes response [#3646](https://github.com/valhalla/valhalla/pull/3670)
   * FIXED: Use a small node snap distance in map-matching. FIxes issue with incorrect turn followed by Uturn. [#3677](https://github.com/valhalla/valhalla/pull/3677)
   * FIXED: Conan error when building Docker image. [#3689](https://github.com/valhalla/valhalla/pull/3689)
   * FIXED: Allow country overrides for sidewalk [#3711](https://github.com/valhalla/valhalla/pull/3711)
   * FIXED: CostMatrix incorrect tile usage with oppedge. [#3719](https://github.com/valhalla/valhalla/pull/3719)
   * FIXED: Fix elevation serializing [#3735](https://github.com/valhalla/valhalla/pull/3735)
   * FIXED: Fix returning a potentially uninitialized value in PointXY::ClosestPoint [#3737](https://github.com/valhalla/valhalla/pull/3737)
   * FIXED: Wales and Scotland name change. [#3746](https://github.com/valhalla/valhalla/pull/3746)
   * FIXED: Pedestrian crossings are allowed for bikes [#3751](https://github.com/valhalla/valhalla/pull/3751)
   * FIXED: Fix for Mac OSx.  Small update for the workdir for the admin_sidewalk_override test.  [#3757](https://github.com/valhalla/valhalla/pull/3757)
   * FIXED: Add missing service road case from GetTripLegUse method. [#3763](https://github.com/valhalla/valhalla/pull/3763)
   * FIXED: Fix TimeDistanceMatrix results sequence [#3738](https://github.com/valhalla/valhalla/pull/3738)
   * FIXED: Fix status endpoint not reporting that the service is shutting down [#3785](https://github.com/valhalla/valhalla/pull/3785)
   * FIXED: Fix TimdDistanceMatrix SetSources and SetTargets [#3792](https://github.com/valhalla/valhalla/pull/3792)
   * FIXED: Added highway and surface factor in truckcost [#3590](https://github.com/valhalla/valhalla/pull/3590)
   * FIXED: Potential integer underflow in file suffix generation [#3783](https://github.com/valhalla/valhalla/pull/3783)
   * FIXED: Building Valhalla as a submodule [#3781](https://github.com/valhalla/valhalla/issues/3781)
   * FIXED: Fixed invalid time detection in GetSpeed [#3800](https://github.com/valhalla/valhalla/pull/3800)
   * FIXED: Osmway struct update: added up to 33 and not 32 [#3808](https://github.com/valhalla/valhalla/pull/3808)
   * FIXED: Fix out-of-range linestrings in expansion [#4603](https://github.com/valhalla/valhalla/pull/4603)

* **Enhancement**
   * CHANGED: Pronunciation for names and destinations [#3132](https://github.com/valhalla/valhalla/pull/3132)
   * CHANGED: Requested code clean up for phonemes PR [#3356](https://github.com/valhalla/valhalla/pull/3356)
   * CHANGED: Refactor Pronunciation class to struct [#3359](https://github.com/valhalla/valhalla/pull/3359)
   * ADDED: Added support for probabale restrictions [#3361](https://github.com/valhalla/valhalla/pull/3361)
   * CHANGED: Refactored the verbal text formatter to handle logic for street name and sign [#3369](https://github.com/valhalla/valhalla/pull/3369)
   * CHANGED: return "version" and "tileset_age" on parameterless /status call [#3367](https://github.com/valhalla/valhalla/pull/3367)
   * CHANGED: de-singleton tile_extract by introducing an optional index.bin file created by valhalla_build_extract [#3281](https://github.com/valhalla/valhalla/pull/3281)
   * CHANGED: implement valhalla_build_elevation in python and add more --from-geojson & --from-graph options [#3318](https://github.com/valhalla/valhalla/pull/3318)
   * ADDED: Add boolean parameter to clear memory for edge labels from thor. [#2789](https://github.com/valhalla/valhalla/pull/2789)
   * CHANGED: Do not create statsd client in workers if it is not configured [#3394](https://github.com/valhalla/valhalla/pull/3394)
   * ADDED: Import of Bike Share Stations information in BSS Connection edges [#3411](https://github.com/valhalla/valhalla/pull/3411)
   * ADDED: Add heading to PathEdge to be able to return it on /locate [#3399](https://github.com/valhalla/valhalla/pull/3399)
   * ADDED: Add `prioritize_bidirectional` option for fast work and correct ETA calculation for `depart_at` date_time type. Smoothly stop using live-traffic [#3398](https://github.com/valhalla/valhalla/pull/3398)
   * CHANGED: Minor fix for headers  [#3436](https://github.com/valhalla/valhalla/pull/3436)
   * CHANGED: Use std::multimap for polygons returned for admin and timezone queries. Improves performance when building tiles. [#3427](https://github.com/valhalla/valhalla/pull/3427)
   * CHANGED: Refactored GraphBuilder::CreateSignInfoList [#3438](https://github.com/valhalla/valhalla/pull/3438)
   * ADDED: Add support for LZ4 compressed elevation tiles [#3401](https://github.com/valhalla/valhalla/pull/3401)
   * CHANGED: Rearranged some of the protobufs to remove redundancy [#3452](https://github.com/valhalla/valhalla/pull/3452)
   * CHANGED: overhaul python bindings [#3380](https://github.com/valhalla/valhalla/pull/3380)
   * CHANGED: Removed all protobuf defaults either by doing them in code or by relying on 0 initialization. Also deprecated best_paths and do_not_track [#3454](https://github.com/valhalla/valhalla/pull/3454)
   * ADDED: isochrone action for /expansion endpoint to track dijkstra expansion [#3215](https://github.com/valhalla/valhalla/pull/3215)
   * CHANGED: remove boost from dependencies and add conan as prep for #3346 [#3459](https://github.com/valhalla/valhalla/pull/3459)
   * CHANGED: Remove boost.program_options in favor of cxxopts header-only lib and use conan to install header-only boost. [#3346](https://github.com/valhalla/valhalla/pull/3346)
   * CHANGED: Moved all protos to proto3 for internal request/response handling [#3457](https://github.com/valhalla/valhalla/pull/3457)
   * CHANGED: Allow up to 32 outgoing link edges on a node when reclassifying links [#3483](https://github.com/valhalla/valhalla/pull/3483)
   * CHANGED: Reuse sample::get implementation [#3471](https://github.com/valhalla/valhalla/pull/3471)
   * ADDED: Beta support for interacting with the http/bindings/library via serialized and pbf objects respectively [#3464](https://github.com/valhalla/valhalla/pull/3464)
   * CHANGED: Update xcode to 12.4.0 [#3492](https://github.com/valhalla/valhalla/pull/3492)
   * ADDED: Add JSON generator to conan [#3493](https://github.com/valhalla/valhalla/pull/3493)
   * CHANGED: top_speed option: ignore live speed for speed based penalties [#3460](https://github.com/valhalla/valhalla/pull/3460)
   * ADDED: Add `include_construction` option into the config to include/exclude roads under construction from the graph [#3455](https://github.com/valhalla/valhalla/pull/3455)
   * CHANGED: Refactor options protobuf for Location and Costing objects [#3506](https://github.com/valhalla/valhalla/pull/3506)
   * CHANGED: valhalla.h and config.h don't need cmake configuration [#3502](https://github.com/valhalla/valhalla/pull/3502)
   * ADDED: New options to control what fields of the pbf are returned when pbf format responses are requested [#3207](https://github.com/valhalla/valhalla/pull/3507)
   * CHANGED: Rename tripcommon to common [#3516](https://github.com/valhalla/valhalla/pull/3516)
   * ADDED: Indoor routing - data model, data processing. [#3509](https://github.com/valhalla/valhalla/pull/3509)
   * ADDED: On-demand elevation tile fetching [#3391](https://github.com/valhalla/valhalla/pull/3391)
   * CHANGED: Remove many oneof uses from the protobuf api where the semantics of optional vs required isnt necessary [#3527](https://github.com/valhalla/valhalla/pull/3527)
   * ADDED: Indoor routing maneuvers [#3519](https://github.com/valhalla/valhalla/pull/3519)
   * ADDED: Expose reverse isochrone parameter for reverse expansion [#3528](https://github.com/valhalla/valhalla/pull/3528)
   * CHANGED: Add matrix classes to thor worker so they persist between requests. [#3560](https://github.com/valhalla/valhalla/pull/3560)
   * CHANGED: Remove `max_matrix_locations` and introduce `max_matrix_location_pairs` to configure the allowed number of total routes for the matrix action for more flexible asymmetric matrices [#3569](https://github.com/valhalla/valhalla/pull/3569)
   * CHANGED: modernized spatialite syntax [#3580](https://github.com/valhalla/valhalla/pull/3580)
   * ADDED: Options to generate partial results for time distance matrix when there is one source (one to many) or one target (many to one). [#3181](https://github.com/valhalla/valhalla/pull/3181)
   * ADDED: Enhance valhalla_build_elevation with LZ4 recompression support [#3607](https://github.com/valhalla/valhalla/pull/3607)
   * CHANGED: removed UK admin and upgraded its constituents to countries [#3619](https://github.com/valhalla/valhalla/pull/3619)
   * CHANGED: expansion service: only track requested max time/distance [#3532](https://github.com/valhalla/valhalla/pull/3509)
   * ADDED: Shorten down the request delay, when some sources/targets searches are early aborted [#3611](https://github.com/valhalla/valhalla/pull/3611)
   * ADDED: add `pre-commit` hook for running the `format.sh` script [#3637](https://github.com/valhalla/valhalla/pull/3637)
   * CHANGED: upgrade pybind11 to v2.9.2 to remove cmake warning [#3658](https://github.com/valhalla/valhalla/pull/3658)
   * ADDED: tests for just_gtfs reading and writing feeds [#3665](https://github.com/valhalla/valhalla/pull/3665)
   * CHANGED: Precise definition of types of edges on which BSS could be projected [#3658](https://github.com/valhalla/valhalla/pull/3663)
   * CHANGED: Remove duplicate implementation of `adjust_scores` [#3673](https://github.com/valhalla/valhalla/pull/3673)
   * ADDED: convert GTFS data into protobuf tiles [#3629](https://github.com/valhalla/valhalla/issues/3629)
   * CHANGED: Use `starts_with()` instead of `substr(0, N)` getting and comparing to prefix [#3702](https://github.com/valhalla/valhalla/pull/3702)
   * ADDED: Ferry support for HGV [#3710](https://github.com/valhalla/valhalla/issues/3710)
   * ADDED: Linting & formatting checks for Python code [#3713](https://github.com/valhalla/valhalla/pull/3713)
   * CHANGED: rename Turkey admin to Türkiye [#3720](https://github.com/valhalla/valhalla/pull/3713)
   * CHANGED: bumped vcpkg version to "2022.08.15" [#3754](https://github.com/valhalla/valhalla/pull/3754)
   * CHANGED: chore: Updates to clang-format 11.0.0 [#3533](https://github.com/valhalla/valhalla/pull/3533)
   * CHANGED: Ported trace_attributes serialization to RapidJSON. [#3333](https://github.com/valhalla/valhalla/pull/3333)
   * ADDED: Add helpers for DirectedEdgeExt and save them to file in GraphTileBuilder [#3562](https://github.com/valhalla/valhalla/pull/3562)
   * ADDED: Fixed Speed costing option [#3576](https://github.com/valhalla/valhalla/pull/3576)
   * ADDED: axle_count costing option for hgv [#3648](https://github.com/valhalla/valhalla/pull/3648)
   * ADDED: Matrix action for gurka [#3793](https://github.com/valhalla/valhalla/pull/3793)
   * ADDED: Add warnings array to response. [#3588](https://github.com/valhalla/valhalla/pull/3588)
   * CHANGED: Templatized TimeDistanceMatrix for forward/reverse search [#3773](https://github.com/valhalla/valhalla/pull/3773)
   * CHANGED: Templatized TimeDistanceBSSMatrix for forward/reverse search [#3778](https://github.com/valhalla/valhalla/pull/3778)
   * CHANGED: error code 154 shows distance limit in error message [#3779](https://github.com/valhalla/valhalla/pull/3779)

## Release Date: 2021-10-07 Valhalla 3.1.4
* **Removed**
* **Bug Fix**
   * FIXED: Revert default speed boost for turn channels [#3232](https://github.com/valhalla/valhalla/pull/3232)
   * FIXED: Use the right tile to get country for incident [#3235](https://github.com/valhalla/valhalla/pull/3235)
   * FIXED: Fix factors passed to `RelaxHierarchyLimits` [#3253](https://github.com/valhalla/valhalla/pull/3253)
   * FIXED: Fix TransitionCostReverse usage [#3260](https://github.com/valhalla/valhalla/pull/3260)
   * FIXED: Fix Tagged Value Support in EdgeInfo [#3262](https://github.com/valhalla/valhalla/issues/3262)
   * FIXED: TransitionCostReverse fix: revert internal_turn change [#3271](https://github.com/valhalla/valhalla/issues/3271)
   * FIXED: Optimize tiles usage in reach-based pruning [#3294](https://github.com/valhalla/valhalla/pull/3294)
   * FIXED: Slip lane detection: track visited nodes to avoid infinite loops [#3297](https://github.com/valhalla/valhalla/pull/3297)
   * FIXED: Fix distance value in a 0-length road [#3185](https://github.com/valhalla/valhalla/pull/3185)
   * FIXED: Trivial routes were broken when origin was node snapped and destnation was not and vice-versa for reverse astar [#3299](https://github.com/valhalla/valhalla/pull/3299)
   * FIXED: Tweaked TestAvoids map to get TestAvoidShortcutsTruck working [#3301](https://github.com/valhalla/valhalla/pull/3301)
   * FIXED: Overflow in sequence sort [#3303](https://github.com/valhalla/valhalla/pull/3303)
   * FIXED: Setting statsd tags in config via valhalla_build_config [#3225](https://github.com/valhalla/valhalla/pull/3225)
   * FIXED: Cache for gzipped elevation tiles [#3120](https://github.com/valhalla/valhalla/pull/3120)
   * FIXED: Current time conversion regression introduced in unidirectional algorithm refractor [#3278](https://github.com/valhalla/valhalla/issues/3278)
   * FIXED: Make combine_route_stats.py properly quote CSV output (best practice improvement) [#3328](https://github.com/valhalla/valhalla/pull/3328)
   * FIXED: Merge edge segment records in map matching properly so that resulting edge indices in trace_attributes are valid [#3280](https://github.com/valhalla/valhalla/pull/3280)
   * FIXED: Shape walking map matcher now sets correct edge candidates used in the match for origin and destination location [#3329](https://github.com/valhalla/valhalla/pull/3329)
   * FIXED: Better hash function of GraphId [#3332](https://github.com/valhalla/valhalla/pull/3332)

* **Enhancement**
   * CHANGED: Favor turn channels more [#3222](https://github.com/valhalla/valhalla/pull/3222)
   * CHANGED: Rename `valhalla::midgard::logging::LogLevel` enumerators to avoid clash with common macros [#3237](https://github.com/valhalla/valhalla/pull/3237)
   * CHANGED: Move pre-defined algorithm-based factors inside `RelaxHierarchyLimits` [#3253](https://github.com/valhalla/valhalla/pull/3253)
   * ADDED: Reject alternatives with too long detours [#3238](https://github.com/valhalla/valhalla/pull/3238)
   * ADDED: Added info to /status endpoint [#3008](https://github.com/valhalla/valhalla/pull/3008)
   * ADDED: Added stop and give_way/yield signs to the data and traffic signal fixes [#3251](https://github.com/valhalla/valhalla/pull/3251)
   * ADDED: use_hills for pedestrian costing, which also affects the walking speed [#3234](https://github.com/valhalla/valhalla/pull/3234)
   * CHANGED: Fixed cost threshold for bidirectional astar. Implemented reach-based pruning for suboptimal branches [#3257](https://github.com/valhalla/valhalla/pull/3257)
   * ADDED: Added `exclude_unpaved` request parameter [#3240](https://github.com/valhalla/valhalla/pull/3240)
   * ADDED: Added support for routing onto HOV/HOT lanes via request parameters `include_hot`, `include_hov2`, and `include_hov3` [#3273](https://github.com/valhalla/valhalla/pull/3273)
   * ADDED: Add Z-level field to `EdgeInfo`. [#3261](https://github.com/valhalla/valhalla/pull/3261)
   * CHANGED: Calculate stretch threshold for alternatives based on the optimal route cost [#3276](https://github.com/valhalla/valhalla/pull/3276)
   * ADDED: Add `preferred_z_level` as a parameter of loki requests. [#3270](https://github.com/valhalla/valhalla/pull/3270)
   * ADDED: Add `preferred_layer` as a parameter of loki requests. [#3270](https://github.com/valhalla/valhalla/pull/3270)
   * ADDED: Exposing service area names in passive maneuvers. [#3277](https://github.com/valhalla/valhalla/pull/3277)
   * ADDED: Added traffic signal and stop sign check for stop impact. These traffic signals and stop sign are located on edges. [#3279](https://github.com/valhalla/valhalla/pull/3279)
   * CHANGED: Improved sharing criterion to obtain more reasonable alternatives; extended alternatives search [#3302](https://github.com/valhalla/valhalla/pull/3302)
   * ADDED: pull ubuntu:20.04 base image before building [#3233](https://github.com/valhalla/valhalla/pull/3223)
   * CHANGED: Improve Loki nearest-neighbour performance for large radius searches in open space [#3233](https://github.com/valhalla/valhalla/pull/3324)
   * ADDED: testing infrastructure for scripts and valhalla_build_config tests [#3308](https://github.com/valhalla/valhalla/pull/3308)
   * ADDED: Shape points and information about where intermediate locations are placed along the legs of a route [#3274](https://github.com/valhalla/valhalla/pull/3274)
   * CHANGED: Improved existing hov lane transition test case to make more realistic [#3330](https://github.com/valhalla/valhalla/pull/3330)
   * CHANGED: Update python usage in all scripts to python3 [#3337](https://github.com/valhalla/valhalla/pull/3337)
   * ADDED: Added `exclude_cash_only_tolls` request parameter [#3341](https://github.com/valhalla/valhalla/pull/3341)
   * CHANGED: Update api-reference for street_names [#3342](https://github.com/valhalla/valhalla/pull/3342)
   * ADDED: Disable msse2 flags when building on Apple Silicon chip [#3327](https://github.com/valhalla/valhalla/pull/3327)

## Release Date: 2021-07-20 Valhalla 3.1.3
* **Removed**
   * REMOVED: Unused overloads of `to_response` function [#3167](https://github.com/valhalla/valhalla/pull/3167)

* **Bug Fix**
   * FIXED: Fix heading on small edge [#3114](https://github.com/valhalla/valhalla/pull/3114)
   * FIXED: Added support for `access=psv`, which disables routing on these nodes and edges unless the mode is taxi or bus [#3107](https://github.com/valhalla/valhalla/pull/3107)
   * FIXED: Disables logging in CI to catch issues [#3121](https://github.com/valhalla/valhalla/pull/3121)
   * FIXED: Fixed U-turns through service roads [#3082](https://github.com/valhalla/valhalla/pull/3082)
   * FIXED: Added forgotten penalties for kLivingStreet and kTrack for pedestrian costing model [#3116](https://github.com/valhalla/valhalla/pull/3116)
   * FIXED: Updated the reverse turn bounds [#3122](https://github.com/valhalla/valhalla/pull/3122)
   * FIXED: Missing fork maneuver [#3134](https://github.com/valhalla/valhalla/pull/3134)
   * FIXED: Update turn channel logic to call out specific turn at the end of the turn channel if needed [#3140](https://github.com/valhalla/valhalla/pull/3140)
   * FIXED: Fixed cost thresholds for TimeDistanceMatrix. [#3131](https://github.com/valhalla/valhalla/pull/3131)
   * FIXED: Use distance threshold in hierarchy limits for bidirectional astar to expand more important lower level roads [#3156](https://github.com/valhalla/valhalla/pull/3156)
   * FIXED: Fixed incorrect dead-end roundabout labels. [#3129](https://github.com/valhalla/valhalla/pull/3129)
   * FIXED: googletest wasn't really updated in #3166 [#3187](https://github.com/valhalla/valhalla/pull/3187)
   * FIXED: Minor fix of benchmark code [#3190](https://github.com/valhalla/valhalla/pull/3190)
   * FIXED: avoid_polygons intersected edges as polygons instead of linestrings [#3194]((https://github.com/valhalla/valhalla/pull/3194)
   * FIXED: when binning horizontal edge shapes using single precision floats (converted from not double precision floats) allowed for the possibility of marking many many tiles no where near the shape [#3204](https://github.com/valhalla/valhalla/pull/3204)
   * FIXED: Fix improper iterator usage in ManeuversBuilder [#3205](https://github.com/valhalla/valhalla/pull/3205)
   * FIXED: Modified approach for retrieving signs from a directed edge #3166 [#3208](https://github.com/valhalla/valhalla/pull/3208)
   * FIXED: Improve turn channel classification: detect slip lanes [#3196](https://github.com/valhalla/valhalla/pull/3196)
   * FIXED: Compatibility with older boost::optional versions [#3219](https://github.com/valhalla/valhalla/pull/3219)
   * FIXED: Older boost.geometry versions don't have correct() for geographic rings [#3218](https://github.com/valhalla/valhalla/pull/3218)
   * FIXED: Use default road speed for bicycle costing so traffic does not reduce penalty on high speed roads. [#3143](https://github.com/valhalla/valhalla/pull/3143)

* **Enhancement**
   * CHANGED: Refactor base costing options parsing to handle more common stuff in a one place [#3125](https://github.com/valhalla/valhalla/pull/3125)
   * CHANGED: Unified Sign/SignElement into sign.proto [#3146](https://github.com/valhalla/valhalla/pull/3146)
   * ADDED: New verbal succinct transition instruction to maneuver & narrativebuilder. Currently this instruction will be used in place of a very long street name to avoid repetition of long names [#2844](https://github.com/valhalla/valhalla/pull/2844)
   * ADDED: Added oneway support for pedestrian access and foot restrictions [#3123](https://github.com/valhalla/valhalla/pull/3123)
   * ADDED: Exposing rest-area names in passive maneuvers [#3172](https://github.com/valhalla/valhalla/pull/3172)
   * CHORE: Updates robin-hood-hashing third-party library
   * ADDED: Support `barrier=yes|swing_gate|jersey_barrier` tags [#3154](https://github.com/valhalla/valhalla/pull/3154)
   * ADDED: Maintain `access=permit|residents` tags as private [#3149](https://github.com/valhalla/valhalla/pull/3149)
   * CHANGED: Replace `avoid_*` API parameters with more accurate `exclude_*` [#3093](https://github.com/valhalla/valhalla/pull/3093)
   * ADDED: Penalize private gates [#3144](https://github.com/valhalla/valhalla/pull/3144)
   * CHANGED: Renamed protobuf Sign/SignElement to TripSign/TripSignElement [#3168](https://github.com/valhalla/valhalla/pull/3168)
   * CHORE: Updates googletest to release-1.11.0 [#3166](https://github.com/valhalla/valhalla/pull/3166)
   * CHORE: Enables -Wall on sif sources [#3178](https://github.com/valhalla/valhalla/pull/3178)
   * ADDED: Allow going through accessible `barrier=bollard` and penalize routing through it, when the access is private [#3175](https://github.com/valhalla/valhalla/pull/3175)
   * ADDED: Add country code to incident metadata [#3169](https://github.com/valhalla/valhalla/pull/3169)
   * CHANGED: Use distance instead of time to check limited sharing criteria [#3183](https://github.com/valhalla/valhalla/pull/3183)
   * ADDED: Introduced a new via_waypoints array on the leg in the osrm route serializer that describes where a particular waypoint from the root-level array matches to the route. [#3189](https://github.com/valhalla/valhalla/pull/3189)
   * ADDED: Added vehicle width and height as an option for auto (and derived: taxi, bus, hov) profile (https://github.com/valhalla/valhalla/pull/3179)
   * ADDED: Support for statsd integration for basic error and requests metrics [#3191](https://github.com/valhalla/valhalla/pull/3191)
   * CHANGED: Get rid of typeid in statistics-related code. [#3227](https://github.com/valhalla/valhalla/pull/3227)

## Release Date: 2021-05-26 Valhalla 3.1.2
* **Removed**
* **Bug Fix**
   * FIXED: Change unnamed road intersections from being treated as penil point u-turns [#3084](https://github.com/valhalla/valhalla/pull/3084)
   * FIXED: Fix TimeDepReverse termination and path cost calculation (for arrive_by routing) [#2987](https://github.com/valhalla/valhalla/pull/2987)
   * FIXED: Isochrone (::Generalize()) fix to avoid generating self-intersecting polygons [#3026](https://github.com/valhalla/valhalla/pull/3026)
   * FIXED: Handle day_on/day_off/hour_on/hour_off restrictions [#3029](https://github.com/valhalla/valhalla/pull/3029)
   * FIXED: Apply conditional restrictions with dow only to the edges when routing [#3039](https://github.com/valhalla/valhalla/pull/3039)
   * FIXED: Missing locking in incident handler needed to hang out to scop lock rather than let the temporary dissolve [#3046](https://github.com/valhalla/valhalla/pull/3046)
   * FIXED: Continuous lane guidance fix [#3054](https://github.com/valhalla/valhalla/pull/3054)
   * FIXED: Fix reclassification for "shorter" ferries and rail ferries (for Chunnel routing issues) [#3038](https://github.com/valhalla/valhalla/pull/3038)
   * FIXED: Incorrect routing through motor_vehicle:conditional=destination. [#3041](https://github.com/valhalla/valhalla/pull/3041)
   * FIXED: Allow destination-only routing on the first-pass for non bidirectional Astar algorithms. [#3085](https://github.com/valhalla/valhalla/pull/3085)
   * FIXED: Highway/ramp lane bifurcation [#3088](https://github.com/valhalla/valhalla/pull/3088)
   * FIXED: out of bound access of tile hierarchy in base_ll function in graphheader [#3089](https://github.com/valhalla/valhalla/pull/3089)
   * FIXED: include shortcuts in avoid edge set for avoid_polygons [#3090](https://github.com/valhalla/valhalla/pull/3090)

* **Enhancement**
   * CHANGED: Refactor timedep forward/reverse to reduce code repetition [#2987](https://github.com/valhalla/valhalla/pull/2987)
   * CHANGED: Sync translation files with Transifex command line tool [#3030](https://github.com/valhalla/valhalla/pull/3030)
   * CHANGED: Use osm tags in links reclassification algorithm in order to reduce false positive downgrades [#3042](https://github.com/valhalla/valhalla/pull/3042)
   * CHANGED: Use CircleCI XL instances for linux based builds [#3043](https://github.com/valhalla/valhalla/pull/3043)
   * ADDED: ci: Enable undefined sanitizer [#2999](https://github.com/valhalla/valhalla/pull/2999)
   * ADDED: Optionally pass preconstructed graphreader to connectivity map [#3046](https://github.com/valhalla/valhalla/pull/3046)
   * CHANGED: ci: Skip Win CI runs for irrelevant files [#3014](https://github.com/valhalla/valhalla/pull/3014)
   * ADDED: Allow configuration-driven default speed assignment based on edge properties [#3055](https://github.com/valhalla/valhalla/pull/3055)
   * CHANGED: Use std::shared_ptr in case if ENABLE_THREAD_SAFE_TILE_REF_COUNT is ON. [#3067](https://github.com/valhalla/valhalla/pull/3067)
   * CHANGED: Reduce stop impact when driving in parking lots [#3051](https://github.com/valhalla/valhalla/pull/3051)
   * ADDED: Added another through route test [#3074](https://github.com/valhalla/valhalla/pull/3074)
   * ADDED: Adds incident-length to metadata proto [#3083](https://github.com/valhalla/valhalla/pull/3083)
   * ADDED: Do not penalize gates that have allowed access [#3078](https://github.com/valhalla/valhalla/pull/3078)
   * ADDED: Added missing k/v pairs to taginfo.json.  Updated PR template. [#3101](https://github.com/valhalla/valhalla/pull/3101)
   * CHANGED: Serialize isochrone 'contour' properties as floating point so they match user supplied value [#3078](https://github.com/valhalla/valhalla/pull/3095)
   * NIT: Enables compiler warnings as errors in midgard module [#3104](https://github.com/valhalla/valhalla/pull/3104)
   * CHANGED: Check all tiles for nullptr that reads from graphreader to avoid fails in case tiles might be missing. [#3065](https://github.com/valhalla/valhalla/pull/3065)

## Release Date: 2021-04-21 Valhalla 3.1.1
* **Removed**
   * REMOVED: The tossing of private roads in [#1960](https://github.com/valhalla/valhalla/pull/1960) was too aggressive and resulted in a lot of no routes.  Reverted this logic.  [#2934](https://github.com/valhalla/valhalla/pull/2934)
   * REMOVED: stray references to node bindings [#3012](https://github.com/valhalla/valhalla/pull/3012)

* **Bug Fix**
   * FIXED: Fix compression_utils.cc::inflate(...) throw - make it catchable [#2839](https://github.com/valhalla/valhalla/pull/2839)
   * FIXED: Fix compiler errors if HAVE_HTTP not enabled [#2807](https://github.com/valhalla/valhalla/pull/2807)
   * FIXED: Fix alternate route serialization [#2811](https://github.com/valhalla/valhalla/pull/2811)
   * FIXED: Store restrictions in the right tile [#2781](https://github.com/valhalla/valhalla/pull/2781)
   * FIXED: Failing to write tiles because of racing directory creation [#2810](https://github.com/valhalla/valhalla/pull/2810)
   * FIXED: Regression in stopping expansion on transitions down in time-dependent routes [#2815](https://github.com/valhalla/valhalla/pull/2815)
   * FIXED: Fix crash in loki when trace_route is called with 2 locations.[#2817](https://github.com/valhalla/valhalla/pull/2817)
   * FIXED: Mark the restriction start and end as via ways to fix IsBridgingEdge function in Bidirectional Astar [#2796](https://github.com/valhalla/valhalla/pull/2796)
   * FIXED: Dont add predictive traffic to the tile if it's empty [#2826](https://github.com/valhalla/valhalla/pull/2826)
   * FIXED: Fix logic bidirectional astar to avoid double u-turns and extra detours [#2802](https://github.com/valhalla/valhalla/pull/2802)
   * FIXED: Re-enable transition cost for motorcycle profile [#2837](https://github.com/valhalla/valhalla/pull/2837)
   * FIXED: Increase limits for timedep_* algorithms. Split track_factor into edge factor and transition penalty [#2845](https://github.com/valhalla/valhalla/pull/2845)
   * FIXED: Loki was looking up the wrong costing enum for avoids [#2856](https://github.com/valhalla/valhalla/pull/2856)
   * FIXED: Fix way_ids -> graph_ids conversion for complex restrictions: handle cases when a way is split into multiple edges [#2848](https://github.com/valhalla/valhalla/pull/2848)
   * FIXED: Honor access mode while matching OSMRestriction with the graph [#2849](https://github.com/valhalla/valhalla/pull/2849)
   * FIXED: Ensure route summaries are unique among all returned route/legs [#2874](https://github.com/valhalla/valhalla/pull/2874)
   * FIXED: Fix compilation errors when boost < 1.68 and libprotobuf < 3.6  [#2878](https://github.com/valhalla/valhalla/pull/2878)
   * FIXED: Allow u-turns at no-access barriers when forced by heading [#2875](https://github.com/valhalla/valhalla/pull/2875)
   * FIXED: Fixed "No route found" error in case of multipoint request with locations near low reachability edges [#2914](https://github.com/valhalla/valhalla/pull/2914)
   * FIXED: Python bindings installation [#2751](https://github.com/valhalla/valhalla/issues/2751)
   * FIXED: Skip bindings if there's no Python development version [#2893](https://github.com/valhalla/valhalla/pull/2893)
   * FIXED: Use CMakes built-in Python variables to configure installation [#2931](https://github.com/valhalla/valhalla/pull/2931)
   * FIXED: Sometimes emitting zero-length route geometry when traffic splits edge twice [#2943](https://github.com/valhalla/valhalla/pull/2943)
   * FIXED: Fix map-match segfault when gps-points project very near a node [#2946](https://github.com/valhalla/valhalla/pull/2946)
   * FIXED: Use kServiceRoad edges while searching for ferry connection [#2933](https://github.com/valhalla/valhalla/pull/2933)
   * FIXED: Enhanced logic for IsTurnChannelManeuverCombinable [#2952](https://github.com/valhalla/valhalla/pull/2952)
   * FIXED: Restore compatibility with gcc 6.3.0, libprotobuf 3.0.0, boost v1.62.0 [#2953](https://github.com/valhalla/valhalla/pull/2953)
   * FIXED: Dont abort bidirectional a-star search if only one direction is exhausted [#2936](https://github.com/valhalla/valhalla/pull/2936)
   * FIXED: Fixed missing comma in the scripts/valhalla_build_config [#2963](https://github.com/valhalla/valhalla/pull/2963)
   * FIXED: Reverse and Multimodal Isochrones were returning forward results [#2967](https://github.com/valhalla/valhalla/pull/2967)
   * FIXED: Map-match fix for first gps-point being exactly equal to street shape-point [#2977](https://github.com/valhalla/valhalla/pull/2977)
   * FIXED: Add missing GEOS:GEOS dep to mjolnir target [#2901](https://github.com/valhalla/valhalla/pull/2901)
   * FIXED: Allow expansion into a region when not_thru_pruning is false on 2nd pass [#2978](https://github.com/valhalla/valhalla/pull/2978)
   * FIXED: Fix polygon area calculation: use Shoelace formula [#2927](https://github.com/valhalla/valhalla/pull/2927)
   * FIXED: Isochrone: orient segments/rings according to the right-hand rule [#2932](https://github.com/valhalla/valhalla/pull/2932)
   * FIXED: Parsenodes fix: check if index is out-of-bound first [#2984](https://github.com/valhalla/valhalla/pull/2984)
   * FIXED: Fix for unique-summary logic [#2996](https://github.com/valhalla/valhalla/pull/2996)
   * FIXED: Isochrone: handle origin edges properly [#2990](https://github.com/valhalla/valhalla/pull/2990)
   * FIXED: Annotations fail with returning NaN speed when the same point is duplicated in route geometry [#2992](https://github.com/valhalla/valhalla/pull/2992)
   * FIXED: Fix run_with_server.py to work on macOS [#3003](https://github.com/valhalla/valhalla/pull/3003)
   * FIXED: Removed unexpected maneuvers at sharp bends [#2968](https://github.com/valhalla/valhalla/pull/2968)
   * FIXED: Remove large number formatting for non-US countries [#3015](https://github.com/valhalla/valhalla/pull/3015)
   * FIXED: Odin undefined behaviour: handle case when xedgeuse is not initialized [#3020](https://github.com/valhalla/valhalla/pull/3020)

* **Enhancement**
   * Pedestrian crossing should be a separate TripLeg_Use [#2950](https://github.com/valhalla/valhalla/pull/2950)
   * CHANGED: Azure uses ninja as generator [#2779](https://github.com/valhalla/valhalla/pull/2779)
   * ADDED: Support for date_time type invariant for map matching [#2712](https://github.com/valhalla/valhalla/pull/2712)
   * ADDED: Add Bulgarian locale [#2825](https://github.com/valhalla/valhalla/pull/2825)
   * FIXED: No need for write permissions on tarball indices [#2822](https://github.com/valhalla/valhalla/pull/2822)
   * ADDED: nit: Links debug build with lld [#2813](https://github.com/valhalla/valhalla/pull/2813)
   * ADDED: Add costing option `use_living_streets` to avoid or favor living streets in route. [#2788](https://github.com/valhalla/valhalla/pull/2788)
   * CHANGED: Do not allocate mapped_cache vector in skadi when no elevation source is provided. [#2841](https://github.com/valhalla/valhalla/pull/2841)
   * ADDED: avoid_polygons logic [#2750](https://github.com/valhalla/valhalla/pull/2750)
   * ADDED: Added support for destination for conditional access restrictions [#2857](https://github.com/valhalla/valhalla/pull/2857)
   * CHANGED: Large sequences are now merge sorted which can be dramatically faster with certain hardware configurations. This is especially useful in speeding up the earlier stages (parsing, graph construction) of tile building [#2850](https://github.com/valhalla/valhalla/pull/2850)
   * CHANGED: When creating the initial graph edges by setting at which nodes they start and end, first mark the indices of those nodes in another sequence and then sort them by edgeid so that we can do the setting of start and end node sequentially in the edges file. This is much more efficient on certain hardware configurations [#2851](https://github.com/valhalla/valhalla/pull/2851)
   * CHANGED: Use relative cost threshold to extend search in bidirectional astar in order to find more alternates [#2868](https://github.com/valhalla/valhalla/pull/2868)
   * CHANGED: Throw an exception if directory does not exist when building traffic extract [#2871](https://github.com/valhalla/valhalla/pull/2871)
   * CHANGED: Support for ignoring multiple consecutive closures at start/end locations [#2846](https://github.com/valhalla/valhalla/pull/2846)
   * ADDED: Added sac_scale to trace_attributes output and locate edge output [#2818](https://github.com/valhalla/valhalla/pull/2818)
   * ADDED: Ukrainian language translations [#2882](https://github.com/valhalla/valhalla/pull/2882)
   * ADDED: Add support for closure annotations [#2816](https://github.com/valhalla/valhalla/pull/2816)
   * ADDED: Add costing option `service_factor`. Implement possibility to avoid or favor generic service roads in route for all costing options. [#2870](https://github.com/valhalla/valhalla/pull/2870)
   * CHANGED: Reduce stop impact cost when flow data is present [#2891](https://github.com/valhalla/valhalla/pull/2891)
   * CHANGED: Update visual compare script [#2803](https://github.com/valhalla/valhalla/pull/2803)
   * CHANGED: Service roads are not penalized for `pedestrian` costing by default. [#2898](https://github.com/valhalla/valhalla/pull/2898)
   * ADDED: Add complex mandatory restrictions support [#2766](https://github.com/valhalla/valhalla/pull/2766)
   * ADDED: Status endpoint for future status info and health checking of running service [#2907](https://github.com/valhalla/valhalla/pull/2907)
   * ADDED: Add min_level argument to valhalla_ways_to_edges [#2918](https://github.com/valhalla/valhalla/pull/2918)
   * ADDED: Adding ability to store the roundabout_exit_turn_degree to the maneuver [#2941](https://github.com/valhalla/valhalla/pull/2941)
   * ADDED: Penalize pencil point uturns and uturns at short internal edges. Note: `motorcycle` and `motor_scooter` models do not penalize on short internal edges. No new uturn penalty logic has been added to the pedestrian and bicycle costing models. [#2944](https://github.com/valhalla/valhalla/pull/2944)
   * CHANGED: Allow config object to be passed-in to path algorithms [#2949](https://github.com/valhalla/valhalla/pull/2949)
   * CHANGED: Allow disabling Werror
   * ADDED: Add ability to build Valhalla modules as STATIC libraries. [#2957](https://github.com/valhalla/valhalla/pull/2957)
   * NIT: Enables compiler warnings in part of mjolnir module [#2922](https://github.com/valhalla/valhalla/pull/2922)
   * CHANGED: Refactor isochrone/reachability forward/reverse search to reduce code repetition [#2969](https://github.com/valhalla/valhalla/pull/2969)
   * ADDED: Set the roundabout exit shape index when we are collapsing the roundabout maneuvers. [#2975](https://github.com/valhalla/valhalla/pull/2975)
   * CHANGED: Penalized closed edges if using them at start/end locations [#2964](https://github.com/valhalla/valhalla/pull/2964)
   * ADDED: Add shoulder to trace_attributes output. [#2980](https://github.com/valhalla/valhalla/pull/2980)
   * CHANGED: Refactor bidirectional astar forward/reverse search to reduce code repetition [#2970](https://github.com/valhalla/valhalla/pull/2970)
   * CHANGED: Factor for service roads is 1.0 by default. [#2988](https://github.com/valhalla/valhalla/pull/2988)
   * ADDED: Support for conditionally skipping CI runs [#2986](https://github.com/valhalla/valhalla/pull/2986)
   * ADDED: Add instructions for building valhalla on `arm64` macbook [#2997](https://github.com/valhalla/valhalla/pull/2997)
   * NIT: Enables compiler warnings in part of mjolnir module [#2995](https://github.com/valhalla/valhalla/pull/2995)
   * CHANGED: nit(rename): Renames the encoded live speed properties [#2998](https://github.com/valhalla/valhalla/pull/2998)
   * ADDED: ci: Vendors the codecov script [#3002](https://github.com/valhalla/valhalla/pull/3002)
   * CHANGED: Allow None build type [#3005](https://github.com/valhalla/valhalla/pull/3005)
   * CHANGED: ci: Build Python bindings for Mac OS [#3013](https://github.com/valhalla/valhalla/pull/3013)

## Release Date: 2021-01-25 Valhalla 3.1.0
* **Removed**
   * REMOVED: Remove Node bindings. [#2502](https://github.com/valhalla/valhalla/pull/2502)
   * REMOVED: appveyor builds. [#2550](https://github.com/valhalla/valhalla/pull/2550)
   * REMOVED: Removed x86 CI builds. [#2792](https://github.com/valhalla/valhalla/pull/2792)

* **Bug Fix**
   * FIXED: Crazy ETAs.  If a way has forward speed with no backward speed and it is not oneway, then we must set the default speed.  The reverse logic applies as well.  If a way has no backward speed but has a forward speed and it is not a oneway, then set the default speed. [#2102](https://github.com/valhalla/valhalla/pull/2102)
   * FIXED: Map matching elapsed times spliced amongst different legs and discontinuities are now correct [#2104](https://github.com/valhalla/valhalla/pull/2104)
   * FIXED: Date time information is now propagated amongst different legs and discontinuities [#2107](https://github.com/valhalla/valhalla/pull/2107)
   * FIXED: Adds support for geos-3.8 c++ api [#2021](https://github.com/valhalla/valhalla/issues/2021)
   * FIXED: Updated the osrm serializer to not set junction name for osrm origin/start maneuver - this is not helpful since we are not transitioning through the intersection.  [#2121](https://github.com/valhalla/valhalla/pull/2121)
   * FIXED: Removes precomputing of edge-costs which lead to wrong results [#2120](https://github.com/valhalla/valhalla/pull/2120)
   * FIXED: Complex turn-restriction invalidates edge marked as kPermanent [#2103](https://github.com/valhalla/valhalla/issues/2103)
   * FIXED: Fixes bug with inverted time-restriction parsing [#2167](https://github.com/valhalla/valhalla/pull/2167)
   * FIXED: Fixed several bugs with numeric underflow in map-matching trip durations. These may
     occur when serializing match results where adjacent trace points appear out-of-sequence on the
     same edge [#2178](https://github.com/valhalla/valhalla/pull/2178)
     - `MapMatcher::FormPath` now catches route discontinuities on the same edge when the distance
       percentage along don't agree. The trip leg builder builds disconnected legs on a single edge
       to avoid duration underflow.
     - Correctly populate edge groups when matching results contain loops. When a loop occurs,
       the leg builder now starts at the correct edge where the loop ends, and correctly accounts
       for any contained edges.
     - Duration over-trimming at the terminating edge of a match.
   * FIXED: Increased internal precision of time tracking per edge and maneuver so that maneuver times sum to the same time represented in the leg summary [#2195](https://github.com/valhalla/valhalla/pull/2195)
   * FIXED: Tagged speeds were not properly marked. We were not using forward and backward speeds to flag if a speed is tagged or not.  Should not update turn channel speeds if we are not inferring them.  Added additional logic to handle PH in the conditional restrictions. Do not update stop impact for ramps if they are marked as internal. [#2198](https://github.com/valhalla/valhalla/pull/2198)
   * FIXED: Fixed the sharp turn phrase [#2226](https://github.com/valhalla/valhalla/pull/2226)
   * FIXED: Protect against duplicate points in the input or points that snap to the same location resulting in `nan` times for the legs of the map match (of a 0 distance route) [#2229](https://github.com/valhalla/valhalla/pull/2229)
   * FIXED: Improves restriction check on briding edge in Bidirectional Astar [#2228](https://github.com/valhalla/valhalla/pull/2242)
   * FIXED: Allow nodes at location 0,0 [#2245](https://github.com/valhalla/valhalla/pull/2245)
   * FIXED: Fix RapidJSON compiler warnings and naming conflict [#2249](https://github.com/valhalla/valhalla/pull/2249)
   * FIXED: Fixed bug in resample_spherical_polyline where duplicate successive lat,lng locations in the polyline resulting in `nan` for the distance computation which shortcuts further sampling [#2239](https://github.com/valhalla/valhalla/pull/2239)
   * FIXED: Update exit logic for non-motorways [#2252](https://github.com/valhalla/valhalla/pull/2252)
   * FIXED: Transition point map-matching. When match results are on a transition point, we search for the sibling nodes at that transition and snap it to the corresponding edges in the route. [#2258](https://github.com/valhalla/valhalla/pull/2258)
   * FIXED: Fixed verbal multi-cue logic [#2270](https://github.com/valhalla/valhalla/pull/2270)
   * FIXED: Fixed Uturn cases when a not_thru edge is connected to the origin edge. [#2272](https://github.com/valhalla/valhalla/pull/2272)
   * FIXED: Update intersection classes in osrm response to not label all ramps as motorway [#2279](https://github.com/valhalla/valhalla/pull/2279)
   * FIXED: Fixed bug in mapmatcher when interpolation point goes before the first valid match or after the last valid match. Such behavior usually leads to discontinuity in matching. [#2275](https://github.com/valhalla/valhalla/pull/2275)
   * FIXED: Fixed an issue for time_allowed logic.  Previously we returned false on the first time allowed restriction and did not check them all. Added conditional restriction gurka test and datetime optional argument to gurka header file. [#2286](https://github.com/valhalla/valhalla/pull/2286)
   * FIXED: Fixed an issue for date ranges.  For example, for the range Jan 04 to Jan 02 we need to test to end of the year and then from the first of the year to the end date.  Also, fixed an emergency tag issue.  We should only set the use to emergency if all other access is off. [#2290](https://github.com/valhalla/valhalla/pull/2290)
   * FIXED: Found a few issues with the initial ref and direction logic for ways.  We were overwriting the refs with directionals to the name_offset_map instead of concatenating them together.  Also, we did not allow for blank entries for GetTagTokens. [#2298](https://github.com/valhalla/valhalla/pull/2298)
   * FIXED: Fixed an issue where MatchGuidanceViewJunctions is only looking at the first edge. Set the data_id for guidance views to the changeset id as it is already being populated. Also added test for guidance views. [#2303](https://github.com/valhalla/valhalla/pull/2303)
   * FIXED: Fixed a problem with live speeds where live speeds were being used to determine access, even when a live
   speed (current time) route wasn't what was requested. [#2311](https://github.com/valhalla/valhalla/pull/2311)
   * FIXED: Fix break/continue typo in search filtering [#2317](https://github.com/valhalla/valhalla/pull/2317)
   * FIXED: Fix a crash in trace_route due to iterating past the end of a vector. [#2322](https://github.com/valhalla/valhalla/pull/2322)
   * FIXED: Don't allow timezone information in the local date time string attached at each location. [#2312](https://github.com/valhalla/valhalla/pull/2312)
   * FIXED: Fix short route trimming in bidirectional astar [#2323](https://github.com/valhalla/valhalla/pull/2323)
   * FIXED: Fix shape trimming in leg building for snap candidates that lie within the margin of rounding error [#2326](https://github.com/valhalla/valhalla/pull/2326)
   * FIXED: Fixes route duration underflow with traffic data [#2325](https://github.com/valhalla/valhalla/pull/2325)
   * FIXED: Parse mtb:scale tags and set bicycle access if present [#2117](https://github.com/valhalla/valhalla/pull/2117)
   * FIXED: Fixed segfault.  Shape was missing from options for valhalla_path_comparison and valhalla_run_route.  Also, costing options was missing in valhalla_path_comparison. [#2343](https://github.com/valhalla/valhalla/pull/2343)
   * FIXED: Handle decimal numbers with zero-value mantissa properly in Lua [#2355](https://github.com/valhalla/valhalla/pull/2355)
   * FIXED: Many issues that resulted in discontinuities, failed matches or incorrect time/duration for map matching requests. [#2292](https://github.com/valhalla/valhalla/pull/2292)
   * FIXED: Seeing segfault when loading large osmdata data files before loading LuaJit. LuaJit fails to create luaL_newstate() Ref: [#2158](https://github.com/ntop/ntopng/issues/2158) Resolution is to load LuaJit before loading the data files. [#2383](https://github.com/valhalla/valhalla/pull/2383)
   * FIXED: Store positive/negative OpenLR offsets in bucketed form [#2405](https://github.com/valhalla/valhalla/2405)
   * FIXED: Fix on map-matching return code when breakage distance limitation exceeds. Instead of letting the request goes into meili and fails in finding a route, we check the distance in loki and early return with exception code 172. [#2406](https://github.com/valhalla/valhalla/pull/2406)
   * FIXED: Don't create edges for portions of ways that are doubled back on themselves as this confuses opposing edge index computations [#2385](https://github.com/valhalla/valhalla/pull/2385)
   * FIXED: Protect against nan in uniform_resample_spherical_polyline. [#2431](https://github.com/valhalla/valhalla/pull/2431)
   * FIXED: Obvious maneuvers. [#2436](https://github.com/valhalla/valhalla/pull/2436)
   * FIXED: Base64 encoding/decoding [#2452](https://github.com/valhalla/valhalla/pull/2452)
   * FIXED: Added post roundabout instruction when enter/exit roundabout maneuvers are combined [#2454](https://github.com/valhalla/valhalla/pull/2454)
   * FIXED: openlr: Explicitly check for linear reference option for Valhalla serialization. [#2458](https://github.com/valhalla/valhalla/pull/2458)
   * FIXED: Fix segfault: Do not combine last turn channel maneuver. [#2463](https://github.com/valhalla/valhalla/pull/2463)
   * FIXED: Remove extraneous whitespaces from ja-JP.json. [#2471](https://github.com/valhalla/valhalla/pull/2471)
   * FIXED: Checks protobuf serialization/parsing success [#2477](https://github.com/valhalla/valhalla/pull/2477)
   * FIXED: Fix dereferencing of end for std::lower_bound in sequence and possible UB [#2488](https://github.com/valhalla/valhalla/pull/2488)
   * FIXED: Make tile building reproducible: fix UB-s [#2480](https://github.com/valhalla/valhalla/pull/2480)
   * FIXED: Zero initialize EdgeInfoInner.spare0_. Uninitialized spare0_ field produced UB which causes gurka_reproduce_tile_build to fail intermittently. [2499](https://github.com/valhalla/valhalla/pull/2499)
   * FIXED: Drop unused CHANGELOG validation script, straggling NodeJS references [#2506](https://github.com/valhalla/valhalla/pull/2506)
   * FIXED: Fix missing nullptr checks in graphreader and loki::Reach (causing segfault during routing with not all levels of tiles available) [#2504](https://github.com/valhalla/valhalla/pull/2504)
   * FIXED: Fix mismatch of triplegedge roadclass and directededge roadclass [#2507](https://github.com/valhalla/valhalla/pull/2507)
   * FIXED: Improve german destination_verbal_alert phrases [#2509](https://github.com/valhalla/valhalla/pull/2509)
   * FIXED: Undefined behavior cases discovered with undefined behavior sanitizer tool. [2498](https://github.com/valhalla/valhalla/pull/2498)
   * FIXED: Fixed logic so verbal keep instructions use branch exit sign info for ramps [#2520](https://github.com/valhalla/valhalla/pull/2520)
   * FIXED: Fix bug in trace_route for uturns causing garbage coordinates [#2517](https://github.com/valhalla/valhalla/pull/2517)
   * FIXED: Simplify heading calculation for turn type. Remove undefined behavior case. [#2513](https://github.com/valhalla/valhalla/pull/2513)
   * FIXED: Always set costing name even if one is not provided for osrm serializer weight_name. [#2528](https://github.com/valhalla/valhalla/pull/2528)
   * FIXED: Make single-thread tile building reproducible: fix seed for shuffle, use concurrency configuration from the mjolnir section. [#2515](https://github.com/valhalla/valhalla/pull/2515)
   * FIXED: More Windows compatibility: build tiles and some run actions work now (including CI tests) [#2300](https://github.com/valhalla/valhalla/issues/2300)
   * FIXED: Transcoding of c++ location to pbf location used path edges in the place of filtered edges. [#2542](https://github.com/valhalla/valhalla/pull/2542)
   * FIXED: Add back whitelisting action types. [#2545](https://github.com/valhalla/valhalla/pull/2545)
   * FIXED: Allow uturns for truck costing now that we have derived deadends marked in the edge label [#2559](https://github.com/valhalla/valhalla/pull/2559)
   * FIXED: Map matching uturn trimming at the end of an edge where it wasn't needed. [#2558](https://github.com/valhalla/valhalla/pull/2558)
   * FIXED: Multicue enter roundabout [#2556](https://github.com/valhalla/valhalla/pull/2556)
   * FIXED: Changed reachability computation to take into account live speed [#2597](https://github.com/valhalla/valhalla/pull/2597)
   * FIXED: Fixed a bug where the temp files were not getting read in if you started with the construct edges or build phase for valhalla_build_tiles. [#2601](https://github.com/valhalla/valhalla/pull/2601)
   * FIXED: Updated fr-FR.json with partial translations. [#2605](https://github.com/valhalla/valhalla/pull/2605)
   * FIXED: Removed superfluous const qualifier from odin/signs [#2609](https://github.com/valhalla/valhalla/pull/2609)
   * FIXED: Internal maneuver placement [#2600](https://github.com/valhalla/valhalla/pull/2600)
   * FIXED: Complete fr-FR.json locale. [#2614](https://github.com/valhalla/valhalla/pull/2614)
   * FIXED: Don't truncate precision in polyline encoding [#2632](https://github.com/valhalla/valhalla/pull/2632)
   * FIXED: Fix all compiler warnings in sif and set to -Werror [#2642](https://github.com/valhalla/valhalla/pull/2642)
   * FIXED: Remove unnecessary maneuvers to continue straight [#2647](https://github.com/valhalla/valhalla/pull/2647)
   * FIXED: Linear reference support in route/mapmatch apis (FOW, FRC, bearing, and number of references) [#2645](https://github.com/valhalla/valhalla/pull/2645)
   * FIXED: Ambiguous local to global (with timezone information) date time conversions now all choose to use the later time instead of throwing unhandled exceptions [#2665](https://github.com/valhalla/valhalla/pull/2665)
   * FIXED: Overestimated reach caused be reenquing transition nodes without checking that they had been already expanded [#2670](https://github.com/valhalla/valhalla/pull/2670)
   * FIXED: Build with C++17 standard. Deprecated function calls are substituted with new ones. [#2669](https://github.com/valhalla/valhalla/pull/2669)
   * FIXED: Improve German post_transition_verbal instruction [#2677](https://github.com/valhalla/valhalla/pull/2677)
   * FIXED: Lane updates.  Add the turn lanes to all edges of the way.  Do not "enhance" turn lanes if they are part of a complex restriction.  Moved ProcessTurnLanes after UpdateManeuverPlacementForInternalIntersectionTurns.  Fix for a missing "uturn" indication for intersections on the previous maneuver, we were serializing an empty list. [#2679](https://github.com/valhalla/valhalla/pull/2679)
   * FIXED: Fixes OpenLr serialization [#2688](https://github.com/valhalla/valhalla/pull/2688)
   * FIXED: Internal edges can't be also a ramp or a turn channel.  Also, if an edge is marked as ramp and turn channel mark it as a ramp.  [2689](https://github.com/valhalla/valhalla/pull/2689)
   * FIXED: Check that speeds are equal for the edges going in the same direction while buildig shortcuts [#2691](https://github.com/valhalla/valhalla/pull/2691)
   * FIXED: Missing fork or bear instruction [#2683](https://github.com/valhalla/valhalla/pull/2683)
   * FIXED: Eliminate null pointer dereference in GraphReader::AreEdgesConnected [#2695](https://github.com/valhalla/valhalla/issues/2695)
   * FIXED: Fix polyline simplification float/double comparison [#2698](https://github.com/valhalla/valhalla/issues/2698)
   * FIXED: Weights were sometimes negative due to incorrect updates to elapsed_cost [#2702](https://github.com/valhalla/valhalla/pull/2702)
   * FIXED: Fix bidirectional route failures at deadends [#2705](https://github.com/valhalla/valhalla/pull/2705)
   * FIXED: Updated logic to call out a non-obvious turn [#2708](https://github.com/valhalla/valhalla/pull/2708)
   * FIXED: valhalla_build_statistics multithreaded mode fixed [#2707](https://github.com/valhalla/valhalla/pull/2707)
   * FIXED: If infer_internal_intersections is true then allow internals that are also ramps or TCs. Without this we produce an extra continue maneuver.  [#2710](https://github.com/valhalla/valhalla/pull/2710)
   * FIXED: We were routing down roads that should be destination only. Now we mark roads with motor_vehicle=destination and motor_vehicle=customers or access=destination and access=customers as destination only. [#2722](https://github.com/valhalla/valhalla/pull/2722)
   * FIXED: Replace all Python2 print statements with Python3 syntax [#2716](https://github.com/valhalla/valhalla/issues/2716)
   * FIXED: Some HGT files not found [#2723](https://github.com/valhalla/valhalla/issues/2723)
   * FIXED: Fix PencilPointUturn detection by removing short-edge check and updating angle threshold [#2725](https://github.com/valhalla/valhalla/issues/2725)
   * FIXED: Fix invalid continue/bear maneuvers [#2729](https://github.com/valhalla/valhalla/issues/2729)
   * FIXED: Fixes an issue that lead to double turns within a very short distance, when instead, it should be a u-turn. We now collapse double L turns or double R turns in short non-internal intersections to u-turns. [#2740](https://github.com/valhalla/valhalla/pull/2740)
   * FIXED: fixes an issue that lead to adding an extra maneuver. We now combine a current maneuver short length non-internal edges (left or right) with the next maneuver that is a kRampStraight. [#2741](https://github.com/valhalla/valhalla/pull/2741)
   * FIXED: Reduce verbose instructions by collapsing small end ramp forks [#2762](https://github.com/valhalla/valhalla/issues/2762)
   * FIXED: Remove redundant return statements [#2776](https://github.com/valhalla/valhalla/pull/2776)
   * FIXED: Added unit test for BuildAdminFromPBF() to test GEOS 3.9 update. [#2787](https://github.com/valhalla/valhalla/pull/2787)
   * FIXED: Add support for geos-3.9 c++ api [#2739](https://github.com/valhalla/valhalla/issues/2739)
   * FIXED: Fix check for live speed validness [#2797](https://github.com/valhalla/valhalla/pull/2797)

* **Enhancement**
   * ADDED: Matrix of Bike Share [#2590](https://github.com/valhalla/valhalla/pull/2590)
   * ADDED: Add ability to provide custom implementation for candidate collection in CandidateQuery. [#2328](https://github.com/valhalla/valhalla/pull/2328)
   * ADDED: Cancellation of tile downloading. [#2319](https://github.com/valhalla/valhalla/pull/2319)
   * ADDED: Return the coordinates of the nodes isochrone input locations snapped to [#2111](https://github.com/valhalla/valhalla/pull/2111)
   * ADDED: Allows more complicated routes in timedependent a-star before timing out [#2068](https://github.com/valhalla/valhalla/pull/2068)
   * ADDED: Guide signs and junction names [#2096](https://github.com/valhalla/valhalla/pull/2096)
   * ADDED: Added a bool to the config indicating whether to use commercially set attributes.  Added logic to not call IsIntersectionInternal if this is a commercial data set.  [#2132](https://github.com/valhalla/valhalla/pull/2132)
   * ADDED: Removed commercial data set bool to the config and added more knobs for data.  Added infer_internal_intersections, infer_turn_channels, apply_country_overrides, and use_admin_db.  [#2173](https://github.com/valhalla/valhalla/pull/2173)
   * ADDED: Allow using googletest in unit tests and convert all tests to it (old test.cc is completely removed). [#2128](https://github.com/valhalla/valhalla/pull/2128)
   * ADDED: Add guidance view capability. [#2209](https://github.com/valhalla/valhalla/pull/2209)
   * ADDED: Collect turn cost information as path is formed so that it can be serialized out for trace attributes or osrm flavored intersections. Also add shape_index to osrm intersections. [#2207](https://github.com/valhalla/valhalla/pull/2207)
   * ADDED: Added alley factor to autocost.  Factor is defaulted at 1.0f or do not avoid alleys. [#2246](https://github.com/valhalla/valhalla/pull/2246)
   * ADDED: Support unlimited speed limits where maxspeed=none. [#2251](https://github.com/valhalla/valhalla/pull/2251)
   * ADDED: Implement improved Reachability check using base class Dijkstra. [#2243](https://github.com/valhalla/valhalla/pull/2243)
   * ADDED: Gurka integration test framework with ascii-art maps [#2244](https://github.com/valhalla/valhalla/pull/2244)
   * ADDED: Add to the stop impact when transitioning from higher to lower class road and we are not on a turn channel or ramp. Also, penalize lefts when driving on the right and vice versa. [#2282](https://github.com/valhalla/valhalla/pull/2282)
   * ADDED: Added reclassify_links, use_direction_on_ways, and allow_alt_name as config options.  If `use_direction_on_ways = true` then use `direction` and `int_direction` on the way to update the directional for the `ref` and `int_ref`.  Also, copy int_efs to the refs. [#2285](https://github.com/valhalla/valhalla/pull/2285)
   * ADDED: Add support for live traffic. [#2268](https://github.com/valhalla/valhalla/pull/2268)
   * ADDED: Implement per-location search filters for functional road class and forms of way. [#2289](https://github.com/valhalla/valhalla/pull/2289)
   * ADDED: Approach, multi-cue, and length updates [#2313](https://github.com/valhalla/valhalla/pull/2313)
   * ADDED: Speed up timezone differencing calculation if cache is provided. [#2316](https://github.com/valhalla/valhalla/pull/2316)
   * ADDED: Added rapidjson/schema.h to baldr/rapidjson_util.h to make it available for use within valhalla. [#2330](https://github.com/valhalla/valhalla/issues/2330)
   * ADDED: Support decimal precision for height values in elevation service. Also support polyline5 for encoded polylines input and output to elevation service. [#2324](https://github.com/valhalla/valhalla/pull/2324)
   * ADDED: Use both imminent and distant verbal multi-cue phrases. [#2353](https://github.com/valhalla/valhalla/pull/2353)
   * ADDED: Split parsing stage into 3 separate stages. [#2339](https://github.com/valhalla/valhalla/pull/2339)
   * CHANGED: Speed up graph enhancing by avoiding continuous unordered_set rebuilding [#2349](https://github.com/valhalla/valhalla/pull/2349)
   * CHANGED: Skip calling out to Lua for nodes/ways/relations with not tags - speeds up parsing. [#2351](https://github.com/valhalla/valhalla/pull/2351)
   * CHANGED: Switch to LuaJIT for lua scripting - speeds up file parsing [#2352](https://github.com/valhalla/valhalla/pull/2352)
   * ADDED: Ability to create OpenLR records from raw data. [#2356](https://github.com/valhalla/valhalla/pull/2356)
   * ADDED: Revamp length phrases [#2359](https://github.com/valhalla/valhalla/pull/2359)
   * CHANGED: Do not allocate memory in skadi if we don't need it. [#2373](https://github.com/valhalla/valhalla/pull/2373)
   * CHANGED: Map matching: throw error (443/NoSegment) when no candidate edges are available. [#2370](https://github.com/valhalla/valhalla/pull/2370/)
   * ADDED: Add sk-SK.json (slovak) localization file. [#2376](https://github.com/valhalla/valhalla/pull/2376)
   * ADDED: Extend roundabout phrases. [#2378](https://github.com/valhalla/valhalla/pull/2378)
   * ADDED: More roundabout phrase tests. [#2382](https://github.com/valhalla/valhalla/pull/2382)
   * ADDED: Update the turn and continue phrases to include junction names and guide signs. [#2386](https://github.com/valhalla/valhalla/pull/2386)
   * ADDED: Add the remaining guide sign toward phrases [#2389](https://github.com/valhalla/valhalla/pull/2389)
   * ADDED: The ability to allow immediate uturns at trace points in a map matching request [#2380](https://github.com/valhalla/valhalla/pull/2380)
   * ADDED: Add utility functions to Signs. [#2390](https://github.com/valhalla/valhalla/pull/2390)
   * ADDED: Unified time tracking for all algorithms that support time-based graph expansion. [#2278](https://github.com/valhalla/valhalla/pull/2278)
   * ADDED: Add rail_ferry use and costing. [#2408](https://github.com/valhalla/valhalla/pull/2408)
   * ADDED: `street_side_max_distance`, `display_lat` and `display_lon` to `locations` in input for better control of routing side of street [#1769](https://github.com/valhalla/valhalla/pull/1769)
   * ADDED: Add additional exit phrases. [#2421](https://github.com/valhalla/valhalla/pull/2421)
   * ADDED: Add Japanese locale, update German. [#2432](https://github.com/valhalla/valhalla/pull/2432)
   * ADDED: Gurka expect_route refactor [#2435](https://github.com/valhalla/valhalla/pull/2435)
   * ADDED: Add option to suppress roundabout exits [#2437](https://github.com/valhalla/valhalla/pull/2437)
   * ADDED: Add Greek locale. [#2438](https://github.com/valhalla/valhalla/pull/2438)
   * ADDED (back): Support for 64bit wide way ids in the edgeinfo structure with no impact to size for data sources with ids 32bits wide. [#2422](https://github.com/valhalla/valhalla/pull/2422)
   * ADDED: Support for 64bit osm node ids in parsing stage of tile building [#2422](https://github.com/valhalla/valhalla/pull/2422)
   * CHANGED: Point2/PointLL are now templated to allow for higher precision coordinate math when desired [#2429](https://github.com/valhalla/valhalla/pull/2429)
   * ADDED: Optional OpenLR Encoded Path Edges in API Response [#2424](https://github.com/valhalla/valhalla/pull/2424)
   * ADDED: Add explicit include for sstream to be compatible with msvc_x64 toolset. [#2449](https://github.com/valhalla/valhalla/pull/2449)
   * ADDED: Properly split returned path if traffic conditions change partway along edges [#2451](https://github.com/valhalla/valhalla/pull/2451/files)
   * ADDED: Add Dutch locale. [#2464](https://github.com/valhalla/valhalla/pull/2464)
   * ADDED: Check with address sanititizer in CI. Add support for undefined behavior sanitizer. [#2487](https://github.com/valhalla/valhalla/pull/2487)
   * ADDED: Ability to recost a path and increased cost/time details along the trippath and json output [#2425](https://github.com/valhalla/valhalla/pull/2425)
   * ADDED: Add the ability to do bikeshare based (ped/bike) multimodal routing [#2031](https://github.com/valhalla/valhalla/pull/2031)
   * ADDED: Route through restrictions enabled by introducing a costing option. [#2469](https://github.com/valhalla/valhalla/pull/2469)
   * ADDED: Migrated to Ubuntu 20.04 base-image [#2508](https://github.com/valhalla/valhalla/pull/2508)
   * CHANGED: Speed up parseways stage by avoiding multiple string comparisons [#2518](https://github.com/valhalla/valhalla/pull/2518)
   * CHANGED: Speed up enhance stage by avoiding GraphTileBuilder copying [#2468](https://github.com/valhalla/valhalla/pull/2468)
   * ADDED: Costing options now includes shortest flag which favors shortest path routes [#2555](https://github.com/valhalla/valhalla/pull/2555)
   * ADDED: Incidents in intersections [#2547](https://github.com/valhalla/valhalla/pull/2547)
   * CHANGED: Refactor mapmatching configuration to use a struct (instead of `boost::property_tree::ptree`). [#2485](https://github.com/valhalla/valhalla/pull/2485)
   * ADDED: Save exit maneuver's begin heading when combining enter & exit roundabout maneuvers. [#2554](https://github.com/valhalla/valhalla/pull/2554)
   * ADDED: Added new urban flag that can be set if edge is within city boundaries to data processing; new use_urban_tag config option; added to osrm response within intersections. [#2522](https://github.com/valhalla/valhalla/pull/2522)
   * ADDED: Parses OpenLr of type PointAlongLine [#2565](https://github.com/valhalla/valhalla/pull/2565)
   * ADDED: Use edge.is_urban is set for serializing is_urban. [#2568](https://github.com/valhalla/valhalla/pull/2568)
   * ADDED: Added new rest/service area uses on the edge. [#2533](https://github.com/valhalla/valhalla/pull/2533)
   * ADDED: Dependency cache for Azure [#2567](https://github.com/valhalla/valhalla/pull/2567)
   * ADDED: Added flexibility to remove the use of the admindb and to use the country and state iso from the tiles; [#2579](https://github.com/valhalla/valhalla/pull/2579)
   * ADDED: Added toll gates and collection points (gantry) to the node;  [#2532](https://github.com/valhalla/valhalla/pull/2532)
   * ADDED: Added osrm serialization for rest/service areas and admins. [#2594](https://github.com/valhalla/valhalla/pull/2594)
   * CHANGED: Improved Russian localization; [#2593](https://github.com/valhalla/valhalla/pull/2593)
   * ADDED: Support restricted class in intersection annotations [#2589](https://github.com/valhalla/valhalla/pull/2589)
   * ADDED: Added trail type trace [#2606](https://github.com/valhalla/valhalla/pull/2606)
   * ADDED: Added tunnel names to the edges as a tagged name.  [#2608](https://github.com/valhalla/valhalla/pull/2608)
   * CHANGED: Moved incidents to the trip leg and cut the shape of the leg at that location [#2610](https://github.com/valhalla/valhalla/pull/2610)
   * ADDED: Costing option to ignore_closures when routing with current flow [#2615](https://github.com/valhalla/valhalla/pull/2615)
   * ADDED: Cross-compilation ability with MinGW64 [#2619](https://github.com/valhalla/valhalla/pull/2619)
   * ADDED: Defines the incident tile schema and incident metadata [#2620](https://github.com/valhalla/valhalla/pull/2620)
   * ADDED: Moves incident serializer logic into a generic serializer [#2621](https://github.com/valhalla/valhalla/pull/2621)
   * ADDED: Incident loading singleton for continually refreshing incident tiles[#2573](https://github.com/valhalla/valhalla/pull/2573)
   * ADDED: One shot mode to valhalla_service so you can run a single request of any type without starting a server [#2624](https://github.com/valhalla/valhalla/pull/2624)
   * ADDED: Adds text instructions to OSRM output [#2625](https://github.com/valhalla/valhalla/pull/2625)
   * ADDED: Adds support for alternate routes [#2626](https://github.com/valhalla/valhalla/pull/2626)
   * CHANGED: Switch Python bindings generator from boost.python to header-only pybind11[#2644](https://github.com/valhalla/valhalla/pull/2644)
   * ADDED: Add support of input file for one-shot mode of valhalla_service [#2648](https://github.com/valhalla/valhalla/pull/2648)
   * ADDED: Linear reference support to locate api [#2645](https://github.com/valhalla/valhalla/pull/2645)
   * ADDED: Implemented OSRM-like turn duration calculation for car. Uses it now in auto costing. [#2651](https://github.com/valhalla/valhalla/pull/2651)
   * ADDED: Enhanced turn lane information in guidance [#2653](https://github.com/valhalla/valhalla/pull/2653)
   * ADDED: `top_speed` option for all motorized vehicles [#2667](https://github.com/valhalla/valhalla/issues/2667)
   * CHANGED: Move turn_lane_direction helper to odin/util [#2675](https://github.com/valhalla/valhalla/pull/2675)
   * ADDED: Add annotations to osrm response including speed limits, unit and sign conventions [#2668](https://github.com/valhalla/valhalla/pull/2668)
   * ADDED: Added functions for predicted speeds encoding-decoding [#2674](https://github.com/valhalla/valhalla/pull/2674)
   * ADDED: Time invariant routing via the bidirectional algorithm. This has the effect that when time dependent routes (arrive_by and depart_at) fall back to bidirectional due to length restrictions they will actually use the correct time of day for one of the search directions [#2660](https://github.com/valhalla/valhalla/pull/2660)
   * ADDED: If the length of the edge is greater than kMaxEdgeLength, then consider this a catastrophic error if the should_error bool is true in the set_length function. [2678](https://github.com/valhalla/valhalla/pull/2678)
   * ADDED: Moved lat,lon coordinates structures from single to double precision. Improves geometry accuracy noticibly at zooms above 17 as well as coordinate snapping and any other geometric operations. Adds about a 2% performance penalty for standard routes. Graph nodes now have 7 digits of precision.  [#2693](https://github.com/valhalla/valhalla/pull/2693)
   * ADDED: Added signboards to guidance views.  [#2687](https://github.com/valhalla/valhalla/pull/2687)
   * ADDED: Regular speed on shortcut edges is calculated with turn durations taken into account. Truck, motorcycle and motorscooter profiles use OSRM-like turn duration. [#2662](https://github.com/valhalla/valhalla/pull/2662)
   * CHANGED: Remove astar algorithm and replace its use with timedep_forward as its redundant [#2706](https://github.com/valhalla/valhalla/pull/2706)
   * ADDED: Recover and recost all shortcuts in final path for bidirectional astar algorithm [#2711](https://github.com/valhalla/valhalla/pull/2711)
   * ADDED: An option for shortcut recovery to be cached at start up to reduce the time it takes to do so on the fly [#2714](https://github.com/valhalla/valhalla/pull/2714)
   * ADDED: If width <= 1.9 then no access for auto, truck, bus, taxi, emergency and hov. [#2713](https://github.com/valhalla/valhalla/pull/2713)
   * ADDED: Centroid/Converge/Rendezvous/Meet API which allows input locations to find a least cost convergence point from all locations [#2734](https://github.com/valhalla/valhalla/pull/2734)
   * ADDED: Added support to process the sump_buster tag.  Also, fixed a few small access bugs for nodes. [#2731](https://github.com/valhalla/valhalla/pull/2731)
   * ADDED: Log message if failed to create tiles directory. [#2738](https://github.com/valhalla/valhalla/pull/2738)
   * CHANGED: Tile memory is only owned by the GraphTile rather than shared amongst copies of the graph tile (in GraphReader and TileCaches). [#2340](https://github.com/valhalla/valhalla/pull/2340)
   * ADDED: Add Estonian locale. [#2748](https://github.com/valhalla/valhalla/pull/2748)
   * CHANGED: Handle GraphTile objects as smart pointers [#2703](https://github.com/valhalla/valhalla/pull/2703)
   * CHANGED: Improve stability with no RTTI build [#2759](https://github.com/valhalla/valhalla/pull/2759) and [#2760](https://github.com/valhalla/valhalla/pull/2760)
   * CHANGED: Change generic service roads to a new Use=kServiceRoad. This is for highway=service without other service= tags (such as driveway, alley, parking aisle) [#2419](https://github.com/valhalla/valhalla/pull/2419)
   * ADDED: Isochrones support isodistance lines as well [#2699](https://github.com/valhalla/valhalla/pull/2699)
   * ADDED: Add support for ignoring live traffic closures for waypoints [#2685](https://github.com/valhalla/valhalla/pull/2685)
   * ADDED: Add use_distance to auto cost to allow choosing between two primary cost components, time or distance [#2771](https://github.com/valhalla/valhalla/pull/2771)
   * CHANGED: nit: Enables compiler warnings in part of loki module [#2767](https://github.com/valhalla/valhalla/pull/2767)
   * CHANGED: Reducing the number of uturns by increasing the cost to for them to 9.5f. Note: Did not increase the cost for motorcycles or motorscooters. [#2770](https://github.com/valhalla/valhalla/pull/2770)
   * ADDED: Add option to use thread-safe GraphTile's reference counter. [#2772](https://github.com/valhalla/valhalla/pull/2772)
   * CHANGED: nit: Enables compiler warnings in part of thor module [#2768](https://github.com/valhalla/valhalla/pull/2768)
   * ADDED: Add costing option `use_tracks` to avoid or favor tracks in route. [#2769](https://github.com/valhalla/valhalla/pull/2769)
   * CHANGED: chore: Updates libosmium [#2786](https://github.com/valhalla/valhalla/pull/2786)
   * CHANGED: Optimize double bucket queue to reduce memory reallocations. [#2719](https://github.com/valhalla/valhalla/pull/2719)
   * CHANGED: Collapse merge maneuvers [#2773](https://github.com/valhalla/valhalla/pull/2773)
   * CHANGED: Add shortcuts to the tiles' bins so we can find them when doing spatial lookups. [#2744](https://github.com/valhalla/valhalla/pull/2744)

## Release Date: 2019-11-21 Valhalla 3.0.9
* **Bug Fix**
   * FIXED: Changed reachability computation to consider both directions of travel wrt candidate edges [#1965](https://github.com/valhalla/valhalla/pull/1965)
   * FIXED: toss ways where access=private and highway=service and service != driveway. [#1960](https://github.com/valhalla/valhalla/pull/1960)
   * FIXED: Fix search_cutoff check in loki correlate_node. [#2023](https://github.com/valhalla/valhalla/pull/2023)
   * FIXED: Computes notion of a deadend at runtime in bidirectional a-star which fixes no-route with a complicated u-turn. [#1982](https://github.com/valhalla/valhalla/issues/1982)
   * FIXED: Fix a bug with heading filter at nodes. [#2058](https://github.com/valhalla/valhalla/pull/2058)
   * FIXED: Bug in map matching continuity checking such that continuity must only be in the forward direction. [#2029](https://github.com/valhalla/valhalla/pull/2029)
   * FIXED: Allow setting the time for map matching paths such that the time is used for speed lookup. [#2030](https://github.com/valhalla/valhalla/pull/2030)
   * FIXED: Don't use density factor for transition cost when user specified flag disables flow speeds. [#2048](https://github.com/valhalla/valhalla/pull/2048)
   * FIXED: Map matching trace_route output now allows for discontinuities in the match though multi match is not supported in valhalla route output. [#2049](https://github.com/valhalla/valhalla/pull/2049)
   * FIXED: Allows routes with no time specified to use time conditional edges and restrictions with a flag denoting as much [#2055](https://github.com/valhalla/valhalla/pull/2055)
   * FIXED: Fixed a bug with 'current' time type map matches. [#2060](https://github.com/valhalla/valhalla/pull/2060)
   * FIXED: Fixed a bug with time dependent expansion in which the expansion distance heuristic was not being used. [#2064](https://github.com/valhalla/valhalla/pull/2064)

* **Enhancement**
   * ADDED: Establish pinpoint test pattern [#1969](https://github.com/valhalla/valhalla/pull/1969)
   * ADDED: Suppress relative direction in ramp/exit instructions if it matches driving side of street [#1990](https://github.com/valhalla/valhalla/pull/1990)
   * ADDED: Added relative direction to the merge maneuver [#1989](https://github.com/valhalla/valhalla/pull/1989)
   * ADDED: Refactor costing to better handle multiple speed datasources [#2026](https://github.com/valhalla/valhalla/pull/2026)
   * ADDED: Better usability of curl for fetching tiles on the fly [#2026](https://github.com/valhalla/valhalla/pull/2026)
   * ADDED: LRU cache scheme for tile storage [#2026](https://github.com/valhalla/valhalla/pull/2026)
   * ADDED: GraphTile size check [#2026](https://github.com/valhalla/valhalla/pull/2026)
   * ADDED: Pick more sane values for highway and toll avoidance [#2026](https://github.com/valhalla/valhalla/pull/2026)
   * ADDED: Refactor adding predicted speed info to speed up process [#2026](https://github.com/valhalla/valhalla/pull/2026)
   * ADDED: Allow selecting speed data sources at request time [#2026](https://github.com/valhalla/valhalla/pull/2026)
   * ADDED: Allow disabling certain neighbors in connectivity map [#2026](https://github.com/valhalla/valhalla/pull/2026)
   * ADDED: Allows routes with time-restricted edges if no time specified and notes restriction in response [#1992](https://github.com/valhalla/valhalla/issues/1992)
   * ADDED: Runtime deadend detection to timedependent a-star. [#2059](https://github.com/valhalla/valhalla/pull/2059)

## Release Date: 2019-09-06 Valhalla 3.0.8
* **Bug Fix**
   * FIXED: Added logic to detect if user is to merge to the left or right [#1892](https://github.com/valhalla/valhalla/pull/1892)
   * FIXED: Overriding the destination_only flag when reclassifying ferries; Also penalizing ferries with a 5 min. penalty in the cost to allow us to avoid destination_only the majority of the time except when it is necessary. [#1895](https://github.com/valhalla/valhalla/pull/1905)
   * FIXED: Suppress forks at motorway junctions and intersecting service roads [#1909](https://github.com/valhalla/valhalla/pull/1909)
   * FIXED: Enhanced fork assignment logic [#1912](https://github.com/valhalla/valhalla/pull/1912)
   * FIXED: Added logic to fall back to return country poly if no state and updated lua for Metro Manila and Ireland [#1910](https://github.com/valhalla/valhalla/pull/1910)
   * FIXED: Added missing motorway fork instruction [#1914](https://github.com/valhalla/valhalla/pull/1914)
   * FIXED: Use begin street name for osrm compat mode [#1916](https://github.com/valhalla/valhalla/pull/1916)
   * FIXED: Added logic to fix missing highway cardinal directions in the US [#1917](https://github.com/valhalla/valhalla/pull/1917)
   * FIXED: Handle forward traversable significant road class intersecting edges [#1928](https://github.com/valhalla/valhalla/pull/1928)
   * FIXED: Fixed bug with shape trimming that impacted Uturns at Via locations. [#1935](https://github.com/valhalla/valhalla/pull/1935)
   * FIXED: Dive bomb updates.  Updated default speeds for urban areas based on roadclass for the enhancer.  Also, updated default speeds based on roadclass in lua.  Fixed an issue where we were subtracting 1 from uint32_t when 0 for stop impact.  Updated reclassify link logic to allow residential roads to be added to the tree, but we only downgrade the links to tertiary.  Updated TransitionCost functions to add 1.5 to the turncost when transitioning from a ramp to a non ramp and vice versa.  Also, added 0.5f to the turncost if the edge is a roundabout. [#1931](https://github.com/valhalla/valhalla/pull/1931)

* **Enhancement**
   * ADDED: Caching url fetched tiles to disk [#1887](https://github.com/valhalla/valhalla/pull/1887)
   * ADDED: filesystem::remove_all [#1887](https://github.com/valhalla/valhalla/pull/1887)
   * ADDED: Minimum enclosing bounding box tool [#1887](https://github.com/valhalla/valhalla/pull/1887)
   * ADDED: Use constrained flow speeds in bidirectional_astar.cc [#1907](https://github.com/valhalla/valhalla/pull/1907)
   * ADDED: Bike Share Stations are now in the graph which should set us up to do multimodal walk/bike scenarios [#1852](https://github.com/valhalla/valhalla/pull/1852)

## Release Date: 2019-7-18 Valhalla 3.0.7
* **Bug Fix**
   * FIXED: Fix pedestrian fork [#1886](https://github.com/valhalla/valhalla/pull/1886)

## Release Date: 2019-7-15 Valhalla 3.0.6
* **Bug Fix**
   * FIXED: Admin name changes. [#1853](https://github.com/valhalla/valhalla/pull/1853) Ref: [#1854](https://github.com/valhalla/valhalla/issues/1854)
   * FIXED: valhalla_add_predicted_traffic was overcommitted while gathering stats. Added a clear. [#1857](https://github.com/valhalla/valhalla/pull/1857)
   * FIXED: regression in map matching when moving to valhalla v3.0.0 [#1863](https://github.com/valhalla/valhalla/pull/1863)
   * FIXED: last step shape in osrm serializer should be 2 of the same point [#1867](https://github.com/valhalla/valhalla/pull/1867)
   * FIXED: Shape trimming at the beginning and ending of the route to not be degenerate [#1876](https://github.com/valhalla/valhalla/pull/1876)
   * FIXED: Duplicate waypoints in osrm serializer [#1880](https://github.com/valhalla/valhalla/pull/1880)
   * FIXED: Updates for heading precision [#1881](https://github.com/valhalla/valhalla/pull/1881)
   * FIXED: Map matching allowed untraversable edges at start of route [#1884](https://github.com/valhalla/valhalla/pull/1884)

* **Enhancement**
   * ADDED: Use the same protobuf object the entire way through the request process [#1837](https://github.com/valhalla/valhalla/pull/1837)
   * ADDED: Enhanced turn lane processing [#1859](https://github.com/valhalla/valhalla/pull/1859)
   * ADDED: Add global_synchronized_cache in valhalla_build_config [#1851](https://github.com/valhalla/valhalla/pull/1851)

## Release Date: 2019-06-04 Valhalla 3.0.5
* **Bug Fix**
   * FIXED: Protect against unnamed rotaries and routes that end in roundabouts not turning off rotary logic [#1840](https://github.com/valhalla/valhalla/pull/1840)

* **Enhancement**
   * ADDED: Add turn lane info at maneuver point [#1830](https://github.com/valhalla/valhalla/pull/1830)

## Release Date: 2019-05-31 Valhalla 3.0.4
* **Bug Fix**
   * FIXED: Improved logic to decide between bear vs. continue [#1798](https://github.com/valhalla/valhalla/pull/1798)
   * FIXED: Bicycle costing allows use of roads with all surface values, but with a penalty based on bicycle type. However, the edge filter totally disallows bad surfaces for some bicycle types, creating situations where reroutes fail if a rider uses a road with a poor surface. [#1800](https://github.com/valhalla/valhalla/pull/1800)
   * FIXED: Moved complex restrictions building to before validate. [#1805](https://github.com/valhalla/valhalla/pull/1805)
   * FIXED: Fix bicycle edge filter when avoid_bad_surfaces = 1.0 [#1806](https://github.com/valhalla/valhalla/pull/1806)
   * FIXED: Replace the EnhancedTripPath class inheritance with aggregation [#1807](https://github.com/valhalla/valhalla/pull/1807)
   * FIXED: Replace the old timezone shape zip file every time valhalla_build_timezones is ran [#1817](https://github.com/valhalla/valhalla/pull/1817)
   * FIXED: Don't use island snapped edge candidates (from disconnected components or low reach edges) when we rejected other high reachability edges that were closer [#1835](https://github.com/valhalla/valhalla/pull/1835)

## Release Date: 2019-05-08 Valhalla 3.0.3
* **Bug Fix**
   * FIXED: Fixed a rare loop condition in route matcher (edge walking to match a trace).
   * FIXED: Fixed VACUUM ANALYZE syntax issue.  [#1704](https://github.com/valhalla/valhalla/pull/1704)
   * FIXED: Fixed the osrm maneuver type when a maneuver has the to_stay_on attribute set.  [#1714](https://github.com/valhalla/valhalla/pull/1714)
   * FIXED: Fixed osrm compatibility mode attributes.  [#1716](https://github.com/valhalla/valhalla/pull/1716)
   * FIXED: Fixed rotary/roundabout issues in Valhalla OSRM compatibility.  [#1727](https://github.com/valhalla/valhalla/pull/1727)
   * FIXED: Fixed the destinations assignment for exit names in OSRM compatibility mode. [#1732](https://github.com/valhalla/valhalla/pull/1732)
   * FIXED: Enhance merge maneuver type assignment. [#1735](https://github.com/valhalla/valhalla/pull/1735)
   * FIXED: Fixed fork assignments and on ramps for OSRM compatibility mode. [#1738](https://github.com/valhalla/valhalla/pull/1738)
   * FIXED: Fixed cardinal direction on reference names when forward/backward tag is present on relations. Fixes singly digitized roads with opposing directional modifiers. [#1741](https://github.com/valhalla/valhalla/pull/1741)
   * FIXED: Fixed fork assignment and narrative logic when a highway ends and splits into multiple ramps. [#1742](https://github.com/valhalla/valhalla/pull/1742)
   * FIXED: Do not use any avoid edges as origin or destination of a route, matrix, or isochrone. [#1745](https://github.com/valhalla/valhalla/pull/1745)
   * FIXED: Add leg summary and remove unused hint attribute for OSRM compatibility mode. [#1753](https://github.com/valhalla/valhalla/pull/1753)
   * FIXED: Improvements for pedestrian forks, pedestrian roundabouts, and continue maneuvers. [#1768](https://github.com/valhalla/valhalla/pull/1768)
   * FIXED: Added simplified overview for OSRM response and added use_toll logic back to truck costing. [#1765](https://github.com/valhalla/valhalla/pull/1765)
   * FIXED: temp fix for location distance bug [#1774](https://github.com/valhalla/valhalla/pull/1774)
   * FIXED: Fix pedestrian routes using walkway_factor [#1780](https://github.com/valhalla/valhalla/pull/1780)
   * FIXED: Update the begin and end heading of short edges based on use [#1783](https://github.com/valhalla/valhalla/pull/1783)
   * FIXED: GraphReader::AreEdgesConnected update.  If transition count == 0 return false and do not call transition function. [#1786](https://github.com/valhalla/valhalla/pull/1786)
   * FIXED: Only edge candidates that were used in the path are send to serializer: [1788](https://github.com/valhalla/valhalla/pull/1788)
   * FIXED: Added logic to prevent the removal of a destination maneuver when ending on an internal edge [#1792](https://github.com/valhalla/valhalla/pull/1792)
   * FIXED: Fixed instructions when starting on an internal edge [#1796](https://github.com/valhalla/valhalla/pull/1796)

* **Enhancement**
   * Add the ability to run valhalla_build_tiles in stages. Specify the begin_stage and end_stage as command line options. Also cleans up temporary files as the last stage in the pipeline.
   * Add `remove` to `filesystem` namespace. [#1752](https://github.com/valhalla/valhalla/pull/1752)
   * Add TaxiCost into auto costing options.
   * Add `preferred_side` to allow per-location filtering of edges based on the side of the road the location is on and the driving side for that locale.
   * Slightly decreased the internal side-walk factor to .90f to favor roads with attached sidewalks. This impacts roads that have added sidewalk:left, sidewalk:right or sidewalk:both OSM tags (these become attributes on each directedEdge). The user can then avoid/penalize dedicated sidewalks and walkways, when they increase the walkway_factor. Since we slightly decreased the sidewalk_factor internally and only favor sidewalks if use is tagged as sidewalk_left or sidewalk_right, we should tend to route on roads with attached sidewalks rather than separate/dedicated sidewalks, allowing for more road names to be called out since these are labeled more.
   * Add `via` and `break_through` location types [#1737](https://github.com/valhalla/valhalla/pull/1737)
   * Add `street_side_tolerance` and `search_cutoff` to input `location` [#1777](https://github.com/valhalla/valhalla/pull/1777)
   * Return the Valhalla error `Path distance exceeds the max distance limit` for OSRM responses when the route is greater than the service limits. [#1781](https://github.com/valhalla/valhalla/pull/1781)

## Release Date: 2019-01-14 Valhalla 3.0.2
* **Bug Fix**
   * FIXED: Transit update - fix dow and exception when after midnight trips are normalized [#1682](https://github.com/valhalla/valhalla/pull/1682)
   * FIXED: valhalla_convert_transit segfault - GraphTileBuilder has null GraphTileHeader [#1683](https://github.com/valhalla/valhalla/issues/1683)
   * FIXED: Fix crash for trace_route with osrm serialization. Was passing shape rather than locations to the waypoint method.
   * FIXED: Properly set driving_side based on data set in TripPath.
   * FIXED: A bad bicycle route exposed an issue with bidirectional A* when the origin and destination edges are connected. Use A* in these cases to avoid requiring a high cost threshold in BD A*.
   * FIXED: x86 and x64 data compatibility was fixed as the structures weren't aligned.
   * FIXED: x86 tests were failing due mostly to floating point issues and the aforementioned structure misalignment.
* **Enhancement**
   * Add a durations list (delta time between each pair of trace points), a begin_time and a use_timestamp flag to trace_route requests. This allows using the input trace timestamps or durations plus the begin_time to compute elapsed time at each edge in the matched path (rather than using costing methods).
   * Add support for polyline5 encoding for OSRM formatted output.
* **Note**
   * Isochrones and openlr are both noted as not working with release builds for x86 (32bit) platforms. We'll look at getting this fixed in a future release

## Release Date: 2018-11-21 Valhalla 3.0.1
* **Bug Fix**
   * FIXED: Fixed a rare, but serious bug with bicycle costing. ferry_factor_ in bicycle costing shadowed the data member in the base dynamic cost class, leading to an uninitialized variable. Occasionally, this would lead to negative costs which caused failures. [#1663](https://github.com/valhalla/valhalla/pull/1663)
   * FIXED: Fixed use of units in OSRM compatibility mode. [#1662](https://github.com/valhalla/valhalla/pull/1662)

## Release Date: 2018-11-21 Valhalla 3.0.0
* **NOTE**
   * This release changes the Valhalla graph tile formats to make the tile data more efficient and flexible. Tile data is incompatible with Valhalla 2.x builds, and code for 3.x is incompatible with data built for Valahalla 2.x versions. Valhalla tile sizes are slightly smaller (for datasets using elevation information the size savings is over 10%). In addition, there is increased flexibility for creating different variants of tiles to support different applications (e.g. bicycle only, or driving only).
* **Enhancement**
   * Remove the use of DirectedEdge for transitions between nodes on different hierarchy levels. A new structure, NodeTransition, is now used to transition to nodes on different hierarchy level. This saves space since only the end node GraphId is needed for the transitions (and DirectedEdge is a large data structure).
   * Change the NodeInfo lat,lon to use an offset from the tile base lat,lon. This potentially allows higher precision than using float, but more importantly saves space and allows support for NodeTransitions as well as spare for future growth.
   * Remove the EdgeElevation structure and max grade information into DirectedEdge and mean elevation into EdgeInfo. This saves space.
   * Reduce wayid to 32 bits. This allows sufficient growth when using OpenStreetMap data and frees space in EdgeInfo (allows moving speed limit and mean elevation from other structures).
   * Move name consistency from NodeInfo to DirectedEdge. This allows a more efficient lookup of name consistency.
   * Update all path algorithms to use NodeTransition logic rather than special DirectedEdge transition types. This simplifies PathAlgorithms slightly and removes some conditional logic.
   * Add an optional GraphFilter stage to tile building pipeline. This allows removal of edges and nodes based on access. This allows bicycle only, pedestrian only, or driving only datasets (or combinations) to be created - allowing smaller datasets for special purpose applications.
* **Deprecate**
   * Valhalla 3.0 removes support for OSMLR.

## Release Date: 2018-11-20 Valhalla 2.7.2
* **Enhancement**
   * UPDATED: Added a configuration variable for max_timedep_distance. This is used in selecting the path algorithm and provides the maximum distance between locations when choosing a time dependent path algorithm (other than multi modal). Above this distance, bidirectional A* is used with no time dependencies.
   * UPDATED: Remove transition edges from priority queue in Multimodal methods.
   * UPDATED: Fully implement street names and exit signs with ability to identify route numbers. [#1635](https://github.com/valhalla/valhalla/pull/1635)
* **Bug Fix**
   * FIXED: A timed-turned restriction should not be applied when a non-timed route is executed.  [#1615](https://github.com/valhalla/valhalla/pull/1615)
   * FIXED: Changed unordered_map to unordered_multimap for polys. Poly map can contain the same key but different multi-polygons. For example, islands for a country or timezone polygons for a country.
   * FIXED: Fixed timezone db issue where TZIDs did not exist in the Howard Hinnant date time db that is used in the date_time class for tz indexes.  Added logic to create aliases for TZIDs based on https://en.wikipedia.org/wiki/List_of_tz_database_time_zones
   * FIXED: Fixed the ramp turn modifiers for osrm compat [#1569](https://github.com/valhalla/valhalla/pull/1569)
   * FIXED: Fixed the step geometry when using the osrm compat mode [#1571](https://github.com/valhalla/valhalla/pull/1571)
   * FIXED: Fixed a data creation bug causing issues with A* routes ending on loops. [#1576](https://github.com/valhalla/valhalla/pull/1576)
   * FIXED: Fixed an issue with a bad route where destination only was present. Was due to thresholds in bidirectional A*. Changed threshold to be cost based rather than number of iterations). [#1586](https://github.com/valhalla/valhalla/pull/1586)
   * FIXED: Fixed an issue with destination only (private) roads being used in bicycle routes. Centralized some "base" transition cost logic in the base DynamicCost class. [#1587](https://github.com/valhalla/valhalla/pull/1587)
   * FIXED: Remove extraneous ramp maneuvers [#1657](https://github.com/valhalla/valhalla/pull/1657)

## Release Date: 2018-10-02 Valhalla 2.7.1
* **Enhancement**
   * UPDATED: Added date time support to forward and reverse isochrones. Add speed lookup (predicted speeds and/or free-flow or constrained flow speed) if date_time is present.
   * UPDATED: Add timezone checks to multimodal routes and isochrones (updates localtime if the path crosses into a timezone different than the start location).
* **Data Producer Update**
   * UPDATED: Removed boost date time support from transit.  Now using the Howard Hinnant date library.
* **Bug Fix**
   * FIXED: Fixed a bug with shortcuts that leads to inconsistent routes depending on whether shortcuts are taken, different origins can lead to different paths near the destination. This fix also improves performance on long routes and matrices.
   * FIXED: We were getting inconsistent results between departing at current date/time vs entering the current date/time.  This issue is due to the fact that the iso_date_time function returns the full iso date_time with the timezone offset (e.g., 2018-09-27T10:23-07:00 vs 2018-09-27T10:23). When we refactored the date_time code to use the new Howard Hinnant date library, we introduced this bug.
   * FIXED: Increased the threshold in CostMatrix to address null time and distance values occurring for truck costing with locations near the max distance.

## Release Date: 2018-09-13 Valhalla 2.7.0
* **Enhancement**
   * UPDATED: Refactor to use the pbf options instead of the ptree config [#1428](https://github.com/valhalla/valhalla/pull/1428) This completes [1357](https://github.com/valhalla/valhalla/issues/1357)
   * UPDATED: Removed the boost/date_time dependency from baldr and odin. We added the Howard Hinnant date and time library as a submodule. [#1494](https://github.com/valhalla/valhalla/pull/1494)
   * UPDATED: Fixed 'Drvie' typo [#1505](https://github.com/valhalla/valhalla/pull/1505) This completes [1504](https://github.com/valhalla/valhalla/issues/1504)
   * UPDATED: Optimizations of GetSpeed for predicted speeds [1490](https://github.com/valhalla/valhalla/issues/1490)
   * UPDATED: Isotile optimizations
   * UPDATED: Added stats to predictive traffic logging
   * UPDATED: resample_polyline - Breaks the polyline into equal length segments at a sample distance near the resolution. Break out of the loop through polyline points once we reach the specified number of samplesthen append the last
polyline point.
   * UPDATED: added android logging and uses a shared graph reader
   * UPDATED: Do not run a second pass on long pedestrian routes that include a ferry (but succeed on first pass). This is a performance fix. Long pedestrian routes with A star factor based on ferry speed end up being very inefficient.
* **Bug Fix**
   * FIXED: A* destination only
   * FIXED: Fixed through locations weren't honored [#1449](https://github.com/valhalla/valhalla/pull/1449)


## Release Date: 2018-08-02 Valhalla 3.0.0-rc.4
* **Node Bindings**
   * UPDATED: add some worker pool handling
   [#1467](https://github.com/valhalla/valhalla/pull/1467)

## Release Date: 2018-08-02 Valhalla 3.0.0-rc.3
* **Node Bindings**
   * UPDATED: replaced N-API with node-addon-api wrapper and made the actor
   functions asynchronous
   [#1457](https://github.com/valhalla/valhalla/pull/1457)

## Release Date: 2018-07-24 Valhalla 3.0.0-rc.2
* **Node Bindings**
   * FIXED: turn on the autocleanup functionality for the actor object.
   [#1439](https://github.com/valhalla/valhalla/pull/1439)

## Release Date: 2018-07-16 Valhalla 3.0.0-rc.1
* **Enhancement**
   * ADDED: exposed the rest of the actions to the node bindings and added tests. [#1415](https://github.com/valhalla/valhalla/pull/1415)

## Release Date: 2018-07-12 Valhalla 3.0.0-alpha.1
**NOTE**: There was already a small package named `valhalla` on the npm registry, only published up to version 0.0.3. The team at npm has transferred the package to us, but would like us to publish something to it ASAP to prove our stake in it. Though the bindings do not have all of the actor functionality exposed yet (just route), we are going to publish an alpha release of 3.0.0 to get something up on npm.
* **Infrastructure**:
   * ADDED: add in time dependent algorithms if the distance between locations is less than 500km.
   * ADDED: TurnLanes to indicate turning lanes at the end of a directed edge.
   * ADDED: Added PredictedSpeeds to Valhalla tiles and logic to compute speed based on predictive speed profiles.
* **Data Producer Update**
   * ADDED: is_route_num flag was added to Sign records. Set this to true if the exit sign comes from a route number/ref.
   * CHANGED: Lower speeds on driveways, drive-thru, and parking aisle. Set destination only flag for drive thru use.
   * ADDED: Initial implementation of turn lanes.
  **Bug Fix**
   * CHANGED: Fix destination only penalty for A* and time dependent cases.
   * CHANGED: Use the distance from GetOffsetForHeading, based on road classification and road use (e.g. ramp, turn channel, etc.), within tangent_angle function.
* **Map Matching**
   * FIXED: Fixed trace_route edge_walk server abort [#1365](https://github.com/valhalla/valhalla/pull/1365)
* **Enhancement**
   * ADDED: Added post process for updating free and constrained speeds in the directed edges.
   * UPDATED: Parse the json request once and store in a protocol buffer to pass along the pipeline. This completed the first portion of [1357](https://github.com/valhalla/valhalla/issues/1357)
   * UPDATED: Changed the shape_match attribute from a string to an enum. Fixes [1376](https://github.com/valhalla/valhalla/issues/1376)
   * ADDED: Node bindings for route [#1341](https://github.com/valhalla/valhalla/pull/1341)
   * UPDATED: Use a non-linear use_highways factor (to more heavily penalize highways as use_highways approaches 0).

## Release Date: 2018-07-15 Valhalla 2.6.3
* **API**:
   * FIXED: Use a non-linear use_highways factor (to more heavily penalize highways as use_highways approaches 0).
   * FIXED: Fixed the highway_factor when use_highways < 0.5.
   * ENHANCEMENT: Added logic to modulate the surface factor based on use_trails.
   * ADDED: New customer test requests for motorcycle costing.

## Release Date: 2018-06-28 Valhalla 2.6.2
* **Data Producer Update**
   * FIXED: Complex restriction sorting bug.  Check of has_dt in ComplexRestrictionBuilder::operator==.
* **API**:
   * FIXED: Fixed CostFactory convenience method that registers costing models
   * ADDED: Added use_tolls into motorcycle costing options

## Release Date: 2018-05-28 Valhalla 2.6.0
* **Infrastructure**:
   * CHANGED: Update cmake buildsystem to replace autoconf [#1272](https://github.com/valhalla/valhalla/pull/1272)
* **API**:
   * CHANGED: Move `trace_options` parsing to map matcher factory [#1260](https://github.com/valhalla/valhalla/pull/1260)
   * ADDED: New costing method for AutoDataFix [#1283](https://github.com/valhalla/valhalla/pull/1283)

## Release Date: 2018-05-21 Valhalla 2.5.0
* **Infrastructure**
   * ADDED: Add code formatting and linting.
* **API**
   * ADDED: Added new motorcycle costing, motorcycle access flag in data and use_trails option.
* **Routing**
   * ADDED: Add time dependnet forward and reverse A* methods.
   * FIXED: Increase minimum threshold for driving routes in bidirectional A* (fixes some instances of bad paths).
* **Data Producer Update**
   * CHANGED: Updates to properly handle cycleway crossings.
   * CHANGED: Conditionally include driveways that are private.
   * ADDED: Added logic to set motorcycle access.  This includes lua, country access, and user access flags for motorcycles.

## Release Date: 2018-04-11 Valhalla 2.4.9
* **Enhancement**
   * Added European Portuguese localization for Valhalla
   * Updates to EdgeStatus to improve performance. Use an unordered_map of tile Id and allocate an array for each edge in the tile. This allows using pointers to access status for sequential edges. This improves performance by 50% or so.
   * A couple of bicycle costing updates to improve route quality: avoid roads marked as part of a truck network, to remove the density penalty for transition costs.
   * When optimal matrix type is selected, now use CostMatrix for source to target pedestrian and bicycle matrix calls when both counts are above some threshold. This improves performance in general and lessens some long running requests.
*  **Data Producer Update**
   * Added logic to protect against setting a speed of 0 for ferries.

## Release Date: 2018-03-27 Valhalla 2.4.8
* **Enhancement**
   * Updates for Italian verbal translations
   * Optionally remove driveways at graph creation time
   * Optionally disable candidate edge penalty in path finding
   * OSRM compatible route, matrix and map matching response generation
   * Minimal Windows build compatibility
   * Refactoring to use PBF as the IPC mechanism for all objects
   * Improvements to internal intersection marking to reduce false positives
* **Bug Fix**
   * Cap candidate edge penalty in path finding to reduce excessive expansion
   * Fix trivial paths at deadends

## Release Date: 2018-02-08 Valhalla 2.4.7
* **Enhancement**
   * Speed up building tiles from small OSM imports by using boost directory iterator rather than going through all possible tiles and testing each if the file exists.
* **Bug Fix**
   * Protect against overflow in string to float conversion inside OSM parsing.

## Release Date: 2018-01-26 Valhalla 2.4.6
* **Enhancement**
   * Elevation library will lazy load RAW formatted sources

## Release Date: 2018-01-24 Valhalla 2.4.5
* **Enhancement**
   * Elevation packing utility can unpack lz4hc now
* **Bug Fix**
   * Fixed broken darwin builds

## Release Date: 2018-01-23 Valhalla 2.4.4
* **Enhancement**
   * Elevation service speed improvements and the ability to serve lz4hc compressed data
   * Basic support for downloading routing tiles on demand
   * Deprecated `valhalla_route_service`, now all services (including elevation) are found under `valhalla_service`

## Release Date: 2017-12-11 Valhalla 2.4.3
* **Enhancement**
   * Remove union from GraphId speeds up some platforms
   * Use SAC scale in pedestrian costing
   * Expanded python bindings to include all actions (route, matrix, isochrone, etc)
* **Bug Fix**
   * French translation typo fixes
*  **Data Producer Update**
   * Handling shapes that intersect the poles when binning
   * Handling when transit shapes are less than 2 points

## Release Date: 2017-11-09 Valhalla 2.4.1
*  **Data Producer Update**
   * Added kMopedAccess to modes for complex restrictions.  Remove the kMopedAccess when auto access is removed.  Also, add the kMopedAccess when an auto restriction is found.

## Release Date: 2017-11-08 Valhalla 2.4.0
*  **Data Producer Update**
   * Added logic to support restriction = x with a the except tag.  We apply the restriction to everything except for modes in the except tag.
   * Added logic to support railway_service and coach_service in transit.
* **Bug Fix**
  * Return proper edge_walk path for requested shape_match=walk_or_snap
  * Skip invalid stateid for Top-K requests

## Release Date: 2017-11-07 Valhalla 2.3.9
* **Enhancement**
  * Top-K map matched path generation now only returns unique paths and does so with fewer iterations
  * Navigator call outs for both imperial and metric units
  * The surface types allowed for a given bike route can now be controlled via a request parameter `avoid_bad_surfaces`
  * Improved support for motorscooter costing via surface types, road classification and vehicle specific tagging
* **Bug Fix**
  * Connectivity maps now include information about transit tiles
  * Lane counts for singly digitized roads are now correct for a given directed edge
  * Edge merging code for assigning osmlr segments is now robust to partial tile sets
  * Fix matrix path finding to allow transitioning down to lower levels when appropriate. In particular, do not supersede shortcut edges until no longer expanding on the next level.
  * Fix optimizer rotate location method. This fixes a bug where optimal ordering was bad for large location sets.
*  **Data Producer Update**
   * Duration tags are now used to properly set the speed of travel for a ferry routes

## Release Date: 2017-10-17 Valhalla 2.3.8
* **Bug Fix**
  * Fixed the roundabout exit count for bicycles when the roundabout is a road and not a cycleway
  * Enable a pedestrian path to remain on roundabout instead of getting off and back on
  * Fixed the penalization of candidate locations in the uni-directional A* algorithm (used for trivial paths)
*  **Data Producer Update**
   * Added logic to set bike forward and tag to true where kv["sac_scale"] == "hiking". All other values for sac_scale turn off bicycle access.  If sac_scale or mtb keys are found and a surface tag is not set we default to kPath.
   * Fixed a bug where surface=unpaved was being assigned Surface::kPavedSmooth.

## Release Date: 2017-9-11 Valhalla 2.3.7
* **Bug Fix**
  * Update bidirectional connections to handle cases where the connecting edge is one of the origin (or destination) edges and the cost is high. Fixes some pedestrian route issues that were reported.
*  **Data Producer Update**
   * Added support for motorroad tag (default and per country).
   * Update OSMLR segment association logic to fix issue where chunks wrote over leftover segments. Fix search along edges to include a radius so any nearby edges are also considered.

## Release Date: 2017-08-29 Valhalla 2.3.6
* **Bug Fix**
  * Pedestrian paths including ferries no longer cause circuitous routes
  * Fix a crash in map matching route finding where heading from shape was using a `nullptr` tile
  * Spanish language narrative corrections
  * Fix traffic segment matcher to always set the start time of a segment when its known
* **Enhancement**
  * Location correlation scoring improvements to avoid situations where less likely start or ending locations are selected

## Release Date: 2017-08-22 Valhalla 2.3.5
* **Bug Fix**
  * Clamp the edge score in thor. Extreme values were causing bad alloc crashes.
  * Fix multimodal isochrones. EdgeLabel refactor caused issues.
* **Data Producer Update**
  * Update lua logic to properly handle vehicle=no tags.

## Release Date: 2017-08-14 Valhalla 2.3.4
* **Bug Fix**
  * Enforce limits on maximum per point accuracy to avoid long running map matching computations

## Release Date: 2017-08-14 Valhalla 2.3.3
* **Bug Fix**
  * Maximum osm node reached now causes bitset to resize to accommodate when building tiles
  * Fix wrong side of street information and remove redundant node snapping
  * Fix path differences between services and `valhalla_run_route`
  * Fix map matching crash when interpolating duplicate input points
  * Fix unhandled exception when trace_route or trace_attributes when there are no continuous matches
* **Enhancement**
  * Folded Low-Stress Biking Code into the regular Bicycle code and removed the LowStressBicycleCost class. Now when making a query for bicycle routing, a value of 0 for use_hills and use_roads produces low-stress biking routes, while a value of 1 for both provides more intense professional bike routes.
  * Bike costing default values changed. use_roads and use_hills are now 0.25 by default instead of 0.5 and the default bike is now a hybrid bike instead of a road bike.
  * Added logic to use station hierarchy from transitland.  Osm and egress nodes are connected by transitconnections.  Egress and stations are connected by egressconnections.  Stations and platforms are connected by platformconnections.  This includes narrative updates for Odin as well.

## Release Date: 2017-07-31 Valhalla 2.3.2
* **Bug Fix**
  * Update to use oneway:psv if oneway:bus does not exist.
  * Fix out of bounds memory issue in DoubleBucketQueue.
  * Many things are now taken into consideration to determine which sides of the road have what cyclelanes, because they were not being parsed correctly before
  * Fixed issue where sometimes a "oneway:bicycle=no" tag on a two-way street would cause the road to become a oneway for bicycles
  * Fixed trace_attributes edge_walk cases where the start or end points in the shape are close to graph nodes (intersections)
  * Fixed 32bit architecture crashing for certain routes with non-deterministic placement of edges labels in bucketized queue datastructure
* **Enhancement**
  * Improve multi-modal routes by adjusting the pedestrian mode factor (routes use less walking in favor of public transit).
  * Added interface framework to support "top-k" paths within map-matching.
  * Created a base EdgeLabel class that contains all data needed within costing methods and supports the basic path algorithms (forward direction, A*, with accumulated path distance). Derive class for bidirectional algorithms (BDEdgeLabel) and for multimodal algorithms. Lowers memory use by combining some fields (using spare bits from GraphId).
  * Added elapsed time estimates to map-matching labels in preparation for using timestamps in map-matching.
  * Added parsing of various OSM tags: "bicycle=use_sidepath", "bicycle=dismount", "segregated=*", "shoulder=*", "cycleway:buffer=*", and several variations of these.
  * Both trace_route and trace_attributes will parse `time` and `accuracy` parameters when the shape is provided as unencoded
  * Map-matching will now use the time (in seconds) of each gps reading (if provided) to narrow the search space and avoid finding matches that are impossibly fast

## Release Date: 2017-07-10 Valhalla 2.3.0
* **Bug Fix**
  * Fixed a bug in traffic segment matcher where length was populated but had invalid times
* **Embedded Compilation**
  * Decoupled the service components from the rest of the worker objects so that the worker objects could be used in non http service contexts
   * Added an actor class which encapsulates the various worker objects and allows the various end points to be called /route /height etc. without needing to run a service
* **Low-Stress Bicycle**
  * Worked on creating a new low-stress biking option that focuses more on taking safer roads like cycle ways or residential roads than the standard bike costing option does.

## Release Date: 2017-06-26 Valhalla 2.2.9
* **Bug Fix**
  * Fix a bug introduced in 2.2.8 where map matching search extent was incorrect in longitude axis.

## Release Date: 2017-06-23 Valhalla 2.2.8
* **Bug Fix**
  * Traffic segment matcher (exposed through Python bindings) - fix cases where partial (or no) results could be returned when breaking out of loop in form_segments early.
* **Traffic Matching Update**
  * Traffic segment matcher - handle special cases when entering and exiting turn channels.
* **Guidance Improvements**
  * Added Swedish (se-SV) narrative file.

## Release Date: 2017-06-20 Valhalla 2.2.7
* **Bug Fixes**
  * Traffic segment matcher (exposed through Python bindings) makes use of accuracy per point in the input
  * Traffic segment matcher is robust to consecutive transition edges in matched path
* **Isochrone Changes**
  * Set up isochrone to be able to handle multi-location queries in the future
* **Data Producer Updates**
  * Fixes to valhalla_associate_segments to address threading issue.
  * Added support for restrictions that refers only to appropriate type of vehicle.
* **Navigator**
  * Added pre-alpha implementation that will perform guidance for mobile devices.
* **Map Matching Updates**
  * Added capability to customize match_options

## Release Date: 2017-06-12 Valhalla 2.2.6
* **Bug Fixes**
  * Fixed the begin shape index where an end_route_discontinuity exists
* **Guidance Improvements**
  * Updated Slovenian (sl-SI) narrative file.
* **Data Producer Updates**
  * Added support for per mode restrictions (e.g., restriction:&lt;type&gt;)  Saved these restrictions as "complex" restrictions which currently support per mode lookup (unlike simple restrictions which are assumed to apply to all driving modes).
* **Matrix Updates**
  * Increased max distance threshold for auto costing and other similar costings to 400 km instead of 200 km

## Release Date: 2017-06-05 Valhalla 2.2.5
* **Bug Fixes**
  * Fixed matched point edge_index by skipping transition edges.
  * Use double precision in meili grid traversal to fix some incorrect grid cases.
  * Update meili to use DoubleBucketQueue and GraphReader methods rather than internal methods.

## Release Date: 2017-05-17 Valhalla 2.2.4
* **Bug Fixes**
  * Fix isochrone bug where the default access mode was used - this rejected edges that should not have been rejected for cases than automobile.
  * Fix A* handling of edge costs for trivial routes. This fixed an issue with disconnected regions that projected to a single edge.
  * Fix TripPathBuilder crash if first edge is a transition edge (was occurring with map-matching in rare occasions).

## Release Date: 2017-05-15 Valhalla 2.2.3
* **Map Matching Improvement**
  * Return begin and end route discontinuities. Also, returns partial shape of edge at route discontinuity.
* **Isochrone Improvements**
  * Add logic to make sure the center location remains fixed at the center of a tile/grid in the isotile.
  * Add a default generalization factor that is based on the grid size. Users can still override this factor but the default behavior is improved.
  * Add ExpandForward and ExpandReverse methods as is done in bidirectional A*. This improves handling of transitions between hierarchy levels.
* **Graph Correlation Improvements**
  * Add options to control both radius and reachability per input location (with defaults) to control correlation of input locations to the graph in such a way as to avoid routing between disconnected regions and favor more likely paths.

## Release Date: 2017-05-08 Valhalla 2.2.0
* **Guidance Improvements**
  * Added Russian (ru-RU) narrative file.
  * Updated Slovenian (sl-SI) narrative file.
* **Data Producer Updates**
  * Assign destination sign info on bidirectional ramps.
  * Update ReclassifyLinks. Use a "link-tree" which is formed from the exit node and terminates at entrance nodes. Exit nodes are sorted by classification so motorway exits are done before trunks, etc. Updated the turn channel logic - now more consistently applies turn channel use.
  * Updated traffic segment associations to properly work with elevation and lane connectivity information (which is stored after the traffic association).

## Release Date: 2017-04-24 Valhalla 2.1.9
* **Elevation Update**
  * Created a new EdgeElevation structure which includes max upward and downward slope (moved from DirectedEdge) and mean elevation.
* **Routing Improvements**
  * Destination only fix when "nested" destination only areas cause a route failure. Allow destination only edges (with penalty) on 2nd pass.
  * Fix heading to properly use the partial edge shape rather than entire edge shape to determine heading at the begin and end locations.
  * Some cleanup and simplification of the bidirectional A* algorithm.
  * Some cleanup and simplification of TripPathBuilder.
  * Make TileHierarchy data and methods static and remove tile_dir from the tile hierarchy.
* **Map Matching Improvement**
  * Return matched points with trace attributes when using map_snap.
* **Data Producer Updates**
  * lua updates so that the chunnel will work again.

## Release Date: 2017-04-04 Valhalla 2.1.8
* **Map Matching Release**
  * Added max trace limits and out-of-bounds checks for customizable trace options

## Release Date: 2017-03-29 Valhalla 2.1.7
* **Map Matching Release**
  * Increased service limits for trace
* **Data Producer Updates**
  * Transit: Remove the dependency on using level 2 tiles for transit builder
* **Traffic Updates**
  * Segment matcher completely re-written to handle many complex issues when matching traces to OTSs
* **Service Improvement**
  * Bug Fix - relaxed rapidjson parsing to allow numeric type coercion
* **Routing Improvements**
  * Level the forward and reverse paths in bidirectional A * to account for distance approximation differences.
  * Add logic for Use==kPath to bicycle costing so that paths are favored (as are footways).

## Release Date: 2017-03-10 Valhalla 2.1.3
* **Guidance Improvement**
  * Corrections to Slovenian narrative language file
  **Routing Improvements**
  * Increased the pedestrian search radius from 25 to 50 within the meili configuration to reduce U-turns with map-matching
  * Added a max avoid location limit

## Release Date: 2017-02-22 Valhalla 2.1.0
* **Guidance Improvement**
  * Added ca-ES (Catalan) and sl-SI (Slovenian) narrative language files
* **Routing  Improvement**
  * Fix through location reverse ordering bug (introduced in 2.0.9) in output of route responses for depart_at routes
  * Fix edge_walking method to handle cases where more than 1 initial edge is found
* **Data Producer Updates**
  * Improved transit by processing frequency based schedules.
  * Updated graph validation to more aggressively check graph consistency on level 0 and level 1
  * Fix the EdgeInfo hash to not create duplicate edge info records when creating hierarchies

## Release Date: 2017-02-21 Valhalla 2.0.9
* **Guidance Improvement**
  * Improved Italian narrative by handling articulated prepositions
  * Properly calling out turn channel maneuver
* **Routing Improvement**
  * Improved path determination by increasing stop impact for link to link transitions at intersections
  * Fixed through location handling, now includes cost at throughs and properly uses heading
  * Added ability to adjust location heading tolerance
* **Traffic Updates**
  * Fixed segment matching json to properly return non-string values where appropriate
* **Data Producer Updates**
  * Process node:ref and way:junction_ref as a semicolon separated list for exit numbers
  * Removed duplicated interchange sign information when ways are split into edges
  * Use a sequence within HierarchyBuilder to lower memory requirements for planet / large data imports.
  * Add connecting OSM wayId to a transit stop within NodeInfo.
  * Lua update:  removed ways that were being added to the routing graph.
  * Transit:  Fixed an issue where add_service_day and remove_service_day was not using the tile creation date, but the service start date for transit.
  * Transit:  Added acceptance test logic.
  * Transit:  Added fallback option if the associated wayid is not found.  Use distance approximator to find the closest edge.
  * Transit:  Added URL encoding for one stop ids that contain diacriticals.  Also, added include_geometry=false for route requests.
* **Optimized Routing Update**
  * Added an original index to the location object in the optimized route response
* **Trace Route Improvement**
  * Updated find_start_node to fix "GraphTile NodeInfo index out of bounds" error

## Release Date: 2017-01-30 Valhalla 2.0.6
* **Guidance Improvement**
  * Italian phrases were updated
* **Routing Improvement**
  * Fixed an issue where date and time was returning an invalid ISO8601 time format for date_time values in positive UTC. + sign was missing.
  * Fixed an encoding issue that was discovered for tranist_fetcher.  We were not encoding onestop_ids or route_ids.  Also, added exclude_geometry=true for route API calls.
* **Data Producer Updates**
  * Added logic to grab a single feed in valhalla_build_transit.

## Release Date: 2017-01-04 Valhalla 2.0.3
* **Service Improvement**
  * Added support for interrupting requests. If the connection is closed, route computation and map-matching can be interrupted prior to completion.
* **Routing Improvement**
  * Ignore name inconsistency when entering a link to avoid double penalizing.
* **Data Producer Updates**
  * Fixed consistent name assignment for ramps and turn lanes which improved guidance.
  * Added a flag to directed edges indicating if the edge has names. This can potentially be used in costing methods.
  * Allow future use of spare GraphId bits within DirectedEdge.

## Release Date: 2016-12-13 Valhalla 2.0.2
* **Routing Improvement**
  * Added support for multi-way restrictions to matrix and isochrones.
  * Added HOV costing model.
  * Speed limit updates.   Added logic to save average speed separately from speed limits.
  * Added transit include and exclude logic to multimodal isochrone.
  * Fix some edge cases for trivial (single edge) paths.
  * Better treatment of destination access only when using bidirectional A*.
* **Performance Improvement**
  * Improved performance of the path algorithms by making many access methods inline.

## Release Date: 2016-11-28 Valhalla 2.0.1
* **Routing Improvement**
  * Preliminary support for multi-way restrictions
* **Issues Fixed**
  * Fixed tile incompatibility between 64 and 32bit architectures
  * Fixed missing edges within tile edge search indexes
  * Fixed an issue where transit isochrone was cut off if we took transit that was greater than the max_seconds and other transit lines or buses were then not considered.

## Release Date: 2016-11-15 Valhalla 2.0

* **Tile Redesign**
  * Updated the graph tiles to store edges only on the hierarchy level they belong to. Prior to this, the highways were stored on all levels, they now exist only on the highway hierarchy. Similar changes were made for arterial level roads. This leads to about a 20% reduction in tile size.
  * The tile redesign required changes to the path generation algorithms. They must now transition freely between levels, even for pedestrian and bicycle routes. To offset the extra transitions, the main algorithms were changed to expand nodes at each level that has directed edges, rather than adding the transition edges to the priority queue/adjacency list. This change helps performance. The hierarchy limits that are used to speed the computation of driving routes by utilizing the highway hierarchy were adjusted to work with the new path algorithms.
  * Some changes to costing were also required, for example pedestrian and bicycle routes skip shortcut edges.
  * Many tile data structures were altered to explicitly size different fields and make room for "spare" fields that will allow future growth. In addition, the tile itself has extra "spare" records that can be appended to the end of the tile and referenced from the tile header. This also will allow future growth without breaking backward compatibility.
* **Guidance Improvement**
  * Refactored trip path to use an enumerated `Use` for edge and an enumerated `NodeType` for node
  * Fixed some wording in the Hindi narrative file
  * Fixed missing turn maneuver by updating the forward intersecting edge logic
* **Issues Fixed**
  * Fixed an issue with pedestrian routes where a short u-turn was taken to avoid the "crossing" penalty.
  * Fixed bicycle routing due to high penalty to enter an access=destination area. Changed to a smaller, length based factor to try to avoid long regions where access = destination. Added a driveway penalty to avoid taking driveways (which are often marked as access=destination).
  * Fixed regression where service did not adhere to the list of allowed actions in the Loki configuration
* **Graph Correlation**
  * External contributions from Navitia have lead to greatly reduced per-location graph correlation. Average correlation time is now less than 1ms down from 4-9ms.

## Release Date: 2016-10-17

* **Guidance Improvement**
  * Added the Hindi (hi-IN) narrative language
* **Service Additions**
  * Added internal valhalla error codes utility in baldr and modified all services to make use of and return as JSON response
  * See documentation https://github.com/valhalla/valhalla-docs/blob/master/api-reference.md#internal-error-codes-and-conditions
* **Time-Distance Matrix Improvement**
  * Added a costmatrix performance fix for one_to_many matrix requests
* **Memory Mapped Tar Archive - Tile Extract Support**
  * Added the ability to load a tar archive of the routing graph tiles. This improves performance under heavy load and reduces the memory requirement while allowing multiple processes to share cache resources.

## Release Date: 2016-09-19

* **Guidance Improvement**
  * Added pirate narrative language
* **Routing Improvement**
  * Added the ability to include or exclude stops, routes, and operators in multimodal routing.
* **Service Improvement**
  * JSONify Error Response

## Release Date: 2016-08-30

* **Pedestrian Routing Improvement**
  * Fixes for trivial pedestrian routes

## Release Date: 2016-08-22

* **Guidance Improvements**
  * Added Spanish narrative
  * Updated the start and end edge heading calculation to be based on road class and edge use
* **Bicycle Routing Improvements**
  * Prevent getting off a higher class road for a small detour only to get back onto the road immediately.
  * Redo the speed penalties and road class factors - they were doubly penalizing many roads with very high values.
  * Simplify the computation of weighting factor for roads that do not have cycle lanes. Apply speed penalty to slightly reduce favoring
of non-separated bicycle lanes on high speed roads.
* **Routing Improvements**
  * Remove avoidance of U-turn for pedestrian routes. This improves use with map-matching since pedestrian routes can make U-turns.
  * Allow U-turns at dead-ends for driving (and bicycling) routes.
* **Service Additions**
  * Add support for multi-modal isochrones.
  * Added base code to allow reverse isochrones (path from anywhere to a single destination).
* **New Sources to Targets**
  * Added a new Matrix Service action that allows you to request any of the 3 types of time-distance matrices by calling 1 action.  This action takes a sources and targets parameter instead of the locations parameter.  Please see the updated Time-Distance Matrix Service API reference for more details.

## Release Date: 2016-08-08

 * **Service additions**
  * Latitude, longitude bounding boxes of the route and each leg have been added to the route results.
  * Added an initial isochrone capability. This includes methods to create an "isotile" - a 2-D gridded data set with time to reach each lat,lon grid from an origin location. This isoltile is then used to create contours at specified times. Interior contours are optionally removed and the remaining outer contours are generalized and converted to GeoJSON polygons. An initial version supporting multimodal route types has also been added.
 * **Data Producer Updates**
  * Fixed tranist scheduling issue where false schedules were getting added.
 * **Tools Additionas**
  * Added `valhalla_export_edges` tool to allow shape and names to be dumped from the routing tiles

## Release Date: 2016-07-19

 * **Guidance Improvements**
  * Added French narrative
  * Added capability to have narrative language aliases - For example: German `de-DE` has an alias of `de`
 * **Transit Stop Update** - Return latitude and longitude for each transit stop
 * **Data Producer Updates**
  * Added logic to use lanes:forward, lanes:backward, speed:forward, and speed:backward based on direction of the directed edge.
  * Added support for no_entry, no_exit, and no_turn restrictions.
  * Added logic to support country specific access. Based on country tables found here: http://wiki.openstreetmap.org/wiki/OSM_tags_for_routing/Access-Restrictions

## Release Date: 2016-06-08

 * **Bug Fix** - Fixed a bug where edge indexing created many small tiles where no edges actually intersected. This allowed impossible routes to be considered for path finding instead of rejecting them earlier.
 * **Guidance Improvements**
  * Fixed invalid u-turn direction
  * Updated to properly call out jughandle routes
  * Enhanced signless interchange maneuvers to help guide users
 * **Data Producer Updates**
  * Updated the speed assignment for ramp to be a percentage of the original road class speed assignment
  * Updated stop impact logic for turn channel onto ramp

## Release Date: 2016-05-19

 * **Bug Fix** - Fixed a bug where routes fail within small, disconnected "islands" due to the threshold logic in prior release. Also better logic for not-thru roads.

## Release Date: 2016-05-18

 * **Bidirectional A* Improvements** - Fixed an issue where if both origin and destination locations where on not-thru roads that meet at a common node the path ended up taking a long detour. Not all cases were fixed though - next release should fix. Trying to address the termination criteria for when the best connection point of the 2 paths is optimal. Turns out that the initial case where both opposing edges are settled is not guaranteed to be the least cost path. For now we are setting a threshold and extending the search while still tracking best connections. Fixed the opposing edge when a hierarchy transition occurs.
 * **Guidance Globalization** -  Fixed decimal distance to be locale based.
 * **Guidance Improvements**
  * Fixed roundabout spoke count issue by fixing the drive_on_right attribute.
  * Simplified narative by combining unnamed straight maneuvers
  * Added logic to confirm maneuver type assignment to avoid invalid guidance
  * Fixed turn maneuvers by improving logic for the following:
    * Internal intersection edges
    * 'T' intersections
    * Intersecting forward edges
 * **Data Producer Updates** - Fix the restrictions on a shortcut edge to be the same as the last directed edge of the shortcut (rather than the first one).

## Release Date: 2016-04-28

 * **Tile Format Updates** - Separated the transit graph from the "road only" graph into different tiles but retained their interconnectivity. Transit tiles are now hierarchy level 3.
 * **Tile Format Updates** - Reduced the size of graph edge shape data by 5% through the use of varint encoding (LEB128)
 * **Tile Format Updates** - Aligned `EdgeInfo` structures to proper byte boundaries so as to maintain compatibility for systems who don't support reading from unaligned addresses.
 * **Guidance Globalization** -  Added the it-IT(Italian) language file. Added support for CLDR plural rules. The cs-CZ(Czech), de-DE(German), and en-US(US English) language files have been updated.
 * **Travel mode based instructions** -  Updated the start, post ferry, and post transit insructions to be based on the travel mode, for example:
  * `Drive east on Main Street.`
  * `Walk northeast on Broadway.`
  * `Bike south on the cycleway.`

## Release Date: 2016-04-12

 * **Guidance Globalization** -  Added logic to use tagged language files that contain the guidance phrases. The initial versions of en-US, de-DE, and cs-CZ have been deployed.
 * **Updated ferry defaults** -  Bumped up use_ferry to 0.65 so that we don't penalize ferries as much.

## Release Date: 2016-03-31
 * **Data producer updates** - Do not generate shortcuts across a node which is a fork. This caused missing fork maneuvers on longer routes.  GetNames update ("Broadway fix").  Fixed an issue with looking up a name in the ref map and not the name map.  Also, removed duplicate names.  Private = false was unsetting destination only flags for parking aisles.

## Release Date: 2016-03-30
 * **TripPathBuilder Bug Fix** - Fixed an exception that was being thrown when trying to read directed edges past the end of the list within a tile. This was due to errors in setting walkability and cyclability on upper hierarchies.

## Release Date: 2016-03-28

 * **Improved Graph Correlation** -  Correlating input to the routing graph is carried out via closest first traversal of the graph's, now indexed, geometry. This results in faster correlation and guarantees the absolute closest edge is found.

## Release Date: 2016-03-16

 * **Transit type returned** -  The transit type (e.g. tram, metro, rail, bus, ferry, cable car, gondola, funicular) is now returned with each transit maneuver.
 * **Guidance language** -  If the language option is not supplied or is unsupported then the language will be set to the default (en-US). Also, the service will return the language in the trip results.
 * **Update multimodal path algorithm** - Applied some fixes to multimodal path algorithm. In particular fixed a bug where the wrong sortcost was added to the adjacency list. Also separated "in-station" transfer costs from transfers between stops.
 * **Data producer updates** - Do not combine shortcut edges at gates or toll booths. Fixes avoid toll issues on routes that included shortcut edges.

## Release Date: 2016-03-07

 * **Updated all APIs to honor the optional DNT (Do not track) http header** -  This will avoid logging locations.
 * **Reduce 'Merge maneuver' verbal alert instructions** -  Only create a verbal alert instruction for a 'Merge maneuver' if the previous maneuver is > 1.5 km.
 * **Updated transit defaults.  Tweaked transit costing logic to obtain better routes.** -  use_rail = 0.6, use_transfers = 0.3, transfer_cost = 15.0 and transfer_penalty = 300.0.  Updated the TransferCostFactor to use the transfer_factor correctly.  TransitionCost for pedestrian costing bumped up from 20.0f to 30.0f when predecessor edge is a transit connection.
 * **Initial Guidance Globalization** -  Partial framework for Guidance Globalization. Started reading some guidance phrases from en-US.json file.

## Release Date: 2016-02-22

 * **Use bidirectional A* for automobile routes** - Switch to bidirectional A* for all but bus routes and short routes (where origin and destination are less than 10km apart). This improves performance and has less failure cases for longer routes. Some data import adjustments were made (02-19) to fix some issues encountered with arterial and highway hierarchies. Also only use a maximum of 2 passes for bidirecdtional A* to reduce "long time to fail" cases.
 * **Added verbal multi-cue guidance** - This combines verbal instructions when 2 successive maneuvers occur in a short amount of time (e.g., Turn right onto MainStreet. Then Turn left onto 1st Avenue).

## Release Date: 2016-02-19

 * **Data producer updates** - Reduce stop impact when all edges are links (ramps or turn channels). Update opposing edge logic to reject edges that do no have proper access (forward access == reverse access on opposing edge and vice-versa). Update ReclassifyLinks for cases where a single edge (often a service road) intersects a ramp improperly causing the ramp to reclassified when it should not be. Updated maximum OSM node Id (now exceeds 4000000000). Move lua from conf repository into mjolnir.

## Release Date: 2016-02-01

 * **Data producer updates** - Reduce speed on unpaved/rough roads. Add statistics for hgv (truck) restrictions.

## Release Date: 2016-01-26

 * **Added capability to disable narrative production** - Added the `narrative` boolean option to allow users to disable narrative production. Locations, shape, length, and time are still returned. The narrative production is enabled by default. The possible values for the `narrative` option are: false and true
 * **Added capability to mark a request with an id** - The `id` is returned with the response so a user could match to the corresponding request.
 * **Added some logging enhancements, specifically [ANALYTICS] logging** - We want to focus more on what our data is telling us by logging specific stats in Logstash.

## Release Date: 2016-01-18

 * **Data producer updates** - Data importer configuration (lua) updates to fix a bug where buses were not allowed on restricted lanes.  Fixed surface issue (change the default surface to be "compacted" for footways).

## Release Date: 2016-01-04

 * **Fixed Wrong Costing Options Applied** - Fixed a bug in which a previous requests costing options would be used as defaults for all subsequent requests.

## Release Date: 2015-12-18

 * **Fix for bus access** - Data importer configuration (lua) updates to fix a bug where bus lanes were turning off access for other modes.
 * **Fix for extra emergency data** - Data importer configuration (lua) updates to fix a bug where we were saving hospitals in the data.
 * **Bicycle costing update** - Updated kTCSlight and kTCFavorable so that cycleways are favored by default vs roads.

## Release Date: 2015-12-17

 * **Graph Tile Data Structure update** - Updated structures within graph tiles to support transit efforts and truck routing. Removed TransitTrip, changed TransitRoute and TransitStop to indexes (rather than binary search). Added access restrictions (like height and weight restrictions) and the mode which they impact to reduce need to look-up.
 * **Data producer updates** - Updated graph tile structures and import processes.

## Release Date: 2015-11-23

 * **Fixed Open App for OSRM functionality** - Added OSRM functionality back to Loki to support Open App.

## Release Date: 2015-11-13

 * **Improved narrative for unnamed walkway, cycleway, and mountain bike trail** - A generic description will be used for the street name when a walkway, cycleway, or mountain bike trail maneuver is unnamed. For example, a turn right onto a unnamed walkway maneuver will now be: "Turn right onto walkway."
 * **Fix costing bug** - Fix a bug introduced in EdgeLabel refactor (impacted time distance matrix only).

## Release Date: 2015-11-3

 * **Enhance bi-directional A* logic** - Updates to bidirectional A* algorithm to fix the route completion logic to handle cases where a long "connection" edge could lead to a sub-optimal path. Add hierarchy and shortcut logic so we can test and use bidirectional A* for driving routes. Fix the destination logic to properly handle oneways as the destination edge. Also fix U-turn detection for reverse search when hierarchy transitions occur.
 * **Change "Go" to "Head" for some instructions** - Start, exit ferry.
 * **Update to roundabout instructions** - Call out roundabouts for edges marked as links (ramps, turn channels).
 * **Update bicycle costing** - Fix the road factor (for applying weights based on road classification) and lower turn cost values.

## Data Producer Release Date: 2015-11-2

 * **Updated logic to not create shortcut edges on roundabouts** - This fixes some roundabout exit counts.

## Release Date: 2015-10-20

 * **Bug Fix for Pedestrian and Bicycle Routes** - Fixed a bug with setting the destination in the bi-directional Astar algorithm. Locations that snapped to a dead-end node would have failed the route and caused a timeout while searching for a valid path. Also fixed the elapsed time computation on the reverse path of bi-directional algorithm.

## Release Date: 2015-10-16

 * **Through Location Types** - Improved support for locations with type = "through". Routes now combine paths that meet at each through location to create a single "leg" between locations with type = "break". Paths that continue at a through location will not create a U-turn unless the path enters a "dead-end" region (neighborhood with no outbound access).
 * **Update shortcut edge logic** - Now skips long shortcut edges when close to the destination. This can lead to missing the proper connection if the shortcut is too long. Fixes #245 (thor).
 * **Per mode service limits** - Update configuration to allow setting different maximum number of locations and distance per mode.
 * **Fix shape index for trivial path** - Fix a bug where when building the the trip path for a "trivial" route (includes just one edge) where the shape index exceeded that size of the shape.

## Release Date: 2015-09-28

 * **Elevation Influenced Bicycle Routing** - Enabled elevation influenced bicycle routing. A "use-hills" option was added to the bicycle costing profile that can tune routes to avoid hills based on grade and amount of elevation change.
 * **"Loop Edge" Fix** - Fixed a bug with edges that form a loop. Split them into 2 edges during data import.
 * **Additional information returned from 'locate' method** - Added information that can be useful when debugging routes and data. Adds information about nodes and edges at a location.
 * **Guidance/Narrative Updates** - Added side of street to destination narrative. Updated verbal instructions.<|MERGE_RESOLUTION|>--- conflicted
+++ resolved
@@ -106,15 +106,12 @@
    * ADDED: return isotile grid as geotiff  [#4594](https://github.com/valhalla/valhalla/pull/4594)
    * ADDED: `ignore_non_vehicular_restrictions` parameter for truck costing [#4606](https://github.com/valhalla/valhalla/pull/4606)
    * UPDATED: tz database to 2024a [#4643](https://github.com/valhalla/valhalla/pull/4643)
-<<<<<<< HEAD
-   * ADDED: more warnings for clamped costing options, second pass, bidir fallback and matrix_locations for CostMatrix [#3833](https://github.com/valhalla/valhalla/pull/3833)
-=======
    * ADDED: `hgv_no_penalty` costing option to allow penalized truck access to `hgv=no` edges [#4650](https://github.com/valhalla/valhalla/pull/4650)
    * CHANGED: Significantly improve performance of graphbuilder [#4669](https://github.com/valhalla/valhalla/pull/4669)
    * UPDATED: Improved turn by turn api reference documentation [#4675](https://github.com/valhalla/valhalla/pull/4675)
    * CHANGED: contract nodes if connecting edges have different names or speed or non-conditional access restrictions [#4613](https://github.com/valhalla/valhalla/pull/4613)
    * CHANGED: CostMatrix switched from Dijkstra to A* [#4650](https://github.com/valhalla/valhalla/pull/4650)
->>>>>>> afd01613
+   * ADDED: more warnings for clamped costing options, second pass, bidir fallback and matrix_locations for CostMatrix [#3833](https://github.com/valhalla/valhalla/pull/3833)
 
 ## Release Date: 2023-05-11 Valhalla 3.4.0
 * **Removed**
