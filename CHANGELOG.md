--- conflicted
+++ resolved
@@ -54,11 +54,8 @@
    * UPDATED: bump tz from 2025a to 2025b [#5164](https://github.com/valhalla/valhalla/pull/5164)
    * ADDED: Mutithreaded `PBFGraphParser::ParseWays()` [#5143](https://github.com/valhalla/valhalla/pull/5143)
    * CHANGED: "Multilevel Way" message logging level changed from WARN to DEBUG [#5188](https://github.com/valhalla/valhalla/pull/5188)
-<<<<<<< HEAD
+   * Use rapidjson for matrix serializers [#5189](https://github.com/valhalla/valhalla/pull/5189)
    * CHANGED: Clip admin/languages/timezones polygons by tile bbox for faster calculus [#5193](https://github.com/valhalla/valhalla/pull/5193)
-=======
-   * Use rapidjson for matrix serializers [#5189](https://github.com/valhalla/valhalla/pull/5189)
->>>>>>> 0cbe4189
 
 ## Release Date: 2024-10-10 Valhalla 3.5.1
 * **Removed**
