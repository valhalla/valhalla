## Release Date: 2021-??-?? Valhalla 3.1.3
* **Removed**
   * REMOVED: Unused overloads of `to_response` function [#3167](https://github.com/valhalla/valhalla/pull/3167)

* **Bug Fix**
   * FIXED: Fix heading on small edge [#3114](https://github.com/valhalla/valhalla/pull/3114)
   * FIXED: Added support for `access=psv`, which disables routing on these nodes and edges unless the mode is taxi or bus [#3107](https://github.com/valhalla/valhalla/pull/3107)
   * FIXED: Disables logging in CI to catch issues [#3121](https://github.com/valhalla/valhalla/pull/3121)
   * FIXED: Fixed U-turns through service roads [#3082](https://github.com/valhalla/valhalla/pull/3082)
   * FIXED: Added forgotten penalties for kLivingStreet and kTrack for pedestrian costing model [#3116](https://github.com/valhalla/valhalla/pull/3116)
   * FIXED: Updated the reverse turn bounds [#3122](https://github.com/valhalla/valhalla/pull/3122)
   * FIXED: Missing fork maneuver [#3134](https://github.com/valhalla/valhalla/pull/3134)
   * FIXED: Update turn channel logic to call out specific turn at the end of the turn channel if needed [#3140](https://github.com/valhalla/valhalla/pull/3140)
   * FIXED: Fixed cost thresholds for TimeDistanceMatrix. [#3131](https://github.com/valhalla/valhalla/pull/3131)
   * FIXED: Use distance threshold in hierarchy limits for bidirectional astar to expand more important lower level roads [#3156](https://github.com/valhalla/valhalla/pull/3156)
   * FIXED: Fixed incorrect dead-end roundabout labels. [#3129](https://github.com/valhalla/valhalla/pull/3129)
   * FIXED: googletest wasn't really updated in #3166 [#3187](https://github.com/valhalla/valhalla/pull/3187)
<<<<<<< HEAD
   * FIXED: Minor fix of benchmark code [#3190](https://github.com/valhalla/valhalla/pull/3190)
=======
   * FIXED: avoid_polygons intersected edges as polygons instead of linestrings [#3194]((https://github.com/valhalla/valhalla/pull/3194)
>>>>>>> 5638b7dd

* **Enhancement**
   * CHANGED: Refactor base costing options parsing to handle more common stuff in a one place [#3125](https://github.com/valhalla/valhalla/pull/3125)
   * CHANGED: Unified Sign/SignElement into sign.proto [#3146](https://github.com/valhalla/valhalla/pull/3146)
   * ADDED: New verbal succinct transition instruction to maneuver & narrativebuilder. Currently this instruction will be used in place of a very long street name to avoid repetition of long names [#2844](https://github.com/valhalla/valhalla/pull/2844)
   * ADDED: Added oneway support for pedestrian access and foot restrictions [#3123](https://github.com/valhalla/valhalla/pull/3123)
   * ADDED: Exposing rest-area names in passive maneuvers [#3172](https://github.com/valhalla/valhalla/pull/3172)
   * CHORE: Updates robin-hood-hashing third-party library
   * ADDED: Support `barrier=yes|swing_gate|jersey_barrier` tags [#3154](https://github.com/valhalla/valhalla/pull/3154)
   * ADDED: Maintain `access=permit|residents` tags as private [#3149](https://github.com/valhalla/valhalla/pull/3149)
   * CHANGED: Replace `avoid_*` API parameters with more accurate `exclude_*` [#3093](https://github.com/valhalla/valhalla/pull/3093)
   * ADDED: Penalize private gates [#3144](https://github.com/valhalla/valhalla/pull/3144)
   * CHANGED: Renamed protobuf Sign/SignElement to TripSign/TripSignElement [#3168](https://github.com/valhalla/valhalla/pull/3168)
   * CHORE: Updates googletest to release-1.11.0 [#3166](https://github.com/valhalla/valhalla/pull/3166)
   * CHORE: Enables -Wall on sif sources [#3178](https://github.com/valhalla/valhalla/pull/3178)
   * ADDED: Allow going through accessible `barrier=bollard` and penalize routing through it, when the access is private [#3175](https://github.com/valhalla/valhalla/pull/3175)
   * ADDED: Add country code to incident metadata [#3169](https://github.com/valhalla/valhalla/pull/3169)
   * CHANGED: Use distance instead of time to check limited sharing criteria [#3183](https://github.com/valhalla/valhalla/pull/3183)
   * ADDED: Added vehicle width and height as an option for auto (and derived: taxi, bus, hov) profile (https://github.com/valhalla/valhalla/pull/3179) 

## Release Date: 2021-05-26 Valhalla 3.1.2
* **Removed**
* **Bug Fix**
   * FIXED: Change unnamed road intersections from being treated as penil point u-turns [#3084](https://github.com/valhalla/valhalla/pull/3084)
   * FIXED: Fix TimeDepReverse termination and path cost calculation (for arrive_by routing) [#2987](https://github.com/valhalla/valhalla/pull/2987)
   * FIXED: Isochrone (::Generalize()) fix to avoid generating self-intersecting polygons [#3026](https://github.com/valhalla/valhalla/pull/3026)
   * FIXED: Handle day_on/day_off/hour_on/hour_off restrictions [#3029](https://github.com/valhalla/valhalla/pull/3029)
   * FIXED: Apply conditional restrictions with dow only to the edges when routing [#3039](https://github.com/valhalla/valhalla/pull/3039)
   * FIXED: Missing locking in incident handler needed to hang out to scop lock rather than let the temporary disolve [#3046](https://github.com/valhalla/valhalla/pull/3046)
   * FIXED: Continuous lane guidance fix [#3054](https://github.com/valhalla/valhalla/pull/3054)
   * FIXED: Fix reclassification for "shorter" ferries and rail ferries (for Chunnel routing issues) [#3038](https://github.com/valhalla/valhalla/pull/3038)
   * FIXED: Incorrect routing through motor_vehicle:conditional=destination. [#3041](https://github.com/valhalla/valhalla/pull/3041)
   * FIXED: Allow destination-only routing on the first-pass for non bidirectional Astar algorithms. [#3085](https://github.com/valhalla/valhalla/pull/3085)
   * FIXED: Highway/ramp lane bifurcation [#3088](https://github.com/valhalla/valhalla/pull/3088)
   * FIXED: out of bound access of tile hierarchy in base_ll function in graphheader [#3089](https://github.com/valhalla/valhalla/pull/3089)
   * FIXED: include shortcuts in avoid edge set for avoid_polygons [#3090](https://github.com/valhalla/valhalla/pull/3090)
  
* **Enhancement**
   * CHANGED: Refactor timedep forward/reverse to reduce code repetition [#2987](https://github.com/valhalla/valhalla/pull/2987)
   * CHANGED: Sync translation files with Transifex command line tool [#3030](https://github.com/valhalla/valhalla/pull/3030)
   * CHANGED: Use osm tags in links reclassification algorithm in order to reduce false positive downgrades [#3042](https://github.com/valhalla/valhalla/pull/3042) 
   * CHANGED: Use CircleCI XL instances for linux based builds [#3043](https://github.com/valhalla/valhalla/pull/3043)
   * ADDED: ci: Enable undefined sanitizer [#2999](https://github.com/valhalla/valhalla/pull/2999)
   * ADDED: Optionally pass preconstructed graphreader to connectivity map [#3046](https://github.com/valhalla/valhalla/pull/3046)
   * CHANGED: ci: Skip Win CI runs for irrelevant files [#3014](https://github.com/valhalla/valhalla/pull/3014)
   * ADDED: Allow configuration-driven default speed assignment based on edge properties [#3055](https://github.com/valhalla/valhalla/pull/3055)
   * CHANGED: Use std::shared_ptr in case if ENABLE_THREAD_SAFE_TILE_REF_COUNT is ON. [#3067](https://github.com/valhalla/valhalla/pull/3067)
   * CHANGED: Reduce stop impact when driving in parking lots [#3051](https://github.com/valhalla/valhalla/pull/3051)
   * ADDED: Added another through route test [#3074](https://github.com/valhalla/valhalla/pull/3074)
   * ADDED: Adds incident-length to metadata proto [#3083](https://github.com/valhalla/valhalla/pull/3083)
   * ADDED: Do not penalize gates that have allowed access [#3078](https://github.com/valhalla/valhalla/pull/3078)
   * ADDED: Added missing k/v pairs to taginfo.json.  Updated PR template. [#3101](https://github.com/valhalla/valhalla/pull/3101)
   * CHANGED: Serialize isochrone 'contour' properties as floating point so they match user supplied value [#3078](https://github.com/valhalla/valhalla/pull/3095)
   * NIT: Enables compiler warnings as errors in midgard module [#3104](https://github.com/valhalla/valhalla/pull/3104)
   * CHANGED: Check all tiles for nullptr that reads from graphreader to avoid fails in case tiles might be missing. [#3065](https://github.com/valhalla/valhalla/pull/3065)

## Release Date: 2021-04-21 Valhalla 3.1.1
* **Removed**
   * REMOVED: The tossing of private roads in [#1960](https://github.com/valhalla/valhalla/pull/1960) was too aggressive and resulted in a lot of no routes.  Reverted this logic.  [#2934](https://github.com/valhalla/valhalla/pull/2934)
   * REMOVED: stray references to node bindings [#3012](https://github.com/valhalla/valhalla/pull/3012)

* **Bug Fix**
   * FIXED: Fix compression_utils.cc::inflate(...) throw - make it catchable [#2839](https://github.com/valhalla/valhalla/pull/2839)
   * FIXED: Fix compiler errors if HAVE_HTTP not enabled [#2807](https://github.com/valhalla/valhalla/pull/2807)
   * FIXED: Fix alternate route serialization [#2811](https://github.com/valhalla/valhalla/pull/2811)
   * FIXED: Store restrictions in the right tile [#2781](https://github.com/valhalla/valhalla/pull/2781)
   * FIXED: Failing to write tiles because of racing directory creation [#2810](https://github.com/valhalla/valhalla/pull/2810)
   * FIXED: Regression in stopping expansion on transitions down in time-dependent routes [#2815](https://github.com/valhalla/valhalla/pull/2815)
   * FIXED: Fix crash in loki when trace_route is called with 2 locations.[#2817](https://github.com/valhalla/valhalla/pull/2817)
   * FIXED: Mark the restriction start and end as via ways to fix IsBridgingEdge function in Bidirectional Astar [#2796](https://github.com/valhalla/valhalla/pull/2796)
   * FIXED: Dont add predictive traffic to the tile if it's empty [#2826](https://github.com/valhalla/valhalla/pull/2826)
   * FIXED: Fix logic bidirectional astar to avoid double u-turns and extra detours [#2802](https://github.com/valhalla/valhalla/pull/2802)
   * FIXED: Re-enable transition cost for motorcycle profile [#2837](https://github.com/valhalla/valhalla/pull/2837)
   * FIXED: Increase limits for timedep_* algorithms. Split track_factor into edge factor and transition penalty [#2845](https://github.com/valhalla/valhalla/pull/2845)
   * FIXED: Loki was looking up the wrong costing enum for avoids [#2856](https://github.com/valhalla/valhalla/pull/2856)
   * FIXED: Fix way_ids -> graph_ids conversion for complex restrictions: handle cases when a way is split into multiple edges [#2848](https://github.com/valhalla/valhalla/pull/2848)
   * FIXED: Honor access mode while matching OSMRestriction with the graph [#2849](https://github.com/valhalla/valhalla/pull/2849)
   * FIXED: Ensure route summaries are unique among all returned route/legs [#2874](https://github.com/valhalla/valhalla/pull/2874)
   * FIXED: Fix compilation errors when boost < 1.68 and libprotobuf < 3.6  [#2878](https://github.com/valhalla/valhalla/pull/2878)
   * FIXED: Allow u-turns at no-access barriers when forced by heading [#2875](https://github.com/valhalla/valhalla/pull/2875)
   * FIXED: Fixed "No route found" error in case of multipoint request with locations near low reachability edges [#2914](https://github.com/valhalla/valhalla/pull/2914)
   * FIXED: Python bindings installation [#2751](https://github.com/valhalla/valhalla/issues/2751)
   * FIXED: Skip bindings if there's no Python development version [#2893](https://github.com/valhalla/valhalla/pull/2893)
   * FIXED: Use CMakes built-in Python variables to configure installation [#2931](https://github.com/valhalla/valhalla/pull/2931)
   * FIXED: Sometimes emitting zero-length route geometry when traffic splits edge twice [#2943](https://github.com/valhalla/valhalla/pull/2943)
   * FIXED: Fix map-match segfault when gps-points project very near a node [#2946](https://github.com/valhalla/valhalla/pull/2946)
   * FIXED: Use kServiceRoad edges while searching for ferry connection [#2933](https://github.com/valhalla/valhalla/pull/2933)
   * FIXED: Enhanced logic for IsTurnChannelManeuverCombinable [#2952](https://github.com/valhalla/valhalla/pull/2952)
   * FIXED: Restore compatibility with gcc 6.3.0, libprotobuf 3.0.0, boost v1.62.0 [#2953](https://github.com/valhalla/valhalla/pull/2953)
   * FIXED: Dont abort bidirectional a-star search if only one direction is exhausted [#2936](https://github.com/valhalla/valhalla/pull/2936)
   * FIXED: Fixed missing comma in the scripts/valhalla_build_config [#2963](https://github.com/valhalla/valhalla/pull/2963)
   * FIXED: Reverse and Multimodal Isochrones were returning forward results [#2967](https://github.com/valhalla/valhalla/pull/2967)
   * FIXED: Map-match fix for first gps-point being exactly equal to street shape-point [#2977](https://github.com/valhalla/valhalla/pull/2977)
   * FIXED: Add missing GEOS:GEOS dep to mjolnir target [#2901](https://github.com/valhalla/valhalla/pull/2901)
   * FIXED: Allow expansion into a region when not_thru_pruning is false on 2nd pass [#2978](https://github.com/valhalla/valhalla/pull/2978)
   * FIXED: Fix polygon area calculation: use Shoelace formula [#2927](https://github.com/valhalla/valhalla/pull/2927)
   * FIXED: Isochrone: orient segments/rings acoording to the right-hand rule [#2932](https://github.com/valhalla/valhalla/pull/2932)
   * FIXED: Parsenodes fix: check if index is out-of-bound first [#2984](https://github.com/valhalla/valhalla/pull/2984)
   * FIXED: Fix for unique-summary logic [#2996](https://github.com/valhalla/valhalla/pull/2996)
   * FIXED: Isochrone: handle origin edges properly [#2990](https://github.com/valhalla/valhalla/pull/2990)
   * FIXED: Annotations fail with returning NaN speed when the same point is duplicated in route geometry [#2992](https://github.com/valhalla/valhalla/pull/2992)
   * FIXED: Fix run_with_server.py to work on macOS [#3003](https://github.com/valhalla/valhalla/pull/3003)
   * FIXED: Removed unexpected maneuvers at sharp bends [#2968](https://github.com/valhalla/valhalla/pull/2968)
   * FIXED: Remove large number formatting for non-US countries [#3015](https://github.com/valhalla/valhalla/pull/3015)
   * FIXED: Odin undefined behaviour: handle case when xedgeuse is not initialized [#3020](https://github.com/valhalla/valhalla/pull/3020)

* **Enhancement**
   * Pedestrian crossing should be a separate TripLeg_Use [#2950](https://github.com/valhalla/valhalla/pull/2950)
   * CHANGED: Azure uses ninja as generator [#2779](https://github.com/valhalla/valhalla/pull/2779)
   * ADDED: Support for date_time type invariant for map matching [#2712](https://github.com/valhalla/valhalla/pull/2712)
   * ADDED: Add Bulgarian locale [#2825](https://github.com/valhalla/valhalla/pull/2825)
   * FIXED: No need for write permissions on tarball indices [#2822](https://github.com/valhalla/valhalla/pull/2822)
   * ADDED: nit: Links debug build with lld [#2813](https://github.com/valhalla/valhalla/pull/2813)
   * ADDED: Add costing option `use_living_streets` to avoid or favor living streets in route. [#2788](https://github.com/valhalla/valhalla/pull/2788)
   * CHANGED: Do not allocate mapped_cache vector in skadi when no elevation source is provided. [#2841](https://github.com/valhalla/valhalla/pull/2841)
   * ADDED: avoid_polygons logic [#2750](https://github.com/valhalla/valhalla/pull/2750)
   * ADDED: Added support for destination for conditional access restrictions [#2857](https://github.com/valhalla/valhalla/pull/2857)
   * CHANGED: Large sequences are now merge sorted which can be dramatically faster with certain hardware configurations. This is especially useful in speeding up the earlier stages (parsing, graph construction) of tile building [#2850](https://github.com/valhalla/valhalla/pull/2850)
   * CHANGED: When creating the intial graph edges by setting at which nodes they start and end, first mark the indices of those nodes in another sequence and then sort them by edgeid so that we can do the setting of start and end node sequentially in the edges file. This is much more efficient on certain hardware configurations [#2851](https://github.com/valhalla/valhalla/pull/2851)
   * CHANGED: Use relative cost threshold to extend search in bidirectional astar in order to find more alternates [#2868](https://github.com/valhalla/valhalla/pull/2868)
   * CHANGED: Throw an exception if directory does not exist when building traffic extract [#2871](https://github.com/valhalla/valhalla/pull/2871)
   * CHANGED: Support for ignoring multiple consecutive closures at start/end locations [#2846](https://github.com/valhalla/valhalla/pull/2846)
   * ADDED: Added sac_scale to trace_attributes output and locate edge output [#2818](https://github.com/valhalla/valhalla/pull/2818)
   * ADDED: Ukrainian language translations [#2882](https://github.com/valhalla/valhalla/pull/2882)
   * ADDED: Add support for closure annotations [#2816](https://github.com/valhalla/valhalla/pull/2816)
   * ADDED: Add costing option `service_factor`. Implement possibility to avoid or favor generic service roads in route for all costing options. [#2870](https://github.com/valhalla/valhalla/pull/2870)
   * CHANGED: Reduce stop impact cost when flow data is present [#2891](https://github.com/valhalla/valhalla/pull/2891)
   * CHANGED: Update visual compare script [#2803](https://github.com/valhalla/valhalla/pull/2803)
   * CHANGED: Service roads are not penalized for `pedestrian` costing by default. [#2898](https://github.com/valhalla/valhalla/pull/2898)
   * ADDED: Add complex mandatory restrictions support [#2766](https://github.com/valhalla/valhalla/pull/2766)
   * ADDED: Status endpoint for future status info and health checking of running service [#2907](https://github.com/valhalla/valhalla/pull/2907)
   * ADDED: Add min_level argument to valhalla_ways_to_edges [#2918](https://github.com/valhalla/valhalla/pull/2918)
   * ADDED: Adding ability to store the roundabout_exit_turn_degree to the maneuver [#2941](https://github.com/valhalla/valhalla/pull/2941)
   * ADDED: Penalize pencil point uturns and uturns at short internal edges. Note: `motorcycle` and `motor_scooter` models do not penalize on short internal edges. No new uturn penalty logic has been added to the pedestrian and bicycle costing models. [#2944](https://github.com/valhalla/valhalla/pull/2944)
   * CHANGED: Allow config object to be passed-in to path algorithms [#2949](https://github.com/valhalla/valhalla/pull/2949)
   * CHANGED: Allow disabling Werror
   * ADDED: Add ability to build Valhalla modules as STATIC libraries. [#2957](https://github.com/valhalla/valhalla/pull/2957)
   * NIT: Enables compiler warnings in part of mjolnir module [#2922](https://github.com/valhalla/valhalla/pull/2922)
   * CHANGED: Refactor isochrone/reachability forward/reverse search to reduce code repetition [#2969](https://github.com/valhalla/valhalla/pull/2969)
   * ADDED: Set the roundabout exit shape index when we are collapsing the roundabout maneuvers. [#2975](https://github.com/valhalla/valhalla/pull/2975)
   * CHANGED: Penalized closed edges if using them at start/end locations [#2964](https://github.com/valhalla/valhalla/pull/2964)
   * ADDED: Add shoulder to trace_attributes output. [#2980](https://github.com/valhalla/valhalla/pull/2980)
   * CHANGED: Refactor bidirectional astar forward/reverse search to reduce code repetition [#2970](https://github.com/valhalla/valhalla/pull/2970)
   * CHANGED: Factor for service roads is 1.0 by default. [#2988](https://github.com/valhalla/valhalla/pull/2988)
   * ADDED: Support for conditionally skipping CI runs [#2986](https://github.com/valhalla/valhalla/pull/2986)
   * ADDED: Add instructions for building valhalla on `arm64` macbook [#2997](https://github.com/valhalla/valhalla/pull/2997)
   * NIT: Enables compiler warnings in part of mjolnir module [#2995](https://github.com/valhalla/valhalla/pull/2995)
   * CHANGED: nit(rename): Renames the encoded live speed properties [#2998](https://github.com/valhalla/valhalla/pull/2998)
   * ADDED: ci: Vendors the codecov script [#3002](https://github.com/valhalla/valhalla/pull/3002)
   * CHANGED: Allow None build type [#3005](https://github.com/valhalla/valhalla/pull/3005)
   * CHANGED: ci: Build Python bindings for Mac OS [#3013](https://github.com/valhalla/valhalla/pull/3013)

## Release Date: 2021-01-25 Valhalla 3.1.0
* **Removed**
   * REMOVED: Remove Node bindings. [#2502](https://github.com/valhalla/valhalla/pull/2502)
   * REMOVED: appveyor builds. [#2550](https://github.com/valhalla/valhalla/pull/2550)
   * REMOVED: Removed x86 CI builds. [#2792](https://github.com/valhalla/valhalla/pull/2792)

* **Bug Fix**
   * FIXED: Crazy ETAs.  If a way has forward speed with no backward speed and it is not oneway, then we must set the default speed.  The reverse logic applies as well.  If a way has no backward speed but has a forward speed and it is not a oneway, then set the default speed. [#2102](https://github.com/valhalla/valhalla/pull/2102)
   * FIXED: Map matching elapsed times spliced amongst different legs and discontinuities are now correct [#2104](https://github.com/valhalla/valhalla/pull/2104)
   * FIXED: Date time information is now propogated amongst different legs and discontinuities [#2107](https://github.com/valhalla/valhalla/pull/2107)
   * FIXED: Adds support for geos-3.8 c++ api [#2021](https://github.com/valhalla/valhalla/issues/2021)
   * FIXED: Updated the osrm serializer to not set junction name for osrm origin/start maneuver - this is not helpful since we are not transitioning through the intersection.  [#2121](https://github.com/valhalla/valhalla/pull/2121)
   * FIXED: Removes precomputing of edge-costs which lead to wrong results [#2120](https://github.com/valhalla/valhalla/pull/2120)
   * FIXED: Complex turn-restriction invalidates edge marked as kPermanent [#2103](https://github.com/valhalla/valhalla/issues/2103)
   * FIXED: Fixes bug with inverted time-restriction parsing [#2167](https://github.com/valhalla/valhalla/pull/2167)
   * FIXED: Fixed several bugs with numeric underflow in map-matching trip durations. These may
     occur when serializing match results where adjacent trace points appear out-of-sequence on the
     same edge [#2178](https://github.com/valhalla/valhalla/pull/2178)
     - `MapMatcher::FormPath` now catches route discontinuities on the same edge when the distance
       percentage along don't agree. The trip leg builder builds disconnected legs on a single edge
       to avoid duration underflow.
     - Correctly populate edge groups when matching results contain loops. When a loop occurs,
       the leg builder now starts at the correct edge where the loop ends, and correctly accounts
       for any contained edges.
     - Duration over-trimming at the terminating edge of a match.
   * FIXED: Increased internal precision of time tracking per edge and maneuver so that maneuver times sum to the same time represented in the leg summary [#2195](https://github.com/valhalla/valhalla/pull/2195)
   * FIXED: Tagged speeds were not properly marked. We were not using forward and backward speeds to flag if a speed is tagged or not.  Should not update turn channel speeds if we are not inferring them.  Added additional logic to handle PH in the conditional restrictions. Do not update stop impact for ramps if they are marked as internal. [#2198](https://github.com/valhalla/valhalla/pull/2198)
   * FIXED: Fixed the sharp turn phrase [#2226](https://github.com/valhalla/valhalla/pull/2226)
   * FIXED: Protect against duplicate points in the input or points that snap to the same location resulting in `nan` times for the legs of the map match (of a 0 distance route) [#2229](https://github.com/valhalla/valhalla/pull/2229)
   * FIXED: Improves restriction check on briding edge in Bidirectional Astar [#2228](https://github.com/valhalla/valhalla/pull/2242)
   * FIXED: Allow nodes at location 0,0 [#2245](https://github.com/valhalla/valhalla/pull/2245)
   * FIXED: Fix RapidJSON compiler warnings and naming conflict [#2249](https://github.com/valhalla/valhalla/pull/2249)
   * FIXED: Fixed bug in resample_spherical_polyline where duplicate successive lat,lng locations in the polyline resulting in `nan` for the distance computation which shortcuts further sampling [#2239](https://github.com/valhalla/valhalla/pull/2239)
   * FIXED: Update exit logic for non-motorways [#2252](https://github.com/valhalla/valhalla/pull/2252)
   * FIXED: Transition point map-matching. When match results are on a transition point, we search for the sibling nodes at that transition and snap it to the corresponding edges in the route. [#2258](https://github.com/valhalla/valhalla/pull/2258)
   * FIXED: Fixed verbal multi-cue logic [#2270](https://github.com/valhalla/valhalla/pull/2270)
   * FIXED: Fixed Uturn cases when a not_thru edge is connected to the origin edge. [#2272](https://github.com/valhalla/valhalla/pull/2272)
   * FIXED: Update intersection classes in osrm response to not label all ramps as motorway [#2279](https://github.com/valhalla/valhalla/pull/2279)
   * FIXED: Fixed bug in mapmatcher when interpolation point goes before the first valid match or after the last valid match. Such behavior usually leads to discontinuity in matching. [#2275](https://github.com/valhalla/valhalla/pull/2275)
   * FIXED: Fixed an issue for time_allowed logic.  Previously we returned false on the first time allowed restriction and did not check them all. Added conditional restriction gurka test and datetime optional argument to gurka header file. [#2286](https://github.com/valhalla/valhalla/pull/2286)
   * FIXED: Fixed an issue for date ranges.  For example, for the range Jan 04 to Jan 02 we need to test to end of the year and then from the first of the year to the end date.  Also, fixed an emergency tag issue.  We should only set the use to emergency if all other access is off. [#2290](https://github.com/valhalla/valhalla/pull/2290)
   * FIXED: Found a few issues with the initial ref and direction logic for ways.  We were overwriting the refs with directionals to the name_offset_map instead of concatenating them together.  Also, we did not allow for blank entries for GetTagTokens. [#2298](https://github.com/valhalla/valhalla/pull/2298)
   * FIXED: Fixed an issue where MatchGuidanceViewJunctions is only looking at the first edge. Set the data_id for guidance views to the changeset id as it is already being populated. Also added test for guidance views. [#2303](https://github.com/valhalla/valhalla/pull/2303)
   * FIXED: Fixed a problem with live speeds where live speeds were being used to determine access, even when a live
   speed (current time) route wasn't what was requested. [#2311](https://github.com/valhalla/valhalla/pull/2311)
   * FIXED: Fix break/continue typo in search filtering [#2317](https://github.com/valhalla/valhalla/pull/2317)
   * FIXED: Fix a crash in trace_route due to iterating past the end of a vector. [#2322](https://github.com/valhalla/valhalla/pull/2322)
   * FIXED: Don't allow timezone information in the local date time string attached at each location. [#2312](https://github.com/valhalla/valhalla/pull/2312)
   * FIXED: Fix short route trimming in bidirectional astar [#2323](https://github.com/valhalla/valhalla/pull/2323)
   * FIXED: Fix shape trimming in leg building for snap candidates that lie within the margin of rounding error [#2326](https://github.com/valhalla/valhalla/pull/2326)
   * FIXED: Fixes route duration underflow with traffic data [#2325](https://github.com/valhalla/valhalla/pull/2325)
   * FIXED: Parse mtb:scale tags and set bicycle access if present [#2117](https://github.com/valhalla/valhalla/pull/2117)
   * FIXED: Fixed segfault.  Shape was missing from options for valhalla_path_comparison and valhalla_run_route.  Also, costing options was missing in valhalla_path_comparison. [#2343](https://github.com/valhalla/valhalla/pull/2343)
   * FIXED: Handle decimal numbers with zero-value mantissa properly in Lua [#2355](https://github.com/valhalla/valhalla/pull/2355)
   * FIXED: Many issues that resulted in discontinuities, failed matches or incorrect time/duration for map matching requests. [#2292](https://github.com/valhalla/valhalla/pull/2292)
   * FIXED: Seeing segfault when loading large osmdata data files before loading LuaJit. LuaJit fails to create luaL_newstate() Ref: [#2158](https://github.com/ntop/ntopng/issues/2158) Resolution is to load LuaJit before loading the data files. [#2383](https://github.com/valhalla/valhalla/pull/2383)
   * FIXED: Store positive/negative OpenLR offsets in bucketed form [#2405](https://github.com/valhalla/valhalla/2405)
   * FIXED: Fix on map-matching return code when breakage distance limitation exceeds. Instead of letting the request goes into meili and fails in finding a route, we check the distance in loki and early return with exception code 172. [#2406](https://github.com/valhalla/valhalla/pull/2406)
   * FIXED: Don't create edges for portions of ways that are doubled back on themselves as this confuses opposing edge index computations [#2385](https://github.com/valhalla/valhalla/pull/2385)
   * FIXED: Protect against nan in uniform_resample_spherical_polyline. [#2431](https://github.com/valhalla/valhalla/pull/2431)
   * FIXED: Obvious maneuvers. [#2436](https://github.com/valhalla/valhalla/pull/2436)
   * FIXED: Base64 encoding/decoding [#2452](https://github.com/valhalla/valhalla/pull/2452)
   * FIXED: Added post roundabout instruction when enter/exit roundabout maneuvers are combined [#2454](https://github.com/valhalla/valhalla/pull/2454)
   * FIXED: openlr: Explicitly check for linear reference option for Valhalla serialization. [#2458](https://github.com/valhalla/valhalla/pull/2458)
   * FIXED: Fix segfault: Do not combine last turn channel maneuver. [#2463](https://github.com/valhalla/valhalla/pull/2463)
   * FIXED: Remove extraneous whitespaces from ja-JP.json. [#2471](https://github.com/valhalla/valhalla/pull/2471)
   * FIXED: Checks protobuf serialization/parsing success [#2477](https://github.com/valhalla/valhalla/pull/2477)
   * FIXED: Fix dereferencing of end for std::lower_bound in sequence and possible UB [#2488](https://github.com/valhalla/valhalla/pull/2488)
   * FIXED: Make tile building reproducible: fix UB-s [#2480](https://github.com/valhalla/valhalla/pull/2480)
   * FIXED: Zero initialize EdgeInfoInner.spare0_. Uninitialized spare0_ field produced UB which causes gurka_reproduce_tile_build to fail intermittently. [2499](https://github.com/valhalla/valhalla/pull/2499)
   * FIXED: Drop unused CHANGELOG validation script, straggling NodeJS references [#2506](https://github.com/valhalla/valhalla/pull/2506)
   * FIXED: Fix missing nullptr checks in graphreader and loki::Reach (causing segfault during routing with not all levels of tiles availble) [#2504](https://github.com/valhalla/valhalla/pull/2504)
   * FIXED: Fix mismatch of triplegedge roadclass and directededge roadclass [#2507](https://github.com/valhalla/valhalla/pull/2507)
   * FIXED: Improve german destination_verbal_alert phrases [#2509](https://github.com/valhalla/valhalla/pull/2509)
   * FIXED: Undefined behavior cases discovered with undefined behavior sanitizer tool. [2498](https://github.com/valhalla/valhalla/pull/2498)
   * FIXED: Fixed logic so verbal keep instructions use branch exit sign info for ramps [#2520](https://github.com/valhalla/valhalla/pull/2520)
   * FIXED: Fix bug in trace_route for uturns causing garbage coordinates [#2517](https://github.com/valhalla/valhalla/pull/2517)
   * FIXED: Simplify heading calculation for turn type. Remove undefined behavior case. [#2513](https://github.com/valhalla/valhalla/pull/2513)
   * FIXED: Always set costing name even if one is not provided for osrm serializer weight_name. [#2528](https://github.com/valhalla/valhalla/pull/2528)
   * FIXED: Make single-thread tile building reproducible: fix seed for shuffle, use concurrency configuration from the mjolnir section. [#2515](https://github.com/valhalla/valhalla/pull/2515)
   * FIXED: More Windows compatibility: build tiles and some run actions work now (including CI tests) [#2300](https://github.com/valhalla/valhalla/issues/2300)
   * FIXED: Transcoding of c++ location to pbf location used path edges in the place of filtered edges. [#2542](https://github.com/valhalla/valhalla/pull/2542)
   * FIXED: Add back whitelisting action types. [#2545](https://github.com/valhalla/valhalla/pull/2545)
   * FIXED: Allow uturns for truck costing now that we have derived deadends marked in the edge label [#2559](https://github.com/valhalla/valhalla/pull/2559)
   * FIXED: Map matching uturn trimming at the end of an edge where it wasn't needed. [#2558](https://github.com/valhalla/valhalla/pull/2558)
   * FIXED: Multicue enter roundabout [#2556](https://github.com/valhalla/valhalla/pull/2556)
   * FIXED: Changed reachability computation to take into account live speed [#2597](https://github.com/valhalla/valhalla/pull/2597)
   * FIXED: Fixed a bug where the temp files were not getting read in if you started with the construct edges or build phase for valhalla_build_tiles. [#2601](https://github.com/valhalla/valhalla/pull/2601)
   * FIXED: Updated fr-FR.json with partial translations. [#2605](https://github.com/valhalla/valhalla/pull/2605)
   * FIXED: Removed superfluous const qualifier from odin/signs [#2609](https://github.com/valhalla/valhalla/pull/2609)
   * FIXED: Internal maneuver placement [#2600](https://github.com/valhalla/valhalla/pull/2600)
   * FIXED: Complete fr-FR.json locale. [#2614](https://github.com/valhalla/valhalla/pull/2614)
   * FIXED: Don't truncate precision in polyline encoding [#2632](https://github.com/valhalla/valhalla/pull/2632)
   * FIXED: Fix all compiler warnings in sif and set to -Werror [#2642](https://github.com/valhalla/valhalla/pull/2642)
   * FIXED: Remove unnecessary maneuvers to continue straight [#2647](https://github.com/valhalla/valhalla/pull/2647)
   * FIXED: Linear reference support in route/mapmatch apis (FOW, FRC, bearing, and number of references) [#2645](https://github.com/valhalla/valhalla/pull/2645)
   * FIXED: Ambiguous local to global (with timezone information) date time conversions now all choose to use the later time instead of throwing unhandled exceptions [#2665](https://github.com/valhalla/valhalla/pull/2665)
   * FIXED: Overestimated reach caused be reenquing transition nodes without checking that they had been already expanded [#2670](https://github.com/valhalla/valhalla/pull/2670)
   * FIXED: Build with C++17 standard. Deprecated function calls are substituted with new ones. [#2669](https://github.com/valhalla/valhalla/pull/2669)
   * FIXED: Improve German post_transition_verbal instruction [#2677](https://github.com/valhalla/valhalla/pull/2677)
   * FIXED: Lane updates.  Add the turn lanes to all edges of the way.  Do not "enhance" turn lanes if they are part of a complex restriction.  Moved ProcessTurnLanes after UpdateManeuverPlacementForInternalIntersectionTurns.  Fix for a missing "uturn" indication for intersections on the previous maneuver, we were serializing an empty list. [#2679](https://github.com/valhalla/valhalla/pull/2679)
   * FIXED: Fixes OpenLr serialization [#2688](https://github.com/valhalla/valhalla/pull/2688)
   * FIXED: Internal edges can't be also a ramp or a turn channel.  Also, if an edge is marked as ramp and turn channel mark it as a ramp.  [2689](https://github.com/valhalla/valhalla/pull/2689)
   * FIXED: Check that speeds are equal for the edges going in the same direction while buildig shortcuts [#2691](https://github.com/valhalla/valhalla/pull/2691)
   * FIXED: Missing fork or bear instruction [#2683](https://github.com/valhalla/valhalla/pull/2683)
   * FIXED: Eliminate null pointer dereference in GraphReader::AreEdgesConnected [#2695](https://github.com/valhalla/valhalla/issues/2695)
   * FIXED: Fix polyline simplification float/double comparison [#2698](https://github.com/valhalla/valhalla/issues/2698)
   * FIXED: Weights were sometimes negative due to incorrect updates to elapsed_cost [#2702](https://github.com/valhalla/valhalla/pull/2702)
   * FIXED: Fix bidirectional route failures at deadends [#2705](https://github.com/valhalla/valhalla/pull/2705)
   * FIXED: Updated logic to call out a non-obvious turn [#2708](https://github.com/valhalla/valhalla/pull/2708)
   * FIXED: valhalla_build_statistics multithreaded mode fixed [#2707](https://github.com/valhalla/valhalla/pull/2707)
   * FIXED: If infer_internal_intersections is true then allow internals that are also ramps or TCs. Without this we produce an extra continue manuever.  [#2710](https://github.com/valhalla/valhalla/pull/2710)
   * FIXED: We were routing down roads that should be destination only. Now we mark roads with motor_vehicle=destination and motor_vehicle=customers or access=destination and access=customers as destination only. [#2722](https://github.com/valhalla/valhalla/pull/2722)
   * FIXED: Replace all Python2 print statements with Python3 syntax [#2716](https://github.com/valhalla/valhalla/issues/2716)
   * FIXED: Some HGT files not found [#2723](https://github.com/valhalla/valhalla/issues/2723)
   * FIXED: Fix PencilPointUturn detection by removing short-edge check and updating angle threshold [#2725](https://github.com/valhalla/valhalla/issues/2725)
   * FIXED: Fix invalid continue/bear maneuvers [#2729](https://github.com/valhalla/valhalla/issues/2729)
   * FIXED: Fixes an issue that lead to double turns within a very short distance, when instead, it should be a u-turn. We now collapse double L turns or double R turns in short non-internal intersections to u-turns. [#2740](https://github.com/valhalla/valhalla/pull/2740)
   * FIXED: fixes an issue that lead to adding an extra maneuver. We now combine a current maneuver short length non-internal edges (left or right) with the next maneuver that is a kRampStraight. [#2741](https://github.com/valhalla/valhalla/pull/2741)
   * FIXED: Reduce verbose instructions by collapsing small end ramp forks [#2762](https://github.com/valhalla/valhalla/issues/2762)
   * FIXED: Remove redundant return statements [#2776](https://github.com/valhalla/valhalla/pull/2776)
   * FIXED: Added unit test for BuildAdminFromPBF() to test GEOS 3.9 update. [#2787](https://github.com/valhalla/valhalla/pull/2787)
   * FIXED: Add support for geos-3.9 c++ api [#2739](https://github.com/valhalla/valhalla/issues/2739)
   * FIXED: Fix check for live speed validness [#2797](https://github.com/valhalla/valhalla/pull/2797)

* **Enhancement**
   * ADDED: Matrix of Bike Share [#2590](https://github.com/valhalla/valhalla/pull/2590)
   * ADDED: Add ability to provide custom implementation for candidate collection in CandidateQuery. [#2328](https://github.com/valhalla/valhalla/pull/2328)
   * ADDED: Cancellation of tile downloading. [#2319](https://github.com/valhalla/valhalla/pull/2319)
   * ADDED: Return the coordinates of the nodes isochrone input locations snapped to [#2111](https://github.com/valhalla/valhalla/pull/2111)
   * ADDED: Allows more complicated routes in timedependent a-star before timing out [#2068](https://github.com/valhalla/valhalla/pull/2068)
   * ADDED: Guide signs and junction names [#2096](https://github.com/valhalla/valhalla/pull/2096)
   * ADDED: Added a bool to the config indicating whether to use commercially set attributes.  Added logic to not call IsIntersectionInternal if this is a commercial data set.  [#2132](https://github.com/valhalla/valhalla/pull/2132)
   * ADDED: Removed commerical data set bool to the config and added more knobs for data.  Added infer_internal_intersections, infer_turn_channels, apply_country_overrides, and use_admin_db.  [#2173](https://github.com/valhalla/valhalla/pull/2173)
   * ADDED: Allow using googletest in unit tests and convert all tests to it (old test.cc is completely removed). [#2128](https://github.com/valhalla/valhalla/pull/2128)
   * ADDED: Add guidance view capability. [#2209](https://github.com/valhalla/valhalla/pull/2209)
   * ADDED: Collect turn cost information as path is formed so that it can be seralized out for trace attributes or osrm flavored intersections. Also add shape_index to osrm intersections. [#2207](https://github.com/valhalla/valhalla/pull/2207)
   * ADDED: Added alley factor to autocost.  Factor is defaulted at 1.0f or do not avoid alleys. [#2246](https://github.com/valhalla/valhalla/pull/2246)
   * ADDED: Support unlimited speed limits where maxspeed=none. [#2251](https://github.com/valhalla/valhalla/pull/2251)
   * ADDED: Implement improved Reachability check using base class Dijkstra. [#2243](https://github.com/valhalla/valhalla/pull/2243)
   * ADDED: Gurka integration test framework with ascii-art maps [#2244](https://github.com/valhalla/valhalla/pull/2244)
   * ADDED: Add to the stop impact when transitioning from higher to lower class road and we are not on a turn channel or ramp. Also, penalize lefts when driving on the right and vice versa. [#2282](https://github.com/valhalla/valhalla/pull/2282)
   * ADDED: Added reclassify_links, use_direction_on_ways, and allow_alt_name as config options.  If `use_direction_on_ways = true` then use `direction` and `int_direction` on the way to update the directional for the `ref` and `int_ref`.  Also, copy int_efs to the refs. [#2285](https://github.com/valhalla/valhalla/pull/2285)
   * ADDED: Add support for live traffic. [#2268](https://github.com/valhalla/valhalla/pull/2268)
   * ADDED: Implement per-location search filters for functional road class and forms of way. [#2289](https://github.com/valhalla/valhalla/pull/2289)
   * ADDED: Approach, multi-cue, and length updates [#2313](https://github.com/valhalla/valhalla/pull/2313)
   * ADDED: Speed up timezone differencing calculation if cache is provided. [#2316](https://github.com/valhalla/valhalla/pull/2316)
   * ADDED: Added rapidjson/schema.h to baldr/rapidjson_util.h to make it available for use within valhalla. [#2330](https://github.com/valhalla/valhalla/issues/2330)
   * ADDED: Support decimal precision for height values in elevation service. Also support polyline5 for encoded polylines input and output to elevation service. [#2324](https://github.com/valhalla/valhalla/pull/2324)
   * ADDED: Use both imminent and distant verbal multi-cue phrases. [#2353](https://github.com/valhalla/valhalla/pull/2353)
   * ADDED: Split parsing stage into 3 separate stages. [#2339](https://github.com/valhalla/valhalla/pull/2339)
   * CHANGED: Speed up graph enhancing by avoiding continuous unordered_set rebuilding [#2349](https://github.com/valhalla/valhalla/pull/2349)
   * CHANGED: Skip calling out to Lua for nodes/ways/relations with not tags - speeds up parsing. [#2351](https://github.com/valhalla/valhalla/pull/2351)
   * CHANGED: Switch to LuaJIT for lua scripting - speeds up file parsing [#2352](https://github.com/valhalla/valhalla/pull/2352)
   * ADDED: Ability to create OpenLR records from raw data. [#2356](https://github.com/valhalla/valhalla/pull/2356)
   * ADDED: Revamp length phrases [#2359](https://github.com/valhalla/valhalla/pull/2359)
   * CHANGED: Do not allocate memory in skadi if we don't need it. [#2373](https://github.com/valhalla/valhalla/pull/2373)
   * CHANGED: Map matching: throw error (443/NoSegment) when no candidate edges are available. [#2370](https://github.com/valhalla/valhalla/pull/2370/)
   * ADDED: Add sk-SK.json (slovak) localization file. [#2376](https://github.com/valhalla/valhalla/pull/2376)
   * ADDED: Extend roundabout phrases. [#2378](https://github.com/valhalla/valhalla/pull/2378)
   * ADDED: More roundabout phrase tests. [#2382](https://github.com/valhalla/valhalla/pull/2382)
   * ADDED: Update the turn and continue phrases to include junction names and guide signs. [#2386](https://github.com/valhalla/valhalla/pull/2386)
   * ADDED: Add the remaining guide sign toward phrases [#2389](https://github.com/valhalla/valhalla/pull/2389)
   * ADDED: The ability to allow immediate uturns at trace points in a map matching request [#2380](https://github.com/valhalla/valhalla/pull/2380)
   * ADDED: Add utility functions to Signs. [#2390](https://github.com/valhalla/valhalla/pull/2390)
   * ADDED: Unified time tracking for all algorithms that support time-based graph expansion. [#2278](https://github.com/valhalla/valhalla/pull/2278)
   * ADDED: Add rail_ferry use and costing. [#2408](https://github.com/valhalla/valhalla/pull/2408)
   * ADDED: `street_side_max_distance`, `display_lat` and `display_lon` to `locations` in input for better control of routing side of street [#1769](https://github.com/valhalla/valhalla/pull/1769)
   * ADDED: Add addtional exit phrases. [#2421](https://github.com/valhalla/valhalla/pull/2421)
   * ADDED: Add Japanese locale, update German. [#2432](https://github.com/valhalla/valhalla/pull/2432)
   * ADDED: Gurka expect_route refactor [#2435](https://github.com/valhalla/valhalla/pull/2435)
   * ADDED: Add option to suppress roundabout exits [#2437](https://github.com/valhalla/valhalla/pull/2437)
   * ADDED: Add Greek locale. [#2438](https://github.com/valhalla/valhalla/pull/2438)
   * ADDED (back): Support for 64bit wide way ids in the edgeinfo structure with no impact to size for data sources with ids 32bits wide. [#2422](https://github.com/valhalla/valhalla/pull/2422)
   * ADDED: Support for 64bit osm node ids in parsing stage of tile building [#2422](https://github.com/valhalla/valhalla/pull/2422)
   * CHANGED: Point2/PointLL are now templated to allow for higher precision coordinate math when desired [#2429](https://github.com/valhalla/valhalla/pull/2429)
   * ADDED: Optional OpenLR Encoded Path Edges in API Response [#2424](https://github.com/valhalla/valhalla/pull/2424)
   * ADDED: Add explicit include for sstream to be compatible with msvc_x64 toolset. [#2449](https://github.com/valhalla/valhalla/pull/2449)
   * ADDED: Properly split returned path if traffic conditions change partway along edges [#2451](https://github.com/valhalla/valhalla/pull/2451/files)
   * ADDED: Add Dutch locale. [#2464](https://github.com/valhalla/valhalla/pull/2464)
   * ADDED: Check with address sanititizer in CI. Add support for undefined behavior sanitizer. [#2487](https://github.com/valhalla/valhalla/pull/2487)
   * ADDED: Ability to recost a path and increased cost/time details along the trippath and json output [#2425](https://github.com/valhalla/valhalla/pull/2425)
   * ADDED: Add the ability to do bikeshare based (ped/bike) multimodal routing [#2031](https://github.com/valhalla/valhalla/pull/2031)
   * ADDED: Route through restrictions enabled by introducing a costing option. [#2469](https://github.com/valhalla/valhalla/pull/2469)
   * ADDED: Migrated to Ubuntu 20.04 base-image [#2508](https://github.com/valhalla/valhalla/pull/2508)
   * CHANGED: Speed up parseways stage by avoiding multiple string comparisons [#2518](https://github.com/valhalla/valhalla/pull/2518)
   * CHANGED: Speed up enhance stage by avoiding GraphTileBuilder copying [#2468](https://github.com/valhalla/valhalla/pull/2468)
   * ADDED: Costing options now includes shortest flag which favors shortest path routes [#2555](https://github.com/valhalla/valhalla/pull/2555)
   * ADDED: Incidents in intersections [#2547](https://github.com/valhalla/valhalla/pull/2547)
   * CHANGED: Refactor mapmatching configuration to use a struct (instead of `boost::property_tree::ptree`). [#2485](https://github.com/valhalla/valhalla/pull/2485)
   * ADDED: Save exit maneuver's begin heading when combining enter & exit roundabout maneuvers. [#2554](https://github.com/valhalla/valhalla/pull/2554)
   * ADDED: Added new urban flag that can be set if edge is within city boundaries to data processing; new use_urban_tag config option; added to osrm response within intersections. [#2522](https://github.com/valhalla/valhalla/pull/2522)
   * ADDED: Parses OpenLr of type PointAlongLine [#2565](https://github.com/valhalla/valhalla/pull/2565)
   * ADDED: Use edge.is_urban is set for serializing is_urban. [#2568](https://github.com/valhalla/valhalla/pull/2568)
   * ADDED: Added new rest/service area uses on the edge. [#2533](https://github.com/valhalla/valhalla/pull/2533)
   * ADDED: Dependency cache for Azure [#2567](https://github.com/valhalla/valhalla/pull/2567)
   * ADDED: Added flexibility to remove the use of the admindb and to use the country and state iso from the tiles; [#2579](https://github.com/valhalla/valhalla/pull/2579)
   * ADDED: Added toll gates and collection points (gantry) to the node;  [#2532](https://github.com/valhalla/valhalla/pull/2532)
   * ADDED: Added osrm serialization for rest/service areas and admins. [#2594](https://github.com/valhalla/valhalla/pull/2594)
   * CHANGED: Improved Russian localization; [#2593](https://github.com/valhalla/valhalla/pull/2593)
   * ADDED: Support restricted class in intersection annotations [#2589](https://github.com/valhalla/valhalla/pull/2589)
   * ADDED: Added trail type trace [#2606](https://github.com/valhalla/valhalla/pull/2606)
   * ADDED: Added tunnel names to the edges as a tagged name.  [#2608](https://github.com/valhalla/valhalla/pull/2608)
   * CHANGED: Moved incidents to the trip leg and cut the shape of the leg at that location [#2610](https://github.com/valhalla/valhalla/pull/2610)
   * ADDED: Costing option to ignore_closures when routing with current flow [#2615](https://github.com/valhalla/valhalla/pull/2615)
   * ADDED: Cross-compilation ability with MinGW64 [#2619](https://github.com/valhalla/valhalla/pull/2619)
   * ADDED: Defines the incident tile schema and incident metadata [#2620](https://github.com/valhalla/valhalla/pull/2620)
   * ADDED: Moves incident serializer logic into a generic serializer [#2621](https://github.com/valhalla/valhalla/pull/2621)
   * ADDED: Incident loading singleton for continually refreshing incident tiles[#2573](https://github.com/valhalla/valhalla/pull/2573)
   * ADDED: One shot mode to valhalla_service so you can run a single request of any type without starting a server [#2624](https://github.com/valhalla/valhalla/pull/2624)
   * ADDED: Adds text instructions to OSRM output [#2625](https://github.com/valhalla/valhalla/pull/2625)
   * ADDED: Adds support for alternate routes [#2626](https://github.com/valhalla/valhalla/pull/2626)
   * CHANGED: Switch Python bindings generator from boost.python to header-only pybind11[#2644](https://github.com/valhalla/valhalla/pull/2644)
   * ADDED: Add support of input file for one-shot mode of valhalla_service [#2648](https://github.com/valhalla/valhalla/pull/2648)
   * ADDED: Linear reference support to locate api [#2645](https://github.com/valhalla/valhalla/pull/2645)
   * ADDED: Implemented OSRM-like turn duration calculation for car. Uses it now in auto costing. [#2651](https://github.com/valhalla/valhalla/pull/2651)
   * ADDED: Enhanced turn lane information in guidance [#2653](https://github.com/valhalla/valhalla/pull/2653)
   * ADDED: `top_speed` option for all motorized vehicles [#2667](https://github.com/valhalla/valhalla/issues/2667)
   * CHANGED: Move turn_lane_direction helper to odin/util [#2675](https://github.com/valhalla/valhalla/pull/2675)
   * ADDED: Add annotations to osrm response including speed limits, unit and sign conventions [#2668](https://github.com/valhalla/valhalla/pull/2668)
   * ADDED: Added functions for predicted speeds encoding-decoding [#2674](https://github.com/valhalla/valhalla/pull/2674)
   * ADDED: Time invariant routing via the bidirectional algorithm. This has the effect that when time dependent routes (arrive_by and depart_at) fall back to bidirectional due to length restrictions they will actually use the correct time of day for one of the search directions [#2660](https://github.com/valhalla/valhalla/pull/2660)
   * ADDED: If the length of the edge is greater than kMaxEdgeLength, then consider this a catastrophic error if the should_error bool is true in the set_length function. [2678](https://github.com/valhalla/valhalla/pull/2678)
   * ADDED: Moved lat,lon coordinates structures from single to double precision. Improves geometry accuracy noticibly at zooms above 17 as well as coordinate snapping and any other geometric operations. Addes about a 2% performance pentalty for standard routes. Graph nodes now have 7 digits of precision.  [#2693](https://github.com/valhalla/valhalla/pull/2693)
   * ADDED: Added signboards to guidance views.  [#2687](https://github.com/valhalla/valhalla/pull/2687)
   * ADDED: Regular speed on shortcut edges is calculated with turn durations taken into account. Truck, motorcycle and motorscooter profiles use OSRM-like turn duration. [#2662](https://github.com/valhalla/valhalla/pull/2662)
   * CHANGED: Remove astar algorithm and replace its use with timedep_forward as its redundant [#2706](https://github.com/valhalla/valhalla/pull/2706)
   * ADDED: Recover and recost all shortcuts in final path for bidirectional astar algorithm [#2711](https://github.com/valhalla/valhalla/pull/2711)
   * ADDED: An option for shortcut recovery to be cached at start up to reduce the time it takes to do so on the fly [#2714](https://github.com/valhalla/valhalla/pull/2714)
   * ADDED: If width <= 1.9 then no access for auto, truck, bus, taxi, emergency and hov. [#2713](https://github.com/valhalla/valhalla/pull/2713)
   * ADDED: Centroid/Converge/Rendezvous/Meet API which allows input locations to find a least cost convergence point from all locations [#2734](https://github.com/valhalla/valhalla/pull/2734)
   * ADDED: Added support to process the sump_buster tag.  Also, fixed a few small access bugs for nodes. [#2731](https://github.com/valhalla/valhalla/pull/2731)
   * ADDED: Log message if failed to create tiles directory. [#2738](https://github.com/valhalla/valhalla/pull/2738)
   * CHANGED: Tile memory is only owned by the GraphTile rather than shared amongst copies of the graph tile (in GraphReader and TileCaches). [#2340](https://github.com/valhalla/valhalla/pull/2340)
   * ADDED: Add Estonian locale. [#2748](https://github.com/valhalla/valhalla/pull/2748)
   * CHANGED: Handle GraphTile objects as smart pointers [#2703](https://github.com/valhalla/valhalla/pull/2703)
   * CHANGED: Improve stability with no RTTI build [#2759](https://github.com/valhalla/valhalla/pull/2759) and [#2760](https://github.com/valhalla/valhalla/pull/2760)
   * CHANGED: Change generic service roads to a new Use=kServiceRoad. This is for highway=service without other service= tags (such as driveway, alley, parking aisle) [#2419](https://github.com/valhalla/valhalla/pull/2419)
   * ADDED: Isochrones support isodistance lines as well [#2699](https://github.com/valhalla/valhalla/pull/2699)
   * ADDED: Add support for ignoring live traffic closures for waypoints [#2685](https://github.com/valhalla/valhalla/pull/2685)
   * ADDED: Add use_distance to auto cost to allow choosing between two primary cost components, time or distance [#2771](https://github.com/valhalla/valhalla/pull/2771)
   * CHANGED: nit: Enables compiler warnings in part of loki module [#2767](https://github.com/valhalla/valhalla/pull/2767)
   * CHANGED: Reducing the number of uturns by increasing the cost to for them to 9.5f. Note: Did not increase the cost for motorcycles or motorscooters. [#2770](https://github.com/valhalla/valhalla/pull/2770)
   * ADDED: Add option to use thread-safe GraphTile's reference counter. [#2772](https://github.com/valhalla/valhalla/pull/2772)
   * CHANGED: nit: Enables compiler warnings in part of thor module [#2768](https://github.com/valhalla/valhalla/pull/2768)
   * ADDED: Add costing option `use_tracks` to avoid or favor tracks in route. [#2769](https://github.com/valhalla/valhalla/pull/2769)
   * CHANGED: chore: Updates libosmium [#2786](https://github.com/valhalla/valhalla/pull/2786)
   * CHANGED: Optimize double bucket queue to reduce memory reallocations. [#2719](https://github.com/valhalla/valhalla/pull/2719)
   * CHANGED: Collapse merge maneuvers [#2773](https://github.com/valhalla/valhalla/pull/2773)
   * CHANGED: Add shortcuts to the tiles' bins so we can find them when doing spatial lookups. [#2744](https://github.com/valhalla/valhalla/pull/2744)

## Release Date: 2019-11-21 Valhalla 3.0.9
* **Bug Fix**
   * FIXED: Changed reachability computation to consider both directions of travel wrt candidate edges [#1965](https://github.com/valhalla/valhalla/pull/1965)
   * FIXED: toss ways where access=private and highway=service and service != driveway. [#1960](https://github.com/valhalla/valhalla/pull/1960)
   * FIXED: Fix search_cutoff check in loki correlate_node. [#2023](https://github.com/valhalla/valhalla/pull/2023)
   * FIXED: Computes notion of a deadend at runtime in bidirectional a-star which fixes no-route with a complicated u-turn. [#1982](https://github.com/valhalla/valhalla/issues/1982)
   * FIXED: Fix a bug with heading filter at nodes. [#2058](https://github.com/valhalla/valhalla/pull/2058)
   * FIXED: Bug in map matching continuity checking such that continuity must only be in the forward direction. [#2029](https://github.com/valhalla/valhalla/pull/2029)
   * FIXED: Allow setting the time for map matching paths such that the time is used for speed lookup. [#2030](https://github.com/valhalla/valhalla/pull/2030)
   * FIXED: Don't use density factor for transition cost when user specified flag disables flow speeds. [#2048](https://github.com/valhalla/valhalla/pull/2048)
   * FIXED: Map matching trace_route output now allows for discontinuities in the match though multi match is not supported in valhalla route output. [#2049](https://github.com/valhalla/valhalla/pull/2049)
   * FIXED: Allows routes with no time specified to use time conditional edges and restrictions with a flag denoting as much [#2055](https://github.com/valhalla/valhalla/pull/2055)
   * FIXED: Fixed a bug with 'current' time type map matches. [#2060](https://github.com/valhalla/valhalla/pull/2060)
   * FIXED: Fixed a bug with time dependent expansion in which the expansion distance heuristic was not being used. [#2064](https://github.com/valhalla/valhalla/pull/2064)

* **Enhancement**
   * ADDED: Establish pinpoint test pattern [#1969](https://github.com/valhalla/valhalla/pull/1969)
   * ADDED: Suppress relative direction in ramp/exit instructions if it matches driving side of street [#1990](https://github.com/valhalla/valhalla/pull/1990)
   * ADDED: Added relative direction to the merge maneuver [#1989](https://github.com/valhalla/valhalla/pull/1989)
   * ADDED: Refactor costing to better handle multiple speed datasources [#2026](https://github.com/valhalla/valhalla/pull/2026)
   * ADDED: Better usability of curl for fetching tiles on the fly [#2026](https://github.com/valhalla/valhalla/pull/2026)
   * ADDED: LRU cache scheme for tile storage [#2026](https://github.com/valhalla/valhalla/pull/2026)
   * ADDED: GraphTile size check [#2026](https://github.com/valhalla/valhalla/pull/2026)
   * ADDED: Pick more sane values for highway and toll avoidance [#2026](https://github.com/valhalla/valhalla/pull/2026)
   * ADDED: Refactor adding predicted speed info to speed up process [#2026](https://github.com/valhalla/valhalla/pull/2026)
   * ADDED: Allow selecting speed data sources at request time [#2026](https://github.com/valhalla/valhalla/pull/2026)
   * ADDED: Allow disabling certain neighbors in connectivity map [#2026](https://github.com/valhalla/valhalla/pull/2026)
   * ADDED: Allows routes with time-restricted edges if no time specified and notes restriction in response [#1992](https://github.com/valhalla/valhalla/issues/1992)
   * ADDED: Runtime deadend detection to timedependent a-star. [#2059](https://github.com/valhalla/valhalla/pull/2059)

## Release Date: 2019-09-06 Valhalla 3.0.8
* **Bug Fix**
   * FIXED: Added logic to detect if user is to merge to the left or right [#1892](https://github.com/valhalla/valhalla/pull/1892)
   * FIXED: Overriding the destination_only flag when reclassifying ferries; Also penalizing ferries with a 5 min. penalty in the cost to allow us to avoid destination_only the majority of the time except when it is necessary. [#1895](https://github.com/valhalla/valhalla/pull/1905)
   * FIXED: Suppress forks at motorway junctions and intersecting service roads [#1909](https://github.com/valhalla/valhalla/pull/1909)
   * FIXED: Enhanced fork assignment logic [#1912](https://github.com/valhalla/valhalla/pull/1912)
   * FIXED: Added logic to fall back to return country poly if no state and updated lua for Metro Manila and Ireland [#1910](https://github.com/valhalla/valhalla/pull/1910)
   * FIXED: Added missing motorway fork instruction [#1914](https://github.com/valhalla/valhalla/pull/1914)
   * FIXED: Use begin street name for osrm compat mode [#1916](https://github.com/valhalla/valhalla/pull/1916)
   * FIXED: Added logic to fix missing highway cardinal directions in the US [#1917](https://github.com/valhalla/valhalla/pull/1917)
   * FIXED: Handle forward traversable significant road class intersecting edges [#1928](https://github.com/valhalla/valhalla/pull/1928)
   * FIXED: Fixed bug with shape trimming that impacted Uturns at Via locations. [#1935](https://github.com/valhalla/valhalla/pull/1935)
   * FIXED: Dive bomb updates.  Updated default speeds for urban areas based on roadclass for the enhancer.  Also, updated default speeds based on roadclass in lua.  Fixed an issue where we were subtracting 1 from uint32_t when 0 for stop impact.  Updated reclassify link logic to allow residential roads to be added to the tree, but we only downgrade the links to tertiary.  Updated TransitionCost functions to add 1.5 to the turncost when transitioning from a ramp to a non ramp and vice versa.  Also, added 0.5f to the turncost if the edge is a roundabout. [#1931](https://github.com/valhalla/valhalla/pull/1931)

* **Enhancement**
   * ADDED: Caching url fetched tiles to disk [#1887](https://github.com/valhalla/valhalla/pull/1887)
   * ADDED: filesystem::remove_all [#1887](https://github.com/valhalla/valhalla/pull/1887)
   * ADDED: Minimum enclosing bounding box tool [#1887](https://github.com/valhalla/valhalla/pull/1887)
   * ADDED: Use constrained flow speeds in bidirectional_astar.cc [#1907](https://github.com/valhalla/valhalla/pull/1907)
   * ADDED: Bike Share Stations are now in the graph which should set us up to do multimodal walk/bike scenarios [#1852](https://github.com/valhalla/valhalla/pull/1852)

## Release Date: 2019-7-18 Valhalla 3.0.7
* **Bug Fix**
   * FIXED: Fix pedestrian fork [#1886](https://github.com/valhalla/valhalla/pull/1886)

## Release Date: 2019-7-15 Valhalla 3.0.6
* **Bug Fix**
   * FIXED: Admin name changes. [#1853](https://github.com/valhalla/valhalla/pull/1853) Ref: [#1854](https://github.com/valhalla/valhalla/issues/1854)
   * FIXED: valhalla_add_predicted_traffic was overcommitted while gathering stats. Added a clear. [#1857](https://github.com/valhalla/valhalla/pull/1857)
   * FIXED: regression in map matching when moving to valhalla v3.0.0 [#1863](https://github.com/valhalla/valhalla/pull/1863)
   * FIXED: last step shape in osrm serializer should be 2 of the same point [#1867](https://github.com/valhalla/valhalla/pull/1867)
   * FIXED: Shape trimming at the beginning and ending of the route to not be degenerate [#1876](https://github.com/valhalla/valhalla/pull/1876)
   * FIXED: Duplicate waypoints in osrm serializer [#1880](https://github.com/valhalla/valhalla/pull/1880)
   * FIXED: Updates for heading precision [#1881](https://github.com/valhalla/valhalla/pull/1881)
   * FIXED: Map matching allowed untraversable edges at start of route [#1884](https://github.com/valhalla/valhalla/pull/1884)

* **Enhancement**
   * ADDED: Use the same protobuf object the entire way through the request process [#1837](https://github.com/valhalla/valhalla/pull/1837)
   * ADDED: Enhanced turn lane processing [#1859](https://github.com/valhalla/valhalla/pull/1859)
   * ADDED: Add global_synchronized_cache in valhalla_build_config [#1851](https://github.com/valhalla/valhalla/pull/1851)

## Release Date: 2019-06-04 Valhalla 3.0.5
* **Bug Fix**
   * FIXED: Protect against unnamed rotaries and routes that end in roundabouts not turning off rotary logic [#1840](https://github.com/valhalla/valhalla/pull/1840)

* **Enhancement**
   * ADDED: Add turn lane info at maneuver point [#1830](https://github.com/valhalla/valhalla/pull/1830)

## Release Date: 2019-05-31 Valhalla 3.0.4
* **Bug Fix**
   * FIXED: Improved logic to decide between bear vs. continue [#1798](https://github.com/valhalla/valhalla/pull/1798)
   * FIXED: Bicycle costing allows use of roads with all surface values, but with a penalty based on bicycle type. However, the edge filter totally disallows bad surfaces for some bicycle types, creating situations where reroutes fail if a rider uses a road with a poor surface. [#1800](https://github.com/valhalla/valhalla/pull/1800)
   * FIXED: Moved complex restrictions building to before validate. [#1805](https://github.com/valhalla/valhalla/pull/1805)
   * FIXED: Fix bicycle edge filter whan avoid_bad_surfaces = 1.0 [#1806](https://github.com/valhalla/valhalla/pull/1806)
   * FIXED: Replace the EnhancedTripPath class inheritance with aggregation [#1807](https://github.com/valhalla/valhalla/pull/1807)
   * FIXED: Replace the old timezone shape zip file every time valhalla_build_timezones is ran [#1817](https://github.com/valhalla/valhalla/pull/1817)
   * FIXED: Don't use island snapped edge candidates (from disconnected components or low reach edges) when we rejected other high reachability edges that were closer [#1835](https://github.com/valhalla/valhalla/pull/1835)

## Release Date: 2019-05-08 Valhalla 3.0.3
* **Bug Fix**
   * FIXED: Fixed a rare loop condition in route matcher (edge walking to match a trace).
   * FIXED: Fixed VACUUM ANALYZE syntax issue.  [#1704](https://github.com/valhalla/valhalla/pull/1704)
   * FIXED: Fixed the osrm maneuver type when a maneuver has the to_stay_on attribute set.  [#1714](https://github.com/valhalla/valhalla/pull/1714)
   * FIXED: Fixed osrm compatibility mode attributes.  [#1716](https://github.com/valhalla/valhalla/pull/1716)
   * FIXED: Fixed rotary/roundabout issues in Valhalla OSRM compatibility.  [#1727](https://github.com/valhalla/valhalla/pull/1727)
   * FIXED: Fixed the destinations assignment for exit names in OSRM compatibility mode. [#1732](https://github.com/valhalla/valhalla/pull/1732)
   * FIXED: Enhance merge maneuver type assignment. [#1735](https://github.com/valhalla/valhalla/pull/1735)
   * FIXED: Fixed fork assignments and on ramps for OSRM compatibility mode. [#1738](https://github.com/valhalla/valhalla/pull/1738)
   * FIXED: Fixed cardinal direction on reference names when forward/backward tag is present on relations. Fixes singly digitized roads with opposing directional modifiers. [#1741](https://github.com/valhalla/valhalla/pull/1741)
   * FIXED: Fixed fork assignment and narrative logic when a highway ends and splits into multiple ramps. [#1742](https://github.com/valhalla/valhalla/pull/1742)
   * FIXED: Do not use any avoid edges as origin or destination of a route, matrix, or isochrone. [#1745](https://github.com/valhalla/valhalla/pull/1745)
   * FIXED: Add leg summary and remove unused hint attribute for OSRM compatibility mode. [#1753](https://github.com/valhalla/valhalla/pull/1753)
   * FIXED: Improvements for pedestrian forks, pedestrian roundabouts, and continue maneuvers. [#1768](https://github.com/valhalla/valhalla/pull/1768)
   * FIXED: Added simplified overview for OSRM response and added use_toll logic back to truck costing. [#1765](https://github.com/valhalla/valhalla/pull/1765)
   * FIXED: temp fix for location distance bug [#1774](https://github.com/valhalla/valhalla/pull/1774)
   * FIXED: Fix pedestrian routes using walkway_factor [#1780](https://github.com/valhalla/valhalla/pull/1780)
   * FIXED: Update the begin and end heading of short edges based on use [#1783](https://github.com/valhalla/valhalla/pull/1783)
   * FIXED: GraphReader::AreEdgesConnected update.  If transition count == 0 return false and do not call transition function. [#1786](https://github.com/valhalla/valhalla/pull/1786)
   * FIXED: Only edge candidates that were used in the path are send to serializer: [1788](https://github.com/valhalla/valhalla/pull/1788)
   * FIXED: Added logic to prevent the removal of a destination maneuver when ending on an internal edge [#1792](https://github.com/valhalla/valhalla/pull/1792)
   * FIXED: Fixed instructions when starting on an internal edge [#1796](https://github.com/valhalla/valhalla/pull/1796)

* **Enhancement**
   * Add the ability to run valhalla_build_tiles in stages. Specify the begin_stage and end_stage as command line options. Also cleans up temporary files as the last stage in the pipeline.
   * Add `remove` to `filesystem` namespace. [#1752](https://github.com/valhalla/valhalla/pull/1752)
   * Add TaxiCost into auto costing options.
   * Add `preferred_side` to allow per-location filtering of edges based on the side of the road the location is on and the driving side for that locale.
   * Slightly decreased the internal side-walk factor to .90f to favor roads with attached sidewalks. This impacts roads that have added sidewalk:left, sidewalk:right or sidewalk:both OSM tags (these become attributes on each directedEdge). The user can then avoid/penalize dedicated sidewalks and walkways, when they increase the walkway_factor. Since we slightly decreased the sidewalk_factor internally and only favor sidewalks if use is tagged as sidewalk_left or sidewalk_right, we should tend to route on roads with attached sidewalks rather than separate/dedicated sidewalks, allowing for more road names to be called out since these are labeled more.
   * Add `via` and `break_through` location types [#1737](https://github.com/valhalla/valhalla/pull/1737)
   * Add `street_side_tolerance` and `search_cutoff` to input `location` [#1777](https://github.com/valhalla/valhalla/pull/1777)
   * Return the Valhalla error `Path distance exceeds the max distance limit` for OSRM responses when the route is greater than the service limits. [#1781](https://github.com/valhalla/valhalla/pull/1781)

## Release Date: 2019-01-14 Valhalla 3.0.2
* **Bug Fix**
   * FIXED: Transit update - fix dow and exception when after midnight trips are normalized [#1682](https://github.com/valhalla/valhalla/pull/1682)
   * FIXED: valhalla_convert_transit segfault - GraphTileBuilder has null GraphTileHeader [#1683](https://github.com/valhalla/valhalla/issues/1683)
   * FIXED: Fix crash for trace_route with osrm serialization. Was passing shape rather than locations to the waypoint method.
   * FIXED: Properly set driving_side based on data set in TripPath.
   * FIXED: A bad bicycle route exposed an issue with bidirectional A* when the origin and destination edges are connected. Use A* in these cases to avoid requiring a high cost threshold in BD A*.
   * FIXED: x86 and x64 data compatibility was fixed as the structures weren't aligned.
   * FIXED: x86 tests were failing due mostly to floating point issues and the aforementioned structure misalignment.
* **Enhancement**
   * Add a durations list (delta time between each pair of trace points), a begin_time and a use_timestamp flag to trace_route requests. This allows using the input trace timestamps or durations plus the begin_time to compute elapsed time at each edge in the matched path (rather than using costing methods).
   * Add support for polyline5 encoding for OSRM formatted output.
* **Note**
   * Isochrones and openlr are both noted as not working with release builds for x86 (32bit) platforms. We'll look at getting this fixed in a future release

## Release Date: 2018-11-21 Valhalla 3.0.1
* **Bug Fix**
   * FIXED: Fixed a rare, but serious bug with bicycle costing. ferry_factor_ in bicycle costing shadowed the data member in the base dynamic cost class, leading to an unitialized variable. Occasionally, this would lead to negative costs which caused failures. [#1663](https://github.com/valhalla/valhalla/pull/1663)
   * FIXED: Fixed use of units in OSRM compatibility mode. [#1662](https://github.com/valhalla/valhalla/pull/1662)

## Release Date: 2018-11-21 Valhalla 3.0.0
* **NOTE**
   * This release changes the Valhalla graph tile formats to make the tile data more efficient and flexible. Tile data is incompatible with Valhalla 2.x builds, and code for 3.x is incompatible with data built for Valahalla 2.x versions. Valhalla tile sizes are slightly smaller (for datasets using elevation information the size savings is over 10%). In addition, there is increased flexibility for creating different variants of tiles to support different applications (e.g. bicycle only, or driving only).
* **Enhancement**
   * Remove the use of DirectedEdge for transitions between nodes on different hierarchy levels. A new structure, NodeTransition, is now used to transition to nodes on different hierarchy level. This saves space since only the end node GraphId is needed for the transitions (and DirectedEdge is a large data structure).
   * Change the NodeInfo lat,lon to use an offset from the tile base lat,lon. This potentially allows higher precision than using float, but more importantly saves space and allows support for NodeTransitions as well as spare for future growth.
   * Remove the EdgeElevation structure and max grade information into DirectedEdge and mean elevation into EdgeInfo. This saves space.
   * Reduce wayid to 32 bits. This allows sufficient growth when using OpenStreetMap data and frees space in EdgeInfo (allows moving speed limit and mean elevation from other structures).
   * Move name consistency from NodeInfo to DirectedEdge. This allows a more efficient lookup of name consistency.
   * Update all path algorithms to use NodeTransition logic rather than special DirectedEdge transition types. This simplifies PathAlgorithms slightly and removes some conditional logic.
   * Add an optional GraphFilter stage to tile building pipeline. This allows removal of edges and nodes based on access. This allows bicycle only, pedestrian only, or driving only datasets (or combinations) to be created - allowing smaller datasets for special purpose applications.
* **Deprecate**
   * Valhalla 3.0 removes support for OSMLR.

## Release Date: 2018-11-20 Valhalla 2.7.2
* **Enhancement**
   * UPDATED: Added a configuration variable for max_timedep_distance. This is used in selecting the path algorithm and provides the maximum distance between locations when choosing a time dependent path algorithm (other than multi modal). Above this distance, bidirectional A* is used with no time dependencies.
   * UPDATED: Remove transition edges from priority queue in Multimodal methods.
   * UPDATED: Fully implement street names and exit signs with ability to identify route numbers. [#1635](https://github.com/valhalla/valhalla/pull/1635)
* **Bug Fix**
   * FIXED: A timed-turned restriction should not be applied when a non-timed route is executed.  [#1615](https://github.com/valhalla/valhalla/pull/1615)
   * FIXED: Changed unordered_map to unordered_multimap for polys. Poly map can contain the same key but different multi-polygons. For example, islands for a country or timezone polygons for a country.
   * FIXED: Fixed timezone db issue where TZIDs did not exist in the Howard Hinnant date time db that is used in the date_time class for tz indexes.  Added logic to create aliases for TZIDs based on https://en.wikipedia.org/wiki/List_of_tz_database_time_zones
   * FIXED: Fixed the ramp turn modifiers for osrm compat [#1569](https://github.com/valhalla/valhalla/pull/1569)
   * FIXED: Fixed the step geometry when using the osrm compat mode [#1571](https://github.com/valhalla/valhalla/pull/1571)
   * FIXED: Fixed a data creation bug causing issues with A* routes ending on loops. [#1576](https://github.com/valhalla/valhalla/pull/1576)
   * FIXED: Fixed an issue with a bad route where destination only was present. Was due to thresholds in bidirectional A*. Changed threshold to be cost based rather than number of iterations). [#1586](https://github.com/valhalla/valhalla/pull/1586)
   * FIXED: Fixed an issue with destination only (private) roads being used in bicycle routes. Centralized some "base" transition cost logic in the base DynamicCost class. [#1587](https://github.com/valhalla/valhalla/pull/1587)
   * FIXED: Remove extraneous ramp maneuvers [#1657](https://github.com/valhalla/valhalla/pull/1657)

## Release Date: 2018-10-02 Valhalla 2.7.1
* **Enhancement**
   * UPDATED: Added date time support to forward and reverse isochrones. Add speed lookup (predicted speeds and/or free-flow or constrained flow speed) if date_time is present.
   * UPDATED: Add timezone checks to multimodal routes and isochrones (updates localtime if the path crosses into a timezone different than the start location).
* **Data Producer Update**
   * UPDATED: Removed boost date time support from transit.  Now using the Howard Hinnant date library.
* **Bug Fix**
   * FIXED: Fixed a bug with shortcuts that leads to inconsistent routes depending on whether shortcuts are taken, different origins can lead to different paths near the destination. This fix also improves performance on long routes and matrices.
   * FIXED: We were getting inconsistent results between departing at current date/time vs entering the current date/time.  This issue is due to the fact that the iso_date_time function returns the full iso date_time with the timezone offset (e.g., 2018-09-27T10:23-07:00 vs 2018-09-27T10:23). When we refactored the date_time code to use the new Howard Hinnant date library, we introduced this bug.
   * FIXED: Increased the threshold in CostMatrix to address null time and distance values occuring for truck costing with locations near the max distance.

## Release Date: 2018-09-13 Valhalla 2.7.0
* **Enhancement**
   * UPDATED: Refactor to use the pbf options instead of the ptree config [#1428](https://github.com/valhalla/valhalla/pull/1428) This completes [1357](https://github.com/valhalla/valhalla/issues/1357)
   * UPDATED: Removed the boost/date_time dependency from baldr and odin. We added the Howard Hinnant date and time library as a submodule. [#1494](https://github.com/valhalla/valhalla/pull/1494)
   * UPDATED: Fixed 'Drvie' typo [#1505](https://github.com/valhalla/valhalla/pull/1505) This completes [1504](https://github.com/valhalla/valhalla/issues/1504)
   * UPDATED: Optimizations of GetSpeed for predicted speeds [1490](https://github.com/valhalla/valhalla/issues/1490)
   * UPDATED: Isotile optimizations
   * UPDATED: Added stats to predictive traffic logging
   * UPDATED: resample_polyline - Breaks the polyline into equal length segments at a sample distance near the resolution. Break out of the loop through polyline points once we reach the specified number of samplesthen append the last
polyline point.
   * UPDATED: added android logging and uses a shared graph reader
   * UPDATED: Do not run a second pass on long pedestrian routes that include a ferry (but succeed on first pass). This is a performance fix. Long pedestrian routes with A star factor based on ferry speed end up being very inefficient.
* **Bug Fix**
   * FIXED: A* destination only
   * FIXED: Fixed through locations weren't honored [#1449](https://github.com/valhalla/valhalla/pull/1449)


## Release Date: 2018-08-02 Valhalla 3.0.0-rc.4
* **Node Bindings**
   * UPDATED: add some worker pool handling
   [#1467](https://github.com/valhalla/valhalla/pull/1467)

## Release Date: 2018-08-02 Valhalla 3.0.0-rc.3
* **Node Bindings**
   * UPDATED: replaced N-API with node-addon-api wrapper and made the actor
   functions asynchronous
   [#1457](https://github.com/valhalla/valhalla/pull/1457)

## Release Date: 2018-07-24 Valhalla 3.0.0-rc.2
* **Node Bindings**
   * FIXED: turn on the autocleanup functionality for the actor object.
   [#1439](https://github.com/valhalla/valhalla/pull/1439)

## Release Date: 2018-07-16 Valhalla 3.0.0-rc.1
* **Enhancement**
   * ADDED: exposed the rest of the actions to the node bindings and added tests. [#1415](https://github.com/valhalla/valhalla/pull/1415)

## Release Date: 2018-07-12 Valhalla 3.0.0-alpha.1
**NOTE**: There was already a small package named `valhalla` on the npm registry, only published up to version 0.0.3. The team at npm has transferred the package to us, but would like us to publish something to it ASAP to prove our stake in it. Though the bindings do not have all of the actor functionality exposed yet (just route), we are going to publish an alpha release of 3.0.0 to get something up on npm.
* **Infrastructure**:
   * ADDED: add in time dependent algorithms if the distance between locations is less than 500km.
   * ADDED: TurnLanes to indicate turning lanes at the end of a directed edge.
   * ADDED: Added PredictedSpeeds to Valhalla tiles and logic to compute speed based on predictive speed profiles.
* **Data Producer Update**
   * ADDED: is_route_num flag was added to Sign records. Set this to true if the exit sign comes from a route number/ref.
   * CHANGED: Lower speeds on driveways, drive-thru, and parking aisle. Set destination only flag for drive thru use.
   * ADDED: Initial implementation of turn lanes.
  **Bug Fix**
   * CHANGED: Fix destination only penalty for A* and time dependent cases.
   * CHANGED: Use the distance from GetOffsetForHeading, based on road classification and road use (e.g. ramp, turn channel, etc.), within tangent_angle function.
* **Map Matching**
   * FIXED: Fixed trace_route edge_walk server abort [#1365](https://github.com/valhalla/valhalla/pull/1365)
* **Enhancement**
   * ADDED: Added post process for updating free and constrained speeds in the directed edges.
   * UPDATED: Parse the json request once and store in a protocol buffer to pass along the pipeline. This completed the first portion of [1357](https://github.com/valhalla/valhalla/issues/1357)
   * UPDATED: Changed the shape_match attribute from a string to an enum. Fixes [1376](https://github.com/valhalla/valhalla/issues/1376)
   * ADDED: Node bindings for route [#1341](https://github.com/valhalla/valhalla/pull/1341)
   * UPDATED: Use a non-linear use_highways factor (to more heavily penalize highways as use_highways approaches 0).

## Release Date: 2018-07-15 Valhalla 2.6.3
* **API**:
   * FIXED: Use a non-linear use_highways factor (to more heavily penalize highways as use_highways approaches 0).
   * FIXED: Fixed the highway_factor when use_highways < 0.5.
   * ENHANCEMENT: Added logic to modulate the surface factor based on use_trails.
   * ADDED: New customer test requests for motorcycle costing.

## Release Date: 2018-06-28 Valhalla 2.6.2
* **Data Producer Update**
   * FIXED: Complex restriction sorting bug.  Check of has_dt in ComplexRestrictionBuilder::operator==.
* **API**:
   * FIXED: Fixed CostFactory convenience method that registers costing models
   * ADDED: Added use_tolls into motorcycle costing options

## Release Date: 2018-05-28 Valhalla 2.6.0
* **Infrastructure**:
   * CHANGED: Update cmake buildsystem to replace autoconf [#1272](https://github.com/valhalla/valhalla/pull/1272)
* **API**:
   * CHANGED: Move `trace_options` parsing to map matcher factory [#1260](https://github.com/valhalla/valhalla/pull/1260)
   * ADDED: New costing method for AutoDataFix [#1283](https://github.com/valhalla/valhalla/pull/1283)

## Release Date: 2018-05-21 Valhalla 2.5.0
* **Infrastructure**
   * ADDED: Add code formatting and linting.
* **API**
   * ADDED: Added new motorcycle costing, motorcycle access flag in data and use_trails option.
* **Routing**
   * ADDED: Add time dependnet forward and reverse A* methods.
   * FIXED: Increase minimum threshold for driving routes in bidirectional A* (fixes some instances of bad paths).
* **Data Producer Update**
   * CHANGED: Updates to properly handle cycleway crossings.
   * CHANGED: Conditionally include driveways that are private.
   * ADDED: Added logic to set motorcycle access.  This includes lua, country access, and user access flags for motorcycles.

## Release Date: 2018-04-11 Valhalla 2.4.9
* **Enhancement**
   * Added European Portuguese localization for Valhalla
   * Updates to EdgeStatus to improve performance. Use an unordered_map of tile Id and allocate an array for each edge in the tile. This allows using pointers to access status for sequential edges. This improves performance by 50% or so.
   * A couple of bicycle costing updates to improve route quality: avoid roads marked as part of a truck network, to remove the density penalty for transition costs.
   * When optimal matrix type is selected, now use CostMatrix for source to target pedestrian and bicycle matrix calls when both counts are above some threshold. This improves performance in general and lessens some long running requests.
*  **Data Producer Update**
   * Added logic to protect against setting a speed of 0 for ferries.

## Release Date: 2018-03-27 Valhalla 2.4.8
* **Enhancement**
   * Updates for Italian verbal translations
   * Optionally remove driveways at graph creation time
   * Optionally disable candidate edge penalty in path finding
   * OSRM compatible route, matrix and map matching response generation
   * Minimal Windows build compatibility
   * Refactoring to use PBF as the IPC mechanism for all objects
   * Improvements to internal intersection marking to reduce false positives
* **Bug Fix**
   * Cap candidate edge penalty in path finding to reduce excessive expansion
   * Fix trivial paths at deadends

## Release Date: 2018-02-08 Valhalla 2.4.7
* **Enhancement**
   * Speed up building tiles from small OSM imports by using boost directory iterator rather than going through all possible tiles and testing each if the file exists.
* **Bug Fix**
   * Protect against overflow in string to float conversion inside OSM parsing.

## Release Date: 2018-01-26 Valhalla 2.4.6
* **Enhancement**
   * Elevation library will lazy load RAW formatted sources

## Release Date: 2018-01-24 Valhalla 2.4.5
* **Enhancement**
   * Elevation packing utility can unpack lz4hc now
* **Bug Fix**
   * Fixed broken darwin builds

## Release Date: 2018-01-23 Valhalla 2.4.4
* **Enhancement**
   * Elevation service speed improvments and the ability to serve lz4hc compressed data
   * Basic support for downloading routing tiles on demand
   * Deprecated `valhalla_route_service`, now all services (including elevation) are found under `valhalla_service`

## Release Date: 2017-12-11 Valhalla 2.4.3
* **Enhancement**
   * Remove union from GraphId speeds up some platforms
   * Use SAC scale in pedestrian costing
   * Expanded python bindings to include all actions (route, matrix, isochrone, etc)
* **Bug Fix**
   * French translation typo fixes
*  **Data Producer Update**
   * Handling shapes that intersect the poles when binning
   * Handling when transit shapes are less than 2 points

## Release Date: 2017-11-09 Valhalla 2.4.1
*  **Data Producer Update**
   * Added kMopedAccess to modes for complex restrictions.  Remove the kMopedAccess when auto access is removed.  Also, add the kMopedAccess when an auto restriction is found.

## Release Date: 2017-11-08 Valhalla 2.4.0
*  **Data Producer Update**
   * Added logic to support restriction = x with a the except tag.  We apply the restriction to everything except for modes in the except tag.
   * Added logic to support railway_service and coach_service in transit.
* **Bug Fix**
  * Return proper edge_walk path for requested shape_match=walk_or_snap
  * Skip invalid stateid for Top-K requests

## Release Date: 2017-11-07 Valhalla 2.3.9
* **Enhancement**
  * Top-K map matched path generation now only returns unique paths and does so with fewer iterations
  * Navigator call outs for both imperial and metric units
  * The surface types allowed for a given bike route can now be controlled via a request parameter `avoid_bad_surfaces`
  * Improved support for motorscooter costing via surface types, road classification and vehicle specific tagging
* **Bug Fix**
  * Connectivity maps now include information about transit tiles
  * Lane counts for singly digitized roads are now correct for a given directed edge
  * Edge merging code for assigning osmlr segments is now robust to partial tile sets
  * Fix matrix path finding to allow transitioning down to lower levels when appropriate. In particular, do not supersede shortcut edges until no longer expanding on the next level.
  * Fix optimizer rotate location method. This fixes a bug where optimal ordering was bad for large location sets.
*  **Data Producer Update**
   * Duration tags are now used to properly set the speed of travel for a ferry routes

## Release Date: 2017-10-17 Valhalla 2.3.8
* **Bug Fix**
  * Fixed the roundabout exit count for bicycles when the roundabout is a road and not a cycleway
  * Enable a pedestrian path to remain on roundabout instead of getting off and back on
  * Fixed the penalization of candidate locations in the uni-directional A* algorithm (used for trivial paths)
*  **Data Producer Update**
   * Added logic to set bike forward and tag to true where kv["sac_scale"] == "hiking". All other values for sac_scale turn off bicycle access.  If sac_scale or mtb keys are found and a surface tag is not set we default to kPath.
   * Fixed a bug where surface=unpaved was being assigned Surface::kPavedSmooth.

## Release Date: 2017-9-11 Valhalla 2.3.7
* **Bug Fix**
  * Update bidirectional connections to handle cases where the connecting edge is one of the origin (or destination) edges and the cost is high. Fixes some pedestrian route issues that were reported.
*  **Data Producer Update**
   * Added support for motorroad tag (default and per country).
   * Update OSMLR segment association logic to fix issue where chunks wrote over leftover segments. Fix search along edges to include a radius so any nearby edges are also considered.

## Release Date: 2017-08-29 Valhalla 2.3.6
* **Bug Fix**
  * Pedestrian paths including ferries no longer cause circuitous routes
  * Fix a crash in map matching route finding where heading from shape was using a `nullptr` tile
  * Spanish language narrative corrections
  * Fix traffic segment matcher to always set the start time of a segment when its known
* **Enhancement**
  * Location correlation scoring improvements to avoid situations where less likely start or ending locations are selected

## Release Date: 2017-08-22 Valhalla 2.3.5
* **Bug Fix**
  * Clamp the edge score in thor. Extreme values were causing bad alloc crashes.
  * Fix multimodal isochrones. EdgeLabel refactor caused issues.
* **Data Producer Update**
  * Update lua logic to properly handle vehicle=no tags.

## Release Date: 2017-08-14 Valhalla 2.3.4
* **Bug Fix**
  * Enforce limits on maximum per point accuracy to avoid long running map matching computations

## Release Date: 2017-08-14 Valhalla 2.3.3
* **Bug Fix**
  * Maximum osm node reached now causes bitset to resize to accomodate when building tiles
  * Fix wrong side of street information and remove redundant node snapping
  * Fix path differences between services and `valhalla_run_route`
  * Fix map matching crash when interpolating duplicate input points
  * Fix unhandled exception when trace_route or trace_attributes when there are no continuous matches
* **Enhancement**
  * Folded Low-Stress Biking Code into the regular Bicycle code and removed the LowStressBicycleCost class. Now when making a query for bicycle routing, a value of 0 for use_hills and use_roads produces low-stress biking routes, while a value of 1 for both provides more intense professional bike routes.
  * Bike costing default values changed. use_roads and use_hills are now 0.25 by default instead of 0.5 and the default bike is now a hybrid bike instead of a road bike.
  * Added logic to use station hierarchy from transitland.  Osm and egress nodes are connected by transitconnections.  Egress and stations are connected by egressconnections.  Stations and platforms are connected by platformconnections.  This includes narrative updates for Odin as well.

## Release Date: 2017-07-31 Valhalla 2.3.2
* **Bug Fix**
  * Update to use oneway:psv if oneway:bus does not exist.
  * Fix out of bounds memory issue in DoubleBucketQueue.
  * Many things are now taken into consideration to determine which sides of the road have what cyclelanes, because they were not being parsed correctly before
  * Fixed issue where sometimes a "oneway:bicycle=no" tag on a two-way street would cause the road to become a oneway for bicycles
  * Fixed trace_attributes edge_walk cases where the start or end points in the shape are close to graph nodes (intersections)
  * Fixed 32bit architecture crashing for certain routes with non-deterministic placement of edges labels in bucketized queue datastructure
* **Enhancement**
  * Improve multi-modal routes by adjusting the pedestrian mode factor (routes use less walking in favor of public transit).
  * Added interface framework to support "top-k" paths within map-matching.
  * Created a base EdgeLabel class that contains all data needed within costing methods and supports the basic path algorithms (forward direction, A*, with accumulated path distance). Derive class for bidirectional algorithms (BDEdgeLabel) and for multimodal algorithms. Lowers memory use by combining some fields (using spare bits from GraphId).
  * Added elapsed time estimates to map-matching labels in preparation for using timestamps in map-matching.
  * Added parsing of various OSM tags: "bicycle=use_sidepath", "bicycle=dismount", "segregated=*", "shoulder=*", "cycleway:buffer=*", and several variations of these.
  * Both trace_route and trace_attributes will parse `time` and `accuracy` parameters when the shape is provided as unencoded
  * Map-matching will now use the time (in seconds) of each gps reading (if provided) to narrow the search space and avoid finding matches that are impossibly fast

## Release Date: 2017-07-10 Valhalla 2.3.0
* **Bug Fix**
  * Fixed a bug in traffic segment matcher where length was populated but had invalid times
* **Embedded Compilation**
  * Decoupled the service components from the rest of the worker objects so that the worker objects could be used in non http service contexts
   * Added an actor class which encapsulates the various worker objects and allows the various end points to be called /route /height etc. without needing to run a service
* **Low-Stress Bicycle**
  * Worked on creating a new low-stress biking option that focuses more on taking safer roads like cycle ways or residential roads than the standard bike costing option does.

## Release Date: 2017-06-26 Valhalla 2.2.9
* **Bug Fix**
  * Fix a bug introduced in 2.2.8 where map matching search extent was incorrect in longitude axis.

## Release Date: 2017-06-23 Valhalla 2.2.8
* **Bug Fix**
  * Traffic segment matcher (exposed through Python bindings) - fix cases where partial (or no) results could be returned when breaking out of loop in form_segments early.
* **Traffic Matching Update**
  * Traffic segment matcher - handle special cases when entering and exiting turn channels.
* **Guidance Improvements**
  * Added Swedish (se-SV) narrative file.

## Release Date: 2017-06-20 Valhalla 2.2.7
* **Bug Fixes**
  * Traffic segment matcher (exposed through Python bindings) makes use of accuracy per point in the input
  * Traffic segment matcher is robust to consecutive transition edges in matched path
* **Isochrone Changes**
  * Set up isochrone to be able to handle multi-location queries in the future
* **Data Producer Updates**
  * Fixes to valhalla_associate_segments to address threading issue.
  * Added support for restrictions that refers only to appropriate type of vehicle.
* **Navigator**
  * Added pre-alpha implementation that will perform guidance for mobile devices.
* **Map Matching Updates**
  * Added capability to customize match_options

## Release Date: 2017-06-12 Valhalla 2.2.6
* **Bug Fixes**
  * Fixed the begin shape index where an end_route_discontinuity exists
* **Guidance Improvements**
  * Updated Slovenian (sl-SI) narrative file.
* **Data Producer Updates**
  * Added support for per mode restrictions (e.g., restriction:&lt;type&gt;)  Saved these restrictions as "complex" restrictions which currently support per mode lookup (unlike simple restrictions which are assumed to apply to all driving modes).
* **Matrix Updates**
  * Increased max distance threshold for auto costing and other similar costings to 400 km instead of 200 km

## Release Date: 2017-06-05 Valhalla 2.2.5
* **Bug Fixes**
  * Fixed matched point edge_index by skipping transition edges.
  * Use double precision in meili grid traversal to fix some incorrect grid cases.
  * Update meili to use DoubleBucketQueue and GraphReader methods rather than internal methods.

## Release Date: 2017-05-17 Valhalla 2.2.4
* **Bug Fixes**
  * Fix isochrone bug where the default access mode was used - this rejected edges that should not have been rejected for cases than automobile.
  * Fix A* handling of edge costs for trivial routes. This fixed an issue with disconnected regions that projected to a single edge.
  * Fix TripPathBuilder crash if first edge is a transition edge (was occurring with map-matching in rare occasions).

## Release Date: 2017-05-15 Valhalla 2.2.3
* **Map Matching Improvement**
  * Return begin and end route discontinuities. Also, returns partial shape of edge at route discontinuity.
* **Isochrone Improvements**
  * Add logic to make sure the center location remains fixed at the center of a tile/grid in the isotile.
  * Add a default generalization factor that is based on the grid size. Users can still override this factor but the default behavior is improved.
  * Add ExpandForward and ExpandReverse methods as is done in bidirectional A*. This improves handling of transitions between hierarchy levels.
* **Graph Correlation Improvements**
  * Add options to control both radius and reachability per input location (with defaults) to control correlation of input locations to the graph in such a way as to avoid routing between disconnected regions and favor more likely paths.

## Release Date: 2017-05-08 Valhalla 2.2.0
* **Guidance Improvements**
  * Added Russian (ru-RU) narrative file.
  * Updated Slovenian (sl-SI) narrative file.
* **Data Producer Updates**
  * Assign destination sign info on bidirectional ramps.
  * Update ReclassifyLinks. Use a "link-tree" which is formed from the exit node and terminates at entrance nodes. Exit nodes are sorted by classification so motorway exits are done before trunks, etc. Updated the turn channel logic - now more consistently applies turn channel use.
  * Updated traffic segment associations to properly work with elevation and lane connectivity information (which is stored after the traffic association).

## Release Date: 2017-04-24 Valhalla 2.1.9
* **Elevation Update**
  * Created a new EdgeElevation structure which includes max upward and downward slope (moved from DirectedEdge) and mean elevation.
* **Routing Improvements**
  * Destination only fix when "nested" destination only areas cause a route failure. Allow destination only edges (with penalty) on 2nd pass.
  * Fix heading to properly use the partial edge shape rather than entire edge shape to determine heading at the begin and end locations.
  * Some cleanup and simplification of the bidirectional A* algorithm.
  * Some cleanup and simplification of TripPathBuilder.
  * Make TileHierarchy data and methods static and remove tile_dir from the tile hierarchy.
* **Map Matching Improvement**
  * Return matched points with trace attributes when using map_snap.
* **Data Producer Updates**
  * lua updates so that the chunnel will work again.

## Release Date: 2017-04-04 Valhalla 2.1.8
* **Map Matching Release**
  * Added max trace limits and out-of-bounds checks for customizable trace options

## Release Date: 2017-03-29 Valhalla 2.1.7
* **Map Matching Release**
  * Increased service limits for trace
* **Data Producer Updates**
  * Transit: Remove the dependency on using level 2 tiles for transit builder
* **Traffic Updates**
  * Segment matcher completely re-written to handle many complex issues when matching traces to OTSs
* **Service Improvement**
  * Bug Fix - relaxed rapidjson parsing to allow numeric type coercion
* **Routing Improvements**
  * Level the forward and reverse paths in bidirectional A * to account for distance approximation differences.
  * Add logic for Use==kPath to bicycle costing so that paths are favored (as are footways).

## Release Date: 2017-03-10 Valhalla 2.1.3
* **Guidance Improvement**
  * Corrections to Slovenian narrative language file
  **Routing Improvements**
  * Increased the pedestrian search radius from 25 to 50 within the meili configuration to reduce U-turns with map-matching
  * Added a max avoid location limit

## Release Date: 2017-02-22 Valhalla 2.1.0
* **Guidance Improvement**
  * Added ca-ES (Catalan) and sl-SI (Slovenian) narrative language files
* **Routing  Improvement**
  * Fix through location reverse ordering bug (introduced in 2.0.9) in output of route responses for depart_at routes
  * Fix edge_walking method to handle cases where more than 1 initial edge is found
* **Data Producer Updates**
  * Improved transit by processing frequency based schedules.
  * Updated graph validation to more aggressively check graph consistency on level 0 and level 1
  * Fix the EdgeInfo hash to not create duplicate edge info records when creating hierarchies

## Release Date: 2017-02-21 Valhalla 2.0.9
* **Guidance Improvement**
  * Improved Italian narrative by handling articulated prepositions
  * Properly calling out turn channel maneuver
* **Routing Improvement**
  * Improved path determination by increasing stop impact for link to link transitions at intersections
  * Fixed through location handling, now includes cost at throughs and properly uses heading
  * Added ability to adjust location heading tolerance
* **Traffic Updates**
  * Fixed segment matching json to properly return non-string values where apropriate
* **Data Producer Updates**
  * Process node:ref and way:junction_ref as a semicolon separated list for exit numbers
  * Removed duplicated interchange sign information when ways are split into edges
  * Use a sequence within HierarchyBuilder to lower memory requirements for planet / large data imports.
  * Add connecting OSM wayId to a transit stop within NodeInfo.
  * Lua update:  removed ways that were being added to the routing graph.
  * Transit:  Fixed an issue where add_service_day and remove_service_day was not using the tile creation date, but the service start date for transit.
  * Transit:  Added acceptance test logic.
  * Transit:  Added fallback option if the associated wayid is not found.  Use distance approximator to find the closest edge.
  * Transit:  Added URL encoding for one stop ids that contain diacriticals.  Also, added include_geometry=false for route requests.
* **Optimized Routing Update**
  * Added an original index to the location object in the optimized route response
* **Trace Route Improvement**
  * Updated find_start_node to fix "GraphTile NodeInfo index out of bounds" error

## Release Date: 2017-01-30 Valhalla 2.0.6
* **Guidance Improvement**
  * Italian phrases were updated
* **Routing Improvement**
  * Fixed an issue where date and time was returning an invalid ISO8601 time format for date_time values in positive UTC. + sign was missing.
  * Fixed an encoding issue that was discovered for tranist_fetcher.  We were not encoding onestop_ids or route_ids.  Also, added exclude_geometry=true for route API calls.
* **Data Producer Updates**
  * Added logic to grab a single feed in valhalla_build_transit.

## Release Date: 2017-01-04 Valhalla 2.0.3
* **Service Improvement**
  * Added support for interrupting requests. If the connection is closed, route computation and map-matching can be interrupted prior to completion.
* **Routing Improvement**
  * Ignore name inconsistency when entering a link to avoid double penalizing.
* **Data Producer Updates**
  * Fixed consistent name assignment for ramps and turn lanes which improved guidance.
  * Added a flag to directed edges indicating if the edge has names. This can potentially be used in costing methods.
  * Allow future use of spare GraphId bits within DirectedEdge.

## Release Date: 2016-12-13 Valhalla 2.0.2
* **Routing Improvement**
  * Added support for multi-way restrictions to matrix and isochrones.
  * Added HOV costing model.
  * Speed limit updates.   Added logic to save average speed separately from speed limits.
  * Added transit include and exclude logic to multimodal isochrone.
  * Fix some edge cases for trivial (single edge) paths.
  * Better treatment of destination access only when using bidirectional A*.
* **Performance Improvement**
  * Improved performance of the path algorithms by making many access methods inline.

## Release Date: 2016-11-28 Valhalla 2.0.1
* **Routing Improvement**
  * Preliminary support for multi-way restrictions
* **Issues Fixed**
  * Fixed tile incompatiblity between 64 and 32bit architectures
  * Fixed missing edges within tile edge search indexes
  * Fixed an issue where transit isochrone was cut off if we took transit that was greater than the max_seconds and other transit lines or buses were then not considered.

## Release Date: 2016-11-15 Valhalla 2.0

* **Tile Redesign**
  * Updated the graph tiles to store edges only on the hierarchy level they belong to. Prior to this, the highways were stored on all levels, they now exist only on the highway hierarchy. Similar changes were made for arterial level roads. This leads to about a 20% reduction in tile size.
  * The tile redesign required changes to the path generation algorithms. They must now transition freely beteeen levels, even for pedestrian and bicycle routes. To offset the extra transitions, the main algorithms were changed to expand nodes at each level that has directed edges, rather than adding the transition edges to the priority queue/adjacency list. This change helps performance. The hierarchy limits that are used to speed the computation of driving routes by utilizing the highway hierarchy were adjusted to work with the new path algorithms.
  * Some changes to costing were also required, for example pedestrian and bicycle routes skip shortcut edges.
  * Many tile data structures were altered to explicitly size different fields and make room for "spare" fields that will allow future growth. In addition, the tile itself has extra "spare" records that can be appended to the end of the tile and referenced from the tile header. This also will allow future growth without breaking backward compatibility.
* **Guidance Improvement**
  * Refactored trip path to use an enumerated `Use` for edge and an enumerated `NodeType` for node
  * Fixed some wording in the Hindi narrative file
  * Fixed missing turn maneuver by updating the forward intersecting edge logic
* **Issues Fixed**
  * Fixed an issue with pedestrian routes where a short u-turn was taken to avoid the "crossing" penalty.
  * Fixed bicycle routing due to high penalty to enter an access=destination area. Changed to a smaller, length based factor to try to avoid long regions where access = destination. Added a driveway penalty to avoid taking driveways (which are often marked as access=destination).
  * Fixed regression where service did not adhere to the list of allowed actions in the Loki configuration
* **Graph Correlation**
  * External contributions from Navitia have lead to greatly reduced per-location graph correlation. Average correlation time is now less than 1ms down from 4-9ms.

## Release Date: 2016-10-17

* **Guidance Improvement**
  * Added the Hindi (hi-IN) narrative language
* **Service Additions**
  * Added internal valhalla error codes utility in baldr and modified all services to make use of and return as JSON response
  * See documentation https://github.com/valhalla/valhalla-docs/blob/master/api-reference.md#internal-error-codes-and-conditions
* **Time-Distance Matrix Improvement**
  * Added a costmatrix performance fix for one_to_many matrix requests
* **Memory Mapped Tar Archive - Tile Extract Support**
  * Added the ability to load a tar archive of the routing graph tiles. This improves performance under heavy load and reduces the memory requirement while allowing multiple processes to share cache resources.

## Release Date: 2016-09-19

* **Guidance Improvement**
  * Added pirate narrative language
* **Routing Improvement**
  * Added the ability to include or exclude stops, routes, and operators in multimodal routing.
* **Service Improvement**
  * JSONify Error Response

## Release Date: 2016-08-30

* **Pedestrian Routing Improvement**
  * Fixes for trivial pedestrian routes

## Release Date: 2016-08-22

* **Guidance Improvements**
  * Added Spanish narrative
  * Updated the start and end edge heading calculation to be based on road class and edge use
* **Bicycle Routing Improvements**
  * Prevent getting off a higher class road for a small detour only to get back onto the road immediately.
  * Redo the speed penalties and road class factors - they were doubly penalizing many roads with very high values.
  * Simplify the computation of weighting factor for roads that do not have cycle lanes. Apply speed penalty to slightly reduce favoring
of non-separated bicycle lanes on high speed roads.
* **Routing Improvements**
  * Remove avoidance of U-turn for pedestrian routes. This improves use with map-matching since pedestrian routes can make U-turns.
  * Allow U-turns at dead-ends for driving (and bicycling) routes.
* **Service Additions**
  * Add support for multi-modal isochrones.
  * Added base code to allow reverse isochrones (path from anywhere to a single destination).
* **New Sources to Targets**
  * Added a new Matrix Service action that allows you to request any of the 3 types of time-distance matrices by calling 1 action.  This action takes a sources and targets parameter instead of the locations parameter.  Please see the updated Time-Distance Matrix Service API reference for more details.

## Release Date: 2016-08-08

 * **Service additions**
  * Latitude, longitude bounding boxes of the route and each leg have been added to the route results.
  * Added an initial isochrone capability. This includes methods to create an "isotile" - a 2-D gridded data set with time to reach each lat,lon grid from an origin location. This isoltile is then used to create contours at specified times. Interior contours are optionally removed and the remaining outer contours are generalized and converted to GeoJSON polygons. An initial version supporting multimodal route types has also been added.
 * **Data Producer Updates**
  * Fixed tranist scheduling issue where false schedules were getting added.
 * **Tools Additionas**
  * Added `valhalla_export_edges` tool to allow shape and names to be dumped from the routing tiles

## Release Date: 2016-07-19

 * **Guidance Improvements**
  * Added French narrative
  * Added capability to have narrative language aliases - For example: German `de-DE` has an alias of `de`
 * **Transit Stop Update** - Return latitude and longitude for each transit stop
 * **Data Producer Updates**
  * Added logic to use lanes:forward, lanes:backward, speed:forward, and speed:backward based on direction of the directed edge.
  * Added support for no_entry, no_exit, and no_turn restrictions.
  * Added logic to support country specific access. Based on country tables found here: http://wiki.openstreetmap.org/wiki/OSM_tags_for_routing/Access-Restrictions

## Release Date: 2016-06-08

 * **Bug Fix** - Fixed a bug where edge indexing created many small tiles where no edges actually intersected. This allowed impossible routes to be considered for path finding instead of rejecting them earlier.
 * **Guidance Improvements**
  * Fixed invalid u-turn direction
  * Updated to properly call out jughandle routes
  * Enhanced signless interchange maneuvers to help guide users
 * **Data Producer Updates**
  * Updated the speed assignment for ramp to be a percentage of the original road class speed assignment
  * Updated stop impact logic for turn channel onto ramp

## Release Date: 2016-05-19

 * **Bug Fix** - Fixed a bug where routes fail within small, disconnected "islands" due to the threshold logic in prior release. Also better logic for not-thru roads.

## Release Date: 2016-05-18

 * **Bidirectional A* Improvements** - Fixed an issue where if both origin and destination locations where on not-thru roads that meet at a common node the path ended up taking a long detour. Not all cases were fixed though - next release should fix. Trying to address the termination criteria for when the best connection point of the 2 paths is optimal. Turns out that the initial case where both opposing edges are settled is not guaranteed to be the least cost path. For now we are setting a threshold and extending the search while still tracking best connections. Fixed the opposing edge when a hierarchy transition occurs.
 * **Guidance Globalization** -  Fixed decimal distance to be locale based.
 * **Guidance Improvements**
  * Fixed roundabout spoke count issue by fixing the drive_on_right attribute.
  * Simplified narative by combining unnamed straight maneuvers
  * Added logic to confirm maneuver type assignment to avoid invalid guidance
  * Fixed turn maneuvers by improving logic for the following:
    * Internal intersection edges
    * 'T' intersections
    * Intersecting forward edges
 * **Data Producer Updates** - Fix the restrictions on a shortcut edge to be the same as the last directed edge of the shortcut (rather than the first one).

## Release Date: 2016-04-28

 * **Tile Format Updates** - Separated the transit graph from the "road only" graph into different tiles but retained their interconnectivity. Transit tiles are now hierarchy level 3.
 * **Tile Format Updates** - Reduced the size of graph edge shape data by 5% through the use of varint encoding (LEB128)
 * **Tile Format Updates** - Aligned `EdgeInfo` structures to proper byte boundaries so as to maintain compatibility for systems who don't support reading from unaligned addresses.
 * **Guidance Globalization** -  Added the it-IT(Italian) language file. Added support for CLDR plural rules. The cs-CZ(Czech), de-DE(German), and en-US(US English) language files have been updated.
 * **Travel mode based instructions** -  Updated the start, post ferry, and post transit insructions to be based on the travel mode, for example:
  * `Drive east on Main Street.`
  * `Walk northeast on Broadway.`
  * `Bike south on the cycleway.`

## Release Date: 2016-04-12

 * **Guidance Globalization** -  Added logic to use tagged language files that contain the guidance phrases. The initial versions of en-US, de-DE, and cs-CZ have been deployed.
 * **Updated ferry defaults** -  Bumped up use_ferry to 0.65 so that we don't penalize ferries as much.

## Release Date: 2016-03-31
 * **Data producer updates** - Do not generate shortcuts across a node which is a fork. This caused missing fork maneuvers on longer routes.  GetNames update ("Broadway fix").  Fixed an issue with looking up a name in the ref map and not the name map.  Also, removed duplicate names.  Private = false was unsetting destination only flags for parking aisles.

## Release Date: 2016-03-30
 * **TripPathBuilder Bug Fix** - Fixed an exception that was being thrown when trying to read directed edges past the end of the list within a tile. This was due to errors in setting walkability and cyclability on upper hierarchies.

## Release Date: 2016-03-28

 * **Improved Graph Correlation** -  Correlating input to the routing graph is carried out via closest first traversal of the graph's, now indexed, geometry. This results in faster correlation and gaurantees the absolute closest edge is found.

## Release Date: 2016-03-16

 * **Transit type returned** -  The transit type (e.g. tram, metro, rail, bus, ferry, cable car, gondola, funicular) is now returned with each transit maneuver.
 * **Guidance language** -  If the language option is not supplied or is unsupported then the language will be set to the default (en-US). Also, the service will return the language in the trip results.
 * **Update multimodal path algorithm** - Applied some fixes to multimodal path algorithm. In particular fixed a bug where the wrong sortcost was added to the adjacency list. Also separated "in-station" transfer costs from transfers between stops.
 * **Data producer updates** - Do not combine shortcut edges at gates or toll booths. Fixes avoid toll issues on routes that included shortcut edges.

## Release Date: 2016-03-07

 * **Updated all APIs to honor the optional DNT (Do not track) http header** -  This will avoid logging locations.
 * **Reduce 'Merge maneuver' verbal alert instructions** -  Only create a verbal alert instruction for a 'Merge maneuver' if the previous maneuver is > 1.5 km.
 * **Updated transit defaults.  Tweaked transit costing logic to obtain better routes.** -  use_rail = 0.6, use_transfers = 0.3, transfer_cost = 15.0 and transfer_penalty = 300.0.  Updated the TransferCostFactor to use the transfer_factor correctly.  TransitionCost for pedestrian costing bumped up from 20.0f to 30.0f when predecessor edge is a transit connection.
 * **Initial Guidance Globalization** -  Partial framework for Guidance Globalization. Started reading some guidance phrases from en-US.json file.

## Release Date: 2016-02-22

 * **Use bidirectional A* for automobile routes** - Switch to bidirectional A* for all but bus routes and short routes (where origin and destination are less than 10km apart). This improves performance and has less failure cases for longer routes. Some data import adjustments were made (02-19) to fix some issues encountered with arterial and highway hierarchies. Also only use a maximum of 2 passes for bidirecdtional A* to reduce "long time to fail" cases.
 * **Added verbal multi-cue guidance** - This combines verbal instructions when 2 successive maneuvers occur in a short amount of time (e.g., Turn right onto MainStreet. Then Turn left onto 1st Avenue).

## Release Date: 2016-02-19

 * **Data producer updates** - Reduce stop impact when all edges are links (ramps or turn channels). Update opposing edge logic to reject edges that do no have proper access (forward access == reverse access on opposing edge and vice-versa). Update ReclassifyLinks for cases where a single edge (often a service road) intersects a ramp improperly causing the ramp to reclassified when it should not be. Updated maximum OSM node Id (now exceeds 4000000000). Move lua from conf repository into mjolnir.

## Release Date: 2016-02-01

 * **Data producer updates** - Reduce speed on unpaved/rough roads. Add statistics for hgv (truck) restrictions.

## Release Date: 2016-01-26

 * **Added capability to disable narrative production** - Added the `narrative` boolean option to allow users to disable narrative production. Locations, shape, length, and time are still returned. The narrative production is enabled by default. The possible values for the `narrative` option are: false and true
 * **Added capability to mark a request with an id** - The `id` is returned with the response so a user could match to the corresponding request.
 * **Added some logging enhancements, specifically [ANALYTICS] logging** - We want to focus more on what our data is telling us by logging specific stats in Logstash.

## Release Date: 2016-01-18

 * **Data producer updates** - Data importer configuration (lua) updates to fix a bug where buses were not allowed on restricted lanes.  Fixed surface issue (change the default surface to be "compacted" for footways).

## Release Date: 2016-01-04

 * **Fixed Wrong Costing Options Applied** - Fixed a bug in which a previous requests costing options would be used as defaults for all subsequent requests.

## Release Date: 2015-12-18

 * **Fix for bus access** - Data importer configuration (lua) updates to fix a bug where bus lanes were turning off access for other modes.
 * **Fix for extra emergency data** - Data importer configuration (lua) updates to fix a bug where we were saving hospitals in the data.
 * **Bicycle costing update** - Updated kTCSlight and kTCFavorable so that cycleways are favored by default vs roads.

## Release Date: 2015-12-17

 * **Graph Tile Data Structure update** - Updated structures within graph tiles to support transit efforts and truck routing. Removed TransitTrip, changed TransitRoute and TransitStop to indexes (rather than binary search). Added access restrictions (like height and weight restrictions) and the mode which they impact to reduce need to look-up.
 * **Data producer updates** - Updated graph tile structures and import processes.

## Release Date: 2015-11-23

 * **Fixed Open App for OSRM functionality** - Added OSRM functionality back to Loki to support Open App.

## Release Date: 2015-11-13

 * **Improved narrative for unnamed walkway, cycleway, and mountain bike trail** - A generic description will be used for the street name when a walkway, cycleway, or mountain bike trail maneuver is unnamed. For example, a turn right onto a unnamed walkway maneuver will now be: "Turn right onto walkway."
 * **Fix costing bug** - Fix a bug introduced in EdgeLabel refactor (impacted time distance matrix only).

## Release Date: 2015-11-3

 * **Enhance bi-directional A* logic** - Updates to bidirectional A* algorithm to fix the route completion logic to handle cases where a long "connection" edge could lead to a sub-optimal path. Add hierarchy and shortcut logic so we can test and use bidirectional A* for driving routes. Fix the destination logic to properly handle oneways as the destination edge. Also fix U-turn detection for reverse search when hierarchy transitions occur.
 * **Change "Go" to "Head" for some instructions** - Start, exit ferry.
 * **Update to roundabout instructions** - Call out roundabouts for edges marked as links (ramps, turn channels).
 * **Update bicycle costing** - Fix the road factor (for applying weights based on road classification) and lower turn cost values.

## Data Producer Release Date: 2015-11-2

 * **Updated logic to not create shortcut edges on roundabouts** - This fixes some roundabout exit counts.

## Release Date: 2015-10-20

 * **Bug Fix for Pedestrian and Bicycle Routes** - Fixed a bug with setting the destination in the bi-directional Astar algorithm. Locations that snapped to a dead-end node would have failed the route and caused a timeout while searching for a valid path. Also fixed the elapsed time computation on the reverse path of bi-directional algorithm.

## Release Date: 2015-10-16

 * **Through Location Types** - Improved support for locations with type = "through". Routes now combine paths that meet at each through location to create a single "leg" between locations with type = "break". Paths that continue at a through location will not create a U-turn unless the path enters a "dead-end" region (neighborhood with no outbound access).
 * **Update shortcut edge logic** - Now skips long shortcut edges when close to the destination. This can lead to missing the proper connection if the shortcut is too long. Fixes #245 (thor).
 * **Per mode service limits** - Update configuration to allow setting different maximum number of locations and distance per mode.
 * **Fix shape index for trivial path** - Fix a bug where when building the the trip path for a "trivial" route (includes just one edge) where the shape index exceeded that size of the shape.

## Release Date: 2015-09-28

 * **Elevation Influenced Bicycle Routing** - Enabled elevation influenced bicycle routing. A "use-hills" option was added to the bicycle costing profile that can tune routes to avoid hills based on grade and amount of elevation change.
 * **"Loop Edge" Fix** - Fixed a bug with edges that form a loop. Split them into 2 edges during data import.
 * **Additional information returned from 'locate' method** - Added information that can be useful when debugging routes and data. Adds information about nodes and edges at a location.
 * **Guidance/Narrative Updates** - Added side of street to destination narrative. Updated verbal instructions.<|MERGE_RESOLUTION|>--- conflicted
+++ resolved
@@ -15,11 +15,8 @@
    * FIXED: Use distance threshold in hierarchy limits for bidirectional astar to expand more important lower level roads [#3156](https://github.com/valhalla/valhalla/pull/3156)
    * FIXED: Fixed incorrect dead-end roundabout labels. [#3129](https://github.com/valhalla/valhalla/pull/3129)
    * FIXED: googletest wasn't really updated in #3166 [#3187](https://github.com/valhalla/valhalla/pull/3187)
-<<<<<<< HEAD
    * FIXED: Minor fix of benchmark code [#3190](https://github.com/valhalla/valhalla/pull/3190)
-=======
    * FIXED: avoid_polygons intersected edges as polygons instead of linestrings [#3194]((https://github.com/valhalla/valhalla/pull/3194)
->>>>>>> 5638b7dd
 
 * **Enhancement**
    * CHANGED: Refactor base costing options parsing to handle more common stuff in a one place [#3125](https://github.com/valhalla/valhalla/pull/3125)
