--- conflicted
+++ resolved
@@ -93,11 +93,8 @@
    * CHANGED: pyvalhalla-git PyPI repository to pyvalhalla-weekly [#5310](https://github.com/valhalla/valhalla/pull/5310)
    * ADDED: `valhalla_service` to Linux Python package [#5315](https://github.com/valhalla/valhalla/pull/5315)
    * CHANGED: add full version string with git hash to any program's `--help` message [#5317](https://github.com/valhalla/valhalla/pull/5317)
-<<<<<<< HEAD
+   * CHANGED: `valhalla_service` CLI based on `cxxopts` [#5318](https://github.com/valhalla/valhalla/pull/5317)
    * CHANGED: refactor to make valhalla/filesystem functionally redundant [#5319](https://github.com/valhalla/valhalla/pull/5319)
-=======
-   * CHANGED: `valhalla_service` CLI based on `cxxopts` [#5318](https://github.com/valhalla/valhalla/pull/5317)
->>>>>>> b94df2d3
 
 ## Release Date: 2024-10-10 Valhalla 3.5.1
 * **Removed**
