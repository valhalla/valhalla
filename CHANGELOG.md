## UNRELEASED
* **Removed**
   * REMOVED: ENABLE_GDAL define for **Linux-only** Python binding releases [#5642](https://github.com/valhalla/valhalla/pull/5642)
   * REMOVED: pyvalhalla-weekly PyPI package [#5673](https://github.com/valhalla/valhalla/pull/5673)
* **Bug Fix**
   * FIXED: Pass time to `EdgeCost` for initial edges in Dijkstra [#5677](https://github.com/valhalla/valhalla/pull/5677)
   * FIXED: Handle access restriction tag values separated by semicolon [#5560](https://github.com/valhalla/valhalla/pull/5560)
* **Enhancement**
   * CHANGED: Removed black and flake8 with ruff [#5639](https://github.com/valhalla/valhalla/pull/5639)
   * FIXED:  Fix hard exclusions with shortcuts [#5647](https://github.com/valhalla/valhalla/pull/5647)
   * UPGRADED: vcpkg to 0e39c10736341cc8135b560438229bbda3d3219a [#5654](https://github.com/valhalla/valhalla/pull/5654)
   * FIXED: returns GeoTIFF with Content-Type image/tiff header [#5665](https://github.com/valhalla/valhalla/pull/5665)
   * CHANGED: Improve logging using std::format [#5666](https://github.com/valhalla/valhalla/pull/5666)
   * CHANGED: Migrated from pybind11 to nanobind to release `abi3` wheels (Python version agnostic), also changes minimum version of PyPI packages to 3.12 [#5628](https://github.com/valhalla/valhalla/pull/5628)
   * CHANGED: Avoid temporary std::string in some places in serializers [#5674](https://github.com/valhalla/valhalla/pull/5674)
   * ADDED: linux-aarch64 wheel for Python releases [#5670](https://github.com/valhalla/valhalla/pull/5670)
   * ADDED: PyPI `sdist` for python to install the bindings from source [#5649](https://github.com/valhalla/valhalla/pull/5649)
   * CHANGED: Refactor GraphTile::GetLaneConnectivity to return std::span instead of std::vector [#5683](https://github.com/valhalla/valhalla/pull/5683)
   * CHANGED: Get rid of midgard::iterable_t in favor of std::span [#5682](https://github.com/valhalla/valhalla/pull/5682)
<<<<<<< HEAD
   * CHANGED: Replace GDAL with libgeotiff, re-enable support for bindings [#5680](https://github.com/valhalla/valhalla/pull/5680)
=======
   * CHANGED: Optimise CostMatrix::ReachedMap [#5690](https://github.com/valhalla/valhalla/pull/5690)
   * ADDED: Make possible to use `-DCMAKE_UNITY_BUILD=ON` [#5691](https://github.com/valhalla/valhalla/pull/5691)
   * CHANGED: make alternative_iterations_delta configurable [#5679](https://github.com/valhalla/valhalla/pull/5679)
   * ADDED: `flow_sources` expansion property [#5697](https://github.com/valhalla/valhalla/pull/5697)
>>>>>>> 7c30b1b4

## Release Date: 2025-10-23 Valhalla 3.6.0
* **Removed**
   * REMOVED: validity checks for historical speeds [#5087](https://github.com/valhalla/valhalla/pull/5087)
   * REMOVED: `seasonal` bit from OSMWay & DirectedEdge [#5156](https://github.com/valhalla/valhalla/pull/5156)
   * REMOVED: hard-coded tz alias map and associated logic [#5164](https://github.com/valhalla/valhalla/pull/5164)
   * REMOVED: `valhalla/filesystem` from the project in favor of the std equivalent [#5321](https://github.com/valhalla/valhalla/pull/5321)
   * REMOVED: `use`/`using` statements from public headers [#5568](https://github.com/valhalla/valhalla/pull/5568)
   * REMOVED: Extra synchronization in elevation cache [#5598](https://github.com/valhalla/valhalla/pull/5598)
   * REMOVED: Unused method declarations in `CostMatrix` [#5623](https://github.com/valhalla/valhalla/pull/5623)
* **Bug Fix**
   * FIXED: `incremental_build_tiles` script works again [#4909](https://github.com/valhalla/valhalla/pull/4909)
   * FIXED: Fix ability to use Valhalla via cmake `add_subdirectory` [#4930](https://github.com/valhalla/valhalla/pull/4930)
   * FIXED: Fix valhalla_benchmark_loki benchmark application. [#4981](https://github.com/valhalla/valhalla/pull/4981)
   * FIXED: Double free crash during tiles build inside libxml2 on concurrent `spatialite_cleanup_ex()` calls [#5005](https://github.com/valhalla/valhalla/pull/5005)
   * FIXED: update CircleCI runners to Ubuntu 24.04 [#5002](https://github.com/valhalla/valhalla/pull/5002)
   * FIXED: Fixed a typo in the (previously undocumented) matrix-APIs responses `algorithm` field: `timedistancbssematrix` is now `timedistancebssmatrix` [#5000](https://github.com/valhalla/valhalla/pull/5000)
   * FIXED: More trivial cases in `CostMatrix` [#5001](https://github.com/valhalla/valhalla/pull/5001)
   * FIXED: Tag smoothness=impassable breaks pedestrian routing [#5023](https://github.com/valhalla/valhalla/pull/5023)
   * FIXED: Make isochrone geotiff serialization use "north up" geotransform [#5019](https://github.com/valhalla/valhalla/pull/5019)
   * FIXED: Get CostMatrix allow second pass option from new location in config [#5055](https://github.com/valhalla/valhalla/pull/5055)
   * FIXED: Slim down Matrix PBF response [#5066](https://github.com/valhalla/valhalla/pull/5066)
   * FIXED: restore ignoring hierarchy limits for bicycle and pedestrian [#5080](https://github.com/valhalla/valhalla/pull/5080)
   * FIXED: GCC warning 'template-id not allowed for constructor in C++20' [#5110](https://github.com/valhalla/valhalla/pull/5110)
   * FIXED: update deprecated boost geometry headers [#5117](https://github.com/valhalla/valhalla/pull/5117)
   * FIXED: Fix type mismatch in `src/tyr/serializers.cc` [#5145](https://github.com/valhalla/valhalla/pull/5145)
   * FIXED: Multimodal ferry reclassification [#5139](https://github.com/valhalla/valhalla/pull/5139)
   * FIXED: Fix time info calculation across time zone boundaries [#5163](https://github.com/valhalla/valhalla/pull/5163)
   * FIXED: pass thor config to matrix algorithms in `valhalla_run_matrix` [#5053](https://github.com/valhalla/valhalla/pull/5053)
   * FIXED: clang warning: bool literal returned from `main` `[-Wmain]` [#5173](https://github.com/valhalla/valhalla/pull/5173)
   * FIXED: normalize paths on valhalla_build_extract for windows  [#5176](https://github.com/valhalla/valhalla/pull/5176)
   * FIXED: level changes for multi-level start/end edges [#5126](https://github.com/valhalla/valhalla/pull/5126)
   * FIXED: Fix edge walk across tiles when traffic or predicted speeds are used [#5198](https://github.com/valhalla/valhalla/pull/5198)
   * FIXED: multi-edge steps maneuvers [#5191](https://github.com/valhalla/valhalla/pull/5191)
   * FIXED: remove start maneuver if route starts on stairs/escalators [#5127](https://github.com/valhalla/valhalla/pull/5127)
   * FIXED: Verify edge shapes in edge walking to find the correct edges when there are multiple path with approximately the same length (e.g. in a roundabout) [#5210](https://github.com/valhalla/valhalla/pull/5210)
   * FIXED: compilation with clang 20 [#5208](https://github.com/valhalla/valhalla/pull/5208)
   * FIXED: compatibility with GEOS <3.12 [#5224](https://github.com/valhalla/valhalla/pull/5224)
   * FIXED: gtest linkage errors with clang 17+ on MacOS [#5227](https://github.com/valhalla/valhalla/pull/5227)
   * FIXED: matrix headings [#5244](https://github.com/valhalla/valhalla/pull/5244)
   * FIXED: fix semi-trivial paths in costmatrix [#5249](https://github.com/valhalla/valhalla/pull/5249)
   * FIXED: rename `check_reverse_connections` [#5255](https://github.com/valhalla/valhalla/pull/5255)
   * FIXED: invert expansion_direction for expansion properties in costmatrix [#5266](https://github.com/valhalla/valhalla/pull/5266)
   * FIXED: set initial precision in matrix serializer [#5267](https://github.com/valhalla/valhalla/pull/5267)
   * FIXED: pass correct edge id to expansion callback in bidirectional a* [#5265](https://github.com/valhalla/valhalla/pull/5265)
   * FIXED: remove `GraphId` and `OSMWay` incompatible forward declarations [#5270](https://github.com/valhalla/valhalla/pull/5270)
   * FIXED: Number of compile/linker issues on Windows for the test targets. [#5313](https://github.com/valhalla/valhalla/pull/5313)
   * FIXED: Fix reference to the GHA variable to resolve `version_modifier` on CI [#5333](https://github.com/valhalla/valhalla/pull/5333)
   * FIXED: Ability to run `valhalla_service` with `[CONCURRENCY]` arg [#5335](https://github.com/valhalla/valhalla/pull/5335)
   * FIXED: version modifier in `/status` response [#5357](https://github.com/valhalla/valhalla/pull/5357)
   * FIXED: unknowns should be 500 and not 400 [#5359](https://github.com/valhalla/valhalla/pull/5359)
   * FIXED: Cover **all** nodes in the current tile by density index [#5338](https://github.com/valhalla/valhalla/pull/5338)
   * FIXED: Narrowing bug leading to nodes being misplaced in wrong tiles [#5364](https://github.com/valhalla/valhalla/pull/5364)
   * FIXED: wrong integer types in expansion properties [#5380](https://github.com/valhalla/valhalla/pull/5380)
   * FIXED: fix: `std::terminate` on unsupported request format for some actions [#5387](https://github.com/valhalla/valhalla/pull/5387)
   * FIXED: python installation issue in docker image [#5424](https://github.com/valhalla/valhalla/pull/5424)
   * FIXED: uk-UA translation issue with issue with "approach_verbal_alert" [#5182](https://github.com/valhalla/valhalla/pull/5182)
   * FIXED: Missing argument in `BDEdgeLabel` constructor [#5444](https://github.com/valhalla/valhalla/pull/5444)
   * FIXED: ferries shouldn't be set to destination only [#5447](https://github.com/valhalla/valhalla/pull/5447)
   * FIXED: `actor_t` cleans up workers even in the case of exceptions when `auto_cleanup` is true [#5452](https://github.com/valhalla/valhalla/pull/5452)
   * FIXED: Graphfilter issue where local edge index and count, edge transitions, stop impact, headings, local_driveability, restrictions, and name consistency was not updated after filtering. [#5464](https://github.com/valhalla/valhalla/pull/5464)
   * FIXED: around-the-block paths when node tolerance == 0 [#5451](https://github.com/valhalla/valhalla/pull/5451)
   * FIXED: Trivial CostMatrix and multiple candidates [#5376](https://github.com/valhalla/valhalla/pull/5376)
   * FIXED: "access": "no" + specific overrides for ferries [#5476](https://github.com/valhalla/valhalla/pull/5476)
   * FIXED: Build libspatialite for vcpkg with librttopo support for valhalla_build_admins [#5475](https://github.com/valhalla/valhalla/pull/5475)
   * FIXED: CMake install target: for PREFER_EXTERNAL_DEPS=ON, no gtest installation, python bindings [#5455](https://github.com/valhalla/valhalla/pull/5455)
   * FIXED: Set distance to 0 for unsettled destinations in partial matrices in TimeDistanceMatrix. [#5505](https://github.com/valhalla/valhalla/pull/5505)
   * FIXED: Fix Matrix API to return correct end location. [#5509](https://github.com/valhalla/valhalla/pull/5509)
   * FIXED: Set node snap flags properly in PBF PathEDGE [#5508](https://github.com/valhalla/valhalla/pull/5508)
   * FIXED: Add error handling to valhalla_build_tiles command in Docker [#5520](https://github.com/valhalla/valhalla/pull/5520)
   * FIXED: Stabilize floating point calculations for small or nearly equal values [#5529](https://github.com/valhalla/valhalla/pull/5529)
   * FIXED: Trivial Matrix connections when a source and target share a same correlation point [#5579](https://github.com/valhalla/valhalla/pull/5579)
   * FIXED: Improved Isochrone/Reach performance by removing unnecessary getting of the opp edge [#5602](https://github.com/valhalla/valhalla/pull/5602)
   * FIXED: Elevation resampling algorithm for 2 points [#5597](https://github.com/valhalla/valhalla/pull/5597)
   * FIXED: wrong openssl library referenced in setup.py [#5637](https://github.com/valhalla/valhalla/pull/5637)
* **Enhancement**
   * ADDED: Consider smoothness in all profiles that use surface [#4949](https://github.com/valhalla/valhalla/pull/4949)
   * ADDED: costing parameters to exclude certain edges `exclude_tolls`, `exclude_bridges`, `exclude_tunnels`, `exclude_highways`, `exclude_ferries`. They need to be enabled in the config with `service_limits.allow_hard_exclusions`. Also added location search filters `exclude_ferry` and `exclude_toll` to complement these changes. [#4524](https://github.com/valhalla/valhalla/pull/4524)
   * ADDED: `admin_crossings` request parameter for `/route` [#4941](https://github.com/valhalla/valhalla/pull/4941)
   * ADDED: include level change info in `/route` response [#4942](https://github.com/valhalla/valhalla/pull/4942)
   * ADDED: steps maneuver improvements [#4960](https://github.com/valhalla/valhalla/pull/4960)
   * ADDED: instruction improvements for node-based elevators [#4988](https://github.com/valhalla/valhalla/pull/4988)
   * ADDED: customizable hierarchy limits [#5010](https://github.com/valhalla/valhalla/pull/5010)
   * ADDED: increased precision in route lengths [#5020](https://github.com/valhalla/valhalla/pull/5020)
   * ADDED: Add maneuver bearings in route json response [#5024](https://github.com/valhalla/valhalla/pull/5024)
   * ADDED: Allow specifying custom `graph.lua` file name via `valhalla_build_config` [#5036](https://github.com/valhalla/valhalla/pull/5036)
   * ADDED: per level elevator penalty [#4973](https://github.com/valhalla/valhalla/pull/4973)
   * ADDED: `ignore_construction` allows routing on ways with construction tag [#5030](https://github.com/valhalla/valhalla/pull/5030)
   * ADDED: Australian English language translations [#5057](https://github.com/valhalla/valhalla/pull/5057)
   * ADDED: Support `"access:conditional"` conditional restrictions like `"access:conditional"="no @ (Oct-May)"` [#5048](https://github.com/valhalla/valhalla/pull/5048)
   * CHANGED: Speed up pbf parsing by using libosmium [#5070](https://github.com/valhalla/valhalla/pull/5070)
   * ADDED: headings and correlated ll's in verbose matrix output [#5072](https://github.com/valhalla/valhalla/pull/5072)
   * CHANGED: Faster Docker builds in CI [#5082](https://github.com/valhalla/valhalla/pull/5082)
   * ADDED: Retrieve traffic signal information of nodes through trace_attribute request [#5121](https://github.com/valhalla/valhalla/pull/5121)
   * CHANGED: Remove redundant callback-style pbf parsing [#5119](https://github.com/valhalla/valhalla/pull/5119)
   * ADDED: Multimodal expansion endpoint support [#5129](https://github.com/valhalla/valhalla/pull/5129)
   * ADDED: Sort tweeners by GraphId to make tile generation deterministic [#5133](https://github.com/valhalla/valhalla/pull/5133)
   * ADDED: Turn lane information for valhalla serializer [#5078](https://github.com/valhalla/valhalla/pull/5078)
   * ADDED: Add scoped timer macro for timing stages and sub-stages of the tile build process [#5136](https://github.com/valhalla/valhalla/pull/5136)
   * CHANGED: Speed up `valhalla_build_admins` by using intermediate in-memory database [#5146](https://github.com/valhalla/valhalla/pull/5146)
   * UPDATED: bump tz from 2024a to 2025a [#5061](https://github.com/valhalla/valhalla/pull/5061)
   * ADDED: Add shoulder attribute to locate API [#5144](https://github.com/valhalla/valhalla/pull/5144)
   * CHANGED: Move `bss_info_` from `OSMNode` to the new `OSMBSSNode` to reduce `way_nodes.bin` size [#5147](https://github.com/valhalla/valhalla/pull/5147)
   * UPDATED: bump tz from 2025a to 2025b [#5164](https://github.com/valhalla/valhalla/pull/5164)
   * ADDED: Mutithreaded `PBFGraphParser::ParseWays()` [#5143](https://github.com/valhalla/valhalla/pull/5143)
   * CHANGED: "Multilevel Way" message logging level changed from WARN to DEBUG [#5188](https://github.com/valhalla/valhalla/pull/5188)
   * CHANGED: Use rapidjson for matrix serializers [#5189](https://github.com/valhalla/valhalla/pull/5189)
   * CHANGED: Make static factor vectors/arrays in sif constexpr [#5200](https://github.com/valhalla/valhalla/pull/5200)
   * ADDED: Sqlite3 RAII wrapper around sqlite3* and spatielite connection [#5206](https://github.com/valhalla/valhalla/pull/5206)
   * CHANGED: Improved SQL statements when building admins [#5219](https://github.com/valhalla/valhalla/pull/5219)
   * CHANGED: Replace `boost::geometry` by GEOS for operations with admin/tz polygons and clip them by tile bbox [#5204](https://github.com/valhalla/valhalla/pull/5204)
   * UPDATED: bump cxxopts [#5243](https://github.com/valhalla/valhalla/pull/5243)
   * ADDED: Make iterations limit configurable in costmatrix [#5221](https://github.com/valhalla/valhalla/pull/5221)
   * ADDED: Enforce the order of includes via `clang-format` [#5230](https://github.com/valhalla/valhalla/pull/5230)
   * CHANGED: Switch to PyPI version of `clang-format` [#5237](https://github.com/valhalla/valhalla/pull/5237)
   * ADDED: More barrier types to consider for car routing [#5217](https://github.com/valhalla/valhalla/pull/5217)
   * CHANGED: Removed ferry reclassification and only move edges in hierarchy [#5269](https://github.com/valhalla/valhalla/pull/5269)
   * CHANGED: More clang-tidy fixes [#5253](https://github.com/valhalla/valhalla/pull/5253)
   * CHANGED: Removed unused headers [#5254](https://github.com/valhalla/valhalla/pull/5254)
   * ADDED: "destination_only_hgv" in directed edge json [#5281](https://github.com/valhalla/valhalla/pull/5281)
   * CHANGED: Link libvalhalla to libgeos. Build command to use `nmake` on Windows instead of `make`. Skipping check for `CMAKE_BUILD_TYPE` when using a multi-config generator like Visual Studio or XCode. [#5294](https://github.com/valhalla/valhalla/pull/5294)
   * ADDED: workflow to publish Python bindings for all major platforms to PyPI [#5280](https://github.com/valhalla/valhalla/pull/5280)
   * ADDED: git sha version suffix for executables [#5307](https://github.com/valhalla/valhalla/pull/5307)
   * ADDED: version modifier in public servers [#5316](https://github.com/valhalla/valhalla/pull/5316)
   * CHANGED: pyvalhalla-git PyPI repository to pyvalhalla-weekly [#5310](https://github.com/valhalla/valhalla/pull/5310)
   * ADDED: `valhalla_service` to Linux Python package [#5315](https://github.com/valhalla/valhalla/pull/5315)
   * CHANGED: add full version string with git hash to any program's `--help` message [#5317](https://github.com/valhalla/valhalla/pull/5317)
   * CHANGED: `valhalla_service` CLI based on `cxxopts` [#5318](https://github.com/valhalla/valhalla/pull/5318)
   * ADDED: script to analyze build logs for warnings [#5312](https://github.com/valhalla/valhalla/pull/5312)
   * CHANGED: Replace robin-hood-hashing with `ankerl::unordered_dense::{map, set}` [#5325](https://github.com/valhalla/valhalla/pull/5325)
   * CHANGED: Speed up density calculus by using grid index [#5328](https://github.com/valhalla/valhalla/pull/5328)
   * CHANGED: refactor to make valhalla/filesystem functionally redundant [#5319](https://github.com/valhalla/valhalla/pull/5319)
   * ADDED: Distribute C++ executables for Windows Python bindings [#5348](https://github.com/valhalla/valhalla/pull/5348)
   * ADDED: Distribute C++ executables for OSX Python bindings [#5301](https://github.com/valhalla/valhalla/pull/5301)
   * ADDED: `trace_attributes` now also returns all the speed informations on edges when `edge.speeds_faded` or `edge.speeds_non_faded` is set in request. Also `edge.speed_type` returns how the edge speed was set [#5324](https://github.com/valhalla/valhalla/pull/5324)
   * CHANGED: Use `ankerl::unordered_dense` for `loki::Reach()` for faster search [#5384](https://github.com/valhalla/valhalla/pull/5384)
   * ADDED: support for destination exceptions for access restrictions [#5354](https://github.com/valhalla/valhalla/pull/5354)
   * ADDED: Add option `edge.traffic_signal` to trace attributes [#5385](https://github.com/valhalla/valhalla/pull/5385)
   * CHANGED: Cleaned up Dockerfile a bit to make caching more effective [#5396](https://github.com/valhalla/valhalla/pull/5396)
   * ADDED: Port https://github.com/nilsnolde/docker-valhalla, an orchestrated/scripted Docker image for convenience [#5388](https://github.com/valhalla/valhalla/pull/5388)
   * ADDED: Graph utilities for Python bindings [#5367](https://github.com/valhalla/valhalla/pull/5367)
   * CHANGED: Decouple `traffic_signal` on node from `kNodeType` in `TripLegBuilder` [#5394](https://github.com/valhalla/valhalla/pull/5394)
   * CHANGED: Use rapidjson for locate serializers [#5260](https://github.com/valhalla/valhalla/pull/5260)
   * CHANGED: set`check_reverse_connection` default value to `true` [#5404](https://github.com/valhalla/valhalla/pull/5404)
   * CHANGED: updated translation files and added mn-MN lang [#5425](https://github.com/valhalla/valhalla/pull/5425)
   * CHANGED: Use rapidjson for height serializer [#5277](https://github.com/valhalla/valhalla/pull/5277)
   * CHANGED: Use rapidjson for transit_available serializer [#5430](https://github.com/valhalla/valhalla/pull/5430)
   * CHANGED: Switch from CircleCI to Github Actions [#5427](https://github.com/valhalla/valhalla/pull/5427)
   * CHANGED: Use rapidjson for isochrone serializer [#5429](https://github.com/valhalla/valhalla/pull/5429)
   * ADDED: Support for storing osm node ids either just for graph nodes or also for all nodes (non-topological) [#5450](https://github.com/valhalla/valhalla/pull/5450)
   * ADDED: Allow pedestrian routing through highway=via_ferrata [#5480](https://github.com/valhalla/valhalla/pull/5480)
   * ADDED: generic level change maneuver [#5431](https://github.com/valhalla/valhalla/pull/5431)
   * ADDED: Publish timezone db on Github Actions artifacts [#5479](https://github.com/valhalla/valhalla/pull/5479)
   * ADDED: HEAD & GET range requests to curl_tilegetter [#5470](https://github.com/valhalla/valhalla/pull/5470)
   * ADDED: Expansion API extended for unidirectional A* [#5457](https://github.com/valhalla/valhalla/pull/5457)
   * CHANGED: Optimise `get_node_ll` function [#5531](https://github.com/valhalla/valhalla/pull/5531)
   * CHANGED: Optimise Turn::GetType using lookup table [#5530](https://github.com/valhalla/valhalla/pull/5530)
   * ADDED: support for destination exceptions for access restrictions [#5370](https://github.com/valhalla/valhalla/pull/5370)
   * ADDED: Add log rolling support for the file logger [#5477](https://github.com/valhalla/valhalla/pull/5477)
   * ADDED: Add Korean (`ko-KR`) locale [#5501](https://github.com/valhalla/valhalla/pull/5501)
   * UPGRADED: pybind11 from 2.11.1 to 3.0.1 [#5539](https://github.com/valhalla/valhalla/pull/5539)
   * CHANGED: Replace `oneof bool` to `bool` for default false options [#5541](https://github.com/valhalla/valhalla/pull/5541)
   * CHANGED: Optimise stopimpact calls in TransitionCost [#5545](https://github.com/valhalla/valhalla/pull/5545)
   * CHANGED: Optimise best_transition_cost function [#5537](https://github.com/valhalla/valhalla/pull/5537)
   * ADDED `thor.costmatrix.min_iterations` config param [#5559](https://github.com/valhalla/valhalla/pull/5559)
   * CHANGED: Broke out exceptions.h from worker.h [#5571](https://github.com/valhalla/valhalla/pull/5571)
   * ADDED: `checksum` to GraphTileHeader, a 64bit MD5 hash of the OSM PBFs [#5542](https://github.com/valhalla/valhalla/pull/5542)
   * ADDED: small CMake project and GHA to easily test statements on various compilers [#5564](https://github.com/valhalla/valhalla/pull/5564)
   * CHANGED: Use boost::container::small_vector in DynamicCost::Restricted to avoid allocations [#5586](https://github.com/valhalla/valhalla/pull/5586)
   * CHANGED: Optimise turntype calls in TransitionCost [#5590](https://github.com/valhalla/valhalla/pull/5590)
   * CHANGED: Consistent use of `cost_ptr_t` [#5615](https://github.com/valhalla/valhalla/pull/5615)
   * ADDED: Add scripted image build to manual per-branch docker CI build [#5614](https://github.com/valhalla/valhalla/pull/5614)
   * CHANGED: added openssl as a linked library to all build configs when `ENABLE_DATA_TOOLS=ON` [#5626](https://github.com/valhalla/valhalla/pull/5626)
   * UPGRADED: C++17 to C++20 [#5575](https://github.com/valhalla/valhalla/pull/5575)
   * ADDED: Add NodeJs bindings [#5621](https://github.com/valhalla/valhalla/pull/5621)

## Release Date: 2024-10-10 Valhalla 3.5.1
* **Removed**
* **Bug Fix**
   * FIXED: All logging in `valhalla_export_edges` now goes to stderr [#4892](https://github.com/valhalla/valhalla/pull/4892)
   * FIXED: Iterate over only `kLandmark` tagged values in `AddLandmarks()` [#4873](https://github.com/valhalla/valhalla/pull/4873)
   * FIXED: `walk_or_snap` mode edge case with loop routes [#4895](https://github.com/valhalla/valhalla/pull/4895)
   * FIXED: `-Wdefaulted-function-deleted` compilation warning/error in `NarrativeBuilder` [#4877](https://github.com/valhalla/valhalla/pull/4877)
   * FIXED: For a long time we were potentially wrongly encoding varints by using `static_cast` vs `reinterpret_cast` [#4925](https://github.com/valhalla/valhalla/pull/4925)
* **Enhancement**
   * CHANGED: voice instructions for OSRM serializer to work better in real-world environment [#4756](https://github.com/valhalla/valhalla/pull/4756)
   * ADDED: Add option `edge.forward` to trace attributes [#4876](https://github.com/valhalla/valhalla/pull/4876)
   * ADDED: Provide conditional speed limits from "maxspeed:conditional" in `/locate` and proto `/route` responses [#4851](https://github.com/valhalla/valhalla/pull/4851)
   * ADDED: Support multiple levels and level ranges [#4879](https://github.com/valhalla/valhalla/pull/4879)
   * ADDED: Level location search filter [#4926](https://github.com/valhalla/valhalla/pull/4926)
   * CHANGED: Optimise AttributesController::category_attribute_enabled [#5580](https://github.com/valhalla/valhalla/pull/5580)

## Release Date: 2024-08-21 Valhalla 3.5.0
* **Removed**
   * REMOVED: needs_ci_run script [#4423](https://github.com/valhalla/valhalla/pull/4423)
   * REMOVED: unused vehicle types in AutoCost and segway; renamed kTruck to "truck" instead of "tractor_trailer" [#4430](https://github.com/valhalla/valhalla/pull/4430)
   * REMOVED: ./bench and related files/code [#4560](https://github.com/valhalla/valhalla/pull/4560)
   * REMOVED: unused headers [#4829](https://github.com/valhalla/valhalla/pull/4829)
* **Bug Fix**
   * FIXED: gcc13 was missing some std header includes [#4154](https://github.com/valhalla/valhalla/pull/4154)
   * FIXED: when reclassifying ferry edges, remove destonly from ways only if the connecting way was destonly [#4118](https://github.com/valhalla/valhalla/pull/4118)
   * FIXED: typo in use value of map matching API (`platform_connection` was misspelled) [#4174](https://github.com/valhalla/valhalla/pull/4174)
   * FIXED: fix crash in timedistancebssmatrix.cc  [#4244](https://github.com/valhalla/valhalla/pull/4244)
   * FIXED: missing protobuf CMake configuration to link abseil for protobuf >= 3.22.0 [#4207](https://github.com/valhalla/valhalla/pull/4207)
   * FIXED: broken links on the optimized route API page [#4260](https://github.com/valhalla/valhalla/pull/4260)
   * FIXED: remove clearing of headings while calculating a matrix [#4288](https://github.com/valhalla/valhalla/pull/4288)
   * FIXED: only recost matrix pairs which have connections found [#4344](https://github.com/valhalla/valhalla/pull/4344)
   * FIXED: arm builds. tons of errors due to floating point issues mostly [#4213](https://github.com/valhalla/valhalla/pull/4213)
   * FIXED: respond with correlated edges for format=valhalla and matrix [#4335](https://github.com/valhalla/valhalla/pull/4335)
   * FIXED: `sources` & `targets` for verbose matrix response was kinda broken due to #4335 above [#4366](https://github.com/valhalla/valhalla/pull/4366)
   * FIXED: recover proper shortest path to ferry connections (when multiple edges exist between node pair) [#4361](https://github.com/valhalla/valhalla/pull/4361)
   * FIXED: recover proper shortest path to ferry connections (make sure correct label index is used) [#4378](https://github.com/valhalla/valhalla/pull/4378)
   * FIXED: Allow all roads for motorcycles [#4348](https://github.com/valhalla/valhalla/pull/4348)
   * FIXED: motorcar:conditional should not apply to motorcycle and moped [#4359](https://github.com/valhalla/valhalla/pull/4359)
   * FIXED: break shortcuts when there are different restrictions on base edges [#4326](https://github.com/valhalla/valhalla/pull/4326)
   * FIXED: Incorrect `edge_index` assignment in `thor_worker_t::build_trace` [#4413](https://github.com/valhalla/valhalla/pull/4413)
   * FIXED: lots of issues with CostMatrix (primarily deadend logic) with a complete refactor modeling things very close to bidir A\*, also to prepare for a unification of the two [#4372](https://github.com/valhalla/valhalla/pull/4372)
   * FIXED: diff_names check was missing for Graphfilter and Shortcutbuilder for AddEdgeInfo call.  [#4436](https://github.com/valhalla/valhalla/pull/4436)
   * FIXED: updated timezone database and added code to keep compatibility with old servers/new data and vice versa [#4446](https://github.com/valhalla/valhalla/pull/4446)
   * FIXED: retry elevation tile download if the download failed for some reason or the downloaded tile was corrupt [#4461](https://github.com/valhalla/valhalla/pull/4461)
   * FIXED: base transition costs were getting overridden by osrm car turn duration [#4463](https://github.com/valhalla/valhalla/pull/4463)
   * FIXED: insane ETAs for `motor_scooter` on `track`s [#4468](https://github.com/valhalla/valhalla/pull/4468)
   * FIXED: -j wasn't taken into account anymore [#4483](https://github.com/valhalla/valhalla/pull/4483)
   * FIXED: time distance matrix was always using time zone of last settled edge id [#4494](https://github.com/valhalla/valhalla/pull/4494)
   * FIXED: log to stderr in valhalla_export_edges [#4498](https://github.com/valhalla/valhalla/pull/4498)
   * FIXED: set capped speed for truck at 90 KPH [#4493](https://github.com/valhalla/valhalla/pull/4493)
   * FIXED: Config singleton multiple instantiation issue [#4521](https://github.com/valhalla/valhalla/pull/4521)
   * FIXED: Prevent GetShortcut to run into an infinite loop [#4532](https://github.com/valhalla/valhalla/pull/4532)
   * FIXED: fix config generator with thor.costmatrix_allow_second_pass [#4567](https://github.com/valhalla/valhalla/pull/4567)
   * FIXED: infinite loop or other random corruption in isochrones when retrieving partial shape of an edge [#4547](https://github.com/valhalla/valhalla/pull/4547)
   * FIXED: Aggregation updates: update opposing local idx after aggregating the edges, added classification check for aggregation, and shortcut length changes [#4570](https://github.com/valhalla/valhalla/pull/4570)
   * FIXED: Use helper function for only parsing out names from DirectedEdge when populating intersecting edges [#4604](https://github.com/valhalla/valhalla/pull/4604)
   * FIXED: Osmnode size reduction: Fixed excessive disk space for planet build [#4605](https://github.com/valhalla/valhalla/pull/4605)
   * FIXED: Conflict with signinfo's temporary linguistic node sequence file caused test failures. [#4625](https://github.com/valhalla/valhalla/pull/4625)
   * FIXED: CostMatrix for trivial routes with oneways [#4626](https://github.com/valhalla/valhalla/pull/4626)
   * FIXED: some entry points to creating geotiff isochrones output did not register the geotiff driver before attempting to use it [#4628](https://github.com/valhalla/valhalla/pull/4628)
   * FIXED: libgdal wasn't installed in docker image, so it never worked in docker [#4629](https://github.com/valhalla/valhalla/pull/4629)
   * FIXED: CostMatrix shapes for routes against trivial oneways [#4633](https://github.com/valhalla/valhalla/pull/4633)
   * FIXED: unidirectional_astar.cc doesn't work for date_time type = 2 [#4652](https://github.com/valhalla/valhalla/issues/4652)
   * FIXED: a few fixes around the routing algorithms [#4642](https://github.com/valhalla/valhalla/pull/4642)
   * FIXED: no need to search for GDAL when building data [#4651](https://github.com/valhalla/valhalla/pull/4651)
   * FIXED: Fix segfault in OSRM serializer with bannerInstructions when destination is on roundabout [#4481](https://github.com/valhalla/valhalla/pull/4481)
   * FIXED: Fix segfault in costmatrix (date_time and time zone always added). [#4530](https://github.com/valhalla/valhalla/pull/4530)
   * FIXED: Fixed roundoff issue in Tiles Row and Col methods [#4585](https://github.com/valhalla/valhalla/pull/4585)
   * FIXED: Fix for assigning attributes has_(highway, ferry, toll) if directions_type is none [#4465](https://github.com/valhalla/valhalla/issues/4465)
   * FIXED: Have the `valhalla_add_predicted_speeds` summary always be created from `mjolnir.tile_dir` [#4722](https://github.com/valhalla/valhalla/pull/4722)
   * FIXED: Fix inconsistency in graph.lua for motor_vehicle_node [#4723](https://github.com/valhalla/valhalla/issues/4723)
   * FIXED: Missing algorithm include in `baldr/admin.h` [#4766](https://github.com/valhalla/valhalla/pull/4766)
   * FIXED: remove old code that allows bicycle access on hiking trails. [#4781](https://github.com/valhalla/valhalla/pull/4781)
   * FIXED: Handle list type arguments correctly when overriding config with valhalla_build_config [#4799](https://github.com/valhalla/valhalla/pull/4799)
   * FIXED: `top_speed` range not fully allowed for trucks [#4793](https://github.com/valhalla/valhalla/pull/4793)
   * FIXED: Trivial routes for CostMatrix [#4634](https://github.com/valhalla/valhalla/pull/4634)
   * FIXED: Reset `not_thru_pruning` in CostMatrix after second pass was used [#4817](https://github.com/valhalla/valhalla/pull/4817)
   * FIXED: wrong index used in CostMatrix expansion callback inside reverse connection check [#4821](https://github.com/valhalla/valhalla/pull/4821)
   * FIXED: oneway ferry connections classification [#4828](https://github.com/valhalla/valhalla/pull/4828)
   * FIXED: location search_filter ignored in certain cases [#4835](https://github.com/valhalla/valhalla/pull/4835)
   * FIXED: Ferry reclassification finds shortest path that is blocked by inaccessible node [#4854](https://github.com/valhalla/valhalla/pull/4854)
   * FIXED: `(Nov - Mar)` (and similar, months with spaces) condition parsing [#4857](https://github.com/valhalla/valhalla/pull/4857)
* **Enhancement**
   * UPDATED: French translations, thanks to @xlqian [#4159](https://github.com/valhalla/valhalla/pull/4159)
   * CHANGED: -j flag for multithreaded executables to override mjolnir.concurrency [#4168](https://github.com/valhalla/valhalla/pull/4168)
   * CHANGED: moved the argparse boilerplate code to a private header which all programs can share [#4169](https://github.com/valhalla/valhalla/pull/4169)
   * ADDED: CI runs a spell check on the PR to detect spelling mistakes [#4179](https://github.com/valhalla/valhalla/pull/4179)
   * ADDED: `preferred_side_cutoff` parameter for locations [#4182](https://github.com/valhalla/valhalla/pull/4182)
   * ADDED: PBF output for matrix endpoint [#4121](https://github.com/valhalla/valhalla/pull/4121)
   * CHANGED: sped up the transit gtfs ingestion process by sorting the feeds before querying them and avoiding copying their structures. forked just_gtfs into the valhalla org to accomplish it [#4167](https://github.com/valhalla/valhalla/pull/4167)
   * CHANGED: write traffic tile headers in `valhalla_build_extract` [#4195](https://github.com/valhalla/valhalla/pull/4195)
   * ADDED: `source_percent_along` & `target_percent_along` to /trace_attributes JSON response [#4199](https://github.com/valhalla/valhalla/pull/4199)
   * ADDED: sqlite database to store landmarks along with interfaces of insert and bounding box queries [#4189](https://github.com/valhalla/valhalla/pull/4189)
   * CHANGED: refactor landmark database interface to use a pimpl [#4202](https://github.com/valhalla/valhalla/pull/4202)
   * ADDED: support for `:forward` and `:backward` for `motor_vehicle`, `vehicle`, `foot` and `bicycle` tag prefixes [#4204](https://github.com/valhalla/valhalla/pull/4204)
   * ADDED: add `valhalla_build_landmarks` to parse POIs from osm pbfs and store them as landmarks in the landmark sqlite database [#4201](https://github.com/valhalla/valhalla/pull/4201)
   * ADDED: add primary key in the landmark sqlite database and a method to retrieve landmarks via their primary keys [#4224](https://github.com/valhalla/valhalla/pull/4224)
   * ADDED: update graph tile to allow adding landmarks to edge info, and refactor edgeinfo.cc [#4233](https://github.com/valhalla/valhalla/pull/4233)
   * ADDED: `sources_to_targets` action for `/expansion` [#4263](https://github.com/valhalla/valhalla/pull/4263)
   * ADDED: option `--extract-tar` to `valhalla_build_extract` to create extracts from .tar files instead of tile directory [#4255](https://github.com/valhalla/valhalla/pull/4255)
   * ADDED: Support for `bannerInstructions` attribute in OSRM serializer via `banner_instructions` request parameter [#4093](https://github.com/valhalla/valhalla/pull/4093)
   * UPDATED: submodules which had new releases, unless it was a major version change [#4231](https://github.com/valhalla/valhalla/pull/4231)
   * ADDED: Support for elevation along a route. Add elevation to EdgeInfo within Valhalla tiles [#4279](https://github.com/valhalla/valhalla/pull/4279)
   * ADDED: the workflow to find landmarks in a graph tile, associate them with nearby edges, and update the graph tile to store the associations [#4278](https://github.com/valhalla/valhalla/pull/4278)
   * ADDED: update maneuver generation to add nearby landmarks to maneuvers as direction support [#4293](https://github.com/valhalla/valhalla/pull/4293)
   * CHANGED: the boost property tree config is now read into a singleton that doesn't need to be passed around anymore [#4220](https://github.com/valhalla/valhalla/pull/4220)
   * ADDED: Update the street name and sign data processing include language and pronunciations [#4268](https://github.com/valhalla/valhalla/pull/4268)
   * CHANGED: more sustainable way to work with protobuf in cmake [#4334](https://github.com/valhalla/valhalla/pull/4334)
   * CHANGED: use date_time API to retrieve timezone aliases instead of our own curated list [#4382](https://github.com/valhalla/valhalla/pull/4382)
   * CHANGED: less aggressive logging for nodes' headings & ferry connections [#4420](https://github.com/valhalla/valhalla/pull/4420)
   * ADDED: add documentation about historical traffic [#4259](https://github.com/valhalla/valhalla/pull/4259)
   * ADDED: config option to control how much memory we'll reserve for CostMatrix locations [#4424](https://github.com/valhalla/valhalla/pull/4424)
   * CHANGED: refactor EdgeLabel (and derived classes) to reduce memory use. [#4439](https://github.com/valhalla/valhalla/pull/4439)
   * ADDED: "shape" field to matrix response for CostMatrix only [#4432](https://github.com/valhalla/valhalla/pull/4432)
   * CHANGED: `/expansion`: add field `prev_edge_id`, make the GeoJSON features `LineString`s [#4275](https://github.com/valhalla/valhalla/issues/4275)
   * ADDED: --optimize & --log-details to valhalla_run_matrix [#4356](https://github.com/valhalla/valhalla/pull/4356)
   * ADDED: most access restrictions to /locate response [#4431](https://github.com/valhalla/valhalla/pull/4431)
   * ADDED: hgv=destination and friends for truck-specific "destination_only" logic [#4450](https://github.com/valhalla/valhalla/issues/4450)
   * UPDATED: updated country access overrides [#4460](https://github.com/valhalla/valhalla/pull/4460)
   * CHANGED: date_time refactor as a preparation to return DST/timezone related offset in the response [#4365](https://github.com/valhalla/valhalla/pull/4365)
   * ADDED: find connection on backward search for bidir matrix algo [#4329](https://github.com/valhalla/valhalla/pull/4329)
   * CHANGED: Adjustment of walk speed when walking on slight downhill [#4302](https://github.com/valhalla/valhalla/pull/4302)
   * CHANGED: Do not reclassify ferry connections when no hierarchies are to be generated [#4487](https://github.com/valhalla/valhalla/pull/4487)
   * ADDED: Added a config option to sort nodes spatially during graph building [#4455](https://github.com/valhalla/valhalla/pull/4455)
   * ADDED: Timezone info in route and matrix responses [#4491](https://github.com/valhalla/valhalla/pull/4491)
   * ADDED: Support for `voiceInstructions` attribute in OSRM serializer via `voice_instructions` request parameter [#4506](https://github.com/valhalla/valhalla/pull/4506)
   * CHANGED: use pkg-config to find spatialite & geos and remove our cmake modules; upgraded conan's boost to 1.83.0 in the process [#4253](https://github.com/valhalla/valhalla/pull/4253)
   * ADDED: Added aggregation logic to filter stage of tile building [#4512](https://github.com/valhalla/valhalla/pull/4512)
   * UPDATED: tz to 2023d [#4519](https://github.com/valhalla/valhalla/pull/4519)
   * CHANGED: libvalhalla.pc generation to have finer controls; install third_party public headers; overhaul lots of CMake; remove conan support [#4516](https://github.com/valhalla/valhalla/pull/4516)
   * CHANGED: refactored matrix code to include a base class for all matrix algorithms to prepare for second passes on matrix [#4535](https://github.com/valhalla/valhalla/pull/4535)
   * ADDED: matrix second pass for connections not found in the first pass, analogous to /route [#4536](https://github.com/valhalla/valhalla/pull/4536)
   * UPDATED: cxxopts to 3.1.1 [#4541](https://github.com/valhalla/valhalla/pull/4541)
   * CHANGED: make use of vendored libraries optional (other than libraries which are not commonly in package managers or only used for testing) [#4544](https://github.com/valhalla/valhalla/pull/4544)
   * ADDED: Improved instructions for blind users [#3694](https://github.com/valhalla/valhalla/pull/3694)
   * ADDED: isochrone proper polygon support & pbf output for isochrone [#4575](https://github.com/valhalla/valhalla/pull/4575)
   * ADDED: return isotile grid as geotiff  [#4594](https://github.com/valhalla/valhalla/pull/4594)
   * ADDED: `ignore_non_vehicular_restrictions` parameter for truck costing [#4606](https://github.com/valhalla/valhalla/pull/4606)
   * UPDATED: tz database to 2024a [#4643](https://github.com/valhalla/valhalla/pull/4643)
   * ADDED: `hgv_no_penalty` costing option to allow penalized truck access to `hgv=no` edges [#4650](https://github.com/valhalla/valhalla/pull/4650)
   * CHANGED: Significantly improve performance of graphbuilder [#4669](https://github.com/valhalla/valhalla/pull/4669)
   * UPDATED: Improved turn by turn api reference documentation [#4675](https://github.com/valhalla/valhalla/pull/4675)
   * CHANGED: contract nodes if connecting edges have different names or speed or non-conditional access restrictions [#4613](https://github.com/valhalla/valhalla/pull/4613)
   * CHANGED: CostMatrix switched from Dijkstra to A* [#4671](https://github.com/valhalla/valhalla/pull/4671)
   * ADDED: some missing documentation about request parameters [#4687](https://github.com/valhalla/valhalla/pull/4687)
   * ADDED: Consider more forward/backward tags for access restrictions and speeds [#4686](https://github.com/valhalla/valhalla/pull/4686)
   * CHANGED: change costmatrix max_distance threshold to a distance threshold instead of duration [#4672](https://github.com/valhalla/valhalla/pull/4672)
   * ADDED: PBF support for expansion [#4614](https://github.com/valhalla/valhalla/pull/4614)
   * ADDED: elapsed_cost field to map matching json response [#4709](https://github.com/valhalla/valhalla/pull/4709)
   * ADDED: error if we fail to find any matrix connection [#4718](https://github.com/valhalla/valhalla/pull/4718)
   * ADDED: Fail early in valhalla_ingest_transit if there's no valid GTFS feeds [#4710](https://github.com/valhalla/valhalla/pull/4710)
   * ADDED: Support for `voiceLocale` attribute in OSRM serializer via `voice_instructions` request parameter [#4742](https://github.com/valhalla/valhalla/pull/4742)
   * ADDED: Added ssmlAnnouncements for voice instructions and removed voice and banner instructions from last step. [#4644](https://github.com/valhalla/valhalla/pull/4644)
   * ADDED: deadend information in directed edge JSON for `/locate` [#4751](https://github.com/valhalla/valhalla/pull/4751)
   * ADDED: Dedupe option for expansion, significantly reducing the response size. [#4601](https://github.com/valhalla/valhalla/issues/4601)
   * ADDED: `expansion_type` property to `/expansion` [#4784](https://github.com/valhalla/valhalla/pull/4784)
   * ADDED: inline config arg for `valhalla_build_elevation` script [#4787](https://github.com/valhalla/valhalla/pull/4787)
   * ADDED: `use_truck_route` [#4809](https://github.com/valhalla/valhalla/pull/4809)
   * ADDED: Add option `edge.country_crossing` to trace attributes [#4825](https://github.com/valhalla/valhalla/pull/4825)
   * CHANGED: Unification of turn costs for ramps and roundabouts [#4827](https://github.com/valhalla/valhalla/pull/4827)
   * CHANGED: updated dockerfile to use ubuntu 24.04 [#4805](https://github.com/valhalla/valhalla/pull/4805)

## Release Date: 2023-05-11 Valhalla 3.4.0
* **Removed**
   * REMOVED: Docker image pushes to Dockerhub [#4033](https://github.com/valhalla/valhalla/pull/4033)
   * REMOVED: transitland references and scripts and replace with info for raw GTFS feeds [#4035](https://github.com/valhalla/valhalla/pull/4035)
* **Bug Fix**
   * FIXED: underflow of uint64_t cast for matrix time results [#3906](https://github.com/valhalla/valhalla/pull/3906)
   * FIXED: update vcpkg commit for Azure pipelines to fix libtool mirrors [#3915](https://github.com/valhalla/valhalla/pull/3915)
   * FIXED: fix CHANGELOG release year (2022->2023) [#3927](https://github.com/valhalla/valhalla/pull/3927)
   * FIXED: avoid segfault on invalid exclude_polygons input [#3907](https://github.com/valhalla/valhalla/pull/3907)
   * FIXED: allow \_WIN32_WINNT to be defined by build system [#3933](https://github.com/valhalla/valhalla/issues/3933)
   * FIXED: disconnected stop pairs in gtfs import [#3943](https://github.com/valhalla/valhalla/pull/3943)
   * FIXED: in/egress traversability in gtfs ingestion is now defaulted to kBoth to enable pedestrian access on transit connect edges and through the in/egress node [#3948](https://github.com/valhalla/valhalla/pull/3948)
   * FIXED: parsing logic needed implicit order of stations/egresses/platforms in the GTFS feeds [#3949](https://github.com/valhalla/valhalla/pull/3949)
   * FIXED: segfault in TimeDistanceMatrix [#3964](https://github.com/valhalla/valhalla/pull/3964)
   * FIXED: write multiple PBFs if the protobuf object gets too big [#3954](https://github.com/valhalla/valhalla/pull/3954)
   * FIXED: pin conan version to latest 1.x for now [#3990](https://github.com/valhalla/valhalla/pull/3990)
   * FIXED: Fix matrix_locations when used in pbf request [#3997](https://github.com/valhalla/valhalla/pull/3997)
   * FIXED: got to the point where the basic transit routing test works [#3988](https://github.com/valhalla/valhalla/pull/3988)
   * FIXED: fix build with LOGGING_LEVEL=ALL [#3992](https://github.com/valhalla/valhalla/pull/3992)
   * FIXED: transit stitching when determining whether a platform was generated [#4020](https://github.com/valhalla/valhalla/pull/4020)
   * FIXED: multimodal isochrones [#4030](https://github.com/valhalla/valhalla/pull/4030)
   * FIXED: duplicated recosting names should throw [#4042](https://github.com/valhalla/valhalla/pull/4042)
   * FIXED: Remove arch specificity from strip command of Python bindings to make it more compatible with other archs [#4040](https://github.com/valhalla/valhalla/pull/4040)
   * FIXED: GraphReader::GetShortcut no longer returns false positives or false negatives [#4019](https://github.com/valhalla/valhalla/pull/4019)
   * FIXED: Tagging with bus=permit or taxi=permit did not override access=no [#4045](https://github.com/valhalla/valhalla/pull/4045)
   * FIXED: Upgrade RapidJSON to address undefined behavior [#4051](https://github.com/valhalla/valhalla/pull/4051)
   * FIXED: time handling for transit service [#4052](https://github.com/valhalla/valhalla/pull/4052)
   * FIXED: multiple smaller bugs while testing more multimodal /route & /isochrones [#4055](https://github.com/valhalla/valhalla/pull/4055)
   * FIXED: `FindLuaJit.cmake` to include Windows paths/library names [#4066](https://github.com/valhalla/valhalla/pull/4066)
   * FIXED: Move complex turn restriction check out of can_form_shortcut() [#4047](https://github.com/valhalla/valhalla/pull/4047)
   * FIXED: fix `clear` methods on matrix algorithms and reserve some space for labels with a new config [#4075](https://github.com/valhalla/valhalla/pull/4075)
   * FIXED: fix `valhalla_build_admins` & `valhalla_ways_to_edges` argument parsing [#4097](https://github.com/valhalla/valhalla/pull/4097)
   * FIXED: fail early in `valhalla_build_admins` if parent directory can't be created, also exit with failure [#4099](https://github.com/valhalla/valhalla/pull/4099)
* **Enhancement**
   * CHANGED: replace boost::optional with C++17's std::optional where possible [#3890](https://github.com/valhalla/valhalla/pull/3890)
   * ADDED: parse `lit` tag on ways and add it to graph [#3893](https://github.com/valhalla/valhalla/pull/3893)
   * ADDED: log lat/lon of node where children link edges exceed the configured maximum [#3911](https://github.com/valhalla/valhalla/pull/3911)
   * ADDED: log matrix algorithm which was used [#3916](https://github.com/valhalla/valhalla/pull/3916)
   * UPDATED: docker base image to Ubuntu 22.04 [#3912](https://github.com/valhalla/valhalla/pull/3912)
   * CHANGED: Unify handling of single-file -Werror in all modules [#3910](https://github.com/valhalla/valhalla/pull/3910)
   * CHANGED: Build skadi with -Werror [#3935](https://github.com/valhalla/valhalla/pull/3935)
   * ADDED: Connect transit tiles to the graph [#3700](https://github.com/valhalla/valhalla/pull/3700)
   * CHANGED: switch to C++17 master branch of `just_gtfs` [#3947](https://github.com/valhalla/valhalla/pull/3947)
   * ADDED: Support for configuring a universal request timeout [#3966](https://github.com/valhalla/valhalla/pull/3966)
   * ADDED: optionally include highway=platform edges for pedestrian access [#3971](https://github.com/valhalla/valhalla/pull/3971)
   * ADDED: `use_lit` costing option for pedestrian costing [#3957](https://github.com/valhalla/valhalla/pull/3957)
   * CHANGED: Removed stray NULL values in log output [#3974](https://github.com/valhalla/valhalla/pull/3974)
   * CHANGED: More conservative estimates for cost of walking slopes [#3982](https://github.com/valhalla/valhalla/pull/3982)
   * ADDED: An option to slim down matrix response [#3987](https://github.com/valhalla/valhalla/pull/3987)
   * CHANGED: Updated url for just_gtfs library [#3995](https://github.com/valhalla/valhalla/pull/3995)
   * ADDED: Docker image pushes to Github's docker registry [#4033](https://github.com/valhalla/valhalla/pull/4033)
   * ADDED: `disable_hierarchy_pruning` costing option to find the actual optimal route for motorized costing modes, i.e `auto`, `motorcycle`, `motor_scooter`, `bus`, `truck` & `taxi`. [#4000](https://github.com/valhalla/valhalla/pull/4000)
   * CHANGED: baldr directory: remove warnings and C++17 adjustments [#4011](https://github.com/valhalla/valhalla/pull/4011)
   * UPDATED: `vcpkg` to latest master, iconv wasn't building anymore [#4066](https://github.com/valhalla/valhalla/pull/4066)
   * CHANGED: pybind11 upgrade for python 3.11 [#4067](https://github.com/valhalla/valhalla/pull/4067)
   * CHANGED: added transit level to connectivity map [#4082](https://github.com/valhalla/valhalla/pull/4082)
   * ADDED: "has_transit_tiles" & "osm_changeset" to verbose status response [#4062](https://github.com/valhalla/valhalla/pull/4062)
   * ADDED: time awareness to CostMatrix for e.g. traffic support [#4071](https://github.com/valhalla/valhalla/pull/4071)
   * UPDATED: transifex translations [#4102](https://github.com/valhalla/valhalla/pull/4102)

## Release Date: 2023-01-03 Valhalla 3.3.0
* **Removed**
* **Bug Fix**
* **Enhancement**
  * CHANGED: Upgraded from C++14 to C++17. [#3878](https://github.com/valhalla/valhalla/pull/3878)

## Release Date: 2023-01-03 Valhalla 3.2.1
* **Removed**
* **Bug Fix**
   * FIXED: valhalla_run_route was missing config logic. [#3824](https://github.com/valhalla/valhalla/pull/3824)
   * FIXED: Added missing ferry tag if manoeuver uses a ferry. It's supposed to be there according to the docs. [#3815](https://github.com/valhalla/valhalla/issues/3815)
   * FIXED: Handle hexlifying strings with unsigned chars [#3842](https://github.com/valhalla/valhalla/pull/3842)
   * FIXED: Newer clang warns on `sprintf` which becomes a compilation error (due to `Werror`) so we use `snprintf` instead [#3846](https://github.com/valhalla/valhalla/issues/3846)
   * FIXED: Build all of Mjolnir with -Werror [#3845](https://github.com/valhalla/valhalla/pull/3845)
   * FIXED: Only set most destination information once for all origins in timedistancematrix [#3830](https://github.com/valhalla/valhalla/pull/3830)
   * FIXED: Integers to expansion JSON output were cast wrongly [#3857](https://github.com/valhalla/valhalla/pull/3857)
   * FIXED: hazmat=destination should be hazmat=false and fix the truckcost usage of hazmat [#3865](https://github.com/valhalla/valhalla/pull/3865)
   * FIXED: Make sure there is at least one path which is accessible for all vehicular modes when reclassifying ferry edges [#3860](https://github.com/valhalla/valhalla/pull/3860)
   * FIXED: valhalla_build_extract was failing to determine the tile ID to include in the extract [#3864](https://github.com/valhalla/valhalla/pull/3864)
   * FIXED: valhalla_ways_to_edges missed trimming the cache when overcommitted [#3872](https://github.com/valhalla/valhalla/pull/3872)
   * FIXED: Strange detours with multi-origin/destination unidirectional A* [#3585](https://github.com/valhalla/valhalla/pull/3585)
* **Enhancement**
   * ADDED: Added has_toll, has_highway, has_ferry tags to summary field of a leg and route and a highway tag to a maneuver if it includes a highway. [#3815](https://github.com/valhalla/valhalla/issues/3815)
   * ADDED: Add time info to sources_to_targets [#3795](https://github.com/valhalla/valhalla/pull/3795)
   * ADDED: "available_actions" to the /status response [#3836](https://github.com/valhalla/valhalla/pull/3836)
   * ADDED: "waiting" field on input/output intermediate break(\_through) locations to respect services times [#3849](https://github.com/valhalla/valhalla/pull/3849)
   * ADDED: --bbox & --geojson-dir options to valhalla_build_extract to only archive a subset of tiles [#3856](https://github.com/valhalla/valhalla/pull/3856)
   * CHANGED: Replace unstable c++ geos API with a mix of geos' c api and boost::geometry for admin building [#3683](https://github.com/valhalla/valhalla/pull/3683)
   * ADDED: optional write-access to traffic extract from GraphReader [#3876](https://github.com/valhalla/valhalla/pull/3876)
   * UPDATED: locales from Transifex [#3879](https://github.com/valhalla/valhalla/pull/3879)
   * CHANGED: Build most of Baldr with -Werror [#3885](https://github.com/valhalla/valhalla/pull/3885)
   * UPDATED: some documentation overhaul to slim down root's README [#3881](https://github.com/valhalla/valhalla/pull/3881)
   * CHANGED: move documentation hosting to Github Pages from readthedocs.io [#3884](https://github.com/valhalla/valhalla/pull/3884)
   * ADDED: inline config arguments to some more executables [#3873](https://github.com/valhalla/valhalla/pull/3873)

## Release Date: 2022-10-26 Valhalla 3.2.0
* **Removed**
   * REMOVED: "build-\*" docker image to decrease complexity [#3690](https://github.com/valhalla/valhalla/pull/3690)

* **Bug Fix**
   * FIXED: Fix precision losses while encoding-decoding distance parameter in openlr [#3374](https://github.com/valhalla/valhalla/pull/3374)
   * FIXED: Fix bearing calculation for openlr records [#3379](https://github.com/valhalla/valhalla/pull/3379)
   * FIXED: Some refactoring that was proposed for the PR 3379 [#3381](https://github.com/valhalla/valhalla/pull/3381)
   * FIXED: Avoid calling out "keep left/right" when passing an exit [#3349](https://github.com/valhalla/valhalla/pull/3349)
   * FIXED: Fix iterator decrement beyond begin() in GeoPoint::HeadingAtEndOfPolyline() method [#3393](https://github.com/valhalla/valhalla/pull/3393)
   * FIXED: Add string for Use:kPedestrianCrossing to fix null output in to_string(Use). [#3416](https://github.com/valhalla/valhalla/pull/3416)
   * FIXED: Remove simple restrictions check for pedestrian cost calculation. [#3423](https://github.com/valhalla/valhalla/pull/3423)
   * FIXED: Parse "highway=busway" OSM tag: https://wiki.openstreetmap.org/wiki/Tag:highway%3Dbusway [#3413](https://github.com/valhalla/valhalla/pull/3413)
   * FIXED: Process int_ref irrespective of `use_directions_on_ways_` [#3446](https://github.com/valhalla/valhalla/pull/3446)
   * FIXED: workaround python's ArgumentParser bug to not accept negative numbers as arguments [#3443](https://github.com/valhalla/valhalla/pull/3443)
   * FIXED: Undefined behaviour on some platforms due to unaligned reads [#3447](https://github.com/valhalla/valhalla/pull/3447)
   * FIXED: Fixed undefined behavior due to invalid shift exponent when getting edge's heading [#3450](https://github.com/valhalla/valhalla/pull/3450)
   * FIXED: Use midgard::unaligned_read in GraphTileBuilder::AddSigns [#3456](https://github.com/valhalla/valhalla/pull/3456)
   * FIXED: Relax test margin for time dependent traffic test [#3467](https://github.com/valhalla/valhalla/pull/3467)
   * FIXED: Fixed missed intersection heading [#3463](https://github.com/valhalla/valhalla/pull/3463)
   * FIXED: Stopped putting binary bytes into a string field of the protobuf TaggedValue since proto3 protects against that for cross language support [#3468](https://github.com/valhalla/valhalla/pull/3468)
   * FIXED: valhalla_service uses now loki logging config instead of deprecated tyr logging [#3481](https://github.com/valhalla/valhalla/pull/3481)
   * FIXED: Docker image `valhalla/valhalla:run-latest`: conan error + python integration [#3485](https://github.com/valhalla/valhalla/pull/3485)
   * FIXED: fix more protobuf unstable 3.x API [#3494](https://github.com/valhalla/valhalla/pull/3494)
   * FIXED: fix one more protobuf unstable 3.x API [#3501](https://github.com/valhalla/valhalla/pull/3501)
   * FIXED: Fix valhalla_build_tiles imports only bss from last osm file [#3503](https://github.com/valhalla/valhalla/pull/3503)
   * FIXED: Fix total_run_stat.sh script. [#3511](https://github.com/valhalla/valhalla/pull/3511)
   * FIXED: Both `hov:designated` and `hov:minimum` have to be correctly set for the way to be considered hov-only [#3526](https://github.com/valhalla/valhalla/pull/3526)
   * FIXED: Wrong out index in route intersections [#3541](https://github.com/valhalla/valhalla/pull/3541)
   * FIXED: fix valhalla_export_edges: missing null columns separator [#3543](https://github.com/valhalla/valhalla/pull/3543)
   * FIXED: Removed/updated narrative language aliases that are not IETF BCP47 compliant [#3546](https://github.com/valhalla/valhalla/pull/3546)
   * FIXED: Wrong predecessor opposing edge in dijkstra's expansion [#3528](https://github.com/valhalla/valhalla/pull/3528)
   * FIXED: exit and exit_verbal in Russian locale should be same [#3545](https://github.com/valhalla/valhalla/pull/3545)
   * FIXED: Skip transit tiles in hierarchy builder [#3559](https://github.com/valhalla/valhalla/pull/3559)
   * FIXED: Fix some country overrides in adminconstants and add a couple new countries. [#3578](https://github.com/valhalla/valhalla/pull/3578)
   * FIXED: Improve build errors reporting [#3579](https://github.com/valhalla/valhalla/pull/3579)
   * FIXED: Fix "no elevation" values and /locate elevation response [#3571](https://github.com/valhalla/valhalla/pull/3571)
   * FIXED: Build tiles with admin/timezone support on Windows [#3580](https://github.com/valhalla/valhalla/pull/3580)
   * FIXED: admin "Saint-Martin" changed name to "Saint-Martin (France)" [#3619](https://github.com/valhalla/valhalla/pull/3619)
   * FIXED: openstreetmapspeeds global config with `null`s now supported [#3621](https://github.com/valhalla/valhalla/pull/3621)
   * FIXED: valhalla_run_matrix was failing (could not find proper max_matrix_distance) [#3635](https://github.com/valhalla/valhalla/pull/3635)
   * FIXED: Removed duplicate degrees/radians constants [#3642](https://github.com/valhalla/valhalla/pull/3642)
   * FIXED: Forgot to adapt driving side and country access rules in [#3619](https://github.com/valhalla/valhalla/pull/3619) [#3652](https://github.com/valhalla/valhalla/pull/3652)
   * FIXED: DateTime::is_conditional_active(...) incorrect end week handling [#3655](https://github.com/valhalla/valhalla/pull/3655)
   * FIXED: TimeDistanceBSSMatrix: incorrect initialization for destinations [#3659](https://github.com/valhalla/valhalla/pull/3659)
   * FIXED: Some interpolated points had invalid edge_index in trace_attributes response [#3670](https://github.com/valhalla/valhalla/pull/3670)
   * FIXED: Use a small node snap distance in map-matching. FIxes issue with incorrect turn followed by Uturn. [#3677](https://github.com/valhalla/valhalla/pull/3677)
   * FIXED: Conan error when building Docker image. [#3689](https://github.com/valhalla/valhalla/pull/3689)
   * FIXED: Allow country overrides for sidewalk [#3711](https://github.com/valhalla/valhalla/pull/3711)
   * FIXED: CostMatrix incorrect tile usage with oppedge. [#3719](https://github.com/valhalla/valhalla/pull/3719)
   * FIXED: Fix elevation serializing [#3735](https://github.com/valhalla/valhalla/pull/3735)
   * FIXED: Fix returning a potentially uninitialized value in PointXY::ClosestPoint [#3737](https://github.com/valhalla/valhalla/pull/3737)
   * FIXED: Wales and Scotland name change. [#3746](https://github.com/valhalla/valhalla/pull/3746)
   * FIXED: Pedestrian crossings are allowed for bikes [#3751](https://github.com/valhalla/valhalla/pull/3751)
   * FIXED: Fix for Mac OSx.  Small update for the workdir for the admin_sidewalk_override test.  [#3757](https://github.com/valhalla/valhalla/pull/3757)
   * FIXED: Add missing service road case from GetTripLegUse method. [#3763](https://github.com/valhalla/valhalla/pull/3763)
   * FIXED: Fix TimeDistanceMatrix results sequence [#3738](https://github.com/valhalla/valhalla/pull/3738)
   * FIXED: Fix status endpoint not reporting that the service is shutting down [#3785](https://github.com/valhalla/valhalla/pull/3785)
   * FIXED: Fix TimdDistanceMatrix SetSources and SetTargets [#3792](https://github.com/valhalla/valhalla/pull/3792)
   * FIXED: Added highway and surface factor in truckcost [#3590](https://github.com/valhalla/valhalla/pull/3590)
   * FIXED: Potential integer underflow in file suffix generation [#3783](https://github.com/valhalla/valhalla/pull/3783)
   * FIXED: Building Valhalla as a submodule [#3781](https://github.com/valhalla/valhalla/issues/3781)
   * FIXED: Fixed invalid time detection in GetSpeed [#3800](https://github.com/valhalla/valhalla/pull/3800)
   * FIXED: Osmway struct update: added up to 33 and not 32 [#3808](https://github.com/valhalla/valhalla/pull/3808)
   * FIXED: Fix out-of-range linestrings in expansion [#4603](https://github.com/valhalla/valhalla/pull/4603)
   * FIXED: Osmway struct update: used 1 bit for multiple levels from spare bits [#5112](https://github.com/valhalla/valhalla/issues/5112)

* **Enhancement**
   * CHANGED: Pronunciation for names and destinations [#3132](https://github.com/valhalla/valhalla/pull/3132)
   * CHANGED: Requested code clean up for phonemes PR [#3356](https://github.com/valhalla/valhalla/pull/3356)
   * CHANGED: Refactor Pronunciation class to struct [#3359](https://github.com/valhalla/valhalla/pull/3359)
   * ADDED: Added support for probabale restrictions [#3361](https://github.com/valhalla/valhalla/pull/3361)
   * CHANGED: Refactored the verbal text formatter to handle logic for street name and sign [#3369](https://github.com/valhalla/valhalla/pull/3369)
   * CHANGED: return "version" and "tileset_age" on parameterless /status call [#3367](https://github.com/valhalla/valhalla/pull/3367)
   * CHANGED: de-singleton tile_extract by introducing an optional index.bin file created by valhalla_build_extract [#3281](https://github.com/valhalla/valhalla/pull/3281)
   * CHANGED: implement valhalla_build_elevation in python and add more --from-geojson & --from-graph options [#3318](https://github.com/valhalla/valhalla/pull/3318)
   * ADDED: Add boolean parameter to clear memory for edge labels from thor. [#2789](https://github.com/valhalla/valhalla/pull/2789)
   * CHANGED: Do not create statsd client in workers if it is not configured [#3394](https://github.com/valhalla/valhalla/pull/3394)
   * ADDED: Import of Bike Share Stations information in BSS Connection edges [#3411](https://github.com/valhalla/valhalla/pull/3411)
   * ADDED: Add heading to PathEdge to be able to return it on /locate [#3399](https://github.com/valhalla/valhalla/pull/3399)
   * ADDED: Add `prioritize_bidirectional` option for fast work and correct ETA calculation for `depart_at` date_time type. Smoothly stop using live-traffic [#3398](https://github.com/valhalla/valhalla/pull/3398)
   * CHANGED: Minor fix for headers  [#3436](https://github.com/valhalla/valhalla/pull/3436)
   * CHANGED: Use std::multimap for polygons returned for admin and timezone queries. Improves performance when building tiles. [#3427](https://github.com/valhalla/valhalla/pull/3427)
   * CHANGED: Refactored GraphBuilder::CreateSignInfoList [#3438](https://github.com/valhalla/valhalla/pull/3438)
   * ADDED: Add support for LZ4 compressed elevation tiles [#3401](https://github.com/valhalla/valhalla/pull/3401)
   * CHANGED: Rearranged some of the protobufs to remove redundancy [#3452](https://github.com/valhalla/valhalla/pull/3452)
   * CHANGED: overhaul python bindings [#3380](https://github.com/valhalla/valhalla/pull/3380)
   * CHANGED: Removed all protobuf defaults either by doing them in code or by relying on 0 initialization. Also deprecated best_paths and do_not_track [#3454](https://github.com/valhalla/valhalla/pull/3454)
   * ADDED: isochrone action for /expansion endpoint to track dijkstra expansion [#3215](https://github.com/valhalla/valhalla/pull/3215)
   * CHANGED: remove boost from dependencies and add conan as prep for #3346 [#3459](https://github.com/valhalla/valhalla/pull/3459)
   * CHANGED: Remove boost.program_options in favor of cxxopts header-only lib and use conan to install header-only boost. [#3346](https://github.com/valhalla/valhalla/pull/3346)
   * CHANGED: Moved all protos to proto3 for internal request/response handling [#3457](https://github.com/valhalla/valhalla/pull/3457)
   * CHANGED: Allow up to 32 outgoing link edges on a node when reclassifying links [#3483](https://github.com/valhalla/valhalla/pull/3483)
   * CHANGED: Reuse sample::get implementation [#3471](https://github.com/valhalla/valhalla/pull/3471)
   * ADDED: Beta support for interacting with the http/bindings/library via serialized and pbf objects respectively [#3464](https://github.com/valhalla/valhalla/pull/3464)
   * CHANGED: Update xcode to 12.4.0 [#3492](https://github.com/valhalla/valhalla/pull/3492)
   * ADDED: Add JSON generator to conan [#3493](https://github.com/valhalla/valhalla/pull/3493)
   * CHANGED: top_speed option: ignore live speed for speed based penalties [#3460](https://github.com/valhalla/valhalla/pull/3460)
   * ADDED: Add `include_construction` option into the config to include/exclude roads under construction from the graph [#3455](https://github.com/valhalla/valhalla/pull/3455)
   * CHANGED: Refactor options protobuf for Location and Costing objects [#3506](https://github.com/valhalla/valhalla/pull/3506)
   * CHANGED: valhalla.h and config.h don't need cmake configuration [#3502](https://github.com/valhalla/valhalla/pull/3502)
   * ADDED: New options to control what fields of the pbf are returned when pbf format responses are requested [#3507](https://github.com/valhalla/valhalla/pull/3507)
   * CHANGED: Rename tripcommon to common [#3516](https://github.com/valhalla/valhalla/pull/3516)
   * ADDED: Indoor routing - data model, data processing. [#3509](https://github.com/valhalla/valhalla/pull/3509)
   * ADDED: On-demand elevation tile fetching [#3391](https://github.com/valhalla/valhalla/pull/3391)
   * CHANGED: Remove many oneof uses from the protobuf api where the semantics of optional vs required isnt necessary [#3527](https://github.com/valhalla/valhalla/pull/3527)
   * ADDED: Indoor routing maneuvers [#3519](https://github.com/valhalla/valhalla/pull/3519)
   * ADDED: Expose reverse isochrone parameter for reverse expansion [#3528](https://github.com/valhalla/valhalla/pull/3528)
   * CHANGED: Add matrix classes to thor worker so they persist between requests. [#3560](https://github.com/valhalla/valhalla/pull/3560)
   * CHANGED: Remove `max_matrix_locations` and introduce `max_matrix_location_pairs` to configure the allowed number of total routes for the matrix action for more flexible asymmetric matrices [#3569](https://github.com/valhalla/valhalla/pull/3569)
   * CHANGED: modernized spatialite syntax [#3580](https://github.com/valhalla/valhalla/pull/3580)
   * ADDED: Options to generate partial results for time distance matrix when there is one source (one to many) or one target (many to one). [#3181](https://github.com/valhalla/valhalla/pull/3181)
   * ADDED: Enhance valhalla_build_elevation with LZ4 recompression support [#3607](https://github.com/valhalla/valhalla/pull/3607)
   * CHANGED: removed UK admin and upgraded its constituents to countries [#3619](https://github.com/valhalla/valhalla/pull/3619)
   * CHANGED: expansion service: only track requested max time/distance [#3532](https://github.com/valhalla/valhalla/pull/3532)
   * ADDED: Shorten down the request delay, when some sources/targets searches are early aborted [#3611](https://github.com/valhalla/valhalla/pull/3611)
   * ADDED: add `pre-commit` hook for running the `format.sh` script [#3637](https://github.com/valhalla/valhalla/pull/3637)
   * CHANGED: upgrade pybind11 to v2.9.2 to remove cmake warning [#3658](https://github.com/valhalla/valhalla/pull/3658)
   * ADDED: tests for just_gtfs reading and writing feeds [#3665](https://github.com/valhalla/valhalla/pull/3665)
   * CHANGED: Precise definition of types of edges on which BSS could be projected [#3663](https://github.com/valhalla/valhalla/pull/3663)
   * CHANGED: Remove duplicate implementation of `adjust_scores` [#3673](https://github.com/valhalla/valhalla/pull/3673)
   * ADDED: convert GTFS data into protobuf tiles [#3629](https://github.com/valhalla/valhalla/issues/3629)
   * CHANGED: Use `starts_with()` instead of `substr(0, N)` getting and comparing to prefix [#3702](https://github.com/valhalla/valhalla/pull/3702)
   * ADDED: Ferry support for HGV [#3710](https://github.com/valhalla/valhalla/issues/3710)
   * ADDED: Linting & formatting checks for Python code [#3713](https://github.com/valhalla/valhalla/pull/3713)
   * CHANGED: rename Turkey admin to Türkiye [#3720](https://github.com/valhalla/valhalla/pull/3720)
   * CHANGED: bumped vcpkg version to "2022.08.15" [#3754](https://github.com/valhalla/valhalla/pull/3754)
   * CHANGED: chore: Updates to clang-format 11.0.0 [#3533](https://github.com/valhalla/valhalla/pull/3533)
   * CHANGED: Ported trace_attributes serialization to RapidJSON. [#3333](https://github.com/valhalla/valhalla/pull/3333)
   * ADDED: Add helpers for DirectedEdgeExt and save them to file in GraphTileBuilder [#3562](https://github.com/valhalla/valhalla/pull/3562)
   * ADDED: Fixed Speed costing option [#3576](https://github.com/valhalla/valhalla/pull/3576)
   * ADDED: axle_count costing option for hgv [#3648](https://github.com/valhalla/valhalla/pull/3648)
   * ADDED: Matrix action for gurka [#3793](https://github.com/valhalla/valhalla/pull/3793)
   * ADDED: Add warnings array to response. [#3588](https://github.com/valhalla/valhalla/pull/3588)
   * CHANGED: Templatized TimeDistanceMatrix for forward/reverse search [#3773](https://github.com/valhalla/valhalla/pull/3773)
   * CHANGED: Templatized TimeDistanceBSSMatrix for forward/reverse search [#3778](https://github.com/valhalla/valhalla/pull/3778)
   * CHANGED: error code 154 shows distance limit in error message [#3779](https://github.com/valhalla/valhalla/pull/3779)

## Release Date: 2021-10-07 Valhalla 3.1.4
* **Removed**
* **Bug Fix**
   * FIXED: Revert default speed boost for turn channels [#3232](https://github.com/valhalla/valhalla/pull/3232)
   * FIXED: Use the right tile to get country for incident [#3235](https://github.com/valhalla/valhalla/pull/3235)
   * FIXED: Fix factors passed to `RelaxHierarchyLimits` [#3253](https://github.com/valhalla/valhalla/pull/3253)
   * FIXED: Fix TransitionCostReverse usage [#3260](https://github.com/valhalla/valhalla/pull/3260)
   * FIXED: Fix Tagged Value Support in EdgeInfo [#3262](https://github.com/valhalla/valhalla/issues/3262)
   * FIXED: TransitionCostReverse fix: revert internal_turn change [#3271](https://github.com/valhalla/valhalla/issues/3271)
   * FIXED: Optimize tiles usage in reach-based pruning [#3294](https://github.com/valhalla/valhalla/pull/3294)
   * FIXED: Slip lane detection: track visited nodes to avoid infinite loops [#3297](https://github.com/valhalla/valhalla/pull/3297)
   * FIXED: Fix distance value in a 0-length road [#3185](https://github.com/valhalla/valhalla/pull/3185)
   * FIXED: Trivial routes were broken when origin was node snapped and destnation was not and vice-versa for reverse astar [#3299](https://github.com/valhalla/valhalla/pull/3299)
   * FIXED: Tweaked TestAvoids map to get TestAvoidShortcutsTruck working [#3301](https://github.com/valhalla/valhalla/pull/3301)
   * FIXED: Overflow in sequence sort [#3303](https://github.com/valhalla/valhalla/pull/3303)
   * FIXED: Setting statsd tags in config via valhalla_build_config [#3225](https://github.com/valhalla/valhalla/pull/3225)
   * FIXED: Cache for gzipped elevation tiles [#3120](https://github.com/valhalla/valhalla/pull/3120)
   * FIXED: Current time conversion regression introduced in unidirectional algorithm refractor [#3278](https://github.com/valhalla/valhalla/issues/3278)
   * FIXED: Make combine_route_stats.py properly quote CSV output (best practice improvement) [#3328](https://github.com/valhalla/valhalla/pull/3328)
   * FIXED: Merge edge segment records in map matching properly so that resulting edge indices in trace_attributes are valid [#3280](https://github.com/valhalla/valhalla/pull/3280)
   * FIXED: Shape walking map matcher now sets correct edge candidates used in the match for origin and destination location [#3329](https://github.com/valhalla/valhalla/pull/3329)
   * FIXED: Better hash function of GraphId [#3332](https://github.com/valhalla/valhalla/pull/3332)

* **Enhancement**
   * CHANGED: Favor turn channels more [#3222](https://github.com/valhalla/valhalla/pull/3222)
   * CHANGED: Rename `valhalla::midgard::logging::LogLevel` enumerators to avoid clash with common macros [#3237](https://github.com/valhalla/valhalla/pull/3237)
   * CHANGED: Move pre-defined algorithm-based factors inside `RelaxHierarchyLimits` [#3253](https://github.com/valhalla/valhalla/pull/3253)
   * ADDED: Reject alternatives with too long detours [#3238](https://github.com/valhalla/valhalla/pull/3238)
   * ADDED: Added info to /status endpoint [#3008](https://github.com/valhalla/valhalla/pull/3008)
   * ADDED: Added stop and give_way/yield signs to the data and traffic signal fixes [#3251](https://github.com/valhalla/valhalla/pull/3251)
   * ADDED: use_hills for pedestrian costing, which also affects the walking speed [#3234](https://github.com/valhalla/valhalla/pull/3234)
   * CHANGED: Fixed cost threshold for bidirectional astar. Implemented reach-based pruning for suboptimal branches [#3257](https://github.com/valhalla/valhalla/pull/3257)
   * ADDED: Added `exclude_unpaved` request parameter [#3240](https://github.com/valhalla/valhalla/pull/3240)
   * ADDED: Added support for routing onto HOV/HOT lanes via request parameters `include_hot`, `include_hov2`, and `include_hov3` [#3273](https://github.com/valhalla/valhalla/pull/3273)
   * ADDED: Add Z-level field to `EdgeInfo`. [#3261](https://github.com/valhalla/valhalla/pull/3261)
   * CHANGED: Calculate stretch threshold for alternatives based on the optimal route cost [#3276](https://github.com/valhalla/valhalla/pull/3276)
   * ADDED: Add `preferred_z_level` as a parameter of loki requests. [#3270](https://github.com/valhalla/valhalla/pull/3270)
   * ADDED: Add `preferred_layer` as a parameter of loki requests. [#3270](https://github.com/valhalla/valhalla/pull/3270)
   * ADDED: Exposing service area names in passive maneuvers. [#3277](https://github.com/valhalla/valhalla/pull/3277)
   * ADDED: Added traffic signal and stop sign check for stop impact. These traffic signals and stop sign are located on edges. [#3279](https://github.com/valhalla/valhalla/pull/3279)
   * CHANGED: Improved sharing criterion to obtain more reasonable alternatives; extended alternatives search [#3302](https://github.com/valhalla/valhalla/pull/3302)
   * ADDED: pull ubuntu:20.04 base image before building [#3233](https://github.com/valhalla/valhalla/pull/3233)
   * CHANGED: Improve Loki nearest-neighbour performance for large radius searches in open space [#3324](https://github.com/valhalla/valhalla/pull/3324)
   * ADDED: testing infrastructure for scripts and valhalla_build_config tests [#3308](https://github.com/valhalla/valhalla/pull/3308)
   * ADDED: Shape points and information about where intermediate locations are placed along the legs of a route [#3274](https://github.com/valhalla/valhalla/pull/3274)
   * CHANGED: Improved existing hov lane transition test case to make more realistic [#3330](https://github.com/valhalla/valhalla/pull/3330)
   * CHANGED: Update python usage in all scripts to python3 [#3337](https://github.com/valhalla/valhalla/pull/3337)
   * ADDED: Added `exclude_cash_only_tolls` request parameter [#3341](https://github.com/valhalla/valhalla/pull/3341)
   * CHANGED: Update api-reference for street_names [#3342](https://github.com/valhalla/valhalla/pull/3342)
   * ADDED: Disable msse2 flags when building on Apple Silicon chip [#3327](https://github.com/valhalla/valhalla/pull/3327)

## Release Date: 2021-07-20 Valhalla 3.1.3
* **Removed**
   * REMOVED: Unused overloads of `to_response` function [#3167](https://github.com/valhalla/valhalla/pull/3167)

* **Bug Fix**
   * FIXED: Fix heading on small edge [#3114](https://github.com/valhalla/valhalla/pull/3114)
   * FIXED: Added support for `access=psv`, which disables routing on these nodes and edges unless the mode is taxi or bus [#3107](https://github.com/valhalla/valhalla/pull/3107)
   * FIXED: Disables logging in CI to catch issues [#3121](https://github.com/valhalla/valhalla/pull/3121)
   * FIXED: Fixed U-turns through service roads [#3082](https://github.com/valhalla/valhalla/pull/3082)
   * FIXED: Added forgotten penalties for kLivingStreet and kTrack for pedestrian costing model [#3116](https://github.com/valhalla/valhalla/pull/3116)
   * FIXED: Updated the reverse turn bounds [#3122](https://github.com/valhalla/valhalla/pull/3122)
   * FIXED: Missing fork maneuver [#3134](https://github.com/valhalla/valhalla/pull/3134)
   * FIXED: Update turn channel logic to call out specific turn at the end of the turn channel if needed [#3140](https://github.com/valhalla/valhalla/pull/3140)
   * FIXED: Fixed cost thresholds for TimeDistanceMatrix. [#3131](https://github.com/valhalla/valhalla/pull/3131)
   * FIXED: Use distance threshold in hierarchy limits for bidirectional astar to expand more important lower level roads [#3156](https://github.com/valhalla/valhalla/pull/3156)
   * FIXED: Fixed incorrect dead-end roundabout labels. [#3129](https://github.com/valhalla/valhalla/pull/3129)
   * FIXED: googletest wasn't really updated in #3166 [#3187](https://github.com/valhalla/valhalla/pull/3187)
   * FIXED: Minor fix of benchmark code [#3190](https://github.com/valhalla/valhalla/pull/3190)
   * FIXED: avoid_polygons intersected edges as polygons instead of linestrings [#3194](https://github.com/valhalla/valhalla/pull/3194)
   * FIXED: when binning horizontal edge shapes using single precision floats (converted from not double precision floats) allowed for the possibility of marking many many tiles no where near the shape [#3204](https://github.com/valhalla/valhalla/pull/3204)
   * FIXED: Fix improper iterator usage in ManeuversBuilder [#3205](https://github.com/valhalla/valhalla/pull/3205)
   * FIXED: Modified approach for retrieving signs from a directed edge #3166 [#3208](https://github.com/valhalla/valhalla/pull/3208)
   * FIXED: Improve turn channel classification: detect slip lanes [#3196](https://github.com/valhalla/valhalla/pull/3196)
   * FIXED: Compatibility with older boost::optional versions [#3219](https://github.com/valhalla/valhalla/pull/3219)
   * FIXED: Older boost.geometry versions don't have correct() for geographic rings [#3218](https://github.com/valhalla/valhalla/pull/3218)
   * FIXED: Use default road speed for bicycle costing so traffic does not reduce penalty on high speed roads. [#3143](https://github.com/valhalla/valhalla/pull/3143)

* **Enhancement**
   * CHANGED: Refactor base costing options parsing to handle more common stuff in a one place [#3125](https://github.com/valhalla/valhalla/pull/3125)
   * CHANGED: Unified Sign/SignElement into sign.proto [#3146](https://github.com/valhalla/valhalla/pull/3146)
   * ADDED: New verbal succinct transition instruction to maneuver & narrativebuilder. Currently this instruction will be used in place of a very long street name to avoid repetition of long names [#2844](https://github.com/valhalla/valhalla/pull/2844)
   * ADDED: Added oneway support for pedestrian access and foot restrictions [#3123](https://github.com/valhalla/valhalla/pull/3123)
   * ADDED: Exposing rest-area names in passive maneuvers [#3172](https://github.com/valhalla/valhalla/pull/3172)
   * CHORE: Updates robin-hood-hashing third-party library [#3151](https://github.com/valhalla/valhalla/pull/3151)
   * ADDED: Support `barrier=yes|swing_gate|jersey_barrier` tags [#3154](https://github.com/valhalla/valhalla/pull/3154)
   * ADDED: Maintain `access=permit|residents` tags as private [#3149](https://github.com/valhalla/valhalla/pull/3149)
   * CHANGED: Replace `avoid_*` API parameters with more accurate `exclude_*` [#3093](https://github.com/valhalla/valhalla/pull/3093)
   * ADDED: Penalize private gates [#3144](https://github.com/valhalla/valhalla/pull/3144)
   * CHANGED: Renamed protobuf Sign/SignElement to TripSign/TripSignElement [#3168](https://github.com/valhalla/valhalla/pull/3168)
   * CHORE: Updates googletest to release-1.11.0 [#3166](https://github.com/valhalla/valhalla/pull/3166)
   * CHORE: Enables -Wall on sif sources [#3178](https://github.com/valhalla/valhalla/pull/3178)
   * ADDED: Allow going through accessible `barrier=bollard` and penalize routing through it, when the access is private [#3175](https://github.com/valhalla/valhalla/pull/3175)
   * ADDED: Add country code to incident metadata [#3169](https://github.com/valhalla/valhalla/pull/3169)
   * CHANGED: Use distance instead of time to check limited sharing criteria [#3183](https://github.com/valhalla/valhalla/pull/3183)
   * ADDED: Introduced a new via_waypoints array on the leg in the osrm route serializer that describes where a particular waypoint from the root-level array matches to the route. [#3189](https://github.com/valhalla/valhalla/pull/3189)
   * ADDED: Added vehicle width and height as an option for auto (and derived: taxi, bus, hov) profile [#3179](https://github.com/valhalla/valhalla/pull/3179)
   * ADDED: Support for statsd integration for basic error and requests metrics [#3191](https://github.com/valhalla/valhalla/pull/3191)
   * CHANGED: Get rid of typeid in statistics-related code. [#3227](https://github.com/valhalla/valhalla/pull/3227)

## Release Date: 2021-05-26 Valhalla 3.1.2
* **Removed**
* **Bug Fix**
   * FIXED: Change unnamed road intersections from being treated as penil point u-turns [#3084](https://github.com/valhalla/valhalla/pull/3084)
   * FIXED: Fix TimeDepReverse termination and path cost calculation (for arrive_by routing) [#2987](https://github.com/valhalla/valhalla/pull/2987)
   * FIXED: Isochrone (::Generalize()) fix to avoid generating self-intersecting polygons [#3026](https://github.com/valhalla/valhalla/pull/3026)
   * FIXED: Handle day_on/day_off/hour_on/hour_off restrictions [#3029](https://github.com/valhalla/valhalla/pull/3029)
   * FIXED: Apply conditional restrictions with dow only to the edges when routing [#3039](https://github.com/valhalla/valhalla/pull/3039)
   * FIXED: Missing locking in incident handler needed to hang out to scop lock rather than let the temporary dissolve [#3046](https://github.com/valhalla/valhalla/pull/3046)
   * FIXED: Continuous lane guidance fix [#3054](https://github.com/valhalla/valhalla/pull/3054)
   * FIXED: Fix reclassification for "shorter" ferries and rail ferries (for Chunnel routing issues) [#3038](https://github.com/valhalla/valhalla/pull/3038)
   * FIXED: Incorrect routing through motor_vehicle:conditional=destination. [#3041](https://github.com/valhalla/valhalla/pull/3041)
   * FIXED: Allow destination-only routing on the first-pass for non bidirectional Astar algorithms. [#3085](https://github.com/valhalla/valhalla/pull/3085)
   * FIXED: Highway/ramp lane bifurcation [#3088](https://github.com/valhalla/valhalla/pull/3088)
   * FIXED: out of bound access of tile hierarchy in base_ll function in graphheader [#3089](https://github.com/valhalla/valhalla/pull/3089)
   * FIXED: include shortcuts in avoid edge set for avoid_polygons [#3090](https://github.com/valhalla/valhalla/pull/3090)

* **Enhancement**
   * CHANGED: Refactor timedep forward/reverse to reduce code repetition [#2987](https://github.com/valhalla/valhalla/pull/2987)
   * CHANGED: Sync translation files with Transifex command line tool [#3030](https://github.com/valhalla/valhalla/pull/3030)
   * CHANGED: Use osm tags in links reclassification algorithm in order to reduce false positive downgrades [#3042](https://github.com/valhalla/valhalla/pull/3042)
   * CHANGED: Use CircleCI XL instances for linux based builds [#3043](https://github.com/valhalla/valhalla/pull/3043)
   * ADDED: ci: Enable undefined sanitizer [#2999](https://github.com/valhalla/valhalla/pull/2999)
   * ADDED: Optionally pass preconstructed graphreader to connectivity map [#3046](https://github.com/valhalla/valhalla/pull/3046)
   * CHANGED: ci: Skip Win CI runs for irrelevant files [#3014](https://github.com/valhalla/valhalla/pull/3014)
   * ADDED: Allow configuration-driven default speed assignment based on edge properties [#3055](https://github.com/valhalla/valhalla/pull/3055)
   * CHANGED: Use std::shared_ptr in case if ENABLE_THREAD_SAFE_TILE_REF_COUNT is ON. [#3067](https://github.com/valhalla/valhalla/pull/3067)
   * CHANGED: Reduce stop impact when driving in parking lots [#3051](https://github.com/valhalla/valhalla/pull/3051)
   * ADDED: Added another through route test [#3074](https://github.com/valhalla/valhalla/pull/3074)
   * ADDED: Adds incident-length to metadata proto [#3083](https://github.com/valhalla/valhalla/pull/3083)
   * ADDED: Do not penalize gates that have allowed access [#3078](https://github.com/valhalla/valhalla/pull/3078)
   * ADDED: Added missing k/v pairs to taginfo.json.  Updated PR template. [#3101](https://github.com/valhalla/valhalla/pull/3101)
   * CHANGED: Serialize isochrone 'contour' properties as floating point so they match user supplied value [#3095](https://github.com/valhalla/valhalla/pull/3095)
   * NIT: Enables compiler warnings as errors in midgard module [#3104](https://github.com/valhalla/valhalla/pull/3104)
   * CHANGED: Check all tiles for nullptr that reads from graphreader to avoid fails in case tiles might be missing. [#3065](https://github.com/valhalla/valhalla/pull/3065)

## Release Date: 2021-04-21 Valhalla 3.1.1
* **Removed**
   * REMOVED: The tossing of private roads in [#1960](https://github.com/valhalla/valhalla/pull/1960) was too aggressive and resulted in a lot of no routes.  Reverted this logic.  [#2934](https://github.com/valhalla/valhalla/pull/2934)
   * REMOVED: stray references to node bindings [#3012](https://github.com/valhalla/valhalla/pull/3012)

* **Bug Fix**
   * FIXED: Fix compression_utils.cc::inflate(...) throw - make it catchable [#2839](https://github.com/valhalla/valhalla/pull/2839)
   * FIXED: Fix compiler errors if HAVE_HTTP not enabled [#2807](https://github.com/valhalla/valhalla/pull/2807)
   * FIXED: Fix alternate route serialization [#2811](https://github.com/valhalla/valhalla/pull/2811)
   * FIXED: Store restrictions in the right tile [#2781](https://github.com/valhalla/valhalla/pull/2781)
   * FIXED: Failing to write tiles because of racing directory creation [#2810](https://github.com/valhalla/valhalla/pull/2810)
   * FIXED: Regression in stopping expansion on transitions down in time-dependent routes [#2815](https://github.com/valhalla/valhalla/pull/2815)
   * FIXED: Fix crash in loki when trace_route is called with 2 locations. [#2817](https://github.com/valhalla/valhalla/pull/2817)
   * FIXED: Mark the restriction start and end as via ways to fix IsBridgingEdge function in Bidirectional Astar [#2796](https://github.com/valhalla/valhalla/pull/2796)
   * FIXED: Dont add predictive traffic to the tile if it's empty [#2826](https://github.com/valhalla/valhalla/pull/2826)
   * FIXED: Fix logic bidirectional astar to avoid double u-turns and extra detours [#2802](https://github.com/valhalla/valhalla/pull/2802)
   * FIXED: Re-enable transition cost for motorcycle profile [#2837](https://github.com/valhalla/valhalla/pull/2837)
   * FIXED: Increase limits for timedep_* algorithms. Split track_factor into edge factor and transition penalty [#2845](https://github.com/valhalla/valhalla/pull/2845)
   * FIXED: Loki was looking up the wrong costing enum for avoids [#2856](https://github.com/valhalla/valhalla/pull/2856)
   * FIXED: Fix way_ids -> graph_ids conversion for complex restrictions: handle cases when a way is split into multiple edges [#2848](https://github.com/valhalla/valhalla/pull/2848)
   * FIXED: Honor access mode while matching OSMRestriction with the graph [#2849](https://github.com/valhalla/valhalla/pull/2849)
   * FIXED: Ensure route summaries are unique among all returned route/legs [#2874](https://github.com/valhalla/valhalla/pull/2874)
   * FIXED: Fix compilation errors when boost < 1.68 and libprotobuf < 3.6  [#2878](https://github.com/valhalla/valhalla/pull/2878)
   * FIXED: Allow u-turns at no-access barriers when forced by heading [#2875](https://github.com/valhalla/valhalla/pull/2875)
   * FIXED: Fixed "No route found" error in case of multipoint request with locations near low reachability edges [#2914](https://github.com/valhalla/valhalla/pull/2914)
   * FIXED: Python bindings installation [#2751](https://github.com/valhalla/valhalla/issues/2751)
   * FIXED: Skip bindings if there's no Python development version [#2893](https://github.com/valhalla/valhalla/pull/2893)
   * FIXED: Use CMakes built-in Python variables to configure installation [#2931](https://github.com/valhalla/valhalla/pull/2931)
   * FIXED: Sometimes emitting zero-length route geometry when traffic splits edge twice [#2943](https://github.com/valhalla/valhalla/pull/2943)
   * FIXED: Fix map-match segfault when gps-points project very near a node [#2946](https://github.com/valhalla/valhalla/pull/2946)
   * FIXED: Use kServiceRoad edges while searching for ferry connection [#2933](https://github.com/valhalla/valhalla/pull/2933)
   * FIXED: Enhanced logic for IsTurnChannelManeuverCombinable [#2952](https://github.com/valhalla/valhalla/pull/2952)
   * FIXED: Restore compatibility with gcc 6.3.0, libprotobuf 3.0.0, boost v1.62.0 [#2953](https://github.com/valhalla/valhalla/pull/2953)
   * FIXED: Dont abort bidirectional a-star search if only one direction is exhausted [#2936](https://github.com/valhalla/valhalla/pull/2936)
   * FIXED: Fixed missing comma in the scripts/valhalla_build_config [#2963](https://github.com/valhalla/valhalla/pull/2963)
   * FIXED: Reverse and Multimodal Isochrones were returning forward results [#2967](https://github.com/valhalla/valhalla/pull/2967)
   * FIXED: Map-match fix for first gps-point being exactly equal to street shape-point [#2977](https://github.com/valhalla/valhalla/pull/2977)
   * FIXED: Add missing GEOS:GEOS dep to mjolnir target [#2901](https://github.com/valhalla/valhalla/pull/2901)
   * FIXED: Allow expansion into a region when not_thru_pruning is false on 2nd pass [#2978](https://github.com/valhalla/valhalla/pull/2978)
   * FIXED: Fix polygon area calculation: use Shoelace formula [#2927](https://github.com/valhalla/valhalla/pull/2927)
   * FIXED: Isochrone: orient segments/rings according to the right-hand rule [#2932](https://github.com/valhalla/valhalla/pull/2932)
   * FIXED: Parsenodes fix: check if index is out-of-bound first [#2984](https://github.com/valhalla/valhalla/pull/2984)
   * FIXED: Fix for unique-summary logic [#2996](https://github.com/valhalla/valhalla/pull/2996)
   * FIXED: Isochrone: handle origin edges properly [#2990](https://github.com/valhalla/valhalla/pull/2990)
   * FIXED: Annotations fail with returning NaN speed when the same point is duplicated in route geometry [#2992](https://github.com/valhalla/valhalla/pull/2992)
   * FIXED: Fix run_with_server.py to work on macOS [#3003](https://github.com/valhalla/valhalla/pull/3003)
   * FIXED: Removed unexpected maneuvers at sharp bends [#2968](https://github.com/valhalla/valhalla/pull/2968)
   * FIXED: Remove large number formatting for non-US countries [#3015](https://github.com/valhalla/valhalla/pull/3015)
   * FIXED: Odin undefined behaviour: handle case when xedgeuse is not initialized [#3020](https://github.com/valhalla/valhalla/pull/3020)

* **Enhancement**
   * Pedestrian crossing should be a separate TripLeg_Use [#2950](https://github.com/valhalla/valhalla/pull/2950)
   * CHANGED: Azure uses ninja as generator [#2779](https://github.com/valhalla/valhalla/pull/2779)
   * ADDED: Support for date_time type invariant for map matching [#2712](https://github.com/valhalla/valhalla/pull/2712)
   * ADDED: Add Bulgarian locale [#2825](https://github.com/valhalla/valhalla/pull/2825)
   * FIXED: No need for write permissions on tarball indices [#2822](https://github.com/valhalla/valhalla/pull/2822)
   * ADDED: nit: Links debug build with lld [#2813](https://github.com/valhalla/valhalla/pull/2813)
   * ADDED: Add costing option `use_living_streets` to avoid or favor living streets in route. [#2788](https://github.com/valhalla/valhalla/pull/2788)
   * CHANGED: Do not allocate mapped_cache vector in skadi when no elevation source is provided. [#2841](https://github.com/valhalla/valhalla/pull/2841)
   * ADDED: avoid_polygons logic [#2750](https://github.com/valhalla/valhalla/pull/2750)
   * ADDED: Added support for destination for conditional access restrictions [#2857](https://github.com/valhalla/valhalla/pull/2857)
   * CHANGED: Large sequences are now merge sorted which can be dramatically faster with certain hardware configurations. This is especially useful in speeding up the earlier stages (parsing, graph construction) of tile building [#2850](https://github.com/valhalla/valhalla/pull/2850)
   * CHANGED: When creating the initial graph edges by setting at which nodes they start and end, first mark the indices of those nodes in another sequence and then sort them by edgeid so that we can do the setting of start and end node sequentially in the edges file. This is much more efficient on certain hardware configurations [#2851](https://github.com/valhalla/valhalla/pull/2851)
   * CHANGED: Use relative cost threshold to extend search in bidirectional astar in order to find more alternates [#2868](https://github.com/valhalla/valhalla/pull/2868)
   * CHANGED: Throw an exception if directory does not exist when building traffic extract [#2871](https://github.com/valhalla/valhalla/pull/2871)
   * CHANGED: Support for ignoring multiple consecutive closures at start/end locations [#2846](https://github.com/valhalla/valhalla/pull/2846)
   * ADDED: Added sac_scale to trace_attributes output and locate edge output [#2818](https://github.com/valhalla/valhalla/pull/2818)
   * ADDED: Ukrainian language translations [#2882](https://github.com/valhalla/valhalla/pull/2882)
   * ADDED: Add support for closure annotations [#2816](https://github.com/valhalla/valhalla/pull/2816)
   * ADDED: Add costing option `service_factor`. Implement possibility to avoid or favor generic service roads in route for all costing options. [#2870](https://github.com/valhalla/valhalla/pull/2870)
   * CHANGED: Reduce stop impact cost when flow data is present [#2891](https://github.com/valhalla/valhalla/pull/2891)
   * CHANGED: Update visual compare script [#2803](https://github.com/valhalla/valhalla/pull/2803)
   * CHANGED: Service roads are not penalized for `pedestrian` costing by default. [#2898](https://github.com/valhalla/valhalla/pull/2898)
   * ADDED: Add complex mandatory restrictions support [#2766](https://github.com/valhalla/valhalla/pull/2766)
   * ADDED: Status endpoint for future status info and health checking of running service [#2907](https://github.com/valhalla/valhalla/pull/2907)
   * ADDED: Add min_level argument to valhalla_ways_to_edges [#2918](https://github.com/valhalla/valhalla/pull/2918)
   * ADDED: Adding ability to store the roundabout_exit_turn_degree to the maneuver [#2941](https://github.com/valhalla/valhalla/pull/2941)
   * ADDED: Penalize pencil point uturns and uturns at short internal edges. Note: `motorcycle` and `motor_scooter` models do not penalize on short internal edges. No new uturn penalty logic has been added to the pedestrian and bicycle costing models. [#2944](https://github.com/valhalla/valhalla/pull/2944)
   * CHANGED: Allow config object to be passed-in to path algorithms [#2949](https://github.com/valhalla/valhalla/pull/2949)
   * CHANGED: Allow disabling Werror [#2937](https://github.com/valhalla/valhalla/pull/2937)
   * ADDED: Add ability to build Valhalla modules as STATIC libraries. [#2957](https://github.com/valhalla/valhalla/pull/2957)
   * NIT: Enables compiler warnings in part of mjolnir module [#2922](https://github.com/valhalla/valhalla/pull/2922)
   * CHANGED: Refactor isochrone/reachability forward/reverse search to reduce code repetition [#2969](https://github.com/valhalla/valhalla/pull/2969)
   * ADDED: Set the roundabout exit shape index when we are collapsing the roundabout maneuvers. [#2975](https://github.com/valhalla/valhalla/pull/2975)
   * CHANGED: Penalized closed edges if using them at start/end locations [#2964](https://github.com/valhalla/valhalla/pull/2964)
   * ADDED: Add shoulder to trace_attributes output. [#2980](https://github.com/valhalla/valhalla/pull/2980)
   * CHANGED: Refactor bidirectional astar forward/reverse search to reduce code repetition [#2970](https://github.com/valhalla/valhalla/pull/2970)
   * CHANGED: Factor for service roads is 1.0 by default. [#2988](https://github.com/valhalla/valhalla/pull/2988)
   * ADDED: Support for conditionally skipping CI runs [#2986](https://github.com/valhalla/valhalla/pull/2986)
   * ADDED: Add instructions for building valhalla on `arm64` macbook [#2997](https://github.com/valhalla/valhalla/pull/2997)
   * NIT: Enables compiler warnings in part of mjolnir module [#2995](https://github.com/valhalla/valhalla/pull/2995)
   * CHANGED: nit(rename): Renames the encoded live speed properties [#2998](https://github.com/valhalla/valhalla/pull/2998)
   * ADDED: ci: Vendors the codecov script [#3002](https://github.com/valhalla/valhalla/pull/3002)
   * CHANGED: Allow None build type [#3005](https://github.com/valhalla/valhalla/pull/3005)
   * CHANGED: ci: Build Python bindings for Mac OS [#3013](https://github.com/valhalla/valhalla/pull/3013)

## Release Date: 2021-01-25 Valhalla 3.1.0
* **Removed**
   * REMOVED: Remove Node bindings. [#2502](https://github.com/valhalla/valhalla/pull/2502)
   * REMOVED: appveyor builds. [#2550](https://github.com/valhalla/valhalla/pull/2550)
   * REMOVED: Removed x86 CI builds. [#2792](https://github.com/valhalla/valhalla/pull/2792)

* **Bug Fix**
   * FIXED: Crazy ETAs.  If a way has forward speed with no backward speed and it is not oneway, then we must set the default speed.  The reverse logic applies as well.  If a way has no backward speed but has a forward speed and it is not a oneway, then set the default speed. [#2102](https://github.com/valhalla/valhalla/pull/2102)
   * FIXED: Map matching elapsed times spliced amongst different legs and discontinuities are now correct [#2104](https://github.com/valhalla/valhalla/pull/2104)
   * FIXED: Date time information is now propagated amongst different legs and discontinuities [#2107](https://github.com/valhalla/valhalla/pull/2107)
   * FIXED: Adds support for geos-3.8 c++ api [#2021](https://github.com/valhalla/valhalla/issues/2021)
   * FIXED: Updated the osrm serializer to not set junction name for osrm origin/start maneuver - this is not helpful since we are not transitioning through the intersection.  [#2121](https://github.com/valhalla/valhalla/pull/2121)
   * FIXED: Removes precomputing of edge-costs which lead to wrong results [#2120](https://github.com/valhalla/valhalla/pull/2120)
   * FIXED: Complex turn-restriction invalidates edge marked as kPermanent [#2103](https://github.com/valhalla/valhalla/issues/2103)
   * FIXED: Fixes bug with inverted time-restriction parsing [#2167](https://github.com/valhalla/valhalla/pull/2167)
   * FIXED: Fixed several bugs with numeric underflow in map-matching trip durations. These may
     occur when serializing match results where adjacent trace points appear out-of-sequence on the
     same edge [#2178](https://github.com/valhalla/valhalla/pull/2178)
     - `MapMatcher::FormPath` now catches route discontinuities on the same edge when the distance
       percentage along don't agree. The trip leg builder builds disconnected legs on a single edge
       to avoid duration underflow.
     - Correctly populate edge groups when matching results contain loops. When a loop occurs,
       the leg builder now starts at the correct edge where the loop ends, and correctly accounts
       for any contained edges.
     - Duration over-trimming at the terminating edge of a match.
   * FIXED: Increased internal precision of time tracking per edge and maneuver so that maneuver times sum to the same time represented in the leg summary [#2195](https://github.com/valhalla/valhalla/pull/2195)
   * FIXED: Tagged speeds were not properly marked. We were not using forward and backward speeds to flag if a speed is tagged or not.  Should not update turn channel speeds if we are not inferring them.  Added additional logic to handle PH in the conditional restrictions. Do not update stop impact for ramps if they are marked as internal. [#2198](https://github.com/valhalla/valhalla/pull/2198)
   * FIXED: Fixed the sharp turn phrase [#2226](https://github.com/valhalla/valhalla/pull/2226)
   * FIXED: Protect against duplicate points in the input or points that snap to the same location resulting in `nan` times for the legs of the map match (of a 0 distance route) [#2229](https://github.com/valhalla/valhalla/pull/2229)
   * FIXED: Improves restriction check on briding edge in Bidirectional Astar [#2228](https://github.com/valhalla/valhalla/pull/2228)
   * FIXED: Allow nodes at location 0,0 [#2245](https://github.com/valhalla/valhalla/pull/2245)
   * FIXED: Fix RapidJSON compiler warnings and naming conflict [#2249](https://github.com/valhalla/valhalla/pull/2249)
   * FIXED: Fixed bug in resample_spherical_polyline where duplicate successive lat,lng locations in the polyline resulting in `nan` for the distance computation which shortcuts further sampling [#2239](https://github.com/valhalla/valhalla/pull/2239)
   * FIXED: Update exit logic for non-motorways [#2252](https://github.com/valhalla/valhalla/pull/2252)
   * FIXED: Transition point map-matching. When match results are on a transition point, we search for the sibling nodes at that transition and snap it to the corresponding edges in the route. [#2258](https://github.com/valhalla/valhalla/pull/2258)
   * FIXED: Fixed verbal multi-cue logic [#2270](https://github.com/valhalla/valhalla/pull/2270)
   * FIXED: Fixed Uturn cases when a not_thru edge is connected to the origin edge. [#2272](https://github.com/valhalla/valhalla/pull/2272)
   * FIXED: Update intersection classes in osrm response to not label all ramps as motorway [#2279](https://github.com/valhalla/valhalla/pull/2279)
   * FIXED: Fixed bug in mapmatcher when interpolation point goes before the first valid match or after the last valid match. Such behavior usually leads to discontinuity in matching. [#2275](https://github.com/valhalla/valhalla/pull/2275)
   * FIXED: Fixed an issue for time_allowed logic.  Previously we returned false on the first time allowed restriction and did not check them all. Added conditional restriction gurka test and datetime optional argument to gurka header file. [#2286](https://github.com/valhalla/valhalla/pull/2286)
   * FIXED: Fixed an issue for date ranges.  For example, for the range Jan 04 to Jan 02 we need to test to end of the year and then from the first of the year to the end date.  Also, fixed an emergency tag issue.  We should only set the use to emergency if all other access is off. [#2290](https://github.com/valhalla/valhalla/pull/2290)
   * FIXED: Found a few issues with the initial ref and direction logic for ways.  We were overwriting the refs with directionals to the name_offset_map instead of concatenating them together.  Also, we did not allow for blank entries for GetTagTokens. [#2298](https://github.com/valhalla/valhalla/pull/2298)
   * FIXED: Fixed an issue where MatchGuidanceViewJunctions is only looking at the first edge. Set the data_id for guidance views to the changeset id as it is already being populated. Also added test for guidance views. [#2303](https://github.com/valhalla/valhalla/pull/2303)
   * FIXED: Fixed a problem with live speeds where live speeds were being used to determine access, even when a live
   speed (current time) route wasn't what was requested. [#2311](https://github.com/valhalla/valhalla/pull/2311)
   * FIXED: Fix break/continue typo in search filtering [#2317](https://github.com/valhalla/valhalla/pull/2317)
   * FIXED: Fix a crash in trace_route due to iterating past the end of a vector. [#2322](https://github.com/valhalla/valhalla/pull/2322)
   * FIXED: Don't allow timezone information in the local date time string attached at each location. [#2312](https://github.com/valhalla/valhalla/pull/2312)
   * FIXED: Fix short route trimming in bidirectional astar [#2323](https://github.com/valhalla/valhalla/pull/2323)
   * FIXED: Fix shape trimming in leg building for snap candidates that lie within the margin of rounding error [#2326](https://github.com/valhalla/valhalla/pull/2326)
   * FIXED: Fixes route duration underflow with traffic data [#2325](https://github.com/valhalla/valhalla/pull/2325)
   * FIXED: Parse mtb:scale tags and set bicycle access if present [#2117](https://github.com/valhalla/valhalla/pull/2117)
   * FIXED: Fixed segfault.  Shape was missing from options for valhalla_path_comparison and valhalla_run_route.  Also, costing options was missing in valhalla_path_comparison. [#2343](https://github.com/valhalla/valhalla/pull/2343)
   * FIXED: Handle decimal numbers with zero-value mantissa properly in Lua [#2355](https://github.com/valhalla/valhalla/pull/2355)
   * FIXED: Many issues that resulted in discontinuities, failed matches or incorrect time/duration for map matching requests. [#2292](https://github.com/valhalla/valhalla/pull/2292)
   * FIXED: Seeing segfault when loading large osmdata data files before loading LuaJit. LuaJit fails to create luaL_newstate() Ref: [#2158](https://github.com/ntop/ntopng/issues/2158) Resolution is to load LuaJit before loading the data files. [#2383](https://github.com/valhalla/valhalla/pull/2383)
   * FIXED: Store positive/negative OpenLR offsets in bucketed form [#2405](https://github.com/valhalla/valhalla/pull/2405)
   * FIXED: Fix on map-matching return code when breakage distance limitation exceeds. Instead of letting the request goes into meili and fails in finding a route, we check the distance in loki and early return with exception code 172. [#2406](https://github.com/valhalla/valhalla/pull/2406)
   * FIXED: Don't create edges for portions of ways that are doubled back on themselves as this confuses opposing edge index computations [#2385](https://github.com/valhalla/valhalla/pull/2385)
   * FIXED: Protect against nan in uniform_resample_spherical_polyline. [#2431](https://github.com/valhalla/valhalla/pull/2431)
   * FIXED: Obvious maneuvers. [#2436](https://github.com/valhalla/valhalla/pull/2436)
   * FIXED: Base64 encoding/decoding [#2452](https://github.com/valhalla/valhalla/pull/2452)
   * FIXED: Added post roundabout instruction when enter/exit roundabout maneuvers are combined [#2454](https://github.com/valhalla/valhalla/pull/2454)
   * FIXED: openlr: Explicitly check for linear reference option for Valhalla serialization. [#2458](https://github.com/valhalla/valhalla/pull/2458)
   * FIXED: Fix segfault: Do not combine last turn channel maneuver. [#2463](https://github.com/valhalla/valhalla/pull/2463)
   * FIXED: Remove extraneous whitespaces from ja-JP.json. [#2471](https://github.com/valhalla/valhalla/pull/2471)
   * FIXED: Checks protobuf serialization/parsing success [#2477](https://github.com/valhalla/valhalla/pull/2477)
   * FIXED: Fix dereferencing of end for std::lower_bound in sequence and possible UB [#2488](https://github.com/valhalla/valhalla/pull/2488)
   * FIXED: Make tile building reproducible: fix UB-s [#2480](https://github.com/valhalla/valhalla/pull/2480)
   * FIXED: Zero initialize EdgeInfoInner.spare0_. Uninitialized spare0_ field produced UB which causes gurka_reproduce_tile_build to fail intermittently. [#2499](https://github.com/valhalla/valhalla/pull/2499)
   * FIXED: Drop unused CHANGELOG validation script, straggling NodeJS references [#2506](https://github.com/valhalla/valhalla/pull/2506)
   * FIXED: Fix missing nullptr checks in graphreader and loki::Reach (causing segfault during routing with not all levels of tiles available) [#2504](https://github.com/valhalla/valhalla/pull/2504)
   * FIXED: Fix mismatch of triplegedge roadclass and directededge roadclass [#2507](https://github.com/valhalla/valhalla/pull/2507)
   * FIXED: Improve german destination_verbal_alert phrases [#2509](https://github.com/valhalla/valhalla/pull/2509)
   * FIXED: Undefined behavior cases discovered with undefined behavior sanitizer tool. [#2498](https://github.com/valhalla/valhalla/pull/2498)
   * FIXED: Fixed logic so verbal keep instructions use branch exit sign info for ramps [#2520](https://github.com/valhalla/valhalla/pull/2520)
   * FIXED: Fix bug in trace_route for uturns causing garbage coordinates [#2517](https://github.com/valhalla/valhalla/pull/2517)
   * FIXED: Simplify heading calculation for turn type. Remove undefined behavior case. [#2513](https://github.com/valhalla/valhalla/pull/2513)
   * FIXED: Always set costing name even if one is not provided for osrm serializer weight_name. [#2528](https://github.com/valhalla/valhalla/pull/2528)
   * FIXED: Make single-thread tile building reproducible: fix seed for shuffle, use concurrency configuration from the mjolnir section. [#2515](https://github.com/valhalla/valhalla/pull/2515)
   * FIXED: More Windows compatibility: build tiles and some run actions work now (including CI tests) [#2300](https://github.com/valhalla/valhalla/issues/2300)
   * FIXED: Transcoding of c++ location to pbf location used path edges in the place of filtered edges. [#2542](https://github.com/valhalla/valhalla/pull/2542)
   * FIXED: Add back whitelisting action types. [#2545](https://github.com/valhalla/valhalla/pull/2545)
   * FIXED: Allow uturns for truck costing now that we have derived deadends marked in the edge label [#2559](https://github.com/valhalla/valhalla/pull/2559)
   * FIXED: Map matching uturn trimming at the end of an edge where it wasn't needed. [#2558](https://github.com/valhalla/valhalla/pull/2558)
   * FIXED: Multicue enter roundabout [#2556](https://github.com/valhalla/valhalla/pull/2556)
   * FIXED: Changed reachability computation to take into account live speed [#2597](https://github.com/valhalla/valhalla/pull/2597)
   * FIXED: Fixed a bug where the temp files were not getting read in if you started with the construct edges or build phase for valhalla_build_tiles. [#2601](https://github.com/valhalla/valhalla/pull/2601)
   * FIXED: Updated fr-FR.json with partial translations. [#2605](https://github.com/valhalla/valhalla/pull/2605)
   * FIXED: Removed superfluous const qualifier from odin/signs [#2609](https://github.com/valhalla/valhalla/pull/2609)
   * FIXED: Internal maneuver placement [#2600](https://github.com/valhalla/valhalla/pull/2600)
   * FIXED: Complete fr-FR.json locale. [#2614](https://github.com/valhalla/valhalla/pull/2614)
   * FIXED: Don't truncate precision in polyline encoding [#2632](https://github.com/valhalla/valhalla/pull/2632)
   * FIXED: Fix all compiler warnings in sif and set to -Werror [#2642](https://github.com/valhalla/valhalla/pull/2642)
   * FIXED: Remove unnecessary maneuvers to continue straight [#2647](https://github.com/valhalla/valhalla/pull/2647)
   * FIXED: Linear reference support in route/mapmatch apis (FOW, FRC, bearing, and number of references) [#2645](https://github.com/valhalla/valhalla/pull/2645)
   * FIXED: Ambiguous local to global (with timezone information) date time conversions now all choose to use the later time instead of throwing unhandled exceptions [#2665](https://github.com/valhalla/valhalla/pull/2665)
   * FIXED: Overestimated reach caused be reenquing transition nodes without checking that they had been already expanded [#2670](https://github.com/valhalla/valhalla/pull/2670)
   * FIXED: Build with C++17 standard. Deprecated function calls are substituted with new ones. [#2669](https://github.com/valhalla/valhalla/pull/2669)
   * FIXED: Improve German post_transition_verbal instruction [#2677](https://github.com/valhalla/valhalla/pull/2677)
   * FIXED: Lane updates.  Add the turn lanes to all edges of the way.  Do not "enhance" turn lanes if they are part of a complex restriction.  Moved ProcessTurnLanes after UpdateManeuverPlacementForInternalIntersectionTurns.  Fix for a missing "uturn" indication for intersections on the previous maneuver, we were serializing an empty list. [#2679](https://github.com/valhalla/valhalla/pull/2679)
   * FIXED: Fixes OpenLr serialization [#2688](https://github.com/valhalla/valhalla/pull/2688)
   * FIXED: Internal edges can't be also a ramp or a turn channel.  Also, if an edge is marked as ramp and turn channel mark it as a ramp.  [#2689](https://github.com/valhalla/valhalla/pull/2689)
   * FIXED: Check that speeds are equal for the edges going in the same direction while buildig shortcuts [#2691](https://github.com/valhalla/valhalla/pull/2691)
   * FIXED: Missing fork or bear instruction [#2683](https://github.com/valhalla/valhalla/pull/2683)
   * FIXED: Eliminate null pointer dereference in GraphReader::AreEdgesConnected [#2695](https://github.com/valhalla/valhalla/issues/2695)
   * FIXED: Fix polyline simplification float/double comparison [#2698](https://github.com/valhalla/valhalla/issues/2698)
   * FIXED: Weights were sometimes negative due to incorrect updates to elapsed_cost [#2702](https://github.com/valhalla/valhalla/pull/2702)
   * FIXED: Fix bidirectional route failures at deadends [#2705](https://github.com/valhalla/valhalla/pull/2705)
   * FIXED: Updated logic to call out a non-obvious turn [#2708](https://github.com/valhalla/valhalla/pull/2708)
   * FIXED: valhalla_build_statistics multithreaded mode fixed [#2707](https://github.com/valhalla/valhalla/pull/2707)
   * FIXED: If infer_internal_intersections is true then allow internals that are also ramps or TCs. Without this we produce an extra continue maneuver.  [#2710](https://github.com/valhalla/valhalla/pull/2710)
   * FIXED: We were routing down roads that should be destination only. Now we mark roads with motor_vehicle=destination and motor_vehicle=customers or access=destination and access=customers as destination only. [#2722](https://github.com/valhalla/valhalla/pull/2722)
   * FIXED: Replace all Python2 print statements with Python3 syntax [#2716](https://github.com/valhalla/valhalla/issues/2716)
   * FIXED: Some HGT files not found [#2723](https://github.com/valhalla/valhalla/issues/2723)
   * FIXED: Fix PencilPointUturn detection by removing short-edge check and updating angle threshold [#2725](https://github.com/valhalla/valhalla/issues/2725)
   * FIXED: Fix invalid continue/bear maneuvers [#2729](https://github.com/valhalla/valhalla/issues/2729)
   * FIXED: Fixes an issue that lead to double turns within a very short distance, when instead, it should be a u-turn. We now collapse double L turns or double R turns in short non-internal intersections to u-turns. [#2740](https://github.com/valhalla/valhalla/pull/2740)
   * FIXED: fixes an issue that lead to adding an extra maneuver. We now combine a current maneuver short length non-internal edges (left or right) with the next maneuver that is a kRampStraight. [#2741](https://github.com/valhalla/valhalla/pull/2741)
   * FIXED: Reduce verbose instructions by collapsing small end ramp forks [#2762](https://github.com/valhalla/valhalla/issues/2762)
   * FIXED: Remove redundant return statements [#2776](https://github.com/valhalla/valhalla/pull/2776)
   * FIXED: Added unit test for BuildAdminFromPBF() to test GEOS 3.9 update. [#2787](https://github.com/valhalla/valhalla/pull/2787)
   * FIXED: Add support for geos-3.9 c++ api [#2739](https://github.com/valhalla/valhalla/issues/2739)
   * FIXED: Fix check for live speed validness [#2797](https://github.com/valhalla/valhalla/pull/2797)

* **Enhancement**
   * ADDED: Matrix of Bike Share [#2590](https://github.com/valhalla/valhalla/pull/2590)
   * ADDED: Add ability to provide custom implementation for candidate collection in CandidateQuery. [#2328](https://github.com/valhalla/valhalla/pull/2328)
   * ADDED: Cancellation of tile downloading. [#2319](https://github.com/valhalla/valhalla/pull/2319)
   * ADDED: Return the coordinates of the nodes isochrone input locations snapped to [#2111](https://github.com/valhalla/valhalla/pull/2111)
   * ADDED: Allows more complicated routes in timedependent a-star before timing out [#2068](https://github.com/valhalla/valhalla/pull/2068)
   * ADDED: Guide signs and junction names [#2096](https://github.com/valhalla/valhalla/pull/2096)
   * ADDED: Added a bool to the config indicating whether to use commercially set attributes.  Added logic to not call IsIntersectionInternal if this is a commercial data set.  [#2132](https://github.com/valhalla/valhalla/pull/2132)
   * ADDED: Removed commercial data set bool to the config and added more knobs for data.  Added infer_internal_intersections, infer_turn_channels, apply_country_overrides, and use_admin_db.  [#2173](https://github.com/valhalla/valhalla/pull/2173)
   * ADDED: Allow using googletest in unit tests and convert all tests to it (old test.cc is completely removed). [#2128](https://github.com/valhalla/valhalla/pull/2128)
   * ADDED: Add guidance view capability. [#2209](https://github.com/valhalla/valhalla/pull/2209)
   * ADDED: Collect turn cost information as path is formed so that it can be serialized out for trace attributes or osrm flavored intersections. Also add shape_index to osrm intersections. [#2207](https://github.com/valhalla/valhalla/pull/2207)
   * ADDED: Added alley factor to autocost.  Factor is defaulted at 1.0f or do not avoid alleys. [#2246](https://github.com/valhalla/valhalla/pull/2246)
   * ADDED: Support unlimited speed limits where maxspeed=none. [#2251](https://github.com/valhalla/valhalla/pull/2251)
   * ADDED: Implement improved Reachability check using base class Dijkstra. [#2243](https://github.com/valhalla/valhalla/pull/2243)
   * ADDED: Gurka integration test framework with ascii-art maps [#2244](https://github.com/valhalla/valhalla/pull/2244)
   * ADDED: Add to the stop impact when transitioning from higher to lower class road and we are not on a turn channel or ramp. Also, penalize lefts when driving on the right and vice versa. [#2282](https://github.com/valhalla/valhalla/pull/2282)
   * ADDED: Added reclassify_links, use_direction_on_ways, and allow_alt_name as config options.  If `use_direction_on_ways = true` then use `direction` and `int_direction` on the way to update the directional for the `ref` and `int_ref`.  Also, copy int_efs to the refs. [#2285](https://github.com/valhalla/valhalla/pull/2285)
   * ADDED: Add support for live traffic. [#2268](https://github.com/valhalla/valhalla/pull/2268)
   * ADDED: Implement per-location search filters for functional road class and forms of way. [#2289](https://github.com/valhalla/valhalla/pull/2289)
   * ADDED: Approach, multi-cue, and length updates [#2313](https://github.com/valhalla/valhalla/pull/2313)
   * ADDED: Speed up timezone differencing calculation if cache is provided. [#2316](https://github.com/valhalla/valhalla/pull/2316)
   * ADDED: Added rapidjson/schema.h to baldr/rapidjson_util.h to make it available for use within valhalla. [#2330](https://github.com/valhalla/valhalla/issues/2330)
   * ADDED: Support decimal precision for height values in elevation service. Also support polyline5 for encoded polylines input and output to elevation service. [#2324](https://github.com/valhalla/valhalla/pull/2324)
   * ADDED: Use both imminent and distant verbal multi-cue phrases. [#2353](https://github.com/valhalla/valhalla/pull/2353)
   * ADDED: Split parsing stage into 3 separate stages. [#2339](https://github.com/valhalla/valhalla/pull/2339)
   * CHANGED: Speed up graph enhancing by avoiding continuous unordered_set rebuilding [#2349](https://github.com/valhalla/valhalla/pull/2349)
   * CHANGED: Skip calling out to Lua for nodes/ways/relations with not tags - speeds up parsing. [#2351](https://github.com/valhalla/valhalla/pull/2351)
   * CHANGED: Switch to LuaJIT for lua scripting - speeds up file parsing [#2352](https://github.com/valhalla/valhalla/pull/2352)
   * ADDED: Ability to create OpenLR records from raw data. [#2356](https://github.com/valhalla/valhalla/pull/2356)
   * ADDED: Revamp length phrases [#2359](https://github.com/valhalla/valhalla/pull/2359)
   * CHANGED: Do not allocate memory in skadi if we don't need it. [#2373](https://github.com/valhalla/valhalla/pull/2373)
   * CHANGED: Map matching: throw error (443/NoSegment) when no candidate edges are available. [#2370](https://github.com/valhalla/valhalla/pull/2370)
   * ADDED: Add sk-SK.json (slovak) localization file. [#2376](https://github.com/valhalla/valhalla/pull/2376)
   * ADDED: Extend roundabout phrases. [#2378](https://github.com/valhalla/valhalla/pull/2378)
   * ADDED: More roundabout phrase tests. [#2382](https://github.com/valhalla/valhalla/pull/2382)
   * ADDED: Update the turn and continue phrases to include junction names and guide signs. [#2386](https://github.com/valhalla/valhalla/pull/2386)
   * ADDED: Add the remaining guide sign toward phrases [#2389](https://github.com/valhalla/valhalla/pull/2389)
   * ADDED: The ability to allow immediate uturns at trace points in a map matching request [#2380](https://github.com/valhalla/valhalla/pull/2380)
   * ADDED: Add utility functions to Signs. [#2390](https://github.com/valhalla/valhalla/pull/2390)
   * ADDED: Unified time tracking for all algorithms that support time-based graph expansion. [#2278](https://github.com/valhalla/valhalla/pull/2278)
   * ADDED: Add rail_ferry use and costing. [#2408](https://github.com/valhalla/valhalla/pull/2408)
   * ADDED: `street_side_max_distance`, `display_lat` and `display_lon` to `locations` in input for better control of routing side of street [#1769](https://github.com/valhalla/valhalla/pull/1769)
   * ADDED: Add additional exit phrases. [#2421](https://github.com/valhalla/valhalla/pull/2421)
   * ADDED: Add Japanese locale, update German. [#2432](https://github.com/valhalla/valhalla/pull/2432)
   * ADDED: Gurka expect_route refactor [#2435](https://github.com/valhalla/valhalla/pull/2435)
   * ADDED: Add option to suppress roundabout exits [#2437](https://github.com/valhalla/valhalla/pull/2437)
   * ADDED: Add Greek locale. [#2438](https://github.com/valhalla/valhalla/pull/2438)
   * ADDED (back): Support for 64bit wide way ids in the edgeinfo structure with no impact to size for data sources with ids 32bits wide. [#2422](https://github.com/valhalla/valhalla/pull/2422)
   * ADDED: Support for 64bit osm node ids in parsing stage of tile building [#2422](https://github.com/valhalla/valhalla/pull/2422)
   * CHANGED: Point2/PointLL are now templated to allow for higher precision coordinate math when desired [#2429](https://github.com/valhalla/valhalla/pull/2429)
   * ADDED: Optional OpenLR Encoded Path Edges in API Response [#2424](https://github.com/valhalla/valhalla/pull/2424)
   * ADDED: Add explicit include for sstream to be compatible with msvc_x64 toolset. [#2449](https://github.com/valhalla/valhalla/pull/2449)
   * ADDED: Properly split returned path if traffic conditions change partway along edges [#2451](https://github.com/valhalla/valhalla/pull/2451)
   * ADDED: Add Dutch locale. [#2464](https://github.com/valhalla/valhalla/pull/2464)
   * ADDED: Check with address sanititizer in CI. Add support for undefined behavior sanitizer. [#2487](https://github.com/valhalla/valhalla/pull/2487)
   * ADDED: Ability to recost a path and increased cost/time details along the trippath and json output [#2425](https://github.com/valhalla/valhalla/pull/2425)
   * ADDED: Add the ability to do bikeshare based (ped/bike) multimodal routing [#2031](https://github.com/valhalla/valhalla/pull/2031)
   * ADDED: Route through restrictions enabled by introducing a costing option. [#2469](https://github.com/valhalla/valhalla/pull/2469)
   * ADDED: Migrated to Ubuntu 20.04 base-image [#2508](https://github.com/valhalla/valhalla/pull/2508)
   * CHANGED: Speed up parseways stage by avoiding multiple string comparisons [#2518](https://github.com/valhalla/valhalla/pull/2518)
   * CHANGED: Speed up enhance stage by avoiding GraphTileBuilder copying [#2468](https://github.com/valhalla/valhalla/pull/2468)
   * ADDED: Costing options now includes shortest flag which favors shortest path routes [#2555](https://github.com/valhalla/valhalla/pull/2555)
   * ADDED: Incidents in intersections [#2547](https://github.com/valhalla/valhalla/pull/2547)
   * CHANGED: Refactor mapmatching configuration to use a struct (instead of `boost::property_tree::ptree`). [#2485](https://github.com/valhalla/valhalla/pull/2485)
   * ADDED: Save exit maneuver's begin heading when combining enter & exit roundabout maneuvers. [#2554](https://github.com/valhalla/valhalla/pull/2554)
   * ADDED: Added new urban flag that can be set if edge is within city boundaries to data processing; new use_urban_tag config option; added to osrm response within intersections. [#2522](https://github.com/valhalla/valhalla/pull/2522)
   * ADDED: Parses OpenLr of type PointAlongLine [#2565](https://github.com/valhalla/valhalla/pull/2565)
   * ADDED: Use edge.is_urban is set for serializing is_urban. [#2568](https://github.com/valhalla/valhalla/pull/2568)
   * ADDED: Added new rest/service area uses on the edge. [#2533](https://github.com/valhalla/valhalla/pull/2533)
   * ADDED: Dependency cache for Azure [#2567](https://github.com/valhalla/valhalla/pull/2567)
   * ADDED: Added flexibility to remove the use of the admindb and to use the country and state iso from the tiles; [#2579](https://github.com/valhalla/valhalla/pull/2579)
   * ADDED: Added toll gates and collection points (gantry) to the node;  [#2532](https://github.com/valhalla/valhalla/pull/2532)
   * ADDED: Added osrm serialization for rest/service areas and admins. [#2594](https://github.com/valhalla/valhalla/pull/2594)
   * CHANGED: Improved Russian localization; [#2593](https://github.com/valhalla/valhalla/pull/2593)
   * ADDED: Support restricted class in intersection annotations [#2589](https://github.com/valhalla/valhalla/pull/2589)
   * ADDED: Added trail type trace [#2606](https://github.com/valhalla/valhalla/pull/2606)
   * ADDED: Added tunnel names to the edges as a tagged name.  [#2608](https://github.com/valhalla/valhalla/pull/2608)
   * CHANGED: Moved incidents to the trip leg and cut the shape of the leg at that location [#2610](https://github.com/valhalla/valhalla/pull/2610)
   * ADDED: Costing option to ignore_closures when routing with current flow [#2615](https://github.com/valhalla/valhalla/pull/2615)
   * ADDED: Cross-compilation ability with MinGW64 [#2619](https://github.com/valhalla/valhalla/pull/2619)
   * ADDED: Defines the incident tile schema and incident metadata [#2620](https://github.com/valhalla/valhalla/pull/2620)
   * ADDED: Moves incident serializer logic into a generic serializer [#2621](https://github.com/valhalla/valhalla/pull/2621)
   * ADDED: Incident loading singleton for continually refreshing incident tiles [#2573](https://github.com/valhalla/valhalla/pull/2573)
   * ADDED: One shot mode to valhalla_service so you can run a single request of any type without starting a server [#2624](https://github.com/valhalla/valhalla/pull/2624)
   * ADDED: Adds text instructions to OSRM output [#2625](https://github.com/valhalla/valhalla/pull/2625)
   * ADDED: Adds support for alternate routes [#2626](https://github.com/valhalla/valhalla/pull/2626)
   * CHANGED: Switch Python bindings generator from boost.python to header-only pybind11[#2644](https://github.com/valhalla/valhalla/pull/2644)
   * ADDED: Add support of input file for one-shot mode of valhalla_service [#2648](https://github.com/valhalla/valhalla/pull/2648)
   * ADDED: Linear reference support to locate api [#2645](https://github.com/valhalla/valhalla/pull/2645)
   * ADDED: Implemented OSRM-like turn duration calculation for car. Uses it now in auto costing. [#2651](https://github.com/valhalla/valhalla/pull/2651)
   * ADDED: Enhanced turn lane information in guidance [#2653](https://github.com/valhalla/valhalla/pull/2653)
   * ADDED: `top_speed` option for all motorized vehicles [#2667](https://github.com/valhalla/valhalla/issues/2667)
   * CHANGED: Move turn_lane_direction helper to odin/util [#2675](https://github.com/valhalla/valhalla/pull/2675)
   * ADDED: Add annotations to osrm response including speed limits, unit and sign conventions [#2668](https://github.com/valhalla/valhalla/pull/2668)
   * ADDED: Added functions for predicted speeds encoding-decoding [#2674](https://github.com/valhalla/valhalla/pull/2674)
   * ADDED: Time invariant routing via the bidirectional algorithm. This has the effect that when time dependent routes (arrive_by and depart_at) fall back to bidirectional due to length restrictions they will actually use the correct time of day for one of the search directions [#2660](https://github.com/valhalla/valhalla/pull/2660)
   * ADDED: If the length of the edge is greater than kMaxEdgeLength, then consider this a catastrophic error if the should_error bool is true in the set_length function. [#2678](https://github.com/valhalla/valhalla/pull/2678)
   * ADDED: Moved lat,lon coordinates structures from single to double precision. Improves geometry accuracy noticibly at zooms above 17 as well as coordinate snapping and any other geometric operations. Adds about a 2% performance penalty for standard routes. Graph nodes now have 7 digits of precision.  [#2693](https://github.com/valhalla/valhalla/pull/2693)
   * ADDED: Added signboards to guidance views.  [#2687](https://github.com/valhalla/valhalla/pull/2687)
   * ADDED: Regular speed on shortcut edges is calculated with turn durations taken into account. Truck, motorcycle and motorscooter profiles use OSRM-like turn duration. [#2662](https://github.com/valhalla/valhalla/pull/2662)
   * CHANGED: Remove astar algorithm and replace its use with timedep_forward as its redundant [#2706](https://github.com/valhalla/valhalla/pull/2706)
   * ADDED: Recover and recost all shortcuts in final path for bidirectional astar algorithm [#2711](https://github.com/valhalla/valhalla/pull/2711)
   * ADDED: An option for shortcut recovery to be cached at start up to reduce the time it takes to do so on the fly [#2714](https://github.com/valhalla/valhalla/pull/2714)
   * ADDED: If width <= 1.9 then no access for auto, truck, bus, taxi, emergency and hov. [#2713](https://github.com/valhalla/valhalla/pull/2713)
   * ADDED: Centroid/Converge/Rendezvous/Meet API which allows input locations to find a least cost convergence point from all locations [#2734](https://github.com/valhalla/valhalla/pull/2734)
   * ADDED: Added support to process the sump_buster tag.  Also, fixed a few small access bugs for nodes. [#2731](https://github.com/valhalla/valhalla/pull/2731)
   * ADDED: Log message if failed to create tiles directory. [#2738](https://github.com/valhalla/valhalla/pull/2738)
   * CHANGED: Tile memory is only owned by the GraphTile rather than shared amongst copies of the graph tile (in GraphReader and TileCaches). [#2340](https://github.com/valhalla/valhalla/pull/2340)
   * ADDED: Add Estonian locale. [#2748](https://github.com/valhalla/valhalla/pull/2748)
   * CHANGED: Handle GraphTile objects as smart pointers [#2703](https://github.com/valhalla/valhalla/pull/2703)
   * CHANGED: Improve stability with no RTTI build [#2759](https://github.com/valhalla/valhalla/pull/2759) and [#2760](https://github.com/valhalla/valhalla/pull/2760)
   * CHANGED: Change generic service roads to a new Use=kServiceRoad. This is for highway=service without other service= tags (such as driveway, alley, parking aisle) [#2419](https://github.com/valhalla/valhalla/pull/2419)
   * ADDED: Isochrones support isodistance lines as well [#2699](https://github.com/valhalla/valhalla/pull/2699)
   * ADDED: Add support for ignoring live traffic closures for waypoints [#2685](https://github.com/valhalla/valhalla/pull/2685)
   * ADDED: Add use_distance to auto cost to allow choosing between two primary cost components, time or distance [#2771](https://github.com/valhalla/valhalla/pull/2771)
   * CHANGED: nit: Enables compiler warnings in part of loki module [#2767](https://github.com/valhalla/valhalla/pull/2767)
   * CHANGED: Reducing the number of uturns by increasing the cost to for them to 9.5f. Note: Did not increase the cost for motorcycles or motorscooters. [#2770](https://github.com/valhalla/valhalla/pull/2770)
   * ADDED: Add option to use thread-safe GraphTile's reference counter. [#2772](https://github.com/valhalla/valhalla/pull/2772)
   * CHANGED: nit: Enables compiler warnings in part of thor module [#2768](https://github.com/valhalla/valhalla/pull/2768)
   * ADDED: Add costing option `use_tracks` to avoid or favor tracks in route. [#2769](https://github.com/valhalla/valhalla/pull/2769)
   * CHANGED: chore: Updates libosmium [#2786](https://github.com/valhalla/valhalla/pull/2786)
   * CHANGED: Optimize double bucket queue to reduce memory reallocations. [#2719](https://github.com/valhalla/valhalla/pull/2719)
   * CHANGED: Collapse merge maneuvers [#2773](https://github.com/valhalla/valhalla/pull/2773)
   * CHANGED: Add shortcuts to the tiles' bins so we can find them when doing spatial lookups. [#2744](https://github.com/valhalla/valhalla/pull/2744)

## Release Date: 2019-11-21 Valhalla 3.0.9
* **Bug Fix**
   * FIXED: Changed reachability computation to consider both directions of travel wrt candidate edges [#1965](https://github.com/valhalla/valhalla/pull/1965)
   * FIXED: toss ways where access=private and highway=service and service != driveway. [#1960](https://github.com/valhalla/valhalla/pull/1960)
   * FIXED: Fix search_cutoff check in loki correlate_node. [#2023](https://github.com/valhalla/valhalla/pull/2023)
   * FIXED: Computes notion of a deadend at runtime in bidirectional a-star which fixes no-route with a complicated u-turn. [#1982](https://github.com/valhalla/valhalla/issues/1982)
   * FIXED: Fix a bug with heading filter at nodes. [#2058](https://github.com/valhalla/valhalla/pull/2058)
   * FIXED: Bug in map matching continuity checking such that continuity must only be in the forward direction. [#2029](https://github.com/valhalla/valhalla/pull/2029)
   * FIXED: Allow setting the time for map matching paths such that the time is used for speed lookup. [#2030](https://github.com/valhalla/valhalla/pull/2030)
   * FIXED: Don't use density factor for transition cost when user specified flag disables flow speeds. [#2048](https://github.com/valhalla/valhalla/pull/2048)
   * FIXED: Map matching trace_route output now allows for discontinuities in the match though multi match is not supported in valhalla route output. [#2049](https://github.com/valhalla/valhalla/pull/2049)
   * FIXED: Allows routes with no time specified to use time conditional edges and restrictions with a flag denoting as much [#2055](https://github.com/valhalla/valhalla/pull/2055)
   * FIXED: Fixed a bug with 'current' time type map matches. [#2060](https://github.com/valhalla/valhalla/pull/2060)
   * FIXED: Fixed a bug with time dependent expansion in which the expansion distance heuristic was not being used. [#2064](https://github.com/valhalla/valhalla/pull/2064)

* **Enhancement**
   * ADDED: Establish pinpoint test pattern [#1969](https://github.com/valhalla/valhalla/pull/1969)
   * ADDED: Suppress relative direction in ramp/exit instructions if it matches driving side of street [#1990](https://github.com/valhalla/valhalla/pull/1990)
   * ADDED: Added relative direction to the merge maneuver [#1989](https://github.com/valhalla/valhalla/pull/1989)
   * ADDED: Refactor costing to better handle multiple speed datasources [#2026](https://github.com/valhalla/valhalla/pull/2026)
   * ADDED: Better usability of curl for fetching tiles on the fly [#2026](https://github.com/valhalla/valhalla/pull/2026)
   * ADDED: LRU cache scheme for tile storage [#2026](https://github.com/valhalla/valhalla/pull/2026)
   * ADDED: GraphTile size check [#2026](https://github.com/valhalla/valhalla/pull/2026)
   * ADDED: Pick more sane values for highway and toll avoidance [#2026](https://github.com/valhalla/valhalla/pull/2026)
   * ADDED: Refactor adding predicted speed info to speed up process [#2026](https://github.com/valhalla/valhalla/pull/2026)
   * ADDED: Allow selecting speed data sources at request time [#2026](https://github.com/valhalla/valhalla/pull/2026)
   * ADDED: Allow disabling certain neighbors in connectivity map [#2026](https://github.com/valhalla/valhalla/pull/2026)
   * ADDED: Allows routes with time-restricted edges if no time specified and notes restriction in response [#1992](https://github.com/valhalla/valhalla/issues/1992)
   * ADDED: Runtime deadend detection to timedependent a-star. [#2059](https://github.com/valhalla/valhalla/pull/2059)

## Release Date: 2019-09-06 Valhalla 3.0.8
* **Bug Fix**
   * FIXED: Added logic to detect if user is to merge to the left or right [#1892](https://github.com/valhalla/valhalla/pull/1892)
   * FIXED: Overriding the destination_only flag when reclassifying ferries; Also penalizing ferries with a 5 min. penalty in the cost to allow us to avoid destination_only the majority of the time except when it is necessary. [#1905](https://github.com/valhalla/valhalla/pull/1905)
   * FIXED: Suppress forks at motorway junctions and intersecting service roads [#1909](https://github.com/valhalla/valhalla/pull/1909)
   * FIXED: Enhanced fork assignment logic [#1912](https://github.com/valhalla/valhalla/pull/1912)
   * FIXED: Added logic to fall back to return country poly if no state and updated lua for Metro Manila and Ireland [#1910](https://github.com/valhalla/valhalla/pull/1910)
   * FIXED: Added missing motorway fork instruction [#1914](https://github.com/valhalla/valhalla/pull/1914)
   * FIXED: Use begin street name for osrm compat mode [#1916](https://github.com/valhalla/valhalla/pull/1916)
   * FIXED: Added logic to fix missing highway cardinal directions in the US [#1917](https://github.com/valhalla/valhalla/pull/1917)
   * FIXED: Handle forward traversable significant road class intersecting edges [#1928](https://github.com/valhalla/valhalla/pull/1928)
   * FIXED: Fixed bug with shape trimming that impacted Uturns at Via locations. [#1935](https://github.com/valhalla/valhalla/pull/1935)
   * FIXED: Dive bomb updates.  Updated default speeds for urban areas based on roadclass for the enhancer.  Also, updated default speeds based on roadclass in lua.  Fixed an issue where we were subtracting 1 from uint32_t when 0 for stop impact.  Updated reclassify link logic to allow residential roads to be added to the tree, but we only downgrade the links to tertiary.  Updated TransitionCost functions to add 1.5 to the turncost when transitioning from a ramp to a non ramp and vice versa.  Also, added 0.5f to the turncost if the edge is a roundabout. [#1931](https://github.com/valhalla/valhalla/pull/1931)

* **Enhancement**
   * ADDED: Caching url fetched tiles to disk [#1887](https://github.com/valhalla/valhalla/pull/1887)
   * ADDED: filesystem::remove_all [#1887](https://github.com/valhalla/valhalla/pull/1887)
   * ADDED: Minimum enclosing bounding box tool [#1887](https://github.com/valhalla/valhalla/pull/1887)
   * ADDED: Use constrained flow speeds in bidirectional_astar.cc [#1907](https://github.com/valhalla/valhalla/pull/1907)
   * ADDED: Bike Share Stations are now in the graph which should set us up to do multimodal walk/bike scenarios [#1852](https://github.com/valhalla/valhalla/pull/1852)

## Release Date: 2019-7-18 Valhalla 3.0.7
* **Bug Fix**
   * FIXED: Fix pedestrian fork [#1886](https://github.com/valhalla/valhalla/pull/1886)

## Release Date: 2019-7-15 Valhalla 3.0.6
* **Bug Fix**
   * FIXED: Admin name changes. [#1853](https://github.com/valhalla/valhalla/pull/1853) Ref: [#1854](https://github.com/valhalla/valhalla/issues/1854)
   * FIXED: valhalla_add_predicted_traffic was overcommitted while gathering stats. Added a clear. [#1857](https://github.com/valhalla/valhalla/pull/1857)
   * FIXED: regression in map matching when moving to valhalla v3.0.0 [#1863](https://github.com/valhalla/valhalla/pull/1863)
   * FIXED: last step shape in osrm serializer should be 2 of the same point [#1867](https://github.com/valhalla/valhalla/pull/1867)
   * FIXED: Shape trimming at the beginning and ending of the route to not be degenerate [#1876](https://github.com/valhalla/valhalla/pull/1876)
   * FIXED: Duplicate waypoints in osrm serializer [#1880](https://github.com/valhalla/valhalla/pull/1880)
   * FIXED: Updates for heading precision [#1881](https://github.com/valhalla/valhalla/pull/1881)
   * FIXED: Map matching allowed untraversable edges at start of route [#1884](https://github.com/valhalla/valhalla/pull/1884)

* **Enhancement**
   * ADDED: Use the same protobuf object the entire way through the request process [#1837](https://github.com/valhalla/valhalla/pull/1837)
   * ADDED: Enhanced turn lane processing [#1859](https://github.com/valhalla/valhalla/pull/1859)
   * ADDED: Add global_synchronized_cache in valhalla_build_config [#1851](https://github.com/valhalla/valhalla/pull/1851)

## Release Date: 2019-06-04 Valhalla 3.0.5
* **Bug Fix**
   * FIXED: Protect against unnamed rotaries and routes that end in roundabouts not turning off rotary logic [#1840](https://github.com/valhalla/valhalla/pull/1840)

* **Enhancement**
   * ADDED: Add turn lane info at maneuver point [#1830](https://github.com/valhalla/valhalla/pull/1830)

## Release Date: 2019-05-31 Valhalla 3.0.4
* **Bug Fix**
   * FIXED: Improved logic to decide between bear vs. continue [#1798](https://github.com/valhalla/valhalla/pull/1798)
   * FIXED: Bicycle costing allows use of roads with all surface values, but with a penalty based on bicycle type. However, the edge filter totally disallows bad surfaces for some bicycle types, creating situations where reroutes fail if a rider uses a road with a poor surface. [#1800](https://github.com/valhalla/valhalla/pull/1800)
   * FIXED: Moved complex restrictions building to before validate. [#1805](https://github.com/valhalla/valhalla/pull/1805)
   * FIXED: Fix bicycle edge filter when avoid_bad_surfaces = 1.0 [#1806](https://github.com/valhalla/valhalla/pull/1806)
   * FIXED: Replace the EnhancedTripPath class inheritance with aggregation [#1807](https://github.com/valhalla/valhalla/pull/1807)
   * FIXED: Replace the old timezone shape zip file every time valhalla_build_timezones is ran [#1817](https://github.com/valhalla/valhalla/pull/1817)
   * FIXED: Don't use island snapped edge candidates (from disconnected components or low reach edges) when we rejected other high reachability edges that were closer [#1835](https://github.com/valhalla/valhalla/pull/1835)

## Release Date: 2019-05-08 Valhalla 3.0.3
* **Bug Fix**
   * FIXED: Fixed a rare loop condition in route matcher (edge walking to match a trace). [#1689](https://github.com/valhalla/valhalla/pull/1689)
   * FIXED: Fixed VACUUM ANALYZE syntax issue.  [#1704](https://github.com/valhalla/valhalla/pull/1704)
   * FIXED: Fixed the osrm maneuver type when a maneuver has the to_stay_on attribute set.  [#1714](https://github.com/valhalla/valhalla/pull/1714)
   * FIXED: Fixed osrm compatibility mode attributes.  [#1716](https://github.com/valhalla/valhalla/pull/1716)
   * FIXED: Fixed rotary/roundabout issues in Valhalla OSRM compatibility.  [#1727](https://github.com/valhalla/valhalla/pull/1727)
   * FIXED: Fixed the destinations assignment for exit names in OSRM compatibility mode. [#1732](https://github.com/valhalla/valhalla/pull/1732)
   * FIXED: Enhance merge maneuver type assignment. [#1735](https://github.com/valhalla/valhalla/pull/1735)
   * FIXED: Fixed fork assignments and on ramps for OSRM compatibility mode. [#1738](https://github.com/valhalla/valhalla/pull/1738)
   * FIXED: Fixed cardinal direction on reference names when forward/backward tag is present on relations. Fixes singly digitized roads with opposing directional modifiers. [#1741](https://github.com/valhalla/valhalla/pull/1741)
   * FIXED: Fixed fork assignment and narrative logic when a highway ends and splits into multiple ramps. [#1742](https://github.com/valhalla/valhalla/pull/1742)
   * FIXED: Do not use any avoid edges as origin or destination of a route, matrix, or isochrone. [#1745](https://github.com/valhalla/valhalla/pull/1745)
   * FIXED: Add leg summary and remove unused hint attribute for OSRM compatibility mode. [#1753](https://github.com/valhalla/valhalla/pull/1753)
   * FIXED: Improvements for pedestrian forks, pedestrian roundabouts, and continue maneuvers. [#1768](https://github.com/valhalla/valhalla/pull/1768)
   * FIXED: Added simplified overview for OSRM response and added use_toll logic back to truck costing. [#1765](https://github.com/valhalla/valhalla/pull/1765)
   * FIXED: temp fix for location distance bug [#1774](https://github.com/valhalla/valhalla/pull/1774)
   * FIXED: Fix pedestrian routes using walkway_factor [#1780](https://github.com/valhalla/valhalla/pull/1780)
   * FIXED: Update the begin and end heading of short edges based on use [#1783](https://github.com/valhalla/valhalla/pull/1783)
   * FIXED: GraphReader::AreEdgesConnected update.  If transition count == 0 return false and do not call transition function. [#1786](https://github.com/valhalla/valhalla/pull/1786)
   * FIXED: Only edge candidates that were used in the path are send to serializer: [#1788](https://github.com/valhalla/valhalla/pull/1788)
   * FIXED: Added logic to prevent the removal of a destination maneuver when ending on an internal edge [#1792](https://github.com/valhalla/valhalla/pull/1792)
   * FIXED: Fixed instructions when starting on an internal edge [#1796](https://github.com/valhalla/valhalla/pull/1796)

* **Enhancement**
   * Add the ability to run valhalla_build_tiles in stages. Specify the begin_stage and end_stage as command line options. Also cleans up temporary files as the last stage in the pipeline.
   * Add `remove` to `filesystem` namespace. [#1752](https://github.com/valhalla/valhalla/pull/1752)
   * Add TaxiCost into auto costing options.
   * Add `preferred_side` to allow per-location filtering of edges based on the side of the road the location is on and the driving side for that locale.
   * Slightly decreased the internal side-walk factor to .90f to favor roads with attached sidewalks. This impacts roads that have added sidewalk:left, sidewalk:right or sidewalk:both OSM tags (these become attributes on each directedEdge). The user can then avoid/penalize dedicated sidewalks and walkways, when they increase the walkway_factor. Since we slightly decreased the sidewalk_factor internally and only favor sidewalks if use is tagged as sidewalk_left or sidewalk_right, we should tend to route on roads with attached sidewalks rather than separate/dedicated sidewalks, allowing for more road names to be called out since these are labeled more.
   * Add `via` and `break_through` location types [#1737](https://github.com/valhalla/valhalla/pull/1737)
   * Add `street_side_tolerance` and `search_cutoff` to input `location` [#1777](https://github.com/valhalla/valhalla/pull/1777)
   * Return the Valhalla error `Path distance exceeds the max distance limit` for OSRM responses when the route is greater than the service limits. [#1781](https://github.com/valhalla/valhalla/pull/1781)

## Release Date: 2019-01-14 Valhalla 3.0.2
* **Bug Fix**
   * FIXED: Transit update - fix dow and exception when after midnight trips are normalized [#1682](https://github.com/valhalla/valhalla/pull/1682)
   * FIXED: valhalla_convert_transit segfault - GraphTileBuilder has null GraphTileHeader [#1683](https://github.com/valhalla/valhalla/issues/1683)
   * FIXED: Fix crash for trace_route with osrm serialization. Was passing shape rather than locations to the waypoint method.
   * FIXED: Properly set driving_side based on data set in TripPath.
   * FIXED: A bad bicycle route exposed an issue with bidirectional A* when the origin and destination edges are connected. Use A* in these cases to avoid requiring a high cost threshold in BD A*.
   * FIXED: x86 and x64 data compatibility was fixed as the structures weren't aligned.
   * FIXED: x86 tests were failing due mostly to floating point issues and the aforementioned structure misalignment.
* **Enhancement**
   * Add a durations list (delta time between each pair of trace points), a begin_time and a use_timestamp flag to trace_route requests. This allows using the input trace timestamps or durations plus the begin_time to compute elapsed time at each edge in the matched path (rather than using costing methods).
   * Add support for polyline5 encoding for OSRM formatted output.
* **Note**
   * Isochrones and openlr are both noted as not working with release builds for x86 (32bit) platforms. We'll look at getting this fixed in a future release

## Release Date: 2018-11-21 Valhalla 3.0.1
* **Bug Fix**
   * FIXED: Fixed a rare, but serious bug with bicycle costing. ferry_factor_ in bicycle costing shadowed the data member in the base dynamic cost class, leading to an uninitialized variable. Occasionally, this would lead to negative costs which caused failures. [#1663](https://github.com/valhalla/valhalla/pull/1663)
   * FIXED: Fixed use of units in OSRM compatibility mode. [#1662](https://github.com/valhalla/valhalla/pull/1662)

## Release Date: 2018-11-21 Valhalla 3.0.0
* **NOTE**
   * This release changes the Valhalla graph tile formats to make the tile data more efficient and flexible. Tile data is incompatible with Valhalla 2.x builds, and code for 3.x is incompatible with data built for Valahalla 2.x versions. Valhalla tile sizes are slightly smaller (for datasets using elevation information the size savings is over 10%). In addition, there is increased flexibility for creating different variants of tiles to support different applications (e.g. bicycle only, or driving only).
* **Enhancement**
   * Remove the use of DirectedEdge for transitions between nodes on different hierarchy levels. A new structure, NodeTransition, is now used to transition to nodes on different hierarchy level. This saves space since only the end node GraphId is needed for the transitions (and DirectedEdge is a large data structure).
   * Change the NodeInfo lat,lon to use an offset from the tile base lat,lon. This potentially allows higher precision than using float, but more importantly saves space and allows support for NodeTransitions as well as spare for future growth.
   * Remove the EdgeElevation structure and max grade information into DirectedEdge and mean elevation into EdgeInfo. This saves space.
   * Reduce wayid to 32 bits. This allows sufficient growth when using OpenStreetMap data and frees space in EdgeInfo (allows moving speed limit and mean elevation from other structures).
   * Move name consistency from NodeInfo to DirectedEdge. This allows a more efficient lookup of name consistency.
   * Update all path algorithms to use NodeTransition logic rather than special DirectedEdge transition types. This simplifies PathAlgorithms slightly and removes some conditional logic.
   * Add an optional GraphFilter stage to tile building pipeline. This allows removal of edges and nodes based on access. This allows bicycle only, pedestrian only, or driving only datasets (or combinations) to be created - allowing smaller datasets for special purpose applications.
* **Deprecate**
   * Valhalla 3.0 removes support for OSMLR.

## Release Date: 2018-11-20 Valhalla 2.7.2
* **Enhancement**
   * UPDATED: Added a configuration variable for max_timedep_distance. This is used in selecting the path algorithm and provides the maximum distance between locations when choosing a time dependent path algorithm (other than multi modal). Above this distance, bidirectional A* is used with no time dependencies.
   * UPDATED: Remove transition edges from priority queue in Multimodal methods.
   * UPDATED: Fully implement street names and exit signs with ability to identify route numbers. [#1635](https://github.com/valhalla/valhalla/pull/1635)
* **Bug Fix**
   * FIXED: A timed-turned restriction should not be applied when a non-timed route is executed.  [#1615](https://github.com/valhalla/valhalla/pull/1615)
   * FIXED: Changed unordered_map to unordered_multimap for polys. Poly map can contain the same key but different multi-polygons. For example, islands for a country or timezone polygons for a country.
   * FIXED: Fixed timezone db issue where TZIDs did not exist in the Howard Hinnant date time db that is used in the date_time class for tz indexes.  Added logic to create aliases for TZIDs based on https://en.wikipedia.org/wiki/List_of_tz_database_time_zones
   * FIXED: Fixed the ramp turn modifiers for osrm compat [#1569](https://github.com/valhalla/valhalla/pull/1569)
   * FIXED: Fixed the step geometry when using the osrm compat mode [#1571](https://github.com/valhalla/valhalla/pull/1571)
   * FIXED: Fixed a data creation bug causing issues with A* routes ending on loops. [#1576](https://github.com/valhalla/valhalla/pull/1576)
   * FIXED: Fixed an issue with a bad route where destination only was present. Was due to thresholds in bidirectional A*. Changed threshold to be cost based rather than number of iterations). [#1586](https://github.com/valhalla/valhalla/pull/1586)
   * FIXED: Fixed an issue with destination only (private) roads being used in bicycle routes. Centralized some "base" transition cost logic in the base DynamicCost class. [#1587](https://github.com/valhalla/valhalla/pull/1587)
   * FIXED: Remove extraneous ramp maneuvers [#1657](https://github.com/valhalla/valhalla/pull/1657)

## Release Date: 2018-10-02 Valhalla 2.7.1
* **Enhancement**
   * UPDATED: Added date time support to forward and reverse isochrones. Add speed lookup (predicted speeds and/or free-flow or constrained flow speed) if date_time is present.
   * UPDATED: Add timezone checks to multimodal routes and isochrones (updates localtime if the path crosses into a timezone different than the start location).
* **Data Producer Update**
   * UPDATED: Removed boost date time support from transit.  Now using the Howard Hinnant date library.
* **Bug Fix**
   * FIXED: Fixed a bug with shortcuts that leads to inconsistent routes depending on whether shortcuts are taken, different origins can lead to different paths near the destination. This fix also improves performance on long routes and matrices.
   * FIXED: We were getting inconsistent results between departing at current date/time vs entering the current date/time.  This issue is due to the fact that the iso_date_time function returns the full iso date_time with the timezone offset (e.g., 2018-09-27T10:23-07:00 vs 2018-09-27T10:23). When we refactored the date_time code to use the new Howard Hinnant date library, we introduced this bug.
   * FIXED: Increased the threshold in CostMatrix to address null time and distance values occurring for truck costing with locations near the max distance.

## Release Date: 2018-09-13 Valhalla 2.7.0
* **Enhancement**
   * UPDATED: Refactor to use the pbf options instead of the ptree config [#1428](https://github.com/valhalla/valhalla/pull/1428) This completes [#1357](https://github.com/valhalla/valhalla/issues/1357)
   * UPDATED: Removed the boost/date_time dependency from baldr and odin. We added the Howard Hinnant date and time library as a submodule. [#1494](https://github.com/valhalla/valhalla/pull/1494)
   * UPDATED: Fixed 'Drvie' typo [#1505](https://github.com/valhalla/valhalla/pull/1505) This completes [#1504](https://github.com/valhalla/valhalla/issues/1504)
   * UPDATED: Optimizations of GetSpeed for predicted speeds [#1490](https://github.com/valhalla/valhalla/issues/1490)
   * UPDATED: Isotile optimizations
   * UPDATED: Added stats to predictive traffic logging
   * UPDATED: resample_polyline - Breaks the polyline into equal length segments at a sample distance near the resolution. Break out of the loop through polyline points once we reach the specified number of samplesthen append the last
polyline point.
   * UPDATED: added android logging and uses a shared graph reader
   * UPDATED: Do not run a second pass on long pedestrian routes that include a ferry (but succeed on first pass). This is a performance fix. Long pedestrian routes with A star factor based on ferry speed end up being very inefficient.
* **Bug Fix**
   * FIXED: A* destination only
   * FIXED: Fixed through locations weren't honored [#1449](https://github.com/valhalla/valhalla/pull/1449)


## Release Date: 2018-08-02 Valhalla 3.0.0-rc.4
* **Node Bindings**
   * UPDATED: add some worker pool handling
   [#1467](https://github.com/valhalla/valhalla/pull/1467)

## Release Date: 2018-08-02 Valhalla 3.0.0-rc.3
* **Node Bindings**
   * UPDATED: replaced N-API with node-addon-api wrapper and made the actor
   functions asynchronous
   [#1457](https://github.com/valhalla/valhalla/pull/1457)

## Release Date: 2018-07-24 Valhalla 3.0.0-rc.2
* **Node Bindings**
   * FIXED: turn on the autocleanup functionality for the actor object.
   [#1439](https://github.com/valhalla/valhalla/pull/1439)

## Release Date: 2018-07-16 Valhalla 3.0.0-rc.1
* **Enhancement**
   * ADDED: exposed the rest of the actions to the node bindings and added tests. [#1415](https://github.com/valhalla/valhalla/pull/1415)

## Release Date: 2018-07-12 Valhalla 3.0.0-alpha.1
**NOTE**: There was already a small package named `valhalla` on the npm registry, only published up to version 0.0.3. The team at npm has transferred the package to us, but would like us to publish something to it ASAP to prove our stake in it. Though the bindings do not have all of the actor functionality exposed yet (just route), we are going to publish an alpha release of 3.0.0 to get something up on npm.
* **Infrastructure**:
   * ADDED: add in time dependent algorithms if the distance between locations is less than 500km.
   * ADDED: TurnLanes to indicate turning lanes at the end of a directed edge.
   * ADDED: Added PredictedSpeeds to Valhalla tiles and logic to compute speed based on predictive speed profiles.
* **Data Producer Update**
   * ADDED: is_route_num flag was added to Sign records. Set this to true if the exit sign comes from a route number/ref.
   * CHANGED: Lower speeds on driveways, drive-thru, and parking aisle. Set destination only flag for drive thru use.
   * ADDED: Initial implementation of turn lanes.
  **Bug Fix**
   * CHANGED: Fix destination only penalty for A* and time dependent cases.
   * CHANGED: Use the distance from GetOffsetForHeading, based on road classification and road use (e.g. ramp, turn channel, etc.), within tangent_angle function.
* **Map Matching**
   * FIXED: Fixed trace_route edge_walk server abort [#1365](https://github.com/valhalla/valhalla/pull/1365)
* **Enhancement**
   * ADDED: Added post process for updating free and constrained speeds in the directed edges.
   * UPDATED: Parse the json request once and store in a protocol buffer to pass along the pipeline. This completed the first portion of [#1357](https://github.com/valhalla/valhalla/issues/1357)
   * UPDATED: Changed the shape_match attribute from a string to an enum. Fixes [#1376](https://github.com/valhalla/valhalla/issues/1376)
   * ADDED: Node bindings for route [#1341](https://github.com/valhalla/valhalla/pull/1341)
   * UPDATED: Use a non-linear use_highways factor (to more heavily penalize highways as use_highways approaches 0).

## Release Date: 2018-07-15 Valhalla 2.6.3
* **API**:
   * FIXED: Use a non-linear use_highways factor (to more heavily penalize highways as use_highways approaches 0).
   * FIXED: Fixed the highway_factor when use_highways < 0.5.
   * ENHANCEMENT: Added logic to modulate the surface factor based on use_trails.
   * ADDED: New customer test requests for motorcycle costing.

## Release Date: 2018-06-28 Valhalla 2.6.2
* **Data Producer Update**
   * FIXED: Complex restriction sorting bug.  Check of has_dt in ComplexRestrictionBuilder::operator==.
* **API**:
   * FIXED: Fixed CostFactory convenience method that registers costing models
   * ADDED: Added use_tolls into motorcycle costing options

## Release Date: 2018-05-28 Valhalla 2.6.0
* **Infrastructure**:
   * CHANGED: Update cmake buildsystem to replace autoconf [#1272](https://github.com/valhalla/valhalla/pull/1272)
* **API**:
   * CHANGED: Move `trace_options` parsing to map matcher factory [#1260](https://github.com/valhalla/valhalla/pull/1260)
   * ADDED: New costing method for AutoDataFix [#1283](https://github.com/valhalla/valhalla/pull/1283)

## Release Date: 2018-05-21 Valhalla 2.5.0
* **Infrastructure**
   * ADDED: Add code formatting and linting.
* **API**
   * ADDED: Added new motorcycle costing, motorcycle access flag in data and use_trails option.
* **Routing**
   * ADDED: Add time dependnet forward and reverse A* methods.
   * FIXED: Increase minimum threshold for driving routes in bidirectional A* (fixes some instances of bad paths).
* **Data Producer Update**
   * CHANGED: Updates to properly handle cycleway crossings.
   * CHANGED: Conditionally include driveways that are private.
   * ADDED: Added logic to set motorcycle access.  This includes lua, country access, and user access flags for motorcycles.

## Release Date: 2018-04-11 Valhalla 2.4.9
* **Enhancement**
   * Added European Portuguese localization for Valhalla
   * Updates to EdgeStatus to improve performance. Use an unordered_map of tile Id and allocate an array for each edge in the tile. This allows using pointers to access status for sequential edges. This improves performance by 50% or so.
   * A couple of bicycle costing updates to improve route quality: avoid roads marked as part of a truck network, to remove the density penalty for transition costs.
   * When optimal matrix type is selected, now use CostMatrix for source to target pedestrian and bicycle matrix calls when both counts are above some threshold. This improves performance in general and lessens some long running requests.
*  **Data Producer Update**
   * Added logic to protect against setting a speed of 0 for ferries.

## Release Date: 2018-03-27 Valhalla 2.4.8
* **Enhancement**
   * Updates for Italian verbal translations
   * Optionally remove driveways at graph creation time
   * Optionally disable candidate edge penalty in path finding
   * OSRM compatible route, matrix and map matching response generation
   * Minimal Windows build compatibility
   * Refactoring to use PBF as the IPC mechanism for all objects
   * Improvements to internal intersection marking to reduce false positives
* **Bug Fix**
   * Cap candidate edge penalty in path finding to reduce excessive expansion
   * Fix trivial paths at deadends

## Release Date: 2018-02-08 Valhalla 2.4.7
* **Enhancement**
   * Speed up building tiles from small OSM imports by using boost directory iterator rather than going through all possible tiles and testing each if the file exists.
* **Bug Fix**
   * Protect against overflow in string to float conversion inside OSM parsing.

## Release Date: 2018-01-26 Valhalla 2.4.6
* **Enhancement**
   * Elevation library will lazy load RAW formatted sources

## Release Date: 2018-01-24 Valhalla 2.4.5
* **Enhancement**
   * Elevation packing utility can unpack lz4hc now
* **Bug Fix**
   * Fixed broken darwin builds

## Release Date: 2018-01-23 Valhalla 2.4.4
* **Enhancement**
   * Elevation service speed improvements and the ability to serve lz4hc compressed data
   * Basic support for downloading routing tiles on demand
   * Deprecated `valhalla_route_service`, now all services (including elevation) are found under `valhalla_service`

## Release Date: 2017-12-11 Valhalla 2.4.3
* **Enhancement**
   * Remove union from GraphId speeds up some platforms
   * Use SAC scale in pedestrian costing
   * Expanded python bindings to include all actions (route, matrix, isochrone, etc)
* **Bug Fix**
   * French translation typo fixes
*  **Data Producer Update**
   * Handling shapes that intersect the poles when binning
   * Handling when transit shapes are less than 2 points

## Release Date: 2017-11-09 Valhalla 2.4.1
*  **Data Producer Update**
   * Added kMopedAccess to modes for complex restrictions.  Remove the kMopedAccess when auto access is removed.  Also, add the kMopedAccess when an auto restriction is found.

## Release Date: 2017-11-08 Valhalla 2.4.0
*  **Data Producer Update**
   * Added logic to support restriction = x with a the except tag.  We apply the restriction to everything except for modes in the except tag.
   * Added logic to support railway_service and coach_service in transit.
* **Bug Fix**
  * Return proper edge_walk path for requested shape_match=walk_or_snap
  * Skip invalid stateid for Top-K requests

## Release Date: 2017-11-07 Valhalla 2.3.9
* **Enhancement**
  * Top-K map matched path generation now only returns unique paths and does so with fewer iterations
  * Navigator call outs for both imperial and metric units
  * The surface types allowed for a given bike route can now be controlled via a request parameter `avoid_bad_surfaces`
  * Improved support for motorscooter costing via surface types, road classification and vehicle specific tagging
* **Bug Fix**
  * Connectivity maps now include information about transit tiles
  * Lane counts for singly digitized roads are now correct for a given directed edge
  * Edge merging code for assigning osmlr segments is now robust to partial tile sets
  * Fix matrix path finding to allow transitioning down to lower levels when appropriate. In particular, do not supersede shortcut edges until no longer expanding on the next level.
  * Fix optimizer rotate location method. This fixes a bug where optimal ordering was bad for large location sets.
*  **Data Producer Update**
   * Duration tags are now used to properly set the speed of travel for a ferry routes

## Release Date: 2017-10-17 Valhalla 2.3.8
* **Bug Fix**
  * Fixed the roundabout exit count for bicycles when the roundabout is a road and not a cycleway
  * Enable a pedestrian path to remain on roundabout instead of getting off and back on
  * Fixed the penalization of candidate locations in the uni-directional A* algorithm (used for trivial paths)
*  **Data Producer Update**
   * Added logic to set bike forward and tag to true where kv["sac_scale"] == "hiking". All other values for sac_scale turn off bicycle access.  If sac_scale or mtb keys are found and a surface tag is not set we default to kPath.
   * Fixed a bug where surface=unpaved was being assigned Surface::kPavedSmooth.

## Release Date: 2017-9-11 Valhalla 2.3.7
* **Bug Fix**
  * Update bidirectional connections to handle cases where the connecting edge is one of the origin (or destination) edges and the cost is high. Fixes some pedestrian route issues that were reported.
*  **Data Producer Update**
   * Added support for motorroad tag (default and per country).
   * Update OSMLR segment association logic to fix issue where chunks wrote over leftover segments. Fix search along edges to include a radius so any nearby edges are also considered.

## Release Date: 2017-08-29 Valhalla 2.3.6
* **Bug Fix**
  * Pedestrian paths including ferries no longer cause circuitous routes
  * Fix a crash in map matching route finding where heading from shape was using a `nullptr` tile
  * Spanish language narrative corrections
  * Fix traffic segment matcher to always set the start time of a segment when its known
* **Enhancement**
  * Location correlation scoring improvements to avoid situations where less likely start or ending locations are selected

## Release Date: 2017-08-22 Valhalla 2.3.5
* **Bug Fix**
  * Clamp the edge score in thor. Extreme values were causing bad alloc crashes.
  * Fix multimodal isochrones. EdgeLabel refactor caused issues.
* **Data Producer Update**
  * Update lua logic to properly handle vehicle=no tags.

## Release Date: 2017-08-14 Valhalla 2.3.4
* **Bug Fix**
  * Enforce limits on maximum per point accuracy to avoid long running map matching computations

## Release Date: 2017-08-14 Valhalla 2.3.3
* **Bug Fix**
  * Maximum osm node reached now causes bitset to resize to accommodate when building tiles
  * Fix wrong side of street information and remove redundant node snapping
  * Fix path differences between services and `valhalla_run_route`
  * Fix map matching crash when interpolating duplicate input points
  * Fix unhandled exception when trace_route or trace_attributes when there are no continuous matches
* **Enhancement**
  * Folded Low-Stress Biking Code into the regular Bicycle code and removed the LowStressBicycleCost class. Now when making a query for bicycle routing, a value of 0 for use_hills and use_roads produces low-stress biking routes, while a value of 1 for both provides more intense professional bike routes.
  * Bike costing default values changed. use_roads and use_hills are now 0.25 by default instead of 0.5 and the default bike is now a hybrid bike instead of a road bike.
  * Added logic to use station hierarchy from transitland.  Osm and egress nodes are connected by transitconnections.  Egress and stations are connected by egressconnections.  Stations and platforms are connected by platformconnections.  This includes narrative updates for Odin as well.

## Release Date: 2017-07-31 Valhalla 2.3.2
* **Bug Fix**
  * Update to use oneway:psv if oneway:bus does not exist.
  * Fix out of bounds memory issue in DoubleBucketQueue.
  * Many things are now taken into consideration to determine which sides of the road have what cyclelanes, because they were not being parsed correctly before
  * Fixed issue where sometimes a "oneway:bicycle=no" tag on a two-way street would cause the road to become a oneway for bicycles
  * Fixed trace_attributes edge_walk cases where the start or end points in the shape are close to graph nodes (intersections)
  * Fixed 32bit architecture crashing for certain routes with non-deterministic placement of edges labels in bucketized queue datastructure
* **Enhancement**
  * Improve multi-modal routes by adjusting the pedestrian mode factor (routes use less walking in favor of public transit).
  * Added interface framework to support "top-k" paths within map-matching.
  * Created a base EdgeLabel class that contains all data needed within costing methods and supports the basic path algorithms (forward direction, A*, with accumulated path distance). Derive class for bidirectional algorithms (BDEdgeLabel) and for multimodal algorithms. Lowers memory use by combining some fields (using spare bits from GraphId).
  * Added elapsed time estimates to map-matching labels in preparation for using timestamps in map-matching.
  * Added parsing of various OSM tags: "bicycle=use_sidepath", "bicycle=dismount", "segregated=*", "shoulder=*", "cycleway:buffer=*", and several variations of these.
  * Both trace_route and trace_attributes will parse `time` and `accuracy` parameters when the shape is provided as unencoded
  * Map-matching will now use the time (in seconds) of each gps reading (if provided) to narrow the search space and avoid finding matches that are impossibly fast

## Release Date: 2017-07-10 Valhalla 2.3.0
* **Bug Fix**
  * Fixed a bug in traffic segment matcher where length was populated but had invalid times
* **Embedded Compilation**
  * Decoupled the service components from the rest of the worker objects so that the worker objects could be used in non http service contexts
   * Added an actor class which encapsulates the various worker objects and allows the various end points to be called /route /height etc. without needing to run a service
* **Low-Stress Bicycle**
  * Worked on creating a new low-stress biking option that focuses more on taking safer roads like cycle ways or residential roads than the standard bike costing option does.

## Release Date: 2017-06-26 Valhalla 2.2.9
* **Bug Fix**
  * Fix a bug introduced in 2.2.8 where map matching search extent was incorrect in longitude axis.

## Release Date: 2017-06-23 Valhalla 2.2.8
* **Bug Fix**
  * Traffic segment matcher (exposed through Python bindings) - fix cases where partial (or no) results could be returned when breaking out of loop in form_segments early.
* **Traffic Matching Update**
  * Traffic segment matcher - handle special cases when entering and exiting turn channels.
* **Guidance Improvements**
  * Added Swedish (se-SV) narrative file.

## Release Date: 2017-06-20 Valhalla 2.2.7
* **Bug Fixes**
  * Traffic segment matcher (exposed through Python bindings) makes use of accuracy per point in the input
  * Traffic segment matcher is robust to consecutive transition edges in matched path
* **Isochrone Changes**
  * Set up isochrone to be able to handle multi-location queries in the future
* **Data Producer Updates**
  * Fixes to valhalla_associate_segments to address threading issue.
  * Added support for restrictions that refers only to appropriate type of vehicle.
* **Navigator**
  * Added pre-alpha implementation that will perform guidance for mobile devices.
* **Map Matching Updates**
  * Added capability to customize match_options

## Release Date: 2017-06-12 Valhalla 2.2.6
* **Bug Fixes**
  * Fixed the begin shape index where an end_route_discontinuity exists
* **Guidance Improvements**
  * Updated Slovenian (sl-SI) narrative file.
* **Data Producer Updates**
  * Added support for per mode restrictions (e.g., restriction:&lt;type&gt;)  Saved these restrictions as "complex" restrictions which currently support per mode lookup (unlike simple restrictions which are assumed to apply to all driving modes).
* **Matrix Updates**
  * Increased max distance threshold for auto costing and other similar costings to 400 km instead of 200 km

## Release Date: 2017-06-05 Valhalla 2.2.5
* **Bug Fixes**
  * Fixed matched point edge_index by skipping transition edges.
  * Use double precision in meili grid traversal to fix some incorrect grid cases.
  * Update meili to use DoubleBucketQueue and GraphReader methods rather than internal methods.

## Release Date: 2017-05-17 Valhalla 2.2.4
* **Bug Fixes**
  * Fix isochrone bug where the default access mode was used - this rejected edges that should not have been rejected for cases than automobile.
  * Fix A* handling of edge costs for trivial routes. This fixed an issue with disconnected regions that projected to a single edge.
  * Fix TripPathBuilder crash if first edge is a transition edge (was occurring with map-matching in rare occasions).

## Release Date: 2017-05-15 Valhalla 2.2.3
* **Map Matching Improvement**
  * Return begin and end route discontinuities. Also, returns partial shape of edge at route discontinuity.
* **Isochrone Improvements**
  * Add logic to make sure the center location remains fixed at the center of a tile/grid in the isotile.
  * Add a default generalization factor that is based on the grid size. Users can still override this factor but the default behavior is improved.
  * Add ExpandForward and ExpandReverse methods as is done in bidirectional A*. This improves handling of transitions between hierarchy levels.
* **Graph Correlation Improvements**
  * Add options to control both radius and reachability per input location (with defaults) to control correlation of input locations to the graph in such a way as to avoid routing between disconnected regions and favor more likely paths.

## Release Date: 2017-05-08 Valhalla 2.2.0
* **Guidance Improvements**
  * Added Russian (ru-RU) narrative file.
  * Updated Slovenian (sl-SI) narrative file.
* **Data Producer Updates**
  * Assign destination sign info on bidirectional ramps.
  * Update ReclassifyLinks. Use a "link-tree" which is formed from the exit node and terminates at entrance nodes. Exit nodes are sorted by classification so motorway exits are done before trunks, etc. Updated the turn channel logic - now more consistently applies turn channel use.
  * Updated traffic segment associations to properly work with elevation and lane connectivity information (which is stored after the traffic association).

## Release Date: 2017-04-24 Valhalla 2.1.9
* **Elevation Update**
  * Created a new EdgeElevation structure which includes max upward and downward slope (moved from DirectedEdge) and mean elevation.
* **Routing Improvements**
  * Destination only fix when "nested" destination only areas cause a route failure. Allow destination only edges (with penalty) on 2nd pass.
  * Fix heading to properly use the partial edge shape rather than entire edge shape to determine heading at the begin and end locations.
  * Some cleanup and simplification of the bidirectional A* algorithm.
  * Some cleanup and simplification of TripPathBuilder.
  * Make TileHierarchy data and methods static and remove tile_dir from the tile hierarchy.
* **Map Matching Improvement**
  * Return matched points with trace attributes when using map_snap.
* **Data Producer Updates**
  * lua updates so that the chunnel will work again.

## Release Date: 2017-04-04 Valhalla 2.1.8
* **Map Matching Release**
  * Added max trace limits and out-of-bounds checks for customizable trace options

## Release Date: 2017-03-29 Valhalla 2.1.7
* **Map Matching Release**
  * Increased service limits for trace
* **Data Producer Updates**
  * Transit: Remove the dependency on using level 2 tiles for transit builder
* **Traffic Updates**
  * Segment matcher completely re-written to handle many complex issues when matching traces to OTSs
* **Service Improvement**
  * Bug Fix - relaxed rapidjson parsing to allow numeric type coercion
* **Routing Improvements**
  * Level the forward and reverse paths in bidirectional A * to account for distance approximation differences.
  * Add logic for Use==kPath to bicycle costing so that paths are favored (as are footways).

## Release Date: 2017-03-10 Valhalla 2.1.3
* **Guidance Improvement**
  * Corrections to Slovenian narrative language file
  **Routing Improvements**
  * Increased the pedestrian search radius from 25 to 50 within the meili configuration to reduce U-turns with map-matching
  * Added a max avoid location limit

## Release Date: 2017-02-22 Valhalla 2.1.0
* **Guidance Improvement**
  * Added ca-ES (Catalan) and sl-SI (Slovenian) narrative language files
* **Routing  Improvement**
  * Fix through location reverse ordering bug (introduced in 2.0.9) in output of route responses for depart_at routes
  * Fix edge_walking method to handle cases where more than 1 initial edge is found
* **Data Producer Updates**
  * Improved transit by processing frequency based schedules.
  * Updated graph validation to more aggressively check graph consistency on level 0 and level 1
  * Fix the EdgeInfo hash to not create duplicate edge info records when creating hierarchies

## Release Date: 2017-02-21 Valhalla 2.0.9
* **Guidance Improvement**
  * Improved Italian narrative by handling articulated prepositions
  * Properly calling out turn channel maneuver
* **Routing Improvement**
  * Improved path determination by increasing stop impact for link to link transitions at intersections
  * Fixed through location handling, now includes cost at throughs and properly uses heading
  * Added ability to adjust location heading tolerance
* **Traffic Updates**
  * Fixed segment matching json to properly return non-string values where appropriate
* **Data Producer Updates**
  * Process node:ref and way:junction_ref as a semicolon separated list for exit numbers
  * Removed duplicated interchange sign information when ways are split into edges
  * Use a sequence within HierarchyBuilder to lower memory requirements for planet / large data imports.
  * Add connecting OSM wayId to a transit stop within NodeInfo.
  * Lua update:  removed ways that were being added to the routing graph.
  * Transit:  Fixed an issue where add_service_day and remove_service_day was not using the tile creation date, but the service start date for transit.
  * Transit:  Added acceptance test logic.
  * Transit:  Added fallback option if the associated wayid is not found.  Use distance approximator to find the closest edge.
  * Transit:  Added URL encoding for one stop ids that contain diacriticals.  Also, added include_geometry=false for route requests.
* **Optimized Routing Update**
  * Added an original index to the location object in the optimized route response
* **Trace Route Improvement**
  * Updated find_start_node to fix "GraphTile NodeInfo index out of bounds" error

## Release Date: 2017-01-30 Valhalla 2.0.6
* **Guidance Improvement**
  * Italian phrases were updated
* **Routing Improvement**
  * Fixed an issue where date and time was returning an invalid ISO8601 time format for date_time values in positive UTC. + sign was missing.
  * Fixed an encoding issue that was discovered for tranist_fetcher.  We were not encoding onestop_ids or route_ids.  Also, added exclude_geometry=true for route API calls.
* **Data Producer Updates**
  * Added logic to grab a single feed in valhalla_build_transit.

## Release Date: 2017-01-04 Valhalla 2.0.3
* **Service Improvement**
  * Added support for interrupting requests. If the connection is closed, route computation and map-matching can be interrupted prior to completion.
* **Routing Improvement**
  * Ignore name inconsistency when entering a link to avoid double penalizing.
* **Data Producer Updates**
  * Fixed consistent name assignment for ramps and turn lanes which improved guidance.
  * Added a flag to directed edges indicating if the edge has names. This can potentially be used in costing methods.
  * Allow future use of spare GraphId bits within DirectedEdge.

## Release Date: 2016-12-13 Valhalla 2.0.2
* **Routing Improvement**
  * Added support for multi-way restrictions to matrix and isochrones.
  * Added HOV costing model.
  * Speed limit updates.   Added logic to save average speed separately from speed limits.
  * Added transit include and exclude logic to multimodal isochrone.
  * Fix some edge cases for trivial (single edge) paths.
  * Better treatment of destination access only when using bidirectional A*.
* **Performance Improvement**
  * Improved performance of the path algorithms by making many access methods inline.

## Release Date: 2016-11-28 Valhalla 2.0.1
* **Routing Improvement**
  * Preliminary support for multi-way restrictions
* **Issues Fixed**
  * Fixed tile incompatibility between 64 and 32bit architectures
  * Fixed missing edges within tile edge search indexes
  * Fixed an issue where transit isochrone was cut off if we took transit that was greater than the max_seconds and other transit lines or buses were then not considered.

## Release Date: 2016-11-15 Valhalla 2.0

* **Tile Redesign**
  * Updated the graph tiles to store edges only on the hierarchy level they belong to. Prior to this, the highways were stored on all levels, they now exist only on the highway hierarchy. Similar changes were made for arterial level roads. This leads to about a 20% reduction in tile size.
  * The tile redesign required changes to the path generation algorithms. They must now transition freely between levels, even for pedestrian and bicycle routes. To offset the extra transitions, the main algorithms were changed to expand nodes at each level that has directed edges, rather than adding the transition edges to the priority queue/adjacency list. This change helps performance. The hierarchy limits that are used to speed the computation of driving routes by utilizing the highway hierarchy were adjusted to work with the new path algorithms.
  * Some changes to costing were also required, for example pedestrian and bicycle routes skip shortcut edges.
  * Many tile data structures were altered to explicitly size different fields and make room for "spare" fields that will allow future growth. In addition, the tile itself has extra "spare" records that can be appended to the end of the tile and referenced from the tile header. This also will allow future growth without breaking backward compatibility.
* **Guidance Improvement**
  * Refactored trip path to use an enumerated `Use` for edge and an enumerated `NodeType` for node
  * Fixed some wording in the Hindi narrative file
  * Fixed missing turn maneuver by updating the forward intersecting edge logic
* **Issues Fixed**
  * Fixed an issue with pedestrian routes where a short u-turn was taken to avoid the "crossing" penalty.
  * Fixed bicycle routing due to high penalty to enter an access=destination area. Changed to a smaller, length based factor to try to avoid long regions where access = destination. Added a driveway penalty to avoid taking driveways (which are often marked as access=destination).
  * Fixed regression where service did not adhere to the list of allowed actions in the Loki configuration
* **Graph Correlation**
  * External contributions from Navitia have lead to greatly reduced per-location graph correlation. Average correlation time is now less than 1ms down from 4-9ms.

## Release Date: 2016-10-17

* **Guidance Improvement**
  * Added the Hindi (hi-IN) narrative language
* **Service Additions**
  * Added internal valhalla error codes utility in baldr and modified all services to make use of and return as JSON response
  * See documentation https://github.com/valhalla/valhalla-docs/blob/master/api-reference.md#internal-error-codes-and-conditions
* **Time-Distance Matrix Improvement**
  * Added a costmatrix performance fix for one_to_many matrix requests
* **Memory Mapped Tar Archive - Tile Extract Support**
  * Added the ability to load a tar archive of the routing graph tiles. This improves performance under heavy load and reduces the memory requirement while allowing multiple processes to share cache resources.

## Release Date: 2016-09-19

* **Guidance Improvement**
  * Added pirate narrative language
* **Routing Improvement**
  * Added the ability to include or exclude stops, routes, and operators in multimodal routing.
* **Service Improvement**
  * JSONify Error Response

## Release Date: 2016-08-30

* **Pedestrian Routing Improvement**
  * Fixes for trivial pedestrian routes

## Release Date: 2016-08-22

* **Guidance Improvements**
  * Added Spanish narrative
  * Updated the start and end edge heading calculation to be based on road class and edge use
* **Bicycle Routing Improvements**
  * Prevent getting off a higher class road for a small detour only to get back onto the road immediately.
  * Redo the speed penalties and road class factors - they were doubly penalizing many roads with very high values.
  * Simplify the computation of weighting factor for roads that do not have cycle lanes. Apply speed penalty to slightly reduce favoring
of non-separated bicycle lanes on high speed roads.
* **Routing Improvements**
  * Remove avoidance of U-turn for pedestrian routes. This improves use with map-matching since pedestrian routes can make U-turns.
  * Allow U-turns at dead-ends for driving (and bicycling) routes.
* **Service Additions**
  * Add support for multi-modal isochrones.
  * Added base code to allow reverse isochrones (path from anywhere to a single destination).
* **New Sources to Targets**
  * Added a new Matrix Service action that allows you to request any of the 3 types of time-distance matrices by calling 1 action.  This action takes a sources and targets parameter instead of the locations parameter.  Please see the updated Time-Distance Matrix Service API reference for more details.

## Release Date: 2016-08-08

 * **Service additions**
  * Latitude, longitude bounding boxes of the route and each leg have been added to the route results.
  * Added an initial isochrone capability. This includes methods to create an "isotile" - a 2-D gridded data set with time to reach each lat,lon grid from an origin location. This isoltile is then used to create contours at specified times. Interior contours are optionally removed and the remaining outer contours are generalized and converted to GeoJSON polygons. An initial version supporting multimodal route types has also been added.
 * **Data Producer Updates**
  * Fixed tranist scheduling issue where false schedules were getting added.
 * **Tools Additionas**
  * Added `valhalla_export_edges` tool to allow shape and names to be dumped from the routing tiles

## Release Date: 2016-07-19

 * **Guidance Improvements**
  * Added French narrative
  * Added capability to have narrative language aliases - For example: German `de-DE` has an alias of `de`
 * **Transit Stop Update** - Return latitude and longitude for each transit stop
 * **Data Producer Updates**
  * Added logic to use lanes:forward, lanes:backward, speed:forward, and speed:backward based on direction of the directed edge.
  * Added support for no_entry, no_exit, and no_turn restrictions.
  * Added logic to support country specific access. Based on country tables found here: http://wiki.openstreetmap.org/wiki/OSM_tags_for_routing/Access-Restrictions

## Release Date: 2016-06-08

 * **Bug Fix** - Fixed a bug where edge indexing created many small tiles where no edges actually intersected. This allowed impossible routes to be considered for path finding instead of rejecting them earlier.
 * **Guidance Improvements**
  * Fixed invalid u-turn direction
  * Updated to properly call out jughandle routes
  * Enhanced signless interchange maneuvers to help guide users
 * **Data Producer Updates**
  * Updated the speed assignment for ramp to be a percentage of the original road class speed assignment
  * Updated stop impact logic for turn channel onto ramp

## Release Date: 2016-05-19

 * **Bug Fix** - Fixed a bug where routes fail within small, disconnected "islands" due to the threshold logic in prior release. Also better logic for not-thru roads.

## Release Date: 2016-05-18

 * **Bidirectional A* Improvements** - Fixed an issue where if both origin and destination locations where on not-thru roads that meet at a common node the path ended up taking a long detour. Not all cases were fixed though - next release should fix. Trying to address the termination criteria for when the best connection point of the 2 paths is optimal. Turns out that the initial case where both opposing edges are settled is not guaranteed to be the least cost path. For now we are setting a threshold and extending the search while still tracking best connections. Fixed the opposing edge when a hierarchy transition occurs.
 * **Guidance Globalization** -  Fixed decimal distance to be locale based.
 * **Guidance Improvements**
  * Fixed roundabout spoke count issue by fixing the drive_on_right attribute.
  * Simplified narative by combining unnamed straight maneuvers
  * Added logic to confirm maneuver type assignment to avoid invalid guidance
  * Fixed turn maneuvers by improving logic for the following:
    * Internal intersection edges
    * 'T' intersections
    * Intersecting forward edges
 * **Data Producer Updates** - Fix the restrictions on a shortcut edge to be the same as the last directed edge of the shortcut (rather than the first one).

## Release Date: 2016-04-28

 * **Tile Format Updates** - Separated the transit graph from the "road only" graph into different tiles but retained their interconnectivity. Transit tiles are now hierarchy level 3.
 * **Tile Format Updates** - Reduced the size of graph edge shape data by 5% through the use of varint encoding (LEB128)
 * **Tile Format Updates** - Aligned `EdgeInfo` structures to proper byte boundaries so as to maintain compatibility for systems who don't support reading from unaligned addresses.
 * **Guidance Globalization** -  Added the it-IT(Italian) language file. Added support for CLDR plural rules. The cs-CZ(Czech), de-DE(German), and en-US(US English) language files have been updated.
 * **Travel mode based instructions** -  Updated the start, post ferry, and post transit insructions to be based on the travel mode, for example:
  * `Drive east on Main Street.`
  * `Walk northeast on Broadway.`
  * `Bike south on the cycleway.`

## Release Date: 2016-04-12

 * **Guidance Globalization** -  Added logic to use tagged language files that contain the guidance phrases. The initial versions of en-US, de-DE, and cs-CZ have been deployed.
 * **Updated ferry defaults** -  Bumped up use_ferry to 0.65 so that we don't penalize ferries as much.

## Release Date: 2016-03-31
 * **Data producer updates** - Do not generate shortcuts across a node which is a fork. This caused missing fork maneuvers on longer routes.  GetNames update ("Broadway fix").  Fixed an issue with looking up a name in the ref map and not the name map.  Also, removed duplicate names.  Private = false was unsetting destination only flags for parking aisles.

## Release Date: 2016-03-30
 * **TripPathBuilder Bug Fix** - Fixed an exception that was being thrown when trying to read directed edges past the end of the list within a tile. This was due to errors in setting walkability and cyclability on upper hierarchies.

## Release Date: 2016-03-28

 * **Improved Graph Correlation** -  Correlating input to the routing graph is carried out via closest first traversal of the graph's, now indexed, geometry. This results in faster correlation and guarantees the absolute closest edge is found.

## Release Date: 2016-03-16

 * **Transit type returned** -  The transit type (e.g. tram, metro, rail, bus, ferry, cable car, gondola, funicular) is now returned with each transit maneuver.
 * **Guidance language** -  If the language option is not supplied or is unsupported then the language will be set to the default (en-US). Also, the service will return the language in the trip results.
 * **Update multimodal path algorithm** - Applied some fixes to multimodal path algorithm. In particular fixed a bug where the wrong sortcost was added to the adjacency list. Also separated "in-station" transfer costs from transfers between stops.
 * **Data producer updates** - Do not combine shortcut edges at gates or toll booths. Fixes avoid toll issues on routes that included shortcut edges.

## Release Date: 2016-03-07

 * **Updated all APIs to honor the optional DNT (Do not track) http header** -  This will avoid logging locations.
 * **Reduce 'Merge maneuver' verbal alert instructions** -  Only create a verbal alert instruction for a 'Merge maneuver' if the previous maneuver is > 1.5 km.
 * **Updated transit defaults.  Tweaked transit costing logic to obtain better routes.** -  use_rail = 0.6, use_transfers = 0.3, transfer_cost = 15.0 and transfer_penalty = 300.0.  Updated the TransferCostFactor to use the transfer_factor correctly.  TransitionCost for pedestrian costing bumped up from 20.0f to 30.0f when predecessor edge is a transit connection.
 * **Initial Guidance Globalization** -  Partial framework for Guidance Globalization. Started reading some guidance phrases from en-US.json file.

## Release Date: 2016-02-22

 * **Use bidirectional A* for automobile routes** - Switch to bidirectional A* for all but bus routes and short routes (where origin and destination are less than 10km apart). This improves performance and has less failure cases for longer routes. Some data import adjustments were made (02-19) to fix some issues encountered with arterial and highway hierarchies. Also only use a maximum of 2 passes for bidirecdtional A* to reduce "long time to fail" cases.
 * **Added verbal multi-cue guidance** - This combines verbal instructions when 2 successive maneuvers occur in a short amount of time (e.g., Turn right onto MainStreet. Then Turn left onto 1st Avenue).

## Release Date: 2016-02-19

 * **Data producer updates** - Reduce stop impact when all edges are links (ramps or turn channels). Update opposing edge logic to reject edges that do no have proper access (forward access == reverse access on opposing edge and vice-versa). Update ReclassifyLinks for cases where a single edge (often a service road) intersects a ramp improperly causing the ramp to reclassified when it should not be. Updated maximum OSM node Id (now exceeds 4000000000). Move lua from conf repository into mjolnir.

## Release Date: 2016-02-01

 * **Data producer updates** - Reduce speed on unpaved/rough roads. Add statistics for hgv (truck) restrictions.

## Release Date: 2016-01-26

 * **Added capability to disable narrative production** - Added the `narrative` boolean option to allow users to disable narrative production. Locations, shape, length, and time are still returned. The narrative production is enabled by default. The possible values for the `narrative` option are: false and true
 * **Added capability to mark a request with an id** - The `id` is returned with the response so a user could match to the corresponding request.
 * **Added some logging enhancements, specifically [ANALYTICS] logging** - We want to focus more on what our data is telling us by logging specific stats in Logstash.

## Release Date: 2016-01-18

 * **Data producer updates** - Data importer configuration (lua) updates to fix a bug where buses were not allowed on restricted lanes.  Fixed surface issue (change the default surface to be "compacted" for footways).

## Release Date: 2016-01-04

 * **Fixed Wrong Costing Options Applied** - Fixed a bug in which a previous requests costing options would be used as defaults for all subsequent requests.

## Release Date: 2015-12-18

 * **Fix for bus access** - Data importer configuration (lua) updates to fix a bug where bus lanes were turning off access for other modes.
 * **Fix for extra emergency data** - Data importer configuration (lua) updates to fix a bug where we were saving hospitals in the data.
 * **Bicycle costing update** - Updated kTCSlight and kTCFavorable so that cycleways are favored by default vs roads.

## Release Date: 2015-12-17

 * **Graph Tile Data Structure update** - Updated structures within graph tiles to support transit efforts and truck routing. Removed TransitTrip, changed TransitRoute and TransitStop to indexes (rather than binary search). Added access restrictions (like height and weight restrictions) and the mode which they impact to reduce need to look-up.
 * **Data producer updates** - Updated graph tile structures and import processes.

## Release Date: 2015-11-23

 * **Fixed Open App for OSRM functionality** - Added OSRM functionality back to Loki to support Open App.

## Release Date: 2015-11-13

 * **Improved narrative for unnamed walkway, cycleway, and mountain bike trail** - A generic description will be used for the street name when a walkway, cycleway, or mountain bike trail maneuver is unnamed. For example, a turn right onto a unnamed walkway maneuver will now be: "Turn right onto walkway."
 * **Fix costing bug** - Fix a bug introduced in EdgeLabel refactor (impacted time distance matrix only).

## Release Date: 2015-11-3

 * **Enhance bi-directional A* logic** - Updates to bidirectional A* algorithm to fix the route completion logic to handle cases where a long "connection" edge could lead to a sub-optimal path. Add hierarchy and shortcut logic so we can test and use bidirectional A* for driving routes. Fix the destination logic to properly handle oneways as the destination edge. Also fix U-turn detection for reverse search when hierarchy transitions occur.
 * **Change "Go" to "Head" for some instructions** - Start, exit ferry.
 * **Update to roundabout instructions** - Call out roundabouts for edges marked as links (ramps, turn channels).
 * **Update bicycle costing** - Fix the road factor (for applying weights based on road classification) and lower turn cost values.

## Data Producer Release Date: 2015-11-2

 * **Updated logic to not create shortcut edges on roundabouts** - This fixes some roundabout exit counts.

## Release Date: 2015-10-20

 * **Bug Fix for Pedestrian and Bicycle Routes** - Fixed a bug with setting the destination in the bi-directional Astar algorithm. Locations that snapped to a dead-end node would have failed the route and caused a timeout while searching for a valid path. Also fixed the elapsed time computation on the reverse path of bi-directional algorithm.

## Release Date: 2015-10-16

 * **Through Location Types** - Improved support for locations with type = "through". Routes now combine paths that meet at each through location to create a single "leg" between locations with type = "break". Paths that continue at a through location will not create a U-turn unless the path enters a "dead-end" region (neighborhood with no outbound access).
 * **Update shortcut edge logic** - Now skips long shortcut edges when close to the destination. This can lead to missing the proper connection if the shortcut is too long. Fixes #245 (thor).
 * **Per mode service limits** - Update configuration to allow setting different maximum number of locations and distance per mode.
 * **Fix shape index for trivial path** - Fix a bug where when building the the trip path for a "trivial" route (includes just one edge) where the shape index exceeded that size of the shape.

## Release Date: 2015-09-28

 * **Elevation Influenced Bicycle Routing** - Enabled elevation influenced bicycle routing. A "use-hills" option was added to the bicycle costing profile that can tune routes to avoid hills based on grade and amount of elevation change.
 * **"Loop Edge" Fix** - Fixed a bug with edges that form a loop. Split them into 2 edges during data import.
 * **Additional information returned from 'locate' method** - Added information that can be useful when debugging routes and data. Adds information about nodes and edges at a location.
 * **Guidance/Narrative Updates** - Added side of street to destination narrative. Updated verbal instructions.<|MERGE_RESOLUTION|>--- conflicted
+++ resolved
@@ -17,14 +17,11 @@
    * ADDED: PyPI `sdist` for python to install the bindings from source [#5649](https://github.com/valhalla/valhalla/pull/5649)
    * CHANGED: Refactor GraphTile::GetLaneConnectivity to return std::span instead of std::vector [#5683](https://github.com/valhalla/valhalla/pull/5683)
    * CHANGED: Get rid of midgard::iterable_t in favor of std::span [#5682](https://github.com/valhalla/valhalla/pull/5682)
-<<<<<<< HEAD
-   * CHANGED: Replace GDAL with libgeotiff, re-enable support for bindings [#5680](https://github.com/valhalla/valhalla/pull/5680)
-=======
    * CHANGED: Optimise CostMatrix::ReachedMap [#5690](https://github.com/valhalla/valhalla/pull/5690)
    * ADDED: Make possible to use `-DCMAKE_UNITY_BUILD=ON` [#5691](https://github.com/valhalla/valhalla/pull/5691)
    * CHANGED: make alternative_iterations_delta configurable [#5679](https://github.com/valhalla/valhalla/pull/5679)
    * ADDED: `flow_sources` expansion property [#5697](https://github.com/valhalla/valhalla/pull/5697)
->>>>>>> 7c30b1b4
+   * CHANGED: Replace GDAL with libgeotiff, re-enable support for bindings [#5680](https://github.com/valhalla/valhalla/pull/5680)
 
 ## Release Date: 2025-10-23 Valhalla 3.6.0
 * **Removed**
