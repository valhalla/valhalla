--- conflicted
+++ resolved
@@ -151,11 +151,8 @@
    * ADDED: Add Korean (`ko-KR`) locale [#5501](https://github.com/valhalla/valhalla/pull/5501)
    * UPGRADED: pybind11 from 2.11.1 to 3.0.1 [#5539](https://github.com/valhalla/valhalla/pull/5539)
    * CHANGED: Replace `oneof bool` to `bool` for default false options [#5541](https://github.com/valhalla/valhalla/pull/5541)
-<<<<<<< HEAD
+   * CHANGED: Optimise stopimpact calls in TransitionCost [#5545](https://github.com/valhalla/valhalla/pull/5545)
    * CHANGED: Broke out exceptions.h from worker.h [#5571](https://github.com/valhalla/valhalla/pull/5571)
-=======
-   * CHANGED: Optimise stopimpact calls in TransitionCost [#5545](https://github.com/valhalla/valhalla/pull/5545)
->>>>>>> 53cba5ce
 
 ## Release Date: 2024-10-10 Valhalla 3.5.1
 * **Removed**
