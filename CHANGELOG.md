## UNRELEASED
* **Removed**
   * REMOVED: validity checks for historical speeds [#5087](https://github.com/valhalla/valhalla/pull/5087)
   * REMOVED: `seasonal` bit from OSMWay & DirectedEdge [#5156](https://github.com/valhalla/valhalla/pull/5156)
   * REMOVED: hard-coded tz alias map and associated logic [#5164](https://github.com/valhalla/valhalla/pull/5164)
* **Bug Fix**
   * FIXED: `incremental_build_tiles` script works again [#4909](https://github.com/valhalla/valhalla/pull/4909)
   * FIXED: Fix ability to use Valhalla via cmake `add_subdirectory` [#4930](https://github.com/valhalla/valhalla/pull/4930)
   * FIXED: Fix valhalla_benchmark_loki benchmark application. [#4981](https://github.com/valhalla/valhalla/pull/4981)
   * FIXED: Double free crash during tiles build inside libxml2 on concurrent `spatialite_cleanup_ex()` calls [#5005](https://github.com/valhalla/valhalla/pull/5005)
   * FIXED: update CircleCI runners to Ubuntu 24.04 [#5002](https://github.com/valhalla/valhalla/pull/5002)
   * FIXED: Fixed a typo in the (previously undocumented) matrix-APIs responses `algorithm` field: `timedistancbssematrix` is now `timedistancebssmatrix` [#5000](https://github.com/valhalla/valhalla/pull/5000).
   * FIXED: More trivial cases in `CostMatrix` [#5001](https://github.com/valhalla/valhalla/pull/5001)
   * FIXED: Tag smoothness=impassable breaks pedestrian routing [#5023](https://github.com/valhalla/valhalla/pull/5023)
   * FIXED: Make isochrone geotiff serialization use "north up" geotransform [#5019](https://github.com/valhalla/valhalla/pull/5019)
   * FIXED: Get CostMatrix allow second pass option from new location in config [#5055](https://github.com/valhalla/valhalla/pull/5055/)
   * FIXED: Slim down Matrix PBF response [#5066](https://github.com/valhalla/valhalla/pull/5066)
   * FIXED: restore ignoring hierarchy limits for bicycle and pedestrian [#5080](https://github.com/valhalla/valhalla/pull/5080)
   * FIXED: GCC warning 'template-id not allowed for constructor in C++20' [#5110](https://github.com/valhalla/valhalla/pull/5110)
   * FIXED: update deprecated boost geometry headers [#5117](https://github.com/valhalla/valhalla/pull/5117)
   * FIXED: Fix type mismatch in `src/tyr/serializers.cc` [#5145](https://github.com/valhalla/valhalla/pull/5145)
   * FIXED: Multimodal ferry reclassification [#5139](https://github.com/valhalla/valhalla/pull/5139)
   * FIXED: Fix time info calculation across time zone boundaries [#5163](https://github.com/valhalla/valhalla/pull/5163)
   * FIXED: pass thor config to matrix algorithms in `valhalla_run_matrix` [#5053](https://github.com/valhalla/valhalla/pull/5053)
   * FIXED: clang warning: bool literal returned from `main` `[-Wmain]` [#5173](https://github.com/valhalla/valhalla/pull/5173)
   * FIXED: normalize paths on valhalla_build_extract for windows  [#5176](https://github.com/valhalla/valhalla/pull/5176)
   * FIXED: level changes for multi-level start/end edges [#5126](https://github.com/valhalla/valhalla/pull/5126)
   * FIXED: Fix edge walk across tiles when traffic or predicted speeds are used [#5198](https://github.com/valhalla/valhalla/pull/5198)
   * FIXED: multi-edge steps maneuvers [#5191](https://github.com/valhalla/valhalla/pull/5191)
   * FIXED: remove start maneuver if route starts on stairs/escalators [#5127](https://github.com/valhalla/valhalla/pull/5127)
   * FIXED: Verify edge shapes in edge walking to find the correct edges when there are multiple path with approximately the same length (e.g. in a roundabout) [#5210](https://github.com/valhalla/valhalla/pull/5210)
   * FIXED: compilation with clang 20 [#5208](https://github.com/valhalla/valhalla/pull/5208)
   * FIXED: compatibility with GEOS <3.12 [#5224](https://github.com/valhalla/valhalla/pull/5224)
   * FIXED: gtest linkage errors with clang 17+ on MacOS [#5227](https://github.com/valhalla/valhalla/pull/5227)
   * FIXED: matrix headings [#5244](https://github.com/valhalla/valhalla/pull/5244)
   * FIXED: fix semi-trivial paths in costmatrix [#5249](https://github.com/valhalla/valhalla/pull/5249)
   * FIXED: rename `check_reverse_connections` [#5255](https://github.com/valhalla/valhalla/pull/5255)
   * FIXED: invert expansion_direction for expansion properties in costmatrix [#5266](https://github.com/valhalla/valhalla/pull/5266)
   * FIXED: set initial precision in matrix serializer [#5267](https://github.com/valhalla/valhalla/pull/5267)
   * FIXED: pass correct edge id to expansion callback in bidirectional a* [#5265](https://github.com/valhalla/valhalla/pull/5265)
   * FIXED: remove `GraphId` and `OSMWay` incompatible forward declarations [#5270](https://github.com/valhalla/valhalla/pull/5270)
   * FIXED: Number of compile/linker issues on Windows for the test targets. [#5313](https://github.com/valhalla/valhalla/pull/5313)
* **Enhancement**
   * ADDED: Consider smoothness in all profiles that use surface [#4949](https://github.com/valhalla/valhalla/pull/4949)
   * ADDED: costing parameters to exclude certain edges `exclude_tolls`, `exclude_bridges`, `exclude_tunnels`, `exclude_highways`, `exclude_ferries`. They need to be enabled in the config with `service_limits.allow_hard_exclusions`. Also added location search filters `exclude_ferry` and `exclude_toll` to complement these changes. [#4524](https://github.com/valhalla/valhalla/pull/4524)
   * ADDED: `admin_crossings` request parameter for `/route` [#4941](https://github.com/valhalla/valhalla/pull/4941)
   * ADDED: include level change info in `/route` response [#4942](https://github.com/valhalla/valhalla/pull/4942)
   * ADDED: steps maneuver improvements [#4960](https://github.com/valhalla/valhalla/pull/4960)
   * ADDED: instruction improvements for node-based elevators [#4988](https://github.com/valhalla/valhalla/pull/4988)
   * ADDED: customizable hierarchy limits [#5010](https://github.com/valhalla/valhalla/pull/5010)
   * ADDED: increased precision in route lengths [#5020](https://github.com/valhalla/valhalla/pull/5020)
   * ADDED: Add maneuver bearings in route json response [#5024](https://github.com/valhalla/valhalla/pull/5024)
   * ADDED: Allow specifying custom `graph.lua` file name via `valhalla_build_config` [#5036](https://github.com/valhalla/valhalla/pull/5036)
   * ADDED: per level elevator penalty [#4973](https://github.com/valhalla/valhalla/pull/4973)
   * ADDED: `ignore_construction` allows routing on ways with construction tag [#5030](https://github.com/valhalla/valhalla/pull/5030)
   * ADDED: Australian English language translations [#5057](https://github.com/valhalla/valhalla/pull/5057)
   * ADDED: Support `"access:conditional"` conditional restrictions like `"access:conditional"="no @ (Oct-May)"` [#5048](https://github.com/valhalla/valhalla/pull/5048)
   * CHANGED: Speed up pbf parsing by using libosmium [#5070](https://github.com/valhalla/valhalla/pull/5070)
   * ADDED: headings and correlated ll's in verbose matrix output [#5072](https://github.com/valhalla/valhalla/pull/5072)
   * CHANGED: Faster Docker builds in CI [#5082](https://github.com/valhalla/valhalla/pull/5082)
   * ADDED: Retrieve traffic signal information of nodes through trace_attribute request [#5121](https://github.com/valhalla/valhalla/pull/5121)
   * CHANGED: Remove redundant callback-style pbf parsing [#5119](https://github.com/valhalla/valhalla/pull/5119)
   * ADDED: Multimodal expansion endpoint support [#5129](https://github.com/valhalla/valhalla/pull/5129)
   * ADDED: Sort tweeners by GraphId to make tile generation deterministic [#5133](https://github.com/valhalla/valhalla/pull/5133)
   * ADDED: Turn lane information for valhalla serializer [#5078](https://github.com/valhalla/valhalla/pull/5078)
   * ADDED: Add scoped timer macro for timing stages and sub-stages of the tile build process [#5136](https://github.com/valhalla/valhalla/pull/5136)
   * CHANGED: Speed up `valhalla_build_admins` by using intermediate in-memory database [#5146](https://github.com/valhalla/valhalla/pull/5146)
   * UPDATED: bump tz from 2024a to 2025a [#5061](https://github.com/valhalla/valhalla/pull/5061)
   * ADDED: Add shoulder attribute to locate API [#5144](https://github.com/valhalla/valhalla/pull/5144)
   * CHANGED: Move `bss_info_` from `OSMNode` to the new `OSMBSSNode` to reduce `way_nodes.bin` size [#5147](https://github.com/valhalla/valhalla/pull/5147)
   * UPDATED: bump tz from 2025a to 2025b [#5164](https://github.com/valhalla/valhalla/pull/5164)
   * ADDED: Mutithreaded `PBFGraphParser::ParseWays()` [#5143](https://github.com/valhalla/valhalla/pull/5143)
   * CHANGED: "Multilevel Way" message logging level changed from WARN to DEBUG [#5188](https://github.com/valhalla/valhalla/pull/5188)
   * CHANGED: Use rapidjson for matrix serializers [#5189](https://github.com/valhalla/valhalla/pull/5189)
   * CHANGED: Make static factor vectors/arrays in sif constexpr [#5200](https://github.com/valhalla/valhalla/pull/5200)
   * ADDED: Sqlite3 RAII wrapper around sqlite3* and spatielite connection [#5206](https://github.com/valhalla/valhalla/pull/5206)
   * CHANGED: Improved SQL statements when building admins [#5219](https://github.com/valhalla/valhalla/pull/5219)
   * CHANGED: Replace `boost::geometry` by GEOS for operations with admin/tz polygons and clip them by tile bbox [#5204](https://github.com/valhalla/valhalla/pull/5204)
   * UPDATED: bump cxxopts [#5243](https://github.com/valhalla/valhalla/pull/5243)
   * ADDED: Make iterations limit configurable in costmatrix [#5221](https://github.com/valhalla/valhalla/pull/5221)
   * ADDED: Enforce the order of includes via `clang-format` [5230](https://github.com/valhalla/valhalla/pull/5230)
   * CHANGED: Switch to PyPI version of `clang-format` [#5237](https://github.com/valhalla/valhalla/pull/5237)
   * ADDED: More barrier types to consider for car routing [#5217](https://github.com/valhalla/valhalla/pull/5217)
<<<<<<< HEAD
   * ADDED: `trace_attributes` now also returns all the speed informations on edges when `edge.speeds_faded` or `edge.speeds_non_faded` is set in request [#5324](https://github.com/valhalla/valhalla/pull/5324)
=======
   * CHANGED: Removed ferry reclassification and only move edges in hierarchy [#5269](https://github.com/valhalla/valhalla/pull/5269)
   * CHANGED: More clang-tidy fixes [#5253](https://github.com/valhalla/valhalla/pull/5253)
   * CHANGED: Removed unused headers [#5254](https://github.com/valhalla/valhalla/pull/5254)
   * ADDED: "destination_only_hgv" in directed edge json [#5281](https://github.com/valhalla/valhalla/pull/5281)
   * CHANGED: Link libvalhalla to libgeos. Build command to use `nmake` on Windows instead of `make`. Skipping check for `CMAKE_BUILD_TYPE` when using a multi-config generator like Visual Studio or XCode. [#5294](https://github.com/valhalla/valhalla/pull/5294)
   * ADDED: workflow to publish Python bindings for all major platforms to PyPI [#5280](https://github.com/valhalla/valhalla/pull/5280)
   * ADDED: git sha version suffix for executables [#5307](https://github.com/valhalla/valhalla/pull/5307)
   * ADDED: version modifier in public servers [#5316](https://github.com/valhalla/valhalla/pull/5316)
   * CHANGED: pyvalhalla-git PyPI repository to pyvalhalla-weekly [#5310](https://github.com/valhalla/valhalla/pull/5310)
   * ADDED: `valhalla_service` to Linux Python package [#5315](https://github.com/valhalla/valhalla/pull/5315)
   * CHANGED: add full version string with git hash to any program's `--help` message [#5317](https://github.com/valhalla/valhalla/pull/5317)
   * CHANGED: `valhalla_service` CLI based on `cxxopts` [#5318](https://github.com/valhalla/valhalla/pull/5317)
   * ADDED: script to analyze build logs for warnings [#5312](https://github.com/valhalla/valhalla/pull/5312)
   * CHANGED: Replace robin-hood-hashing with `ankerl::unordered_dense::{map, set}` [#5325](https://github.com/valhalla/valhalla/pull/5325)
>>>>>>> f87cbbb0

## Release Date: 2024-10-10 Valhalla 3.5.1
* **Removed**
* **Bug Fix**
   * FIXED: All logging in `valhalla_export_edges` now goes to stderr [#4892](https://github.com/valhalla/valhalla/pull/4892)
   * FIXED: Iterate over only `kLandmark` tagged values in `AddLandmarks()` [#4873](https://github.com/valhalla/valhalla/pull/4873)
   * FIXED: `walk_or_snap` mode edge case with loop routes [#4895](https://github.com/valhalla/valhalla/pull/4895)
   * FIXED: `-Wdefaulted-function-deleted` compilation warning/error in `NarrativeBuilder` [#4877](https://github.com/valhalla/valhalla/pull/4877)
   * FIXED: For a long time we were potentially wrongly encoding varints by using `static_cast` vs `reinterpret_cast` [#4877]https://github.com/valhalla/valhalla/pull/4925
* **Enhancement**
   * CHANGED: voice instructions for OSRM serializer to work better in real-world environment [#4756](https://github.com/valhalla/valhalla/pull/4756)
   * ADDED: Add option `edge.forward` to trace attributes [#4876](https://github.com/valhalla/valhalla/pull/4876)
   * ADDED: Provide conditional speed limits from "maxspeed:conditional" in `/locate` and proto `/route` responses [#4851](https://github.com/valhalla/valhalla/pull/4851)
   * ADDED: Support multiple levels and level ranges [#4879](https://github.com/valhalla/valhalla/pull/4879)
   * ADDED: Level location search filter [#4926](https://github.com/valhalla/valhalla/pull/4926)

## Release Date: 2024-08-21 Valhalla 3.5.0
* **Removed**
   * REMOVED: needs_ci_run script [#4423](https://github.com/valhalla/valhalla/pull/4423)
   * REMOVED: unused vehicle types in AutoCost and segway; renamed kTruck to "truck" instead of "tractor_trailer" [#4430](https://github.com/valhalla/valhalla/pull/4430)
   * REMOVED: ./bench and related files/code [#4560](https://github.com/valhalla/valhalla/pull/4560)
   * REMOVED: unused headers [#4829](https://github.com/valhalla/valhalla/pull/4829)
* **Bug Fix**
   * FIXED: gcc13 was missing some std header includes [#4154](https://github.com/valhalla/valhalla/pull/4154)
   * FIXED: when reclassifying ferry edges, remove destonly from ways only if the connecting way was destonly [#4118](https://github.com/valhalla/valhalla/pull/4118)
   * FIXED: typo in use value of map matching API (`platform_connection` was misspelled) [#4174](https://github.com/valhalla/valhalla/pull/4174)
   * FIXED: fix crash in timedistancebssmatrix.cc  [#4244](https://github.com/valhalla/valhalla/pull/4244)
   * FIXED: missing protobuf CMake configuration to link abseil for protobuf >= 3.22.0 [#4207](https://github.com/valhalla/valhalla/pull/4207)
   * FIXED: broken links on the optimized route API page [#4260](https://github.com/valhalla/valhalla/pull/4260)
   * FIXED: remove clearing of headings while calculating a matrix [#4288](https://github.com/valhalla/valhalla/pull/4288)
   * FIXED: only recost matrix pairs which have connections found [#4344](https://github.com/valhalla/valhalla/pull/4344)
   * FIXED: arm builds. tons of errors due to floating point issues mostly [#4213](https://github.com/valhalla/valhalla/pull/4213)
   * FIXED: respond with correlated edges for format=valhalla and matrix [#4335](https://github.com/valhalla/valhalla/pull/4335)
   * FIXED: `sources` & `targets` for verbose matrix response was kinda broken due to #4335 above [#4366](https://github.com/valhalla/valhalla/pull/4366)
   * FIXED: recover proper shortest path to ferry connections (when multiple edges exist between node pair) [#4361](https://github.com/valhalla/valhalla/pull/4361)
   * FIXED: recover proper shortest path to ferry connections (make sure correct label index is used) [#4378](https://github.com/valhalla/valhalla/pull/4378)
   * FIXED: Allow all roads for motorcycles [#4348](https://github.com/valhalla/valhalla/pull/4348)
   * FIXED: motorcar:conditional should not apply to motorcycle and moped [#4359](https://github.com/valhalla/valhalla/pull/4359)
   * FIXED: break shortcuts when there are different restrictions on base edges [#4326](https://github.com/valhalla/valhalla/pull/4326)
   * FIXED: Incorrect `edge_index` assignment in `thor_worker_t::build_trace` [#4413](https://github.com/valhalla/valhalla/pull/4413)
   * FIXED: lots of issues with CostMatrix (primarily deadend logic) with a complete refactor modeling things very close to bidir A\*, also to prepare for a unification of the two [#4372](https://github.com/valhalla/valhalla/pull/4372)
   * FIXED: diff_names check was missing for Graphfilter and Shortcutbuilder for AddEdgeInfo call.  [#4436](https://github.com/valhalla/valhalla/pull/4436)
   * FIXED: updated timezone database and added code to keep compatibility with old servers/new data and vice versa [#4446](https://github.com/valhalla/valhalla/pull/4446)
   * FIXED: retry elevation tile download if the download failed for some reason or the downloaded tile was corrupt [#4461](https://github.com/valhalla/valhalla/pull/4461)
   * FIXED: base transition costs were getting overridden by osrm car turn duration [#4463](https://github.com/valhalla/valhalla/pull/4463)
   * FIXED: insane ETAs for `motor_scooter` on `track`s [#4468](https://github.com/valhalla/valhalla/pull/4468)
   * FIXED: -j wasn't taken into account anymore [#4483](https://github.com/valhalla/valhalla/pull/4483)
   * FIXED: time distance matrix was always using time zone of last settled edge id [#4494](https://github.com/valhalla/valhalla/pull/4494)
   * FIXED: log to stderr in valhalla_export_edges [#4498](https://github.com/valhalla/valhalla/pull/4498)
   * FIXED: set capped speed for truck at 90 KPH [#4493](https://github.com/valhalla/valhalla/pull/4493)
   * FIXED: Config singleton multiple instantiation issue [#4521](https://github.com/valhalla/valhalla/pull/4521)
   * FIXED: Prevent GetShortcut to run into an infinite loop [#4532](https://github.com/valhalla/valhalla/pull/4532)
   * FIXED: fix config generator with thor.costmatrix_allow_second_pass [#4567](https://github.com/valhalla/valhalla/pull/4567)
   * FIXED: infinite loop or other random corruption in isochrones when retrieving partial shape of an edge [#4547](https://github.com/valhalla/valhalla/pull/4547)
   * FIXED: Aggregation updates: update opposing local idx after aggregating the edges, added classification check for aggregation, and shortcut length changes [#4570](https://github.com/valhalla/valhalla/pull/4570)
   * FIXED: Use helper function for only parsing out names from DirectedEdge when populating intersecting edges [#4604](https://github.com/valhalla/valhalla/pull/4604)
   * FIXED: Osmnode size reduction: Fixed excessive disk space for planet build [#4605](https://github.com/valhalla/valhalla/pull/4605)
   * FIXED: Conflict with signinfo's temporary linguistic node sequence file caused test failures. [#4625](https://github.com/valhalla/valhalla/pull/4625)
   * FIXED: CostMatrix for trivial routes with oneways [#4626](https://github.com/valhalla/valhalla/pull/4626)
   * FIXED: some entry points to creating geotiff isochrones output did not register the geotiff driver before attempting to use it [#4628](https://github.com/valhalla/valhalla/pull/4628)
   * FIXED: libgdal wasn't installed in docker image, so it never worked in docker [#4629](https://github.com/valhalla/valhalla/pull/4629)
   * FIXED: CostMatrix shapes for routes against trivial oneways [#4633](https://github.com/valhalla/valhalla/pull/4633)
   * FIXED: unidirectional_astar.cc doesn't work for date_time type = 2 #4652(https://github.com/valhalla/valhalla/issues/4652)
   * FIXED: a few fixes around the routing algorithms [#4626](https://github.com/valhalla/valhalla/pull/4642)
   * FIXED: no need to search for GDAL when building data [#4651](https://github.com/valhalla/valhalla/pull/4651)
   * FIXED: Fix segfault in OSRM serializer with bannerInstructions when destination is on roundabout [#4480](https://github.com/valhalla/valhalla/pull/4481)
   * FIXED: Fix segfault in costmatrix (date_time and time zone always added). [#4530](https://github.com/valhalla/valhalla/pull/4530)
   * FIXED: Fixed roundoff issue in Tiles Row and Col methods [#4585](https://github.com/valhalla/valhalla/pull/4585)
   * FIXED: Fix for assigning attributes has_(highway, ferry, toll) if directions_type is none [#4465](https://github.com/valhalla/valhalla/issues/4465)
   * FIXED: Have the `valhalla_add_predicted_speeds` summary always be created from `mjolnir.tile_dir` [#4722](https://github.com/valhalla/valhalla/pull/4722)
   * FIXED: Fix inconsistency in graph.lua for motor_vehicle_node [#4723](https://github.com/valhalla/valhalla/issues/4723)
   * FIXED: Missing algorithm include in `baldr/admin.h` [#4766](https://github.com/valhalla/valhalla/pull/4766)
   * FIXED: remove old code that allows bicycle access on hiking trails. [#4781](https://github.com/valhalla/valhalla/pull/4781)
   * FIXED: Handle list type arguments correctly when overriding config with valhalla_build_config [#4799](https://github.com/valhalla/valhalla/pull/4799)
   * FIXED: `top_speed` range not fully allowed for trucks [#4793](https://github.com/valhalla/valhalla/pull/4793)
   * FIXED: Trivial routes for CostMatrix [#4634](https://github.com/valhalla/valhalla/pull/4634)
   * FIXED: Reset `not_thru_pruning` in CostMatrix after second pass was used [#4817](https://github.com/valhalla/valhalla/pull/4817)
   * FIXED: wrong index used in CostMatrix expansion callback inside reverse connection check [#4821](https://github.com/valhalla/valhalla/pull/4821)
   * FIXED: oneway ferry connections classification [#4828](https://github.com/valhalla/valhalla/pull/4828)
   * FIXED: location search_filter ignored in certain cases [#4835](https://github.com/valhalla/valhalla/pull/4835)
   * FIXED: Ferry reclassification finds shortest path that is blocked by inaccessible node [#4854](https://github.com/valhalla/valhalla/pull/4854)
   * FIXED: `(Nov - Mar)` (and similar, months with spaces) condition parsing [#4857](https://github.com/valhalla/valhalla/pull/4857)
* **Enhancement**
   * UPDATED: French translations, thanks to @xlqian [#4159](https://github.com/valhalla/valhalla/pull/4159)
   * CHANGED: -j flag for multithreaded executables to override mjolnir.concurrency [#4168](https://github.com/valhalla/valhalla/pull/4168)
   * CHANGED: moved the argparse boilerplate code to a private header which all programs can share [#4169](https://github.com/valhalla/valhalla/pull/4169)
   * ADDED: CI runs a spell check on the PR to detect spelling mistakes [#4179](https://github.com/valhalla/valhalla/pull/4179)
   * ADDED: `preferred_side_cutoff` parameter for locations [#4182](https://github.com/valhalla/valhalla/pull/4182)
   * ADDED: PBF output for matrix endpoint [#4121](https://github.com/valhalla/valhalla/pull/4121)
   * CHANGED: sped up the transit gtfs ingestion process by sorting the feeds before querying them and avoiding copying their structures. forked just_gtfs into the valhalla org to accomplish it [#4167](https://github.com/valhalla/valhalla/pull/4167)
   * CHANGED: write traffic tile headers in `valhalla_build_extract` [#4195](https://github.com/valhalla/valhalla/pull/4195)
   * ADDED: `source_percent_along` & `target_percent_along` to /trace_attributes JSON response [#4199](https://github.com/valhalla/valhalla/pull/4199)
   * ADDED: sqlite database to store landmarks along with interfaces of insert and bounding box queries [#4189](https://github.com/valhalla/valhalla/pull/4189)
   * CHANGED: refactor landmark database interface to use a pimpl [#4202](https://github.com/valhalla/valhalla/pull/4202)
   * ADDED: support for `:forward` and `:backward` for `motor_vehicle`, `vehicle`, `foot` and `bicycle` tag prefixes [#4204](https://github.com/valhalla/valhalla/pull/4204)
   * ADDED: add `valhalla_build_landmarks` to parse POIs from osm pbfs and store them as landmarks in the landmark sqlite database [#4201](https://github.com/valhalla/valhalla/pull/4201)
   * ADDED: add primary key in the landmark sqlite database and a method to retrieve landmarks via their primary keys [#4224](https://github.com/valhalla/valhalla/pull/4224)
   * ADDED: update graph tile to allow adding landmarks to edge info, and refactor edgeinfo.cc [#4233](https://github.com/valhalla/valhalla/pull/4233)
   * ADDED: `sources_to_targets` action for `/expansion` [#4263](https://github.com/valhalla/valhalla/pull/4263)
   * ADDED: option `--extract-tar` to `valhalla_build_extract` to create extracts from .tar files instead of tile directory [#4255](https://github.com/valhalla/valhalla/pull/4255)
   * ADDED: Support for `bannerInstructions` attribute in OSRM serializer via `banner_instructions` request parameter [#4093](https://github.com/valhalla/valhalla/pull/4093)
   * UPDATED: submodules which had new releases, unless it was a major version change [#4231](https://github.com/valhalla/valhalla/pull/4231)
   * ADDED: Support for elevation along a route. Add elevation to EdgeInfo within Valhalla tiles [#4279](https://github.com/valhalla/valhalla/pull/4279)
   * ADDED: the workflow to find landmarks in a graph tile, associate them with nearby edges, and update the graph tile to store the associations [#4278](https://github.com/valhalla/valhalla/pull/4278)
   * ADDED: update maneuver generation to add nearby landmarks to maneuvers as direction support [#4293](https://github.com/valhalla/valhalla/pull/4293)
   * CHANGED: the boost property tree config is now read into a singleton that doesn't need to be passed around anymore [#4220](https://github.com/valhalla/valhalla/pull/4220)
   * ADDED: Update the street name and sign data processing include language and pronunciations [#4268](https://github.com/valhalla/valhalla/pull/4268)
   * CHANGED: more sustainable way to work with protobuf in cmake [#4334](https://github.com/valhalla/valhalla/pull/4334)
   * CHANGED: use date_time API to retrieve timezone aliases instead of our own curated list [#4382](https://github.com/valhalla/valhalla/pull/4382)
   * CHANGED: less aggressive logging for nodes' headings & ferry connections [#4420][https://github.com/valhalla/valhalla/pull/4420]
   * ADDED: add documentation about historical traffic [#4259](https://github.com/valhalla/valhalla/pull/4259)
   * ADDED: config option to control how much memory we'll reserve for CostMatrix locations [#4424](https://github.com/valhalla/valhalla/pull/4424)
   * CHANGED: refactor EdgeLabel (and derived classes) to reduce memory use. [#4439](https://github.com/valhalla/valhalla/pull/4439)
   * ADDED: "shape" field to matrix response for CostMatrix only [#4432](https://github.com/valhalla/valhalla/pull/4432)
   * CHANGED: `/expansion`: add field `prev_edge_id`, make the GeoJSON features `LineString`s [#4275](https://github.com/valhalla/valhalla/issues/4275)
   * ADDED: --optimize & --log-details to valhalla_run_matrix [#4355](https://github.com/valhalla/valhalla/pull/4334)
   * ADDED: most access restrictions to /locate response [#4431](https://github.com/valhalla/valhalla/pull/4431)
   * ADDED: hgv=destination and friends for truck-specific "destination_only" logic [#4450](https://github.com/valhalla/valhalla/issues/4450)
   * UPDATED: updated country access overrides [#4460](https://github.com/valhalla/valhalla/pull/4460)
   * CHANGED: date_time refactor as a preparation to return DST/timezone related offset in the response [#4365](https://github.com/valhalla/valhalla/pull/4365)
   * ADDED: find connection on backward search for bidir matrix algo [#4329](https://github.com/valhalla/valhalla/pull/4329)
   * CHANGED: Adjustment of walk speed when walking on slight downhill [#4302](https://github.com/valhalla/valhalla/pull/4302)
   * CHANGED: Do not reclassify ferry connections when no hierarchies are to be generated [#4487](https://github.com/valhalla/valhalla/pull/4487)
   * ADDED: Added a config option to sort nodes spatially during graph building [#4455](https://github.com/valhalla/valhalla/pull/4455)
   * ADDED: Timezone info in route and matrix responses [#4491](https://github.com/valhalla/valhalla/pull/4491)
   * ADDED: Support for `voiceInstructions` attribute in OSRM serializer via `voice_instructions` request parameter [#4506](https://github.com/valhalla/valhalla/pull/4506)
   * CHANGED: use pkg-config to find spatialite & geos and remove our cmake modules; upgraded conan's boost to 1.83.0 in the process [#4253](https://github.com/valhalla/valhalla/pull/4253)
   * ADDED: Added aggregation logic to filter stage of tile building [#4512](https://github.com/valhalla/valhalla/pull/4512)
   * UPDATED: tz to 2023d [#4519](https://github.com/valhalla/valhalla/pull/4519)
   * CHANGED: libvalhalla.pc generation to have finer controls; install third_party public headers; overhaul lots of CMake; remove conan support [#4516](https://github.com/valhalla/valhalla/pull/4516)
   * CHANGED: refactored matrix code to include a base class for all matrix algorithms to prepare for second passes on matrix [#4535](https://github.com/valhalla/valhalla/pull/4535)
   * ADDED: matrix second pass for connections not found in the first pass, analogous to /route [#4536](https://github.com/valhalla/valhalla/pull/4536)
   * UPDATED: cxxopts to 3.1.1 [#4541](https://github.com/valhalla/valhalla/pull/4541)
   * CHANGED: make use of vendored libraries optional (other than libraries which are not commonly in package managers or only used for testing) [#4544](https://github.com/valhalla/valhalla/pull/4544)
   * ADDED: Improved instructions for blind users [#3694](https://github.com/valhalla/valhalla/pull/3694)
   * ADDED: isochrone proper polygon support & pbf output for isochrone [#4575](https://github.com/valhalla/valhalla/pull/4575)
   * ADDED: return isotile grid as geotiff  [#4594](https://github.com/valhalla/valhalla/pull/4594)
   * ADDED: `ignore_non_vehicular_restrictions` parameter for truck costing [#4606](https://github.com/valhalla/valhalla/pull/4606)
   * UPDATED: tz database to 2024a [#4643](https://github.com/valhalla/valhalla/pull/4643)
   * ADDED: `hgv_no_penalty` costing option to allow penalized truck access to `hgv=no` edges [#4650](https://github.com/valhalla/valhalla/pull/4650)
   * CHANGED: Significantly improve performance of graphbuilder [#4669](https://github.com/valhalla/valhalla/pull/4669)
   * UPDATED: Improved turn by turn api reference documentation [#4675](https://github.com/valhalla/valhalla/pull/4675)
   * CHANGED: contract nodes if connecting edges have different names or speed or non-conditional access restrictions [#4613](https://github.com/valhalla/valhalla/pull/4613)
   * CHANGED: CostMatrix switched from Dijkstra to A* [#4650](https://github.com/valhalla/valhalla/pull/4650)
   * ADDED: some missing documentation about request parameters [#4687](https://github.com/valhalla/valhalla/pull/4687)
   * ADDED: Consider more forward/backward tags for access restrictions and speeds [#4686](https://github.com/valhalla/valhalla/pull/4686)
   * CHANGED: change costmatrix max_distance threshold to a distance threshold instead of duration [#4672](https://github.com/valhalla/valhalla/pull/4672)
   * ADDED: PBF support for expansion [#4614](https://github.com/valhalla/valhalla/pull/4614/)
   * ADDED: elapsed_cost field to map matching json response [#4709](https://github.com/valhalla/valhalla/pull/4709)
   * ADDED: error if we fail to find any matrix connection [#4718](https://github.com/valhalla/valhalla/pull/4718)
   * ADDED: Fail early in valhalla_ingest_transit if there's no valid GTFS feeds [#4710](https://github.com/valhalla/valhalla/pull/4710/)
   * ADDED: Support for `voiceLocale` attribute in OSRM serializer via `voice_instructions` request parameter [#4677](https://github.com/valhalla/valhalla/pull/4742)
   * ADDED: Added ssmlAnnouncements for voice instructions and removed voice and banner instructions from last step. [#4644](https://github.com/valhalla/valhalla/pull/4644)
   * ADDED: deadend information in directed edge JSON for `/locate` [#4751](https://github.com/valhalla/valhalla/pull/4751)
   * ADDED: Dedupe option for expansion, significantly reducing the response size. [#4601](https://github.com/valhalla/valhalla/issues/4601)
   * ADDED: `expansion_type` property to `/expansion` [#4784](https://github.com/valhalla/valhalla/pull/4784)
   * ADDED: inline config arg for `valhalla_build_elevation` script [#4787](https://github.com/valhalla/valhalla/pull/4787)
   * ADDED: `use_truck_route` [#4809](https://github.com/valhalla/valhalla/pull/4809)
   * ADDED: Add option `edge.country_crossing` to trace attributes [#4825](https://github.com/valhalla/valhalla/pull/4825)
   * CHANGED: Unification of turn costs for ramps and roundabouts [#4827](https://github.com/valhalla/valhalla/pull/4827)
   * CHANGED: updated dockerfile to use ubuntu 24.04 [#4805](https://github.com/valhalla/valhalla/pull/4805)

## Release Date: 2023-05-11 Valhalla 3.4.0
* **Removed**
   * REMOVED: Docker image pushes to Dockerhub [#4033](https://github.com/valhalla/valhalla/pull/4033)
   * REMOVED: transitland references and scripts and replace with info for raw GTFS feeds [#4033](https://github.com/valhalla/valhalla/pull/3906)
* **Bug Fix**
   * FIXED: underflow of uint64_t cast for matrix time results [#3906](https://github.com/valhalla/valhalla/pull/3906)
   * FIXED: update vcpkg commit for Azure pipelines to fix libtool mirrors [#3915](https://github.com/valhalla/valhalla/pull/3915)
   * FIXED: fix CHANGELOG release year (2022->2023) [#3927](https://github.com/valhalla/valhalla/pull/3927)
   * FIXED: avoid segfault on invalid exclude_polygons input [#3907](https://github.com/valhalla/valhalla/pull/3907)
   * FIXED: allow \_WIN32_WINNT to be defined by build system [#3933](https://github.com/valhalla/valhalla/issues/3933)
   * FIXED: disconnected stop pairs in gtfs import [#3943](https://github.com/valhalla/valhalla/pull/3943)
   * FIXED: in/egress traversability in gtfs ingestion is now defaulted to kBoth to enable pedestrian access on transit connect edges and through the in/egress node [#3948](https://github.com/valhalla/valhalla/pull/3948)
   * FIXED: parsing logic needed implicit order of stations/egresses/platforms in the GTFS feeds [#3949](https://github.com/valhalla/valhalla/pull/3949)
   * FIXED: segfault in TimeDistanceMatrix [#3964](https://github.com/valhalla/valhalla/pull/3949)
   * FIXED: write multiple PBFs if the protobuf object gets too big [#3954](https://github.com/valhalla/valhalla/pull/3954)
   * FIXED: pin conan version to latest 1.x for now [#3990](https://github.com/valhalla/valhalla/pull/3990)
   * FIXED: Fix matrix_locations when used in pbf request [#3997](https://github.com/valhalla/valhalla/pull/3997)
   * FIXED: got to the point where the basic transit routing test works [#3988](https://github.com/valhalla/valhalla/pull/3988)
   * FIXED: fix build with LOGGING_LEVEL=ALL [#3992](https://github.com/valhalla/valhalla/pull/3992)
   * FIXED: transit stitching when determining whether a platform was generated [#4020](https://github.com/valhalla/valhalla/pull/4020)
   * FIXED: multimodal isochrones [#4030](https://github.com/valhalla/valhalla/pull/4030)
   * FIXED: duplicated recosting names should throw [#4042](https://github.com/valhalla/valhalla/pull/4042)
   * FIXED: Remove arch specificity from strip command of Python bindings to make it more compatible with other archs [#4040](https://github.com/valhalla/valhalla/pull/4040)
   * FIXED: GraphReader::GetShortcut no longer returns false positives or false negatives [#4019](https://github.com/valhalla/valhalla/pull/4019)
   * FIXED: Tagging with bus=permit or taxi=permit did not override access=no [#4045](https://github.com/valhalla/valhalla/pull/4045)
   * FIXED: Upgrade RapidJSON to address undefined behavior [#4051](https://github.com/valhalla/valhalla/pull/4051)
   * FIXED: time handling for transit service [#4052](https://github.com/valhalla/valhalla/pull/4052)
   * FIXED: multiple smaller bugs while testing more multimodal /route & /isochrones [#4055](https://github.com/valhalla/valhalla/pull/4055)
   * FIXED: `FindLuaJit.cmake` to include Windows paths/library names [#4067](https://github.com/valhalla/valhalla/pull/4067)
   * FIXED: Move complex turn restriction check out of can_form_shortcut() [#4047](https://github.com/valhalla/valhalla/pull/4047)
   * FIXED: fix `clear` methods on matrix algorithms and reserve some space for labels with a new config [#4075](https://github.com/valhalla/valhalla/pull/4075)
   * FIXED: fix `valhalla_build_admins` & `valhalla_ways_to_edges` argument parsing [#4097](https://github.com/valhalla/valhalla/pull/4097)
   * FIXED: fail early in `valhalla_build_admins` if parent directory can't be created, also exit with failure [#4099](https://github.com/valhalla/valhalla/pull/4099)
* **Enhancement**
   * CHANGED: replace boost::optional with C++17's std::optional where possible [#3890](https://github.com/valhalla/valhalla/pull/3890)
   * ADDED: parse `lit` tag on ways and add it to graph [#3893](https://github.com/valhalla/valhalla/pull/3893)
   * ADDED: log lat/lon of node where children link edges exceed the configured maximum [#3911](https://github.com/valhalla/valhalla/pull/3911)
   * ADDED: log matrix algorithm which was used [#3916](https://github.com/valhalla/valhalla/pull/3916)
   * UPDATED: docker base image to Ubuntu 22.04 [#3912](https://github.com/valhalla/valhalla/pull/3912)
   * CHANGED: Unify handling of single-file -Werror in all modules [#3910](https://github.com/valhalla/valhalla/pull/3910)
   * CHANGED: Build skadi with -Werror [#3935](https://github.com/valhalla/valhalla/pull/3935)
   * ADDED: Connect transit tiles to the graph [#3700](https://github.com/valhalla/valhalla/pull/3700)
   * CHANGED: switch to C++17 master branch of `just_gtfs` [#3947](https://github.com/valhalla/valhalla/pull/3947)
   * ADDED: Support for configuring a universal request timeout [#3966](https://github.com/valhalla/valhalla/pull/3966)
   * ADDED: optionally include highway=platform edges for pedestrian access [#3971](https://github.com/valhalla/valhalla/pull/3971)
   * ADDED: `use_lit` costing option for pedestrian costing [#3957](https://github.com/valhalla/valhalla/pull/3957)
   * CHANGED: Removed stray NULL values in log output [#3974](https://github.com/valhalla/valhalla/pull/3974)
   * CHANGED: More conservative estimates for cost of walking slopes [#3982](https://github.com/valhalla/valhalla/pull/3982)
   * ADDED: An option to slim down matrix response [#3987](https://github.com/valhalla/valhalla/pull/3987)
   * CHANGED: Updated url for just_gtfs library [#3994](https://github.com/valhalla/valhalla/pull/3995)
   * ADDED: Docker image pushes to Github's docker registry [#4033](https://github.com/valhalla/valhalla/pull/4033)
   * ADDED: `disable_hierarchy_pruning` costing option to find the actual optimal route for motorized costing modes, i.e `auto`, `motorcycle`, `motor_scooter`, `bus`, `truck` & `taxi`. [#4000](https://github.com/valhalla/valhalla/pull/4000)
   * CHANGED: baldr directory: remove warnings and C++17 adjustments [#4011](https://github.com/valhalla/valhalla/pull/4011)
   * UPDATED: `vcpkg` to latest master, iconv wasn't building anymore [#4066](https://github.com/valhalla/valhalla/pull/4066)
   * CHANGED: pybind11 upgrade for python 3.11 [#4067](https://github.com/valhalla/valhalla/pull/4067)
   * CHANGED: added transit level to connectivity map [#4082](https://github.com/valhalla/valhalla/pull/4082)
   * ADDED: "has_transit_tiles" & "osm_changeset" to verbose status response [#4062](https://github.com/valhalla/valhalla/pull/4062)
   * ADDED: time awareness to CostMatrix for e.g. traffic support [#4071](https://github.com/valhalla/valhalla/pull/4071)
   * UPDATED: transifex translations [#4102](https://github.com/valhalla/valhalla/pull/4102)

## Release Date: 2023-01-03 Valhalla 3.3.0
* **Removed**
* **Bug Fix**
* **Enhancement**
  * CHANGED: Upgraded from C++14 to C++17. [#3878](https://github.com/valhalla/valhalla/pull/3878)

## Release Date: 2023-01-03 Valhalla 3.2.1
* **Removed**
* **Bug Fix**
   * FIXED: valhalla_run_route was missing config logic. [#3824](https://github.com/valhalla/valhalla/pull/3824)
   * FIXED: Added missing ferry tag if manoeuver uses a ferry. It's supposed to be there according to the docs. [#3815](https://github.com/valhalla/valhalla/issues/3815)
   * FIXED: Handle hexlifying strings with unsigned chars [#3842](https://github.com/valhalla/valhalla/pull/3842)
   * FIXED: Newer clang warns on `sprintf` which becomes a compilation error (due to `Werror`) so we use `snprintf` instead [#3846](https://github.com/valhalla/valhalla/issues/3846)
   * FIXED: Build all of Mjolnir with -Werror [#3845](https://github.com/valhalla/valhalla/pull/3845)
   * FIXED: Only set most destination information once for all origins in timedistancematrix [#3830](https://github.com/valhalla/valhalla/pull/3830)
   * FIXED: Integers to expansion JSON output were cast wrongly [#3857](https://github.com/valhalla/valhalla/pull/3857)
   * FIXED: hazmat=destination should be hazmat=false and fix the truckcost usage of hazmat [#3865](https://github.com/valhalla/valhalla/pull/3865)
   * FIXED: Make sure there is at least one path which is accessible for all vehicular modes when reclassifying ferry edges [#3860](https://github.com/valhalla/valhalla/pull/3860)
   * FIXED: valhalla_build_extract was failing to determine the tile ID to include in the extract [#3864](https://github.com/valhalla/valhalla/pull/3864)
   * FIXED: valhalla_ways_to_edges missed trimming the cache when overcommitted [#3872](https://github.com/valhalla/valhalla/pull/3864)
   * FIXED: Strange detours with multi-origin/destination unidirectional A* [#3585](https://github.com/valhalla/valhalla/pull/3585)
* **Enhancement**
   * ADDED: Added has_toll, has_highway, has_ferry tags to summary field of a leg and route and a highway tag to a maneuver if it includes a highway. [#3815](https://github.com/valhalla/valhalla/issues/3815)
   * ADDED: Add time info to sources_to_targets [#3795](https://github.com/valhalla/valhalla/pull/3795)
   * ADDED: "available_actions" to the /status response [#3836](https://github.com/valhalla/valhalla/pull/3836)
   * ADDED: "waiting" field on input/output intermediate break(\_through) locations to respect services times [#3849](https://github.com/valhalla/valhalla/pull/3849)
   * ADDED: --bbox & --geojson-dir options to valhalla_build_extract to only archive a subset of tiles [#3856](https://github.com/valhalla/valhalla/pull/3856)
   * CHANGED: Replace unstable c++ geos API with a mix of geos' c api and boost::geometry for admin building [#3683](https://github.com/valhalla/valhalla/pull/3683)
   * ADDED: optional write-access to traffic extract from GraphReader [#3876](https://github.com/valhalla/valhalla/pull/3876)
   * UPDATED: locales from Transifex [#3879](https://github.com/valhalla/valhalla/pull/3879)
   * CHANGED: Build most of Baldr with -Werror [#3885](https://github.com/valhalla/valhalla/pull/3885)
   * UPDATED: some documentation overhaul to slim down root's README [#3881](https://github.com/valhalla/valhalla/pull/3881)
   * CHANGED: move documentation hosting to Github Pages from readthedocs.io [#3884](https://github.com/valhalla/valhalla/pull/3884)
   * ADDED: inline config arguments to some more executables [#3873](https://github.com/valhalla/valhalla/pull/3873)

## Release Date: 2022-10-26 Valhalla 3.2.0
* **Removed**
   * REMOVED: "build-\*" docker image to decrease complexity [#3689](https://github.com/valhalla/valhalla/pull/3541)

* **Bug Fix**
   * FIXED: Fix precision losses while encoding-decoding distance parameter in openlr [#3374](https://github.com/valhalla/valhalla/pull/3374)
   * FIXED: Fix bearing calculation for openlr records [#3379](https://github.com/valhalla/valhalla/pull/3379)
   * FIXED: Some refactoring that was proposed for the PR 3379 [#3381](https://github.com/valhalla/valhalla/pull/3381)
   * FIXED: Avoid calling out "keep left/right" when passing an exit [#3349](https://github.com/valhalla/valhalla/pull/3349)
   * FIXED: Fix iterator decrement beyond begin() in GeoPoint::HeadingAtEndOfPolyline() method [#3393](https://github.com/valhalla/valhalla/pull/3393)
   * FIXED: Add string for Use:kPedestrianCrossing to fix null output in to_string(Use). [#3416](https://github.com/valhalla/valhalla/pull/3416)
   * FIXED: Remove simple restrictions check for pedestrian cost calculation. [#3423](https://github.com/valhalla/valhalla/pull/3423)
   * FIXED: Parse "highway=busway" OSM tag: https://wiki.openstreetmap.org/wiki/Tag:highway%3Dbusway [#3413](https://github.com/valhalla/valhalla/pull/3413)
   * FIXED: Process int_ref irrespective of `use_directions_on_ways_` [#3446](https://github.com/valhalla/valhalla/pull/3446)
   * FIXED: workaround python's ArgumentParser bug to not accept negative numbers as arguments [#3443](https://github.com/valhalla/valhalla/pull/3443)
   * FIXED: Undefined behaviour on some platforms due to unaligned reads [#3447](https://github.com/valhalla/valhalla/pull/3447)
   * FIXED: Fixed undefined behavior due to invalid shift exponent when getting edge's heading [#3450](https://github.com/valhalla/valhalla/pull/3450)
   * FIXED: Use midgard::unaligned_read in GraphTileBuilder::AddSigns [#3456](https://github.com/valhalla/valhalla/pull/3456)
   * FIXED: Relax test margin for time dependent traffic test [#3467](https://github.com/valhalla/valhalla/pull/3467)
   * FIXED: Fixed missed intersection heading [#3463](https://github.com/valhalla/valhalla/pull/3463)
   * FIXED: Stopped putting binary bytes into a string field of the protobuf TaggedValue since proto3 protects against that for cross language support [#3468](https://github.com/valhalla/valhalla/pull/3468)
   * FIXED: valhalla_service uses now loki logging config instead of deprecated tyr logging [#3481](https://github.com/valhalla/valhalla/pull/3481)
   * FIXED: Docker image `valhalla/valhalla:run-latest`: conan error + python integration [#3485](https://github.com/valhalla/valhalla/pull/3485)
   * FIXED: fix more protobuf unstable 3.x API [#3494](https://github.com/valhalla/valhalla/pull/3494)
   * FIXED: fix one more protobuf unstable 3.x API [#3501](https://github.com/valhalla/valhalla/pull/3501)
   * FIXED: Fix valhalla_build_tiles imports only bss from last osm file [#3503](https://github.com/valhalla/valhalla/pull/3503)
   * FIXED: Fix total_run_stat.sh script. [#3511](https://github.com/valhalla/valhalla/pull/3511)
   * FIXED: Both `hov:designated` and `hov:minimum` have to be correctly set for the way to be considered hov-only [#3526](https://github.com/valhalla/valhalla/pull/3526)
   * FIXED: Wrong out index in route intersections [#3541](https://github.com/valhalla/valhalla/pull/3541)
   * FIXED: fix valhalla_export_edges: missing null columns separator [#3543](https://github.com/valhalla/valhalla/pull/3543)
   * FIXED: Removed/updated narrative language aliases that are not IETF BCP47 compliant [#3546](https://github.com/valhalla/valhalla/pull/3546)
   * FIXED: Wrong predecessor opposing edge in dijkstra's expansion [#3528](https://github.com/valhalla/valhalla/pull/3528)
   * FIXED: exit and exit_verbal in Russian locale should be same [#3545](https://github.com/valhalla/valhalla/pull/3545)
   * FIXED: Skip transit tiles in hierarchy builder [#3559](https://github.com/valhalla/valhalla/pull/3559)
   * FIXED: Fix some country overrides in adminconstants and add a couple new countries. [#3578](https://github.com/valhalla/valhalla/pull/3578)
   * FIXED: Improve build errors reporting [#3579](https://github.com/valhalla/valhalla/pull/3579)
   * FIXED: Fix "no elevation" values and /locate elevation response [#3571](https://github.com/valhalla/valhalla/pull/3571)
   * FIXED: Build tiles with admin/timezone support on Windows [#3580](https://github.com/valhalla/valhalla/pull/3580)
   * FIXED: admin "Saint-Martin" changed name to "Saint-Martin (France)" [#3619](https://github.com/valhalla/valhalla/pull/3619)
   * FIXED: openstreetmapspeeds global config with `null`s now supported [#3621](https://github.com/valhalla/valhalla/pull/3621)
   * FIXED: valhalla_run_matrix was failing (could not find proper max_matrix_distance) [#3635](https://github.com/valhalla/valhalla/pull/3635)
   * FIXED: Removed duplicate degrees/radians constants [#3642](https://github.com/valhalla/valhalla/pull/3642)
   * FIXED: Forgot to adapt driving side and country access rules in [#3619](https://github.com/valhalla/valhalla/pull/3619) [#3652](https://github.com/valhalla/valhalla/pull/3652)
   * FIXED: DateTime::is_conditional_active(...) incorrect end week handling [#3655](https://github.com/valhalla/valhalla/pull/3655)
   * FIXED: TimeDistanceBSSMatrix: incorrect initialization for destinations [#3659](https://github.com/valhalla/valhalla/pull/3659)
   * FIXED: Some interpolated points had invalid edge_index in trace_attributes response [#3646](https://github.com/valhalla/valhalla/pull/3670)
   * FIXED: Use a small node snap distance in map-matching. FIxes issue with incorrect turn followed by Uturn. [#3677](https://github.com/valhalla/valhalla/pull/3677)
   * FIXED: Conan error when building Docker image. [#3689](https://github.com/valhalla/valhalla/pull/3689)
   * FIXED: Allow country overrides for sidewalk [#3711](https://github.com/valhalla/valhalla/pull/3711)
   * FIXED: CostMatrix incorrect tile usage with oppedge. [#3719](https://github.com/valhalla/valhalla/pull/3719)
   * FIXED: Fix elevation serializing [#3735](https://github.com/valhalla/valhalla/pull/3735)
   * FIXED: Fix returning a potentially uninitialized value in PointXY::ClosestPoint [#3737](https://github.com/valhalla/valhalla/pull/3737)
   * FIXED: Wales and Scotland name change. [#3746](https://github.com/valhalla/valhalla/pull/3746)
   * FIXED: Pedestrian crossings are allowed for bikes [#3751](https://github.com/valhalla/valhalla/pull/3751)
   * FIXED: Fix for Mac OSx.  Small update for the workdir for the admin_sidewalk_override test.  [#3757](https://github.com/valhalla/valhalla/pull/3757)
   * FIXED: Add missing service road case from GetTripLegUse method. [#3763](https://github.com/valhalla/valhalla/pull/3763)
   * FIXED: Fix TimeDistanceMatrix results sequence [#3738](https://github.com/valhalla/valhalla/pull/3738)
   * FIXED: Fix status endpoint not reporting that the service is shutting down [#3785](https://github.com/valhalla/valhalla/pull/3785)
   * FIXED: Fix TimdDistanceMatrix SetSources and SetTargets [#3792](https://github.com/valhalla/valhalla/pull/3792)
   * FIXED: Added highway and surface factor in truckcost [#3590](https://github.com/valhalla/valhalla/pull/3590)
   * FIXED: Potential integer underflow in file suffix generation [#3783](https://github.com/valhalla/valhalla/pull/3783)
   * FIXED: Building Valhalla as a submodule [#3781](https://github.com/valhalla/valhalla/issues/3781)
   * FIXED: Fixed invalid time detection in GetSpeed [#3800](https://github.com/valhalla/valhalla/pull/3800)
   * FIXED: Osmway struct update: added up to 33 and not 32 [#3808](https://github.com/valhalla/valhalla/pull/3808)
   * FIXED: Fix out-of-range linestrings in expansion [#4603](https://github.com/valhalla/valhalla/pull/4603)
   * FIXED: Osmway struct update: used 1 bit for multiple levels from spare bits [#5112](https://github.com/valhalla/valhalla/issues/5112)

* **Enhancement**
   * CHANGED: Pronunciation for names and destinations [#3132](https://github.com/valhalla/valhalla/pull/3132)
   * CHANGED: Requested code clean up for phonemes PR [#3356](https://github.com/valhalla/valhalla/pull/3356)
   * CHANGED: Refactor Pronunciation class to struct [#3359](https://github.com/valhalla/valhalla/pull/3359)
   * ADDED: Added support for probabale restrictions [#3361](https://github.com/valhalla/valhalla/pull/3361)
   * CHANGED: Refactored the verbal text formatter to handle logic for street name and sign [#3369](https://github.com/valhalla/valhalla/pull/3369)
   * CHANGED: return "version" and "tileset_age" on parameterless /status call [#3367](https://github.com/valhalla/valhalla/pull/3367)
   * CHANGED: de-singleton tile_extract by introducing an optional index.bin file created by valhalla_build_extract [#3281](https://github.com/valhalla/valhalla/pull/3281)
   * CHANGED: implement valhalla_build_elevation in python and add more --from-geojson & --from-graph options [#3318](https://github.com/valhalla/valhalla/pull/3318)
   * ADDED: Add boolean parameter to clear memory for edge labels from thor. [#2789](https://github.com/valhalla/valhalla/pull/2789)
   * CHANGED: Do not create statsd client in workers if it is not configured [#3394](https://github.com/valhalla/valhalla/pull/3394)
   * ADDED: Import of Bike Share Stations information in BSS Connection edges [#3411](https://github.com/valhalla/valhalla/pull/3411)
   * ADDED: Add heading to PathEdge to be able to return it on /locate [#3399](https://github.com/valhalla/valhalla/pull/3399)
   * ADDED: Add `prioritize_bidirectional` option for fast work and correct ETA calculation for `depart_at` date_time type. Smoothly stop using live-traffic [#3398](https://github.com/valhalla/valhalla/pull/3398)
   * CHANGED: Minor fix for headers  [#3436](https://github.com/valhalla/valhalla/pull/3436)
   * CHANGED: Use std::multimap for polygons returned for admin and timezone queries. Improves performance when building tiles. [#3427](https://github.com/valhalla/valhalla/pull/3427)
   * CHANGED: Refactored GraphBuilder::CreateSignInfoList [#3438](https://github.com/valhalla/valhalla/pull/3438)
   * ADDED: Add support for LZ4 compressed elevation tiles [#3401](https://github.com/valhalla/valhalla/pull/3401)
   * CHANGED: Rearranged some of the protobufs to remove redundancy [#3452](https://github.com/valhalla/valhalla/pull/3452)
   * CHANGED: overhaul python bindings [#3380](https://github.com/valhalla/valhalla/pull/3380)
   * CHANGED: Removed all protobuf defaults either by doing them in code or by relying on 0 initialization. Also deprecated best_paths and do_not_track [#3454](https://github.com/valhalla/valhalla/pull/3454)
   * ADDED: isochrone action for /expansion endpoint to track dijkstra expansion [#3215](https://github.com/valhalla/valhalla/pull/3215)
   * CHANGED: remove boost from dependencies and add conan as prep for #3346 [#3459](https://github.com/valhalla/valhalla/pull/3459)
   * CHANGED: Remove boost.program_options in favor of cxxopts header-only lib and use conan to install header-only boost. [#3346](https://github.com/valhalla/valhalla/pull/3346)
   * CHANGED: Moved all protos to proto3 for internal request/response handling [#3457](https://github.com/valhalla/valhalla/pull/3457)
   * CHANGED: Allow up to 32 outgoing link edges on a node when reclassifying links [#3483](https://github.com/valhalla/valhalla/pull/3483)
   * CHANGED: Reuse sample::get implementation [#3471](https://github.com/valhalla/valhalla/pull/3471)
   * ADDED: Beta support for interacting with the http/bindings/library via serialized and pbf objects respectively [#3464](https://github.com/valhalla/valhalla/pull/3464)
   * CHANGED: Update xcode to 12.4.0 [#3492](https://github.com/valhalla/valhalla/pull/3492)
   * ADDED: Add JSON generator to conan [#3493](https://github.com/valhalla/valhalla/pull/3493)
   * CHANGED: top_speed option: ignore live speed for speed based penalties [#3460](https://github.com/valhalla/valhalla/pull/3460)
   * ADDED: Add `include_construction` option into the config to include/exclude roads under construction from the graph [#3455](https://github.com/valhalla/valhalla/pull/3455)
   * CHANGED: Refactor options protobuf for Location and Costing objects [#3506](https://github.com/valhalla/valhalla/pull/3506)
   * CHANGED: valhalla.h and config.h don't need cmake configuration [#3502](https://github.com/valhalla/valhalla/pull/3502)
   * ADDED: New options to control what fields of the pbf are returned when pbf format responses are requested [#3207](https://github.com/valhalla/valhalla/pull/3507)
   * CHANGED: Rename tripcommon to common [#3516](https://github.com/valhalla/valhalla/pull/3516)
   * ADDED: Indoor routing - data model, data processing. [#3509](https://github.com/valhalla/valhalla/pull/3509)
   * ADDED: On-demand elevation tile fetching [#3391](https://github.com/valhalla/valhalla/pull/3391)
   * CHANGED: Remove many oneof uses from the protobuf api where the semantics of optional vs required isnt necessary [#3527](https://github.com/valhalla/valhalla/pull/3527)
   * ADDED: Indoor routing maneuvers [#3519](https://github.com/valhalla/valhalla/pull/3519)
   * ADDED: Expose reverse isochrone parameter for reverse expansion [#3528](https://github.com/valhalla/valhalla/pull/3528)
   * CHANGED: Add matrix classes to thor worker so they persist between requests. [#3560](https://github.com/valhalla/valhalla/pull/3560)
   * CHANGED: Remove `max_matrix_locations` and introduce `max_matrix_location_pairs` to configure the allowed number of total routes for the matrix action for more flexible asymmetric matrices [#3569](https://github.com/valhalla/valhalla/pull/3569)
   * CHANGED: modernized spatialite syntax [#3580](https://github.com/valhalla/valhalla/pull/3580)
   * ADDED: Options to generate partial results for time distance matrix when there is one source (one to many) or one target (many to one). [#3181](https://github.com/valhalla/valhalla/pull/3181)
   * ADDED: Enhance valhalla_build_elevation with LZ4 recompression support [#3607](https://github.com/valhalla/valhalla/pull/3607)
   * CHANGED: removed UK admin and upgraded its constituents to countries [#3619](https://github.com/valhalla/valhalla/pull/3619)
   * CHANGED: expansion service: only track requested max time/distance [#3532](https://github.com/valhalla/valhalla/pull/3509)
   * ADDED: Shorten down the request delay, when some sources/targets searches are early aborted [#3611](https://github.com/valhalla/valhalla/pull/3611)
   * ADDED: add `pre-commit` hook for running the `format.sh` script [#3637](https://github.com/valhalla/valhalla/pull/3637)
   * CHANGED: upgrade pybind11 to v2.9.2 to remove cmake warning [#3658](https://github.com/valhalla/valhalla/pull/3658)
   * ADDED: tests for just_gtfs reading and writing feeds [#3665](https://github.com/valhalla/valhalla/pull/3665)
   * CHANGED: Precise definition of types of edges on which BSS could be projected [#3658](https://github.com/valhalla/valhalla/pull/3663)
   * CHANGED: Remove duplicate implementation of `adjust_scores` [#3673](https://github.com/valhalla/valhalla/pull/3673)
   * ADDED: convert GTFS data into protobuf tiles [#3629](https://github.com/valhalla/valhalla/issues/3629)
   * CHANGED: Use `starts_with()` instead of `substr(0, N)` getting and comparing to prefix [#3702](https://github.com/valhalla/valhalla/pull/3702)
   * ADDED: Ferry support for HGV [#3710](https://github.com/valhalla/valhalla/issues/3710)
   * ADDED: Linting & formatting checks for Python code [#3713](https://github.com/valhalla/valhalla/pull/3713)
   * CHANGED: rename Turkey admin to Türkiye [#3720](https://github.com/valhalla/valhalla/pull/3713)
   * CHANGED: bumped vcpkg version to "2022.08.15" [#3754](https://github.com/valhalla/valhalla/pull/3754)
   * CHANGED: chore: Updates to clang-format 11.0.0 [#3533](https://github.com/valhalla/valhalla/pull/3533)
   * CHANGED: Ported trace_attributes serialization to RapidJSON. [#3333](https://github.com/valhalla/valhalla/pull/3333)
   * ADDED: Add helpers for DirectedEdgeExt and save them to file in GraphTileBuilder [#3562](https://github.com/valhalla/valhalla/pull/3562)
   * ADDED: Fixed Speed costing option [#3576](https://github.com/valhalla/valhalla/pull/3576)
   * ADDED: axle_count costing option for hgv [#3648](https://github.com/valhalla/valhalla/pull/3648)
   * ADDED: Matrix action for gurka [#3793](https://github.com/valhalla/valhalla/pull/3793)
   * ADDED: Add warnings array to response. [#3588](https://github.com/valhalla/valhalla/pull/3588)
   * CHANGED: Templatized TimeDistanceMatrix for forward/reverse search [#3773](https://github.com/valhalla/valhalla/pull/3773)
   * CHANGED: Templatized TimeDistanceBSSMatrix for forward/reverse search [#3778](https://github.com/valhalla/valhalla/pull/3778)
   * CHANGED: error code 154 shows distance limit in error message [#3779](https://github.com/valhalla/valhalla/pull/3779)

## Release Date: 2021-10-07 Valhalla 3.1.4
* **Removed**
* **Bug Fix**
   * FIXED: Revert default speed boost for turn channels [#3232](https://github.com/valhalla/valhalla/pull/3232)
   * FIXED: Use the right tile to get country for incident [#3235](https://github.com/valhalla/valhalla/pull/3235)
   * FIXED: Fix factors passed to `RelaxHierarchyLimits` [#3253](https://github.com/valhalla/valhalla/pull/3253)
   * FIXED: Fix TransitionCostReverse usage [#3260](https://github.com/valhalla/valhalla/pull/3260)
   * FIXED: Fix Tagged Value Support in EdgeInfo [#3262](https://github.com/valhalla/valhalla/issues/3262)
   * FIXED: TransitionCostReverse fix: revert internal_turn change [#3271](https://github.com/valhalla/valhalla/issues/3271)
   * FIXED: Optimize tiles usage in reach-based pruning [#3294](https://github.com/valhalla/valhalla/pull/3294)
   * FIXED: Slip lane detection: track visited nodes to avoid infinite loops [#3297](https://github.com/valhalla/valhalla/pull/3297)
   * FIXED: Fix distance value in a 0-length road [#3185](https://github.com/valhalla/valhalla/pull/3185)
   * FIXED: Trivial routes were broken when origin was node snapped and destnation was not and vice-versa for reverse astar [#3299](https://github.com/valhalla/valhalla/pull/3299)
   * FIXED: Tweaked TestAvoids map to get TestAvoidShortcutsTruck working [#3301](https://github.com/valhalla/valhalla/pull/3301)
   * FIXED: Overflow in sequence sort [#3303](https://github.com/valhalla/valhalla/pull/3303)
   * FIXED: Setting statsd tags in config via valhalla_build_config [#3225](https://github.com/valhalla/valhalla/pull/3225)
   * FIXED: Cache for gzipped elevation tiles [#3120](https://github.com/valhalla/valhalla/pull/3120)
   * FIXED: Current time conversion regression introduced in unidirectional algorithm refractor [#3278](https://github.com/valhalla/valhalla/issues/3278)
   * FIXED: Make combine_route_stats.py properly quote CSV output (best practice improvement) [#3328](https://github.com/valhalla/valhalla/pull/3328)
   * FIXED: Merge edge segment records in map matching properly so that resulting edge indices in trace_attributes are valid [#3280](https://github.com/valhalla/valhalla/pull/3280)
   * FIXED: Shape walking map matcher now sets correct edge candidates used in the match for origin and destination location [#3329](https://github.com/valhalla/valhalla/pull/3329)
   * FIXED: Better hash function of GraphId [#3332](https://github.com/valhalla/valhalla/pull/3332)

* **Enhancement**
   * CHANGED: Favor turn channels more [#3222](https://github.com/valhalla/valhalla/pull/3222)
   * CHANGED: Rename `valhalla::midgard::logging::LogLevel` enumerators to avoid clash with common macros [#3237](https://github.com/valhalla/valhalla/pull/3237)
   * CHANGED: Move pre-defined algorithm-based factors inside `RelaxHierarchyLimits` [#3253](https://github.com/valhalla/valhalla/pull/3253)
   * ADDED: Reject alternatives with too long detours [#3238](https://github.com/valhalla/valhalla/pull/3238)
   * ADDED: Added info to /status endpoint [#3008](https://github.com/valhalla/valhalla/pull/3008)
   * ADDED: Added stop and give_way/yield signs to the data and traffic signal fixes [#3251](https://github.com/valhalla/valhalla/pull/3251)
   * ADDED: use_hills for pedestrian costing, which also affects the walking speed [#3234](https://github.com/valhalla/valhalla/pull/3234)
   * CHANGED: Fixed cost threshold for bidirectional astar. Implemented reach-based pruning for suboptimal branches [#3257](https://github.com/valhalla/valhalla/pull/3257)
   * ADDED: Added `exclude_unpaved` request parameter [#3240](https://github.com/valhalla/valhalla/pull/3240)
   * ADDED: Added support for routing onto HOV/HOT lanes via request parameters `include_hot`, `include_hov2`, and `include_hov3` [#3273](https://github.com/valhalla/valhalla/pull/3273)
   * ADDED: Add Z-level field to `EdgeInfo`. [#3261](https://github.com/valhalla/valhalla/pull/3261)
   * CHANGED: Calculate stretch threshold for alternatives based on the optimal route cost [#3276](https://github.com/valhalla/valhalla/pull/3276)
   * ADDED: Add `preferred_z_level` as a parameter of loki requests. [#3270](https://github.com/valhalla/valhalla/pull/3270)
   * ADDED: Add `preferred_layer` as a parameter of loki requests. [#3270](https://github.com/valhalla/valhalla/pull/3270)
   * ADDED: Exposing service area names in passive maneuvers. [#3277](https://github.com/valhalla/valhalla/pull/3277)
   * ADDED: Added traffic signal and stop sign check for stop impact. These traffic signals and stop sign are located on edges. [#3279](https://github.com/valhalla/valhalla/pull/3279)
   * CHANGED: Improved sharing criterion to obtain more reasonable alternatives; extended alternatives search [#3302](https://github.com/valhalla/valhalla/pull/3302)
   * ADDED: pull ubuntu:20.04 base image before building [#3233](https://github.com/valhalla/valhalla/pull/3223)
   * CHANGED: Improve Loki nearest-neighbour performance for large radius searches in open space [#3233](https://github.com/valhalla/valhalla/pull/3324)
   * ADDED: testing infrastructure for scripts and valhalla_build_config tests [#3308](https://github.com/valhalla/valhalla/pull/3308)
   * ADDED: Shape points and information about where intermediate locations are placed along the legs of a route [#3274](https://github.com/valhalla/valhalla/pull/3274)
   * CHANGED: Improved existing hov lane transition test case to make more realistic [#3330](https://github.com/valhalla/valhalla/pull/3330)
   * CHANGED: Update python usage in all scripts to python3 [#3337](https://github.com/valhalla/valhalla/pull/3337)
   * ADDED: Added `exclude_cash_only_tolls` request parameter [#3341](https://github.com/valhalla/valhalla/pull/3341)
   * CHANGED: Update api-reference for street_names [#3342](https://github.com/valhalla/valhalla/pull/3342)
   * ADDED: Disable msse2 flags when building on Apple Silicon chip [#3327](https://github.com/valhalla/valhalla/pull/3327)

## Release Date: 2021-07-20 Valhalla 3.1.3
* **Removed**
   * REMOVED: Unused overloads of `to_response` function [#3167](https://github.com/valhalla/valhalla/pull/3167)

* **Bug Fix**
   * FIXED: Fix heading on small edge [#3114](https://github.com/valhalla/valhalla/pull/3114)
   * FIXED: Added support for `access=psv`, which disables routing on these nodes and edges unless the mode is taxi or bus [#3107](https://github.com/valhalla/valhalla/pull/3107)
   * FIXED: Disables logging in CI to catch issues [#3121](https://github.com/valhalla/valhalla/pull/3121)
   * FIXED: Fixed U-turns through service roads [#3082](https://github.com/valhalla/valhalla/pull/3082)
   * FIXED: Added forgotten penalties for kLivingStreet and kTrack for pedestrian costing model [#3116](https://github.com/valhalla/valhalla/pull/3116)
   * FIXED: Updated the reverse turn bounds [#3122](https://github.com/valhalla/valhalla/pull/3122)
   * FIXED: Missing fork maneuver [#3134](https://github.com/valhalla/valhalla/pull/3134)
   * FIXED: Update turn channel logic to call out specific turn at the end of the turn channel if needed [#3140](https://github.com/valhalla/valhalla/pull/3140)
   * FIXED: Fixed cost thresholds for TimeDistanceMatrix. [#3131](https://github.com/valhalla/valhalla/pull/3131)
   * FIXED: Use distance threshold in hierarchy limits for bidirectional astar to expand more important lower level roads [#3156](https://github.com/valhalla/valhalla/pull/3156)
   * FIXED: Fixed incorrect dead-end roundabout labels. [#3129](https://github.com/valhalla/valhalla/pull/3129)
   * FIXED: googletest wasn't really updated in #3166 [#3187](https://github.com/valhalla/valhalla/pull/3187)
   * FIXED: Minor fix of benchmark code [#3190](https://github.com/valhalla/valhalla/pull/3190)
   * FIXED: avoid_polygons intersected edges as polygons instead of linestrings [#3194]((https://github.com/valhalla/valhalla/pull/3194)
   * FIXED: when binning horizontal edge shapes using single precision floats (converted from not double precision floats) allowed for the possibility of marking many many tiles no where near the shape [#3204](https://github.com/valhalla/valhalla/pull/3204)
   * FIXED: Fix improper iterator usage in ManeuversBuilder [#3205](https://github.com/valhalla/valhalla/pull/3205)
   * FIXED: Modified approach for retrieving signs from a directed edge #3166 [#3208](https://github.com/valhalla/valhalla/pull/3208)
   * FIXED: Improve turn channel classification: detect slip lanes [#3196](https://github.com/valhalla/valhalla/pull/3196)
   * FIXED: Compatibility with older boost::optional versions [#3219](https://github.com/valhalla/valhalla/pull/3219)
   * FIXED: Older boost.geometry versions don't have correct() for geographic rings [#3218](https://github.com/valhalla/valhalla/pull/3218)
   * FIXED: Use default road speed for bicycle costing so traffic does not reduce penalty on high speed roads. [#3143](https://github.com/valhalla/valhalla/pull/3143)

* **Enhancement**
   * CHANGED: Refactor base costing options parsing to handle more common stuff in a one place [#3125](https://github.com/valhalla/valhalla/pull/3125)
   * CHANGED: Unified Sign/SignElement into sign.proto [#3146](https://github.com/valhalla/valhalla/pull/3146)
   * ADDED: New verbal succinct transition instruction to maneuver & narrativebuilder. Currently this instruction will be used in place of a very long street name to avoid repetition of long names [#2844](https://github.com/valhalla/valhalla/pull/2844)
   * ADDED: Added oneway support for pedestrian access and foot restrictions [#3123](https://github.com/valhalla/valhalla/pull/3123)
   * ADDED: Exposing rest-area names in passive maneuvers [#3172](https://github.com/valhalla/valhalla/pull/3172)
   * CHORE: Updates robin-hood-hashing third-party library
   * ADDED: Support `barrier=yes|swing_gate|jersey_barrier` tags [#3154](https://github.com/valhalla/valhalla/pull/3154)
   * ADDED: Maintain `access=permit|residents` tags as private [#3149](https://github.com/valhalla/valhalla/pull/3149)
   * CHANGED: Replace `avoid_*` API parameters with more accurate `exclude_*` [#3093](https://github.com/valhalla/valhalla/pull/3093)
   * ADDED: Penalize private gates [#3144](https://github.com/valhalla/valhalla/pull/3144)
   * CHANGED: Renamed protobuf Sign/SignElement to TripSign/TripSignElement [#3168](https://github.com/valhalla/valhalla/pull/3168)
   * CHORE: Updates googletest to release-1.11.0 [#3166](https://github.com/valhalla/valhalla/pull/3166)
   * CHORE: Enables -Wall on sif sources [#3178](https://github.com/valhalla/valhalla/pull/3178)
   * ADDED: Allow going through accessible `barrier=bollard` and penalize routing through it, when the access is private [#3175](https://github.com/valhalla/valhalla/pull/3175)
   * ADDED: Add country code to incident metadata [#3169](https://github.com/valhalla/valhalla/pull/3169)
   * CHANGED: Use distance instead of time to check limited sharing criteria [#3183](https://github.com/valhalla/valhalla/pull/3183)
   * ADDED: Introduced a new via_waypoints array on the leg in the osrm route serializer that describes where a particular waypoint from the root-level array matches to the route. [#3189](https://github.com/valhalla/valhalla/pull/3189)
   * ADDED: Added vehicle width and height as an option for auto (and derived: taxi, bus, hov) profile (https://github.com/valhalla/valhalla/pull/3179)
   * ADDED: Support for statsd integration for basic error and requests metrics [#3191](https://github.com/valhalla/valhalla/pull/3191)
   * CHANGED: Get rid of typeid in statistics-related code. [#3227](https://github.com/valhalla/valhalla/pull/3227)

## Release Date: 2021-05-26 Valhalla 3.1.2
* **Removed**
* **Bug Fix**
   * FIXED: Change unnamed road intersections from being treated as penil point u-turns [#3084](https://github.com/valhalla/valhalla/pull/3084)
   * FIXED: Fix TimeDepReverse termination and path cost calculation (for arrive_by routing) [#2987](https://github.com/valhalla/valhalla/pull/2987)
   * FIXED: Isochrone (::Generalize()) fix to avoid generating self-intersecting polygons [#3026](https://github.com/valhalla/valhalla/pull/3026)
   * FIXED: Handle day_on/day_off/hour_on/hour_off restrictions [#3029](https://github.com/valhalla/valhalla/pull/3029)
   * FIXED: Apply conditional restrictions with dow only to the edges when routing [#3039](https://github.com/valhalla/valhalla/pull/3039)
   * FIXED: Missing locking in incident handler needed to hang out to scop lock rather than let the temporary dissolve [#3046](https://github.com/valhalla/valhalla/pull/3046)
   * FIXED: Continuous lane guidance fix [#3054](https://github.com/valhalla/valhalla/pull/3054)
   * FIXED: Fix reclassification for "shorter" ferries and rail ferries (for Chunnel routing issues) [#3038](https://github.com/valhalla/valhalla/pull/3038)
   * FIXED: Incorrect routing through motor_vehicle:conditional=destination. [#3041](https://github.com/valhalla/valhalla/pull/3041)
   * FIXED: Allow destination-only routing on the first-pass for non bidirectional Astar algorithms. [#3085](https://github.com/valhalla/valhalla/pull/3085)
   * FIXED: Highway/ramp lane bifurcation [#3088](https://github.com/valhalla/valhalla/pull/3088)
   * FIXED: out of bound access of tile hierarchy in base_ll function in graphheader [#3089](https://github.com/valhalla/valhalla/pull/3089)
   * FIXED: include shortcuts in avoid edge set for avoid_polygons [#3090](https://github.com/valhalla/valhalla/pull/3090)

* **Enhancement**
   * CHANGED: Refactor timedep forward/reverse to reduce code repetition [#2987](https://github.com/valhalla/valhalla/pull/2987)
   * CHANGED: Sync translation files with Transifex command line tool [#3030](https://github.com/valhalla/valhalla/pull/3030)
   * CHANGED: Use osm tags in links reclassification algorithm in order to reduce false positive downgrades [#3042](https://github.com/valhalla/valhalla/pull/3042)
   * CHANGED: Use CircleCI XL instances for linux based builds [#3043](https://github.com/valhalla/valhalla/pull/3043)
   * ADDED: ci: Enable undefined sanitizer [#2999](https://github.com/valhalla/valhalla/pull/2999)
   * ADDED: Optionally pass preconstructed graphreader to connectivity map [#3046](https://github.com/valhalla/valhalla/pull/3046)
   * CHANGED: ci: Skip Win CI runs for irrelevant files [#3014](https://github.com/valhalla/valhalla/pull/3014)
   * ADDED: Allow configuration-driven default speed assignment based on edge properties [#3055](https://github.com/valhalla/valhalla/pull/3055)
   * CHANGED: Use std::shared_ptr in case if ENABLE_THREAD_SAFE_TILE_REF_COUNT is ON. [#3067](https://github.com/valhalla/valhalla/pull/3067)
   * CHANGED: Reduce stop impact when driving in parking lots [#3051](https://github.com/valhalla/valhalla/pull/3051)
   * ADDED: Added another through route test [#3074](https://github.com/valhalla/valhalla/pull/3074)
   * ADDED: Adds incident-length to metadata proto [#3083](https://github.com/valhalla/valhalla/pull/3083)
   * ADDED: Do not penalize gates that have allowed access [#3078](https://github.com/valhalla/valhalla/pull/3078)
   * ADDED: Added missing k/v pairs to taginfo.json.  Updated PR template. [#3101](https://github.com/valhalla/valhalla/pull/3101)
   * CHANGED: Serialize isochrone 'contour' properties as floating point so they match user supplied value [#3078](https://github.com/valhalla/valhalla/pull/3095)
   * NIT: Enables compiler warnings as errors in midgard module [#3104](https://github.com/valhalla/valhalla/pull/3104)
   * CHANGED: Check all tiles for nullptr that reads from graphreader to avoid fails in case tiles might be missing. [#3065](https://github.com/valhalla/valhalla/pull/3065)

## Release Date: 2021-04-21 Valhalla 3.1.1
* **Removed**
   * REMOVED: The tossing of private roads in [#1960](https://github.com/valhalla/valhalla/pull/1960) was too aggressive and resulted in a lot of no routes.  Reverted this logic.  [#2934](https://github.com/valhalla/valhalla/pull/2934)
   * REMOVED: stray references to node bindings [#3012](https://github.com/valhalla/valhalla/pull/3012)

* **Bug Fix**
   * FIXED: Fix compression_utils.cc::inflate(...) throw - make it catchable [#2839](https://github.com/valhalla/valhalla/pull/2839)
   * FIXED: Fix compiler errors if HAVE_HTTP not enabled [#2807](https://github.com/valhalla/valhalla/pull/2807)
   * FIXED: Fix alternate route serialization [#2811](https://github.com/valhalla/valhalla/pull/2811)
   * FIXED: Store restrictions in the right tile [#2781](https://github.com/valhalla/valhalla/pull/2781)
   * FIXED: Failing to write tiles because of racing directory creation [#2810](https://github.com/valhalla/valhalla/pull/2810)
   * FIXED: Regression in stopping expansion on transitions down in time-dependent routes [#2815](https://github.com/valhalla/valhalla/pull/2815)
   * FIXED: Fix crash in loki when trace_route is called with 2 locations. [#2817](https://github.com/valhalla/valhalla/pull/2817)
   * FIXED: Mark the restriction start and end as via ways to fix IsBridgingEdge function in Bidirectional Astar [#2796](https://github.com/valhalla/valhalla/pull/2796)
   * FIXED: Dont add predictive traffic to the tile if it's empty [#2826](https://github.com/valhalla/valhalla/pull/2826)
   * FIXED: Fix logic bidirectional astar to avoid double u-turns and extra detours [#2802](https://github.com/valhalla/valhalla/pull/2802)
   * FIXED: Re-enable transition cost for motorcycle profile [#2837](https://github.com/valhalla/valhalla/pull/2837)
   * FIXED: Increase limits for timedep_* algorithms. Split track_factor into edge factor and transition penalty [#2845](https://github.com/valhalla/valhalla/pull/2845)
   * FIXED: Loki was looking up the wrong costing enum for avoids [#2856](https://github.com/valhalla/valhalla/pull/2856)
   * FIXED: Fix way_ids -> graph_ids conversion for complex restrictions: handle cases when a way is split into multiple edges [#2848](https://github.com/valhalla/valhalla/pull/2848)
   * FIXED: Honor access mode while matching OSMRestriction with the graph [#2849](https://github.com/valhalla/valhalla/pull/2849)
   * FIXED: Ensure route summaries are unique among all returned route/legs [#2874](https://github.com/valhalla/valhalla/pull/2874)
   * FIXED: Fix compilation errors when boost < 1.68 and libprotobuf < 3.6  [#2878](https://github.com/valhalla/valhalla/pull/2878)
   * FIXED: Allow u-turns at no-access barriers when forced by heading [#2875](https://github.com/valhalla/valhalla/pull/2875)
   * FIXED: Fixed "No route found" error in case of multipoint request with locations near low reachability edges [#2914](https://github.com/valhalla/valhalla/pull/2914)
   * FIXED: Python bindings installation [#2751](https://github.com/valhalla/valhalla/issues/2751)
   * FIXED: Skip bindings if there's no Python development version [#2893](https://github.com/valhalla/valhalla/pull/2893)
   * FIXED: Use CMakes built-in Python variables to configure installation [#2931](https://github.com/valhalla/valhalla/pull/2931)
   * FIXED: Sometimes emitting zero-length route geometry when traffic splits edge twice [#2943](https://github.com/valhalla/valhalla/pull/2943)
   * FIXED: Fix map-match segfault when gps-points project very near a node [#2946](https://github.com/valhalla/valhalla/pull/2946)
   * FIXED: Use kServiceRoad edges while searching for ferry connection [#2933](https://github.com/valhalla/valhalla/pull/2933)
   * FIXED: Enhanced logic for IsTurnChannelManeuverCombinable [#2952](https://github.com/valhalla/valhalla/pull/2952)
   * FIXED: Restore compatibility with gcc 6.3.0, libprotobuf 3.0.0, boost v1.62.0 [#2953](https://github.com/valhalla/valhalla/pull/2953)
   * FIXED: Dont abort bidirectional a-star search if only one direction is exhausted [#2936](https://github.com/valhalla/valhalla/pull/2936)
   * FIXED: Fixed missing comma in the scripts/valhalla_build_config [#2963](https://github.com/valhalla/valhalla/pull/2963)
   * FIXED: Reverse and Multimodal Isochrones were returning forward results [#2967](https://github.com/valhalla/valhalla/pull/2967)
   * FIXED: Map-match fix for first gps-point being exactly equal to street shape-point [#2977](https://github.com/valhalla/valhalla/pull/2977)
   * FIXED: Add missing GEOS:GEOS dep to mjolnir target [#2901](https://github.com/valhalla/valhalla/pull/2901)
   * FIXED: Allow expansion into a region when not_thru_pruning is false on 2nd pass [#2978](https://github.com/valhalla/valhalla/pull/2978)
   * FIXED: Fix polygon area calculation: use Shoelace formula [#2927](https://github.com/valhalla/valhalla/pull/2927)
   * FIXED: Isochrone: orient segments/rings according to the right-hand rule [#2932](https://github.com/valhalla/valhalla/pull/2932)
   * FIXED: Parsenodes fix: check if index is out-of-bound first [#2984](https://github.com/valhalla/valhalla/pull/2984)
   * FIXED: Fix for unique-summary logic [#2996](https://github.com/valhalla/valhalla/pull/2996)
   * FIXED: Isochrone: handle origin edges properly [#2990](https://github.com/valhalla/valhalla/pull/2990)
   * FIXED: Annotations fail with returning NaN speed when the same point is duplicated in route geometry [#2992](https://github.com/valhalla/valhalla/pull/2992)
   * FIXED: Fix run_with_server.py to work on macOS [#3003](https://github.com/valhalla/valhalla/pull/3003)
   * FIXED: Removed unexpected maneuvers at sharp bends [#2968](https://github.com/valhalla/valhalla/pull/2968)
   * FIXED: Remove large number formatting for non-US countries [#3015](https://github.com/valhalla/valhalla/pull/3015)
   * FIXED: Odin undefined behaviour: handle case when xedgeuse is not initialized [#3020](https://github.com/valhalla/valhalla/pull/3020)

* **Enhancement**
   * Pedestrian crossing should be a separate TripLeg_Use [#2950](https://github.com/valhalla/valhalla/pull/2950)
   * CHANGED: Azure uses ninja as generator [#2779](https://github.com/valhalla/valhalla/pull/2779)
   * ADDED: Support for date_time type invariant for map matching [#2712](https://github.com/valhalla/valhalla/pull/2712)
   * ADDED: Add Bulgarian locale [#2825](https://github.com/valhalla/valhalla/pull/2825)
   * FIXED: No need for write permissions on tarball indices [#2822](https://github.com/valhalla/valhalla/pull/2822)
   * ADDED: nit: Links debug build with lld [#2813](https://github.com/valhalla/valhalla/pull/2813)
   * ADDED: Add costing option `use_living_streets` to avoid or favor living streets in route. [#2788](https://github.com/valhalla/valhalla/pull/2788)
   * CHANGED: Do not allocate mapped_cache vector in skadi when no elevation source is provided. [#2841](https://github.com/valhalla/valhalla/pull/2841)
   * ADDED: avoid_polygons logic [#2750](https://github.com/valhalla/valhalla/pull/2750)
   * ADDED: Added support for destination for conditional access restrictions [#2857](https://github.com/valhalla/valhalla/pull/2857)
   * CHANGED: Large sequences are now merge sorted which can be dramatically faster with certain hardware configurations. This is especially useful in speeding up the earlier stages (parsing, graph construction) of tile building [#2850](https://github.com/valhalla/valhalla/pull/2850)
   * CHANGED: When creating the initial graph edges by setting at which nodes they start and end, first mark the indices of those nodes in another sequence and then sort them by edgeid so that we can do the setting of start and end node sequentially in the edges file. This is much more efficient on certain hardware configurations [#2851](https://github.com/valhalla/valhalla/pull/2851)
   * CHANGED: Use relative cost threshold to extend search in bidirectional astar in order to find more alternates [#2868](https://github.com/valhalla/valhalla/pull/2868)
   * CHANGED: Throw an exception if directory does not exist when building traffic extract [#2871](https://github.com/valhalla/valhalla/pull/2871)
   * CHANGED: Support for ignoring multiple consecutive closures at start/end locations [#2846](https://github.com/valhalla/valhalla/pull/2846)
   * ADDED: Added sac_scale to trace_attributes output and locate edge output [#2818](https://github.com/valhalla/valhalla/pull/2818)
   * ADDED: Ukrainian language translations [#2882](https://github.com/valhalla/valhalla/pull/2882)
   * ADDED: Add support for closure annotations [#2816](https://github.com/valhalla/valhalla/pull/2816)
   * ADDED: Add costing option `service_factor`. Implement possibility to avoid or favor generic service roads in route for all costing options. [#2870](https://github.com/valhalla/valhalla/pull/2870)
   * CHANGED: Reduce stop impact cost when flow data is present [#2891](https://github.com/valhalla/valhalla/pull/2891)
   * CHANGED: Update visual compare script [#2803](https://github.com/valhalla/valhalla/pull/2803)
   * CHANGED: Service roads are not penalized for `pedestrian` costing by default. [#2898](https://github.com/valhalla/valhalla/pull/2898)
   * ADDED: Add complex mandatory restrictions support [#2766](https://github.com/valhalla/valhalla/pull/2766)
   * ADDED: Status endpoint for future status info and health checking of running service [#2907](https://github.com/valhalla/valhalla/pull/2907)
   * ADDED: Add min_level argument to valhalla_ways_to_edges [#2918](https://github.com/valhalla/valhalla/pull/2918)
   * ADDED: Adding ability to store the roundabout_exit_turn_degree to the maneuver [#2941](https://github.com/valhalla/valhalla/pull/2941)
   * ADDED: Penalize pencil point uturns and uturns at short internal edges. Note: `motorcycle` and `motor_scooter` models do not penalize on short internal edges. No new uturn penalty logic has been added to the pedestrian and bicycle costing models. [#2944](https://github.com/valhalla/valhalla/pull/2944)
   * CHANGED: Allow config object to be passed-in to path algorithms [#2949](https://github.com/valhalla/valhalla/pull/2949)
   * CHANGED: Allow disabling Werror
   * ADDED: Add ability to build Valhalla modules as STATIC libraries. [#2957](https://github.com/valhalla/valhalla/pull/2957)
   * NIT: Enables compiler warnings in part of mjolnir module [#2922](https://github.com/valhalla/valhalla/pull/2922)
   * CHANGED: Refactor isochrone/reachability forward/reverse search to reduce code repetition [#2969](https://github.com/valhalla/valhalla/pull/2969)
   * ADDED: Set the roundabout exit shape index when we are collapsing the roundabout maneuvers. [#2975](https://github.com/valhalla/valhalla/pull/2975)
   * CHANGED: Penalized closed edges if using them at start/end locations [#2964](https://github.com/valhalla/valhalla/pull/2964)
   * ADDED: Add shoulder to trace_attributes output. [#2980](https://github.com/valhalla/valhalla/pull/2980)
   * CHANGED: Refactor bidirectional astar forward/reverse search to reduce code repetition [#2970](https://github.com/valhalla/valhalla/pull/2970)
   * CHANGED: Factor for service roads is 1.0 by default. [#2988](https://github.com/valhalla/valhalla/pull/2988)
   * ADDED: Support for conditionally skipping CI runs [#2986](https://github.com/valhalla/valhalla/pull/2986)
   * ADDED: Add instructions for building valhalla on `arm64` macbook [#2997](https://github.com/valhalla/valhalla/pull/2997)
   * NIT: Enables compiler warnings in part of mjolnir module [#2995](https://github.com/valhalla/valhalla/pull/2995)
   * CHANGED: nit(rename): Renames the encoded live speed properties [#2998](https://github.com/valhalla/valhalla/pull/2998)
   * ADDED: ci: Vendors the codecov script [#3002](https://github.com/valhalla/valhalla/pull/3002)
   * CHANGED: Allow None build type [#3005](https://github.com/valhalla/valhalla/pull/3005)
   * CHANGED: ci: Build Python bindings for Mac OS [#3013](https://github.com/valhalla/valhalla/pull/3013)

## Release Date: 2021-01-25 Valhalla 3.1.0
* **Removed**
   * REMOVED: Remove Node bindings. [#2502](https://github.com/valhalla/valhalla/pull/2502)
   * REMOVED: appveyor builds. [#2550](https://github.com/valhalla/valhalla/pull/2550)
   * REMOVED: Removed x86 CI builds. [#2792](https://github.com/valhalla/valhalla/pull/2792)

* **Bug Fix**
   * FIXED: Crazy ETAs.  If a way has forward speed with no backward speed and it is not oneway, then we must set the default speed.  The reverse logic applies as well.  If a way has no backward speed but has a forward speed and it is not a oneway, then set the default speed. [#2102](https://github.com/valhalla/valhalla/pull/2102)
   * FIXED: Map matching elapsed times spliced amongst different legs and discontinuities are now correct [#2104](https://github.com/valhalla/valhalla/pull/2104)
   * FIXED: Date time information is now propagated amongst different legs and discontinuities [#2107](https://github.com/valhalla/valhalla/pull/2107)
   * FIXED: Adds support for geos-3.8 c++ api [#2021](https://github.com/valhalla/valhalla/issues/2021)
   * FIXED: Updated the osrm serializer to not set junction name for osrm origin/start maneuver - this is not helpful since we are not transitioning through the intersection.  [#2121](https://github.com/valhalla/valhalla/pull/2121)
   * FIXED: Removes precomputing of edge-costs which lead to wrong results [#2120](https://github.com/valhalla/valhalla/pull/2120)
   * FIXED: Complex turn-restriction invalidates edge marked as kPermanent [#2103](https://github.com/valhalla/valhalla/issues/2103)
   * FIXED: Fixes bug with inverted time-restriction parsing [#2167](https://github.com/valhalla/valhalla/pull/2167)
   * FIXED: Fixed several bugs with numeric underflow in map-matching trip durations. These may
     occur when serializing match results where adjacent trace points appear out-of-sequence on the
     same edge [#2178](https://github.com/valhalla/valhalla/pull/2178)
     - `MapMatcher::FormPath` now catches route discontinuities on the same edge when the distance
       percentage along don't agree. The trip leg builder builds disconnected legs on a single edge
       to avoid duration underflow.
     - Correctly populate edge groups when matching results contain loops. When a loop occurs,
       the leg builder now starts at the correct edge where the loop ends, and correctly accounts
       for any contained edges.
     - Duration over-trimming at the terminating edge of a match.
   * FIXED: Increased internal precision of time tracking per edge and maneuver so that maneuver times sum to the same time represented in the leg summary [#2195](https://github.com/valhalla/valhalla/pull/2195)
   * FIXED: Tagged speeds were not properly marked. We were not using forward and backward speeds to flag if a speed is tagged or not.  Should not update turn channel speeds if we are not inferring them.  Added additional logic to handle PH in the conditional restrictions. Do not update stop impact for ramps if they are marked as internal. [#2198](https://github.com/valhalla/valhalla/pull/2198)
   * FIXED: Fixed the sharp turn phrase [#2226](https://github.com/valhalla/valhalla/pull/2226)
   * FIXED: Protect against duplicate points in the input or points that snap to the same location resulting in `nan` times for the legs of the map match (of a 0 distance route) [#2229](https://github.com/valhalla/valhalla/pull/2229)
   * FIXED: Improves restriction check on briding edge in Bidirectional Astar [#2228](https://github.com/valhalla/valhalla/pull/2242)
   * FIXED: Allow nodes at location 0,0 [#2245](https://github.com/valhalla/valhalla/pull/2245)
   * FIXED: Fix RapidJSON compiler warnings and naming conflict [#2249](https://github.com/valhalla/valhalla/pull/2249)
   * FIXED: Fixed bug in resample_spherical_polyline where duplicate successive lat,lng locations in the polyline resulting in `nan` for the distance computation which shortcuts further sampling [#2239](https://github.com/valhalla/valhalla/pull/2239)
   * FIXED: Update exit logic for non-motorways [#2252](https://github.com/valhalla/valhalla/pull/2252)
   * FIXED: Transition point map-matching. When match results are on a transition point, we search for the sibling nodes at that transition and snap it to the corresponding edges in the route. [#2258](https://github.com/valhalla/valhalla/pull/2258)
   * FIXED: Fixed verbal multi-cue logic [#2270](https://github.com/valhalla/valhalla/pull/2270)
   * FIXED: Fixed Uturn cases when a not_thru edge is connected to the origin edge. [#2272](https://github.com/valhalla/valhalla/pull/2272)
   * FIXED: Update intersection classes in osrm response to not label all ramps as motorway [#2279](https://github.com/valhalla/valhalla/pull/2279)
   * FIXED: Fixed bug in mapmatcher when interpolation point goes before the first valid match or after the last valid match. Such behavior usually leads to discontinuity in matching. [#2275](https://github.com/valhalla/valhalla/pull/2275)
   * FIXED: Fixed an issue for time_allowed logic.  Previously we returned false on the first time allowed restriction and did not check them all. Added conditional restriction gurka test and datetime optional argument to gurka header file. [#2286](https://github.com/valhalla/valhalla/pull/2286)
   * FIXED: Fixed an issue for date ranges.  For example, for the range Jan 04 to Jan 02 we need to test to end of the year and then from the first of the year to the end date.  Also, fixed an emergency tag issue.  We should only set the use to emergency if all other access is off. [#2290](https://github.com/valhalla/valhalla/pull/2290)
   * FIXED: Found a few issues with the initial ref and direction logic for ways.  We were overwriting the refs with directionals to the name_offset_map instead of concatenating them together.  Also, we did not allow for blank entries for GetTagTokens. [#2298](https://github.com/valhalla/valhalla/pull/2298)
   * FIXED: Fixed an issue where MatchGuidanceViewJunctions is only looking at the first edge. Set the data_id for guidance views to the changeset id as it is already being populated. Also added test for guidance views. [#2303](https://github.com/valhalla/valhalla/pull/2303)
   * FIXED: Fixed a problem with live speeds where live speeds were being used to determine access, even when a live
   speed (current time) route wasn't what was requested. [#2311](https://github.com/valhalla/valhalla/pull/2311)
   * FIXED: Fix break/continue typo in search filtering [#2317](https://github.com/valhalla/valhalla/pull/2317)
   * FIXED: Fix a crash in trace_route due to iterating past the end of a vector. [#2322](https://github.com/valhalla/valhalla/pull/2322)
   * FIXED: Don't allow timezone information in the local date time string attached at each location. [#2312](https://github.com/valhalla/valhalla/pull/2312)
   * FIXED: Fix short route trimming in bidirectional astar [#2323](https://github.com/valhalla/valhalla/pull/2323)
   * FIXED: Fix shape trimming in leg building for snap candidates that lie within the margin of rounding error [#2326](https://github.com/valhalla/valhalla/pull/2326)
   * FIXED: Fixes route duration underflow with traffic data [#2325](https://github.com/valhalla/valhalla/pull/2325)
   * FIXED: Parse mtb:scale tags and set bicycle access if present [#2117](https://github.com/valhalla/valhalla/pull/2117)
   * FIXED: Fixed segfault.  Shape was missing from options for valhalla_path_comparison and valhalla_run_route.  Also, costing options was missing in valhalla_path_comparison. [#2343](https://github.com/valhalla/valhalla/pull/2343)
   * FIXED: Handle decimal numbers with zero-value mantissa properly in Lua [#2355](https://github.com/valhalla/valhalla/pull/2355)
   * FIXED: Many issues that resulted in discontinuities, failed matches or incorrect time/duration for map matching requests. [#2292](https://github.com/valhalla/valhalla/pull/2292)
   * FIXED: Seeing segfault when loading large osmdata data files before loading LuaJit. LuaJit fails to create luaL_newstate() Ref: [#2158](https://github.com/ntop/ntopng/issues/2158) Resolution is to load LuaJit before loading the data files. [#2383](https://github.com/valhalla/valhalla/pull/2383)
   * FIXED: Store positive/negative OpenLR offsets in bucketed form [#2405](https://github.com/valhalla/valhalla/2405)
   * FIXED: Fix on map-matching return code when breakage distance limitation exceeds. Instead of letting the request goes into meili and fails in finding a route, we check the distance in loki and early return with exception code 172. [#2406](https://github.com/valhalla/valhalla/pull/2406)
   * FIXED: Don't create edges for portions of ways that are doubled back on themselves as this confuses opposing edge index computations [#2385](https://github.com/valhalla/valhalla/pull/2385)
   * FIXED: Protect against nan in uniform_resample_spherical_polyline. [#2431](https://github.com/valhalla/valhalla/pull/2431)
   * FIXED: Obvious maneuvers. [#2436](https://github.com/valhalla/valhalla/pull/2436)
   * FIXED: Base64 encoding/decoding [#2452](https://github.com/valhalla/valhalla/pull/2452)
   * FIXED: Added post roundabout instruction when enter/exit roundabout maneuvers are combined [#2454](https://github.com/valhalla/valhalla/pull/2454)
   * FIXED: openlr: Explicitly check for linear reference option for Valhalla serialization. [#2458](https://github.com/valhalla/valhalla/pull/2458)
   * FIXED: Fix segfault: Do not combine last turn channel maneuver. [#2463](https://github.com/valhalla/valhalla/pull/2463)
   * FIXED: Remove extraneous whitespaces from ja-JP.json. [#2471](https://github.com/valhalla/valhalla/pull/2471)
   * FIXED: Checks protobuf serialization/parsing success [#2477](https://github.com/valhalla/valhalla/pull/2477)
   * FIXED: Fix dereferencing of end for std::lower_bound in sequence and possible UB [#2488](https://github.com/valhalla/valhalla/pull/2488)
   * FIXED: Make tile building reproducible: fix UB-s [#2480](https://github.com/valhalla/valhalla/pull/2480)
   * FIXED: Zero initialize EdgeInfoInner.spare0_. Uninitialized spare0_ field produced UB which causes gurka_reproduce_tile_build to fail intermittently. [#2499](https://github.com/valhalla/valhalla/pull/2499)
   * FIXED: Drop unused CHANGELOG validation script, straggling NodeJS references [#2506](https://github.com/valhalla/valhalla/pull/2506)
   * FIXED: Fix missing nullptr checks in graphreader and loki::Reach (causing segfault during routing with not all levels of tiles available) [#2504](https://github.com/valhalla/valhalla/pull/2504)
   * FIXED: Fix mismatch of triplegedge roadclass and directededge roadclass [#2507](https://github.com/valhalla/valhalla/pull/2507)
   * FIXED: Improve german destination_verbal_alert phrases [#2509](https://github.com/valhalla/valhalla/pull/2509)
   * FIXED: Undefined behavior cases discovered with undefined behavior sanitizer tool. [#2498](https://github.com/valhalla/valhalla/pull/2498)
   * FIXED: Fixed logic so verbal keep instructions use branch exit sign info for ramps [#2520](https://github.com/valhalla/valhalla/pull/2520)
   * FIXED: Fix bug in trace_route for uturns causing garbage coordinates [#2517](https://github.com/valhalla/valhalla/pull/2517)
   * FIXED: Simplify heading calculation for turn type. Remove undefined behavior case. [#2513](https://github.com/valhalla/valhalla/pull/2513)
   * FIXED: Always set costing name even if one is not provided for osrm serializer weight_name. [#2528](https://github.com/valhalla/valhalla/pull/2528)
   * FIXED: Make single-thread tile building reproducible: fix seed for shuffle, use concurrency configuration from the mjolnir section. [#2515](https://github.com/valhalla/valhalla/pull/2515)
   * FIXED: More Windows compatibility: build tiles and some run actions work now (including CI tests) [#2300](https://github.com/valhalla/valhalla/issues/2300)
   * FIXED: Transcoding of c++ location to pbf location used path edges in the place of filtered edges. [#2542](https://github.com/valhalla/valhalla/pull/2542)
   * FIXED: Add back whitelisting action types. [#2545](https://github.com/valhalla/valhalla/pull/2545)
   * FIXED: Allow uturns for truck costing now that we have derived deadends marked in the edge label [#2559](https://github.com/valhalla/valhalla/pull/2559)
   * FIXED: Map matching uturn trimming at the end of an edge where it wasn't needed. [#2558](https://github.com/valhalla/valhalla/pull/2558)
   * FIXED: Multicue enter roundabout [#2556](https://github.com/valhalla/valhalla/pull/2556)
   * FIXED: Changed reachability computation to take into account live speed [#2597](https://github.com/valhalla/valhalla/pull/2597)
   * FIXED: Fixed a bug where the temp files were not getting read in if you started with the construct edges or build phase for valhalla_build_tiles. [#2601](https://github.com/valhalla/valhalla/pull/2601)
   * FIXED: Updated fr-FR.json with partial translations. [#2605](https://github.com/valhalla/valhalla/pull/2605)
   * FIXED: Removed superfluous const qualifier from odin/signs [#2609](https://github.com/valhalla/valhalla/pull/2609)
   * FIXED: Internal maneuver placement [#2600](https://github.com/valhalla/valhalla/pull/2600)
   * FIXED: Complete fr-FR.json locale. [#2614](https://github.com/valhalla/valhalla/pull/2614)
   * FIXED: Don't truncate precision in polyline encoding [#2632](https://github.com/valhalla/valhalla/pull/2632)
   * FIXED: Fix all compiler warnings in sif and set to -Werror [#2642](https://github.com/valhalla/valhalla/pull/2642)
   * FIXED: Remove unnecessary maneuvers to continue straight [#2647](https://github.com/valhalla/valhalla/pull/2647)
   * FIXED: Linear reference support in route/mapmatch apis (FOW, FRC, bearing, and number of references) [#2645](https://github.com/valhalla/valhalla/pull/2645)
   * FIXED: Ambiguous local to global (with timezone information) date time conversions now all choose to use the later time instead of throwing unhandled exceptions [#2665](https://github.com/valhalla/valhalla/pull/2665)
   * FIXED: Overestimated reach caused be reenquing transition nodes without checking that they had been already expanded [#2670](https://github.com/valhalla/valhalla/pull/2670)
   * FIXED: Build with C++17 standard. Deprecated function calls are substituted with new ones. [#2669](https://github.com/valhalla/valhalla/pull/2669)
   * FIXED: Improve German post_transition_verbal instruction [#2677](https://github.com/valhalla/valhalla/pull/2677)
   * FIXED: Lane updates.  Add the turn lanes to all edges of the way.  Do not "enhance" turn lanes if they are part of a complex restriction.  Moved ProcessTurnLanes after UpdateManeuverPlacementForInternalIntersectionTurns.  Fix for a missing "uturn" indication for intersections on the previous maneuver, we were serializing an empty list. [#2679](https://github.com/valhalla/valhalla/pull/2679)
   * FIXED: Fixes OpenLr serialization [#2688](https://github.com/valhalla/valhalla/pull/2688)
   * FIXED: Internal edges can't be also a ramp or a turn channel.  Also, if an edge is marked as ramp and turn channel mark it as a ramp.  [#2689](https://github.com/valhalla/valhalla/pull/2689)
   * FIXED: Check that speeds are equal for the edges going in the same direction while buildig shortcuts [#2691](https://github.com/valhalla/valhalla/pull/2691)
   * FIXED: Missing fork or bear instruction [#2683](https://github.com/valhalla/valhalla/pull/2683)
   * FIXED: Eliminate null pointer dereference in GraphReader::AreEdgesConnected [#2695](https://github.com/valhalla/valhalla/issues/2695)
   * FIXED: Fix polyline simplification float/double comparison [#2698](https://github.com/valhalla/valhalla/issues/2698)
   * FIXED: Weights were sometimes negative due to incorrect updates to elapsed_cost [#2702](https://github.com/valhalla/valhalla/pull/2702)
   * FIXED: Fix bidirectional route failures at deadends [#2705](https://github.com/valhalla/valhalla/pull/2705)
   * FIXED: Updated logic to call out a non-obvious turn [#2708](https://github.com/valhalla/valhalla/pull/2708)
   * FIXED: valhalla_build_statistics multithreaded mode fixed [#2707](https://github.com/valhalla/valhalla/pull/2707)
   * FIXED: If infer_internal_intersections is true then allow internals that are also ramps or TCs. Without this we produce an extra continue maneuver.  [#2710](https://github.com/valhalla/valhalla/pull/2710)
   * FIXED: We were routing down roads that should be destination only. Now we mark roads with motor_vehicle=destination and motor_vehicle=customers or access=destination and access=customers as destination only. [#2722](https://github.com/valhalla/valhalla/pull/2722)
   * FIXED: Replace all Python2 print statements with Python3 syntax [#2716](https://github.com/valhalla/valhalla/issues/2716)
   * FIXED: Some HGT files not found [#2723](https://github.com/valhalla/valhalla/issues/2723)
   * FIXED: Fix PencilPointUturn detection by removing short-edge check and updating angle threshold [#2725](https://github.com/valhalla/valhalla/issues/2725)
   * FIXED: Fix invalid continue/bear maneuvers [#2729](https://github.com/valhalla/valhalla/issues/2729)
   * FIXED: Fixes an issue that lead to double turns within a very short distance, when instead, it should be a u-turn. We now collapse double L turns or double R turns in short non-internal intersections to u-turns. [#2740](https://github.com/valhalla/valhalla/pull/2740)
   * FIXED: fixes an issue that lead to adding an extra maneuver. We now combine a current maneuver short length non-internal edges (left or right) with the next maneuver that is a kRampStraight. [#2741](https://github.com/valhalla/valhalla/pull/2741)
   * FIXED: Reduce verbose instructions by collapsing small end ramp forks [#2762](https://github.com/valhalla/valhalla/issues/2762)
   * FIXED: Remove redundant return statements [#2776](https://github.com/valhalla/valhalla/pull/2776)
   * FIXED: Added unit test for BuildAdminFromPBF() to test GEOS 3.9 update. [#2787](https://github.com/valhalla/valhalla/pull/2787)
   * FIXED: Add support for geos-3.9 c++ api [#2739](https://github.com/valhalla/valhalla/issues/2739)
   * FIXED: Fix check for live speed validness [#2797](https://github.com/valhalla/valhalla/pull/2797)

* **Enhancement**
   * ADDED: Matrix of Bike Share [#2590](https://github.com/valhalla/valhalla/pull/2590)
   * ADDED: Add ability to provide custom implementation for candidate collection in CandidateQuery. [#2328](https://github.com/valhalla/valhalla/pull/2328)
   * ADDED: Cancellation of tile downloading. [#2319](https://github.com/valhalla/valhalla/pull/2319)
   * ADDED: Return the coordinates of the nodes isochrone input locations snapped to [#2111](https://github.com/valhalla/valhalla/pull/2111)
   * ADDED: Allows more complicated routes in timedependent a-star before timing out [#2068](https://github.com/valhalla/valhalla/pull/2068)
   * ADDED: Guide signs and junction names [#2096](https://github.com/valhalla/valhalla/pull/2096)
   * ADDED: Added a bool to the config indicating whether to use commercially set attributes.  Added logic to not call IsIntersectionInternal if this is a commercial data set.  [#2132](https://github.com/valhalla/valhalla/pull/2132)
   * ADDED: Removed commercial data set bool to the config and added more knobs for data.  Added infer_internal_intersections, infer_turn_channels, apply_country_overrides, and use_admin_db.  [#2173](https://github.com/valhalla/valhalla/pull/2173)
   * ADDED: Allow using googletest in unit tests and convert all tests to it (old test.cc is completely removed). [#2128](https://github.com/valhalla/valhalla/pull/2128)
   * ADDED: Add guidance view capability. [#2209](https://github.com/valhalla/valhalla/pull/2209)
   * ADDED: Collect turn cost information as path is formed so that it can be serialized out for trace attributes or osrm flavored intersections. Also add shape_index to osrm intersections. [#2207](https://github.com/valhalla/valhalla/pull/2207)
   * ADDED: Added alley factor to autocost.  Factor is defaulted at 1.0f or do not avoid alleys. [#2246](https://github.com/valhalla/valhalla/pull/2246)
   * ADDED: Support unlimited speed limits where maxspeed=none. [#2251](https://github.com/valhalla/valhalla/pull/2251)
   * ADDED: Implement improved Reachability check using base class Dijkstra. [#2243](https://github.com/valhalla/valhalla/pull/2243)
   * ADDED: Gurka integration test framework with ascii-art maps [#2244](https://github.com/valhalla/valhalla/pull/2244)
   * ADDED: Add to the stop impact when transitioning from higher to lower class road and we are not on a turn channel or ramp. Also, penalize lefts when driving on the right and vice versa. [#2282](https://github.com/valhalla/valhalla/pull/2282)
   * ADDED: Added reclassify_links, use_direction_on_ways, and allow_alt_name as config options.  If `use_direction_on_ways = true` then use `direction` and `int_direction` on the way to update the directional for the `ref` and `int_ref`.  Also, copy int_efs to the refs. [#2285](https://github.com/valhalla/valhalla/pull/2285)
   * ADDED: Add support for live traffic. [#2268](https://github.com/valhalla/valhalla/pull/2268)
   * ADDED: Implement per-location search filters for functional road class and forms of way. [#2289](https://github.com/valhalla/valhalla/pull/2289)
   * ADDED: Approach, multi-cue, and length updates [#2313](https://github.com/valhalla/valhalla/pull/2313)
   * ADDED: Speed up timezone differencing calculation if cache is provided. [#2316](https://github.com/valhalla/valhalla/pull/2316)
   * ADDED: Added rapidjson/schema.h to baldr/rapidjson_util.h to make it available for use within valhalla. [#2330](https://github.com/valhalla/valhalla/issues/2330)
   * ADDED: Support decimal precision for height values in elevation service. Also support polyline5 for encoded polylines input and output to elevation service. [#2324](https://github.com/valhalla/valhalla/pull/2324)
   * ADDED: Use both imminent and distant verbal multi-cue phrases. [#2353](https://github.com/valhalla/valhalla/pull/2353)
   * ADDED: Split parsing stage into 3 separate stages. [#2339](https://github.com/valhalla/valhalla/pull/2339)
   * CHANGED: Speed up graph enhancing by avoiding continuous unordered_set rebuilding [#2349](https://github.com/valhalla/valhalla/pull/2349)
   * CHANGED: Skip calling out to Lua for nodes/ways/relations with not tags - speeds up parsing. [#2351](https://github.com/valhalla/valhalla/pull/2351)
   * CHANGED: Switch to LuaJIT for lua scripting - speeds up file parsing [#2352](https://github.com/valhalla/valhalla/pull/2352)
   * ADDED: Ability to create OpenLR records from raw data. [#2356](https://github.com/valhalla/valhalla/pull/2356)
   * ADDED: Revamp length phrases [#2359](https://github.com/valhalla/valhalla/pull/2359)
   * CHANGED: Do not allocate memory in skadi if we don't need it. [#2373](https://github.com/valhalla/valhalla/pull/2373)
   * CHANGED: Map matching: throw error (443/NoSegment) when no candidate edges are available. [#2370](https://github.com/valhalla/valhalla/pull/2370/)
   * ADDED: Add sk-SK.json (slovak) localization file. [#2376](https://github.com/valhalla/valhalla/pull/2376)
   * ADDED: Extend roundabout phrases. [#2378](https://github.com/valhalla/valhalla/pull/2378)
   * ADDED: More roundabout phrase tests. [#2382](https://github.com/valhalla/valhalla/pull/2382)
   * ADDED: Update the turn and continue phrases to include junction names and guide signs. [#2386](https://github.com/valhalla/valhalla/pull/2386)
   * ADDED: Add the remaining guide sign toward phrases [#2389](https://github.com/valhalla/valhalla/pull/2389)
   * ADDED: The ability to allow immediate uturns at trace points in a map matching request [#2380](https://github.com/valhalla/valhalla/pull/2380)
   * ADDED: Add utility functions to Signs. [#2390](https://github.com/valhalla/valhalla/pull/2390)
   * ADDED: Unified time tracking for all algorithms that support time-based graph expansion. [#2278](https://github.com/valhalla/valhalla/pull/2278)
   * ADDED: Add rail_ferry use and costing. [#2408](https://github.com/valhalla/valhalla/pull/2408)
   * ADDED: `street_side_max_distance`, `display_lat` and `display_lon` to `locations` in input for better control of routing side of street [#1769](https://github.com/valhalla/valhalla/pull/1769)
   * ADDED: Add additional exit phrases. [#2421](https://github.com/valhalla/valhalla/pull/2421)
   * ADDED: Add Japanese locale, update German. [#2432](https://github.com/valhalla/valhalla/pull/2432)
   * ADDED: Gurka expect_route refactor [#2435](https://github.com/valhalla/valhalla/pull/2435)
   * ADDED: Add option to suppress roundabout exits [#2437](https://github.com/valhalla/valhalla/pull/2437)
   * ADDED: Add Greek locale. [#2438](https://github.com/valhalla/valhalla/pull/2438)
   * ADDED (back): Support for 64bit wide way ids in the edgeinfo structure with no impact to size for data sources with ids 32bits wide. [#2422](https://github.com/valhalla/valhalla/pull/2422)
   * ADDED: Support for 64bit osm node ids in parsing stage of tile building [#2422](https://github.com/valhalla/valhalla/pull/2422)
   * CHANGED: Point2/PointLL are now templated to allow for higher precision coordinate math when desired [#2429](https://github.com/valhalla/valhalla/pull/2429)
   * ADDED: Optional OpenLR Encoded Path Edges in API Response [#2424](https://github.com/valhalla/valhalla/pull/2424)
   * ADDED: Add explicit include for sstream to be compatible with msvc_x64 toolset. [#2449](https://github.com/valhalla/valhalla/pull/2449)
   * ADDED: Properly split returned path if traffic conditions change partway along edges [#2451](https://github.com/valhalla/valhalla/pull/2451/files)
   * ADDED: Add Dutch locale. [#2464](https://github.com/valhalla/valhalla/pull/2464)
   * ADDED: Check with address sanititizer in CI. Add support for undefined behavior sanitizer. [#2487](https://github.com/valhalla/valhalla/pull/2487)
   * ADDED: Ability to recost a path and increased cost/time details along the trippath and json output [#2425](https://github.com/valhalla/valhalla/pull/2425)
   * ADDED: Add the ability to do bikeshare based (ped/bike) multimodal routing [#2031](https://github.com/valhalla/valhalla/pull/2031)
   * ADDED: Route through restrictions enabled by introducing a costing option. [#2469](https://github.com/valhalla/valhalla/pull/2469)
   * ADDED: Migrated to Ubuntu 20.04 base-image [#2508](https://github.com/valhalla/valhalla/pull/2508)
   * CHANGED: Speed up parseways stage by avoiding multiple string comparisons [#2518](https://github.com/valhalla/valhalla/pull/2518)
   * CHANGED: Speed up enhance stage by avoiding GraphTileBuilder copying [#2468](https://github.com/valhalla/valhalla/pull/2468)
   * ADDED: Costing options now includes shortest flag which favors shortest path routes [#2555](https://github.com/valhalla/valhalla/pull/2555)
   * ADDED: Incidents in intersections [#2547](https://github.com/valhalla/valhalla/pull/2547)
   * CHANGED: Refactor mapmatching configuration to use a struct (instead of `boost::property_tree::ptree`). [#2485](https://github.com/valhalla/valhalla/pull/2485)
   * ADDED: Save exit maneuver's begin heading when combining enter & exit roundabout maneuvers. [#2554](https://github.com/valhalla/valhalla/pull/2554)
   * ADDED: Added new urban flag that can be set if edge is within city boundaries to data processing; new use_urban_tag config option; added to osrm response within intersections. [#2522](https://github.com/valhalla/valhalla/pull/2522)
   * ADDED: Parses OpenLr of type PointAlongLine [#2565](https://github.com/valhalla/valhalla/pull/2565)
   * ADDED: Use edge.is_urban is set for serializing is_urban. [#2568](https://github.com/valhalla/valhalla/pull/2568)
   * ADDED: Added new rest/service area uses on the edge. [#2533](https://github.com/valhalla/valhalla/pull/2533)
   * ADDED: Dependency cache for Azure [#2567](https://github.com/valhalla/valhalla/pull/2567)
   * ADDED: Added flexibility to remove the use of the admindb and to use the country and state iso from the tiles; [#2579](https://github.com/valhalla/valhalla/pull/2579)
   * ADDED: Added toll gates and collection points (gantry) to the node;  [#2532](https://github.com/valhalla/valhalla/pull/2532)
   * ADDED: Added osrm serialization for rest/service areas and admins. [#2594](https://github.com/valhalla/valhalla/pull/2594)
   * CHANGED: Improved Russian localization; [#2593](https://github.com/valhalla/valhalla/pull/2593)
   * ADDED: Support restricted class in intersection annotations [#2589](https://github.com/valhalla/valhalla/pull/2589)
   * ADDED: Added trail type trace [#2606](https://github.com/valhalla/valhalla/pull/2606)
   * ADDED: Added tunnel names to the edges as a tagged name.  [#2608](https://github.com/valhalla/valhalla/pull/2608)
   * CHANGED: Moved incidents to the trip leg and cut the shape of the leg at that location [#2610](https://github.com/valhalla/valhalla/pull/2610)
   * ADDED: Costing option to ignore_closures when routing with current flow [#2615](https://github.com/valhalla/valhalla/pull/2615)
   * ADDED: Cross-compilation ability with MinGW64 [#2619](https://github.com/valhalla/valhalla/pull/2619)
   * ADDED: Defines the incident tile schema and incident metadata [#2620](https://github.com/valhalla/valhalla/pull/2620)
   * ADDED: Moves incident serializer logic into a generic serializer [#2621](https://github.com/valhalla/valhalla/pull/2621)
   * ADDED: Incident loading singleton for continually refreshing incident tiles [#2573](https://github.com/valhalla/valhalla/pull/2573)
   * ADDED: One shot mode to valhalla_service so you can run a single request of any type without starting a server [#2624](https://github.com/valhalla/valhalla/pull/2624)
   * ADDED: Adds text instructions to OSRM output [#2625](https://github.com/valhalla/valhalla/pull/2625)
   * ADDED: Adds support for alternate routes [#2626](https://github.com/valhalla/valhalla/pull/2626)
   * CHANGED: Switch Python bindings generator from boost.python to header-only pybind11[#2644](https://github.com/valhalla/valhalla/pull/2644)
   * ADDED: Add support of input file for one-shot mode of valhalla_service [#2648](https://github.com/valhalla/valhalla/pull/2648)
   * ADDED: Linear reference support to locate api [#2645](https://github.com/valhalla/valhalla/pull/2645)
   * ADDED: Implemented OSRM-like turn duration calculation for car. Uses it now in auto costing. [#2651](https://github.com/valhalla/valhalla/pull/2651)
   * ADDED: Enhanced turn lane information in guidance [#2653](https://github.com/valhalla/valhalla/pull/2653)
   * ADDED: `top_speed` option for all motorized vehicles [#2667](https://github.com/valhalla/valhalla/issues/2667)
   * CHANGED: Move turn_lane_direction helper to odin/util [#2675](https://github.com/valhalla/valhalla/pull/2675)
   * ADDED: Add annotations to osrm response including speed limits, unit and sign conventions [#2668](https://github.com/valhalla/valhalla/pull/2668)
   * ADDED: Added functions for predicted speeds encoding-decoding [#2674](https://github.com/valhalla/valhalla/pull/2674)
   * ADDED: Time invariant routing via the bidirectional algorithm. This has the effect that when time dependent routes (arrive_by and depart_at) fall back to bidirectional due to length restrictions they will actually use the correct time of day for one of the search directions [#2660](https://github.com/valhalla/valhalla/pull/2660)
   * ADDED: If the length of the edge is greater than kMaxEdgeLength, then consider this a catastrophic error if the should_error bool is true in the set_length function. [#2678](https://github.com/valhalla/valhalla/pull/2678)
   * ADDED: Moved lat,lon coordinates structures from single to double precision. Improves geometry accuracy noticibly at zooms above 17 as well as coordinate snapping and any other geometric operations. Adds about a 2% performance penalty for standard routes. Graph nodes now have 7 digits of precision.  [#2693](https://github.com/valhalla/valhalla/pull/2693)
   * ADDED: Added signboards to guidance views.  [#2687](https://github.com/valhalla/valhalla/pull/2687)
   * ADDED: Regular speed on shortcut edges is calculated with turn durations taken into account. Truck, motorcycle and motorscooter profiles use OSRM-like turn duration. [#2662](https://github.com/valhalla/valhalla/pull/2662)
   * CHANGED: Remove astar algorithm and replace its use with timedep_forward as its redundant [#2706](https://github.com/valhalla/valhalla/pull/2706)
   * ADDED: Recover and recost all shortcuts in final path for bidirectional astar algorithm [#2711](https://github.com/valhalla/valhalla/pull/2711)
   * ADDED: An option for shortcut recovery to be cached at start up to reduce the time it takes to do so on the fly [#2714](https://github.com/valhalla/valhalla/pull/2714)
   * ADDED: If width <= 1.9 then no access for auto, truck, bus, taxi, emergency and hov. [#2713](https://github.com/valhalla/valhalla/pull/2713)
   * ADDED: Centroid/Converge/Rendezvous/Meet API which allows input locations to find a least cost convergence point from all locations [#2734](https://github.com/valhalla/valhalla/pull/2734)
   * ADDED: Added support to process the sump_buster tag.  Also, fixed a few small access bugs for nodes. [#2731](https://github.com/valhalla/valhalla/pull/2731)
   * ADDED: Log message if failed to create tiles directory. [#2738](https://github.com/valhalla/valhalla/pull/2738)
   * CHANGED: Tile memory is only owned by the GraphTile rather than shared amongst copies of the graph tile (in GraphReader and TileCaches). [#2340](https://github.com/valhalla/valhalla/pull/2340)
   * ADDED: Add Estonian locale. [#2748](https://github.com/valhalla/valhalla/pull/2748)
   * CHANGED: Handle GraphTile objects as smart pointers [#2703](https://github.com/valhalla/valhalla/pull/2703)
   * CHANGED: Improve stability with no RTTI build [#2759](https://github.com/valhalla/valhalla/pull/2759) and [#2760](https://github.com/valhalla/valhalla/pull/2760)
   * CHANGED: Change generic service roads to a new Use=kServiceRoad. This is for highway=service without other service= tags (such as driveway, alley, parking aisle) [#2419](https://github.com/valhalla/valhalla/pull/2419)
   * ADDED: Isochrones support isodistance lines as well [#2699](https://github.com/valhalla/valhalla/pull/2699)
   * ADDED: Add support for ignoring live traffic closures for waypoints [#2685](https://github.com/valhalla/valhalla/pull/2685)
   * ADDED: Add use_distance to auto cost to allow choosing between two primary cost components, time or distance [#2771](https://github.com/valhalla/valhalla/pull/2771)
   * CHANGED: nit: Enables compiler warnings in part of loki module [#2767](https://github.com/valhalla/valhalla/pull/2767)
   * CHANGED: Reducing the number of uturns by increasing the cost to for them to 9.5f. Note: Did not increase the cost for motorcycles or motorscooters. [#2770](https://github.com/valhalla/valhalla/pull/2770)
   * ADDED: Add option to use thread-safe GraphTile's reference counter. [#2772](https://github.com/valhalla/valhalla/pull/2772)
   * CHANGED: nit: Enables compiler warnings in part of thor module [#2768](https://github.com/valhalla/valhalla/pull/2768)
   * ADDED: Add costing option `use_tracks` to avoid or favor tracks in route. [#2769](https://github.com/valhalla/valhalla/pull/2769)
   * CHANGED: chore: Updates libosmium [#2786](https://github.com/valhalla/valhalla/pull/2786)
   * CHANGED: Optimize double bucket queue to reduce memory reallocations. [#2719](https://github.com/valhalla/valhalla/pull/2719)
   * CHANGED: Collapse merge maneuvers [#2773](https://github.com/valhalla/valhalla/pull/2773)
   * CHANGED: Add shortcuts to the tiles' bins so we can find them when doing spatial lookups. [#2744](https://github.com/valhalla/valhalla/pull/2744)

## Release Date: 2019-11-21 Valhalla 3.0.9
* **Bug Fix**
   * FIXED: Changed reachability computation to consider both directions of travel wrt candidate edges [#1965](https://github.com/valhalla/valhalla/pull/1965)
   * FIXED: toss ways where access=private and highway=service and service != driveway. [#1960](https://github.com/valhalla/valhalla/pull/1960)
   * FIXED: Fix search_cutoff check in loki correlate_node. [#2023](https://github.com/valhalla/valhalla/pull/2023)
   * FIXED: Computes notion of a deadend at runtime in bidirectional a-star which fixes no-route with a complicated u-turn. [#1982](https://github.com/valhalla/valhalla/issues/1982)
   * FIXED: Fix a bug with heading filter at nodes. [#2058](https://github.com/valhalla/valhalla/pull/2058)
   * FIXED: Bug in map matching continuity checking such that continuity must only be in the forward direction. [#2029](https://github.com/valhalla/valhalla/pull/2029)
   * FIXED: Allow setting the time for map matching paths such that the time is used for speed lookup. [#2030](https://github.com/valhalla/valhalla/pull/2030)
   * FIXED: Don't use density factor for transition cost when user specified flag disables flow speeds. [#2048](https://github.com/valhalla/valhalla/pull/2048)
   * FIXED: Map matching trace_route output now allows for discontinuities in the match though multi match is not supported in valhalla route output. [#2049](https://github.com/valhalla/valhalla/pull/2049)
   * FIXED: Allows routes with no time specified to use time conditional edges and restrictions with a flag denoting as much [#2055](https://github.com/valhalla/valhalla/pull/2055)
   * FIXED: Fixed a bug with 'current' time type map matches. [#2060](https://github.com/valhalla/valhalla/pull/2060)
   * FIXED: Fixed a bug with time dependent expansion in which the expansion distance heuristic was not being used. [#2064](https://github.com/valhalla/valhalla/pull/2064)

* **Enhancement**
   * ADDED: Establish pinpoint test pattern [#1969](https://github.com/valhalla/valhalla/pull/1969)
   * ADDED: Suppress relative direction in ramp/exit instructions if it matches driving side of street [#1990](https://github.com/valhalla/valhalla/pull/1990)
   * ADDED: Added relative direction to the merge maneuver [#1989](https://github.com/valhalla/valhalla/pull/1989)
   * ADDED: Refactor costing to better handle multiple speed datasources [#2026](https://github.com/valhalla/valhalla/pull/2026)
   * ADDED: Better usability of curl for fetching tiles on the fly [#2026](https://github.com/valhalla/valhalla/pull/2026)
   * ADDED: LRU cache scheme for tile storage [#2026](https://github.com/valhalla/valhalla/pull/2026)
   * ADDED: GraphTile size check [#2026](https://github.com/valhalla/valhalla/pull/2026)
   * ADDED: Pick more sane values for highway and toll avoidance [#2026](https://github.com/valhalla/valhalla/pull/2026)
   * ADDED: Refactor adding predicted speed info to speed up process [#2026](https://github.com/valhalla/valhalla/pull/2026)
   * ADDED: Allow selecting speed data sources at request time [#2026](https://github.com/valhalla/valhalla/pull/2026)
   * ADDED: Allow disabling certain neighbors in connectivity map [#2026](https://github.com/valhalla/valhalla/pull/2026)
   * ADDED: Allows routes with time-restricted edges if no time specified and notes restriction in response [#1992](https://github.com/valhalla/valhalla/issues/1992)
   * ADDED: Runtime deadend detection to timedependent a-star. [#2059](https://github.com/valhalla/valhalla/pull/2059)

## Release Date: 2019-09-06 Valhalla 3.0.8
* **Bug Fix**
   * FIXED: Added logic to detect if user is to merge to the left or right [#1892](https://github.com/valhalla/valhalla/pull/1892)
   * FIXED: Overriding the destination_only flag when reclassifying ferries; Also penalizing ferries with a 5 min. penalty in the cost to allow us to avoid destination_only the majority of the time except when it is necessary. [#1895](https://github.com/valhalla/valhalla/pull/1905)
   * FIXED: Suppress forks at motorway junctions and intersecting service roads [#1909](https://github.com/valhalla/valhalla/pull/1909)
   * FIXED: Enhanced fork assignment logic [#1912](https://github.com/valhalla/valhalla/pull/1912)
   * FIXED: Added logic to fall back to return country poly if no state and updated lua for Metro Manila and Ireland [#1910](https://github.com/valhalla/valhalla/pull/1910)
   * FIXED: Added missing motorway fork instruction [#1914](https://github.com/valhalla/valhalla/pull/1914)
   * FIXED: Use begin street name for osrm compat mode [#1916](https://github.com/valhalla/valhalla/pull/1916)
   * FIXED: Added logic to fix missing highway cardinal directions in the US [#1917](https://github.com/valhalla/valhalla/pull/1917)
   * FIXED: Handle forward traversable significant road class intersecting edges [#1928](https://github.com/valhalla/valhalla/pull/1928)
   * FIXED: Fixed bug with shape trimming that impacted Uturns at Via locations. [#1935](https://github.com/valhalla/valhalla/pull/1935)
   * FIXED: Dive bomb updates.  Updated default speeds for urban areas based on roadclass for the enhancer.  Also, updated default speeds based on roadclass in lua.  Fixed an issue where we were subtracting 1 from uint32_t when 0 for stop impact.  Updated reclassify link logic to allow residential roads to be added to the tree, but we only downgrade the links to tertiary.  Updated TransitionCost functions to add 1.5 to the turncost when transitioning from a ramp to a non ramp and vice versa.  Also, added 0.5f to the turncost if the edge is a roundabout. [#1931](https://github.com/valhalla/valhalla/pull/1931)

* **Enhancement**
   * ADDED: Caching url fetched tiles to disk [#1887](https://github.com/valhalla/valhalla/pull/1887)
   * ADDED: filesystem::remove_all [#1887](https://github.com/valhalla/valhalla/pull/1887)
   * ADDED: Minimum enclosing bounding box tool [#1887](https://github.com/valhalla/valhalla/pull/1887)
   * ADDED: Use constrained flow speeds in bidirectional_astar.cc [#1907](https://github.com/valhalla/valhalla/pull/1907)
   * ADDED: Bike Share Stations are now in the graph which should set us up to do multimodal walk/bike scenarios [#1852](https://github.com/valhalla/valhalla/pull/1852)

## Release Date: 2019-7-18 Valhalla 3.0.7
* **Bug Fix**
   * FIXED: Fix pedestrian fork [#1886](https://github.com/valhalla/valhalla/pull/1886)

## Release Date: 2019-7-15 Valhalla 3.0.6
* **Bug Fix**
   * FIXED: Admin name changes. [#1853](https://github.com/valhalla/valhalla/pull/1853) Ref: [#1854](https://github.com/valhalla/valhalla/issues/1854)
   * FIXED: valhalla_add_predicted_traffic was overcommitted while gathering stats. Added a clear. [#1857](https://github.com/valhalla/valhalla/pull/1857)
   * FIXED: regression in map matching when moving to valhalla v3.0.0 [#1863](https://github.com/valhalla/valhalla/pull/1863)
   * FIXED: last step shape in osrm serializer should be 2 of the same point [#1867](https://github.com/valhalla/valhalla/pull/1867)
   * FIXED: Shape trimming at the beginning and ending of the route to not be degenerate [#1876](https://github.com/valhalla/valhalla/pull/1876)
   * FIXED: Duplicate waypoints in osrm serializer [#1880](https://github.com/valhalla/valhalla/pull/1880)
   * FIXED: Updates for heading precision [#1881](https://github.com/valhalla/valhalla/pull/1881)
   * FIXED: Map matching allowed untraversable edges at start of route [#1884](https://github.com/valhalla/valhalla/pull/1884)

* **Enhancement**
   * ADDED: Use the same protobuf object the entire way through the request process [#1837](https://github.com/valhalla/valhalla/pull/1837)
   * ADDED: Enhanced turn lane processing [#1859](https://github.com/valhalla/valhalla/pull/1859)
   * ADDED: Add global_synchronized_cache in valhalla_build_config [#1851](https://github.com/valhalla/valhalla/pull/1851)

## Release Date: 2019-06-04 Valhalla 3.0.5
* **Bug Fix**
   * FIXED: Protect against unnamed rotaries and routes that end in roundabouts not turning off rotary logic [#1840](https://github.com/valhalla/valhalla/pull/1840)

* **Enhancement**
   * ADDED: Add turn lane info at maneuver point [#1830](https://github.com/valhalla/valhalla/pull/1830)

## Release Date: 2019-05-31 Valhalla 3.0.4
* **Bug Fix**
   * FIXED: Improved logic to decide between bear vs. continue [#1798](https://github.com/valhalla/valhalla/pull/1798)
   * FIXED: Bicycle costing allows use of roads with all surface values, but with a penalty based on bicycle type. However, the edge filter totally disallows bad surfaces for some bicycle types, creating situations where reroutes fail if a rider uses a road with a poor surface. [#1800](https://github.com/valhalla/valhalla/pull/1800)
   * FIXED: Moved complex restrictions building to before validate. [#1805](https://github.com/valhalla/valhalla/pull/1805)
   * FIXED: Fix bicycle edge filter when avoid_bad_surfaces = 1.0 [#1806](https://github.com/valhalla/valhalla/pull/1806)
   * FIXED: Replace the EnhancedTripPath class inheritance with aggregation [#1807](https://github.com/valhalla/valhalla/pull/1807)
   * FIXED: Replace the old timezone shape zip file every time valhalla_build_timezones is ran [#1817](https://github.com/valhalla/valhalla/pull/1817)
   * FIXED: Don't use island snapped edge candidates (from disconnected components or low reach edges) when we rejected other high reachability edges that were closer [#1835](https://github.com/valhalla/valhalla/pull/1835)

## Release Date: 2019-05-08 Valhalla 3.0.3
* **Bug Fix**
   * FIXED: Fixed a rare loop condition in route matcher (edge walking to match a trace).
   * FIXED: Fixed VACUUM ANALYZE syntax issue.  [#1704](https://github.com/valhalla/valhalla/pull/1704)
   * FIXED: Fixed the osrm maneuver type when a maneuver has the to_stay_on attribute set.  [#1714](https://github.com/valhalla/valhalla/pull/1714)
   * FIXED: Fixed osrm compatibility mode attributes.  [#1716](https://github.com/valhalla/valhalla/pull/1716)
   * FIXED: Fixed rotary/roundabout issues in Valhalla OSRM compatibility.  [#1727](https://github.com/valhalla/valhalla/pull/1727)
   * FIXED: Fixed the destinations assignment for exit names in OSRM compatibility mode. [#1732](https://github.com/valhalla/valhalla/pull/1732)
   * FIXED: Enhance merge maneuver type assignment. [#1735](https://github.com/valhalla/valhalla/pull/1735)
   * FIXED: Fixed fork assignments and on ramps for OSRM compatibility mode. [#1738](https://github.com/valhalla/valhalla/pull/1738)
   * FIXED: Fixed cardinal direction on reference names when forward/backward tag is present on relations. Fixes singly digitized roads with opposing directional modifiers. [#1741](https://github.com/valhalla/valhalla/pull/1741)
   * FIXED: Fixed fork assignment and narrative logic when a highway ends and splits into multiple ramps. [#1742](https://github.com/valhalla/valhalla/pull/1742)
   * FIXED: Do not use any avoid edges as origin or destination of a route, matrix, or isochrone. [#1745](https://github.com/valhalla/valhalla/pull/1745)
   * FIXED: Add leg summary and remove unused hint attribute for OSRM compatibility mode. [#1753](https://github.com/valhalla/valhalla/pull/1753)
   * FIXED: Improvements for pedestrian forks, pedestrian roundabouts, and continue maneuvers. [#1768](https://github.com/valhalla/valhalla/pull/1768)
   * FIXED: Added simplified overview for OSRM response and added use_toll logic back to truck costing. [#1765](https://github.com/valhalla/valhalla/pull/1765)
   * FIXED: temp fix for location distance bug [#1774](https://github.com/valhalla/valhalla/pull/1774)
   * FIXED: Fix pedestrian routes using walkway_factor [#1780](https://github.com/valhalla/valhalla/pull/1780)
   * FIXED: Update the begin and end heading of short edges based on use [#1783](https://github.com/valhalla/valhalla/pull/1783)
   * FIXED: GraphReader::AreEdgesConnected update.  If transition count == 0 return false and do not call transition function. [#1786](https://github.com/valhalla/valhalla/pull/1786)
   * FIXED: Only edge candidates that were used in the path are send to serializer: [#1788](https://github.com/valhalla/valhalla/pull/1788)
   * FIXED: Added logic to prevent the removal of a destination maneuver when ending on an internal edge [#1792](https://github.com/valhalla/valhalla/pull/1792)
   * FIXED: Fixed instructions when starting on an internal edge [#1796](https://github.com/valhalla/valhalla/pull/1796)

* **Enhancement**
   * Add the ability to run valhalla_build_tiles in stages. Specify the begin_stage and end_stage as command line options. Also cleans up temporary files as the last stage in the pipeline.
   * Add `remove` to `filesystem` namespace. [#1752](https://github.com/valhalla/valhalla/pull/1752)
   * Add TaxiCost into auto costing options.
   * Add `preferred_side` to allow per-location filtering of edges based on the side of the road the location is on and the driving side for that locale.
   * Slightly decreased the internal side-walk factor to .90f to favor roads with attached sidewalks. This impacts roads that have added sidewalk:left, sidewalk:right or sidewalk:both OSM tags (these become attributes on each directedEdge). The user can then avoid/penalize dedicated sidewalks and walkways, when they increase the walkway_factor. Since we slightly decreased the sidewalk_factor internally and only favor sidewalks if use is tagged as sidewalk_left or sidewalk_right, we should tend to route on roads with attached sidewalks rather than separate/dedicated sidewalks, allowing for more road names to be called out since these are labeled more.
   * Add `via` and `break_through` location types [#1737](https://github.com/valhalla/valhalla/pull/1737)
   * Add `street_side_tolerance` and `search_cutoff` to input `location` [#1777](https://github.com/valhalla/valhalla/pull/1777)
   * Return the Valhalla error `Path distance exceeds the max distance limit` for OSRM responses when the route is greater than the service limits. [#1781](https://github.com/valhalla/valhalla/pull/1781)

## Release Date: 2019-01-14 Valhalla 3.0.2
* **Bug Fix**
   * FIXED: Transit update - fix dow and exception when after midnight trips are normalized [#1682](https://github.com/valhalla/valhalla/pull/1682)
   * FIXED: valhalla_convert_transit segfault - GraphTileBuilder has null GraphTileHeader [#1683](https://github.com/valhalla/valhalla/issues/1683)
   * FIXED: Fix crash for trace_route with osrm serialization. Was passing shape rather than locations to the waypoint method.
   * FIXED: Properly set driving_side based on data set in TripPath.
   * FIXED: A bad bicycle route exposed an issue with bidirectional A* when the origin and destination edges are connected. Use A* in these cases to avoid requiring a high cost threshold in BD A*.
   * FIXED: x86 and x64 data compatibility was fixed as the structures weren't aligned.
   * FIXED: x86 tests were failing due mostly to floating point issues and the aforementioned structure misalignment.
* **Enhancement**
   * Add a durations list (delta time between each pair of trace points), a begin_time and a use_timestamp flag to trace_route requests. This allows using the input trace timestamps or durations plus the begin_time to compute elapsed time at each edge in the matched path (rather than using costing methods).
   * Add support for polyline5 encoding for OSRM formatted output.
* **Note**
   * Isochrones and openlr are both noted as not working with release builds for x86 (32bit) platforms. We'll look at getting this fixed in a future release

## Release Date: 2018-11-21 Valhalla 3.0.1
* **Bug Fix**
   * FIXED: Fixed a rare, but serious bug with bicycle costing. ferry_factor_ in bicycle costing shadowed the data member in the base dynamic cost class, leading to an uninitialized variable. Occasionally, this would lead to negative costs which caused failures. [#1663](https://github.com/valhalla/valhalla/pull/1663)
   * FIXED: Fixed use of units in OSRM compatibility mode. [#1662](https://github.com/valhalla/valhalla/pull/1662)

## Release Date: 2018-11-21 Valhalla 3.0.0
* **NOTE**
   * This release changes the Valhalla graph tile formats to make the tile data more efficient and flexible. Tile data is incompatible with Valhalla 2.x builds, and code for 3.x is incompatible with data built for Valahalla 2.x versions. Valhalla tile sizes are slightly smaller (for datasets using elevation information the size savings is over 10%). In addition, there is increased flexibility for creating different variants of tiles to support different applications (e.g. bicycle only, or driving only).
* **Enhancement**
   * Remove the use of DirectedEdge for transitions between nodes on different hierarchy levels. A new structure, NodeTransition, is now used to transition to nodes on different hierarchy level. This saves space since only the end node GraphId is needed for the transitions (and DirectedEdge is a large data structure).
   * Change the NodeInfo lat,lon to use an offset from the tile base lat,lon. This potentially allows higher precision than using float, but more importantly saves space and allows support for NodeTransitions as well as spare for future growth.
   * Remove the EdgeElevation structure and max grade information into DirectedEdge and mean elevation into EdgeInfo. This saves space.
   * Reduce wayid to 32 bits. This allows sufficient growth when using OpenStreetMap data and frees space in EdgeInfo (allows moving speed limit and mean elevation from other structures).
   * Move name consistency from NodeInfo to DirectedEdge. This allows a more efficient lookup of name consistency.
   * Update all path algorithms to use NodeTransition logic rather than special DirectedEdge transition types. This simplifies PathAlgorithms slightly and removes some conditional logic.
   * Add an optional GraphFilter stage to tile building pipeline. This allows removal of edges and nodes based on access. This allows bicycle only, pedestrian only, or driving only datasets (or combinations) to be created - allowing smaller datasets for special purpose applications.
* **Deprecate**
   * Valhalla 3.0 removes support for OSMLR.

## Release Date: 2018-11-20 Valhalla 2.7.2
* **Enhancement**
   * UPDATED: Added a configuration variable for max_timedep_distance. This is used in selecting the path algorithm and provides the maximum distance between locations when choosing a time dependent path algorithm (other than multi modal). Above this distance, bidirectional A* is used with no time dependencies.
   * UPDATED: Remove transition edges from priority queue in Multimodal methods.
   * UPDATED: Fully implement street names and exit signs with ability to identify route numbers. [#1635](https://github.com/valhalla/valhalla/pull/1635)
* **Bug Fix**
   * FIXED: A timed-turned restriction should not be applied when a non-timed route is executed.  [#1615](https://github.com/valhalla/valhalla/pull/1615)
   * FIXED: Changed unordered_map to unordered_multimap for polys. Poly map can contain the same key but different multi-polygons. For example, islands for a country or timezone polygons for a country.
   * FIXED: Fixed timezone db issue where TZIDs did not exist in the Howard Hinnant date time db that is used in the date_time class for tz indexes.  Added logic to create aliases for TZIDs based on https://en.wikipedia.org/wiki/List_of_tz_database_time_zones
   * FIXED: Fixed the ramp turn modifiers for osrm compat [#1569](https://github.com/valhalla/valhalla/pull/1569)
   * FIXED: Fixed the step geometry when using the osrm compat mode [#1571](https://github.com/valhalla/valhalla/pull/1571)
   * FIXED: Fixed a data creation bug causing issues with A* routes ending on loops. [#1576](https://github.com/valhalla/valhalla/pull/1576)
   * FIXED: Fixed an issue with a bad route where destination only was present. Was due to thresholds in bidirectional A*. Changed threshold to be cost based rather than number of iterations). [#1586](https://github.com/valhalla/valhalla/pull/1586)
   * FIXED: Fixed an issue with destination only (private) roads being used in bicycle routes. Centralized some "base" transition cost logic in the base DynamicCost class. [#1587](https://github.com/valhalla/valhalla/pull/1587)
   * FIXED: Remove extraneous ramp maneuvers [#1657](https://github.com/valhalla/valhalla/pull/1657)

## Release Date: 2018-10-02 Valhalla 2.7.1
* **Enhancement**
   * UPDATED: Added date time support to forward and reverse isochrones. Add speed lookup (predicted speeds and/or free-flow or constrained flow speed) if date_time is present.
   * UPDATED: Add timezone checks to multimodal routes and isochrones (updates localtime if the path crosses into a timezone different than the start location).
* **Data Producer Update**
   * UPDATED: Removed boost date time support from transit.  Now using the Howard Hinnant date library.
* **Bug Fix**
   * FIXED: Fixed a bug with shortcuts that leads to inconsistent routes depending on whether shortcuts are taken, different origins can lead to different paths near the destination. This fix also improves performance on long routes and matrices.
   * FIXED: We were getting inconsistent results between departing at current date/time vs entering the current date/time.  This issue is due to the fact that the iso_date_time function returns the full iso date_time with the timezone offset (e.g., 2018-09-27T10:23-07:00 vs 2018-09-27T10:23). When we refactored the date_time code to use the new Howard Hinnant date library, we introduced this bug.
   * FIXED: Increased the threshold in CostMatrix to address null time and distance values occurring for truck costing with locations near the max distance.

## Release Date: 2018-09-13 Valhalla 2.7.0
* **Enhancement**
   * UPDATED: Refactor to use the pbf options instead of the ptree config [#1428](https://github.com/valhalla/valhalla/pull/1428) This completes [#1357](https://github.com/valhalla/valhalla/issues/1357)
   * UPDATED: Removed the boost/date_time dependency from baldr and odin. We added the Howard Hinnant date and time library as a submodule. [#1494](https://github.com/valhalla/valhalla/pull/1494)
   * UPDATED: Fixed 'Drvie' typo [#1505](https://github.com/valhalla/valhalla/pull/1505) This completes [#1504](https://github.com/valhalla/valhalla/issues/1504)
   * UPDATED: Optimizations of GetSpeed for predicted speeds [#1490](https://github.com/valhalla/valhalla/issues/1490)
   * UPDATED: Isotile optimizations
   * UPDATED: Added stats to predictive traffic logging
   * UPDATED: resample_polyline - Breaks the polyline into equal length segments at a sample distance near the resolution. Break out of the loop through polyline points once we reach the specified number of samplesthen append the last
polyline point.
   * UPDATED: added android logging and uses a shared graph reader
   * UPDATED: Do not run a second pass on long pedestrian routes that include a ferry (but succeed on first pass). This is a performance fix. Long pedestrian routes with A star factor based on ferry speed end up being very inefficient.
* **Bug Fix**
   * FIXED: A* destination only
   * FIXED: Fixed through locations weren't honored [#1449](https://github.com/valhalla/valhalla/pull/1449)


## Release Date: 2018-08-02 Valhalla 3.0.0-rc.4
* **Node Bindings**
   * UPDATED: add some worker pool handling
   [#1467](https://github.com/valhalla/valhalla/pull/1467)

## Release Date: 2018-08-02 Valhalla 3.0.0-rc.3
* **Node Bindings**
   * UPDATED: replaced N-API with node-addon-api wrapper and made the actor
   functions asynchronous
   [#1457](https://github.com/valhalla/valhalla/pull/1457)

## Release Date: 2018-07-24 Valhalla 3.0.0-rc.2
* **Node Bindings**
   * FIXED: turn on the autocleanup functionality for the actor object.
   [#1439](https://github.com/valhalla/valhalla/pull/1439)

## Release Date: 2018-07-16 Valhalla 3.0.0-rc.1
* **Enhancement**
   * ADDED: exposed the rest of the actions to the node bindings and added tests. [#1415](https://github.com/valhalla/valhalla/pull/1415)

## Release Date: 2018-07-12 Valhalla 3.0.0-alpha.1
**NOTE**: There was already a small package named `valhalla` on the npm registry, only published up to version 0.0.3. The team at npm has transferred the package to us, but would like us to publish something to it ASAP to prove our stake in it. Though the bindings do not have all of the actor functionality exposed yet (just route), we are going to publish an alpha release of 3.0.0 to get something up on npm.
* **Infrastructure**:
   * ADDED: add in time dependent algorithms if the distance between locations is less than 500km.
   * ADDED: TurnLanes to indicate turning lanes at the end of a directed edge.
   * ADDED: Added PredictedSpeeds to Valhalla tiles and logic to compute speed based on predictive speed profiles.
* **Data Producer Update**
   * ADDED: is_route_num flag was added to Sign records. Set this to true if the exit sign comes from a route number/ref.
   * CHANGED: Lower speeds on driveways, drive-thru, and parking aisle. Set destination only flag for drive thru use.
   * ADDED: Initial implementation of turn lanes.
  **Bug Fix**
   * CHANGED: Fix destination only penalty for A* and time dependent cases.
   * CHANGED: Use the distance from GetOffsetForHeading, based on road classification and road use (e.g. ramp, turn channel, etc.), within tangent_angle function.
* **Map Matching**
   * FIXED: Fixed trace_route edge_walk server abort [#1365](https://github.com/valhalla/valhalla/pull/1365)
* **Enhancement**
   * ADDED: Added post process for updating free and constrained speeds in the directed edges.
   * UPDATED: Parse the json request once and store in a protocol buffer to pass along the pipeline. This completed the first portion of [#1357](https://github.com/valhalla/valhalla/issues/1357)
   * UPDATED: Changed the shape_match attribute from a string to an enum. Fixes [#1376](https://github.com/valhalla/valhalla/issues/1376)
   * ADDED: Node bindings for route [#1341](https://github.com/valhalla/valhalla/pull/1341)
   * UPDATED: Use a non-linear use_highways factor (to more heavily penalize highways as use_highways approaches 0).

## Release Date: 2018-07-15 Valhalla 2.6.3
* **API**:
   * FIXED: Use a non-linear use_highways factor (to more heavily penalize highways as use_highways approaches 0).
   * FIXED: Fixed the highway_factor when use_highways < 0.5.
   * ENHANCEMENT: Added logic to modulate the surface factor based on use_trails.
   * ADDED: New customer test requests for motorcycle costing.

## Release Date: 2018-06-28 Valhalla 2.6.2
* **Data Producer Update**
   * FIXED: Complex restriction sorting bug.  Check of has_dt in ComplexRestrictionBuilder::operator==.
* **API**:
   * FIXED: Fixed CostFactory convenience method that registers costing models
   * ADDED: Added use_tolls into motorcycle costing options

## Release Date: 2018-05-28 Valhalla 2.6.0
* **Infrastructure**:
   * CHANGED: Update cmake buildsystem to replace autoconf [#1272](https://github.com/valhalla/valhalla/pull/1272)
* **API**:
   * CHANGED: Move `trace_options` parsing to map matcher factory [#1260](https://github.com/valhalla/valhalla/pull/1260)
   * ADDED: New costing method for AutoDataFix [#1283](https://github.com/valhalla/valhalla/pull/1283)

## Release Date: 2018-05-21 Valhalla 2.5.0
* **Infrastructure**
   * ADDED: Add code formatting and linting.
* **API**
   * ADDED: Added new motorcycle costing, motorcycle access flag in data and use_trails option.
* **Routing**
   * ADDED: Add time dependnet forward and reverse A* methods.
   * FIXED: Increase minimum threshold for driving routes in bidirectional A* (fixes some instances of bad paths).
* **Data Producer Update**
   * CHANGED: Updates to properly handle cycleway crossings.
   * CHANGED: Conditionally include driveways that are private.
   * ADDED: Added logic to set motorcycle access.  This includes lua, country access, and user access flags for motorcycles.

## Release Date: 2018-04-11 Valhalla 2.4.9
* **Enhancement**
   * Added European Portuguese localization for Valhalla
   * Updates to EdgeStatus to improve performance. Use an unordered_map of tile Id and allocate an array for each edge in the tile. This allows using pointers to access status for sequential edges. This improves performance by 50% or so.
   * A couple of bicycle costing updates to improve route quality: avoid roads marked as part of a truck network, to remove the density penalty for transition costs.
   * When optimal matrix type is selected, now use CostMatrix for source to target pedestrian and bicycle matrix calls when both counts are above some threshold. This improves performance in general and lessens some long running requests.
*  **Data Producer Update**
   * Added logic to protect against setting a speed of 0 for ferries.

## Release Date: 2018-03-27 Valhalla 2.4.8
* **Enhancement**
   * Updates for Italian verbal translations
   * Optionally remove driveways at graph creation time
   * Optionally disable candidate edge penalty in path finding
   * OSRM compatible route, matrix and map matching response generation
   * Minimal Windows build compatibility
   * Refactoring to use PBF as the IPC mechanism for all objects
   * Improvements to internal intersection marking to reduce false positives
* **Bug Fix**
   * Cap candidate edge penalty in path finding to reduce excessive expansion
   * Fix trivial paths at deadends

## Release Date: 2018-02-08 Valhalla 2.4.7
* **Enhancement**
   * Speed up building tiles from small OSM imports by using boost directory iterator rather than going through all possible tiles and testing each if the file exists.
* **Bug Fix**
   * Protect against overflow in string to float conversion inside OSM parsing.

## Release Date: 2018-01-26 Valhalla 2.4.6
* **Enhancement**
   * Elevation library will lazy load RAW formatted sources

## Release Date: 2018-01-24 Valhalla 2.4.5
* **Enhancement**
   * Elevation packing utility can unpack lz4hc now
* **Bug Fix**
   * Fixed broken darwin builds

## Release Date: 2018-01-23 Valhalla 2.4.4
* **Enhancement**
   * Elevation service speed improvements and the ability to serve lz4hc compressed data
   * Basic support for downloading routing tiles on demand
   * Deprecated `valhalla_route_service`, now all services (including elevation) are found under `valhalla_service`

## Release Date: 2017-12-11 Valhalla 2.4.3
* **Enhancement**
   * Remove union from GraphId speeds up some platforms
   * Use SAC scale in pedestrian costing
   * Expanded python bindings to include all actions (route, matrix, isochrone, etc)
* **Bug Fix**
   * French translation typo fixes
*  **Data Producer Update**
   * Handling shapes that intersect the poles when binning
   * Handling when transit shapes are less than 2 points

## Release Date: 2017-11-09 Valhalla 2.4.1
*  **Data Producer Update**
   * Added kMopedAccess to modes for complex restrictions.  Remove the kMopedAccess when auto access is removed.  Also, add the kMopedAccess when an auto restriction is found.

## Release Date: 2017-11-08 Valhalla 2.4.0
*  **Data Producer Update**
   * Added logic to support restriction = x with a the except tag.  We apply the restriction to everything except for modes in the except tag.
   * Added logic to support railway_service and coach_service in transit.
* **Bug Fix**
  * Return proper edge_walk path for requested shape_match=walk_or_snap
  * Skip invalid stateid for Top-K requests

## Release Date: 2017-11-07 Valhalla 2.3.9
* **Enhancement**
  * Top-K map matched path generation now only returns unique paths and does so with fewer iterations
  * Navigator call outs for both imperial and metric units
  * The surface types allowed for a given bike route can now be controlled via a request parameter `avoid_bad_surfaces`
  * Improved support for motorscooter costing via surface types, road classification and vehicle specific tagging
* **Bug Fix**
  * Connectivity maps now include information about transit tiles
  * Lane counts for singly digitized roads are now correct for a given directed edge
  * Edge merging code for assigning osmlr segments is now robust to partial tile sets
  * Fix matrix path finding to allow transitioning down to lower levels when appropriate. In particular, do not supersede shortcut edges until no longer expanding on the next level.
  * Fix optimizer rotate location method. This fixes a bug where optimal ordering was bad for large location sets.
*  **Data Producer Update**
   * Duration tags are now used to properly set the speed of travel for a ferry routes

## Release Date: 2017-10-17 Valhalla 2.3.8
* **Bug Fix**
  * Fixed the roundabout exit count for bicycles when the roundabout is a road and not a cycleway
  * Enable a pedestrian path to remain on roundabout instead of getting off and back on
  * Fixed the penalization of candidate locations in the uni-directional A* algorithm (used for trivial paths)
*  **Data Producer Update**
   * Added logic to set bike forward and tag to true where kv["sac_scale"] == "hiking". All other values for sac_scale turn off bicycle access.  If sac_scale or mtb keys are found and a surface tag is not set we default to kPath.
   * Fixed a bug where surface=unpaved was being assigned Surface::kPavedSmooth.

## Release Date: 2017-9-11 Valhalla 2.3.7
* **Bug Fix**
  * Update bidirectional connections to handle cases where the connecting edge is one of the origin (or destination) edges and the cost is high. Fixes some pedestrian route issues that were reported.
*  **Data Producer Update**
   * Added support for motorroad tag (default and per country).
   * Update OSMLR segment association logic to fix issue where chunks wrote over leftover segments. Fix search along edges to include a radius so any nearby edges are also considered.

## Release Date: 2017-08-29 Valhalla 2.3.6
* **Bug Fix**
  * Pedestrian paths including ferries no longer cause circuitous routes
  * Fix a crash in map matching route finding where heading from shape was using a `nullptr` tile
  * Spanish language narrative corrections
  * Fix traffic segment matcher to always set the start time of a segment when its known
* **Enhancement**
  * Location correlation scoring improvements to avoid situations where less likely start or ending locations are selected

## Release Date: 2017-08-22 Valhalla 2.3.5
* **Bug Fix**
  * Clamp the edge score in thor. Extreme values were causing bad alloc crashes.
  * Fix multimodal isochrones. EdgeLabel refactor caused issues.
* **Data Producer Update**
  * Update lua logic to properly handle vehicle=no tags.

## Release Date: 2017-08-14 Valhalla 2.3.4
* **Bug Fix**
  * Enforce limits on maximum per point accuracy to avoid long running map matching computations

## Release Date: 2017-08-14 Valhalla 2.3.3
* **Bug Fix**
  * Maximum osm node reached now causes bitset to resize to accommodate when building tiles
  * Fix wrong side of street information and remove redundant node snapping
  * Fix path differences between services and `valhalla_run_route`
  * Fix map matching crash when interpolating duplicate input points
  * Fix unhandled exception when trace_route or trace_attributes when there are no continuous matches
* **Enhancement**
  * Folded Low-Stress Biking Code into the regular Bicycle code and removed the LowStressBicycleCost class. Now when making a query for bicycle routing, a value of 0 for use_hills and use_roads produces low-stress biking routes, while a value of 1 for both provides more intense professional bike routes.
  * Bike costing default values changed. use_roads and use_hills are now 0.25 by default instead of 0.5 and the default bike is now a hybrid bike instead of a road bike.
  * Added logic to use station hierarchy from transitland.  Osm and egress nodes are connected by transitconnections.  Egress and stations are connected by egressconnections.  Stations and platforms are connected by platformconnections.  This includes narrative updates for Odin as well.

## Release Date: 2017-07-31 Valhalla 2.3.2
* **Bug Fix**
  * Update to use oneway:psv if oneway:bus does not exist.
  * Fix out of bounds memory issue in DoubleBucketQueue.
  * Many things are now taken into consideration to determine which sides of the road have what cyclelanes, because they were not being parsed correctly before
  * Fixed issue where sometimes a "oneway:bicycle=no" tag on a two-way street would cause the road to become a oneway for bicycles
  * Fixed trace_attributes edge_walk cases where the start or end points in the shape are close to graph nodes (intersections)
  * Fixed 32bit architecture crashing for certain routes with non-deterministic placement of edges labels in bucketized queue datastructure
* **Enhancement**
  * Improve multi-modal routes by adjusting the pedestrian mode factor (routes use less walking in favor of public transit).
  * Added interface framework to support "top-k" paths within map-matching.
  * Created a base EdgeLabel class that contains all data needed within costing methods and supports the basic path algorithms (forward direction, A*, with accumulated path distance). Derive class for bidirectional algorithms (BDEdgeLabel) and for multimodal algorithms. Lowers memory use by combining some fields (using spare bits from GraphId).
  * Added elapsed time estimates to map-matching labels in preparation for using timestamps in map-matching.
  * Added parsing of various OSM tags: "bicycle=use_sidepath", "bicycle=dismount", "segregated=*", "shoulder=*", "cycleway:buffer=*", and several variations of these.
  * Both trace_route and trace_attributes will parse `time` and `accuracy` parameters when the shape is provided as unencoded
  * Map-matching will now use the time (in seconds) of each gps reading (if provided) to narrow the search space and avoid finding matches that are impossibly fast

## Release Date: 2017-07-10 Valhalla 2.3.0
* **Bug Fix**
  * Fixed a bug in traffic segment matcher where length was populated but had invalid times
* **Embedded Compilation**
  * Decoupled the service components from the rest of the worker objects so that the worker objects could be used in non http service contexts
   * Added an actor class which encapsulates the various worker objects and allows the various end points to be called /route /height etc. without needing to run a service
* **Low-Stress Bicycle**
  * Worked on creating a new low-stress biking option that focuses more on taking safer roads like cycle ways or residential roads than the standard bike costing option does.

## Release Date: 2017-06-26 Valhalla 2.2.9
* **Bug Fix**
  * Fix a bug introduced in 2.2.8 where map matching search extent was incorrect in longitude axis.

## Release Date: 2017-06-23 Valhalla 2.2.8
* **Bug Fix**
  * Traffic segment matcher (exposed through Python bindings) - fix cases where partial (or no) results could be returned when breaking out of loop in form_segments early.
* **Traffic Matching Update**
  * Traffic segment matcher - handle special cases when entering and exiting turn channels.
* **Guidance Improvements**
  * Added Swedish (se-SV) narrative file.

## Release Date: 2017-06-20 Valhalla 2.2.7
* **Bug Fixes**
  * Traffic segment matcher (exposed through Python bindings) makes use of accuracy per point in the input
  * Traffic segment matcher is robust to consecutive transition edges in matched path
* **Isochrone Changes**
  * Set up isochrone to be able to handle multi-location queries in the future
* **Data Producer Updates**
  * Fixes to valhalla_associate_segments to address threading issue.
  * Added support for restrictions that refers only to appropriate type of vehicle.
* **Navigator**
  * Added pre-alpha implementation that will perform guidance for mobile devices.
* **Map Matching Updates**
  * Added capability to customize match_options

## Release Date: 2017-06-12 Valhalla 2.2.6
* **Bug Fixes**
  * Fixed the begin shape index where an end_route_discontinuity exists
* **Guidance Improvements**
  * Updated Slovenian (sl-SI) narrative file.
* **Data Producer Updates**
  * Added support for per mode restrictions (e.g., restriction:&lt;type&gt;)  Saved these restrictions as "complex" restrictions which currently support per mode lookup (unlike simple restrictions which are assumed to apply to all driving modes).
* **Matrix Updates**
  * Increased max distance threshold for auto costing and other similar costings to 400 km instead of 200 km

## Release Date: 2017-06-05 Valhalla 2.2.5
* **Bug Fixes**
  * Fixed matched point edge_index by skipping transition edges.
  * Use double precision in meili grid traversal to fix some incorrect grid cases.
  * Update meili to use DoubleBucketQueue and GraphReader methods rather than internal methods.

## Release Date: 2017-05-17 Valhalla 2.2.4
* **Bug Fixes**
  * Fix isochrone bug where the default access mode was used - this rejected edges that should not have been rejected for cases than automobile.
  * Fix A* handling of edge costs for trivial routes. This fixed an issue with disconnected regions that projected to a single edge.
  * Fix TripPathBuilder crash if first edge is a transition edge (was occurring with map-matching in rare occasions).

## Release Date: 2017-05-15 Valhalla 2.2.3
* **Map Matching Improvement**
  * Return begin and end route discontinuities. Also, returns partial shape of edge at route discontinuity.
* **Isochrone Improvements**
  * Add logic to make sure the center location remains fixed at the center of a tile/grid in the isotile.
  * Add a default generalization factor that is based on the grid size. Users can still override this factor but the default behavior is improved.
  * Add ExpandForward and ExpandReverse methods as is done in bidirectional A*. This improves handling of transitions between hierarchy levels.
* **Graph Correlation Improvements**
  * Add options to control both radius and reachability per input location (with defaults) to control correlation of input locations to the graph in such a way as to avoid routing between disconnected regions and favor more likely paths.

## Release Date: 2017-05-08 Valhalla 2.2.0
* **Guidance Improvements**
  * Added Russian (ru-RU) narrative file.
  * Updated Slovenian (sl-SI) narrative file.
* **Data Producer Updates**
  * Assign destination sign info on bidirectional ramps.
  * Update ReclassifyLinks. Use a "link-tree" which is formed from the exit node and terminates at entrance nodes. Exit nodes are sorted by classification so motorway exits are done before trunks, etc. Updated the turn channel logic - now more consistently applies turn channel use.
  * Updated traffic segment associations to properly work with elevation and lane connectivity information (which is stored after the traffic association).

## Release Date: 2017-04-24 Valhalla 2.1.9
* **Elevation Update**
  * Created a new EdgeElevation structure which includes max upward and downward slope (moved from DirectedEdge) and mean elevation.
* **Routing Improvements**
  * Destination only fix when "nested" destination only areas cause a route failure. Allow destination only edges (with penalty) on 2nd pass.
  * Fix heading to properly use the partial edge shape rather than entire edge shape to determine heading at the begin and end locations.
  * Some cleanup and simplification of the bidirectional A* algorithm.
  * Some cleanup and simplification of TripPathBuilder.
  * Make TileHierarchy data and methods static and remove tile_dir from the tile hierarchy.
* **Map Matching Improvement**
  * Return matched points with trace attributes when using map_snap.
* **Data Producer Updates**
  * lua updates so that the chunnel will work again.

## Release Date: 2017-04-04 Valhalla 2.1.8
* **Map Matching Release**
  * Added max trace limits and out-of-bounds checks for customizable trace options

## Release Date: 2017-03-29 Valhalla 2.1.7
* **Map Matching Release**
  * Increased service limits for trace
* **Data Producer Updates**
  * Transit: Remove the dependency on using level 2 tiles for transit builder
* **Traffic Updates**
  * Segment matcher completely re-written to handle many complex issues when matching traces to OTSs
* **Service Improvement**
  * Bug Fix - relaxed rapidjson parsing to allow numeric type coercion
* **Routing Improvements**
  * Level the forward and reverse paths in bidirectional A * to account for distance approximation differences.
  * Add logic for Use==kPath to bicycle costing so that paths are favored (as are footways).

## Release Date: 2017-03-10 Valhalla 2.1.3
* **Guidance Improvement**
  * Corrections to Slovenian narrative language file
  **Routing Improvements**
  * Increased the pedestrian search radius from 25 to 50 within the meili configuration to reduce U-turns with map-matching
  * Added a max avoid location limit

## Release Date: 2017-02-22 Valhalla 2.1.0
* **Guidance Improvement**
  * Added ca-ES (Catalan) and sl-SI (Slovenian) narrative language files
* **Routing  Improvement**
  * Fix through location reverse ordering bug (introduced in 2.0.9) in output of route responses for depart_at routes
  * Fix edge_walking method to handle cases where more than 1 initial edge is found
* **Data Producer Updates**
  * Improved transit by processing frequency based schedules.
  * Updated graph validation to more aggressively check graph consistency on level 0 and level 1
  * Fix the EdgeInfo hash to not create duplicate edge info records when creating hierarchies

## Release Date: 2017-02-21 Valhalla 2.0.9
* **Guidance Improvement**
  * Improved Italian narrative by handling articulated prepositions
  * Properly calling out turn channel maneuver
* **Routing Improvement**
  * Improved path determination by increasing stop impact for link to link transitions at intersections
  * Fixed through location handling, now includes cost at throughs and properly uses heading
  * Added ability to adjust location heading tolerance
* **Traffic Updates**
  * Fixed segment matching json to properly return non-string values where appropriate
* **Data Producer Updates**
  * Process node:ref and way:junction_ref as a semicolon separated list for exit numbers
  * Removed duplicated interchange sign information when ways are split into edges
  * Use a sequence within HierarchyBuilder to lower memory requirements for planet / large data imports.
  * Add connecting OSM wayId to a transit stop within NodeInfo.
  * Lua update:  removed ways that were being added to the routing graph.
  * Transit:  Fixed an issue where add_service_day and remove_service_day was not using the tile creation date, but the service start date for transit.
  * Transit:  Added acceptance test logic.
  * Transit:  Added fallback option if the associated wayid is not found.  Use distance approximator to find the closest edge.
  * Transit:  Added URL encoding for one stop ids that contain diacriticals.  Also, added include_geometry=false for route requests.
* **Optimized Routing Update**
  * Added an original index to the location object in the optimized route response
* **Trace Route Improvement**
  * Updated find_start_node to fix "GraphTile NodeInfo index out of bounds" error

## Release Date: 2017-01-30 Valhalla 2.0.6
* **Guidance Improvement**
  * Italian phrases were updated
* **Routing Improvement**
  * Fixed an issue where date and time was returning an invalid ISO8601 time format for date_time values in positive UTC. + sign was missing.
  * Fixed an encoding issue that was discovered for tranist_fetcher.  We were not encoding onestop_ids or route_ids.  Also, added exclude_geometry=true for route API calls.
* **Data Producer Updates**
  * Added logic to grab a single feed in valhalla_build_transit.

## Release Date: 2017-01-04 Valhalla 2.0.3
* **Service Improvement**
  * Added support for interrupting requests. If the connection is closed, route computation and map-matching can be interrupted prior to completion.
* **Routing Improvement**
  * Ignore name inconsistency when entering a link to avoid double penalizing.
* **Data Producer Updates**
  * Fixed consistent name assignment for ramps and turn lanes which improved guidance.
  * Added a flag to directed edges indicating if the edge has names. This can potentially be used in costing methods.
  * Allow future use of spare GraphId bits within DirectedEdge.

## Release Date: 2016-12-13 Valhalla 2.0.2
* **Routing Improvement**
  * Added support for multi-way restrictions to matrix and isochrones.
  * Added HOV costing model.
  * Speed limit updates.   Added logic to save average speed separately from speed limits.
  * Added transit include and exclude logic to multimodal isochrone.
  * Fix some edge cases for trivial (single edge) paths.
  * Better treatment of destination access only when using bidirectional A*.
* **Performance Improvement**
  * Improved performance of the path algorithms by making many access methods inline.

## Release Date: 2016-11-28 Valhalla 2.0.1
* **Routing Improvement**
  * Preliminary support for multi-way restrictions
* **Issues Fixed**
  * Fixed tile incompatibility between 64 and 32bit architectures
  * Fixed missing edges within tile edge search indexes
  * Fixed an issue where transit isochrone was cut off if we took transit that was greater than the max_seconds and other transit lines or buses were then not considered.

## Release Date: 2016-11-15 Valhalla 2.0

* **Tile Redesign**
  * Updated the graph tiles to store edges only on the hierarchy level they belong to. Prior to this, the highways were stored on all levels, they now exist only on the highway hierarchy. Similar changes were made for arterial level roads. This leads to about a 20% reduction in tile size.
  * The tile redesign required changes to the path generation algorithms. They must now transition freely between levels, even for pedestrian and bicycle routes. To offset the extra transitions, the main algorithms were changed to expand nodes at each level that has directed edges, rather than adding the transition edges to the priority queue/adjacency list. This change helps performance. The hierarchy limits that are used to speed the computation of driving routes by utilizing the highway hierarchy were adjusted to work with the new path algorithms.
  * Some changes to costing were also required, for example pedestrian and bicycle routes skip shortcut edges.
  * Many tile data structures were altered to explicitly size different fields and make room for "spare" fields that will allow future growth. In addition, the tile itself has extra "spare" records that can be appended to the end of the tile and referenced from the tile header. This also will allow future growth without breaking backward compatibility.
* **Guidance Improvement**
  * Refactored trip path to use an enumerated `Use` for edge and an enumerated `NodeType` for node
  * Fixed some wording in the Hindi narrative file
  * Fixed missing turn maneuver by updating the forward intersecting edge logic
* **Issues Fixed**
  * Fixed an issue with pedestrian routes where a short u-turn was taken to avoid the "crossing" penalty.
  * Fixed bicycle routing due to high penalty to enter an access=destination area. Changed to a smaller, length based factor to try to avoid long regions where access = destination. Added a driveway penalty to avoid taking driveways (which are often marked as access=destination).
  * Fixed regression where service did not adhere to the list of allowed actions in the Loki configuration
* **Graph Correlation**
  * External contributions from Navitia have lead to greatly reduced per-location graph correlation. Average correlation time is now less than 1ms down from 4-9ms.

## Release Date: 2016-10-17

* **Guidance Improvement**
  * Added the Hindi (hi-IN) narrative language
* **Service Additions**
  * Added internal valhalla error codes utility in baldr and modified all services to make use of and return as JSON response
  * See documentation https://github.com/valhalla/valhalla-docs/blob/master/api-reference.md#internal-error-codes-and-conditions
* **Time-Distance Matrix Improvement**
  * Added a costmatrix performance fix for one_to_many matrix requests
* **Memory Mapped Tar Archive - Tile Extract Support**
  * Added the ability to load a tar archive of the routing graph tiles. This improves performance under heavy load and reduces the memory requirement while allowing multiple processes to share cache resources.

## Release Date: 2016-09-19

* **Guidance Improvement**
  * Added pirate narrative language
* **Routing Improvement**
  * Added the ability to include or exclude stops, routes, and operators in multimodal routing.
* **Service Improvement**
  * JSONify Error Response

## Release Date: 2016-08-30

* **Pedestrian Routing Improvement**
  * Fixes for trivial pedestrian routes

## Release Date: 2016-08-22

* **Guidance Improvements**
  * Added Spanish narrative
  * Updated the start and end edge heading calculation to be based on road class and edge use
* **Bicycle Routing Improvements**
  * Prevent getting off a higher class road for a small detour only to get back onto the road immediately.
  * Redo the speed penalties and road class factors - they were doubly penalizing many roads with very high values.
  * Simplify the computation of weighting factor for roads that do not have cycle lanes. Apply speed penalty to slightly reduce favoring
of non-separated bicycle lanes on high speed roads.
* **Routing Improvements**
  * Remove avoidance of U-turn for pedestrian routes. This improves use with map-matching since pedestrian routes can make U-turns.
  * Allow U-turns at dead-ends for driving (and bicycling) routes.
* **Service Additions**
  * Add support for multi-modal isochrones.
  * Added base code to allow reverse isochrones (path from anywhere to a single destination).
* **New Sources to Targets**
  * Added a new Matrix Service action that allows you to request any of the 3 types of time-distance matrices by calling 1 action.  This action takes a sources and targets parameter instead of the locations parameter.  Please see the updated Time-Distance Matrix Service API reference for more details.

## Release Date: 2016-08-08

 * **Service additions**
  * Latitude, longitude bounding boxes of the route and each leg have been added to the route results.
  * Added an initial isochrone capability. This includes methods to create an "isotile" - a 2-D gridded data set with time to reach each lat,lon grid from an origin location. This isoltile is then used to create contours at specified times. Interior contours are optionally removed and the remaining outer contours are generalized and converted to GeoJSON polygons. An initial version supporting multimodal route types has also been added.
 * **Data Producer Updates**
  * Fixed tranist scheduling issue where false schedules were getting added.
 * **Tools Additionas**
  * Added `valhalla_export_edges` tool to allow shape and names to be dumped from the routing tiles

## Release Date: 2016-07-19

 * **Guidance Improvements**
  * Added French narrative
  * Added capability to have narrative language aliases - For example: German `de-DE` has an alias of `de`
 * **Transit Stop Update** - Return latitude and longitude for each transit stop
 * **Data Producer Updates**
  * Added logic to use lanes:forward, lanes:backward, speed:forward, and speed:backward based on direction of the directed edge.
  * Added support for no_entry, no_exit, and no_turn restrictions.
  * Added logic to support country specific access. Based on country tables found here: http://wiki.openstreetmap.org/wiki/OSM_tags_for_routing/Access-Restrictions

## Release Date: 2016-06-08

 * **Bug Fix** - Fixed a bug where edge indexing created many small tiles where no edges actually intersected. This allowed impossible routes to be considered for path finding instead of rejecting them earlier.
 * **Guidance Improvements**
  * Fixed invalid u-turn direction
  * Updated to properly call out jughandle routes
  * Enhanced signless interchange maneuvers to help guide users
 * **Data Producer Updates**
  * Updated the speed assignment for ramp to be a percentage of the original road class speed assignment
  * Updated stop impact logic for turn channel onto ramp

## Release Date: 2016-05-19

 * **Bug Fix** - Fixed a bug where routes fail within small, disconnected "islands" due to the threshold logic in prior release. Also better logic for not-thru roads.

## Release Date: 2016-05-18

 * **Bidirectional A* Improvements** - Fixed an issue where if both origin and destination locations where on not-thru roads that meet at a common node the path ended up taking a long detour. Not all cases were fixed though - next release should fix. Trying to address the termination criteria for when the best connection point of the 2 paths is optimal. Turns out that the initial case where both opposing edges are settled is not guaranteed to be the least cost path. For now we are setting a threshold and extending the search while still tracking best connections. Fixed the opposing edge when a hierarchy transition occurs.
 * **Guidance Globalization** -  Fixed decimal distance to be locale based.
 * **Guidance Improvements**
  * Fixed roundabout spoke count issue by fixing the drive_on_right attribute.
  * Simplified narative by combining unnamed straight maneuvers
  * Added logic to confirm maneuver type assignment to avoid invalid guidance
  * Fixed turn maneuvers by improving logic for the following:
    * Internal intersection edges
    * 'T' intersections
    * Intersecting forward edges
 * **Data Producer Updates** - Fix the restrictions on a shortcut edge to be the same as the last directed edge of the shortcut (rather than the first one).

## Release Date: 2016-04-28

 * **Tile Format Updates** - Separated the transit graph from the "road only" graph into different tiles but retained their interconnectivity. Transit tiles are now hierarchy level 3.
 * **Tile Format Updates** - Reduced the size of graph edge shape data by 5% through the use of varint encoding (LEB128)
 * **Tile Format Updates** - Aligned `EdgeInfo` structures to proper byte boundaries so as to maintain compatibility for systems who don't support reading from unaligned addresses.
 * **Guidance Globalization** -  Added the it-IT(Italian) language file. Added support for CLDR plural rules. The cs-CZ(Czech), de-DE(German), and en-US(US English) language files have been updated.
 * **Travel mode based instructions** -  Updated the start, post ferry, and post transit insructions to be based on the travel mode, for example:
  * `Drive east on Main Street.`
  * `Walk northeast on Broadway.`
  * `Bike south on the cycleway.`

## Release Date: 2016-04-12

 * **Guidance Globalization** -  Added logic to use tagged language files that contain the guidance phrases. The initial versions of en-US, de-DE, and cs-CZ have been deployed.
 * **Updated ferry defaults** -  Bumped up use_ferry to 0.65 so that we don't penalize ferries as much.

## Release Date: 2016-03-31
 * **Data producer updates** - Do not generate shortcuts across a node which is a fork. This caused missing fork maneuvers on longer routes.  GetNames update ("Broadway fix").  Fixed an issue with looking up a name in the ref map and not the name map.  Also, removed duplicate names.  Private = false was unsetting destination only flags for parking aisles.

## Release Date: 2016-03-30
 * **TripPathBuilder Bug Fix** - Fixed an exception that was being thrown when trying to read directed edges past the end of the list within a tile. This was due to errors in setting walkability and cyclability on upper hierarchies.

## Release Date: 2016-03-28

 * **Improved Graph Correlation** -  Correlating input to the routing graph is carried out via closest first traversal of the graph's, now indexed, geometry. This results in faster correlation and guarantees the absolute closest edge is found.

## Release Date: 2016-03-16

 * **Transit type returned** -  The transit type (e.g. tram, metro, rail, bus, ferry, cable car, gondola, funicular) is now returned with each transit maneuver.
 * **Guidance language** -  If the language option is not supplied or is unsupported then the language will be set to the default (en-US). Also, the service will return the language in the trip results.
 * **Update multimodal path algorithm** - Applied some fixes to multimodal path algorithm. In particular fixed a bug where the wrong sortcost was added to the adjacency list. Also separated "in-station" transfer costs from transfers between stops.
 * **Data producer updates** - Do not combine shortcut edges at gates or toll booths. Fixes avoid toll issues on routes that included shortcut edges.

## Release Date: 2016-03-07

 * **Updated all APIs to honor the optional DNT (Do not track) http header** -  This will avoid logging locations.
 * **Reduce 'Merge maneuver' verbal alert instructions** -  Only create a verbal alert instruction for a 'Merge maneuver' if the previous maneuver is > 1.5 km.
 * **Updated transit defaults.  Tweaked transit costing logic to obtain better routes.** -  use_rail = 0.6, use_transfers = 0.3, transfer_cost = 15.0 and transfer_penalty = 300.0.  Updated the TransferCostFactor to use the transfer_factor correctly.  TransitionCost for pedestrian costing bumped up from 20.0f to 30.0f when predecessor edge is a transit connection.
 * **Initial Guidance Globalization** -  Partial framework for Guidance Globalization. Started reading some guidance phrases from en-US.json file.

## Release Date: 2016-02-22

 * **Use bidirectional A* for automobile routes** - Switch to bidirectional A* for all but bus routes and short routes (where origin and destination are less than 10km apart). This improves performance and has less failure cases for longer routes. Some data import adjustments were made (02-19) to fix some issues encountered with arterial and highway hierarchies. Also only use a maximum of 2 passes for bidirecdtional A* to reduce "long time to fail" cases.
 * **Added verbal multi-cue guidance** - This combines verbal instructions when 2 successive maneuvers occur in a short amount of time (e.g., Turn right onto MainStreet. Then Turn left onto 1st Avenue).

## Release Date: 2016-02-19

 * **Data producer updates** - Reduce stop impact when all edges are links (ramps or turn channels). Update opposing edge logic to reject edges that do no have proper access (forward access == reverse access on opposing edge and vice-versa). Update ReclassifyLinks for cases where a single edge (often a service road) intersects a ramp improperly causing the ramp to reclassified when it should not be. Updated maximum OSM node Id (now exceeds 4000000000). Move lua from conf repository into mjolnir.

## Release Date: 2016-02-01

 * **Data producer updates** - Reduce speed on unpaved/rough roads. Add statistics for hgv (truck) restrictions.

## Release Date: 2016-01-26

 * **Added capability to disable narrative production** - Added the `narrative` boolean option to allow users to disable narrative production. Locations, shape, length, and time are still returned. The narrative production is enabled by default. The possible values for the `narrative` option are: false and true
 * **Added capability to mark a request with an id** - The `id` is returned with the response so a user could match to the corresponding request.
 * **Added some logging enhancements, specifically [ANALYTICS] logging** - We want to focus more on what our data is telling us by logging specific stats in Logstash.

## Release Date: 2016-01-18

 * **Data producer updates** - Data importer configuration (lua) updates to fix a bug where buses were not allowed on restricted lanes.  Fixed surface issue (change the default surface to be "compacted" for footways).

## Release Date: 2016-01-04

 * **Fixed Wrong Costing Options Applied** - Fixed a bug in which a previous requests costing options would be used as defaults for all subsequent requests.

## Release Date: 2015-12-18

 * **Fix for bus access** - Data importer configuration (lua) updates to fix a bug where bus lanes were turning off access for other modes.
 * **Fix for extra emergency data** - Data importer configuration (lua) updates to fix a bug where we were saving hospitals in the data.
 * **Bicycle costing update** - Updated kTCSlight and kTCFavorable so that cycleways are favored by default vs roads.

## Release Date: 2015-12-17

 * **Graph Tile Data Structure update** - Updated structures within graph tiles to support transit efforts and truck routing. Removed TransitTrip, changed TransitRoute and TransitStop to indexes (rather than binary search). Added access restrictions (like height and weight restrictions) and the mode which they impact to reduce need to look-up.
 * **Data producer updates** - Updated graph tile structures and import processes.

## Release Date: 2015-11-23

 * **Fixed Open App for OSRM functionality** - Added OSRM functionality back to Loki to support Open App.

## Release Date: 2015-11-13

 * **Improved narrative for unnamed walkway, cycleway, and mountain bike trail** - A generic description will be used for the street name when a walkway, cycleway, or mountain bike trail maneuver is unnamed. For example, a turn right onto a unnamed walkway maneuver will now be: "Turn right onto walkway."
 * **Fix costing bug** - Fix a bug introduced in EdgeLabel refactor (impacted time distance matrix only).

## Release Date: 2015-11-3

 * **Enhance bi-directional A* logic** - Updates to bidirectional A* algorithm to fix the route completion logic to handle cases where a long "connection" edge could lead to a sub-optimal path. Add hierarchy and shortcut logic so we can test and use bidirectional A* for driving routes. Fix the destination logic to properly handle oneways as the destination edge. Also fix U-turn detection for reverse search when hierarchy transitions occur.
 * **Change "Go" to "Head" for some instructions** - Start, exit ferry.
 * **Update to roundabout instructions** - Call out roundabouts for edges marked as links (ramps, turn channels).
 * **Update bicycle costing** - Fix the road factor (for applying weights based on road classification) and lower turn cost values.

## Data Producer Release Date: 2015-11-2

 * **Updated logic to not create shortcut edges on roundabouts** - This fixes some roundabout exit counts.

## Release Date: 2015-10-20

 * **Bug Fix for Pedestrian and Bicycle Routes** - Fixed a bug with setting the destination in the bi-directional Astar algorithm. Locations that snapped to a dead-end node would have failed the route and caused a timeout while searching for a valid path. Also fixed the elapsed time computation on the reverse path of bi-directional algorithm.

## Release Date: 2015-10-16

 * **Through Location Types** - Improved support for locations with type = "through". Routes now combine paths that meet at each through location to create a single "leg" between locations with type = "break". Paths that continue at a through location will not create a U-turn unless the path enters a "dead-end" region (neighborhood with no outbound access).
 * **Update shortcut edge logic** - Now skips long shortcut edges when close to the destination. This can lead to missing the proper connection if the shortcut is too long. Fixes #245 (thor).
 * **Per mode service limits** - Update configuration to allow setting different maximum number of locations and distance per mode.
 * **Fix shape index for trivial path** - Fix a bug where when building the the trip path for a "trivial" route (includes just one edge) where the shape index exceeded that size of the shape.

## Release Date: 2015-09-28

 * **Elevation Influenced Bicycle Routing** - Enabled elevation influenced bicycle routing. A "use-hills" option was added to the bicycle costing profile that can tune routes to avoid hills based on grade and amount of elevation change.
 * **"Loop Edge" Fix** - Fixed a bug with edges that form a loop. Split them into 2 edges during data import.
 * **Additional information returned from 'locate' method** - Added information that can be useful when debugging routes and data. Adds information about nodes and edges at a location.
 * **Guidance/Narrative Updates** - Added side of street to destination narrative. Updated verbal instructions.<|MERGE_RESOLUTION|>--- conflicted
+++ resolved
@@ -81,9 +81,7 @@
    * ADDED: Enforce the order of includes via `clang-format` [5230](https://github.com/valhalla/valhalla/pull/5230)
    * CHANGED: Switch to PyPI version of `clang-format` [#5237](https://github.com/valhalla/valhalla/pull/5237)
    * ADDED: More barrier types to consider for car routing [#5217](https://github.com/valhalla/valhalla/pull/5217)
-<<<<<<< HEAD
    * ADDED: `trace_attributes` now also returns all the speed informations on edges when `edge.speeds_faded` or `edge.speeds_non_faded` is set in request [#5324](https://github.com/valhalla/valhalla/pull/5324)
-=======
    * CHANGED: Removed ferry reclassification and only move edges in hierarchy [#5269](https://github.com/valhalla/valhalla/pull/5269)
    * CHANGED: More clang-tidy fixes [#5253](https://github.com/valhalla/valhalla/pull/5253)
    * CHANGED: Removed unused headers [#5254](https://github.com/valhalla/valhalla/pull/5254)
@@ -98,7 +96,6 @@
    * CHANGED: `valhalla_service` CLI based on `cxxopts` [#5318](https://github.com/valhalla/valhalla/pull/5317)
    * ADDED: script to analyze build logs for warnings [#5312](https://github.com/valhalla/valhalla/pull/5312)
    * CHANGED: Replace robin-hood-hashing with `ankerl::unordered_dense::{map, set}` [#5325](https://github.com/valhalla/valhalla/pull/5325)
->>>>>>> f87cbbb0
 
 ## Release Date: 2024-10-10 Valhalla 3.5.1
 * **Removed**
