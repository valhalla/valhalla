## Release Date: 2022-??-?? Valhalla 3.2.1
* **Removed**
* **Bug Fix**
   * FIXED: valhalla_run_route was missing config logic.[#3824](https://github.com/valhalla/valhalla/pull/3824)
   * FIXED: Added missing ferry tag if manoeuver uses a ferry. It's supposed to be there according to the docs. [#3815](https://github.com/valhalla/valhalla/issues/3815)
   * FIXED: Handle hexlifying strings with unsigned chars [#3842](https://github.com/valhalla/valhalla/pull/3842)
   * FIXED: Newer clang warns on `sprintf` which becomes a compilation error (due to `Werror`) so we use `snprintf` instead [#3846](https://github.com/valhalla/valhalla/issues/3846)
   * FIXED: Build all of Mjolnir with -Werror [#3845](https://github.com/valhalla/valhalla/pull/3845)
   * FIXED: Only set most destination information once for all origins in timedistancematrix [#3830](https://github.com/valhalla/valhalla/pull/3830)
<<<<<<< HEAD
   * FIXED: Strange detoures with multi-origin/destination unidirectional A* [#3585](https://github.com/valhalla/valhalla/pull/3585)
=======
   * FIXED: Integers to expansion JSON output were cast wrongly [#3857](https://github.com/valhalla/valhalla/pull/3857)
   * FIXED: hazmat=destination should be hazmat=false and fix the truckcost usage of hazmat [#3865](https://github.com/valhalla/valhalla/pull/3865)
   * FIXED: Make sure there is at least one path which is accessible for all vehicular modes when reclassifying ferry edges [#3860](https://github.com/valhalla/valhalla/pull/3860)
   * FIXED: valhalla_build_extract was failing to determine the tile ID to include in the extract [#3864](https://github.com/valhalla/valhalla/pull/3864)
   * FIXED: valhalla_ways_to_edges missed trimming the cache when overcommitted [#3872](https://github.com/valhalla/valhalla/pull/3864)
>>>>>>> d8b3a460
* **Enhancement**
   * ADDED: Added has_toll, has_higway, has_ferry tags to summary field of a leg and route and a highway tag to a maneuver if it includes a highway. [#3815](https://github.com/valhalla/valhalla/issues/3815)
   * ADDED: Add time info to sources_to_targets [#3795](https://github.com/valhalla/valhalla/pull/3795)
   * ADDED: "available_actions" to the /status response [#3836](https://github.com/valhalla/valhalla/pull/3836)
   * ADDED: "waiting" field on input/output intermediate break(_through) locations to respect services times [#3849](https://github.com/valhalla/valhalla/pull/3849)
   * ADDED: --bbox & --geojson-dir options to valhalla_build_extract to only archive a subset of tiles [#3856](https://github.com/valhalla/valhalla/pull/3856)
   * CHANGED: Replace unstable c++ geos API with a mix of geos' c api and boost::geometry for admin building [#3683](https://github.com/valhalla/valhalla/pull/3683)
   * ADDED: optional write-access to traffic extract from GraphReader [#3876](https://github.com/valhalla/valhalla/pull/3876)

## Release Date: 2022-10-26 Valhalla 3.2.0
* **Removed**
   * REMOVED: "build-\*" docker image to decrease complexity [#3689](https://github.com/valhalla/valhalla/pull/3541)

* **Bug Fix**
   * FIXED: Fix precision losses while encoding-decoding distance parameter in openlr [#3374](https://github.com/valhalla/valhalla/pull/3374)
   * FIXED: Fix bearing calculation for openlr records [#3379](https://github.com/valhalla/valhalla/pull/3379)
   * FIXED: Some refactoring that was proposed for the PR 3379 [3381](https://github.com/valhalla/valhalla/pull/3381)
   * FIXED: Avoid calling out "keep left/right" when passing an exit [3349](https://github.com/valhalla/valhalla/pull/3349)
   * FIXED: Fix iterator decrement beyond begin() in GeoPoint::HeadingAtEndOfPolyline() method [#3393](https://github.com/valhalla/valhalla/pull/3393)
   * FIXED: Add string for Use:kPedestrianCrossing to fix null output in to_string(Use). [#3416](https://github.com/valhalla/valhalla/pull/3416)
   * FIXED: Remove simple restrictions check for pedestrian cost calculation. [#3423](https://github.com/valhalla/valhalla/pull/3423)
   * FIXED: Parse "highway=busway" OSM tag: https://wiki.openstreetmap.org/wiki/Tag:highway%3Dbusway [#3413](https://github.com/valhalla/valhalla/pull/3413)
   * FIXED: Process int_ref irrespective of `use_directions_on_ways_` [#3446](https://github.com/valhalla/valhalla/pull/3446)
   * FIXED: workaround python's ArgumentParser bug to not accept negative numbers as arguments [#3443](https://github.com/valhalla/valhalla/pull/3443)
   * FIXED: Undefined behaviour on some platforms due to unaligned reads [#3447](https://github.com/valhalla/valhalla/pull/3447)
   * FIXED: Fixed undefined behavior due to invalid shift exponent when getting edge's heading [#3450](https://github.com/valhalla/valhalla/pull/3450)
   * FIXED: Use midgard::unaligned_read in GraphTileBuilder::AddSigns [#3456](https://github.com/valhalla/valhalla/pull/3456)
   * FIXED: Relax test margin for time dependent traffic test [#3467](https://github.com/valhalla/valhalla/pull/3467)
   * FIXED: Fixed missed intersection heading [#3463](https://github.com/valhalla/valhalla/pull/3463)
   * FIXED: Stopped putting binary bytes into a string field of the protobuf TaggedValue since proto3 protects against that for cross language support [#3468](https://github.com/valhalla/valhalla/pull/3468)
   * FIXED: valhalla_service uses now loki logging config instead of deprecated tyr logging [#3481](https://github.com/valhalla/valhalla/pull/3481)
   * FIXED: Docker image `valhalla/valhalla:run-latest`: conan error + python integration [#3485](https://github.com/valhalla/valhalla/pull/3485)
   * FIXED: fix more protobuf unstable 3.x API [#3494](https://github.com/valhalla/valhalla/pull/3494)
   * FIXED: fix one more protobuf unstable 3.x API [#3501](https://github.com/valhalla/valhalla/pull/3501)
   * FIXED: Fix valhalla_build_tiles imports only bss from last osm file [#3503](https://github.com/valhalla/valhalla/pull/3503)
   * FIXED: Fix total_run_stat.sh script. [#3511](https://github.com/valhalla/valhalla/pull/3511)
   * FIXED: Both `hov:designated` and `hov:minimum` have to be correctly set for the way to be considered hov-only [#3526](https://github.com/valhalla/valhalla/pull/3526)
   * FIXED: Wrong out index in route intersections [#3541](https://github.com/valhalla/valhalla/pull/3541)
   * FIXED: fix valhalla_export_edges: missing null columns separator [#3543](https://github.com/valhalla/valhalla/pull/3543)
   * FIXED: Removed/updated narrative language aliases that are not IETF BCP47 compliant [#3546](https://github.com/valhalla/valhalla/pull/3546)
   * FIXED: Wrong predecessor opposing edge in dijkstra's expansion [#3528](https://github.com/valhalla/valhalla/pull/3528)
   * FIXED: exit and exit_verbal in Russian locale should be same [#3545](https://github.com/valhalla/valhalla/pull/3545)
   * FIXED: Skip transit tiles in hierarchy builder [#3559](https://github.com/valhalla/valhalla/pull/3559)
   * FIXED: Fix some country overrides in adminconstants and add a couple new countries. [#3578](https://github.com/valhalla/valhalla/pull/3578)
   * FIXED: Improve build errors reporting [#3579](https://github.com/valhalla/valhalla/pull/3579)
   * FIXED: Fix "no elevation" values and /locate elevation response [#3571](https://github.com/valhalla/valhalla/pull/3571)
   * FIXED: Build tiles with admin/timezone support on Windows [#3580](https://github.com/valhalla/valhalla/pull/3580)
   * FIXED: admin "Saint-Martin" changed name to "Saint-Martin (France)" [#3619](https://github.com/valhalla/valhalla/pull/3619)
   * FIXED: openstreetmapspeeds global config with `null`s now supported [#3621](https://github.com/valhalla/valhalla/pull/3621)
   * FIXED: valhalla_run_matrix was failing (could not find proper max_matrix_distance) [#3635](https://github.com/valhalla/valhalla/pull/3635)
   * FIXED: Removed duplicate degrees/radians constants [#3642](https://github.com/valhalla/valhalla/pull/3642)
   * FIXED: Forgot to adapt driving side and country access rules in [#3619](https://github.com/valhalla/valhalla/pull/3619) [#3652](https://github.com/valhalla/valhalla/pull/3652)
   * FIXED: DateTime::is_conditional_active(...) incorrect end week handling [#3655](https://github.com/valhalla/valhalla/pull/3655)
   * FIXED: TimeDistanceBSSMatrix: incorrect initialization for destinations[#3659](https://github.com/valhalla/valhalla/pull/3659)
   * FIXED: Some interpolated points had invalid edge_index in trace_attributes response [#3646](https://github.com/valhalla/valhalla/pull/3670)
   * FIXED: Use a small node snap distance in map-matching. FIxes issue with incorrect turn followed by Uturn. [#3677](https://github.com/valhalla/valhalla/pull/3677)
   * FIXED: Conan error when building Docker image. [#3689](https://github.com/valhalla/valhalla/pull/3689)
   * FIXED: Allow country overrides for sidewalk [#3711](https://github.com/valhalla/valhalla/pull/3711)
   * FIXED: CostMatrix incorrect tile usage with oppedge. [#3719](https://github.com/valhalla/valhalla/pull/3719)
   * FIXED: Fix elevation serializing [#3735](https://github.com/valhalla/valhalla/pull/3735)
   * FIXED: Fix returning a potentially uninitialized value in PointXY::ClosestPoint [#3737](https://github.com/valhalla/valhalla/pull/3737)
   * FIXED: Wales and Scotland name change. [#3746](https://github.com/valhalla/valhalla/pull/3746)
   * FIXED: Pedestrian crossings are allowed for bikes [#3751](https://github.com/valhalla/valhalla/pull/3751)
   * FIXED: Fix for Mac OSx.  Small update for the workdir for the admin_sidewalk_override test.  [#3757](https://github.com/valhalla/valhalla/pull/3757)
   * FIXED: Add missing service road case from GetTripLegUse method. [#3763](https://github.com/valhalla/valhalla/pull/3763)
   * FIXED: Fix TimeDistanceMatrix results sequence [#3738](https://github.com/valhalla/valhalla/pull/3738)
   * FIXED: Fix status endpoint not reporting that the service is shutting down [#3785](https://github.com/valhalla/valhalla/pull/3785)
   * FIXED: Fix TimdDistanceMatrix SetSources and SetTargets [#3792](https://github.com/valhalla/valhalla/pull/3792)
   * FIXED: Added highway and surface factor in truckcost [#3590](https://github.com/valhalla/valhalla/pull/3590)
   * FIXED: Potential integer underflow in file suffix generation [#3783](https://github.com/valhalla/valhalla/pull/3783)
   * FIXED: Building Valhalla as a submodule [#3781](https://github.com/valhalla/valhalla/issues/3781)
   * FIXED: Fixed invalid time detection in GetSpeed [#3800](https://github.com/valhalla/valhalla/pull/3800)
   * FIXED: Osmway struct update: added up to 33 and not 32 [#3808](https://github.com/valhalla/valhalla/pull/3808)

* **Enhancement**
   * CHANGED: Pronunciation for names and destinations [#3132](https://github.com/valhalla/valhalla/pull/3132)
   * CHANGED: Requested code clean up for phonemes PR [#3356](https://github.com/valhalla/valhalla/pull/3356)
   * CHANGED: Refactor Pronunciation class to struct [#3359](https://github.com/valhalla/valhalla/pull/3359)
   * ADDED: Added support for probabale restrictions [#3361](https://github.com/valhalla/valhalla/pull/3361)
   * CHANGED: Refactored the verbal text formatter to handle logic for street name and sign [#3369](https://github.com/valhalla/valhalla/pull/3369)
   * CHANGED: return "version" and "tileset_age" on parameterless /status call [#3367](https://github.com/valhalla/valhalla/pull/3367)
   * CHANGED: de-singleton tile_extract by introducing an optional index.bin file created by valhalla_build_extract [#3281](https://github.com/valhalla/valhalla/pull/3281)
   * CHANGED: implement valhalla_build_elevation in python and add more --from-geojson & --from-graph options [#3318](https://github.com/valhalla/valhalla/pull/3318)
   * ADDED: Add boolean parameter to clear memory for edge labels from thor. [#2789](https://github.com/valhalla/valhalla/pull/2789)
   * CHANGED: Do not create statsd client in workers if it is not configured [#3394](https://github.com/valhalla/valhalla/pull/3394)
   * ADDED: Import of Bike Share Stations information in BSS Connection edges [#3411](https://github.com/valhalla/valhalla/pull/3411)
   * ADDED: Add heading to PathEdge to be able to return it on /locate [#3399](https://github.com/valhalla/valhalla/pull/3399)
   * ADDED: Add `prioritize_bidirectional` option for fast work and correct ETA calculation for `depart_at` date_time type. Smoothly stop using live-traffic [#3398](https://github.com/valhalla/valhalla/pull/3398)
   * CHANGED: Minor fix for headers  [#3436](https://github.com/valhalla/valhalla/pull/3436)
   * CHANGED: Use std::multimap for polygons returned for admin and timezone queries. Improves performance when building tiles. [#3427](https://github.com/valhalla/valhalla/pull/3427)
   * CHANGED: Refactored GraphBuilder::CreateSignInfoList [#3438](https://github.com/valhalla/valhalla/pull/3438)
   * ADDED: Add support for LZ4 compressed elevation tiles [#3401](https://github.com/valhalla/valhalla/pull/3401)
   * CHANGED: Rearranged some of the protobufs to remove redundancy [#3452](https://github.com/valhalla/valhalla/pull/3452)
   * CHANGED: overhaul python bindings [#3380](https://github.com/valhalla/valhalla/pull/3380)
   * CHANGED: Removed all protobuf defaults either by doing them in code or by relying on 0 initialization. Also deprecated best_paths and do_not_track [#3454](https://github.com/valhalla/valhalla/pull/3454)
   * ADDED: isochrone action for /expansion endpoint to track dijkstra expansion [#3215](https://github.com/valhalla/valhalla/pull/3215)
   * CHANGED: remove boost from dependencies and add conan as prep for #3346 [#3459](https://github.com/valhalla/valhalla/pull/3459)
   * CHANGED: Remove boost.program_options in favor of cxxopts header-only lib and use conan to install header-only boost. [#3346](https://github.com/valhalla/valhalla/pull/3346)
   * CHANGED: Moved all protos to proto3 for internal request/response handling [#3457](https://github.com/valhalla/valhalla/pull/3457)
   * CHANGED: Allow up to 32 outgoing link edges on a node when reclassifying links [#3483](https://github.com/valhalla/valhalla/pull/3483)
   * CHANGED: Reuse sample::get implementation [#3471](https://github.com/valhalla/valhalla/pull/3471)
   * ADDED: Beta support for interacting with the http/bindings/library via serialized and pbf objects respectively [#3464](https://github.com/valhalla/valhalla/pull/3464)
   * CHANGED: Update xcode to 12.4.0 [#3492](https://github.com/valhalla/valhalla/pull/3492)
   * ADDED: Add JSON generator to conan [#3493](https://github.com/valhalla/valhalla/pull/3493)
   * CHANGED: top_speed option: ignore live speed for speed based penalties [#3460](https://github.com/valhalla/valhalla/pull/3460)
   * ADDED: Add `include_construction` option into the config to include/exclude roads under construction from the graph [#3455](https://github.com/valhalla/valhalla/pull/3455)
   * CHANGED: Refactor options protobuf for Location and Costing objects [#3506](https://github.com/valhalla/valhalla/pull/3506)
   * CHANGED: valhalla.h and config.h don't need cmake configuration [#3502](https://github.com/valhalla/valhalla/pull/3502)
   * ADDED: New options to control what fields of the pbf are returned when pbf format responses are requested [#3207](https://github.com/valhalla/valhalla/pull/3507)
   * CHANGED: Rename tripcommon to common [#3516](https://github.com/valhalla/valhalla/pull/3516)
   * ADDED: Indoor routing - data model, data processing. [#3509](https://github.com/valhalla/valhalla/pull/3509)
   * ADDED: On-demand elevation tile fetching [#3391](https://github.com/valhalla/valhalla/pull/3391)
   * CHANGED: Remove many oneof uses from the protobuf api where the semantics of optional vs required isnt necessary [#3527](https://github.com/valhalla/valhalla/pull/3527)
   * ADDED: Indoor routing maneuvers [#3519](https://github.com/valhalla/valhalla/pull/3519)
   * ADDED: Expose reverse isochrone parameter for reverse expansion [#3528](https://github.com/valhalla/valhalla/pull/3528)
   * CHANGED: Add matrix classes to thor worker so they persist between requests. [#3560](https://github.com/valhalla/valhalla/pull/3560)
   * CHANGED: Remove `max_matrix_locations` and introduce `max_matrix_location_pairs` to configure the allowed number of total routes for the matrix action for more flexible asymmetric matrices [#3569](https://github.com/valhalla/valhalla/pull/3569)
   * CHANGED: modernized spatialite syntax [#3580](https://github.com/valhalla/valhalla/pull/3580)
   * ADDED: Options to generate partial results for time distance matrix when there is one source (one to many) or one target (many to one). [#3181](https://github.com/valhalla/valhalla/pull/3181)
   * ADDED: Enhance valhalla_build_elevation with LZ4 recompression support [#3607](https://github.com/valhalla/valhalla/pull/3607)
   * CHANGED: removed UK admin and upgraded its constituents to countries [#3619](https://github.com/valhalla/valhalla/pull/3619)
   * CHANGED: expansion service: only track requested max time/distance [#3532](https://github.com/valhalla/valhalla/pull/3509)
   * ADDED: Shorten down the request delay, when some sources/targets searches are early aborted [#3611](https://github.com/valhalla/valhalla/pull/3611)
   * ADDED: add `pre-commit` hook for running the `format.sh` script [#3637](https://github.com/valhalla/valhalla/pull/3637)
   * CHANGED: upgrade pybind11 to v2.9.2 to remove cmake warning [#3658](https://github.com/valhalla/valhalla/pull/3658)
   * ADDED: tests for just_gtfs reading and writing feeds [#3665](https://github.com/valhalla/valhalla/pull/3665)
   * CHANGED: Precise definition of types of edges on which BSS could be projected [#3658](https://github.com/valhalla/valhalla/pull/3663)
   * CHANGED: Remove duplicate implementation of `adjust_scores` [#3673](https://github.com/valhalla/valhalla/pull/3673)
   * ADDED: convert GTFS data into protobuf tiles [#3629](https://github.com/valhalla/valhalla/issues/3629)
   * CHANGED: Use `starts_with()` instead of `substr(0, N)` getting and comparing to prefix [#3702](https://github.com/valhalla/valhalla/pull/3702)
   * ADDED: Ferry support for HGV [#3710](https://github.com/valhalla/valhalla/issues/3710)
   * ADDED: Linting & formatting checks for Python code [#3713](https://github.com/valhalla/valhalla/pull/3713)
   * CHANGED: rename Turkey admin to Türkiye [#3720](https://github.com/valhalla/valhalla/pull/3713)
   * CHANGED: bumped vcpkg version to "2022.08.15" [#3754](https://github.com/valhalla/valhalla/pull/3754)
   * CHANGED: chore: Updates to clang-format 11.0.0 [#3533](https://github.com/valhalla/valhalla/pull/3533)
   * CHANGED: Ported trace_attributes serialization to RapidJSON. [#3333](https://github.com/valhalla/valhalla/pull/3333)
   * ADDED: Add helpers for DirectedEdgeExt and save them to file in GraphTileBuilder [#3562](https://github.com/valhalla/valhalla/pull/3562)
   * ADDED: Fixed Speed costing option [#3576](https://github.com/valhalla/valhalla/pull/3576)
   * ADDED: axle_count costing option for hgv [#3648](https://github.com/valhalla/valhalla/pull/3648)
   * ADDED: Matrix action for gurka [#3793](https://github.com/valhalla/valhalla/pull/3793)
   * ADDED: Add warnings array to response. [#3588](https://github.com/valhalla/valhalla/pull/3588)
   * CHANGED: Templatized TimeDistanceMatrix for forward/reverse search [#3773](https://github.com/valhalla/valhalla/pull/3773)
   * CHANGED: Templatized TimeDistanceBSSMatrix for forward/reverse search [#3778](https://github.com/valhalla/valhalla/pull/3778)
   * CHANGED: error code 154 shows distance limit in error message [#3779](https://github.com/valhalla/valhalla/pull/3779)

## Release Date: 2021-10-07 Valhalla 3.1.4
* **Removed**
* **Bug Fix**
   * FIXED: Revert default speed boost for turn channels [#3232](https://github.com/valhalla/valhalla/pull/3232)
   * FIXED: Use the right tile to get country for incident [#3235](https://github.com/valhalla/valhalla/pull/3235)
   * FIXED: Fix factors passed to `RelaxHierarchyLimits` [#3253](https://github.com/valhalla/valhalla/pull/3253)
   * FIXED: Fix TransitionCostReverse usage [#3260](https://github.com/valhalla/valhalla/pull/3260)
   * FIXED: Fix Tagged Value Support in EdgeInfo [#3262](https://github.com/valhalla/valhalla/issues/3262)
   * FIXED: TransitionCostReverse fix: revert internal_turn change [#3271](https://github.com/valhalla/valhalla/issues/3271)
   * FIXED: Optimize tiles usage in reach-based pruning [#3294](https://github.com/valhalla/valhalla/pull/3294)
   * FIXED: Slip lane detection: track visited nodes to avoid infinite loops [#3297](https://github.com/valhalla/valhalla/pull/3297)
   * FIXED: Fix distance value in a 0-length road [#3185](https://github.com/valhalla/valhalla/pull/3185)
   * FIXED: Trivial routes were broken when origin was node snapped and destnation was not and vice-versa for reverse astar [#3299](https://github.com/valhalla/valhalla/pull/3299)
   * FIXED: Tweaked TestAvoids map to get TestAvoidShortcutsTruck working [#3301](https://github.com/valhalla/valhalla/pull/3301)
   * FIXED: Overflow in sequence sort [#3303](https://github.com/valhalla/valhalla/pull/3303)
   * FIXED: Setting statsd tags in config via valhalla_build_config [#3225](https://github.com/valhalla/valhalla/pull/3225)
   * FIXED: Cache for gzipped elevation tiles [#3120](https://github.com/valhalla/valhalla/pull/3120)
   * FIXED: Current time conversion regression introduced in unidirectional algorithm refractor [#3278](https://github.com/valhalla/valhalla/issues/3278)
   * FIXED: Make combine_route_stats.py properly quote CSV output (best practice improvement) [#3328](https://github.com/valhalla/valhalla/pull/3328)
   * FIXED: Merge edge segment records in map matching properly so that resulting edge indices in trace_attributes are valid [#3280](https://github.com/valhalla/valhalla/pull/3280)
   * FIXED: Shape walking map matcher now sets correct edge candidates used in the match for origin and destination location [#3329](https://github.com/valhalla/valhalla/pull/3329)
   * FIXED: Better hash function of GraphId [#3332](https://github.com/valhalla/valhalla/pull/3332)

* **Enhancement**
   * CHANGED: Favor turn channels more [#3222](https://github.com/valhalla/valhalla/pull/3222)
   * CHANGED: Rename `valhalla::midgard::logging::LogLevel` enumerators to avoid clash with common macros [#3237](https://github.com/valhalla/valhalla/pull/3237)
   * CHANGED: Move pre-defined algorithm-based factors inside `RelaxHierarchyLimits` [#3253](https://github.com/valhalla/valhalla/pull/3253)
   * ADDED: Reject alternatives with too long detours [#3238](https://github.com/valhalla/valhalla/pull/3238)
   * ADDED: Added info to /status endpoint [#3008](https://github.com/valhalla/valhalla/pull/3008)
   * ADDED: Added stop and give_way/yield signs to the data and traffic signal fixes [#3251](https://github.com/valhalla/valhalla/pull/3251)
   * ADDED: use_hills for pedestrian costing, which also affects the walking speed [#3234](https://github.com/valhalla/valhalla/pull/3234)
   * CHANGED: Fixed cost threshold fot bidirectional astar. Implemented reach-based pruning for suboptimal branches [#3257](https://github.com/valhalla/valhalla/pull/3257)
   * ADDED: Added `exclude_unpaved` request parameter [#3240](https://github.com/valhalla/valhalla/pull/3240)
   * ADDED: Added support for routing onto HOV/HOT lanes via request parameters `include_hot`, `include_hov2`, and `include_hov3` [#3273](https://github.com/valhalla/valhalla/pull/3273)
   * ADDED: Add Z-level field to `EdgeInfo`. [#3261](https://github.com/valhalla/valhalla/pull/3261)
   * CHANGED: Calculate stretch threshold for alternatives based on the optimal route cost [#3276](https://github.com/valhalla/valhalla/pull/3276)
   * ADDED: Add `preferred_z_level` as a parameter of loki requests. [#3270](https://github.com/valhalla/valhalla/pull/3270)
   * ADDED: Add `preferred_layer` as a parameter of loki requests. [#3270](https://github.com/valhalla/valhalla/pull/3270)
   * ADDED: Exposing service area names in passive maneuvers. [#3277](https://github.com/valhalla/valhalla/pull/3277)
   * ADDED: Added traffic signal and stop sign check for stop impact. These traffic signals and stop sign are located on edges. [#3279](https://github.com/valhalla/valhalla/pull/3279)
   * CHANGED: Improved sharing criterion to obtain more reasonable alternatives; extended alternatives search [#3302](https://github.com/valhalla/valhalla/pull/3302)
   * ADDED: pull ubuntu:20.04 base image before building [#3233](https://github.com/valhalla/valhalla/pull/3223)
   * CHANGED: Improve Loki nearest-neighbour performance for large radius searches in open space [#3233](https://github.com/valhalla/valhalla/pull/3324)
   * ADDED: testing infrastructure for scripts and valhalla_build_config tests [#3308](https://github.com/valhalla/valhalla/pull/3308)
   * ADDED: Shape points and information about where intermediate locations are placed along the legs of a route [#3274](https://github.com/valhalla/valhalla/pull/3274)
   * CHANGED: Improved existing hov lane transition test case to make more realistic [#3330](https://github.com/valhalla/valhalla/pull/3330)
   * CHANGED: Update python usage in all scripts to python3 [#3337](https://github.com/valhalla/valhalla/pull/3337)
   * ADDED: Added `exclude_cash_only_tolls` request parameter [#3341](https://github.com/valhalla/valhalla/pull/3341)
   * CHANGED: Update api-reference for street_names [#3342](https://github.com/valhalla/valhalla/pull/3342)
   * ADDED: Disable msse2 flags when building on Apple Silicon chip [#3327](https://github.com/valhalla/valhalla/pull/3327)

## Release Date: 2021-07-20 Valhalla 3.1.3
* **Removed**
   * REMOVED: Unused overloads of `to_response` function [#3167](https://github.com/valhalla/valhalla/pull/3167)

* **Bug Fix**
   * FIXED: Fix heading on small edge [#3114](https://github.com/valhalla/valhalla/pull/3114)
   * FIXED: Added support for `access=psv`, which disables routing on these nodes and edges unless the mode is taxi or bus [#3107](https://github.com/valhalla/valhalla/pull/3107)
   * FIXED: Disables logging in CI to catch issues [#3121](https://github.com/valhalla/valhalla/pull/3121)
   * FIXED: Fixed U-turns through service roads [#3082](https://github.com/valhalla/valhalla/pull/3082)
   * FIXED: Added forgotten penalties for kLivingStreet and kTrack for pedestrian costing model [#3116](https://github.com/valhalla/valhalla/pull/3116)
   * FIXED: Updated the reverse turn bounds [#3122](https://github.com/valhalla/valhalla/pull/3122)
   * FIXED: Missing fork maneuver [#3134](https://github.com/valhalla/valhalla/pull/3134)
   * FIXED: Update turn channel logic to call out specific turn at the end of the turn channel if needed [#3140](https://github.com/valhalla/valhalla/pull/3140)
   * FIXED: Fixed cost thresholds for TimeDistanceMatrix. [#3131](https://github.com/valhalla/valhalla/pull/3131)
   * FIXED: Use distance threshold in hierarchy limits for bidirectional astar to expand more important lower level roads [#3156](https://github.com/valhalla/valhalla/pull/3156)
   * FIXED: Fixed incorrect dead-end roundabout labels. [#3129](https://github.com/valhalla/valhalla/pull/3129)
   * FIXED: googletest wasn't really updated in #3166 [#3187](https://github.com/valhalla/valhalla/pull/3187)
   * FIXED: Minor fix of benchmark code [#3190](https://github.com/valhalla/valhalla/pull/3190)
   * FIXED: avoid_polygons intersected edges as polygons instead of linestrings [#3194]((https://github.com/valhalla/valhalla/pull/3194)
   * FIXED: when binning horizontal edge shapes using single precision floats (converted from not double precision floats) allowed for the possiblity of marking many many tiles no where near the shape [#3204](https://github.com/valhalla/valhalla/pull/3204)
   * FIXED: Fix improper iterator usage in ManeuversBuilder [#3205](https://github.com/valhalla/valhalla/pull/3205)
   * FIXED: Modified approach for retrieving signs from a directed edge #3166 [#3208](https://github.com/valhalla/valhalla/pull/3208)
   * FIXED: Improve turn channel classification: detect slip lanes [#3196](https://github.com/valhalla/valhalla/pull/3196)
   * FIXED: Compatibility with older boost::optional versions [#3219](https://github.com/valhalla/valhalla/pull/3219)
   * FIXED: Older boost.geometry versions don't have correct() for geographic rings [#3218](https://github.com/valhalla/valhalla/pull/3218)
   * FIXED: Use default road speed for bicycle costing so traffic does not reduce penalty on high speed roads. [#3143](https://github.com/valhalla/valhalla/pull/3143)

* **Enhancement**
   * CHANGED: Refactor base costing options parsing to handle more common stuff in a one place [#3125](https://github.com/valhalla/valhalla/pull/3125)
   * CHANGED: Unified Sign/SignElement into sign.proto [#3146](https://github.com/valhalla/valhalla/pull/3146)
   * ADDED: New verbal succinct transition instruction to maneuver & narrativebuilder. Currently this instruction will be used in place of a very long street name to avoid repetition of long names [#2844](https://github.com/valhalla/valhalla/pull/2844)
   * ADDED: Added oneway support for pedestrian access and foot restrictions [#3123](https://github.com/valhalla/valhalla/pull/3123)
   * ADDED: Exposing rest-area names in passive maneuvers [#3172](https://github.com/valhalla/valhalla/pull/3172)
   * CHORE: Updates robin-hood-hashing third-party library
   * ADDED: Support `barrier=yes|swing_gate|jersey_barrier` tags [#3154](https://github.com/valhalla/valhalla/pull/3154)
   * ADDED: Maintain `access=permit|residents` tags as private [#3149](https://github.com/valhalla/valhalla/pull/3149)
   * CHANGED: Replace `avoid_*` API parameters with more accurate `exclude_*` [#3093](https://github.com/valhalla/valhalla/pull/3093)
   * ADDED: Penalize private gates [#3144](https://github.com/valhalla/valhalla/pull/3144)
   * CHANGED: Renamed protobuf Sign/SignElement to TripSign/TripSignElement [#3168](https://github.com/valhalla/valhalla/pull/3168)
   * CHORE: Updates googletest to release-1.11.0 [#3166](https://github.com/valhalla/valhalla/pull/3166)
   * CHORE: Enables -Wall on sif sources [#3178](https://github.com/valhalla/valhalla/pull/3178)
   * ADDED: Allow going through accessible `barrier=bollard` and penalize routing through it, when the access is private [#3175](https://github.com/valhalla/valhalla/pull/3175)
   * ADDED: Add country code to incident metadata [#3169](https://github.com/valhalla/valhalla/pull/3169)
   * CHANGED: Use distance instead of time to check limited sharing criteria [#3183](https://github.com/valhalla/valhalla/pull/3183)
   * ADDED: Introduced a new via_waypoints array on the leg in the osrm route serializer that describes where a particular waypoint from the root-level array matches to the route. [#3189](https://github.com/valhalla/valhalla/pull/3189)
   * ADDED: Added vehicle width and height as an option for auto (and derived: taxi, bus, hov) profile (https://github.com/valhalla/valhalla/pull/3179)
   * ADDED: Support for statsd integration for basic error and requests metrics [#3191](https://github.com/valhalla/valhalla/pull/3191)
   * CHANGED: Get rid of typeid in statistics-related code. [#3227](https://github.com/valhalla/valhalla/pull/3227)

## Release Date: 2021-05-26 Valhalla 3.1.2
* **Removed**
* **Bug Fix**
   * FIXED: Change unnamed road intersections from being treated as penil point u-turns [#3084](https://github.com/valhalla/valhalla/pull/3084)
   * FIXED: Fix TimeDepReverse termination and path cost calculation (for arrive_by routing) [#2987](https://github.com/valhalla/valhalla/pull/2987)
   * FIXED: Isochrone (::Generalize()) fix to avoid generating self-intersecting polygons [#3026](https://github.com/valhalla/valhalla/pull/3026)
   * FIXED: Handle day_on/day_off/hour_on/hour_off restrictions [#3029](https://github.com/valhalla/valhalla/pull/3029)
   * FIXED: Apply conditional restrictions with dow only to the edges when routing [#3039](https://github.com/valhalla/valhalla/pull/3039)
   * FIXED: Missing locking in incident handler needed to hang out to scop lock rather than let the temporary disolve [#3046](https://github.com/valhalla/valhalla/pull/3046)
   * FIXED: Continuous lane guidance fix [#3054](https://github.com/valhalla/valhalla/pull/3054)
   * FIXED: Fix reclassification for "shorter" ferries and rail ferries (for Chunnel routing issues) [#3038](https://github.com/valhalla/valhalla/pull/3038)
   * FIXED: Incorrect routing through motor_vehicle:conditional=destination. [#3041](https://github.com/valhalla/valhalla/pull/3041)
   * FIXED: Allow destination-only routing on the first-pass for non bidirectional Astar algorithms. [#3085](https://github.com/valhalla/valhalla/pull/3085)
   * FIXED: Highway/ramp lane bifurcation [#3088](https://github.com/valhalla/valhalla/pull/3088)
   * FIXED: out of bound access of tile hierarchy in base_ll function in graphheader [#3089](https://github.com/valhalla/valhalla/pull/3089)
   * FIXED: include shortcuts in avoid edge set for avoid_polygons [#3090](https://github.com/valhalla/valhalla/pull/3090)

* **Enhancement**
   * CHANGED: Refactor timedep forward/reverse to reduce code repetition [#2987](https://github.com/valhalla/valhalla/pull/2987)
   * CHANGED: Sync translation files with Transifex command line tool [#3030](https://github.com/valhalla/valhalla/pull/3030)
   * CHANGED: Use osm tags in links reclassification algorithm in order to reduce false positive downgrades [#3042](https://github.com/valhalla/valhalla/pull/3042)
   * CHANGED: Use CircleCI XL instances for linux based builds [#3043](https://github.com/valhalla/valhalla/pull/3043)
   * ADDED: ci: Enable undefined sanitizer [#2999](https://github.com/valhalla/valhalla/pull/2999)
   * ADDED: Optionally pass preconstructed graphreader to connectivity map [#3046](https://github.com/valhalla/valhalla/pull/3046)
   * CHANGED: ci: Skip Win CI runs for irrelevant files [#3014](https://github.com/valhalla/valhalla/pull/3014)
   * ADDED: Allow configuration-driven default speed assignment based on edge properties [#3055](https://github.com/valhalla/valhalla/pull/3055)
   * CHANGED: Use std::shared_ptr in case if ENABLE_THREAD_SAFE_TILE_REF_COUNT is ON. [#3067](https://github.com/valhalla/valhalla/pull/3067)
   * CHANGED: Reduce stop impact when driving in parking lots [#3051](https://github.com/valhalla/valhalla/pull/3051)
   * ADDED: Added another through route test [#3074](https://github.com/valhalla/valhalla/pull/3074)
   * ADDED: Adds incident-length to metadata proto [#3083](https://github.com/valhalla/valhalla/pull/3083)
   * ADDED: Do not penalize gates that have allowed access [#3078](https://github.com/valhalla/valhalla/pull/3078)
   * ADDED: Added missing k/v pairs to taginfo.json.  Updated PR template. [#3101](https://github.com/valhalla/valhalla/pull/3101)
   * CHANGED: Serialize isochrone 'contour' properties as floating point so they match user supplied value [#3078](https://github.com/valhalla/valhalla/pull/3095)
   * NIT: Enables compiler warnings as errors in midgard module [#3104](https://github.com/valhalla/valhalla/pull/3104)
   * CHANGED: Check all tiles for nullptr that reads from graphreader to avoid fails in case tiles might be missing. [#3065](https://github.com/valhalla/valhalla/pull/3065)

## Release Date: 2021-04-21 Valhalla 3.1.1
* **Removed**
   * REMOVED: The tossing of private roads in [#1960](https://github.com/valhalla/valhalla/pull/1960) was too aggressive and resulted in a lot of no routes.  Reverted this logic.  [#2934](https://github.com/valhalla/valhalla/pull/2934)
   * REMOVED: stray references to node bindings [#3012](https://github.com/valhalla/valhalla/pull/3012)

* **Bug Fix**
   * FIXED: Fix compression_utils.cc::inflate(...) throw - make it catchable [#2839](https://github.com/valhalla/valhalla/pull/2839)
   * FIXED: Fix compiler errors if HAVE_HTTP not enabled [#2807](https://github.com/valhalla/valhalla/pull/2807)
   * FIXED: Fix alternate route serialization [#2811](https://github.com/valhalla/valhalla/pull/2811)
   * FIXED: Store restrictions in the right tile [#2781](https://github.com/valhalla/valhalla/pull/2781)
   * FIXED: Failing to write tiles because of racing directory creation [#2810](https://github.com/valhalla/valhalla/pull/2810)
   * FIXED: Regression in stopping expansion on transitions down in time-dependent routes [#2815](https://github.com/valhalla/valhalla/pull/2815)
   * FIXED: Fix crash in loki when trace_route is called with 2 locations.[#2817](https://github.com/valhalla/valhalla/pull/2817)
   * FIXED: Mark the restriction start and end as via ways to fix IsBridgingEdge function in Bidirectional Astar [#2796](https://github.com/valhalla/valhalla/pull/2796)
   * FIXED: Dont add predictive traffic to the tile if it's empty [#2826](https://github.com/valhalla/valhalla/pull/2826)
   * FIXED: Fix logic bidirectional astar to avoid double u-turns and extra detours [#2802](https://github.com/valhalla/valhalla/pull/2802)
   * FIXED: Re-enable transition cost for motorcycle profile [#2837](https://github.com/valhalla/valhalla/pull/2837)
   * FIXED: Increase limits for timedep_* algorithms. Split track_factor into edge factor and transition penalty [#2845](https://github.com/valhalla/valhalla/pull/2845)
   * FIXED: Loki was looking up the wrong costing enum for avoids [#2856](https://github.com/valhalla/valhalla/pull/2856)
   * FIXED: Fix way_ids -> graph_ids conversion for complex restrictions: handle cases when a way is split into multiple edges [#2848](https://github.com/valhalla/valhalla/pull/2848)
   * FIXED: Honor access mode while matching OSMRestriction with the graph [#2849](https://github.com/valhalla/valhalla/pull/2849)
   * FIXED: Ensure route summaries are unique among all returned route/legs [#2874](https://github.com/valhalla/valhalla/pull/2874)
   * FIXED: Fix compilation errors when boost < 1.68 and libprotobuf < 3.6  [#2878](https://github.com/valhalla/valhalla/pull/2878)
   * FIXED: Allow u-turns at no-access barriers when forced by heading [#2875](https://github.com/valhalla/valhalla/pull/2875)
   * FIXED: Fixed "No route found" error in case of multipoint request with locations near low reachability edges [#2914](https://github.com/valhalla/valhalla/pull/2914)
   * FIXED: Python bindings installation [#2751](https://github.com/valhalla/valhalla/issues/2751)
   * FIXED: Skip bindings if there's no Python development version [#2893](https://github.com/valhalla/valhalla/pull/2893)
   * FIXED: Use CMakes built-in Python variables to configure installation [#2931](https://github.com/valhalla/valhalla/pull/2931)
   * FIXED: Sometimes emitting zero-length route geometry when traffic splits edge twice [#2943](https://github.com/valhalla/valhalla/pull/2943)
   * FIXED: Fix map-match segfault when gps-points project very near a node [#2946](https://github.com/valhalla/valhalla/pull/2946)
   * FIXED: Use kServiceRoad edges while searching for ferry connection [#2933](https://github.com/valhalla/valhalla/pull/2933)
   * FIXED: Enhanced logic for IsTurnChannelManeuverCombinable [#2952](https://github.com/valhalla/valhalla/pull/2952)
   * FIXED: Restore compatibility with gcc 6.3.0, libprotobuf 3.0.0, boost v1.62.0 [#2953](https://github.com/valhalla/valhalla/pull/2953)
   * FIXED: Dont abort bidirectional a-star search if only one direction is exhausted [#2936](https://github.com/valhalla/valhalla/pull/2936)
   * FIXED: Fixed missing comma in the scripts/valhalla_build_config [#2963](https://github.com/valhalla/valhalla/pull/2963)
   * FIXED: Reverse and Multimodal Isochrones were returning forward results [#2967](https://github.com/valhalla/valhalla/pull/2967)
   * FIXED: Map-match fix for first gps-point being exactly equal to street shape-point [#2977](https://github.com/valhalla/valhalla/pull/2977)
   * FIXED: Add missing GEOS:GEOS dep to mjolnir target [#2901](https://github.com/valhalla/valhalla/pull/2901)
   * FIXED: Allow expansion into a region when not_thru_pruning is false on 2nd pass [#2978](https://github.com/valhalla/valhalla/pull/2978)
   * FIXED: Fix polygon area calculation: use Shoelace formula [#2927](https://github.com/valhalla/valhalla/pull/2927)
   * FIXED: Isochrone: orient segments/rings acoording to the right-hand rule [#2932](https://github.com/valhalla/valhalla/pull/2932)
   * FIXED: Parsenodes fix: check if index is out-of-bound first [#2984](https://github.com/valhalla/valhalla/pull/2984)
   * FIXED: Fix for unique-summary logic [#2996](https://github.com/valhalla/valhalla/pull/2996)
   * FIXED: Isochrone: handle origin edges properly [#2990](https://github.com/valhalla/valhalla/pull/2990)
   * FIXED: Annotations fail with returning NaN speed when the same point is duplicated in route geometry [#2992](https://github.com/valhalla/valhalla/pull/2992)
   * FIXED: Fix run_with_server.py to work on macOS [#3003](https://github.com/valhalla/valhalla/pull/3003)
   * FIXED: Removed unexpected maneuvers at sharp bends [#2968](https://github.com/valhalla/valhalla/pull/2968)
   * FIXED: Remove large number formatting for non-US countries [#3015](https://github.com/valhalla/valhalla/pull/3015)
   * FIXED: Odin undefined behaviour: handle case when xedgeuse is not initialized [#3020](https://github.com/valhalla/valhalla/pull/3020)

* **Enhancement**
   * Pedestrian crossing should be a separate TripLeg_Use [#2950](https://github.com/valhalla/valhalla/pull/2950)
   * CHANGED: Azure uses ninja as generator [#2779](https://github.com/valhalla/valhalla/pull/2779)
   * ADDED: Support for date_time type invariant for map matching [#2712](https://github.com/valhalla/valhalla/pull/2712)
   * ADDED: Add Bulgarian locale [#2825](https://github.com/valhalla/valhalla/pull/2825)
   * FIXED: No need for write permissions on tarball indices [#2822](https://github.com/valhalla/valhalla/pull/2822)
   * ADDED: nit: Links debug build with lld [#2813](https://github.com/valhalla/valhalla/pull/2813)
   * ADDED: Add costing option `use_living_streets` to avoid or favor living streets in route. [#2788](https://github.com/valhalla/valhalla/pull/2788)
   * CHANGED: Do not allocate mapped_cache vector in skadi when no elevation source is provided. [#2841](https://github.com/valhalla/valhalla/pull/2841)
   * ADDED: avoid_polygons logic [#2750](https://github.com/valhalla/valhalla/pull/2750)
   * ADDED: Added support for destination for conditional access restrictions [#2857](https://github.com/valhalla/valhalla/pull/2857)
   * CHANGED: Large sequences are now merge sorted which can be dramatically faster with certain hardware configurations. This is especially useful in speeding up the earlier stages (parsing, graph construction) of tile building [#2850](https://github.com/valhalla/valhalla/pull/2850)
   * CHANGED: When creating the intial graph edges by setting at which nodes they start and end, first mark the indices of those nodes in another sequence and then sort them by edgeid so that we can do the setting of start and end node sequentially in the edges file. This is much more efficient on certain hardware configurations [#2851](https://github.com/valhalla/valhalla/pull/2851)
   * CHANGED: Use relative cost threshold to extend search in bidirectional astar in order to find more alternates [#2868](https://github.com/valhalla/valhalla/pull/2868)
   * CHANGED: Throw an exception if directory does not exist when building traffic extract [#2871](https://github.com/valhalla/valhalla/pull/2871)
   * CHANGED: Support for ignoring multiple consecutive closures at start/end locations [#2846](https://github.com/valhalla/valhalla/pull/2846)
   * ADDED: Added sac_scale to trace_attributes output and locate edge output [#2818](https://github.com/valhalla/valhalla/pull/2818)
   * ADDED: Ukrainian language translations [#2882](https://github.com/valhalla/valhalla/pull/2882)
   * ADDED: Add support for closure annotations [#2816](https://github.com/valhalla/valhalla/pull/2816)
   * ADDED: Add costing option `service_factor`. Implement possibility to avoid or favor generic service roads in route for all costing options. [#2870](https://github.com/valhalla/valhalla/pull/2870)
   * CHANGED: Reduce stop impact cost when flow data is present [#2891](https://github.com/valhalla/valhalla/pull/2891)
   * CHANGED: Update visual compare script [#2803](https://github.com/valhalla/valhalla/pull/2803)
   * CHANGED: Service roads are not penalized for `pedestrian` costing by default. [#2898](https://github.com/valhalla/valhalla/pull/2898)
   * ADDED: Add complex mandatory restrictions support [#2766](https://github.com/valhalla/valhalla/pull/2766)
   * ADDED: Status endpoint for future status info and health checking of running service [#2907](https://github.com/valhalla/valhalla/pull/2907)
   * ADDED: Add min_level argument to valhalla_ways_to_edges [#2918](https://github.com/valhalla/valhalla/pull/2918)
   * ADDED: Adding ability to store the roundabout_exit_turn_degree to the maneuver [#2941](https://github.com/valhalla/valhalla/pull/2941)
   * ADDED: Penalize pencil point uturns and uturns at short internal edges. Note: `motorcycle` and `motor_scooter` models do not penalize on short internal edges. No new uturn penalty logic has been added to the pedestrian and bicycle costing models. [#2944](https://github.com/valhalla/valhalla/pull/2944)
   * CHANGED: Allow config object to be passed-in to path algorithms [#2949](https://github.com/valhalla/valhalla/pull/2949)
   * CHANGED: Allow disabling Werror
   * ADDED: Add ability to build Valhalla modules as STATIC libraries. [#2957](https://github.com/valhalla/valhalla/pull/2957)
   * NIT: Enables compiler warnings in part of mjolnir module [#2922](https://github.com/valhalla/valhalla/pull/2922)
   * CHANGED: Refactor isochrone/reachability forward/reverse search to reduce code repetition [#2969](https://github.com/valhalla/valhalla/pull/2969)
   * ADDED: Set the roundabout exit shape index when we are collapsing the roundabout maneuvers. [#2975](https://github.com/valhalla/valhalla/pull/2975)
   * CHANGED: Penalized closed edges if using them at start/end locations [#2964](https://github.com/valhalla/valhalla/pull/2964)
   * ADDED: Add shoulder to trace_attributes output. [#2980](https://github.com/valhalla/valhalla/pull/2980)
   * CHANGED: Refactor bidirectional astar forward/reverse search to reduce code repetition [#2970](https://github.com/valhalla/valhalla/pull/2970)
   * CHANGED: Factor for service roads is 1.0 by default. [#2988](https://github.com/valhalla/valhalla/pull/2988)
   * ADDED: Support for conditionally skipping CI runs [#2986](https://github.com/valhalla/valhalla/pull/2986)
   * ADDED: Add instructions for building valhalla on `arm64` macbook [#2997](https://github.com/valhalla/valhalla/pull/2997)
   * NIT: Enables compiler warnings in part of mjolnir module [#2995](https://github.com/valhalla/valhalla/pull/2995)
   * CHANGED: nit(rename): Renames the encoded live speed properties [#2998](https://github.com/valhalla/valhalla/pull/2998)
   * ADDED: ci: Vendors the codecov script [#3002](https://github.com/valhalla/valhalla/pull/3002)
   * CHANGED: Allow None build type [#3005](https://github.com/valhalla/valhalla/pull/3005)
   * CHANGED: ci: Build Python bindings for Mac OS [#3013](https://github.com/valhalla/valhalla/pull/3013)

## Release Date: 2021-01-25 Valhalla 3.1.0
* **Removed**
   * REMOVED: Remove Node bindings. [#2502](https://github.com/valhalla/valhalla/pull/2502)
   * REMOVED: appveyor builds. [#2550](https://github.com/valhalla/valhalla/pull/2550)
   * REMOVED: Removed x86 CI builds. [#2792](https://github.com/valhalla/valhalla/pull/2792)

* **Bug Fix**
   * FIXED: Crazy ETAs.  If a way has forward speed with no backward speed and it is not oneway, then we must set the default speed.  The reverse logic applies as well.  If a way has no backward speed but has a forward speed and it is not a oneway, then set the default speed. [#2102](https://github.com/valhalla/valhalla/pull/2102)
   * FIXED: Map matching elapsed times spliced amongst different legs and discontinuities are now correct [#2104](https://github.com/valhalla/valhalla/pull/2104)
   * FIXED: Date time information is now propogated amongst different legs and discontinuities [#2107](https://github.com/valhalla/valhalla/pull/2107)
   * FIXED: Adds support for geos-3.8 c++ api [#2021](https://github.com/valhalla/valhalla/issues/2021)
   * FIXED: Updated the osrm serializer to not set junction name for osrm origin/start maneuver - this is not helpful since we are not transitioning through the intersection.  [#2121](https://github.com/valhalla/valhalla/pull/2121)
   * FIXED: Removes precomputing of edge-costs which lead to wrong results [#2120](https://github.com/valhalla/valhalla/pull/2120)
   * FIXED: Complex turn-restriction invalidates edge marked as kPermanent [#2103](https://github.com/valhalla/valhalla/issues/2103)
   * FIXED: Fixes bug with inverted time-restriction parsing [#2167](https://github.com/valhalla/valhalla/pull/2167)
   * FIXED: Fixed several bugs with numeric underflow in map-matching trip durations. These may
     occur when serializing match results where adjacent trace points appear out-of-sequence on the
     same edge [#2178](https://github.com/valhalla/valhalla/pull/2178)
     - `MapMatcher::FormPath` now catches route discontinuities on the same edge when the distance
       percentage along don't agree. The trip leg builder builds disconnected legs on a single edge
       to avoid duration underflow.
     - Correctly populate edge groups when matching results contain loops. When a loop occurs,
       the leg builder now starts at the correct edge where the loop ends, and correctly accounts
       for any contained edges.
     - Duration over-trimming at the terminating edge of a match.
   * FIXED: Increased internal precision of time tracking per edge and maneuver so that maneuver times sum to the same time represented in the leg summary [#2195](https://github.com/valhalla/valhalla/pull/2195)
   * FIXED: Tagged speeds were not properly marked. We were not using forward and backward speeds to flag if a speed is tagged or not.  Should not update turn channel speeds if we are not inferring them.  Added additional logic to handle PH in the conditional restrictions. Do not update stop impact for ramps if they are marked as internal. [#2198](https://github.com/valhalla/valhalla/pull/2198)
   * FIXED: Fixed the sharp turn phrase [#2226](https://github.com/valhalla/valhalla/pull/2226)
   * FIXED: Protect against duplicate points in the input or points that snap to the same location resulting in `nan` times for the legs of the map match (of a 0 distance route) [#2229](https://github.com/valhalla/valhalla/pull/2229)
   * FIXED: Improves restriction check on briding edge in Bidirectional Astar [#2228](https://github.com/valhalla/valhalla/pull/2242)
   * FIXED: Allow nodes at location 0,0 [#2245](https://github.com/valhalla/valhalla/pull/2245)
   * FIXED: Fix RapidJSON compiler warnings and naming conflict [#2249](https://github.com/valhalla/valhalla/pull/2249)
   * FIXED: Fixed bug in resample_spherical_polyline where duplicate successive lat,lng locations in the polyline resulting in `nan` for the distance computation which shortcuts further sampling [#2239](https://github.com/valhalla/valhalla/pull/2239)
   * FIXED: Update exit logic for non-motorways [#2252](https://github.com/valhalla/valhalla/pull/2252)
   * FIXED: Transition point map-matching. When match results are on a transition point, we search for the sibling nodes at that transition and snap it to the corresponding edges in the route. [#2258](https://github.com/valhalla/valhalla/pull/2258)
   * FIXED: Fixed verbal multi-cue logic [#2270](https://github.com/valhalla/valhalla/pull/2270)
   * FIXED: Fixed Uturn cases when a not_thru edge is connected to the origin edge. [#2272](https://github.com/valhalla/valhalla/pull/2272)
   * FIXED: Update intersection classes in osrm response to not label all ramps as motorway [#2279](https://github.com/valhalla/valhalla/pull/2279)
   * FIXED: Fixed bug in mapmatcher when interpolation point goes before the first valid match or after the last valid match. Such behavior usually leads to discontinuity in matching. [#2275](https://github.com/valhalla/valhalla/pull/2275)
   * FIXED: Fixed an issue for time_allowed logic.  Previously we returned false on the first time allowed restriction and did not check them all. Added conditional restriction gurka test and datetime optional argument to gurka header file. [#2286](https://github.com/valhalla/valhalla/pull/2286)
   * FIXED: Fixed an issue for date ranges.  For example, for the range Jan 04 to Jan 02 we need to test to end of the year and then from the first of the year to the end date.  Also, fixed an emergency tag issue.  We should only set the use to emergency if all other access is off. [#2290](https://github.com/valhalla/valhalla/pull/2290)
   * FIXED: Found a few issues with the initial ref and direction logic for ways.  We were overwriting the refs with directionals to the name_offset_map instead of concatenating them together.  Also, we did not allow for blank entries for GetTagTokens. [#2298](https://github.com/valhalla/valhalla/pull/2298)
   * FIXED: Fixed an issue where MatchGuidanceViewJunctions is only looking at the first edge. Set the data_id for guidance views to the changeset id as it is already being populated. Also added test for guidance views. [#2303](https://github.com/valhalla/valhalla/pull/2303)
   * FIXED: Fixed a problem with live speeds where live speeds were being used to determine access, even when a live
   speed (current time) route wasn't what was requested. [#2311](https://github.com/valhalla/valhalla/pull/2311)
   * FIXED: Fix break/continue typo in search filtering [#2317](https://github.com/valhalla/valhalla/pull/2317)
   * FIXED: Fix a crash in trace_route due to iterating past the end of a vector. [#2322](https://github.com/valhalla/valhalla/pull/2322)
   * FIXED: Don't allow timezone information in the local date time string attached at each location. [#2312](https://github.com/valhalla/valhalla/pull/2312)
   * FIXED: Fix short route trimming in bidirectional astar [#2323](https://github.com/valhalla/valhalla/pull/2323)
   * FIXED: Fix shape trimming in leg building for snap candidates that lie within the margin of rounding error [#2326](https://github.com/valhalla/valhalla/pull/2326)
   * FIXED: Fixes route duration underflow with traffic data [#2325](https://github.com/valhalla/valhalla/pull/2325)
   * FIXED: Parse mtb:scale tags and set bicycle access if present [#2117](https://github.com/valhalla/valhalla/pull/2117)
   * FIXED: Fixed segfault.  Shape was missing from options for valhalla_path_comparison and valhalla_run_route.  Also, costing options was missing in valhalla_path_comparison. [#2343](https://github.com/valhalla/valhalla/pull/2343)
   * FIXED: Handle decimal numbers with zero-value mantissa properly in Lua [#2355](https://github.com/valhalla/valhalla/pull/2355)
   * FIXED: Many issues that resulted in discontinuities, failed matches or incorrect time/duration for map matching requests. [#2292](https://github.com/valhalla/valhalla/pull/2292)
   * FIXED: Seeing segfault when loading large osmdata data files before loading LuaJit. LuaJit fails to create luaL_newstate() Ref: [#2158](https://github.com/ntop/ntopng/issues/2158) Resolution is to load LuaJit before loading the data files. [#2383](https://github.com/valhalla/valhalla/pull/2383)
   * FIXED: Store positive/negative OpenLR offsets in bucketed form [#2405](https://github.com/valhalla/valhalla/2405)
   * FIXED: Fix on map-matching return code when breakage distance limitation exceeds. Instead of letting the request goes into meili and fails in finding a route, we check the distance in loki and early return with exception code 172. [#2406](https://github.com/valhalla/valhalla/pull/2406)
   * FIXED: Don't create edges for portions of ways that are doubled back on themselves as this confuses opposing edge index computations [#2385](https://github.com/valhalla/valhalla/pull/2385)
   * FIXED: Protect against nan in uniform_resample_spherical_polyline. [#2431](https://github.com/valhalla/valhalla/pull/2431)
   * FIXED: Obvious maneuvers. [#2436](https://github.com/valhalla/valhalla/pull/2436)
   * FIXED: Base64 encoding/decoding [#2452](https://github.com/valhalla/valhalla/pull/2452)
   * FIXED: Added post roundabout instruction when enter/exit roundabout maneuvers are combined [#2454](https://github.com/valhalla/valhalla/pull/2454)
   * FIXED: openlr: Explicitly check for linear reference option for Valhalla serialization. [#2458](https://github.com/valhalla/valhalla/pull/2458)
   * FIXED: Fix segfault: Do not combine last turn channel maneuver. [#2463](https://github.com/valhalla/valhalla/pull/2463)
   * FIXED: Remove extraneous whitespaces from ja-JP.json. [#2471](https://github.com/valhalla/valhalla/pull/2471)
   * FIXED: Checks protobuf serialization/parsing success [#2477](https://github.com/valhalla/valhalla/pull/2477)
   * FIXED: Fix dereferencing of end for std::lower_bound in sequence and possible UB [#2488](https://github.com/valhalla/valhalla/pull/2488)
   * FIXED: Make tile building reproducible: fix UB-s [#2480](https://github.com/valhalla/valhalla/pull/2480)
   * FIXED: Zero initialize EdgeInfoInner.spare0_. Uninitialized spare0_ field produced UB which causes gurka_reproduce_tile_build to fail intermittently. [2499](https://github.com/valhalla/valhalla/pull/2499)
   * FIXED: Drop unused CHANGELOG validation script, straggling NodeJS references [#2506](https://github.com/valhalla/valhalla/pull/2506)
   * FIXED: Fix missing nullptr checks in graphreader and loki::Reach (causing segfault during routing with not all levels of tiles availble) [#2504](https://github.com/valhalla/valhalla/pull/2504)
   * FIXED: Fix mismatch of triplegedge roadclass and directededge roadclass [#2507](https://github.com/valhalla/valhalla/pull/2507)
   * FIXED: Improve german destination_verbal_alert phrases [#2509](https://github.com/valhalla/valhalla/pull/2509)
   * FIXED: Undefined behavior cases discovered with undefined behavior sanitizer tool. [2498](https://github.com/valhalla/valhalla/pull/2498)
   * FIXED: Fixed logic so verbal keep instructions use branch exit sign info for ramps [#2520](https://github.com/valhalla/valhalla/pull/2520)
   * FIXED: Fix bug in trace_route for uturns causing garbage coordinates [#2517](https://github.com/valhalla/valhalla/pull/2517)
   * FIXED: Simplify heading calculation for turn type. Remove undefined behavior case. [#2513](https://github.com/valhalla/valhalla/pull/2513)
   * FIXED: Always set costing name even if one is not provided for osrm serializer weight_name. [#2528](https://github.com/valhalla/valhalla/pull/2528)
   * FIXED: Make single-thread tile building reproducible: fix seed for shuffle, use concurrency configuration from the mjolnir section. [#2515](https://github.com/valhalla/valhalla/pull/2515)
   * FIXED: More Windows compatibility: build tiles and some run actions work now (including CI tests) [#2300](https://github.com/valhalla/valhalla/issues/2300)
   * FIXED: Transcoding of c++ location to pbf location used path edges in the place of filtered edges. [#2542](https://github.com/valhalla/valhalla/pull/2542)
   * FIXED: Add back whitelisting action types. [#2545](https://github.com/valhalla/valhalla/pull/2545)
   * FIXED: Allow uturns for truck costing now that we have derived deadends marked in the edge label [#2559](https://github.com/valhalla/valhalla/pull/2559)
   * FIXED: Map matching uturn trimming at the end of an edge where it wasn't needed. [#2558](https://github.com/valhalla/valhalla/pull/2558)
   * FIXED: Multicue enter roundabout [#2556](https://github.com/valhalla/valhalla/pull/2556)
   * FIXED: Changed reachability computation to take into account live speed [#2597](https://github.com/valhalla/valhalla/pull/2597)
   * FIXED: Fixed a bug where the temp files were not getting read in if you started with the construct edges or build phase for valhalla_build_tiles. [#2601](https://github.com/valhalla/valhalla/pull/2601)
   * FIXED: Updated fr-FR.json with partial translations. [#2605](https://github.com/valhalla/valhalla/pull/2605)
   * FIXED: Removed superfluous const qualifier from odin/signs [#2609](https://github.com/valhalla/valhalla/pull/2609)
   * FIXED: Internal maneuver placement [#2600](https://github.com/valhalla/valhalla/pull/2600)
   * FIXED: Complete fr-FR.json locale. [#2614](https://github.com/valhalla/valhalla/pull/2614)
   * FIXED: Don't truncate precision in polyline encoding [#2632](https://github.com/valhalla/valhalla/pull/2632)
   * FIXED: Fix all compiler warnings in sif and set to -Werror [#2642](https://github.com/valhalla/valhalla/pull/2642)
   * FIXED: Remove unnecessary maneuvers to continue straight [#2647](https://github.com/valhalla/valhalla/pull/2647)
   * FIXED: Linear reference support in route/mapmatch apis (FOW, FRC, bearing, and number of references) [#2645](https://github.com/valhalla/valhalla/pull/2645)
   * FIXED: Ambiguous local to global (with timezone information) date time conversions now all choose to use the later time instead of throwing unhandled exceptions [#2665](https://github.com/valhalla/valhalla/pull/2665)
   * FIXED: Overestimated reach caused be reenquing transition nodes without checking that they had been already expanded [#2670](https://github.com/valhalla/valhalla/pull/2670)
   * FIXED: Build with C++17 standard. Deprecated function calls are substituted with new ones. [#2669](https://github.com/valhalla/valhalla/pull/2669)
   * FIXED: Improve German post_transition_verbal instruction [#2677](https://github.com/valhalla/valhalla/pull/2677)
   * FIXED: Lane updates.  Add the turn lanes to all edges of the way.  Do not "enhance" turn lanes if they are part of a complex restriction.  Moved ProcessTurnLanes after UpdateManeuverPlacementForInternalIntersectionTurns.  Fix for a missing "uturn" indication for intersections on the previous maneuver, we were serializing an empty list. [#2679](https://github.com/valhalla/valhalla/pull/2679)
   * FIXED: Fixes OpenLr serialization [#2688](https://github.com/valhalla/valhalla/pull/2688)
   * FIXED: Internal edges can't be also a ramp or a turn channel.  Also, if an edge is marked as ramp and turn channel mark it as a ramp.  [2689](https://github.com/valhalla/valhalla/pull/2689)
   * FIXED: Check that speeds are equal for the edges going in the same direction while buildig shortcuts [#2691](https://github.com/valhalla/valhalla/pull/2691)
   * FIXED: Missing fork or bear instruction [#2683](https://github.com/valhalla/valhalla/pull/2683)
   * FIXED: Eliminate null pointer dereference in GraphReader::AreEdgesConnected [#2695](https://github.com/valhalla/valhalla/issues/2695)
   * FIXED: Fix polyline simplification float/double comparison [#2698](https://github.com/valhalla/valhalla/issues/2698)
   * FIXED: Weights were sometimes negative due to incorrect updates to elapsed_cost [#2702](https://github.com/valhalla/valhalla/pull/2702)
   * FIXED: Fix bidirectional route failures at deadends [#2705](https://github.com/valhalla/valhalla/pull/2705)
   * FIXED: Updated logic to call out a non-obvious turn [#2708](https://github.com/valhalla/valhalla/pull/2708)
   * FIXED: valhalla_build_statistics multithreaded mode fixed [#2707](https://github.com/valhalla/valhalla/pull/2707)
   * FIXED: If infer_internal_intersections is true then allow internals that are also ramps or TCs. Without this we produce an extra continue manuever.  [#2710](https://github.com/valhalla/valhalla/pull/2710)
   * FIXED: We were routing down roads that should be destination only. Now we mark roads with motor_vehicle=destination and motor_vehicle=customers or access=destination and access=customers as destination only. [#2722](https://github.com/valhalla/valhalla/pull/2722)
   * FIXED: Replace all Python2 print statements with Python3 syntax [#2716](https://github.com/valhalla/valhalla/issues/2716)
   * FIXED: Some HGT files not found [#2723](https://github.com/valhalla/valhalla/issues/2723)
   * FIXED: Fix PencilPointUturn detection by removing short-edge check and updating angle threshold [#2725](https://github.com/valhalla/valhalla/issues/2725)
   * FIXED: Fix invalid continue/bear maneuvers [#2729](https://github.com/valhalla/valhalla/issues/2729)
   * FIXED: Fixes an issue that lead to double turns within a very short distance, when instead, it should be a u-turn. We now collapse double L turns or double R turns in short non-internal intersections to u-turns. [#2740](https://github.com/valhalla/valhalla/pull/2740)
   * FIXED: fixes an issue that lead to adding an extra maneuver. We now combine a current maneuver short length non-internal edges (left or right) with the next maneuver that is a kRampStraight. [#2741](https://github.com/valhalla/valhalla/pull/2741)
   * FIXED: Reduce verbose instructions by collapsing small end ramp forks [#2762](https://github.com/valhalla/valhalla/issues/2762)
   * FIXED: Remove redundant return statements [#2776](https://github.com/valhalla/valhalla/pull/2776)
   * FIXED: Added unit test for BuildAdminFromPBF() to test GEOS 3.9 update. [#2787](https://github.com/valhalla/valhalla/pull/2787)
   * FIXED: Add support for geos-3.9 c++ api [#2739](https://github.com/valhalla/valhalla/issues/2739)
   * FIXED: Fix check for live speed validness [#2797](https://github.com/valhalla/valhalla/pull/2797)

* **Enhancement**
   * ADDED: Matrix of Bike Share [#2590](https://github.com/valhalla/valhalla/pull/2590)
   * ADDED: Add ability to provide custom implementation for candidate collection in CandidateQuery. [#2328](https://github.com/valhalla/valhalla/pull/2328)
   * ADDED: Cancellation of tile downloading. [#2319](https://github.com/valhalla/valhalla/pull/2319)
   * ADDED: Return the coordinates of the nodes isochrone input locations snapped to [#2111](https://github.com/valhalla/valhalla/pull/2111)
   * ADDED: Allows more complicated routes in timedependent a-star before timing out [#2068](https://github.com/valhalla/valhalla/pull/2068)
   * ADDED: Guide signs and junction names [#2096](https://github.com/valhalla/valhalla/pull/2096)
   * ADDED: Added a bool to the config indicating whether to use commercially set attributes.  Added logic to not call IsIntersectionInternal if this is a commercial data set.  [#2132](https://github.com/valhalla/valhalla/pull/2132)
   * ADDED: Removed commerical data set bool to the config and added more knobs for data.  Added infer_internal_intersections, infer_turn_channels, apply_country_overrides, and use_admin_db.  [#2173](https://github.com/valhalla/valhalla/pull/2173)
   * ADDED: Allow using googletest in unit tests and convert all tests to it (old test.cc is completely removed). [#2128](https://github.com/valhalla/valhalla/pull/2128)
   * ADDED: Add guidance view capability. [#2209](https://github.com/valhalla/valhalla/pull/2209)
   * ADDED: Collect turn cost information as path is formed so that it can be seralized out for trace attributes or osrm flavored intersections. Also add shape_index to osrm intersections. [#2207](https://github.com/valhalla/valhalla/pull/2207)
   * ADDED: Added alley factor to autocost.  Factor is defaulted at 1.0f or do not avoid alleys. [#2246](https://github.com/valhalla/valhalla/pull/2246)
   * ADDED: Support unlimited speed limits where maxspeed=none. [#2251](https://github.com/valhalla/valhalla/pull/2251)
   * ADDED: Implement improved Reachability check using base class Dijkstra. [#2243](https://github.com/valhalla/valhalla/pull/2243)
   * ADDED: Gurka integration test framework with ascii-art maps [#2244](https://github.com/valhalla/valhalla/pull/2244)
   * ADDED: Add to the stop impact when transitioning from higher to lower class road and we are not on a turn channel or ramp. Also, penalize lefts when driving on the right and vice versa. [#2282](https://github.com/valhalla/valhalla/pull/2282)
   * ADDED: Added reclassify_links, use_direction_on_ways, and allow_alt_name as config options.  If `use_direction_on_ways = true` then use `direction` and `int_direction` on the way to update the directional for the `ref` and `int_ref`.  Also, copy int_efs to the refs. [#2285](https://github.com/valhalla/valhalla/pull/2285)
   * ADDED: Add support for live traffic. [#2268](https://github.com/valhalla/valhalla/pull/2268)
   * ADDED: Implement per-location search filters for functional road class and forms of way. [#2289](https://github.com/valhalla/valhalla/pull/2289)
   * ADDED: Approach, multi-cue, and length updates [#2313](https://github.com/valhalla/valhalla/pull/2313)
   * ADDED: Speed up timezone differencing calculation if cache is provided. [#2316](https://github.com/valhalla/valhalla/pull/2316)
   * ADDED: Added rapidjson/schema.h to baldr/rapidjson_util.h to make it available for use within valhalla. [#2330](https://github.com/valhalla/valhalla/issues/2330)
   * ADDED: Support decimal precision for height values in elevation service. Also support polyline5 for encoded polylines input and output to elevation service. [#2324](https://github.com/valhalla/valhalla/pull/2324)
   * ADDED: Use both imminent and distant verbal multi-cue phrases. [#2353](https://github.com/valhalla/valhalla/pull/2353)
   * ADDED: Split parsing stage into 3 separate stages. [#2339](https://github.com/valhalla/valhalla/pull/2339)
   * CHANGED: Speed up graph enhancing by avoiding continuous unordered_set rebuilding [#2349](https://github.com/valhalla/valhalla/pull/2349)
   * CHANGED: Skip calling out to Lua for nodes/ways/relations with not tags - speeds up parsing. [#2351](https://github.com/valhalla/valhalla/pull/2351)
   * CHANGED: Switch to LuaJIT for lua scripting - speeds up file parsing [#2352](https://github.com/valhalla/valhalla/pull/2352)
   * ADDED: Ability to create OpenLR records from raw data. [#2356](https://github.com/valhalla/valhalla/pull/2356)
   * ADDED: Revamp length phrases [#2359](https://github.com/valhalla/valhalla/pull/2359)
   * CHANGED: Do not allocate memory in skadi if we don't need it. [#2373](https://github.com/valhalla/valhalla/pull/2373)
   * CHANGED: Map matching: throw error (443/NoSegment) when no candidate edges are available. [#2370](https://github.com/valhalla/valhalla/pull/2370/)
   * ADDED: Add sk-SK.json (slovak) localization file. [#2376](https://github.com/valhalla/valhalla/pull/2376)
   * ADDED: Extend roundabout phrases. [#2378](https://github.com/valhalla/valhalla/pull/2378)
   * ADDED: More roundabout phrase tests. [#2382](https://github.com/valhalla/valhalla/pull/2382)
   * ADDED: Update the turn and continue phrases to include junction names and guide signs. [#2386](https://github.com/valhalla/valhalla/pull/2386)
   * ADDED: Add the remaining guide sign toward phrases [#2389](https://github.com/valhalla/valhalla/pull/2389)
   * ADDED: The ability to allow immediate uturns at trace points in a map matching request [#2380](https://github.com/valhalla/valhalla/pull/2380)
   * ADDED: Add utility functions to Signs. [#2390](https://github.com/valhalla/valhalla/pull/2390)
   * ADDED: Unified time tracking for all algorithms that support time-based graph expansion. [#2278](https://github.com/valhalla/valhalla/pull/2278)
   * ADDED: Add rail_ferry use and costing. [#2408](https://github.com/valhalla/valhalla/pull/2408)
   * ADDED: `street_side_max_distance`, `display_lat` and `display_lon` to `locations` in input for better control of routing side of street [#1769](https://github.com/valhalla/valhalla/pull/1769)
   * ADDED: Add addtional exit phrases. [#2421](https://github.com/valhalla/valhalla/pull/2421)
   * ADDED: Add Japanese locale, update German. [#2432](https://github.com/valhalla/valhalla/pull/2432)
   * ADDED: Gurka expect_route refactor [#2435](https://github.com/valhalla/valhalla/pull/2435)
   * ADDED: Add option to suppress roundabout exits [#2437](https://github.com/valhalla/valhalla/pull/2437)
   * ADDED: Add Greek locale. [#2438](https://github.com/valhalla/valhalla/pull/2438)
   * ADDED (back): Support for 64bit wide way ids in the edgeinfo structure with no impact to size for data sources with ids 32bits wide. [#2422](https://github.com/valhalla/valhalla/pull/2422)
   * ADDED: Support for 64bit osm node ids in parsing stage of tile building [#2422](https://github.com/valhalla/valhalla/pull/2422)
   * CHANGED: Point2/PointLL are now templated to allow for higher precision coordinate math when desired [#2429](https://github.com/valhalla/valhalla/pull/2429)
   * ADDED: Optional OpenLR Encoded Path Edges in API Response [#2424](https://github.com/valhalla/valhalla/pull/2424)
   * ADDED: Add explicit include for sstream to be compatible with msvc_x64 toolset. [#2449](https://github.com/valhalla/valhalla/pull/2449)
   * ADDED: Properly split returned path if traffic conditions change partway along edges [#2451](https://github.com/valhalla/valhalla/pull/2451/files)
   * ADDED: Add Dutch locale. [#2464](https://github.com/valhalla/valhalla/pull/2464)
   * ADDED: Check with address sanititizer in CI. Add support for undefined behavior sanitizer. [#2487](https://github.com/valhalla/valhalla/pull/2487)
   * ADDED: Ability to recost a path and increased cost/time details along the trippath and json output [#2425](https://github.com/valhalla/valhalla/pull/2425)
   * ADDED: Add the ability to do bikeshare based (ped/bike) multimodal routing [#2031](https://github.com/valhalla/valhalla/pull/2031)
   * ADDED: Route through restrictions enabled by introducing a costing option. [#2469](https://github.com/valhalla/valhalla/pull/2469)
   * ADDED: Migrated to Ubuntu 20.04 base-image [#2508](https://github.com/valhalla/valhalla/pull/2508)
   * CHANGED: Speed up parseways stage by avoiding multiple string comparisons [#2518](https://github.com/valhalla/valhalla/pull/2518)
   * CHANGED: Speed up enhance stage by avoiding GraphTileBuilder copying [#2468](https://github.com/valhalla/valhalla/pull/2468)
   * ADDED: Costing options now includes shortest flag which favors shortest path routes [#2555](https://github.com/valhalla/valhalla/pull/2555)
   * ADDED: Incidents in intersections [#2547](https://github.com/valhalla/valhalla/pull/2547)
   * CHANGED: Refactor mapmatching configuration to use a struct (instead of `boost::property_tree::ptree`). [#2485](https://github.com/valhalla/valhalla/pull/2485)
   * ADDED: Save exit maneuver's begin heading when combining enter & exit roundabout maneuvers. [#2554](https://github.com/valhalla/valhalla/pull/2554)
   * ADDED: Added new urban flag that can be set if edge is within city boundaries to data processing; new use_urban_tag config option; added to osrm response within intersections. [#2522](https://github.com/valhalla/valhalla/pull/2522)
   * ADDED: Parses OpenLr of type PointAlongLine [#2565](https://github.com/valhalla/valhalla/pull/2565)
   * ADDED: Use edge.is_urban is set for serializing is_urban. [#2568](https://github.com/valhalla/valhalla/pull/2568)
   * ADDED: Added new rest/service area uses on the edge. [#2533](https://github.com/valhalla/valhalla/pull/2533)
   * ADDED: Dependency cache for Azure [#2567](https://github.com/valhalla/valhalla/pull/2567)
   * ADDED: Added flexibility to remove the use of the admindb and to use the country and state iso from the tiles; [#2579](https://github.com/valhalla/valhalla/pull/2579)
   * ADDED: Added toll gates and collection points (gantry) to the node;  [#2532](https://github.com/valhalla/valhalla/pull/2532)
   * ADDED: Added osrm serialization for rest/service areas and admins. [#2594](https://github.com/valhalla/valhalla/pull/2594)
   * CHANGED: Improved Russian localization; [#2593](https://github.com/valhalla/valhalla/pull/2593)
   * ADDED: Support restricted class in intersection annotations [#2589](https://github.com/valhalla/valhalla/pull/2589)
   * ADDED: Added trail type trace [#2606](https://github.com/valhalla/valhalla/pull/2606)
   * ADDED: Added tunnel names to the edges as a tagged name.  [#2608](https://github.com/valhalla/valhalla/pull/2608)
   * CHANGED: Moved incidents to the trip leg and cut the shape of the leg at that location [#2610](https://github.com/valhalla/valhalla/pull/2610)
   * ADDED: Costing option to ignore_closures when routing with current flow [#2615](https://github.com/valhalla/valhalla/pull/2615)
   * ADDED: Cross-compilation ability with MinGW64 [#2619](https://github.com/valhalla/valhalla/pull/2619)
   * ADDED: Defines the incident tile schema and incident metadata [#2620](https://github.com/valhalla/valhalla/pull/2620)
   * ADDED: Moves incident serializer logic into a generic serializer [#2621](https://github.com/valhalla/valhalla/pull/2621)
   * ADDED: Incident loading singleton for continually refreshing incident tiles[#2573](https://github.com/valhalla/valhalla/pull/2573)
   * ADDED: One shot mode to valhalla_service so you can run a single request of any type without starting a server [#2624](https://github.com/valhalla/valhalla/pull/2624)
   * ADDED: Adds text instructions to OSRM output [#2625](https://github.com/valhalla/valhalla/pull/2625)
   * ADDED: Adds support for alternate routes [#2626](https://github.com/valhalla/valhalla/pull/2626)
   * CHANGED: Switch Python bindings generator from boost.python to header-only pybind11[#2644](https://github.com/valhalla/valhalla/pull/2644)
   * ADDED: Add support of input file for one-shot mode of valhalla_service [#2648](https://github.com/valhalla/valhalla/pull/2648)
   * ADDED: Linear reference support to locate api [#2645](https://github.com/valhalla/valhalla/pull/2645)
   * ADDED: Implemented OSRM-like turn duration calculation for car. Uses it now in auto costing. [#2651](https://github.com/valhalla/valhalla/pull/2651)
   * ADDED: Enhanced turn lane information in guidance [#2653](https://github.com/valhalla/valhalla/pull/2653)
   * ADDED: `top_speed` option for all motorized vehicles [#2667](https://github.com/valhalla/valhalla/issues/2667)
   * CHANGED: Move turn_lane_direction helper to odin/util [#2675](https://github.com/valhalla/valhalla/pull/2675)
   * ADDED: Add annotations to osrm response including speed limits, unit and sign conventions [#2668](https://github.com/valhalla/valhalla/pull/2668)
   * ADDED: Added functions for predicted speeds encoding-decoding [#2674](https://github.com/valhalla/valhalla/pull/2674)
   * ADDED: Time invariant routing via the bidirectional algorithm. This has the effect that when time dependent routes (arrive_by and depart_at) fall back to bidirectional due to length restrictions they will actually use the correct time of day for one of the search directions [#2660](https://github.com/valhalla/valhalla/pull/2660)
   * ADDED: If the length of the edge is greater than kMaxEdgeLength, then consider this a catastrophic error if the should_error bool is true in the set_length function. [2678](https://github.com/valhalla/valhalla/pull/2678)
   * ADDED: Moved lat,lon coordinates structures from single to double precision. Improves geometry accuracy noticibly at zooms above 17 as well as coordinate snapping and any other geometric operations. Addes about a 2% performance pentalty for standard routes. Graph nodes now have 7 digits of precision.  [#2693](https://github.com/valhalla/valhalla/pull/2693)
   * ADDED: Added signboards to guidance views.  [#2687](https://github.com/valhalla/valhalla/pull/2687)
   * ADDED: Regular speed on shortcut edges is calculated with turn durations taken into account. Truck, motorcycle and motorscooter profiles use OSRM-like turn duration. [#2662](https://github.com/valhalla/valhalla/pull/2662)
   * CHANGED: Remove astar algorithm and replace its use with timedep_forward as its redundant [#2706](https://github.com/valhalla/valhalla/pull/2706)
   * ADDED: Recover and recost all shortcuts in final path for bidirectional astar algorithm [#2711](https://github.com/valhalla/valhalla/pull/2711)
   * ADDED: An option for shortcut recovery to be cached at start up to reduce the time it takes to do so on the fly [#2714](https://github.com/valhalla/valhalla/pull/2714)
   * ADDED: If width <= 1.9 then no access for auto, truck, bus, taxi, emergency and hov. [#2713](https://github.com/valhalla/valhalla/pull/2713)
   * ADDED: Centroid/Converge/Rendezvous/Meet API which allows input locations to find a least cost convergence point from all locations [#2734](https://github.com/valhalla/valhalla/pull/2734)
   * ADDED: Added support to process the sump_buster tag.  Also, fixed a few small access bugs for nodes. [#2731](https://github.com/valhalla/valhalla/pull/2731)
   * ADDED: Log message if failed to create tiles directory. [#2738](https://github.com/valhalla/valhalla/pull/2738)
   * CHANGED: Tile memory is only owned by the GraphTile rather than shared amongst copies of the graph tile (in GraphReader and TileCaches). [#2340](https://github.com/valhalla/valhalla/pull/2340)
   * ADDED: Add Estonian locale. [#2748](https://github.com/valhalla/valhalla/pull/2748)
   * CHANGED: Handle GraphTile objects as smart pointers [#2703](https://github.com/valhalla/valhalla/pull/2703)
   * CHANGED: Improve stability with no RTTI build [#2759](https://github.com/valhalla/valhalla/pull/2759) and [#2760](https://github.com/valhalla/valhalla/pull/2760)
   * CHANGED: Change generic service roads to a new Use=kServiceRoad. This is for highway=service without other service= tags (such as driveway, alley, parking aisle) [#2419](https://github.com/valhalla/valhalla/pull/2419)
   * ADDED: Isochrones support isodistance lines as well [#2699](https://github.com/valhalla/valhalla/pull/2699)
   * ADDED: Add support for ignoring live traffic closures for waypoints [#2685](https://github.com/valhalla/valhalla/pull/2685)
   * ADDED: Add use_distance to auto cost to allow choosing between two primary cost components, time or distance [#2771](https://github.com/valhalla/valhalla/pull/2771)
   * CHANGED: nit: Enables compiler warnings in part of loki module [#2767](https://github.com/valhalla/valhalla/pull/2767)
   * CHANGED: Reducing the number of uturns by increasing the cost to for them to 9.5f. Note: Did not increase the cost for motorcycles or motorscooters. [#2770](https://github.com/valhalla/valhalla/pull/2770)
   * ADDED: Add option to use thread-safe GraphTile's reference counter. [#2772](https://github.com/valhalla/valhalla/pull/2772)
   * CHANGED: nit: Enables compiler warnings in part of thor module [#2768](https://github.com/valhalla/valhalla/pull/2768)
   * ADDED: Add costing option `use_tracks` to avoid or favor tracks in route. [#2769](https://github.com/valhalla/valhalla/pull/2769)
   * CHANGED: chore: Updates libosmium [#2786](https://github.com/valhalla/valhalla/pull/2786)
   * CHANGED: Optimize double bucket queue to reduce memory reallocations. [#2719](https://github.com/valhalla/valhalla/pull/2719)
   * CHANGED: Collapse merge maneuvers [#2773](https://github.com/valhalla/valhalla/pull/2773)
   * CHANGED: Add shortcuts to the tiles' bins so we can find them when doing spatial lookups. [#2744](https://github.com/valhalla/valhalla/pull/2744)

## Release Date: 2019-11-21 Valhalla 3.0.9
* **Bug Fix**
   * FIXED: Changed reachability computation to consider both directions of travel wrt candidate edges [#1965](https://github.com/valhalla/valhalla/pull/1965)
   * FIXED: toss ways where access=private and highway=service and service != driveway. [#1960](https://github.com/valhalla/valhalla/pull/1960)
   * FIXED: Fix search_cutoff check in loki correlate_node. [#2023](https://github.com/valhalla/valhalla/pull/2023)
   * FIXED: Computes notion of a deadend at runtime in bidirectional a-star which fixes no-route with a complicated u-turn. [#1982](https://github.com/valhalla/valhalla/issues/1982)
   * FIXED: Fix a bug with heading filter at nodes. [#2058](https://github.com/valhalla/valhalla/pull/2058)
   * FIXED: Bug in map matching continuity checking such that continuity must only be in the forward direction. [#2029](https://github.com/valhalla/valhalla/pull/2029)
   * FIXED: Allow setting the time for map matching paths such that the time is used for speed lookup. [#2030](https://github.com/valhalla/valhalla/pull/2030)
   * FIXED: Don't use density factor for transition cost when user specified flag disables flow speeds. [#2048](https://github.com/valhalla/valhalla/pull/2048)
   * FIXED: Map matching trace_route output now allows for discontinuities in the match though multi match is not supported in valhalla route output. [#2049](https://github.com/valhalla/valhalla/pull/2049)
   * FIXED: Allows routes with no time specified to use time conditional edges and restrictions with a flag denoting as much [#2055](https://github.com/valhalla/valhalla/pull/2055)
   * FIXED: Fixed a bug with 'current' time type map matches. [#2060](https://github.com/valhalla/valhalla/pull/2060)
   * FIXED: Fixed a bug with time dependent expansion in which the expansion distance heuristic was not being used. [#2064](https://github.com/valhalla/valhalla/pull/2064)

* **Enhancement**
   * ADDED: Establish pinpoint test pattern [#1969](https://github.com/valhalla/valhalla/pull/1969)
   * ADDED: Suppress relative direction in ramp/exit instructions if it matches driving side of street [#1990](https://github.com/valhalla/valhalla/pull/1990)
   * ADDED: Added relative direction to the merge maneuver [#1989](https://github.com/valhalla/valhalla/pull/1989)
   * ADDED: Refactor costing to better handle multiple speed datasources [#2026](https://github.com/valhalla/valhalla/pull/2026)
   * ADDED: Better usability of curl for fetching tiles on the fly [#2026](https://github.com/valhalla/valhalla/pull/2026)
   * ADDED: LRU cache scheme for tile storage [#2026](https://github.com/valhalla/valhalla/pull/2026)
   * ADDED: GraphTile size check [#2026](https://github.com/valhalla/valhalla/pull/2026)
   * ADDED: Pick more sane values for highway and toll avoidance [#2026](https://github.com/valhalla/valhalla/pull/2026)
   * ADDED: Refactor adding predicted speed info to speed up process [#2026](https://github.com/valhalla/valhalla/pull/2026)
   * ADDED: Allow selecting speed data sources at request time [#2026](https://github.com/valhalla/valhalla/pull/2026)
   * ADDED: Allow disabling certain neighbors in connectivity map [#2026](https://github.com/valhalla/valhalla/pull/2026)
   * ADDED: Allows routes with time-restricted edges if no time specified and notes restriction in response [#1992](https://github.com/valhalla/valhalla/issues/1992)
   * ADDED: Runtime deadend detection to timedependent a-star. [#2059](https://github.com/valhalla/valhalla/pull/2059)

## Release Date: 2019-09-06 Valhalla 3.0.8
* **Bug Fix**
   * FIXED: Added logic to detect if user is to merge to the left or right [#1892](https://github.com/valhalla/valhalla/pull/1892)
   * FIXED: Overriding the destination_only flag when reclassifying ferries; Also penalizing ferries with a 5 min. penalty in the cost to allow us to avoid destination_only the majority of the time except when it is necessary. [#1895](https://github.com/valhalla/valhalla/pull/1905)
   * FIXED: Suppress forks at motorway junctions and intersecting service roads [#1909](https://github.com/valhalla/valhalla/pull/1909)
   * FIXED: Enhanced fork assignment logic [#1912](https://github.com/valhalla/valhalla/pull/1912)
   * FIXED: Added logic to fall back to return country poly if no state and updated lua for Metro Manila and Ireland [#1910](https://github.com/valhalla/valhalla/pull/1910)
   * FIXED: Added missing motorway fork instruction [#1914](https://github.com/valhalla/valhalla/pull/1914)
   * FIXED: Use begin street name for osrm compat mode [#1916](https://github.com/valhalla/valhalla/pull/1916)
   * FIXED: Added logic to fix missing highway cardinal directions in the US [#1917](https://github.com/valhalla/valhalla/pull/1917)
   * FIXED: Handle forward traversable significant road class intersecting edges [#1928](https://github.com/valhalla/valhalla/pull/1928)
   * FIXED: Fixed bug with shape trimming that impacted Uturns at Via locations. [#1935](https://github.com/valhalla/valhalla/pull/1935)
   * FIXED: Dive bomb updates.  Updated default speeds for urban areas based on roadclass for the enhancer.  Also, updated default speeds based on roadclass in lua.  Fixed an issue where we were subtracting 1 from uint32_t when 0 for stop impact.  Updated reclassify link logic to allow residential roads to be added to the tree, but we only downgrade the links to tertiary.  Updated TransitionCost functions to add 1.5 to the turncost when transitioning from a ramp to a non ramp and vice versa.  Also, added 0.5f to the turncost if the edge is a roundabout. [#1931](https://github.com/valhalla/valhalla/pull/1931)

* **Enhancement**
   * ADDED: Caching url fetched tiles to disk [#1887](https://github.com/valhalla/valhalla/pull/1887)
   * ADDED: filesystem::remove_all [#1887](https://github.com/valhalla/valhalla/pull/1887)
   * ADDED: Minimum enclosing bounding box tool [#1887](https://github.com/valhalla/valhalla/pull/1887)
   * ADDED: Use constrained flow speeds in bidirectional_astar.cc [#1907](https://github.com/valhalla/valhalla/pull/1907)
   * ADDED: Bike Share Stations are now in the graph which should set us up to do multimodal walk/bike scenarios [#1852](https://github.com/valhalla/valhalla/pull/1852)

## Release Date: 2019-7-18 Valhalla 3.0.7
* **Bug Fix**
   * FIXED: Fix pedestrian fork [#1886](https://github.com/valhalla/valhalla/pull/1886)

## Release Date: 2019-7-15 Valhalla 3.0.6
* **Bug Fix**
   * FIXED: Admin name changes. [#1853](https://github.com/valhalla/valhalla/pull/1853) Ref: [#1854](https://github.com/valhalla/valhalla/issues/1854)
   * FIXED: valhalla_add_predicted_traffic was overcommitted while gathering stats. Added a clear. [#1857](https://github.com/valhalla/valhalla/pull/1857)
   * FIXED: regression in map matching when moving to valhalla v3.0.0 [#1863](https://github.com/valhalla/valhalla/pull/1863)
   * FIXED: last step shape in osrm serializer should be 2 of the same point [#1867](https://github.com/valhalla/valhalla/pull/1867)
   * FIXED: Shape trimming at the beginning and ending of the route to not be degenerate [#1876](https://github.com/valhalla/valhalla/pull/1876)
   * FIXED: Duplicate waypoints in osrm serializer [#1880](https://github.com/valhalla/valhalla/pull/1880)
   * FIXED: Updates for heading precision [#1881](https://github.com/valhalla/valhalla/pull/1881)
   * FIXED: Map matching allowed untraversable edges at start of route [#1884](https://github.com/valhalla/valhalla/pull/1884)

* **Enhancement**
   * ADDED: Use the same protobuf object the entire way through the request process [#1837](https://github.com/valhalla/valhalla/pull/1837)
   * ADDED: Enhanced turn lane processing [#1859](https://github.com/valhalla/valhalla/pull/1859)
   * ADDED: Add global_synchronized_cache in valhalla_build_config [#1851](https://github.com/valhalla/valhalla/pull/1851)

## Release Date: 2019-06-04 Valhalla 3.0.5
* **Bug Fix**
   * FIXED: Protect against unnamed rotaries and routes that end in roundabouts not turning off rotary logic [#1840](https://github.com/valhalla/valhalla/pull/1840)

* **Enhancement**
   * ADDED: Add turn lane info at maneuver point [#1830](https://github.com/valhalla/valhalla/pull/1830)

## Release Date: 2019-05-31 Valhalla 3.0.4
* **Bug Fix**
   * FIXED: Improved logic to decide between bear vs. continue [#1798](https://github.com/valhalla/valhalla/pull/1798)
   * FIXED: Bicycle costing allows use of roads with all surface values, but with a penalty based on bicycle type. However, the edge filter totally disallows bad surfaces for some bicycle types, creating situations where reroutes fail if a rider uses a road with a poor surface. [#1800](https://github.com/valhalla/valhalla/pull/1800)
   * FIXED: Moved complex restrictions building to before validate. [#1805](https://github.com/valhalla/valhalla/pull/1805)
   * FIXED: Fix bicycle edge filter whan avoid_bad_surfaces = 1.0 [#1806](https://github.com/valhalla/valhalla/pull/1806)
   * FIXED: Replace the EnhancedTripPath class inheritance with aggregation [#1807](https://github.com/valhalla/valhalla/pull/1807)
   * FIXED: Replace the old timezone shape zip file every time valhalla_build_timezones is ran [#1817](https://github.com/valhalla/valhalla/pull/1817)
   * FIXED: Don't use island snapped edge candidates (from disconnected components or low reach edges) when we rejected other high reachability edges that were closer [#1835](https://github.com/valhalla/valhalla/pull/1835)

## Release Date: 2019-05-08 Valhalla 3.0.3
* **Bug Fix**
   * FIXED: Fixed a rare loop condition in route matcher (edge walking to match a trace).
   * FIXED: Fixed VACUUM ANALYZE syntax issue.  [#1704](https://github.com/valhalla/valhalla/pull/1704)
   * FIXED: Fixed the osrm maneuver type when a maneuver has the to_stay_on attribute set.  [#1714](https://github.com/valhalla/valhalla/pull/1714)
   * FIXED: Fixed osrm compatibility mode attributes.  [#1716](https://github.com/valhalla/valhalla/pull/1716)
   * FIXED: Fixed rotary/roundabout issues in Valhalla OSRM compatibility.  [#1727](https://github.com/valhalla/valhalla/pull/1727)
   * FIXED: Fixed the destinations assignment for exit names in OSRM compatibility mode. [#1732](https://github.com/valhalla/valhalla/pull/1732)
   * FIXED: Enhance merge maneuver type assignment. [#1735](https://github.com/valhalla/valhalla/pull/1735)
   * FIXED: Fixed fork assignments and on ramps for OSRM compatibility mode. [#1738](https://github.com/valhalla/valhalla/pull/1738)
   * FIXED: Fixed cardinal direction on reference names when forward/backward tag is present on relations. Fixes singly digitized roads with opposing directional modifiers. [#1741](https://github.com/valhalla/valhalla/pull/1741)
   * FIXED: Fixed fork assignment and narrative logic when a highway ends and splits into multiple ramps. [#1742](https://github.com/valhalla/valhalla/pull/1742)
   * FIXED: Do not use any avoid edges as origin or destination of a route, matrix, or isochrone. [#1745](https://github.com/valhalla/valhalla/pull/1745)
   * FIXED: Add leg summary and remove unused hint attribute for OSRM compatibility mode. [#1753](https://github.com/valhalla/valhalla/pull/1753)
   * FIXED: Improvements for pedestrian forks, pedestrian roundabouts, and continue maneuvers. [#1768](https://github.com/valhalla/valhalla/pull/1768)
   * FIXED: Added simplified overview for OSRM response and added use_toll logic back to truck costing. [#1765](https://github.com/valhalla/valhalla/pull/1765)
   * FIXED: temp fix for location distance bug [#1774](https://github.com/valhalla/valhalla/pull/1774)
   * FIXED: Fix pedestrian routes using walkway_factor [#1780](https://github.com/valhalla/valhalla/pull/1780)
   * FIXED: Update the begin and end heading of short edges based on use [#1783](https://github.com/valhalla/valhalla/pull/1783)
   * FIXED: GraphReader::AreEdgesConnected update.  If transition count == 0 return false and do not call transition function. [#1786](https://github.com/valhalla/valhalla/pull/1786)
   * FIXED: Only edge candidates that were used in the path are send to serializer: [1788](https://github.com/valhalla/valhalla/pull/1788)
   * FIXED: Added logic to prevent the removal of a destination maneuver when ending on an internal edge [#1792](https://github.com/valhalla/valhalla/pull/1792)
   * FIXED: Fixed instructions when starting on an internal edge [#1796](https://github.com/valhalla/valhalla/pull/1796)

* **Enhancement**
   * Add the ability to run valhalla_build_tiles in stages. Specify the begin_stage and end_stage as command line options. Also cleans up temporary files as the last stage in the pipeline.
   * Add `remove` to `filesystem` namespace. [#1752](https://github.com/valhalla/valhalla/pull/1752)
   * Add TaxiCost into auto costing options.
   * Add `preferred_side` to allow per-location filtering of edges based on the side of the road the location is on and the driving side for that locale.
   * Slightly decreased the internal side-walk factor to .90f to favor roads with attached sidewalks. This impacts roads that have added sidewalk:left, sidewalk:right or sidewalk:both OSM tags (these become attributes on each directedEdge). The user can then avoid/penalize dedicated sidewalks and walkways, when they increase the walkway_factor. Since we slightly decreased the sidewalk_factor internally and only favor sidewalks if use is tagged as sidewalk_left or sidewalk_right, we should tend to route on roads with attached sidewalks rather than separate/dedicated sidewalks, allowing for more road names to be called out since these are labeled more.
   * Add `via` and `break_through` location types [#1737](https://github.com/valhalla/valhalla/pull/1737)
   * Add `street_side_tolerance` and `search_cutoff` to input `location` [#1777](https://github.com/valhalla/valhalla/pull/1777)
   * Return the Valhalla error `Path distance exceeds the max distance limit` for OSRM responses when the route is greater than the service limits. [#1781](https://github.com/valhalla/valhalla/pull/1781)

## Release Date: 2019-01-14 Valhalla 3.0.2
* **Bug Fix**
   * FIXED: Transit update - fix dow and exception when after midnight trips are normalized [#1682](https://github.com/valhalla/valhalla/pull/1682)
   * FIXED: valhalla_convert_transit segfault - GraphTileBuilder has null GraphTileHeader [#1683](https://github.com/valhalla/valhalla/issues/1683)
   * FIXED: Fix crash for trace_route with osrm serialization. Was passing shape rather than locations to the waypoint method.
   * FIXED: Properly set driving_side based on data set in TripPath.
   * FIXED: A bad bicycle route exposed an issue with bidirectional A* when the origin and destination edges are connected. Use A* in these cases to avoid requiring a high cost threshold in BD A*.
   * FIXED: x86 and x64 data compatibility was fixed as the structures weren't aligned.
   * FIXED: x86 tests were failing due mostly to floating point issues and the aforementioned structure misalignment.
* **Enhancement**
   * Add a durations list (delta time between each pair of trace points), a begin_time and a use_timestamp flag to trace_route requests. This allows using the input trace timestamps or durations plus the begin_time to compute elapsed time at each edge in the matched path (rather than using costing methods).
   * Add support for polyline5 encoding for OSRM formatted output.
* **Note**
   * Isochrones and openlr are both noted as not working with release builds for x86 (32bit) platforms. We'll look at getting this fixed in a future release

## Release Date: 2018-11-21 Valhalla 3.0.1
* **Bug Fix**
   * FIXED: Fixed a rare, but serious bug with bicycle costing. ferry_factor_ in bicycle costing shadowed the data member in the base dynamic cost class, leading to an unitialized variable. Occasionally, this would lead to negative costs which caused failures. [#1663](https://github.com/valhalla/valhalla/pull/1663)
   * FIXED: Fixed use of units in OSRM compatibility mode. [#1662](https://github.com/valhalla/valhalla/pull/1662)

## Release Date: 2018-11-21 Valhalla 3.0.0
* **NOTE**
   * This release changes the Valhalla graph tile formats to make the tile data more efficient and flexible. Tile data is incompatible with Valhalla 2.x builds, and code for 3.x is incompatible with data built for Valahalla 2.x versions. Valhalla tile sizes are slightly smaller (for datasets using elevation information the size savings is over 10%). In addition, there is increased flexibility for creating different variants of tiles to support different applications (e.g. bicycle only, or driving only).
* **Enhancement**
   * Remove the use of DirectedEdge for transitions between nodes on different hierarchy levels. A new structure, NodeTransition, is now used to transition to nodes on different hierarchy level. This saves space since only the end node GraphId is needed for the transitions (and DirectedEdge is a large data structure).
   * Change the NodeInfo lat,lon to use an offset from the tile base lat,lon. This potentially allows higher precision than using float, but more importantly saves space and allows support for NodeTransitions as well as spare for future growth.
   * Remove the EdgeElevation structure and max grade information into DirectedEdge and mean elevation into EdgeInfo. This saves space.
   * Reduce wayid to 32 bits. This allows sufficient growth when using OpenStreetMap data and frees space in EdgeInfo (allows moving speed limit and mean elevation from other structures).
   * Move name consistency from NodeInfo to DirectedEdge. This allows a more efficient lookup of name consistency.
   * Update all path algorithms to use NodeTransition logic rather than special DirectedEdge transition types. This simplifies PathAlgorithms slightly and removes some conditional logic.
   * Add an optional GraphFilter stage to tile building pipeline. This allows removal of edges and nodes based on access. This allows bicycle only, pedestrian only, or driving only datasets (or combinations) to be created - allowing smaller datasets for special purpose applications.
* **Deprecate**
   * Valhalla 3.0 removes support for OSMLR.

## Release Date: 2018-11-20 Valhalla 2.7.2
* **Enhancement**
   * UPDATED: Added a configuration variable for max_timedep_distance. This is used in selecting the path algorithm and provides the maximum distance between locations when choosing a time dependent path algorithm (other than multi modal). Above this distance, bidirectional A* is used with no time dependencies.
   * UPDATED: Remove transition edges from priority queue in Multimodal methods.
   * UPDATED: Fully implement street names and exit signs with ability to identify route numbers. [#1635](https://github.com/valhalla/valhalla/pull/1635)
* **Bug Fix**
   * FIXED: A timed-turned restriction should not be applied when a non-timed route is executed.  [#1615](https://github.com/valhalla/valhalla/pull/1615)
   * FIXED: Changed unordered_map to unordered_multimap for polys. Poly map can contain the same key but different multi-polygons. For example, islands for a country or timezone polygons for a country.
   * FIXED: Fixed timezone db issue where TZIDs did not exist in the Howard Hinnant date time db that is used in the date_time class for tz indexes.  Added logic to create aliases for TZIDs based on https://en.wikipedia.org/wiki/List_of_tz_database_time_zones
   * FIXED: Fixed the ramp turn modifiers for osrm compat [#1569](https://github.com/valhalla/valhalla/pull/1569)
   * FIXED: Fixed the step geometry when using the osrm compat mode [#1571](https://github.com/valhalla/valhalla/pull/1571)
   * FIXED: Fixed a data creation bug causing issues with A* routes ending on loops. [#1576](https://github.com/valhalla/valhalla/pull/1576)
   * FIXED: Fixed an issue with a bad route where destination only was present. Was due to thresholds in bidirectional A*. Changed threshold to be cost based rather than number of iterations). [#1586](https://github.com/valhalla/valhalla/pull/1586)
   * FIXED: Fixed an issue with destination only (private) roads being used in bicycle routes. Centralized some "base" transition cost logic in the base DynamicCost class. [#1587](https://github.com/valhalla/valhalla/pull/1587)
   * FIXED: Remove extraneous ramp maneuvers [#1657](https://github.com/valhalla/valhalla/pull/1657)

## Release Date: 2018-10-02 Valhalla 2.7.1
* **Enhancement**
   * UPDATED: Added date time support to forward and reverse isochrones. Add speed lookup (predicted speeds and/or free-flow or constrained flow speed) if date_time is present.
   * UPDATED: Add timezone checks to multimodal routes and isochrones (updates localtime if the path crosses into a timezone different than the start location).
* **Data Producer Update**
   * UPDATED: Removed boost date time support from transit.  Now using the Howard Hinnant date library.
* **Bug Fix**
   * FIXED: Fixed a bug with shortcuts that leads to inconsistent routes depending on whether shortcuts are taken, different origins can lead to different paths near the destination. This fix also improves performance on long routes and matrices.
   * FIXED: We were getting inconsistent results between departing at current date/time vs entering the current date/time.  This issue is due to the fact that the iso_date_time function returns the full iso date_time with the timezone offset (e.g., 2018-09-27T10:23-07:00 vs 2018-09-27T10:23). When we refactored the date_time code to use the new Howard Hinnant date library, we introduced this bug.
   * FIXED: Increased the threshold in CostMatrix to address null time and distance values occuring for truck costing with locations near the max distance.

## Release Date: 2018-09-13 Valhalla 2.7.0
* **Enhancement**
   * UPDATED: Refactor to use the pbf options instead of the ptree config [#1428](https://github.com/valhalla/valhalla/pull/1428) This completes [1357](https://github.com/valhalla/valhalla/issues/1357)
   * UPDATED: Removed the boost/date_time dependency from baldr and odin. We added the Howard Hinnant date and time library as a submodule. [#1494](https://github.com/valhalla/valhalla/pull/1494)
   * UPDATED: Fixed 'Drvie' typo [#1505](https://github.com/valhalla/valhalla/pull/1505) This completes [1504](https://github.com/valhalla/valhalla/issues/1504)
   * UPDATED: Optimizations of GetSpeed for predicted speeds [1490](https://github.com/valhalla/valhalla/issues/1490)
   * UPDATED: Isotile optimizations
   * UPDATED: Added stats to predictive traffic logging
   * UPDATED: resample_polyline - Breaks the polyline into equal length segments at a sample distance near the resolution. Break out of the loop through polyline points once we reach the specified number of samplesthen append the last
polyline point.
   * UPDATED: added android logging and uses a shared graph reader
   * UPDATED: Do not run a second pass on long pedestrian routes that include a ferry (but succeed on first pass). This is a performance fix. Long pedestrian routes with A star factor based on ferry speed end up being very inefficient.
* **Bug Fix**
   * FIXED: A* destination only
   * FIXED: Fixed through locations weren't honored [#1449](https://github.com/valhalla/valhalla/pull/1449)


## Release Date: 2018-08-02 Valhalla 3.0.0-rc.4
* **Node Bindings**
   * UPDATED: add some worker pool handling
   [#1467](https://github.com/valhalla/valhalla/pull/1467)

## Release Date: 2018-08-02 Valhalla 3.0.0-rc.3
* **Node Bindings**
   * UPDATED: replaced N-API with node-addon-api wrapper and made the actor
   functions asynchronous
   [#1457](https://github.com/valhalla/valhalla/pull/1457)

## Release Date: 2018-07-24 Valhalla 3.0.0-rc.2
* **Node Bindings**
   * FIXED: turn on the autocleanup functionality for the actor object.
   [#1439](https://github.com/valhalla/valhalla/pull/1439)

## Release Date: 2018-07-16 Valhalla 3.0.0-rc.1
* **Enhancement**
   * ADDED: exposed the rest of the actions to the node bindings and added tests. [#1415](https://github.com/valhalla/valhalla/pull/1415)

## Release Date: 2018-07-12 Valhalla 3.0.0-alpha.1
**NOTE**: There was already a small package named `valhalla` on the npm registry, only published up to version 0.0.3. The team at npm has transferred the package to us, but would like us to publish something to it ASAP to prove our stake in it. Though the bindings do not have all of the actor functionality exposed yet (just route), we are going to publish an alpha release of 3.0.0 to get something up on npm.
* **Infrastructure**:
   * ADDED: add in time dependent algorithms if the distance between locations is less than 500km.
   * ADDED: TurnLanes to indicate turning lanes at the end of a directed edge.
   * ADDED: Added PredictedSpeeds to Valhalla tiles and logic to compute speed based on predictive speed profiles.
* **Data Producer Update**
   * ADDED: is_route_num flag was added to Sign records. Set this to true if the exit sign comes from a route number/ref.
   * CHANGED: Lower speeds on driveways, drive-thru, and parking aisle. Set destination only flag for drive thru use.
   * ADDED: Initial implementation of turn lanes.
  **Bug Fix**
   * CHANGED: Fix destination only penalty for A* and time dependent cases.
   * CHANGED: Use the distance from GetOffsetForHeading, based on road classification and road use (e.g. ramp, turn channel, etc.), within tangent_angle function.
* **Map Matching**
   * FIXED: Fixed trace_route edge_walk server abort [#1365](https://github.com/valhalla/valhalla/pull/1365)
* **Enhancement**
   * ADDED: Added post process for updating free and constrained speeds in the directed edges.
   * UPDATED: Parse the json request once and store in a protocol buffer to pass along the pipeline. This completed the first portion of [1357](https://github.com/valhalla/valhalla/issues/1357)
   * UPDATED: Changed the shape_match attribute from a string to an enum. Fixes [1376](https://github.com/valhalla/valhalla/issues/1376)
   * ADDED: Node bindings for route [#1341](https://github.com/valhalla/valhalla/pull/1341)
   * UPDATED: Use a non-linear use_highways factor (to more heavily penalize highways as use_highways approaches 0).

## Release Date: 2018-07-15 Valhalla 2.6.3
* **API**:
   * FIXED: Use a non-linear use_highways factor (to more heavily penalize highways as use_highways approaches 0).
   * FIXED: Fixed the highway_factor when use_highways < 0.5.
   * ENHANCEMENT: Added logic to modulate the surface factor based on use_trails.
   * ADDED: New customer test requests for motorcycle costing.

## Release Date: 2018-06-28 Valhalla 2.6.2
* **Data Producer Update**
   * FIXED: Complex restriction sorting bug.  Check of has_dt in ComplexRestrictionBuilder::operator==.
* **API**:
   * FIXED: Fixed CostFactory convenience method that registers costing models
   * ADDED: Added use_tolls into motorcycle costing options

## Release Date: 2018-05-28 Valhalla 2.6.0
* **Infrastructure**:
   * CHANGED: Update cmake buildsystem to replace autoconf [#1272](https://github.com/valhalla/valhalla/pull/1272)
* **API**:
   * CHANGED: Move `trace_options` parsing to map matcher factory [#1260](https://github.com/valhalla/valhalla/pull/1260)
   * ADDED: New costing method for AutoDataFix [#1283](https://github.com/valhalla/valhalla/pull/1283)

## Release Date: 2018-05-21 Valhalla 2.5.0
* **Infrastructure**
   * ADDED: Add code formatting and linting.
* **API**
   * ADDED: Added new motorcycle costing, motorcycle access flag in data and use_trails option.
* **Routing**
   * ADDED: Add time dependnet forward and reverse A* methods.
   * FIXED: Increase minimum threshold for driving routes in bidirectional A* (fixes some instances of bad paths).
* **Data Producer Update**
   * CHANGED: Updates to properly handle cycleway crossings.
   * CHANGED: Conditionally include driveways that are private.
   * ADDED: Added logic to set motorcycle access.  This includes lua, country access, and user access flags for motorcycles.

## Release Date: 2018-04-11 Valhalla 2.4.9
* **Enhancement**
   * Added European Portuguese localization for Valhalla
   * Updates to EdgeStatus to improve performance. Use an unordered_map of tile Id and allocate an array for each edge in the tile. This allows using pointers to access status for sequential edges. This improves performance by 50% or so.
   * A couple of bicycle costing updates to improve route quality: avoid roads marked as part of a truck network, to remove the density penalty for transition costs.
   * When optimal matrix type is selected, now use CostMatrix for source to target pedestrian and bicycle matrix calls when both counts are above some threshold. This improves performance in general and lessens some long running requests.
*  **Data Producer Update**
   * Added logic to protect against setting a speed of 0 for ferries.

## Release Date: 2018-03-27 Valhalla 2.4.8
* **Enhancement**
   * Updates for Italian verbal translations
   * Optionally remove driveways at graph creation time
   * Optionally disable candidate edge penalty in path finding
   * OSRM compatible route, matrix and map matching response generation
   * Minimal Windows build compatibility
   * Refactoring to use PBF as the IPC mechanism for all objects
   * Improvements to internal intersection marking to reduce false positives
* **Bug Fix**
   * Cap candidate edge penalty in path finding to reduce excessive expansion
   * Fix trivial paths at deadends

## Release Date: 2018-02-08 Valhalla 2.4.7
* **Enhancement**
   * Speed up building tiles from small OSM imports by using boost directory iterator rather than going through all possible tiles and testing each if the file exists.
* **Bug Fix**
   * Protect against overflow in string to float conversion inside OSM parsing.

## Release Date: 2018-01-26 Valhalla 2.4.6
* **Enhancement**
   * Elevation library will lazy load RAW formatted sources

## Release Date: 2018-01-24 Valhalla 2.4.5
* **Enhancement**
   * Elevation packing utility can unpack lz4hc now
* **Bug Fix**
   * Fixed broken darwin builds

## Release Date: 2018-01-23 Valhalla 2.4.4
* **Enhancement**
   * Elevation service speed improvments and the ability to serve lz4hc compressed data
   * Basic support for downloading routing tiles on demand
   * Deprecated `valhalla_route_service`, now all services (including elevation) are found under `valhalla_service`

## Release Date: 2017-12-11 Valhalla 2.4.3
* **Enhancement**
   * Remove union from GraphId speeds up some platforms
   * Use SAC scale in pedestrian costing
   * Expanded python bindings to include all actions (route, matrix, isochrone, etc)
* **Bug Fix**
   * French translation typo fixes
*  **Data Producer Update**
   * Handling shapes that intersect the poles when binning
   * Handling when transit shapes are less than 2 points

## Release Date: 2017-11-09 Valhalla 2.4.1
*  **Data Producer Update**
   * Added kMopedAccess to modes for complex restrictions.  Remove the kMopedAccess when auto access is removed.  Also, add the kMopedAccess when an auto restriction is found.

## Release Date: 2017-11-08 Valhalla 2.4.0
*  **Data Producer Update**
   * Added logic to support restriction = x with a the except tag.  We apply the restriction to everything except for modes in the except tag.
   * Added logic to support railway_service and coach_service in transit.
* **Bug Fix**
  * Return proper edge_walk path for requested shape_match=walk_or_snap
  * Skip invalid stateid for Top-K requests

## Release Date: 2017-11-07 Valhalla 2.3.9
* **Enhancement**
  * Top-K map matched path generation now only returns unique paths and does so with fewer iterations
  * Navigator call outs for both imperial and metric units
  * The surface types allowed for a given bike route can now be controlled via a request parameter `avoid_bad_surfaces`
  * Improved support for motorscooter costing via surface types, road classification and vehicle specific tagging
* **Bug Fix**
  * Connectivity maps now include information about transit tiles
  * Lane counts for singly digitized roads are now correct for a given directed edge
  * Edge merging code for assigning osmlr segments is now robust to partial tile sets
  * Fix matrix path finding to allow transitioning down to lower levels when appropriate. In particular, do not supersede shortcut edges until no longer expanding on the next level.
  * Fix optimizer rotate location method. This fixes a bug where optimal ordering was bad for large location sets.
*  **Data Producer Update**
   * Duration tags are now used to properly set the speed of travel for a ferry routes

## Release Date: 2017-10-17 Valhalla 2.3.8
* **Bug Fix**
  * Fixed the roundabout exit count for bicycles when the roundabout is a road and not a cycleway
  * Enable a pedestrian path to remain on roundabout instead of getting off and back on
  * Fixed the penalization of candidate locations in the uni-directional A* algorithm (used for trivial paths)
*  **Data Producer Update**
   * Added logic to set bike forward and tag to true where kv["sac_scale"] == "hiking". All other values for sac_scale turn off bicycle access.  If sac_scale or mtb keys are found and a surface tag is not set we default to kPath.
   * Fixed a bug where surface=unpaved was being assigned Surface::kPavedSmooth.

## Release Date: 2017-9-11 Valhalla 2.3.7
* **Bug Fix**
  * Update bidirectional connections to handle cases where the connecting edge is one of the origin (or destination) edges and the cost is high. Fixes some pedestrian route issues that were reported.
*  **Data Producer Update**
   * Added support for motorroad tag (default and per country).
   * Update OSMLR segment association logic to fix issue where chunks wrote over leftover segments. Fix search along edges to include a radius so any nearby edges are also considered.

## Release Date: 2017-08-29 Valhalla 2.3.6
* **Bug Fix**
  * Pedestrian paths including ferries no longer cause circuitous routes
  * Fix a crash in map matching route finding where heading from shape was using a `nullptr` tile
  * Spanish language narrative corrections
  * Fix traffic segment matcher to always set the start time of a segment when its known
* **Enhancement**
  * Location correlation scoring improvements to avoid situations where less likely start or ending locations are selected

## Release Date: 2017-08-22 Valhalla 2.3.5
* **Bug Fix**
  * Clamp the edge score in thor. Extreme values were causing bad alloc crashes.
  * Fix multimodal isochrones. EdgeLabel refactor caused issues.
* **Data Producer Update**
  * Update lua logic to properly handle vehicle=no tags.

## Release Date: 2017-08-14 Valhalla 2.3.4
* **Bug Fix**
  * Enforce limits on maximum per point accuracy to avoid long running map matching computations

## Release Date: 2017-08-14 Valhalla 2.3.3
* **Bug Fix**
  * Maximum osm node reached now causes bitset to resize to accomodate when building tiles
  * Fix wrong side of street information and remove redundant node snapping
  * Fix path differences between services and `valhalla_run_route`
  * Fix map matching crash when interpolating duplicate input points
  * Fix unhandled exception when trace_route or trace_attributes when there are no continuous matches
* **Enhancement**
  * Folded Low-Stress Biking Code into the regular Bicycle code and removed the LowStressBicycleCost class. Now when making a query for bicycle routing, a value of 0 for use_hills and use_roads produces low-stress biking routes, while a value of 1 for both provides more intense professional bike routes.
  * Bike costing default values changed. use_roads and use_hills are now 0.25 by default instead of 0.5 and the default bike is now a hybrid bike instead of a road bike.
  * Added logic to use station hierarchy from transitland.  Osm and egress nodes are connected by transitconnections.  Egress and stations are connected by egressconnections.  Stations and platforms are connected by platformconnections.  This includes narrative updates for Odin as well.

## Release Date: 2017-07-31 Valhalla 2.3.2
* **Bug Fix**
  * Update to use oneway:psv if oneway:bus does not exist.
  * Fix out of bounds memory issue in DoubleBucketQueue.
  * Many things are now taken into consideration to determine which sides of the road have what cyclelanes, because they were not being parsed correctly before
  * Fixed issue where sometimes a "oneway:bicycle=no" tag on a two-way street would cause the road to become a oneway for bicycles
  * Fixed trace_attributes edge_walk cases where the start or end points in the shape are close to graph nodes (intersections)
  * Fixed 32bit architecture crashing for certain routes with non-deterministic placement of edges labels in bucketized queue datastructure
* **Enhancement**
  * Improve multi-modal routes by adjusting the pedestrian mode factor (routes use less walking in favor of public transit).
  * Added interface framework to support "top-k" paths within map-matching.
  * Created a base EdgeLabel class that contains all data needed within costing methods and supports the basic path algorithms (forward direction, A*, with accumulated path distance). Derive class for bidirectional algorithms (BDEdgeLabel) and for multimodal algorithms. Lowers memory use by combining some fields (using spare bits from GraphId).
  * Added elapsed time estimates to map-matching labels in preparation for using timestamps in map-matching.
  * Added parsing of various OSM tags: "bicycle=use_sidepath", "bicycle=dismount", "segregated=*", "shoulder=*", "cycleway:buffer=*", and several variations of these.
  * Both trace_route and trace_attributes will parse `time` and `accuracy` parameters when the shape is provided as unencoded
  * Map-matching will now use the time (in seconds) of each gps reading (if provided) to narrow the search space and avoid finding matches that are impossibly fast

## Release Date: 2017-07-10 Valhalla 2.3.0
* **Bug Fix**
  * Fixed a bug in traffic segment matcher where length was populated but had invalid times
* **Embedded Compilation**
  * Decoupled the service components from the rest of the worker objects so that the worker objects could be used in non http service contexts
   * Added an actor class which encapsulates the various worker objects and allows the various end points to be called /route /height etc. without needing to run a service
* **Low-Stress Bicycle**
  * Worked on creating a new low-stress biking option that focuses more on taking safer roads like cycle ways or residential roads than the standard bike costing option does.

## Release Date: 2017-06-26 Valhalla 2.2.9
* **Bug Fix**
  * Fix a bug introduced in 2.2.8 where map matching search extent was incorrect in longitude axis.

## Release Date: 2017-06-23 Valhalla 2.2.8
* **Bug Fix**
  * Traffic segment matcher (exposed through Python bindings) - fix cases where partial (or no) results could be returned when breaking out of loop in form_segments early.
* **Traffic Matching Update**
  * Traffic segment matcher - handle special cases when entering and exiting turn channels.
* **Guidance Improvements**
  * Added Swedish (se-SV) narrative file.

## Release Date: 2017-06-20 Valhalla 2.2.7
* **Bug Fixes**
  * Traffic segment matcher (exposed through Python bindings) makes use of accuracy per point in the input
  * Traffic segment matcher is robust to consecutive transition edges in matched path
* **Isochrone Changes**
  * Set up isochrone to be able to handle multi-location queries in the future
* **Data Producer Updates**
  * Fixes to valhalla_associate_segments to address threading issue.
  * Added support for restrictions that refers only to appropriate type of vehicle.
* **Navigator**
  * Added pre-alpha implementation that will perform guidance for mobile devices.
* **Map Matching Updates**
  * Added capability to customize match_options

## Release Date: 2017-06-12 Valhalla 2.2.6
* **Bug Fixes**
  * Fixed the begin shape index where an end_route_discontinuity exists
* **Guidance Improvements**
  * Updated Slovenian (sl-SI) narrative file.
* **Data Producer Updates**
  * Added support for per mode restrictions (e.g., restriction:&lt;type&gt;)  Saved these restrictions as "complex" restrictions which currently support per mode lookup (unlike simple restrictions which are assumed to apply to all driving modes).
* **Matrix Updates**
  * Increased max distance threshold for auto costing and other similar costings to 400 km instead of 200 km

## Release Date: 2017-06-05 Valhalla 2.2.5
* **Bug Fixes**
  * Fixed matched point edge_index by skipping transition edges.
  * Use double precision in meili grid traversal to fix some incorrect grid cases.
  * Update meili to use DoubleBucketQueue and GraphReader methods rather than internal methods.

## Release Date: 2017-05-17 Valhalla 2.2.4
* **Bug Fixes**
  * Fix isochrone bug where the default access mode was used - this rejected edges that should not have been rejected for cases than automobile.
  * Fix A* handling of edge costs for trivial routes. This fixed an issue with disconnected regions that projected to a single edge.
  * Fix TripPathBuilder crash if first edge is a transition edge (was occurring with map-matching in rare occasions).

## Release Date: 2017-05-15 Valhalla 2.2.3
* **Map Matching Improvement**
  * Return begin and end route discontinuities. Also, returns partial shape of edge at route discontinuity.
* **Isochrone Improvements**
  * Add logic to make sure the center location remains fixed at the center of a tile/grid in the isotile.
  * Add a default generalization factor that is based on the grid size. Users can still override this factor but the default behavior is improved.
  * Add ExpandForward and ExpandReverse methods as is done in bidirectional A*. This improves handling of transitions between hierarchy levels.
* **Graph Correlation Improvements**
  * Add options to control both radius and reachability per input location (with defaults) to control correlation of input locations to the graph in such a way as to avoid routing between disconnected regions and favor more likely paths.

## Release Date: 2017-05-08 Valhalla 2.2.0
* **Guidance Improvements**
  * Added Russian (ru-RU) narrative file.
  * Updated Slovenian (sl-SI) narrative file.
* **Data Producer Updates**
  * Assign destination sign info on bidirectional ramps.
  * Update ReclassifyLinks. Use a "link-tree" which is formed from the exit node and terminates at entrance nodes. Exit nodes are sorted by classification so motorway exits are done before trunks, etc. Updated the turn channel logic - now more consistently applies turn channel use.
  * Updated traffic segment associations to properly work with elevation and lane connectivity information (which is stored after the traffic association).

## Release Date: 2017-04-24 Valhalla 2.1.9
* **Elevation Update**
  * Created a new EdgeElevation structure which includes max upward and downward slope (moved from DirectedEdge) and mean elevation.
* **Routing Improvements**
  * Destination only fix when "nested" destination only areas cause a route failure. Allow destination only edges (with penalty) on 2nd pass.
  * Fix heading to properly use the partial edge shape rather than entire edge shape to determine heading at the begin and end locations.
  * Some cleanup and simplification of the bidirectional A* algorithm.
  * Some cleanup and simplification of TripPathBuilder.
  * Make TileHierarchy data and methods static and remove tile_dir from the tile hierarchy.
* **Map Matching Improvement**
  * Return matched points with trace attributes when using map_snap.
* **Data Producer Updates**
  * lua updates so that the chunnel will work again.

## Release Date: 2017-04-04 Valhalla 2.1.8
* **Map Matching Release**
  * Added max trace limits and out-of-bounds checks for customizable trace options

## Release Date: 2017-03-29 Valhalla 2.1.7
* **Map Matching Release**
  * Increased service limits for trace
* **Data Producer Updates**
  * Transit: Remove the dependency on using level 2 tiles for transit builder
* **Traffic Updates**
  * Segment matcher completely re-written to handle many complex issues when matching traces to OTSs
* **Service Improvement**
  * Bug Fix - relaxed rapidjson parsing to allow numeric type coercion
* **Routing Improvements**
  * Level the forward and reverse paths in bidirectional A * to account for distance approximation differences.
  * Add logic for Use==kPath to bicycle costing so that paths are favored (as are footways).

## Release Date: 2017-03-10 Valhalla 2.1.3
* **Guidance Improvement**
  * Corrections to Slovenian narrative language file
  **Routing Improvements**
  * Increased the pedestrian search radius from 25 to 50 within the meili configuration to reduce U-turns with map-matching
  * Added a max avoid location limit

## Release Date: 2017-02-22 Valhalla 2.1.0
* **Guidance Improvement**
  * Added ca-ES (Catalan) and sl-SI (Slovenian) narrative language files
* **Routing  Improvement**
  * Fix through location reverse ordering bug (introduced in 2.0.9) in output of route responses for depart_at routes
  * Fix edge_walking method to handle cases where more than 1 initial edge is found
* **Data Producer Updates**
  * Improved transit by processing frequency based schedules.
  * Updated graph validation to more aggressively check graph consistency on level 0 and level 1
  * Fix the EdgeInfo hash to not create duplicate edge info records when creating hierarchies

## Release Date: 2017-02-21 Valhalla 2.0.9
* **Guidance Improvement**
  * Improved Italian narrative by handling articulated prepositions
  * Properly calling out turn channel maneuver
* **Routing Improvement**
  * Improved path determination by increasing stop impact for link to link transitions at intersections
  * Fixed through location handling, now includes cost at throughs and properly uses heading
  * Added ability to adjust location heading tolerance
* **Traffic Updates**
  * Fixed segment matching json to properly return non-string values where apropriate
* **Data Producer Updates**
  * Process node:ref and way:junction_ref as a semicolon separated list for exit numbers
  * Removed duplicated interchange sign information when ways are split into edges
  * Use a sequence within HierarchyBuilder to lower memory requirements for planet / large data imports.
  * Add connecting OSM wayId to a transit stop within NodeInfo.
  * Lua update:  removed ways that were being added to the routing graph.
  * Transit:  Fixed an issue where add_service_day and remove_service_day was not using the tile creation date, but the service start date for transit.
  * Transit:  Added acceptance test logic.
  * Transit:  Added fallback option if the associated wayid is not found.  Use distance approximator to find the closest edge.
  * Transit:  Added URL encoding for one stop ids that contain diacriticals.  Also, added include_geometry=false for route requests.
* **Optimized Routing Update**
  * Added an original index to the location object in the optimized route response
* **Trace Route Improvement**
  * Updated find_start_node to fix "GraphTile NodeInfo index out of bounds" error

## Release Date: 2017-01-30 Valhalla 2.0.6
* **Guidance Improvement**
  * Italian phrases were updated
* **Routing Improvement**
  * Fixed an issue where date and time was returning an invalid ISO8601 time format for date_time values in positive UTC. + sign was missing.
  * Fixed an encoding issue that was discovered for tranist_fetcher.  We were not encoding onestop_ids or route_ids.  Also, added exclude_geometry=true for route API calls.
* **Data Producer Updates**
  * Added logic to grab a single feed in valhalla_build_transit.

## Release Date: 2017-01-04 Valhalla 2.0.3
* **Service Improvement**
  * Added support for interrupting requests. If the connection is closed, route computation and map-matching can be interrupted prior to completion.
* **Routing Improvement**
  * Ignore name inconsistency when entering a link to avoid double penalizing.
* **Data Producer Updates**
  * Fixed consistent name assignment for ramps and turn lanes which improved guidance.
  * Added a flag to directed edges indicating if the edge has names. This can potentially be used in costing methods.
  * Allow future use of spare GraphId bits within DirectedEdge.

## Release Date: 2016-12-13 Valhalla 2.0.2
* **Routing Improvement**
  * Added support for multi-way restrictions to matrix and isochrones.
  * Added HOV costing model.
  * Speed limit updates.   Added logic to save average speed separately from speed limits.
  * Added transit include and exclude logic to multimodal isochrone.
  * Fix some edge cases for trivial (single edge) paths.
  * Better treatment of destination access only when using bidirectional A*.
* **Performance Improvement**
  * Improved performance of the path algorithms by making many access methods inline.

## Release Date: 2016-11-28 Valhalla 2.0.1
* **Routing Improvement**
  * Preliminary support for multi-way restrictions
* **Issues Fixed**
  * Fixed tile incompatiblity between 64 and 32bit architectures
  * Fixed missing edges within tile edge search indexes
  * Fixed an issue where transit isochrone was cut off if we took transit that was greater than the max_seconds and other transit lines or buses were then not considered.

## Release Date: 2016-11-15 Valhalla 2.0

* **Tile Redesign**
  * Updated the graph tiles to store edges only on the hierarchy level they belong to. Prior to this, the highways were stored on all levels, they now exist only on the highway hierarchy. Similar changes were made for arterial level roads. This leads to about a 20% reduction in tile size.
  * The tile redesign required changes to the path generation algorithms. They must now transition freely beteeen levels, even for pedestrian and bicycle routes. To offset the extra transitions, the main algorithms were changed to expand nodes at each level that has directed edges, rather than adding the transition edges to the priority queue/adjacency list. This change helps performance. The hierarchy limits that are used to speed the computation of driving routes by utilizing the highway hierarchy were adjusted to work with the new path algorithms.
  * Some changes to costing were also required, for example pedestrian and bicycle routes skip shortcut edges.
  * Many tile data structures were altered to explicitly size different fields and make room for "spare" fields that will allow future growth. In addition, the tile itself has extra "spare" records that can be appended to the end of the tile and referenced from the tile header. This also will allow future growth without breaking backward compatibility.
* **Guidance Improvement**
  * Refactored trip path to use an enumerated `Use` for edge and an enumerated `NodeType` for node
  * Fixed some wording in the Hindi narrative file
  * Fixed missing turn maneuver by updating the forward intersecting edge logic
* **Issues Fixed**
  * Fixed an issue with pedestrian routes where a short u-turn was taken to avoid the "crossing" penalty.
  * Fixed bicycle routing due to high penalty to enter an access=destination area. Changed to a smaller, length based factor to try to avoid long regions where access = destination. Added a driveway penalty to avoid taking driveways (which are often marked as access=destination).
  * Fixed regression where service did not adhere to the list of allowed actions in the Loki configuration
* **Graph Correlation**
  * External contributions from Navitia have lead to greatly reduced per-location graph correlation. Average correlation time is now less than 1ms down from 4-9ms.

## Release Date: 2016-10-17

* **Guidance Improvement**
  * Added the Hindi (hi-IN) narrative language
* **Service Additions**
  * Added internal valhalla error codes utility in baldr and modified all services to make use of and return as JSON response
  * See documentation https://github.com/valhalla/valhalla-docs/blob/master/api-reference.md#internal-error-codes-and-conditions
* **Time-Distance Matrix Improvement**
  * Added a costmatrix performance fix for one_to_many matrix requests
* **Memory Mapped Tar Archive - Tile Extract Support**
  * Added the ability to load a tar archive of the routing graph tiles. This improves performance under heavy load and reduces the memory requirement while allowing multiple processes to share cache resources.

## Release Date: 2016-09-19

* **Guidance Improvement**
  * Added pirate narrative language
* **Routing Improvement**
  * Added the ability to include or exclude stops, routes, and operators in multimodal routing.
* **Service Improvement**
  * JSONify Error Response

## Release Date: 2016-08-30

* **Pedestrian Routing Improvement**
  * Fixes for trivial pedestrian routes

## Release Date: 2016-08-22

* **Guidance Improvements**
  * Added Spanish narrative
  * Updated the start and end edge heading calculation to be based on road class and edge use
* **Bicycle Routing Improvements**
  * Prevent getting off a higher class road for a small detour only to get back onto the road immediately.
  * Redo the speed penalties and road class factors - they were doubly penalizing many roads with very high values.
  * Simplify the computation of weighting factor for roads that do not have cycle lanes. Apply speed penalty to slightly reduce favoring
of non-separated bicycle lanes on high speed roads.
* **Routing Improvements**
  * Remove avoidance of U-turn for pedestrian routes. This improves use with map-matching since pedestrian routes can make U-turns.
  * Allow U-turns at dead-ends for driving (and bicycling) routes.
* **Service Additions**
  * Add support for multi-modal isochrones.
  * Added base code to allow reverse isochrones (path from anywhere to a single destination).
* **New Sources to Targets**
  * Added a new Matrix Service action that allows you to request any of the 3 types of time-distance matrices by calling 1 action.  This action takes a sources and targets parameter instead of the locations parameter.  Please see the updated Time-Distance Matrix Service API reference for more details.

## Release Date: 2016-08-08

 * **Service additions**
  * Latitude, longitude bounding boxes of the route and each leg have been added to the route results.
  * Added an initial isochrone capability. This includes methods to create an "isotile" - a 2-D gridded data set with time to reach each lat,lon grid from an origin location. This isoltile is then used to create contours at specified times. Interior contours are optionally removed and the remaining outer contours are generalized and converted to GeoJSON polygons. An initial version supporting multimodal route types has also been added.
 * **Data Producer Updates**
  * Fixed tranist scheduling issue where false schedules were getting added.
 * **Tools Additionas**
  * Added `valhalla_export_edges` tool to allow shape and names to be dumped from the routing tiles

## Release Date: 2016-07-19

 * **Guidance Improvements**
  * Added French narrative
  * Added capability to have narrative language aliases - For example: German `de-DE` has an alias of `de`
 * **Transit Stop Update** - Return latitude and longitude for each transit stop
 * **Data Producer Updates**
  * Added logic to use lanes:forward, lanes:backward, speed:forward, and speed:backward based on direction of the directed edge.
  * Added support for no_entry, no_exit, and no_turn restrictions.
  * Added logic to support country specific access. Based on country tables found here: http://wiki.openstreetmap.org/wiki/OSM_tags_for_routing/Access-Restrictions

## Release Date: 2016-06-08

 * **Bug Fix** - Fixed a bug where edge indexing created many small tiles where no edges actually intersected. This allowed impossible routes to be considered for path finding instead of rejecting them earlier.
 * **Guidance Improvements**
  * Fixed invalid u-turn direction
  * Updated to properly call out jughandle routes
  * Enhanced signless interchange maneuvers to help guide users
 * **Data Producer Updates**
  * Updated the speed assignment for ramp to be a percentage of the original road class speed assignment
  * Updated stop impact logic for turn channel onto ramp

## Release Date: 2016-05-19

 * **Bug Fix** - Fixed a bug where routes fail within small, disconnected "islands" due to the threshold logic in prior release. Also better logic for not-thru roads.

## Release Date: 2016-05-18

 * **Bidirectional A* Improvements** - Fixed an issue where if both origin and destination locations where on not-thru roads that meet at a common node the path ended up taking a long detour. Not all cases were fixed though - next release should fix. Trying to address the termination criteria for when the best connection point of the 2 paths is optimal. Turns out that the initial case where both opposing edges are settled is not guaranteed to be the least cost path. For now we are setting a threshold and extending the search while still tracking best connections. Fixed the opposing edge when a hierarchy transition occurs.
 * **Guidance Globalization** -  Fixed decimal distance to be locale based.
 * **Guidance Improvements**
  * Fixed roundabout spoke count issue by fixing the drive_on_right attribute.
  * Simplified narative by combining unnamed straight maneuvers
  * Added logic to confirm maneuver type assignment to avoid invalid guidance
  * Fixed turn maneuvers by improving logic for the following:
    * Internal intersection edges
    * 'T' intersections
    * Intersecting forward edges
 * **Data Producer Updates** - Fix the restrictions on a shortcut edge to be the same as the last directed edge of the shortcut (rather than the first one).

## Release Date: 2016-04-28

 * **Tile Format Updates** - Separated the transit graph from the "road only" graph into different tiles but retained their interconnectivity. Transit tiles are now hierarchy level 3.
 * **Tile Format Updates** - Reduced the size of graph edge shape data by 5% through the use of varint encoding (LEB128)
 * **Tile Format Updates** - Aligned `EdgeInfo` structures to proper byte boundaries so as to maintain compatibility for systems who don't support reading from unaligned addresses.
 * **Guidance Globalization** -  Added the it-IT(Italian) language file. Added support for CLDR plural rules. The cs-CZ(Czech), de-DE(German), and en-US(US English) language files have been updated.
 * **Travel mode based instructions** -  Updated the start, post ferry, and post transit insructions to be based on the travel mode, for example:
  * `Drive east on Main Street.`
  * `Walk northeast on Broadway.`
  * `Bike south on the cycleway.`

## Release Date: 2016-04-12

 * **Guidance Globalization** -  Added logic to use tagged language files that contain the guidance phrases. The initial versions of en-US, de-DE, and cs-CZ have been deployed.
 * **Updated ferry defaults** -  Bumped up use_ferry to 0.65 so that we don't penalize ferries as much.

## Release Date: 2016-03-31
 * **Data producer updates** - Do not generate shortcuts across a node which is a fork. This caused missing fork maneuvers on longer routes.  GetNames update ("Broadway fix").  Fixed an issue with looking up a name in the ref map and not the name map.  Also, removed duplicate names.  Private = false was unsetting destination only flags for parking aisles.

## Release Date: 2016-03-30
 * **TripPathBuilder Bug Fix** - Fixed an exception that was being thrown when trying to read directed edges past the end of the list within a tile. This was due to errors in setting walkability and cyclability on upper hierarchies.

## Release Date: 2016-03-28

 * **Improved Graph Correlation** -  Correlating input to the routing graph is carried out via closest first traversal of the graph's, now indexed, geometry. This results in faster correlation and gaurantees the absolute closest edge is found.

## Release Date: 2016-03-16

 * **Transit type returned** -  The transit type (e.g. tram, metro, rail, bus, ferry, cable car, gondola, funicular) is now returned with each transit maneuver.
 * **Guidance language** -  If the language option is not supplied or is unsupported then the language will be set to the default (en-US). Also, the service will return the language in the trip results.
 * **Update multimodal path algorithm** - Applied some fixes to multimodal path algorithm. In particular fixed a bug where the wrong sortcost was added to the adjacency list. Also separated "in-station" transfer costs from transfers between stops.
 * **Data producer updates** - Do not combine shortcut edges at gates or toll booths. Fixes avoid toll issues on routes that included shortcut edges.

## Release Date: 2016-03-07

 * **Updated all APIs to honor the optional DNT (Do not track) http header** -  This will avoid logging locations.
 * **Reduce 'Merge maneuver' verbal alert instructions** -  Only create a verbal alert instruction for a 'Merge maneuver' if the previous maneuver is > 1.5 km.
 * **Updated transit defaults.  Tweaked transit costing logic to obtain better routes.** -  use_rail = 0.6, use_transfers = 0.3, transfer_cost = 15.0 and transfer_penalty = 300.0.  Updated the TransferCostFactor to use the transfer_factor correctly.  TransitionCost for pedestrian costing bumped up from 20.0f to 30.0f when predecessor edge is a transit connection.
 * **Initial Guidance Globalization** -  Partial framework for Guidance Globalization. Started reading some guidance phrases from en-US.json file.

## Release Date: 2016-02-22

 * **Use bidirectional A* for automobile routes** - Switch to bidirectional A* for all but bus routes and short routes (where origin and destination are less than 10km apart). This improves performance and has less failure cases for longer routes. Some data import adjustments were made (02-19) to fix some issues encountered with arterial and highway hierarchies. Also only use a maximum of 2 passes for bidirecdtional A* to reduce "long time to fail" cases.
 * **Added verbal multi-cue guidance** - This combines verbal instructions when 2 successive maneuvers occur in a short amount of time (e.g., Turn right onto MainStreet. Then Turn left onto 1st Avenue).

## Release Date: 2016-02-19

 * **Data producer updates** - Reduce stop impact when all edges are links (ramps or turn channels). Update opposing edge logic to reject edges that do no have proper access (forward access == reverse access on opposing edge and vice-versa). Update ReclassifyLinks for cases where a single edge (often a service road) intersects a ramp improperly causing the ramp to reclassified when it should not be. Updated maximum OSM node Id (now exceeds 4000000000). Move lua from conf repository into mjolnir.

## Release Date: 2016-02-01

 * **Data producer updates** - Reduce speed on unpaved/rough roads. Add statistics for hgv (truck) restrictions.

## Release Date: 2016-01-26

 * **Added capability to disable narrative production** - Added the `narrative` boolean option to allow users to disable narrative production. Locations, shape, length, and time are still returned. The narrative production is enabled by default. The possible values for the `narrative` option are: false and true
 * **Added capability to mark a request with an id** - The `id` is returned with the response so a user could match to the corresponding request.
 * **Added some logging enhancements, specifically [ANALYTICS] logging** - We want to focus more on what our data is telling us by logging specific stats in Logstash.

## Release Date: 2016-01-18

 * **Data producer updates** - Data importer configuration (lua) updates to fix a bug where buses were not allowed on restricted lanes.  Fixed surface issue (change the default surface to be "compacted" for footways).

## Release Date: 2016-01-04

 * **Fixed Wrong Costing Options Applied** - Fixed a bug in which a previous requests costing options would be used as defaults for all subsequent requests.

## Release Date: 2015-12-18

 * **Fix for bus access** - Data importer configuration (lua) updates to fix a bug where bus lanes were turning off access for other modes.
 * **Fix for extra emergency data** - Data importer configuration (lua) updates to fix a bug where we were saving hospitals in the data.
 * **Bicycle costing update** - Updated kTCSlight and kTCFavorable so that cycleways are favored by default vs roads.

## Release Date: 2015-12-17

 * **Graph Tile Data Structure update** - Updated structures within graph tiles to support transit efforts and truck routing. Removed TransitTrip, changed TransitRoute and TransitStop to indexes (rather than binary search). Added access restrictions (like height and weight restrictions) and the mode which they impact to reduce need to look-up.
 * **Data producer updates** - Updated graph tile structures and import processes.

## Release Date: 2015-11-23

 * **Fixed Open App for OSRM functionality** - Added OSRM functionality back to Loki to support Open App.

## Release Date: 2015-11-13

 * **Improved narrative for unnamed walkway, cycleway, and mountain bike trail** - A generic description will be used for the street name when a walkway, cycleway, or mountain bike trail maneuver is unnamed. For example, a turn right onto a unnamed walkway maneuver will now be: "Turn right onto walkway."
 * **Fix costing bug** - Fix a bug introduced in EdgeLabel refactor (impacted time distance matrix only).

## Release Date: 2015-11-3

 * **Enhance bi-directional A* logic** - Updates to bidirectional A* algorithm to fix the route completion logic to handle cases where a long "connection" edge could lead to a sub-optimal path. Add hierarchy and shortcut logic so we can test and use bidirectional A* for driving routes. Fix the destination logic to properly handle oneways as the destination edge. Also fix U-turn detection for reverse search when hierarchy transitions occur.
 * **Change "Go" to "Head" for some instructions** - Start, exit ferry.
 * **Update to roundabout instructions** - Call out roundabouts for edges marked as links (ramps, turn channels).
 * **Update bicycle costing** - Fix the road factor (for applying weights based on road classification) and lower turn cost values.

## Data Producer Release Date: 2015-11-2

 * **Updated logic to not create shortcut edges on roundabouts** - This fixes some roundabout exit counts.

## Release Date: 2015-10-20

 * **Bug Fix for Pedestrian and Bicycle Routes** - Fixed a bug with setting the destination in the bi-directional Astar algorithm. Locations that snapped to a dead-end node would have failed the route and caused a timeout while searching for a valid path. Also fixed the elapsed time computation on the reverse path of bi-directional algorithm.

## Release Date: 2015-10-16

 * **Through Location Types** - Improved support for locations with type = "through". Routes now combine paths that meet at each through location to create a single "leg" between locations with type = "break". Paths that continue at a through location will not create a U-turn unless the path enters a "dead-end" region (neighborhood with no outbound access).
 * **Update shortcut edge logic** - Now skips long shortcut edges when close to the destination. This can lead to missing the proper connection if the shortcut is too long. Fixes #245 (thor).
 * **Per mode service limits** - Update configuration to allow setting different maximum number of locations and distance per mode.
 * **Fix shape index for trivial path** - Fix a bug where when building the the trip path for a "trivial" route (includes just one edge) where the shape index exceeded that size of the shape.

## Release Date: 2015-09-28

 * **Elevation Influenced Bicycle Routing** - Enabled elevation influenced bicycle routing. A "use-hills" option was added to the bicycle costing profile that can tune routes to avoid hills based on grade and amount of elevation change.
 * **"Loop Edge" Fix** - Fixed a bug with edges that form a loop. Split them into 2 edges during data import.
 * **Additional information returned from 'locate' method** - Added information that can be useful when debugging routes and data. Adds information about nodes and edges at a location.
 * **Guidance/Narrative Updates** - Added side of street to destination narrative. Updated verbal instructions.<|MERGE_RESOLUTION|>--- conflicted
+++ resolved
@@ -7,15 +7,12 @@
    * FIXED: Newer clang warns on `sprintf` which becomes a compilation error (due to `Werror`) so we use `snprintf` instead [#3846](https://github.com/valhalla/valhalla/issues/3846)
    * FIXED: Build all of Mjolnir with -Werror [#3845](https://github.com/valhalla/valhalla/pull/3845)
    * FIXED: Only set most destination information once for all origins in timedistancematrix [#3830](https://github.com/valhalla/valhalla/pull/3830)
-<<<<<<< HEAD
-   * FIXED: Strange detoures with multi-origin/destination unidirectional A* [#3585](https://github.com/valhalla/valhalla/pull/3585)
-=======
    * FIXED: Integers to expansion JSON output were cast wrongly [#3857](https://github.com/valhalla/valhalla/pull/3857)
    * FIXED: hazmat=destination should be hazmat=false and fix the truckcost usage of hazmat [#3865](https://github.com/valhalla/valhalla/pull/3865)
    * FIXED: Make sure there is at least one path which is accessible for all vehicular modes when reclassifying ferry edges [#3860](https://github.com/valhalla/valhalla/pull/3860)
    * FIXED: valhalla_build_extract was failing to determine the tile ID to include in the extract [#3864](https://github.com/valhalla/valhalla/pull/3864)
    * FIXED: valhalla_ways_to_edges missed trimming the cache when overcommitted [#3872](https://github.com/valhalla/valhalla/pull/3864)
->>>>>>> d8b3a460
+   * FIXED: Strange detours with multi-origin/destination unidirectional A* [#3585](https://github.com/valhalla/valhalla/pull/3585)
 * **Enhancement**
    * ADDED: Added has_toll, has_higway, has_ferry tags to summary field of a leg and route and a highway tag to a maneuver if it includes a highway. [#3815](https://github.com/valhalla/valhalla/issues/3815)
    * ADDED: Add time info to sources_to_targets [#3795](https://github.com/valhalla/valhalla/pull/3795)
