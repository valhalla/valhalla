--- conflicted
+++ resolved
@@ -161,13 +161,10 @@
    * ADDED: Added flexibility to remove the use of the admindb and to use the country and state iso from the tiles; [#2579](https://github.com/valhalla/valhalla/pull/2579)
    * ADDED: Added toll gates and collection points (gantry) to the node;  [#2532](https://github.com/valhalla/valhalla/pull/2532)
    * ADDED: Added osrm serialization for rest/service areas and admins. [#2594](https://github.com/valhalla/valhalla/pull/2594)
-<<<<<<< HEAD
    * CHANGED: Improved Russian localization; [#2593](https://github.com/valhalla/valhalla/pull/2593)
-=======
    * ADDED: Support restricted class in intersection annotations [#2589](https://github.com/valhalla/valhalla/pull/2589)
    * ADDED: Added trail type trace [#2606](https://github.com/valhalla/valhalla/pull/2606)
    * ADDED: Added tunnel names to the edges as a tagged name.  [#2608](https://github.com/valhalla/valhalla/pull/2608)
->>>>>>> 98fb82f2
 
 ## Release Date: 2019-11-21 Valhalla 3.0.9
 * **Bug Fix**
