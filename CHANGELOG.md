## Release Date: 2023-??-?? Valhalla 3.3.1
* **Removed**
   * REMOVED: Docker image pushes to Dockerhub [#4033](https://github.com/valhalla/valhalla/pull/4033)
   * REMOVED: transitland references and scripts and replace with info for raw GTFS feeds [#4033](https://github.com/valhalla/valhalla/pull/3906)
* **Bug Fix**
   * FIXED: underflow of uint64_t cast for matrix time results [#3906](https://github.com/valhalla/valhalla/pull/3906)
   * FIXED: update vcpkg commit for Azure pipelines to fix libtool mirrors [#3915](https://github.com/valhalla/valhalla/pull/3915)
   * FIXED: fix CHANGELOG release year (2022->2023) [#3927](https://github.com/valhalla/valhalla/pull/3927)
   * FIXED: avoid segfault on invalid exclude_polygons input [#3907](https://github.com/valhalla/valhalla/pull/3907)
   * FIXED: allow \_WIN32_WINNT to be defined by build system [#3933](https://github.com/valhalla/valhalla/issues/3933)
   * FIXED: disconnected stop pairs in gtfs import [#3943](https://github.com/valhalla/valhalla/pull/3943)
   * FIXED: in/egress traversability in gtfs ingestion is now defaulted to kBoth to enable pedestrian access on transit connect edges and through the in/egress node [#3948](https://github.com/valhalla/valhalla/pull/3948)
   * FIXED: parsing logic needed implicit order of stations/egresses/platforms in the GTFS feeds [#3949](https://github.com/valhalla/valhalla/pull/3949)
   * FIXED: segfault in TimeDistanceMatrix [#3964](https://github.com/valhalla/valhalla/pull/3949)
   * FIXED: write multiple PBFs if the protobuf object gets too big [#3954](https://github.com/valhalla/valhalla/pull/3954)
   * FIXED: pin conan version to latest 1.x for now [#3990](https://github.com/valhalla/valhalla/pull/3990)
   * FIXED: Fix matrix_locations when used in pbf request [#3997](https://github.com/valhalla/valhalla/pull/3997)
   * FIXED: got to the point where the basic transit routing test works [#3988](https://github.com/valhalla/valhalla/pull/3988)
   * FIXED: fix build with LOGGING_LEVEL=ALL [#3992](https://github.com/valhalla/valhalla/pull/3992)
   * FIXED: transit stitching when determining whether a platform was generated [#4020](https://github.com/valhalla/valhalla/pull/4020)
   * FIXED: multimodal isochrones [#4030](https://github.com/valhalla/valhalla/pull/4030)
   * FIXED: duplicated recosting names should throw [#4042](https://github.com/valhalla/valhalla/pull/4042)
   * FIXED: Remove arch specificity from strip command of Python bindings to make it more compatible with other archs [#4040](https://github.com/valhalla/valhalla/pull/4040)
   * FIXED: GraphReader::GetShortcut no longer returns false positives or false negatives [#4019](https://github.com/valhalla/valhalla/pull/4019)
   * FIXED: Tagging with bus=permit or taxi=permit did not override access=no [#4045](https://github.com/valhalla/valhalla/pull/4045)
   * FIXED: Upgrade RapidJSON to address undefined behavior [#4051](https://github.com/valhalla/valhalla/pull/4051)
   * FIXED: time handling for transit service [#4052](https://github.com/valhalla/valhalla/pull/4052)
   * FIXED: multiple smaller bugs while testing more multimodal /route & /isochrones [#4055](https://github.com/valhalla/valhalla/pull/4055)
   * FIXED: `FindLuaJit.cmake` to include Windows paths/library names [#4067](https://github.com/valhalla/valhalla/pull/4067)
<<<<<<< HEAD
   * FIXED: fix `clear` methods on matrix algorithms and reserve some space for labels with a new config [#4075](https://github.com/valhalla/valhalla/pull/4075)
=======
   * FIXED: Move complex turn restriction check out of can_form_shortcut() [#4047](https://github.com/valhalla/valhalla/pull/4047)
>>>>>>> bee39d99
* **Enhancement**
   * CHANGED: replace boost::optional with C++17's std::optional where possible [#3890](https://github.com/valhalla/valhalla/pull/3890)
   * ADDED: parse `lit` tag on ways and add it to graph [#3893](https://github.com/valhalla/valhalla/pull/3893)
   * ADDED: log lat/lon of node where children link edges exceed the configured maximum [#3911](https://github.com/valhalla/valhalla/pull/3911)
   * ADDED: log matrix algorithm which was used [#3916](https://github.com/valhalla/valhalla/pull/3916)
   * UPDATED: docker base image to Ubuntu 22.04 [#3912](https://github.com/valhalla/valhalla/pull/3912)
   * CHANGED: Unify handling of single-file -Werror in all modules [#3910](https://github.com/valhalla/valhalla/pull/3910)
   * CHANGED: Build skadi with -Werror [#3935](https://github.com/valhalla/valhalla/pull/3935)
   * ADDED: Connect transit tiles to the graph [#3700](https://github.com/valhalla/valhalla/pull/3700)
   * CHANGED: switch to C++17 master branch of `just_gtfs` [#3947](https://github.com/valhalla/valhalla/pull/3947)
   * ADDED: Support for configuring a universal request timeout [#3966](https://github.com/valhalla/valhalla/pull/3966)
   * ADDED: optionally include highway=platform edges for pedestrian access [#3971](https://github.com/valhalla/valhalla/pull/3971)
   * ADDED: `use_lit` costing option for pedestrian costing [#3957](https://github.com/valhalla/valhalla/pull/3957)
   * CHANGED: Removed stray NULL values in log output[#3974](https://github.com/valhalla/valhalla/pull/3974)
   * CHANGED: More conservative estimates for cost of walking slopes [#3982](https://github.com/valhalla/valhalla/pull/3982)
   * ADDED: An option to Slim down Matrix response [#3987](https://github.com/valhalla/valhalla/pull/3987)
   * CHANGED: Updated url for just_gtfs library [#3994](https://github.com/valhalla/valhalla/pull/3995)
   * ADDED: Docker image pushes to Github's docker registry [#4033](https://github.com/valhalla/valhalla/pull/4033)
   * ADDED: `disable_hierarchy_pruning` costing option to find the actual optimal route for motorized costing modes, i.e `auto`, `motorcycle`, `motor_scooter`, `bus`, `truck` & `taxi`. [#4000](https://github.com/valhalla/valhalla/pull/4000)
   * CHANGED: baldr directory: remove warnings and C++17 adjustments [#4011](https://github.com/valhalla/valhalla/pull/4011)
   * UPDATED: `vcpkg` to latest master, iconv wasn't building anymore [#4066](https://github.com/valhalla/valhalla/pull/4066)
   * CHANGED: pybind11 upgrade for python 3.11 [#4067](https://github.com/valhalla/valhalla/pull/4067)
   * CHANGED: added transit level to connectivity map [#4082](https://github.com/valhalla/valhalla/pull/4082)

## Release Date: 2023-01-03 Valhalla 3.3.0
* **Removed**
* **Bug Fix**
* **Enhancement**
  * CHANGED: Upgraded from C++14 to C++17. [#3878](https://github.com/valhalla/valhalla/pull/3878)

## Release Date: 2023-01-03 Valhalla 3.2.1
* **Removed**
* **Bug Fix**
   * FIXED: valhalla_run_route was missing config logic.[#3824](https://github.com/valhalla/valhalla/pull/3824)
   * FIXED: Added missing ferry tag if manoeuver uses a ferry. It's supposed to be there according to the docs. [#3815](https://github.com/valhalla/valhalla/issues/3815)
   * FIXED: Handle hexlifying strings with unsigned chars [#3842](https://github.com/valhalla/valhalla/pull/3842)
   * FIXED: Newer clang warns on `sprintf` which becomes a compilation error (due to `Werror`) so we use `snprintf` instead [#3846](https://github.com/valhalla/valhalla/issues/3846)
   * FIXED: Build all of Mjolnir with -Werror [#3845](https://github.com/valhalla/valhalla/pull/3845)
   * FIXED: Only set most destination information once for all origins in timedistancematrix [#3830](https://github.com/valhalla/valhalla/pull/3830)
   * FIXED: Integers to expansion JSON output were cast wrongly [#3857](https://github.com/valhalla/valhalla/pull/3857)
   * FIXED: hazmat=destination should be hazmat=false and fix the truckcost usage of hazmat [#3865](https://github.com/valhalla/valhalla/pull/3865)
   * FIXED: Make sure there is at least one path which is accessible for all vehicular modes when reclassifying ferry edges [#3860](https://github.com/valhalla/valhalla/pull/3860)
   * FIXED: valhalla_build_extract was failing to determine the tile ID to include in the extract [#3864](https://github.com/valhalla/valhalla/pull/3864)
   * FIXED: valhalla_ways_to_edges missed trimming the cache when overcommitted [#3872](https://github.com/valhalla/valhalla/pull/3864)
   * FIXED: Strange detours with multi-origin/destination unidirectional A* [#3585](https://github.com/valhalla/valhalla/pull/3585)
* **Enhancement**
   * ADDED: Added has_toll, has_higway, has_ferry tags to summary field of a leg and route and a highway tag to a maneuver if it includes a highway. [#3815](https://github.com/valhalla/valhalla/issues/3815)
   * ADDED: Add time info to sources_to_targets [#3795](https://github.com/valhalla/valhalla/pull/3795)
   * ADDED: "available_actions" to the /status response [#3836](https://github.com/valhalla/valhalla/pull/3836)
   * ADDED: "waiting" field on input/output intermediate break(_through) locations to respect services times [#3849](https://github.com/valhalla/valhalla/pull/3849)
   * ADDED: --bbox & --geojson-dir options to valhalla_build_extract to only archive a subset of tiles [#3856](https://github.com/valhalla/valhalla/pull/3856)
   * CHANGED: Replace unstable c++ geos API with a mix of geos' c api and boost::geometry for admin building [#3683](https://github.com/valhalla/valhalla/pull/3683)
   * ADDED: optional write-access to traffic extract from GraphReader [#3876](https://github.com/valhalla/valhalla/pull/3876)
   * UPDATED: locales from Transifex [#3879](https://github.com/valhalla/valhalla/pull/3879)
   * CHANGED: Build most of Baldr with -Werror [#3885](https://github.com/valhalla/valhalla/pull/3885)
   * UPDATED: some documentation overhaul to slim down root's README [#3881](https://github.com/valhalla/valhalla/pull/3881)
   * CHANGED: move documentation hosting to Github Pages from readthedocs.io [#3884](https://github.com/valhalla/valhalla/pull/3884)
   * ADDED: inline config arguments to some more executables [#3873](https://github.com/valhalla/valhalla/pull/3873)

## Release Date: 2022-10-26 Valhalla 3.2.0
* **Removed**
   * REMOVED: "build-\*" docker image to decrease complexity [#3689](https://github.com/valhalla/valhalla/pull/3541)

* **Bug Fix**
   * FIXED: Fix precision losses while encoding-decoding distance parameter in openlr [#3374](https://github.com/valhalla/valhalla/pull/3374)
   * FIXED: Fix bearing calculation for openlr records [#3379](https://github.com/valhalla/valhalla/pull/3379)
   * FIXED: Some refactoring that was proposed for the PR 3379 [3381](https://github.com/valhalla/valhalla/pull/3381)
   * FIXED: Avoid calling out "keep left/right" when passing an exit [3349](https://github.com/valhalla/valhalla/pull/3349)
   * FIXED: Fix iterator decrement beyond begin() in GeoPoint::HeadingAtEndOfPolyline() method [#3393](https://github.com/valhalla/valhalla/pull/3393)
   * FIXED: Add string for Use:kPedestrianCrossing to fix null output in to_string(Use). [#3416](https://github.com/valhalla/valhalla/pull/3416)
   * FIXED: Remove simple restrictions check for pedestrian cost calculation. [#3423](https://github.com/valhalla/valhalla/pull/3423)
   * FIXED: Parse "highway=busway" OSM tag: https://wiki.openstreetmap.org/wiki/Tag:highway%3Dbusway [#3413](https://github.com/valhalla/valhalla/pull/3413)
   * FIXED: Process int_ref irrespective of `use_directions_on_ways_` [#3446](https://github.com/valhalla/valhalla/pull/3446)
   * FIXED: workaround python's ArgumentParser bug to not accept negative numbers as arguments [#3443](https://github.com/valhalla/valhalla/pull/3443)
   * FIXED: Undefined behaviour on some platforms due to unaligned reads [#3447](https://github.com/valhalla/valhalla/pull/3447)
   * FIXED: Fixed undefined behavior due to invalid shift exponent when getting edge's heading [#3450](https://github.com/valhalla/valhalla/pull/3450)
   * FIXED: Use midgard::unaligned_read in GraphTileBuilder::AddSigns [#3456](https://github.com/valhalla/valhalla/pull/3456)
   * FIXED: Relax test margin for time dependent traffic test [#3467](https://github.com/valhalla/valhalla/pull/3467)
   * FIXED: Fixed missed intersection heading [#3463](https://github.com/valhalla/valhalla/pull/3463)
   * FIXED: Stopped putting binary bytes into a string field of the protobuf TaggedValue since proto3 protects against that for cross language support [#3468](https://github.com/valhalla/valhalla/pull/3468)
   * FIXED: valhalla_service uses now loki logging config instead of deprecated tyr logging [#3481](https://github.com/valhalla/valhalla/pull/3481)
   * FIXED: Docker image `valhalla/valhalla:run-latest`: conan error + python integration [#3485](https://github.com/valhalla/valhalla/pull/3485)
   * FIXED: fix more protobuf unstable 3.x API [#3494](https://github.com/valhalla/valhalla/pull/3494)
   * FIXED: fix one more protobuf unstable 3.x API [#3501](https://github.com/valhalla/valhalla/pull/3501)
   * FIXED: Fix valhalla_build_tiles imports only bss from last osm file [#3503](https://github.com/valhalla/valhalla/pull/3503)
   * FIXED: Fix total_run_stat.sh script. [#3511](https://github.com/valhalla/valhalla/pull/3511)
   * FIXED: Both `hov:designated` and `hov:minimum` have to be correctly set for the way to be considered hov-only [#3526](https://github.com/valhalla/valhalla/pull/3526)
   * FIXED: Wrong out index in route intersections [#3541](https://github.com/valhalla/valhalla/pull/3541)
   * FIXED: fix valhalla_export_edges: missing null columns separator [#3543](https://github.com/valhalla/valhalla/pull/3543)
   * FIXED: Removed/updated narrative language aliases that are not IETF BCP47 compliant [#3546](https://github.com/valhalla/valhalla/pull/3546)
   * FIXED: Wrong predecessor opposing edge in dijkstra's expansion [#3528](https://github.com/valhalla/valhalla/pull/3528)
   * FIXED: exit and exit_verbal in Russian locale should be same [#3545](https://github.com/valhalla/valhalla/pull/3545)
   * FIXED: Skip transit tiles in hierarchy builder [#3559](https://github.com/valhalla/valhalla/pull/3559)
   * FIXED: Fix some country overrides in adminconstants and add a couple new countries. [#3578](https://github.com/valhalla/valhalla/pull/3578)
   * FIXED: Improve build errors reporting [#3579](https://github.com/valhalla/valhalla/pull/3579)
   * FIXED: Fix "no elevation" values and /locate elevation response [#3571](https://github.com/valhalla/valhalla/pull/3571)
   * FIXED: Build tiles with admin/timezone support on Windows [#3580](https://github.com/valhalla/valhalla/pull/3580)
   * FIXED: admin "Saint-Martin" changed name to "Saint-Martin (France)" [#3619](https://github.com/valhalla/valhalla/pull/3619)
   * FIXED: openstreetmapspeeds global config with `null`s now supported [#3621](https://github.com/valhalla/valhalla/pull/3621)
   * FIXED: valhalla_run_matrix was failing (could not find proper max_matrix_distance) [#3635](https://github.com/valhalla/valhalla/pull/3635)
   * FIXED: Removed duplicate degrees/radians constants [#3642](https://github.com/valhalla/valhalla/pull/3642)
   * FIXED: Forgot to adapt driving side and country access rules in [#3619](https://github.com/valhalla/valhalla/pull/3619) [#3652](https://github.com/valhalla/valhalla/pull/3652)
   * FIXED: DateTime::is_conditional_active(...) incorrect end week handling [#3655](https://github.com/valhalla/valhalla/pull/3655)
   * FIXED: TimeDistanceBSSMatrix: incorrect initialization for destinations[#3659](https://github.com/valhalla/valhalla/pull/3659)
   * FIXED: Some interpolated points had invalid edge_index in trace_attributes response [#3646](https://github.com/valhalla/valhalla/pull/3670)
   * FIXED: Use a small node snap distance in map-matching. FIxes issue with incorrect turn followed by Uturn. [#3677](https://github.com/valhalla/valhalla/pull/3677)
   * FIXED: Conan error when building Docker image. [#3689](https://github.com/valhalla/valhalla/pull/3689)
   * FIXED: Allow country overrides for sidewalk [#3711](https://github.com/valhalla/valhalla/pull/3711)
   * FIXED: CostMatrix incorrect tile usage with oppedge. [#3719](https://github.com/valhalla/valhalla/pull/3719)
   * FIXED: Fix elevation serializing [#3735](https://github.com/valhalla/valhalla/pull/3735)
   * FIXED: Fix returning a potentially uninitialized value in PointXY::ClosestPoint [#3737](https://github.com/valhalla/valhalla/pull/3737)
   * FIXED: Wales and Scotland name change. [#3746](https://github.com/valhalla/valhalla/pull/3746)
   * FIXED: Pedestrian crossings are allowed for bikes [#3751](https://github.com/valhalla/valhalla/pull/3751)
   * FIXED: Fix for Mac OSx.  Small update for the workdir for the admin_sidewalk_override test.  [#3757](https://github.com/valhalla/valhalla/pull/3757)
   * FIXED: Add missing service road case from GetTripLegUse method. [#3763](https://github.com/valhalla/valhalla/pull/3763)
   * FIXED: Fix TimeDistanceMatrix results sequence [#3738](https://github.com/valhalla/valhalla/pull/3738)
   * FIXED: Fix status endpoint not reporting that the service is shutting down [#3785](https://github.com/valhalla/valhalla/pull/3785)
   * FIXED: Fix TimdDistanceMatrix SetSources and SetTargets [#3792](https://github.com/valhalla/valhalla/pull/3792)
   * FIXED: Added highway and surface factor in truckcost [#3590](https://github.com/valhalla/valhalla/pull/3590)
   * FIXED: Potential integer underflow in file suffix generation [#3783](https://github.com/valhalla/valhalla/pull/3783)
   * FIXED: Building Valhalla as a submodule [#3781](https://github.com/valhalla/valhalla/issues/3781)
   * FIXED: Fixed invalid time detection in GetSpeed [#3800](https://github.com/valhalla/valhalla/pull/3800)
   * FIXED: Osmway struct update: added up to 33 and not 32 [#3808](https://github.com/valhalla/valhalla/pull/3808)

* **Enhancement**
   * CHANGED: Pronunciation for names and destinations [#3132](https://github.com/valhalla/valhalla/pull/3132)
   * CHANGED: Requested code clean up for phonemes PR [#3356](https://github.com/valhalla/valhalla/pull/3356)
   * CHANGED: Refactor Pronunciation class to struct [#3359](https://github.com/valhalla/valhalla/pull/3359)
   * ADDED: Added support for probabale restrictions [#3361](https://github.com/valhalla/valhalla/pull/3361)
   * CHANGED: Refactored the verbal text formatter to handle logic for street name and sign [#3369](https://github.com/valhalla/valhalla/pull/3369)
   * CHANGED: return "version" and "tileset_age" on parameterless /status call [#3367](https://github.com/valhalla/valhalla/pull/3367)
   * CHANGED: de-singleton tile_extract by introducing an optional index.bin file created by valhalla_build_extract [#3281](https://github.com/valhalla/valhalla/pull/3281)
   * CHANGED: implement valhalla_build_elevation in python and add more --from-geojson & --from-graph options [#3318](https://github.com/valhalla/valhalla/pull/3318)
   * ADDED: Add boolean parameter to clear memory for edge labels from thor. [#2789](https://github.com/valhalla/valhalla/pull/2789)
   * CHANGED: Do not create statsd client in workers if it is not configured [#3394](https://github.com/valhalla/valhalla/pull/3394)
   * ADDED: Import of Bike Share Stations information in BSS Connection edges [#3411](https://github.com/valhalla/valhalla/pull/3411)
   * ADDED: Add heading to PathEdge to be able to return it on /locate [#3399](https://github.com/valhalla/valhalla/pull/3399)
   * ADDED: Add `prioritize_bidirectional` option for fast work and correct ETA calculation for `depart_at` date_time type. Smoothly stop using live-traffic [#3398](https://github.com/valhalla/valhalla/pull/3398)
   * CHANGED: Minor fix for headers  [#3436](https://github.com/valhalla/valhalla/pull/3436)
   * CHANGED: Use std::multimap for polygons returned for admin and timezone queries. Improves performance when building tiles. [#3427](https://github.com/valhalla/valhalla/pull/3427)
   * CHANGED: Refactored GraphBuilder::CreateSignInfoList [#3438](https://github.com/valhalla/valhalla/pull/3438)
   * ADDED: Add support for LZ4 compressed elevation tiles [#3401](https://github.com/valhalla/valhalla/pull/3401)
   * CHANGED: Rearranged some of the protobufs to remove redundancy [#3452](https://github.com/valhalla/valhalla/pull/3452)
   * CHANGED: overhaul python bindings [#3380](https://github.com/valhalla/valhalla/pull/3380)
   * CHANGED: Removed all protobuf defaults either by doing them in code or by relying on 0 initialization. Also deprecated best_paths and do_not_track [#3454](https://github.com/valhalla/valhalla/pull/3454)
   * ADDED: isochrone action for /expansion endpoint to track dijkstra expansion [#3215](https://github.com/valhalla/valhalla/pull/3215)
   * CHANGED: remove boost from dependencies and add conan as prep for #3346 [#3459](https://github.com/valhalla/valhalla/pull/3459)
   * CHANGED: Remove boost.program_options in favor of cxxopts header-only lib and use conan to install header-only boost. [#3346](https://github.com/valhalla/valhalla/pull/3346)
   * CHANGED: Moved all protos to proto3 for internal request/response handling [#3457](https://github.com/valhalla/valhalla/pull/3457)
   * CHANGED: Allow up to 32 outgoing link edges on a node when reclassifying links [#3483](https://github.com/valhalla/valhalla/pull/3483)
   * CHANGED: Reuse sample::get implementation [#3471](https://github.com/valhalla/valhalla/pull/3471)
   * ADDED: Beta support for interacting with the http/bindings/library via serialized and pbf objects respectively [#3464](https://github.com/valhalla/valhalla/pull/3464)
   * CHANGED: Update xcode to 12.4.0 [#3492](https://github.com/valhalla/valhalla/pull/3492)
   * ADDED: Add JSON generator to conan [#3493](https://github.com/valhalla/valhalla/pull/3493)
   * CHANGED: top_speed option: ignore live speed for speed based penalties [#3460](https://github.com/valhalla/valhalla/pull/3460)
   * ADDED: Add `include_construction` option into the config to include/exclude roads under construction from the graph [#3455](https://github.com/valhalla/valhalla/pull/3455)
   * CHANGED: Refactor options protobuf for Location and Costing objects [#3506](https://github.com/valhalla/valhalla/pull/3506)
   * CHANGED: valhalla.h and config.h don't need cmake configuration [#3502](https://github.com/valhalla/valhalla/pull/3502)
   * ADDED: New options to control what fields of the pbf are returned when pbf format responses are requested [#3207](https://github.com/valhalla/valhalla/pull/3507)
   * CHANGED: Rename tripcommon to common [#3516](https://github.com/valhalla/valhalla/pull/3516)
   * ADDED: Indoor routing - data model, data processing. [#3509](https://github.com/valhalla/valhalla/pull/3509)
   * ADDED: On-demand elevation tile fetching [#3391](https://github.com/valhalla/valhalla/pull/3391)
   * CHANGED: Remove many oneof uses from the protobuf api where the semantics of optional vs required isnt necessary [#3527](https://github.com/valhalla/valhalla/pull/3527)
   * ADDED: Indoor routing maneuvers [#3519](https://github.com/valhalla/valhalla/pull/3519)
   * ADDED: Expose reverse isochrone parameter for reverse expansion [#3528](https://github.com/valhalla/valhalla/pull/3528)
   * CHANGED: Add matrix classes to thor worker so they persist between requests. [#3560](https://github.com/valhalla/valhalla/pull/3560)
   * CHANGED: Remove `max_matrix_locations` and introduce `max_matrix_location_pairs` to configure the allowed number of total routes for the matrix action for more flexible asymmetric matrices [#3569](https://github.com/valhalla/valhalla/pull/3569)
   * CHANGED: modernized spatialite syntax [#3580](https://github.com/valhalla/valhalla/pull/3580)
   * ADDED: Options to generate partial results for time distance matrix when there is one source (one to many) or one target (many to one). [#3181](https://github.com/valhalla/valhalla/pull/3181)
   * ADDED: Enhance valhalla_build_elevation with LZ4 recompression support [#3607](https://github.com/valhalla/valhalla/pull/3607)
   * CHANGED: removed UK admin and upgraded its constituents to countries [#3619](https://github.com/valhalla/valhalla/pull/3619)
   * CHANGED: expansion service: only track requested max time/distance [#3532](https://github.com/valhalla/valhalla/pull/3509)
   * ADDED: Shorten down the request delay, when some sources/targets searches are early aborted [#3611](https://github.com/valhalla/valhalla/pull/3611)
   * ADDED: add `pre-commit` hook for running the `format.sh` script [#3637](https://github.com/valhalla/valhalla/pull/3637)
   * CHANGED: upgrade pybind11 to v2.9.2 to remove cmake warning [#3658](https://github.com/valhalla/valhalla/pull/3658)
   * ADDED: tests for just_gtfs reading and writing feeds [#3665](https://github.com/valhalla/valhalla/pull/3665)
   * CHANGED: Precise definition of types of edges on which BSS could be projected [#3658](https://github.com/valhalla/valhalla/pull/3663)
   * CHANGED: Remove duplicate implementation of `adjust_scores` [#3673](https://github.com/valhalla/valhalla/pull/3673)
   * ADDED: convert GTFS data into protobuf tiles [#3629](https://github.com/valhalla/valhalla/issues/3629)
   * CHANGED: Use `starts_with()` instead of `substr(0, N)` getting and comparing to prefix [#3702](https://github.com/valhalla/valhalla/pull/3702)
   * ADDED: Ferry support for HGV [#3710](https://github.com/valhalla/valhalla/issues/3710)
   * ADDED: Linting & formatting checks for Python code [#3713](https://github.com/valhalla/valhalla/pull/3713)
   * CHANGED: rename Turkey admin to Türkiye [#3720](https://github.com/valhalla/valhalla/pull/3713)
   * CHANGED: bumped vcpkg version to "2022.08.15" [#3754](https://github.com/valhalla/valhalla/pull/3754)
   * CHANGED: chore: Updates to clang-format 11.0.0 [#3533](https://github.com/valhalla/valhalla/pull/3533)
   * CHANGED: Ported trace_attributes serialization to RapidJSON. [#3333](https://github.com/valhalla/valhalla/pull/3333)
   * ADDED: Add helpers for DirectedEdgeExt and save them to file in GraphTileBuilder [#3562](https://github.com/valhalla/valhalla/pull/3562)
   * ADDED: Fixed Speed costing option [#3576](https://github.com/valhalla/valhalla/pull/3576)
   * ADDED: axle_count costing option for hgv [#3648](https://github.com/valhalla/valhalla/pull/3648)
   * ADDED: Matrix action for gurka [#3793](https://github.com/valhalla/valhalla/pull/3793)
   * ADDED: Add warnings array to response. [#3588](https://github.com/valhalla/valhalla/pull/3588)
   * CHANGED: Templatized TimeDistanceMatrix for forward/reverse search [#3773](https://github.com/valhalla/valhalla/pull/3773)
   * CHANGED: Templatized TimeDistanceBSSMatrix for forward/reverse search [#3778](https://github.com/valhalla/valhalla/pull/3778)
   * CHANGED: error code 154 shows distance limit in error message [#3779](https://github.com/valhalla/valhalla/pull/3779)

## Release Date: 2021-10-07 Valhalla 3.1.4
* **Removed**
* **Bug Fix**
   * FIXED: Revert default speed boost for turn channels [#3232](https://github.com/valhalla/valhalla/pull/3232)
   * FIXED: Use the right tile to get country for incident [#3235](https://github.com/valhalla/valhalla/pull/3235)
   * FIXED: Fix factors passed to `RelaxHierarchyLimits` [#3253](https://github.com/valhalla/valhalla/pull/3253)
   * FIXED: Fix TransitionCostReverse usage [#3260](https://github.com/valhalla/valhalla/pull/3260)
   * FIXED: Fix Tagged Value Support in EdgeInfo [#3262](https://github.com/valhalla/valhalla/issues/3262)
   * FIXED: TransitionCostReverse fix: revert internal_turn change [#3271](https://github.com/valhalla/valhalla/issues/3271)
   * FIXED: Optimize tiles usage in reach-based pruning [#3294](https://github.com/valhalla/valhalla/pull/3294)
   * FIXED: Slip lane detection: track visited nodes to avoid infinite loops [#3297](https://github.com/valhalla/valhalla/pull/3297)
   * FIXED: Fix distance value in a 0-length road [#3185](https://github.com/valhalla/valhalla/pull/3185)
   * FIXED: Trivial routes were broken when origin was node snapped and destnation was not and vice-versa for reverse astar [#3299](https://github.com/valhalla/valhalla/pull/3299)
   * FIXED: Tweaked TestAvoids map to get TestAvoidShortcutsTruck working [#3301](https://github.com/valhalla/valhalla/pull/3301)
   * FIXED: Overflow in sequence sort [#3303](https://github.com/valhalla/valhalla/pull/3303)
   * FIXED: Setting statsd tags in config via valhalla_build_config [#3225](https://github.com/valhalla/valhalla/pull/3225)
   * FIXED: Cache for gzipped elevation tiles [#3120](https://github.com/valhalla/valhalla/pull/3120)
   * FIXED: Current time conversion regression introduced in unidirectional algorithm refractor [#3278](https://github.com/valhalla/valhalla/issues/3278)
   * FIXED: Make combine_route_stats.py properly quote CSV output (best practice improvement) [#3328](https://github.com/valhalla/valhalla/pull/3328)
   * FIXED: Merge edge segment records in map matching properly so that resulting edge indices in trace_attributes are valid [#3280](https://github.com/valhalla/valhalla/pull/3280)
   * FIXED: Shape walking map matcher now sets correct edge candidates used in the match for origin and destination location [#3329](https://github.com/valhalla/valhalla/pull/3329)
   * FIXED: Better hash function of GraphId [#3332](https://github.com/valhalla/valhalla/pull/3332)

* **Enhancement**
   * CHANGED: Favor turn channels more [#3222](https://github.com/valhalla/valhalla/pull/3222)
   * CHANGED: Rename `valhalla::midgard::logging::LogLevel` enumerators to avoid clash with common macros [#3237](https://github.com/valhalla/valhalla/pull/3237)
   * CHANGED: Move pre-defined algorithm-based factors inside `RelaxHierarchyLimits` [#3253](https://github.com/valhalla/valhalla/pull/3253)
   * ADDED: Reject alternatives with too long detours [#3238](https://github.com/valhalla/valhalla/pull/3238)
   * ADDED: Added info to /status endpoint [#3008](https://github.com/valhalla/valhalla/pull/3008)
   * ADDED: Added stop and give_way/yield signs to the data and traffic signal fixes [#3251](https://github.com/valhalla/valhalla/pull/3251)
   * ADDED: use_hills for pedestrian costing, which also affects the walking speed [#3234](https://github.com/valhalla/valhalla/pull/3234)
   * CHANGED: Fixed cost threshold fot bidirectional astar. Implemented reach-based pruning for suboptimal branches [#3257](https://github.com/valhalla/valhalla/pull/3257)
   * ADDED: Added `exclude_unpaved` request parameter [#3240](https://github.com/valhalla/valhalla/pull/3240)
   * ADDED: Added support for routing onto HOV/HOT lanes via request parameters `include_hot`, `include_hov2`, and `include_hov3` [#3273](https://github.com/valhalla/valhalla/pull/3273)
   * ADDED: Add Z-level field to `EdgeInfo`. [#3261](https://github.com/valhalla/valhalla/pull/3261)
   * CHANGED: Calculate stretch threshold for alternatives based on the optimal route cost [#3276](https://github.com/valhalla/valhalla/pull/3276)
   * ADDED: Add `preferred_z_level` as a parameter of loki requests. [#3270](https://github.com/valhalla/valhalla/pull/3270)
   * ADDED: Add `preferred_layer` as a parameter of loki requests. [#3270](https://github.com/valhalla/valhalla/pull/3270)
   * ADDED: Exposing service area names in passive maneuvers. [#3277](https://github.com/valhalla/valhalla/pull/3277)
   * ADDED: Added traffic signal and stop sign check for stop impact. These traffic signals and stop sign are located on edges. [#3279](https://github.com/valhalla/valhalla/pull/3279)
   * CHANGED: Improved sharing criterion to obtain more reasonable alternatives; extended alternatives search [#3302](https://github.com/valhalla/valhalla/pull/3302)
   * ADDED: pull ubuntu:20.04 base image before building [#3233](https://github.com/valhalla/valhalla/pull/3223)
   * CHANGED: Improve Loki nearest-neighbour performance for large radius searches in open space [#3233](https://github.com/valhalla/valhalla/pull/3324)
   * ADDED: testing infrastructure for scripts and valhalla_build_config tests [#3308](https://github.com/valhalla/valhalla/pull/3308)
   * ADDED: Shape points and information about where intermediate locations are placed along the legs of a route [#3274](https://github.com/valhalla/valhalla/pull/3274)
   * CHANGED: Improved existing hov lane transition test case to make more realistic [#3330](https://github.com/valhalla/valhalla/pull/3330)
   * CHANGED: Update python usage in all scripts to python3 [#3337](https://github.com/valhalla/valhalla/pull/3337)
   * ADDED: Added `exclude_cash_only_tolls` request parameter [#3341](https://github.com/valhalla/valhalla/pull/3341)
   * CHANGED: Update api-reference for street_names [#3342](https://github.com/valhalla/valhalla/pull/3342)
   * ADDED: Disable msse2 flags when building on Apple Silicon chip [#3327](https://github.com/valhalla/valhalla/pull/3327)

## Release Date: 2021-07-20 Valhalla 3.1.3
* **Removed**
   * REMOVED: Unused overloads of `to_response` function [#3167](https://github.com/valhalla/valhalla/pull/3167)

* **Bug Fix**
   * FIXED: Fix heading on small edge [#3114](https://github.com/valhalla/valhalla/pull/3114)
   * FIXED: Added support for `access=psv`, which disables routing on these nodes and edges unless the mode is taxi or bus [#3107](https://github.com/valhalla/valhalla/pull/3107)
   * FIXED: Disables logging in CI to catch issues [#3121](https://github.com/valhalla/valhalla/pull/3121)
   * FIXED: Fixed U-turns through service roads [#3082](https://github.com/valhalla/valhalla/pull/3082)
   * FIXED: Added forgotten penalties for kLivingStreet and kTrack for pedestrian costing model [#3116](https://github.com/valhalla/valhalla/pull/3116)
   * FIXED: Updated the reverse turn bounds [#3122](https://github.com/valhalla/valhalla/pull/3122)
   * FIXED: Missing fork maneuver [#3134](https://github.com/valhalla/valhalla/pull/3134)
   * FIXED: Update turn channel logic to call out specific turn at the end of the turn channel if needed [#3140](https://github.com/valhalla/valhalla/pull/3140)
   * FIXED: Fixed cost thresholds for TimeDistanceMatrix. [#3131](https://github.com/valhalla/valhalla/pull/3131)
   * FIXED: Use distance threshold in hierarchy limits for bidirectional astar to expand more important lower level roads [#3156](https://github.com/valhalla/valhalla/pull/3156)
   * FIXED: Fixed incorrect dead-end roundabout labels. [#3129](https://github.com/valhalla/valhalla/pull/3129)
   * FIXED: googletest wasn't really updated in #3166 [#3187](https://github.com/valhalla/valhalla/pull/3187)
   * FIXED: Minor fix of benchmark code [#3190](https://github.com/valhalla/valhalla/pull/3190)
   * FIXED: avoid_polygons intersected edges as polygons instead of linestrings [#3194]((https://github.com/valhalla/valhalla/pull/3194)
   * FIXED: when binning horizontal edge shapes using single precision floats (converted from not double precision floats) allowed for the possiblity of marking many many tiles no where near the shape [#3204](https://github.com/valhalla/valhalla/pull/3204)
   * FIXED: Fix improper iterator usage in ManeuversBuilder [#3205](https://github.com/valhalla/valhalla/pull/3205)
   * FIXED: Modified approach for retrieving signs from a directed edge #3166 [#3208](https://github.com/valhalla/valhalla/pull/3208)
   * FIXED: Improve turn channel classification: detect slip lanes [#3196](https://github.com/valhalla/valhalla/pull/3196)
   * FIXED: Compatibility with older boost::optional versions [#3219](https://github.com/valhalla/valhalla/pull/3219)
   * FIXED: Older boost.geometry versions don't have correct() for geographic rings [#3218](https://github.com/valhalla/valhalla/pull/3218)
   * FIXED: Use default road speed for bicycle costing so traffic does not reduce penalty on high speed roads. [#3143](https://github.com/valhalla/valhalla/pull/3143)

* **Enhancement**
   * CHANGED: Refactor base costing options parsing to handle more common stuff in a one place [#3125](https://github.com/valhalla/valhalla/pull/3125)
   * CHANGED: Unified Sign/SignElement into sign.proto [#3146](https://github.com/valhalla/valhalla/pull/3146)
   * ADDED: New verbal succinct transition instruction to maneuver & narrativebuilder. Currently this instruction will be used in place of a very long street name to avoid repetition of long names [#2844](https://github.com/valhalla/valhalla/pull/2844)
   * ADDED: Added oneway support for pedestrian access and foot restrictions [#3123](https://github.com/valhalla/valhalla/pull/3123)
   * ADDED: Exposing rest-area names in passive maneuvers [#3172](https://github.com/valhalla/valhalla/pull/3172)
   * CHORE: Updates robin-hood-hashing third-party library
   * ADDED: Support `barrier=yes|swing_gate|jersey_barrier` tags [#3154](https://github.com/valhalla/valhalla/pull/3154)
   * ADDED: Maintain `access=permit|residents` tags as private [#3149](https://github.com/valhalla/valhalla/pull/3149)
   * CHANGED: Replace `avoid_*` API parameters with more accurate `exclude_*` [#3093](https://github.com/valhalla/valhalla/pull/3093)
   * ADDED: Penalize private gates [#3144](https://github.com/valhalla/valhalla/pull/3144)
   * CHANGED: Renamed protobuf Sign/SignElement to TripSign/TripSignElement [#3168](https://github.com/valhalla/valhalla/pull/3168)
   * CHORE: Updates googletest to release-1.11.0 [#3166](https://github.com/valhalla/valhalla/pull/3166)
   * CHORE: Enables -Wall on sif sources [#3178](https://github.com/valhalla/valhalla/pull/3178)
   * ADDED: Allow going through accessible `barrier=bollard` and penalize routing through it, when the access is private [#3175](https://github.com/valhalla/valhalla/pull/3175)
   * ADDED: Add country code to incident metadata [#3169](https://github.com/valhalla/valhalla/pull/3169)
   * CHANGED: Use distance instead of time to check limited sharing criteria [#3183](https://github.com/valhalla/valhalla/pull/3183)
   * ADDED: Introduced a new via_waypoints array on the leg in the osrm route serializer that describes where a particular waypoint from the root-level array matches to the route. [#3189](https://github.com/valhalla/valhalla/pull/3189)
   * ADDED: Added vehicle width and height as an option for auto (and derived: taxi, bus, hov) profile (https://github.com/valhalla/valhalla/pull/3179)
   * ADDED: Support for statsd integration for basic error and requests metrics [#3191](https://github.com/valhalla/valhalla/pull/3191)
   * CHANGED: Get rid of typeid in statistics-related code. [#3227](https://github.com/valhalla/valhalla/pull/3227)

## Release Date: 2021-05-26 Valhalla 3.1.2
* **Removed**
* **Bug Fix**
   * FIXED: Change unnamed road intersections from being treated as penil point u-turns [#3084](https://github.com/valhalla/valhalla/pull/3084)
   * FIXED: Fix TimeDepReverse termination and path cost calculation (for arrive_by routing) [#2987](https://github.com/valhalla/valhalla/pull/2987)
   * FIXED: Isochrone (::Generalize()) fix to avoid generating self-intersecting polygons [#3026](https://github.com/valhalla/valhalla/pull/3026)
   * FIXED: Handle day_on/day_off/hour_on/hour_off restrictions [#3029](https://github.com/valhalla/valhalla/pull/3029)
   * FIXED: Apply conditional restrictions with dow only to the edges when routing [#3039](https://github.com/valhalla/valhalla/pull/3039)
   * FIXED: Missing locking in incident handler needed to hang out to scop lock rather than let the temporary disolve [#3046](https://github.com/valhalla/valhalla/pull/3046)
   * FIXED: Continuous lane guidance fix [#3054](https://github.com/valhalla/valhalla/pull/3054)
   * FIXED: Fix reclassification for "shorter" ferries and rail ferries (for Chunnel routing issues) [#3038](https://github.com/valhalla/valhalla/pull/3038)
   * FIXED: Incorrect routing through motor_vehicle:conditional=destination. [#3041](https://github.com/valhalla/valhalla/pull/3041)
   * FIXED: Allow destination-only routing on the first-pass for non bidirectional Astar algorithms. [#3085](https://github.com/valhalla/valhalla/pull/3085)
   * FIXED: Highway/ramp lane bifurcation [#3088](https://github.com/valhalla/valhalla/pull/3088)
   * FIXED: out of bound access of tile hierarchy in base_ll function in graphheader [#3089](https://github.com/valhalla/valhalla/pull/3089)
   * FIXED: include shortcuts in avoid edge set for avoid_polygons [#3090](https://github.com/valhalla/valhalla/pull/3090)

* **Enhancement**
   * CHANGED: Refactor timedep forward/reverse to reduce code repetition [#2987](https://github.com/valhalla/valhalla/pull/2987)
   * CHANGED: Sync translation files with Transifex command line tool [#3030](https://github.com/valhalla/valhalla/pull/3030)
   * CHANGED: Use osm tags in links reclassification algorithm in order to reduce false positive downgrades [#3042](https://github.com/valhalla/valhalla/pull/3042)
   * CHANGED: Use CircleCI XL instances for linux based builds [#3043](https://github.com/valhalla/valhalla/pull/3043)
   * ADDED: ci: Enable undefined sanitizer [#2999](https://github.com/valhalla/valhalla/pull/2999)
   * ADDED: Optionally pass preconstructed graphreader to connectivity map [#3046](https://github.com/valhalla/valhalla/pull/3046)
   * CHANGED: ci: Skip Win CI runs for irrelevant files [#3014](https://github.com/valhalla/valhalla/pull/3014)
   * ADDED: Allow configuration-driven default speed assignment based on edge properties [#3055](https://github.com/valhalla/valhalla/pull/3055)
   * CHANGED: Use std::shared_ptr in case if ENABLE_THREAD_SAFE_TILE_REF_COUNT is ON. [#3067](https://github.com/valhalla/valhalla/pull/3067)
   * CHANGED: Reduce stop impact when driving in parking lots [#3051](https://github.com/valhalla/valhalla/pull/3051)
   * ADDED: Added another through route test [#3074](https://github.com/valhalla/valhalla/pull/3074)
   * ADDED: Adds incident-length to metadata proto [#3083](https://github.com/valhalla/valhalla/pull/3083)
   * ADDED: Do not penalize gates that have allowed access [#3078](https://github.com/valhalla/valhalla/pull/3078)
   * ADDED: Added missing k/v pairs to taginfo.json.  Updated PR template. [#3101](https://github.com/valhalla/valhalla/pull/3101)
   * CHANGED: Serialize isochrone 'contour' properties as floating point so they match user supplied value [#3078](https://github.com/valhalla/valhalla/pull/3095)
   * NIT: Enables compiler warnings as errors in midgard module [#3104](https://github.com/valhalla/valhalla/pull/3104)
   * CHANGED: Check all tiles for nullptr that reads from graphreader to avoid fails in case tiles might be missing. [#3065](https://github.com/valhalla/valhalla/pull/3065)

## Release Date: 2021-04-21 Valhalla 3.1.1
* **Removed**
   * REMOVED: The tossing of private roads in [#1960](https://github.com/valhalla/valhalla/pull/1960) was too aggressive and resulted in a lot of no routes.  Reverted this logic.  [#2934](https://github.com/valhalla/valhalla/pull/2934)
   * REMOVED: stray references to node bindings [#3012](https://github.com/valhalla/valhalla/pull/3012)

* **Bug Fix**
   * FIXED: Fix compression_utils.cc::inflate(...) throw - make it catchable [#2839](https://github.com/valhalla/valhalla/pull/2839)
   * FIXED: Fix compiler errors if HAVE_HTTP not enabled [#2807](https://github.com/valhalla/valhalla/pull/2807)
   * FIXED: Fix alternate route serialization [#2811](https://github.com/valhalla/valhalla/pull/2811)
   * FIXED: Store restrictions in the right tile [#2781](https://github.com/valhalla/valhalla/pull/2781)
   * FIXED: Failing to write tiles because of racing directory creation [#2810](https://github.com/valhalla/valhalla/pull/2810)
   * FIXED: Regression in stopping expansion on transitions down in time-dependent routes [#2815](https://github.com/valhalla/valhalla/pull/2815)
   * FIXED: Fix crash in loki when trace_route is called with 2 locations.[#2817](https://github.com/valhalla/valhalla/pull/2817)
   * FIXED: Mark the restriction start and end as via ways to fix IsBridgingEdge function in Bidirectional Astar [#2796](https://github.com/valhalla/valhalla/pull/2796)
   * FIXED: Dont add predictive traffic to the tile if it's empty [#2826](https://github.com/valhalla/valhalla/pull/2826)
   * FIXED: Fix logic bidirectional astar to avoid double u-turns and extra detours [#2802](https://github.com/valhalla/valhalla/pull/2802)
   * FIXED: Re-enable transition cost for motorcycle profile [#2837](https://github.com/valhalla/valhalla/pull/2837)
   * FIXED: Increase limits for timedep_* algorithms. Split track_factor into edge factor and transition penalty [#2845](https://github.com/valhalla/valhalla/pull/2845)
   * FIXED: Loki was looking up the wrong costing enum for avoids [#2856](https://github.com/valhalla/valhalla/pull/2856)
   * FIXED: Fix way_ids -> graph_ids conversion for complex restrictions: handle cases when a way is split into multiple edges [#2848](https://github.com/valhalla/valhalla/pull/2848)
   * FIXED: Honor access mode while matching OSMRestriction with the graph [#2849](https://github.com/valhalla/valhalla/pull/2849)
   * FIXED: Ensure route summaries are unique among all returned route/legs [#2874](https://github.com/valhalla/valhalla/pull/2874)
   * FIXED: Fix compilation errors when boost < 1.68 and libprotobuf < 3.6  [#2878](https://github.com/valhalla/valhalla/pull/2878)
   * FIXED: Allow u-turns at no-access barriers when forced by heading [#2875](https://github.com/valhalla/valhalla/pull/2875)
   * FIXED: Fixed "No route found" error in case of multipoint request with locations near low reachability edges [#2914](https://github.com/valhalla/valhalla/pull/2914)
   * FIXED: Python bindings installation [#2751](https://github.com/valhalla/valhalla/issues/2751)
   * FIXED: Skip bindings if there's no Python development version [#2893](https://github.com/valhalla/valhalla/pull/2893)
   * FIXED: Use CMakes built-in Python variables to configure installation [#2931](https://github.com/valhalla/valhalla/pull/2931)
   * FIXED: Sometimes emitting zero-length route geometry when traffic splits edge twice [#2943](https://github.com/valhalla/valhalla/pull/2943)
   * FIXED: Fix map-match segfault when gps-points project very near a node [#2946](https://github.com/valhalla/valhalla/pull/2946)
   * FIXED: Use kServiceRoad edges while searching for ferry connection [#2933](https://github.com/valhalla/valhalla/pull/2933)
   * FIXED: Enhanced logic for IsTurnChannelManeuverCombinable [#2952](https://github.com/valhalla/valhalla/pull/2952)
   * FIXED: Restore compatibility with gcc 6.3.0, libprotobuf 3.0.0, boost v1.62.0 [#2953](https://github.com/valhalla/valhalla/pull/2953)
   * FIXED: Dont abort bidirectional a-star search if only one direction is exhausted [#2936](https://github.com/valhalla/valhalla/pull/2936)
   * FIXED: Fixed missing comma in the scripts/valhalla_build_config [#2963](https://github.com/valhalla/valhalla/pull/2963)
   * FIXED: Reverse and Multimodal Isochrones were returning forward results [#2967](https://github.com/valhalla/valhalla/pull/2967)
   * FIXED: Map-match fix for first gps-point being exactly equal to street shape-point [#2977](https://github.com/valhalla/valhalla/pull/2977)
   * FIXED: Add missing GEOS:GEOS dep to mjolnir target [#2901](https://github.com/valhalla/valhalla/pull/2901)
   * FIXED: Allow expansion into a region when not_thru_pruning is false on 2nd pass [#2978](https://github.com/valhalla/valhalla/pull/2978)
   * FIXED: Fix polygon area calculation: use Shoelace formula [#2927](https://github.com/valhalla/valhalla/pull/2927)
   * FIXED: Isochrone: orient segments/rings acoording to the right-hand rule [#2932](https://github.com/valhalla/valhalla/pull/2932)
   * FIXED: Parsenodes fix: check if index is out-of-bound first [#2984](https://github.com/valhalla/valhalla/pull/2984)
   * FIXED: Fix for unique-summary logic [#2996](https://github.com/valhalla/valhalla/pull/2996)
   * FIXED: Isochrone: handle origin edges properly [#2990](https://github.com/valhalla/valhalla/pull/2990)
   * FIXED: Annotations fail with returning NaN speed when the same point is duplicated in route geometry [#2992](https://github.com/valhalla/valhalla/pull/2992)
   * FIXED: Fix run_with_server.py to work on macOS [#3003](https://github.com/valhalla/valhalla/pull/3003)
   * FIXED: Removed unexpected maneuvers at sharp bends [#2968](https://github.com/valhalla/valhalla/pull/2968)
   * FIXED: Remove large number formatting for non-US countries [#3015](https://github.com/valhalla/valhalla/pull/3015)
   * FIXED: Odin undefined behaviour: handle case when xedgeuse is not initialized [#3020](https://github.com/valhalla/valhalla/pull/3020)

* **Enhancement**
   * Pedestrian crossing should be a separate TripLeg_Use [#2950](https://github.com/valhalla/valhalla/pull/2950)
   * CHANGED: Azure uses ninja as generator [#2779](https://github.com/valhalla/valhalla/pull/2779)
   * ADDED: Support for date_time type invariant for map matching [#2712](https://github.com/valhalla/valhalla/pull/2712)
   * ADDED: Add Bulgarian locale [#2825](https://github.com/valhalla/valhalla/pull/2825)
   * FIXED: No need for write permissions on tarball indices [#2822](https://github.com/valhalla/valhalla/pull/2822)
   * ADDED: nit: Links debug build with lld [#2813](https://github.com/valhalla/valhalla/pull/2813)
   * ADDED: Add costing option `use_living_streets` to avoid or favor living streets in route. [#2788](https://github.com/valhalla/valhalla/pull/2788)
   * CHANGED: Do not allocate mapped_cache vector in skadi when no elevation source is provided. [#2841](https://github.com/valhalla/valhalla/pull/2841)
   * ADDED: avoid_polygons logic [#2750](https://github.com/valhalla/valhalla/pull/2750)
   * ADDED: Added support for destination for conditional access restrictions [#2857](https://github.com/valhalla/valhalla/pull/2857)
   * CHANGED: Large sequences are now merge sorted which can be dramatically faster with certain hardware configurations. This is especially useful in speeding up the earlier stages (parsing, graph construction) of tile building [#2850](https://github.com/valhalla/valhalla/pull/2850)
   * CHANGED: When creating the intial graph edges by setting at which nodes they start and end, first mark the indices of those nodes in another sequence and then sort them by edgeid so that we can do the setting of start and end node sequentially in the edges file. This is much more efficient on certain hardware configurations [#2851](https://github.com/valhalla/valhalla/pull/2851)
   * CHANGED: Use relative cost threshold to extend search in bidirectional astar in order to find more alternates [#2868](https://github.com/valhalla/valhalla/pull/2868)
   * CHANGED: Throw an exception if directory does not exist when building traffic extract [#2871](https://github.com/valhalla/valhalla/pull/2871)
   * CHANGED: Support for ignoring multiple consecutive closures at start/end locations [#2846](https://github.com/valhalla/valhalla/pull/2846)
   * ADDED: Added sac_scale to trace_attributes output and locate edge output [#2818](https://github.com/valhalla/valhalla/pull/2818)
   * ADDED: Ukrainian language translations [#2882](https://github.com/valhalla/valhalla/pull/2882)
   * ADDED: Add support for closure annotations [#2816](https://github.com/valhalla/valhalla/pull/2816)
   * ADDED: Add costing option `service_factor`. Implement possibility to avoid or favor generic service roads in route for all costing options. [#2870](https://github.com/valhalla/valhalla/pull/2870)
   * CHANGED: Reduce stop impact cost when flow data is present [#2891](https://github.com/valhalla/valhalla/pull/2891)
   * CHANGED: Update visual compare script [#2803](https://github.com/valhalla/valhalla/pull/2803)
   * CHANGED: Service roads are not penalized for `pedestrian` costing by default. [#2898](https://github.com/valhalla/valhalla/pull/2898)
   * ADDED: Add complex mandatory restrictions support [#2766](https://github.com/valhalla/valhalla/pull/2766)
   * ADDED: Status endpoint for future status info and health checking of running service [#2907](https://github.com/valhalla/valhalla/pull/2907)
   * ADDED: Add min_level argument to valhalla_ways_to_edges [#2918](https://github.com/valhalla/valhalla/pull/2918)
   * ADDED: Adding ability to store the roundabout_exit_turn_degree to the maneuver [#2941](https://github.com/valhalla/valhalla/pull/2941)
   * ADDED: Penalize pencil point uturns and uturns at short internal edges. Note: `motorcycle` and `motor_scooter` models do not penalize on short internal edges. No new uturn penalty logic has been added to the pedestrian and bicycle costing models. [#2944](https://github.com/valhalla/valhalla/pull/2944)
   * CHANGED: Allow config object to be passed-in to path algorithms [#2949](https://github.com/valhalla/valhalla/pull/2949)
   * CHANGED: Allow disabling Werror
   * ADDED: Add ability to build Valhalla modules as STATIC libraries. [#2957](https://github.com/valhalla/valhalla/pull/2957)
   * NIT: Enables compiler warnings in part of mjolnir module [#2922](https://github.com/valhalla/valhalla/pull/2922)
   * CHANGED: Refactor isochrone/reachability forward/reverse search to reduce code repetition [#2969](https://github.com/valhalla/valhalla/pull/2969)
   * ADDED: Set the roundabout exit shape index when we are collapsing the roundabout maneuvers. [#2975](https://github.com/valhalla/valhalla/pull/2975)
   * CHANGED: Penalized closed edges if using them at start/end locations [#2964](https://github.com/valhalla/valhalla/pull/2964)
   * ADDED: Add shoulder to trace_attributes output. [#2980](https://github.com/valhalla/valhalla/pull/2980)
   * CHANGED: Refactor bidirectional astar forward/reverse search to reduce code repetition [#2970](https://github.com/valhalla/valhalla/pull/2970)
   * CHANGED: Factor for service roads is 1.0 by default. [#2988](https://github.com/valhalla/valhalla/pull/2988)
   * ADDED: Support for conditionally skipping CI runs [#2986](https://github.com/valhalla/valhalla/pull/2986)
   * ADDED: Add instructions for building valhalla on `arm64` macbook [#2997](https://github.com/valhalla/valhalla/pull/2997)
   * NIT: Enables compiler warnings in part of mjolnir module [#2995](https://github.com/valhalla/valhalla/pull/2995)
   * CHANGED: nit(rename): Renames the encoded live speed properties [#2998](https://github.com/valhalla/valhalla/pull/2998)
   * ADDED: ci: Vendors the codecov script [#3002](https://github.com/valhalla/valhalla/pull/3002)
   * CHANGED: Allow None build type [#3005](https://github.com/valhalla/valhalla/pull/3005)
   * CHANGED: ci: Build Python bindings for Mac OS [#3013](https://github.com/valhalla/valhalla/pull/3013)

## Release Date: 2021-01-25 Valhalla 3.1.0
* **Removed**
   * REMOVED: Remove Node bindings. [#2502](https://github.com/valhalla/valhalla/pull/2502)
   * REMOVED: appveyor builds. [#2550](https://github.com/valhalla/valhalla/pull/2550)
   * REMOVED: Removed x86 CI builds. [#2792](https://github.com/valhalla/valhalla/pull/2792)

* **Bug Fix**
   * FIXED: Crazy ETAs.  If a way has forward speed with no backward speed and it is not oneway, then we must set the default speed.  The reverse logic applies as well.  If a way has no backward speed but has a forward speed and it is not a oneway, then set the default speed. [#2102](https://github.com/valhalla/valhalla/pull/2102)
   * FIXED: Map matching elapsed times spliced amongst different legs and discontinuities are now correct [#2104](https://github.com/valhalla/valhalla/pull/2104)
   * FIXED: Date time information is now propogated amongst different legs and discontinuities [#2107](https://github.com/valhalla/valhalla/pull/2107)
   * FIXED: Adds support for geos-3.8 c++ api [#2021](https://github.com/valhalla/valhalla/issues/2021)
   * FIXED: Updated the osrm serializer to not set junction name for osrm origin/start maneuver - this is not helpful since we are not transitioning through the intersection.  [#2121](https://github.com/valhalla/valhalla/pull/2121)
   * FIXED: Removes precomputing of edge-costs which lead to wrong results [#2120](https://github.com/valhalla/valhalla/pull/2120)
   * FIXED: Complex turn-restriction invalidates edge marked as kPermanent [#2103](https://github.com/valhalla/valhalla/issues/2103)
   * FIXED: Fixes bug with inverted time-restriction parsing [#2167](https://github.com/valhalla/valhalla/pull/2167)
   * FIXED: Fixed several bugs with numeric underflow in map-matching trip durations. These may
     occur when serializing match results where adjacent trace points appear out-of-sequence on the
     same edge [#2178](https://github.com/valhalla/valhalla/pull/2178)
     - `MapMatcher::FormPath` now catches route discontinuities on the same edge when the distance
       percentage along don't agree. The trip leg builder builds disconnected legs on a single edge
       to avoid duration underflow.
     - Correctly populate edge groups when matching results contain loops. When a loop occurs,
       the leg builder now starts at the correct edge where the loop ends, and correctly accounts
       for any contained edges.
     - Duration over-trimming at the terminating edge of a match.
   * FIXED: Increased internal precision of time tracking per edge and maneuver so that maneuver times sum to the same time represented in the leg summary [#2195](https://github.com/valhalla/valhalla/pull/2195)
   * FIXED: Tagged speeds were not properly marked. We were not using forward and backward speeds to flag if a speed is tagged or not.  Should not update turn channel speeds if we are not inferring them.  Added additional logic to handle PH in the conditional restrictions. Do not update stop impact for ramps if they are marked as internal. [#2198](https://github.com/valhalla/valhalla/pull/2198)
   * FIXED: Fixed the sharp turn phrase [#2226](https://github.com/valhalla/valhalla/pull/2226)
   * FIXED: Protect against duplicate points in the input or points that snap to the same location resulting in `nan` times for the legs of the map match (of a 0 distance route) [#2229](https://github.com/valhalla/valhalla/pull/2229)
   * FIXED: Improves restriction check on briding edge in Bidirectional Astar [#2228](https://github.com/valhalla/valhalla/pull/2242)
   * FIXED: Allow nodes at location 0,0 [#2245](https://github.com/valhalla/valhalla/pull/2245)
   * FIXED: Fix RapidJSON compiler warnings and naming conflict [#2249](https://github.com/valhalla/valhalla/pull/2249)
   * FIXED: Fixed bug in resample_spherical_polyline where duplicate successive lat,lng locations in the polyline resulting in `nan` for the distance computation which shortcuts further sampling [#2239](https://github.com/valhalla/valhalla/pull/2239)
   * FIXED: Update exit logic for non-motorways [#2252](https://github.com/valhalla/valhalla/pull/2252)
   * FIXED: Transition point map-matching. When match results are on a transition point, we search for the sibling nodes at that transition and snap it to the corresponding edges in the route. [#2258](https://github.com/valhalla/valhalla/pull/2258)
   * FIXED: Fixed verbal multi-cue logic [#2270](https://github.com/valhalla/valhalla/pull/2270)
   * FIXED: Fixed Uturn cases when a not_thru edge is connected to the origin edge. [#2272](https://github.com/valhalla/valhalla/pull/2272)
   * FIXED: Update intersection classes in osrm response to not label all ramps as motorway [#2279](https://github.com/valhalla/valhalla/pull/2279)
   * FIXED: Fixed bug in mapmatcher when interpolation point goes before the first valid match or after the last valid match. Such behavior usually leads to discontinuity in matching. [#2275](https://github.com/valhalla/valhalla/pull/2275)
   * FIXED: Fixed an issue for time_allowed logic.  Previously we returned false on the first time allowed restriction and did not check them all. Added conditional restriction gurka test and datetime optional argument to gurka header file. [#2286](https://github.com/valhalla/valhalla/pull/2286)
   * FIXED: Fixed an issue for date ranges.  For example, for the range Jan 04 to Jan 02 we need to test to end of the year and then from the first of the year to the end date.  Also, fixed an emergency tag issue.  We should only set the use to emergency if all other access is off. [#2290](https://github.com/valhalla/valhalla/pull/2290)
   * FIXED: Found a few issues with the initial ref and direction logic for ways.  We were overwriting the refs with directionals to the name_offset_map instead of concatenating them together.  Also, we did not allow for blank entries for GetTagTokens. [#2298](https://github.com/valhalla/valhalla/pull/2298)
   * FIXED: Fixed an issue where MatchGuidanceViewJunctions is only looking at the first edge. Set the data_id for guidance views to the changeset id as it is already being populated. Also added test for guidance views. [#2303](https://github.com/valhalla/valhalla/pull/2303)
   * FIXED: Fixed a problem with live speeds where live speeds were being used to determine access, even when a live
   speed (current time) route wasn't what was requested. [#2311](https://github.com/valhalla/valhalla/pull/2311)
   * FIXED: Fix break/continue typo in search filtering [#2317](https://github.com/valhalla/valhalla/pull/2317)
   * FIXED: Fix a crash in trace_route due to iterating past the end of a vector. [#2322](https://github.com/valhalla/valhalla/pull/2322)
   * FIXED: Don't allow timezone information in the local date time string attached at each location. [#2312](https://github.com/valhalla/valhalla/pull/2312)
   * FIXED: Fix short route trimming in bidirectional astar [#2323](https://github.com/valhalla/valhalla/pull/2323)
   * FIXED: Fix shape trimming in leg building for snap candidates that lie within the margin of rounding error [#2326](https://github.com/valhalla/valhalla/pull/2326)
   * FIXED: Fixes route duration underflow with traffic data [#2325](https://github.com/valhalla/valhalla/pull/2325)
   * FIXED: Parse mtb:scale tags and set bicycle access if present [#2117](https://github.com/valhalla/valhalla/pull/2117)
   * FIXED: Fixed segfault.  Shape was missing from options for valhalla_path_comparison and valhalla_run_route.  Also, costing options was missing in valhalla_path_comparison. [#2343](https://github.com/valhalla/valhalla/pull/2343)
   * FIXED: Handle decimal numbers with zero-value mantissa properly in Lua [#2355](https://github.com/valhalla/valhalla/pull/2355)
   * FIXED: Many issues that resulted in discontinuities, failed matches or incorrect time/duration for map matching requests. [#2292](https://github.com/valhalla/valhalla/pull/2292)
   * FIXED: Seeing segfault when loading large osmdata data files before loading LuaJit. LuaJit fails to create luaL_newstate() Ref: [#2158](https://github.com/ntop/ntopng/issues/2158) Resolution is to load LuaJit before loading the data files. [#2383](https://github.com/valhalla/valhalla/pull/2383)
   * FIXED: Store positive/negative OpenLR offsets in bucketed form [#2405](https://github.com/valhalla/valhalla/2405)
   * FIXED: Fix on map-matching return code when breakage distance limitation exceeds. Instead of letting the request goes into meili and fails in finding a route, we check the distance in loki and early return with exception code 172. [#2406](https://github.com/valhalla/valhalla/pull/2406)
   * FIXED: Don't create edges for portions of ways that are doubled back on themselves as this confuses opposing edge index computations [#2385](https://github.com/valhalla/valhalla/pull/2385)
   * FIXED: Protect against nan in uniform_resample_spherical_polyline. [#2431](https://github.com/valhalla/valhalla/pull/2431)
   * FIXED: Obvious maneuvers. [#2436](https://github.com/valhalla/valhalla/pull/2436)
   * FIXED: Base64 encoding/decoding [#2452](https://github.com/valhalla/valhalla/pull/2452)
   * FIXED: Added post roundabout instruction when enter/exit roundabout maneuvers are combined [#2454](https://github.com/valhalla/valhalla/pull/2454)
   * FIXED: openlr: Explicitly check for linear reference option for Valhalla serialization. [#2458](https://github.com/valhalla/valhalla/pull/2458)
   * FIXED: Fix segfault: Do not combine last turn channel maneuver. [#2463](https://github.com/valhalla/valhalla/pull/2463)
   * FIXED: Remove extraneous whitespaces from ja-JP.json. [#2471](https://github.com/valhalla/valhalla/pull/2471)
   * FIXED: Checks protobuf serialization/parsing success [#2477](https://github.com/valhalla/valhalla/pull/2477)
   * FIXED: Fix dereferencing of end for std::lower_bound in sequence and possible UB [#2488](https://github.com/valhalla/valhalla/pull/2488)
   * FIXED: Make tile building reproducible: fix UB-s [#2480](https://github.com/valhalla/valhalla/pull/2480)
   * FIXED: Zero initialize EdgeInfoInner.spare0_. Uninitialized spare0_ field produced UB which causes gurka_reproduce_tile_build to fail intermittently. [2499](https://github.com/valhalla/valhalla/pull/2499)
   * FIXED: Drop unused CHANGELOG validation script, straggling NodeJS references [#2506](https://github.com/valhalla/valhalla/pull/2506)
   * FIXED: Fix missing nullptr checks in graphreader and loki::Reach (causing segfault during routing with not all levels of tiles availble) [#2504](https://github.com/valhalla/valhalla/pull/2504)
   * FIXED: Fix mismatch of triplegedge roadclass and directededge roadclass [#2507](https://github.com/valhalla/valhalla/pull/2507)
   * FIXED: Improve german destination_verbal_alert phrases [#2509](https://github.com/valhalla/valhalla/pull/2509)
   * FIXED: Undefined behavior cases discovered with undefined behavior sanitizer tool. [2498](https://github.com/valhalla/valhalla/pull/2498)
   * FIXED: Fixed logic so verbal keep instructions use branch exit sign info for ramps [#2520](https://github.com/valhalla/valhalla/pull/2520)
   * FIXED: Fix bug in trace_route for uturns causing garbage coordinates [#2517](https://github.com/valhalla/valhalla/pull/2517)
   * FIXED: Simplify heading calculation for turn type. Remove undefined behavior case. [#2513](https://github.com/valhalla/valhalla/pull/2513)
   * FIXED: Always set costing name even if one is not provided for osrm serializer weight_name. [#2528](https://github.com/valhalla/valhalla/pull/2528)
   * FIXED: Make single-thread tile building reproducible: fix seed for shuffle, use concurrency configuration from the mjolnir section. [#2515](https://github.com/valhalla/valhalla/pull/2515)
   * FIXED: More Windows compatibility: build tiles and some run actions work now (including CI tests) [#2300](https://github.com/valhalla/valhalla/issues/2300)
   * FIXED: Transcoding of c++ location to pbf location used path edges in the place of filtered edges. [#2542](https://github.com/valhalla/valhalla/pull/2542)
   * FIXED: Add back whitelisting action types. [#2545](https://github.com/valhalla/valhalla/pull/2545)
   * FIXED: Allow uturns for truck costing now that we have derived deadends marked in the edge label [#2559](https://github.com/valhalla/valhalla/pull/2559)
   * FIXED: Map matching uturn trimming at the end of an edge where it wasn't needed. [#2558](https://github.com/valhalla/valhalla/pull/2558)
   * FIXED: Multicue enter roundabout [#2556](https://github.com/valhalla/valhalla/pull/2556)
   * FIXED: Changed reachability computation to take into account live speed [#2597](https://github.com/valhalla/valhalla/pull/2597)
   * FIXED: Fixed a bug where the temp files were not getting read in if you started with the construct edges or build phase for valhalla_build_tiles. [#2601](https://github.com/valhalla/valhalla/pull/2601)
   * FIXED: Updated fr-FR.json with partial translations. [#2605](https://github.com/valhalla/valhalla/pull/2605)
   * FIXED: Removed superfluous const qualifier from odin/signs [#2609](https://github.com/valhalla/valhalla/pull/2609)
   * FIXED: Internal maneuver placement [#2600](https://github.com/valhalla/valhalla/pull/2600)
   * FIXED: Complete fr-FR.json locale. [#2614](https://github.com/valhalla/valhalla/pull/2614)
   * FIXED: Don't truncate precision in polyline encoding [#2632](https://github.com/valhalla/valhalla/pull/2632)
   * FIXED: Fix all compiler warnings in sif and set to -Werror [#2642](https://github.com/valhalla/valhalla/pull/2642)
   * FIXED: Remove unnecessary maneuvers to continue straight [#2647](https://github.com/valhalla/valhalla/pull/2647)
   * FIXED: Linear reference support in route/mapmatch apis (FOW, FRC, bearing, and number of references) [#2645](https://github.com/valhalla/valhalla/pull/2645)
   * FIXED: Ambiguous local to global (with timezone information) date time conversions now all choose to use the later time instead of throwing unhandled exceptions [#2665](https://github.com/valhalla/valhalla/pull/2665)
   * FIXED: Overestimated reach caused be reenquing transition nodes without checking that they had been already expanded [#2670](https://github.com/valhalla/valhalla/pull/2670)
   * FIXED: Build with C++17 standard. Deprecated function calls are substituted with new ones. [#2669](https://github.com/valhalla/valhalla/pull/2669)
   * FIXED: Improve German post_transition_verbal instruction [#2677](https://github.com/valhalla/valhalla/pull/2677)
   * FIXED: Lane updates.  Add the turn lanes to all edges of the way.  Do not "enhance" turn lanes if they are part of a complex restriction.  Moved ProcessTurnLanes after UpdateManeuverPlacementForInternalIntersectionTurns.  Fix for a missing "uturn" indication for intersections on the previous maneuver, we were serializing an empty list. [#2679](https://github.com/valhalla/valhalla/pull/2679)
   * FIXED: Fixes OpenLr serialization [#2688](https://github.com/valhalla/valhalla/pull/2688)
   * FIXED: Internal edges can't be also a ramp or a turn channel.  Also, if an edge is marked as ramp and turn channel mark it as a ramp.  [2689](https://github.com/valhalla/valhalla/pull/2689)
   * FIXED: Check that speeds are equal for the edges going in the same direction while buildig shortcuts [#2691](https://github.com/valhalla/valhalla/pull/2691)
   * FIXED: Missing fork or bear instruction [#2683](https://github.com/valhalla/valhalla/pull/2683)
   * FIXED: Eliminate null pointer dereference in GraphReader::AreEdgesConnected [#2695](https://github.com/valhalla/valhalla/issues/2695)
   * FIXED: Fix polyline simplification float/double comparison [#2698](https://github.com/valhalla/valhalla/issues/2698)
   * FIXED: Weights were sometimes negative due to incorrect updates to elapsed_cost [#2702](https://github.com/valhalla/valhalla/pull/2702)
   * FIXED: Fix bidirectional route failures at deadends [#2705](https://github.com/valhalla/valhalla/pull/2705)
   * FIXED: Updated logic to call out a non-obvious turn [#2708](https://github.com/valhalla/valhalla/pull/2708)
   * FIXED: valhalla_build_statistics multithreaded mode fixed [#2707](https://github.com/valhalla/valhalla/pull/2707)
   * FIXED: If infer_internal_intersections is true then allow internals that are also ramps or TCs. Without this we produce an extra continue manuever.  [#2710](https://github.com/valhalla/valhalla/pull/2710)
   * FIXED: We were routing down roads that should be destination only. Now we mark roads with motor_vehicle=destination and motor_vehicle=customers or access=destination and access=customers as destination only. [#2722](https://github.com/valhalla/valhalla/pull/2722)
   * FIXED: Replace all Python2 print statements with Python3 syntax [#2716](https://github.com/valhalla/valhalla/issues/2716)
   * FIXED: Some HGT files not found [#2723](https://github.com/valhalla/valhalla/issues/2723)
   * FIXED: Fix PencilPointUturn detection by removing short-edge check and updating angle threshold [#2725](https://github.com/valhalla/valhalla/issues/2725)
   * FIXED: Fix invalid continue/bear maneuvers [#2729](https://github.com/valhalla/valhalla/issues/2729)
   * FIXED: Fixes an issue that lead to double turns within a very short distance, when instead, it should be a u-turn. We now collapse double L turns or double R turns in short non-internal intersections to u-turns. [#2740](https://github.com/valhalla/valhalla/pull/2740)
   * FIXED: fixes an issue that lead to adding an extra maneuver. We now combine a current maneuver short length non-internal edges (left or right) with the next maneuver that is a kRampStraight. [#2741](https://github.com/valhalla/valhalla/pull/2741)
   * FIXED: Reduce verbose instructions by collapsing small end ramp forks [#2762](https://github.com/valhalla/valhalla/issues/2762)
   * FIXED: Remove redundant return statements [#2776](https://github.com/valhalla/valhalla/pull/2776)
   * FIXED: Added unit test for BuildAdminFromPBF() to test GEOS 3.9 update. [#2787](https://github.com/valhalla/valhalla/pull/2787)
   * FIXED: Add support for geos-3.9 c++ api [#2739](https://github.com/valhalla/valhalla/issues/2739)
   * FIXED: Fix check for live speed validness [#2797](https://github.com/valhalla/valhalla/pull/2797)

* **Enhancement**
   * ADDED: Matrix of Bike Share [#2590](https://github.com/valhalla/valhalla/pull/2590)
   * ADDED: Add ability to provide custom implementation for candidate collection in CandidateQuery. [#2328](https://github.com/valhalla/valhalla/pull/2328)
   * ADDED: Cancellation of tile downloading. [#2319](https://github.com/valhalla/valhalla/pull/2319)
   * ADDED: Return the coordinates of the nodes isochrone input locations snapped to [#2111](https://github.com/valhalla/valhalla/pull/2111)
   * ADDED: Allows more complicated routes in timedependent a-star before timing out [#2068](https://github.com/valhalla/valhalla/pull/2068)
   * ADDED: Guide signs and junction names [#2096](https://github.com/valhalla/valhalla/pull/2096)
   * ADDED: Added a bool to the config indicating whether to use commercially set attributes.  Added logic to not call IsIntersectionInternal if this is a commercial data set.  [#2132](https://github.com/valhalla/valhalla/pull/2132)
   * ADDED: Removed commerical data set bool to the config and added more knobs for data.  Added infer_internal_intersections, infer_turn_channels, apply_country_overrides, and use_admin_db.  [#2173](https://github.com/valhalla/valhalla/pull/2173)
   * ADDED: Allow using googletest in unit tests and convert all tests to it (old test.cc is completely removed). [#2128](https://github.com/valhalla/valhalla/pull/2128)
   * ADDED: Add guidance view capability. [#2209](https://github.com/valhalla/valhalla/pull/2209)
   * ADDED: Collect turn cost information as path is formed so that it can be seralized out for trace attributes or osrm flavored intersections. Also add shape_index to osrm intersections. [#2207](https://github.com/valhalla/valhalla/pull/2207)
   * ADDED: Added alley factor to autocost.  Factor is defaulted at 1.0f or do not avoid alleys. [#2246](https://github.com/valhalla/valhalla/pull/2246)
   * ADDED: Support unlimited speed limits where maxspeed=none. [#2251](https://github.com/valhalla/valhalla/pull/2251)
   * ADDED: Implement improved Reachability check using base class Dijkstra. [#2243](https://github.com/valhalla/valhalla/pull/2243)
   * ADDED: Gurka integration test framework with ascii-art maps [#2244](https://github.com/valhalla/valhalla/pull/2244)
   * ADDED: Add to the stop impact when transitioning from higher to lower class road and we are not on a turn channel or ramp. Also, penalize lefts when driving on the right and vice versa. [#2282](https://github.com/valhalla/valhalla/pull/2282)
   * ADDED: Added reclassify_links, use_direction_on_ways, and allow_alt_name as config options.  If `use_direction_on_ways = true` then use `direction` and `int_direction` on the way to update the directional for the `ref` and `int_ref`.  Also, copy int_efs to the refs. [#2285](https://github.com/valhalla/valhalla/pull/2285)
   * ADDED: Add support for live traffic. [#2268](https://github.com/valhalla/valhalla/pull/2268)
   * ADDED: Implement per-location search filters for functional road class and forms of way. [#2289](https://github.com/valhalla/valhalla/pull/2289)
   * ADDED: Approach, multi-cue, and length updates [#2313](https://github.com/valhalla/valhalla/pull/2313)
   * ADDED: Speed up timezone differencing calculation if cache is provided. [#2316](https://github.com/valhalla/valhalla/pull/2316)
   * ADDED: Added rapidjson/schema.h to baldr/rapidjson_util.h to make it available for use within valhalla. [#2330](https://github.com/valhalla/valhalla/issues/2330)
   * ADDED: Support decimal precision for height values in elevation service. Also support polyline5 for encoded polylines input and output to elevation service. [#2324](https://github.com/valhalla/valhalla/pull/2324)
   * ADDED: Use both imminent and distant verbal multi-cue phrases. [#2353](https://github.com/valhalla/valhalla/pull/2353)
   * ADDED: Split parsing stage into 3 separate stages. [#2339](https://github.com/valhalla/valhalla/pull/2339)
   * CHANGED: Speed up graph enhancing by avoiding continuous unordered_set rebuilding [#2349](https://github.com/valhalla/valhalla/pull/2349)
   * CHANGED: Skip calling out to Lua for nodes/ways/relations with not tags - speeds up parsing. [#2351](https://github.com/valhalla/valhalla/pull/2351)
   * CHANGED: Switch to LuaJIT for lua scripting - speeds up file parsing [#2352](https://github.com/valhalla/valhalla/pull/2352)
   * ADDED: Ability to create OpenLR records from raw data. [#2356](https://github.com/valhalla/valhalla/pull/2356)
   * ADDED: Revamp length phrases [#2359](https://github.com/valhalla/valhalla/pull/2359)
   * CHANGED: Do not allocate memory in skadi if we don't need it. [#2373](https://github.com/valhalla/valhalla/pull/2373)
   * CHANGED: Map matching: throw error (443/NoSegment) when no candidate edges are available. [#2370](https://github.com/valhalla/valhalla/pull/2370/)
   * ADDED: Add sk-SK.json (slovak) localization file. [#2376](https://github.com/valhalla/valhalla/pull/2376)
   * ADDED: Extend roundabout phrases. [#2378](https://github.com/valhalla/valhalla/pull/2378)
   * ADDED: More roundabout phrase tests. [#2382](https://github.com/valhalla/valhalla/pull/2382)
   * ADDED: Update the turn and continue phrases to include junction names and guide signs. [#2386](https://github.com/valhalla/valhalla/pull/2386)
   * ADDED: Add the remaining guide sign toward phrases [#2389](https://github.com/valhalla/valhalla/pull/2389)
   * ADDED: The ability to allow immediate uturns at trace points in a map matching request [#2380](https://github.com/valhalla/valhalla/pull/2380)
   * ADDED: Add utility functions to Signs. [#2390](https://github.com/valhalla/valhalla/pull/2390)
   * ADDED: Unified time tracking for all algorithms that support time-based graph expansion. [#2278](https://github.com/valhalla/valhalla/pull/2278)
   * ADDED: Add rail_ferry use and costing. [#2408](https://github.com/valhalla/valhalla/pull/2408)
   * ADDED: `street_side_max_distance`, `display_lat` and `display_lon` to `locations` in input for better control of routing side of street [#1769](https://github.com/valhalla/valhalla/pull/1769)
   * ADDED: Add addtional exit phrases. [#2421](https://github.com/valhalla/valhalla/pull/2421)
   * ADDED: Add Japanese locale, update German. [#2432](https://github.com/valhalla/valhalla/pull/2432)
   * ADDED: Gurka expect_route refactor [#2435](https://github.com/valhalla/valhalla/pull/2435)
   * ADDED: Add option to suppress roundabout exits [#2437](https://github.com/valhalla/valhalla/pull/2437)
   * ADDED: Add Greek locale. [#2438](https://github.com/valhalla/valhalla/pull/2438)
   * ADDED (back): Support for 64bit wide way ids in the edgeinfo structure with no impact to size for data sources with ids 32bits wide. [#2422](https://github.com/valhalla/valhalla/pull/2422)
   * ADDED: Support for 64bit osm node ids in parsing stage of tile building [#2422](https://github.com/valhalla/valhalla/pull/2422)
   * CHANGED: Point2/PointLL are now templated to allow for higher precision coordinate math when desired [#2429](https://github.com/valhalla/valhalla/pull/2429)
   * ADDED: Optional OpenLR Encoded Path Edges in API Response [#2424](https://github.com/valhalla/valhalla/pull/2424)
   * ADDED: Add explicit include for sstream to be compatible with msvc_x64 toolset. [#2449](https://github.com/valhalla/valhalla/pull/2449)
   * ADDED: Properly split returned path if traffic conditions change partway along edges [#2451](https://github.com/valhalla/valhalla/pull/2451/files)
   * ADDED: Add Dutch locale. [#2464](https://github.com/valhalla/valhalla/pull/2464)
   * ADDED: Check with address sanititizer in CI. Add support for undefined behavior sanitizer. [#2487](https://github.com/valhalla/valhalla/pull/2487)
   * ADDED: Ability to recost a path and increased cost/time details along the trippath and json output [#2425](https://github.com/valhalla/valhalla/pull/2425)
   * ADDED: Add the ability to do bikeshare based (ped/bike) multimodal routing [#2031](https://github.com/valhalla/valhalla/pull/2031)
   * ADDED: Route through restrictions enabled by introducing a costing option. [#2469](https://github.com/valhalla/valhalla/pull/2469)
   * ADDED: Migrated to Ubuntu 20.04 base-image [#2508](https://github.com/valhalla/valhalla/pull/2508)
   * CHANGED: Speed up parseways stage by avoiding multiple string comparisons [#2518](https://github.com/valhalla/valhalla/pull/2518)
   * CHANGED: Speed up enhance stage by avoiding GraphTileBuilder copying [#2468](https://github.com/valhalla/valhalla/pull/2468)
   * ADDED: Costing options now includes shortest flag which favors shortest path routes [#2555](https://github.com/valhalla/valhalla/pull/2555)
   * ADDED: Incidents in intersections [#2547](https://github.com/valhalla/valhalla/pull/2547)
   * CHANGED: Refactor mapmatching configuration to use a struct (instead of `boost::property_tree::ptree`). [#2485](https://github.com/valhalla/valhalla/pull/2485)
   * ADDED: Save exit maneuver's begin heading when combining enter & exit roundabout maneuvers. [#2554](https://github.com/valhalla/valhalla/pull/2554)
   * ADDED: Added new urban flag that can be set if edge is within city boundaries to data processing; new use_urban_tag config option; added to osrm response within intersections. [#2522](https://github.com/valhalla/valhalla/pull/2522)
   * ADDED: Parses OpenLr of type PointAlongLine [#2565](https://github.com/valhalla/valhalla/pull/2565)
   * ADDED: Use edge.is_urban is set for serializing is_urban. [#2568](https://github.com/valhalla/valhalla/pull/2568)
   * ADDED: Added new rest/service area uses on the edge. [#2533](https://github.com/valhalla/valhalla/pull/2533)
   * ADDED: Dependency cache for Azure [#2567](https://github.com/valhalla/valhalla/pull/2567)
   * ADDED: Added flexibility to remove the use of the admindb and to use the country and state iso from the tiles; [#2579](https://github.com/valhalla/valhalla/pull/2579)
   * ADDED: Added toll gates and collection points (gantry) to the node;  [#2532](https://github.com/valhalla/valhalla/pull/2532)
   * ADDED: Added osrm serialization for rest/service areas and admins. [#2594](https://github.com/valhalla/valhalla/pull/2594)
   * CHANGED: Improved Russian localization; [#2593](https://github.com/valhalla/valhalla/pull/2593)
   * ADDED: Support restricted class in intersection annotations [#2589](https://github.com/valhalla/valhalla/pull/2589)
   * ADDED: Added trail type trace [#2606](https://github.com/valhalla/valhalla/pull/2606)
   * ADDED: Added tunnel names to the edges as a tagged name.  [#2608](https://github.com/valhalla/valhalla/pull/2608)
   * CHANGED: Moved incidents to the trip leg and cut the shape of the leg at that location [#2610](https://github.com/valhalla/valhalla/pull/2610)
   * ADDED: Costing option to ignore_closures when routing with current flow [#2615](https://github.com/valhalla/valhalla/pull/2615)
   * ADDED: Cross-compilation ability with MinGW64 [#2619](https://github.com/valhalla/valhalla/pull/2619)
   * ADDED: Defines the incident tile schema and incident metadata [#2620](https://github.com/valhalla/valhalla/pull/2620)
   * ADDED: Moves incident serializer logic into a generic serializer [#2621](https://github.com/valhalla/valhalla/pull/2621)
   * ADDED: Incident loading singleton for continually refreshing incident tiles[#2573](https://github.com/valhalla/valhalla/pull/2573)
   * ADDED: One shot mode to valhalla_service so you can run a single request of any type without starting a server [#2624](https://github.com/valhalla/valhalla/pull/2624)
   * ADDED: Adds text instructions to OSRM output [#2625](https://github.com/valhalla/valhalla/pull/2625)
   * ADDED: Adds support for alternate routes [#2626](https://github.com/valhalla/valhalla/pull/2626)
   * CHANGED: Switch Python bindings generator from boost.python to header-only pybind11[#2644](https://github.com/valhalla/valhalla/pull/2644)
   * ADDED: Add support of input file for one-shot mode of valhalla_service [#2648](https://github.com/valhalla/valhalla/pull/2648)
   * ADDED: Linear reference support to locate api [#2645](https://github.com/valhalla/valhalla/pull/2645)
   * ADDED: Implemented OSRM-like turn duration calculation for car. Uses it now in auto costing. [#2651](https://github.com/valhalla/valhalla/pull/2651)
   * ADDED: Enhanced turn lane information in guidance [#2653](https://github.com/valhalla/valhalla/pull/2653)
   * ADDED: `top_speed` option for all motorized vehicles [#2667](https://github.com/valhalla/valhalla/issues/2667)
   * CHANGED: Move turn_lane_direction helper to odin/util [#2675](https://github.com/valhalla/valhalla/pull/2675)
   * ADDED: Add annotations to osrm response including speed limits, unit and sign conventions [#2668](https://github.com/valhalla/valhalla/pull/2668)
   * ADDED: Added functions for predicted speeds encoding-decoding [#2674](https://github.com/valhalla/valhalla/pull/2674)
   * ADDED: Time invariant routing via the bidirectional algorithm. This has the effect that when time dependent routes (arrive_by and depart_at) fall back to bidirectional due to length restrictions they will actually use the correct time of day for one of the search directions [#2660](https://github.com/valhalla/valhalla/pull/2660)
   * ADDED: If the length of the edge is greater than kMaxEdgeLength, then consider this a catastrophic error if the should_error bool is true in the set_length function. [2678](https://github.com/valhalla/valhalla/pull/2678)
   * ADDED: Moved lat,lon coordinates structures from single to double precision. Improves geometry accuracy noticibly at zooms above 17 as well as coordinate snapping and any other geometric operations. Addes about a 2% performance pentalty for standard routes. Graph nodes now have 7 digits of precision.  [#2693](https://github.com/valhalla/valhalla/pull/2693)
   * ADDED: Added signboards to guidance views.  [#2687](https://github.com/valhalla/valhalla/pull/2687)
   * ADDED: Regular speed on shortcut edges is calculated with turn durations taken into account. Truck, motorcycle and motorscooter profiles use OSRM-like turn duration. [#2662](https://github.com/valhalla/valhalla/pull/2662)
   * CHANGED: Remove astar algorithm and replace its use with timedep_forward as its redundant [#2706](https://github.com/valhalla/valhalla/pull/2706)
   * ADDED: Recover and recost all shortcuts in final path for bidirectional astar algorithm [#2711](https://github.com/valhalla/valhalla/pull/2711)
   * ADDED: An option for shortcut recovery to be cached at start up to reduce the time it takes to do so on the fly [#2714](https://github.com/valhalla/valhalla/pull/2714)
   * ADDED: If width <= 1.9 then no access for auto, truck, bus, taxi, emergency and hov. [#2713](https://github.com/valhalla/valhalla/pull/2713)
   * ADDED: Centroid/Converge/Rendezvous/Meet API which allows input locations to find a least cost convergence point from all locations [#2734](https://github.com/valhalla/valhalla/pull/2734)
   * ADDED: Added support to process the sump_buster tag.  Also, fixed a few small access bugs for nodes. [#2731](https://github.com/valhalla/valhalla/pull/2731)
   * ADDED: Log message if failed to create tiles directory. [#2738](https://github.com/valhalla/valhalla/pull/2738)
   * CHANGED: Tile memory is only owned by the GraphTile rather than shared amongst copies of the graph tile (in GraphReader and TileCaches). [#2340](https://github.com/valhalla/valhalla/pull/2340)
   * ADDED: Add Estonian locale. [#2748](https://github.com/valhalla/valhalla/pull/2748)
   * CHANGED: Handle GraphTile objects as smart pointers [#2703](https://github.com/valhalla/valhalla/pull/2703)
   * CHANGED: Improve stability with no RTTI build [#2759](https://github.com/valhalla/valhalla/pull/2759) and [#2760](https://github.com/valhalla/valhalla/pull/2760)
   * CHANGED: Change generic service roads to a new Use=kServiceRoad. This is for highway=service without other service= tags (such as driveway, alley, parking aisle) [#2419](https://github.com/valhalla/valhalla/pull/2419)
   * ADDED: Isochrones support isodistance lines as well [#2699](https://github.com/valhalla/valhalla/pull/2699)
   * ADDED: Add support for ignoring live traffic closures for waypoints [#2685](https://github.com/valhalla/valhalla/pull/2685)
   * ADDED: Add use_distance to auto cost to allow choosing between two primary cost components, time or distance [#2771](https://github.com/valhalla/valhalla/pull/2771)
   * CHANGED: nit: Enables compiler warnings in part of loki module [#2767](https://github.com/valhalla/valhalla/pull/2767)
   * CHANGED: Reducing the number of uturns by increasing the cost to for them to 9.5f. Note: Did not increase the cost for motorcycles or motorscooters. [#2770](https://github.com/valhalla/valhalla/pull/2770)
   * ADDED: Add option to use thread-safe GraphTile's reference counter. [#2772](https://github.com/valhalla/valhalla/pull/2772)
   * CHANGED: nit: Enables compiler warnings in part of thor module [#2768](https://github.com/valhalla/valhalla/pull/2768)
   * ADDED: Add costing option `use_tracks` to avoid or favor tracks in route. [#2769](https://github.com/valhalla/valhalla/pull/2769)
   * CHANGED: chore: Updates libosmium [#2786](https://github.com/valhalla/valhalla/pull/2786)
   * CHANGED: Optimize double bucket queue to reduce memory reallocations. [#2719](https://github.com/valhalla/valhalla/pull/2719)
   * CHANGED: Collapse merge maneuvers [#2773](https://github.com/valhalla/valhalla/pull/2773)
   * CHANGED: Add shortcuts to the tiles' bins so we can find them when doing spatial lookups. [#2744](https://github.com/valhalla/valhalla/pull/2744)

## Release Date: 2019-11-21 Valhalla 3.0.9
* **Bug Fix**
   * FIXED: Changed reachability computation to consider both directions of travel wrt candidate edges [#1965](https://github.com/valhalla/valhalla/pull/1965)
   * FIXED: toss ways where access=private and highway=service and service != driveway. [#1960](https://github.com/valhalla/valhalla/pull/1960)
   * FIXED: Fix search_cutoff check in loki correlate_node. [#2023](https://github.com/valhalla/valhalla/pull/2023)
   * FIXED: Computes notion of a deadend at runtime in bidirectional a-star which fixes no-route with a complicated u-turn. [#1982](https://github.com/valhalla/valhalla/issues/1982)
   * FIXED: Fix a bug with heading filter at nodes. [#2058](https://github.com/valhalla/valhalla/pull/2058)
   * FIXED: Bug in map matching continuity checking such that continuity must only be in the forward direction. [#2029](https://github.com/valhalla/valhalla/pull/2029)
   * FIXED: Allow setting the time for map matching paths such that the time is used for speed lookup. [#2030](https://github.com/valhalla/valhalla/pull/2030)
   * FIXED: Don't use density factor for transition cost when user specified flag disables flow speeds. [#2048](https://github.com/valhalla/valhalla/pull/2048)
   * FIXED: Map matching trace_route output now allows for discontinuities in the match though multi match is not supported in valhalla route output. [#2049](https://github.com/valhalla/valhalla/pull/2049)
   * FIXED: Allows routes with no time specified to use time conditional edges and restrictions with a flag denoting as much [#2055](https://github.com/valhalla/valhalla/pull/2055)
   * FIXED: Fixed a bug with 'current' time type map matches. [#2060](https://github.com/valhalla/valhalla/pull/2060)
   * FIXED: Fixed a bug with time dependent expansion in which the expansion distance heuristic was not being used. [#2064](https://github.com/valhalla/valhalla/pull/2064)

* **Enhancement**
   * ADDED: Establish pinpoint test pattern [#1969](https://github.com/valhalla/valhalla/pull/1969)
   * ADDED: Suppress relative direction in ramp/exit instructions if it matches driving side of street [#1990](https://github.com/valhalla/valhalla/pull/1990)
   * ADDED: Added relative direction to the merge maneuver [#1989](https://github.com/valhalla/valhalla/pull/1989)
   * ADDED: Refactor costing to better handle multiple speed datasources [#2026](https://github.com/valhalla/valhalla/pull/2026)
   * ADDED: Better usability of curl for fetching tiles on the fly [#2026](https://github.com/valhalla/valhalla/pull/2026)
   * ADDED: LRU cache scheme for tile storage [#2026](https://github.com/valhalla/valhalla/pull/2026)
   * ADDED: GraphTile size check [#2026](https://github.com/valhalla/valhalla/pull/2026)
   * ADDED: Pick more sane values for highway and toll avoidance [#2026](https://github.com/valhalla/valhalla/pull/2026)
   * ADDED: Refactor adding predicted speed info to speed up process [#2026](https://github.com/valhalla/valhalla/pull/2026)
   * ADDED: Allow selecting speed data sources at request time [#2026](https://github.com/valhalla/valhalla/pull/2026)
   * ADDED: Allow disabling certain neighbors in connectivity map [#2026](https://github.com/valhalla/valhalla/pull/2026)
   * ADDED: Allows routes with time-restricted edges if no time specified and notes restriction in response [#1992](https://github.com/valhalla/valhalla/issues/1992)
   * ADDED: Runtime deadend detection to timedependent a-star. [#2059](https://github.com/valhalla/valhalla/pull/2059)

## Release Date: 2019-09-06 Valhalla 3.0.8
* **Bug Fix**
   * FIXED: Added logic to detect if user is to merge to the left or right [#1892](https://github.com/valhalla/valhalla/pull/1892)
   * FIXED: Overriding the destination_only flag when reclassifying ferries; Also penalizing ferries with a 5 min. penalty in the cost to allow us to avoid destination_only the majority of the time except when it is necessary. [#1895](https://github.com/valhalla/valhalla/pull/1905)
   * FIXED: Suppress forks at motorway junctions and intersecting service roads [#1909](https://github.com/valhalla/valhalla/pull/1909)
   * FIXED: Enhanced fork assignment logic [#1912](https://github.com/valhalla/valhalla/pull/1912)
   * FIXED: Added logic to fall back to return country poly if no state and updated lua for Metro Manila and Ireland [#1910](https://github.com/valhalla/valhalla/pull/1910)
   * FIXED: Added missing motorway fork instruction [#1914](https://github.com/valhalla/valhalla/pull/1914)
   * FIXED: Use begin street name for osrm compat mode [#1916](https://github.com/valhalla/valhalla/pull/1916)
   * FIXED: Added logic to fix missing highway cardinal directions in the US [#1917](https://github.com/valhalla/valhalla/pull/1917)
   * FIXED: Handle forward traversable significant road class intersecting edges [#1928](https://github.com/valhalla/valhalla/pull/1928)
   * FIXED: Fixed bug with shape trimming that impacted Uturns at Via locations. [#1935](https://github.com/valhalla/valhalla/pull/1935)
   * FIXED: Dive bomb updates.  Updated default speeds for urban areas based on roadclass for the enhancer.  Also, updated default speeds based on roadclass in lua.  Fixed an issue where we were subtracting 1 from uint32_t when 0 for stop impact.  Updated reclassify link logic to allow residential roads to be added to the tree, but we only downgrade the links to tertiary.  Updated TransitionCost functions to add 1.5 to the turncost when transitioning from a ramp to a non ramp and vice versa.  Also, added 0.5f to the turncost if the edge is a roundabout. [#1931](https://github.com/valhalla/valhalla/pull/1931)

* **Enhancement**
   * ADDED: Caching url fetched tiles to disk [#1887](https://github.com/valhalla/valhalla/pull/1887)
   * ADDED: filesystem::remove_all [#1887](https://github.com/valhalla/valhalla/pull/1887)
   * ADDED: Minimum enclosing bounding box tool [#1887](https://github.com/valhalla/valhalla/pull/1887)
   * ADDED: Use constrained flow speeds in bidirectional_astar.cc [#1907](https://github.com/valhalla/valhalla/pull/1907)
   * ADDED: Bike Share Stations are now in the graph which should set us up to do multimodal walk/bike scenarios [#1852](https://github.com/valhalla/valhalla/pull/1852)

## Release Date: 2019-7-18 Valhalla 3.0.7
* **Bug Fix**
   * FIXED: Fix pedestrian fork [#1886](https://github.com/valhalla/valhalla/pull/1886)

## Release Date: 2019-7-15 Valhalla 3.0.6
* **Bug Fix**
   * FIXED: Admin name changes. [#1853](https://github.com/valhalla/valhalla/pull/1853) Ref: [#1854](https://github.com/valhalla/valhalla/issues/1854)
   * FIXED: valhalla_add_predicted_traffic was overcommitted while gathering stats. Added a clear. [#1857](https://github.com/valhalla/valhalla/pull/1857)
   * FIXED: regression in map matching when moving to valhalla v3.0.0 [#1863](https://github.com/valhalla/valhalla/pull/1863)
   * FIXED: last step shape in osrm serializer should be 2 of the same point [#1867](https://github.com/valhalla/valhalla/pull/1867)
   * FIXED: Shape trimming at the beginning and ending of the route to not be degenerate [#1876](https://github.com/valhalla/valhalla/pull/1876)
   * FIXED: Duplicate waypoints in osrm serializer [#1880](https://github.com/valhalla/valhalla/pull/1880)
   * FIXED: Updates for heading precision [#1881](https://github.com/valhalla/valhalla/pull/1881)
   * FIXED: Map matching allowed untraversable edges at start of route [#1884](https://github.com/valhalla/valhalla/pull/1884)

* **Enhancement**
   * ADDED: Use the same protobuf object the entire way through the request process [#1837](https://github.com/valhalla/valhalla/pull/1837)
   * ADDED: Enhanced turn lane processing [#1859](https://github.com/valhalla/valhalla/pull/1859)
   * ADDED: Add global_synchronized_cache in valhalla_build_config [#1851](https://github.com/valhalla/valhalla/pull/1851)

## Release Date: 2019-06-04 Valhalla 3.0.5
* **Bug Fix**
   * FIXED: Protect against unnamed rotaries and routes that end in roundabouts not turning off rotary logic [#1840](https://github.com/valhalla/valhalla/pull/1840)

* **Enhancement**
   * ADDED: Add turn lane info at maneuver point [#1830](https://github.com/valhalla/valhalla/pull/1830)

## Release Date: 2019-05-31 Valhalla 3.0.4
* **Bug Fix**
   * FIXED: Improved logic to decide between bear vs. continue [#1798](https://github.com/valhalla/valhalla/pull/1798)
   * FIXED: Bicycle costing allows use of roads with all surface values, but with a penalty based on bicycle type. However, the edge filter totally disallows bad surfaces for some bicycle types, creating situations where reroutes fail if a rider uses a road with a poor surface. [#1800](https://github.com/valhalla/valhalla/pull/1800)
   * FIXED: Moved complex restrictions building to before validate. [#1805](https://github.com/valhalla/valhalla/pull/1805)
   * FIXED: Fix bicycle edge filter whan avoid_bad_surfaces = 1.0 [#1806](https://github.com/valhalla/valhalla/pull/1806)
   * FIXED: Replace the EnhancedTripPath class inheritance with aggregation [#1807](https://github.com/valhalla/valhalla/pull/1807)
   * FIXED: Replace the old timezone shape zip file every time valhalla_build_timezones is ran [#1817](https://github.com/valhalla/valhalla/pull/1817)
   * FIXED: Don't use island snapped edge candidates (from disconnected components or low reach edges) when we rejected other high reachability edges that were closer [#1835](https://github.com/valhalla/valhalla/pull/1835)

## Release Date: 2019-05-08 Valhalla 3.0.3
* **Bug Fix**
   * FIXED: Fixed a rare loop condition in route matcher (edge walking to match a trace).
   * FIXED: Fixed VACUUM ANALYZE syntax issue.  [#1704](https://github.com/valhalla/valhalla/pull/1704)
   * FIXED: Fixed the osrm maneuver type when a maneuver has the to_stay_on attribute set.  [#1714](https://github.com/valhalla/valhalla/pull/1714)
   * FIXED: Fixed osrm compatibility mode attributes.  [#1716](https://github.com/valhalla/valhalla/pull/1716)
   * FIXED: Fixed rotary/roundabout issues in Valhalla OSRM compatibility.  [#1727](https://github.com/valhalla/valhalla/pull/1727)
   * FIXED: Fixed the destinations assignment for exit names in OSRM compatibility mode. [#1732](https://github.com/valhalla/valhalla/pull/1732)
   * FIXED: Enhance merge maneuver type assignment. [#1735](https://github.com/valhalla/valhalla/pull/1735)
   * FIXED: Fixed fork assignments and on ramps for OSRM compatibility mode. [#1738](https://github.com/valhalla/valhalla/pull/1738)
   * FIXED: Fixed cardinal direction on reference names when forward/backward tag is present on relations. Fixes singly digitized roads with opposing directional modifiers. [#1741](https://github.com/valhalla/valhalla/pull/1741)
   * FIXED: Fixed fork assignment and narrative logic when a highway ends and splits into multiple ramps. [#1742](https://github.com/valhalla/valhalla/pull/1742)
   * FIXED: Do not use any avoid edges as origin or destination of a route, matrix, or isochrone. [#1745](https://github.com/valhalla/valhalla/pull/1745)
   * FIXED: Add leg summary and remove unused hint attribute for OSRM compatibility mode. [#1753](https://github.com/valhalla/valhalla/pull/1753)
   * FIXED: Improvements for pedestrian forks, pedestrian roundabouts, and continue maneuvers. [#1768](https://github.com/valhalla/valhalla/pull/1768)
   * FIXED: Added simplified overview for OSRM response and added use_toll logic back to truck costing. [#1765](https://github.com/valhalla/valhalla/pull/1765)
   * FIXED: temp fix for location distance bug [#1774](https://github.com/valhalla/valhalla/pull/1774)
   * FIXED: Fix pedestrian routes using walkway_factor [#1780](https://github.com/valhalla/valhalla/pull/1780)
   * FIXED: Update the begin and end heading of short edges based on use [#1783](https://github.com/valhalla/valhalla/pull/1783)
   * FIXED: GraphReader::AreEdgesConnected update.  If transition count == 0 return false and do not call transition function. [#1786](https://github.com/valhalla/valhalla/pull/1786)
   * FIXED: Only edge candidates that were used in the path are send to serializer: [1788](https://github.com/valhalla/valhalla/pull/1788)
   * FIXED: Added logic to prevent the removal of a destination maneuver when ending on an internal edge [#1792](https://github.com/valhalla/valhalla/pull/1792)
   * FIXED: Fixed instructions when starting on an internal edge [#1796](https://github.com/valhalla/valhalla/pull/1796)

* **Enhancement**
   * Add the ability to run valhalla_build_tiles in stages. Specify the begin_stage and end_stage as command line options. Also cleans up temporary files as the last stage in the pipeline.
   * Add `remove` to `filesystem` namespace. [#1752](https://github.com/valhalla/valhalla/pull/1752)
   * Add TaxiCost into auto costing options.
   * Add `preferred_side` to allow per-location filtering of edges based on the side of the road the location is on and the driving side for that locale.
   * Slightly decreased the internal side-walk factor to .90f to favor roads with attached sidewalks. This impacts roads that have added sidewalk:left, sidewalk:right or sidewalk:both OSM tags (these become attributes on each directedEdge). The user can then avoid/penalize dedicated sidewalks and walkways, when they increase the walkway_factor. Since we slightly decreased the sidewalk_factor internally and only favor sidewalks if use is tagged as sidewalk_left or sidewalk_right, we should tend to route on roads with attached sidewalks rather than separate/dedicated sidewalks, allowing for more road names to be called out since these are labeled more.
   * Add `via` and `break_through` location types [#1737](https://github.com/valhalla/valhalla/pull/1737)
   * Add `street_side_tolerance` and `search_cutoff` to input `location` [#1777](https://github.com/valhalla/valhalla/pull/1777)
   * Return the Valhalla error `Path distance exceeds the max distance limit` for OSRM responses when the route is greater than the service limits. [#1781](https://github.com/valhalla/valhalla/pull/1781)

## Release Date: 2019-01-14 Valhalla 3.0.2
* **Bug Fix**
   * FIXED: Transit update - fix dow and exception when after midnight trips are normalized [#1682](https://github.com/valhalla/valhalla/pull/1682)
   * FIXED: valhalla_convert_transit segfault - GraphTileBuilder has null GraphTileHeader [#1683](https://github.com/valhalla/valhalla/issues/1683)
   * FIXED: Fix crash for trace_route with osrm serialization. Was passing shape rather than locations to the waypoint method.
   * FIXED: Properly set driving_side based on data set in TripPath.
   * FIXED: A bad bicycle route exposed an issue with bidirectional A* when the origin and destination edges are connected. Use A* in these cases to avoid requiring a high cost threshold in BD A*.
   * FIXED: x86 and x64 data compatibility was fixed as the structures weren't aligned.
   * FIXED: x86 tests were failing due mostly to floating point issues and the aforementioned structure misalignment.
* **Enhancement**
   * Add a durations list (delta time between each pair of trace points), a begin_time and a use_timestamp flag to trace_route requests. This allows using the input trace timestamps or durations plus the begin_time to compute elapsed time at each edge in the matched path (rather than using costing methods).
   * Add support for polyline5 encoding for OSRM formatted output.
* **Note**
   * Isochrones and openlr are both noted as not working with release builds for x86 (32bit) platforms. We'll look at getting this fixed in a future release

## Release Date: 2018-11-21 Valhalla 3.0.1
* **Bug Fix**
   * FIXED: Fixed a rare, but serious bug with bicycle costing. ferry_factor_ in bicycle costing shadowed the data member in the base dynamic cost class, leading to an unitialized variable. Occasionally, this would lead to negative costs which caused failures. [#1663](https://github.com/valhalla/valhalla/pull/1663)
   * FIXED: Fixed use of units in OSRM compatibility mode. [#1662](https://github.com/valhalla/valhalla/pull/1662)

## Release Date: 2018-11-21 Valhalla 3.0.0
* **NOTE**
   * This release changes the Valhalla graph tile formats to make the tile data more efficient and flexible. Tile data is incompatible with Valhalla 2.x builds, and code for 3.x is incompatible with data built for Valahalla 2.x versions. Valhalla tile sizes are slightly smaller (for datasets using elevation information the size savings is over 10%). In addition, there is increased flexibility for creating different variants of tiles to support different applications (e.g. bicycle only, or driving only).
* **Enhancement**
   * Remove the use of DirectedEdge for transitions between nodes on different hierarchy levels. A new structure, NodeTransition, is now used to transition to nodes on different hierarchy level. This saves space since only the end node GraphId is needed for the transitions (and DirectedEdge is a large data structure).
   * Change the NodeInfo lat,lon to use an offset from the tile base lat,lon. This potentially allows higher precision than using float, but more importantly saves space and allows support for NodeTransitions as well as spare for future growth.
   * Remove the EdgeElevation structure and max grade information into DirectedEdge and mean elevation into EdgeInfo. This saves space.
   * Reduce wayid to 32 bits. This allows sufficient growth when using OpenStreetMap data and frees space in EdgeInfo (allows moving speed limit and mean elevation from other structures).
   * Move name consistency from NodeInfo to DirectedEdge. This allows a more efficient lookup of name consistency.
   * Update all path algorithms to use NodeTransition logic rather than special DirectedEdge transition types. This simplifies PathAlgorithms slightly and removes some conditional logic.
   * Add an optional GraphFilter stage to tile building pipeline. This allows removal of edges and nodes based on access. This allows bicycle only, pedestrian only, or driving only datasets (or combinations) to be created - allowing smaller datasets for special purpose applications.
* **Deprecate**
   * Valhalla 3.0 removes support for OSMLR.

## Release Date: 2018-11-20 Valhalla 2.7.2
* **Enhancement**
   * UPDATED: Added a configuration variable for max_timedep_distance. This is used in selecting the path algorithm and provides the maximum distance between locations when choosing a time dependent path algorithm (other than multi modal). Above this distance, bidirectional A* is used with no time dependencies.
   * UPDATED: Remove transition edges from priority queue in Multimodal methods.
   * UPDATED: Fully implement street names and exit signs with ability to identify route numbers. [#1635](https://github.com/valhalla/valhalla/pull/1635)
* **Bug Fix**
   * FIXED: A timed-turned restriction should not be applied when a non-timed route is executed.  [#1615](https://github.com/valhalla/valhalla/pull/1615)
   * FIXED: Changed unordered_map to unordered_multimap for polys. Poly map can contain the same key but different multi-polygons. For example, islands for a country or timezone polygons for a country.
   * FIXED: Fixed timezone db issue where TZIDs did not exist in the Howard Hinnant date time db that is used in the date_time class for tz indexes.  Added logic to create aliases for TZIDs based on https://en.wikipedia.org/wiki/List_of_tz_database_time_zones
   * FIXED: Fixed the ramp turn modifiers for osrm compat [#1569](https://github.com/valhalla/valhalla/pull/1569)
   * FIXED: Fixed the step geometry when using the osrm compat mode [#1571](https://github.com/valhalla/valhalla/pull/1571)
   * FIXED: Fixed a data creation bug causing issues with A* routes ending on loops. [#1576](https://github.com/valhalla/valhalla/pull/1576)
   * FIXED: Fixed an issue with a bad route where destination only was present. Was due to thresholds in bidirectional A*. Changed threshold to be cost based rather than number of iterations). [#1586](https://github.com/valhalla/valhalla/pull/1586)
   * FIXED: Fixed an issue with destination only (private) roads being used in bicycle routes. Centralized some "base" transition cost logic in the base DynamicCost class. [#1587](https://github.com/valhalla/valhalla/pull/1587)
   * FIXED: Remove extraneous ramp maneuvers [#1657](https://github.com/valhalla/valhalla/pull/1657)

## Release Date: 2018-10-02 Valhalla 2.7.1
* **Enhancement**
   * UPDATED: Added date time support to forward and reverse isochrones. Add speed lookup (predicted speeds and/or free-flow or constrained flow speed) if date_time is present.
   * UPDATED: Add timezone checks to multimodal routes and isochrones (updates localtime if the path crosses into a timezone different than the start location).
* **Data Producer Update**
   * UPDATED: Removed boost date time support from transit.  Now using the Howard Hinnant date library.
* **Bug Fix**
   * FIXED: Fixed a bug with shortcuts that leads to inconsistent routes depending on whether shortcuts are taken, different origins can lead to different paths near the destination. This fix also improves performance on long routes and matrices.
   * FIXED: We were getting inconsistent results between departing at current date/time vs entering the current date/time.  This issue is due to the fact that the iso_date_time function returns the full iso date_time with the timezone offset (e.g., 2018-09-27T10:23-07:00 vs 2018-09-27T10:23). When we refactored the date_time code to use the new Howard Hinnant date library, we introduced this bug.
   * FIXED: Increased the threshold in CostMatrix to address null time and distance values occuring for truck costing with locations near the max distance.

## Release Date: 2018-09-13 Valhalla 2.7.0
* **Enhancement**
   * UPDATED: Refactor to use the pbf options instead of the ptree config [#1428](https://github.com/valhalla/valhalla/pull/1428) This completes [1357](https://github.com/valhalla/valhalla/issues/1357)
   * UPDATED: Removed the boost/date_time dependency from baldr and odin. We added the Howard Hinnant date and time library as a submodule. [#1494](https://github.com/valhalla/valhalla/pull/1494)
   * UPDATED: Fixed 'Drvie' typo [#1505](https://github.com/valhalla/valhalla/pull/1505) This completes [1504](https://github.com/valhalla/valhalla/issues/1504)
   * UPDATED: Optimizations of GetSpeed for predicted speeds [1490](https://github.com/valhalla/valhalla/issues/1490)
   * UPDATED: Isotile optimizations
   * UPDATED: Added stats to predictive traffic logging
   * UPDATED: resample_polyline - Breaks the polyline into equal length segments at a sample distance near the resolution. Break out of the loop through polyline points once we reach the specified number of samplesthen append the last
polyline point.
   * UPDATED: added android logging and uses a shared graph reader
   * UPDATED: Do not run a second pass on long pedestrian routes that include a ferry (but succeed on first pass). This is a performance fix. Long pedestrian routes with A star factor based on ferry speed end up being very inefficient.
* **Bug Fix**
   * FIXED: A* destination only
   * FIXED: Fixed through locations weren't honored [#1449](https://github.com/valhalla/valhalla/pull/1449)


## Release Date: 2018-08-02 Valhalla 3.0.0-rc.4
* **Node Bindings**
   * UPDATED: add some worker pool handling
   [#1467](https://github.com/valhalla/valhalla/pull/1467)

## Release Date: 2018-08-02 Valhalla 3.0.0-rc.3
* **Node Bindings**
   * UPDATED: replaced N-API with node-addon-api wrapper and made the actor
   functions asynchronous
   [#1457](https://github.com/valhalla/valhalla/pull/1457)

## Release Date: 2018-07-24 Valhalla 3.0.0-rc.2
* **Node Bindings**
   * FIXED: turn on the autocleanup functionality for the actor object.
   [#1439](https://github.com/valhalla/valhalla/pull/1439)

## Release Date: 2018-07-16 Valhalla 3.0.0-rc.1
* **Enhancement**
   * ADDED: exposed the rest of the actions to the node bindings and added tests. [#1415](https://github.com/valhalla/valhalla/pull/1415)

## Release Date: 2018-07-12 Valhalla 3.0.0-alpha.1
**NOTE**: There was already a small package named `valhalla` on the npm registry, only published up to version 0.0.3. The team at npm has transferred the package to us, but would like us to publish something to it ASAP to prove our stake in it. Though the bindings do not have all of the actor functionality exposed yet (just route), we are going to publish an alpha release of 3.0.0 to get something up on npm.
* **Infrastructure**:
   * ADDED: add in time dependent algorithms if the distance between locations is less than 500km.
   * ADDED: TurnLanes to indicate turning lanes at the end of a directed edge.
   * ADDED: Added PredictedSpeeds to Valhalla tiles and logic to compute speed based on predictive speed profiles.
* **Data Producer Update**
   * ADDED: is_route_num flag was added to Sign records. Set this to true if the exit sign comes from a route number/ref.
   * CHANGED: Lower speeds on driveways, drive-thru, and parking aisle. Set destination only flag for drive thru use.
   * ADDED: Initial implementation of turn lanes.
  **Bug Fix**
   * CHANGED: Fix destination only penalty for A* and time dependent cases.
   * CHANGED: Use the distance from GetOffsetForHeading, based on road classification and road use (e.g. ramp, turn channel, etc.), within tangent_angle function.
* **Map Matching**
   * FIXED: Fixed trace_route edge_walk server abort [#1365](https://github.com/valhalla/valhalla/pull/1365)
* **Enhancement**
   * ADDED: Added post process for updating free and constrained speeds in the directed edges.
   * UPDATED: Parse the json request once and store in a protocol buffer to pass along the pipeline. This completed the first portion of [1357](https://github.com/valhalla/valhalla/issues/1357)
   * UPDATED: Changed the shape_match attribute from a string to an enum. Fixes [1376](https://github.com/valhalla/valhalla/issues/1376)
   * ADDED: Node bindings for route [#1341](https://github.com/valhalla/valhalla/pull/1341)
   * UPDATED: Use a non-linear use_highways factor (to more heavily penalize highways as use_highways approaches 0).

## Release Date: 2018-07-15 Valhalla 2.6.3
* **API**:
   * FIXED: Use a non-linear use_highways factor (to more heavily penalize highways as use_highways approaches 0).
   * FIXED: Fixed the highway_factor when use_highways < 0.5.
   * ENHANCEMENT: Added logic to modulate the surface factor based on use_trails.
   * ADDED: New customer test requests for motorcycle costing.

## Release Date: 2018-06-28 Valhalla 2.6.2
* **Data Producer Update**
   * FIXED: Complex restriction sorting bug.  Check of has_dt in ComplexRestrictionBuilder::operator==.
* **API**:
   * FIXED: Fixed CostFactory convenience method that registers costing models
   * ADDED: Added use_tolls into motorcycle costing options

## Release Date: 2018-05-28 Valhalla 2.6.0
* **Infrastructure**:
   * CHANGED: Update cmake buildsystem to replace autoconf [#1272](https://github.com/valhalla/valhalla/pull/1272)
* **API**:
   * CHANGED: Move `trace_options` parsing to map matcher factory [#1260](https://github.com/valhalla/valhalla/pull/1260)
   * ADDED: New costing method for AutoDataFix [#1283](https://github.com/valhalla/valhalla/pull/1283)

## Release Date: 2018-05-21 Valhalla 2.5.0
* **Infrastructure**
   * ADDED: Add code formatting and linting.
* **API**
   * ADDED: Added new motorcycle costing, motorcycle access flag in data and use_trails option.
* **Routing**
   * ADDED: Add time dependnet forward and reverse A* methods.
   * FIXED: Increase minimum threshold for driving routes in bidirectional A* (fixes some instances of bad paths).
* **Data Producer Update**
   * CHANGED: Updates to properly handle cycleway crossings.
   * CHANGED: Conditionally include driveways that are private.
   * ADDED: Added logic to set motorcycle access.  This includes lua, country access, and user access flags for motorcycles.

## Release Date: 2018-04-11 Valhalla 2.4.9
* **Enhancement**
   * Added European Portuguese localization for Valhalla
   * Updates to EdgeStatus to improve performance. Use an unordered_map of tile Id and allocate an array for each edge in the tile. This allows using pointers to access status for sequential edges. This improves performance by 50% or so.
   * A couple of bicycle costing updates to improve route quality: avoid roads marked as part of a truck network, to remove the density penalty for transition costs.
   * When optimal matrix type is selected, now use CostMatrix for source to target pedestrian and bicycle matrix calls when both counts are above some threshold. This improves performance in general and lessens some long running requests.
*  **Data Producer Update**
   * Added logic to protect against setting a speed of 0 for ferries.

## Release Date: 2018-03-27 Valhalla 2.4.8
* **Enhancement**
   * Updates for Italian verbal translations
   * Optionally remove driveways at graph creation time
   * Optionally disable candidate edge penalty in path finding
   * OSRM compatible route, matrix and map matching response generation
   * Minimal Windows build compatibility
   * Refactoring to use PBF as the IPC mechanism for all objects
   * Improvements to internal intersection marking to reduce false positives
* **Bug Fix**
   * Cap candidate edge penalty in path finding to reduce excessive expansion
   * Fix trivial paths at deadends

## Release Date: 2018-02-08 Valhalla 2.4.7
* **Enhancement**
   * Speed up building tiles from small OSM imports by using boost directory iterator rather than going through all possible tiles and testing each if the file exists.
* **Bug Fix**
   * Protect against overflow in string to float conversion inside OSM parsing.

## Release Date: 2018-01-26 Valhalla 2.4.6
* **Enhancement**
   * Elevation library will lazy load RAW formatted sources

## Release Date: 2018-01-24 Valhalla 2.4.5
* **Enhancement**
   * Elevation packing utility can unpack lz4hc now
* **Bug Fix**
   * Fixed broken darwin builds

## Release Date: 2018-01-23 Valhalla 2.4.4
* **Enhancement**
   * Elevation service speed improvments and the ability to serve lz4hc compressed data
   * Basic support for downloading routing tiles on demand
   * Deprecated `valhalla_route_service`, now all services (including elevation) are found under `valhalla_service`

## Release Date: 2017-12-11 Valhalla 2.4.3
* **Enhancement**
   * Remove union from GraphId speeds up some platforms
   * Use SAC scale in pedestrian costing
   * Expanded python bindings to include all actions (route, matrix, isochrone, etc)
* **Bug Fix**
   * French translation typo fixes
*  **Data Producer Update**
   * Handling shapes that intersect the poles when binning
   * Handling when transit shapes are less than 2 points

## Release Date: 2017-11-09 Valhalla 2.4.1
*  **Data Producer Update**
   * Added kMopedAccess to modes for complex restrictions.  Remove the kMopedAccess when auto access is removed.  Also, add the kMopedAccess when an auto restriction is found.

## Release Date: 2017-11-08 Valhalla 2.4.0
*  **Data Producer Update**
   * Added logic to support restriction = x with a the except tag.  We apply the restriction to everything except for modes in the except tag.
   * Added logic to support railway_service and coach_service in transit.
* **Bug Fix**
  * Return proper edge_walk path for requested shape_match=walk_or_snap
  * Skip invalid stateid for Top-K requests

## Release Date: 2017-11-07 Valhalla 2.3.9
* **Enhancement**
  * Top-K map matched path generation now only returns unique paths and does so with fewer iterations
  * Navigator call outs for both imperial and metric units
  * The surface types allowed for a given bike route can now be controlled via a request parameter `avoid_bad_surfaces`
  * Improved support for motorscooter costing via surface types, road classification and vehicle specific tagging
* **Bug Fix**
  * Connectivity maps now include information about transit tiles
  * Lane counts for singly digitized roads are now correct for a given directed edge
  * Edge merging code for assigning osmlr segments is now robust to partial tile sets
  * Fix matrix path finding to allow transitioning down to lower levels when appropriate. In particular, do not supersede shortcut edges until no longer expanding on the next level.
  * Fix optimizer rotate location method. This fixes a bug where optimal ordering was bad for large location sets.
*  **Data Producer Update**
   * Duration tags are now used to properly set the speed of travel for a ferry routes

## Release Date: 2017-10-17 Valhalla 2.3.8
* **Bug Fix**
  * Fixed the roundabout exit count for bicycles when the roundabout is a road and not a cycleway
  * Enable a pedestrian path to remain on roundabout instead of getting off and back on
  * Fixed the penalization of candidate locations in the uni-directional A* algorithm (used for trivial paths)
*  **Data Producer Update**
   * Added logic to set bike forward and tag to true where kv["sac_scale"] == "hiking". All other values for sac_scale turn off bicycle access.  If sac_scale or mtb keys are found and a surface tag is not set we default to kPath.
   * Fixed a bug where surface=unpaved was being assigned Surface::kPavedSmooth.

## Release Date: 2017-9-11 Valhalla 2.3.7
* **Bug Fix**
  * Update bidirectional connections to handle cases where the connecting edge is one of the origin (or destination) edges and the cost is high. Fixes some pedestrian route issues that were reported.
*  **Data Producer Update**
   * Added support for motorroad tag (default and per country).
   * Update OSMLR segment association logic to fix issue where chunks wrote over leftover segments. Fix search along edges to include a radius so any nearby edges are also considered.

## Release Date: 2017-08-29 Valhalla 2.3.6
* **Bug Fix**
  * Pedestrian paths including ferries no longer cause circuitous routes
  * Fix a crash in map matching route finding where heading from shape was using a `nullptr` tile
  * Spanish language narrative corrections
  * Fix traffic segment matcher to always set the start time of a segment when its known
* **Enhancement**
  * Location correlation scoring improvements to avoid situations where less likely start or ending locations are selected

## Release Date: 2017-08-22 Valhalla 2.3.5
* **Bug Fix**
  * Clamp the edge score in thor. Extreme values were causing bad alloc crashes.
  * Fix multimodal isochrones. EdgeLabel refactor caused issues.
* **Data Producer Update**
  * Update lua logic to properly handle vehicle=no tags.

## Release Date: 2017-08-14 Valhalla 2.3.4
* **Bug Fix**
  * Enforce limits on maximum per point accuracy to avoid long running map matching computations

## Release Date: 2017-08-14 Valhalla 2.3.3
* **Bug Fix**
  * Maximum osm node reached now causes bitset to resize to accomodate when building tiles
  * Fix wrong side of street information and remove redundant node snapping
  * Fix path differences between services and `valhalla_run_route`
  * Fix map matching crash when interpolating duplicate input points
  * Fix unhandled exception when trace_route or trace_attributes when there are no continuous matches
* **Enhancement**
  * Folded Low-Stress Biking Code into the regular Bicycle code and removed the LowStressBicycleCost class. Now when making a query for bicycle routing, a value of 0 for use_hills and use_roads produces low-stress biking routes, while a value of 1 for both provides more intense professional bike routes.
  * Bike costing default values changed. use_roads and use_hills are now 0.25 by default instead of 0.5 and the default bike is now a hybrid bike instead of a road bike.
  * Added logic to use station hierarchy from transitland.  Osm and egress nodes are connected by transitconnections.  Egress and stations are connected by egressconnections.  Stations and platforms are connected by platformconnections.  This includes narrative updates for Odin as well.

## Release Date: 2017-07-31 Valhalla 2.3.2
* **Bug Fix**
  * Update to use oneway:psv if oneway:bus does not exist.
  * Fix out of bounds memory issue in DoubleBucketQueue.
  * Many things are now taken into consideration to determine which sides of the road have what cyclelanes, because they were not being parsed correctly before
  * Fixed issue where sometimes a "oneway:bicycle=no" tag on a two-way street would cause the road to become a oneway for bicycles
  * Fixed trace_attributes edge_walk cases where the start or end points in the shape are close to graph nodes (intersections)
  * Fixed 32bit architecture crashing for certain routes with non-deterministic placement of edges labels in bucketized queue datastructure
* **Enhancement**
  * Improve multi-modal routes by adjusting the pedestrian mode factor (routes use less walking in favor of public transit).
  * Added interface framework to support "top-k" paths within map-matching.
  * Created a base EdgeLabel class that contains all data needed within costing methods and supports the basic path algorithms (forward direction, A*, with accumulated path distance). Derive class for bidirectional algorithms (BDEdgeLabel) and for multimodal algorithms. Lowers memory use by combining some fields (using spare bits from GraphId).
  * Added elapsed time estimates to map-matching labels in preparation for using timestamps in map-matching.
  * Added parsing of various OSM tags: "bicycle=use_sidepath", "bicycle=dismount", "segregated=*", "shoulder=*", "cycleway:buffer=*", and several variations of these.
  * Both trace_route and trace_attributes will parse `time` and `accuracy` parameters when the shape is provided as unencoded
  * Map-matching will now use the time (in seconds) of each gps reading (if provided) to narrow the search space and avoid finding matches that are impossibly fast

## Release Date: 2017-07-10 Valhalla 2.3.0
* **Bug Fix**
  * Fixed a bug in traffic segment matcher where length was populated but had invalid times
* **Embedded Compilation**
  * Decoupled the service components from the rest of the worker objects so that the worker objects could be used in non http service contexts
   * Added an actor class which encapsulates the various worker objects and allows the various end points to be called /route /height etc. without needing to run a service
* **Low-Stress Bicycle**
  * Worked on creating a new low-stress biking option that focuses more on taking safer roads like cycle ways or residential roads than the standard bike costing option does.

## Release Date: 2017-06-26 Valhalla 2.2.9
* **Bug Fix**
  * Fix a bug introduced in 2.2.8 where map matching search extent was incorrect in longitude axis.

## Release Date: 2017-06-23 Valhalla 2.2.8
* **Bug Fix**
  * Traffic segment matcher (exposed through Python bindings) - fix cases where partial (or no) results could be returned when breaking out of loop in form_segments early.
* **Traffic Matching Update**
  * Traffic segment matcher - handle special cases when entering and exiting turn channels.
* **Guidance Improvements**
  * Added Swedish (se-SV) narrative file.

## Release Date: 2017-06-20 Valhalla 2.2.7
* **Bug Fixes**
  * Traffic segment matcher (exposed through Python bindings) makes use of accuracy per point in the input
  * Traffic segment matcher is robust to consecutive transition edges in matched path
* **Isochrone Changes**
  * Set up isochrone to be able to handle multi-location queries in the future
* **Data Producer Updates**
  * Fixes to valhalla_associate_segments to address threading issue.
  * Added support for restrictions that refers only to appropriate type of vehicle.
* **Navigator**
  * Added pre-alpha implementation that will perform guidance for mobile devices.
* **Map Matching Updates**
  * Added capability to customize match_options

## Release Date: 2017-06-12 Valhalla 2.2.6
* **Bug Fixes**
  * Fixed the begin shape index where an end_route_discontinuity exists
* **Guidance Improvements**
  * Updated Slovenian (sl-SI) narrative file.
* **Data Producer Updates**
  * Added support for per mode restrictions (e.g., restriction:&lt;type&gt;)  Saved these restrictions as "complex" restrictions which currently support per mode lookup (unlike simple restrictions which are assumed to apply to all driving modes).
* **Matrix Updates**
  * Increased max distance threshold for auto costing and other similar costings to 400 km instead of 200 km

## Release Date: 2017-06-05 Valhalla 2.2.5
* **Bug Fixes**
  * Fixed matched point edge_index by skipping transition edges.
  * Use double precision in meili grid traversal to fix some incorrect grid cases.
  * Update meili to use DoubleBucketQueue and GraphReader methods rather than internal methods.

## Release Date: 2017-05-17 Valhalla 2.2.4
* **Bug Fixes**
  * Fix isochrone bug where the default access mode was used - this rejected edges that should not have been rejected for cases than automobile.
  * Fix A* handling of edge costs for trivial routes. This fixed an issue with disconnected regions that projected to a single edge.
  * Fix TripPathBuilder crash if first edge is a transition edge (was occurring with map-matching in rare occasions).

## Release Date: 2017-05-15 Valhalla 2.2.3
* **Map Matching Improvement**
  * Return begin and end route discontinuities. Also, returns partial shape of edge at route discontinuity.
* **Isochrone Improvements**
  * Add logic to make sure the center location remains fixed at the center of a tile/grid in the isotile.
  * Add a default generalization factor that is based on the grid size. Users can still override this factor but the default behavior is improved.
  * Add ExpandForward and ExpandReverse methods as is done in bidirectional A*. This improves handling of transitions between hierarchy levels.
* **Graph Correlation Improvements**
  * Add options to control both radius and reachability per input location (with defaults) to control correlation of input locations to the graph in such a way as to avoid routing between disconnected regions and favor more likely paths.

## Release Date: 2017-05-08 Valhalla 2.2.0
* **Guidance Improvements**
  * Added Russian (ru-RU) narrative file.
  * Updated Slovenian (sl-SI) narrative file.
* **Data Producer Updates**
  * Assign destination sign info on bidirectional ramps.
  * Update ReclassifyLinks. Use a "link-tree" which is formed from the exit node and terminates at entrance nodes. Exit nodes are sorted by classification so motorway exits are done before trunks, etc. Updated the turn channel logic - now more consistently applies turn channel use.
  * Updated traffic segment associations to properly work with elevation and lane connectivity information (which is stored after the traffic association).

## Release Date: 2017-04-24 Valhalla 2.1.9
* **Elevation Update**
  * Created a new EdgeElevation structure which includes max upward and downward slope (moved from DirectedEdge) and mean elevation.
* **Routing Improvements**
  * Destination only fix when "nested" destination only areas cause a route failure. Allow destination only edges (with penalty) on 2nd pass.
  * Fix heading to properly use the partial edge shape rather than entire edge shape to determine heading at the begin and end locations.
  * Some cleanup and simplification of the bidirectional A* algorithm.
  * Some cleanup and simplification of TripPathBuilder.
  * Make TileHierarchy data and methods static and remove tile_dir from the tile hierarchy.
* **Map Matching Improvement**
  * Return matched points with trace attributes when using map_snap.
* **Data Producer Updates**
  * lua updates so that the chunnel will work again.

## Release Date: 2017-04-04 Valhalla 2.1.8
* **Map Matching Release**
  * Added max trace limits and out-of-bounds checks for customizable trace options

## Release Date: 2017-03-29 Valhalla 2.1.7
* **Map Matching Release**
  * Increased service limits for trace
* **Data Producer Updates**
  * Transit: Remove the dependency on using level 2 tiles for transit builder
* **Traffic Updates**
  * Segment matcher completely re-written to handle many complex issues when matching traces to OTSs
* **Service Improvement**
  * Bug Fix - relaxed rapidjson parsing to allow numeric type coercion
* **Routing Improvements**
  * Level the forward and reverse paths in bidirectional A * to account for distance approximation differences.
  * Add logic for Use==kPath to bicycle costing so that paths are favored (as are footways).

## Release Date: 2017-03-10 Valhalla 2.1.3
* **Guidance Improvement**
  * Corrections to Slovenian narrative language file
  **Routing Improvements**
  * Increased the pedestrian search radius from 25 to 50 within the meili configuration to reduce U-turns with map-matching
  * Added a max avoid location limit

## Release Date: 2017-02-22 Valhalla 2.1.0
* **Guidance Improvement**
  * Added ca-ES (Catalan) and sl-SI (Slovenian) narrative language files
* **Routing  Improvement**
  * Fix through location reverse ordering bug (introduced in 2.0.9) in output of route responses for depart_at routes
  * Fix edge_walking method to handle cases where more than 1 initial edge is found
* **Data Producer Updates**
  * Improved transit by processing frequency based schedules.
  * Updated graph validation to more aggressively check graph consistency on level 0 and level 1
  * Fix the EdgeInfo hash to not create duplicate edge info records when creating hierarchies

## Release Date: 2017-02-21 Valhalla 2.0.9
* **Guidance Improvement**
  * Improved Italian narrative by handling articulated prepositions
  * Properly calling out turn channel maneuver
* **Routing Improvement**
  * Improved path determination by increasing stop impact for link to link transitions at intersections
  * Fixed through location handling, now includes cost at throughs and properly uses heading
  * Added ability to adjust location heading tolerance
* **Traffic Updates**
  * Fixed segment matching json to properly return non-string values where apropriate
* **Data Producer Updates**
  * Process node:ref and way:junction_ref as a semicolon separated list for exit numbers
  * Removed duplicated interchange sign information when ways are split into edges
  * Use a sequence within HierarchyBuilder to lower memory requirements for planet / large data imports.
  * Add connecting OSM wayId to a transit stop within NodeInfo.
  * Lua update:  removed ways that were being added to the routing graph.
  * Transit:  Fixed an issue where add_service_day and remove_service_day was not using the tile creation date, but the service start date for transit.
  * Transit:  Added acceptance test logic.
  * Transit:  Added fallback option if the associated wayid is not found.  Use distance approximator to find the closest edge.
  * Transit:  Added URL encoding for one stop ids that contain diacriticals.  Also, added include_geometry=false for route requests.
* **Optimized Routing Update**
  * Added an original index to the location object in the optimized route response
* **Trace Route Improvement**
  * Updated find_start_node to fix "GraphTile NodeInfo index out of bounds" error

## Release Date: 2017-01-30 Valhalla 2.0.6
* **Guidance Improvement**
  * Italian phrases were updated
* **Routing Improvement**
  * Fixed an issue where date and time was returning an invalid ISO8601 time format for date_time values in positive UTC. + sign was missing.
  * Fixed an encoding issue that was discovered for tranist_fetcher.  We were not encoding onestop_ids or route_ids.  Also, added exclude_geometry=true for route API calls.
* **Data Producer Updates**
  * Added logic to grab a single feed in valhalla_build_transit.

## Release Date: 2017-01-04 Valhalla 2.0.3
* **Service Improvement**
  * Added support for interrupting requests. If the connection is closed, route computation and map-matching can be interrupted prior to completion.
* **Routing Improvement**
  * Ignore name inconsistency when entering a link to avoid double penalizing.
* **Data Producer Updates**
  * Fixed consistent name assignment for ramps and turn lanes which improved guidance.
  * Added a flag to directed edges indicating if the edge has names. This can potentially be used in costing methods.
  * Allow future use of spare GraphId bits within DirectedEdge.

## Release Date: 2016-12-13 Valhalla 2.0.2
* **Routing Improvement**
  * Added support for multi-way restrictions to matrix and isochrones.
  * Added HOV costing model.
  * Speed limit updates.   Added logic to save average speed separately from speed limits.
  * Added transit include and exclude logic to multimodal isochrone.
  * Fix some edge cases for trivial (single edge) paths.
  * Better treatment of destination access only when using bidirectional A*.
* **Performance Improvement**
  * Improved performance of the path algorithms by making many access methods inline.

## Release Date: 2016-11-28 Valhalla 2.0.1
* **Routing Improvement**
  * Preliminary support for multi-way restrictions
* **Issues Fixed**
  * Fixed tile incompatiblity between 64 and 32bit architectures
  * Fixed missing edges within tile edge search indexes
  * Fixed an issue where transit isochrone was cut off if we took transit that was greater than the max_seconds and other transit lines or buses were then not considered.

## Release Date: 2016-11-15 Valhalla 2.0

* **Tile Redesign**
  * Updated the graph tiles to store edges only on the hierarchy level they belong to. Prior to this, the highways were stored on all levels, they now exist only on the highway hierarchy. Similar changes were made for arterial level roads. This leads to about a 20% reduction in tile size.
  * The tile redesign required changes to the path generation algorithms. They must now transition freely beteeen levels, even for pedestrian and bicycle routes. To offset the extra transitions, the main algorithms were changed to expand nodes at each level that has directed edges, rather than adding the transition edges to the priority queue/adjacency list. This change helps performance. The hierarchy limits that are used to speed the computation of driving routes by utilizing the highway hierarchy were adjusted to work with the new path algorithms.
  * Some changes to costing were also required, for example pedestrian and bicycle routes skip shortcut edges.
  * Many tile data structures were altered to explicitly size different fields and make room for "spare" fields that will allow future growth. In addition, the tile itself has extra "spare" records that can be appended to the end of the tile and referenced from the tile header. This also will allow future growth without breaking backward compatibility.
* **Guidance Improvement**
  * Refactored trip path to use an enumerated `Use` for edge and an enumerated `NodeType` for node
  * Fixed some wording in the Hindi narrative file
  * Fixed missing turn maneuver by updating the forward intersecting edge logic
* **Issues Fixed**
  * Fixed an issue with pedestrian routes where a short u-turn was taken to avoid the "crossing" penalty.
  * Fixed bicycle routing due to high penalty to enter an access=destination area. Changed to a smaller, length based factor to try to avoid long regions where access = destination. Added a driveway penalty to avoid taking driveways (which are often marked as access=destination).
  * Fixed regression where service did not adhere to the list of allowed actions in the Loki configuration
* **Graph Correlation**
  * External contributions from Navitia have lead to greatly reduced per-location graph correlation. Average correlation time is now less than 1ms down from 4-9ms.

## Release Date: 2016-10-17

* **Guidance Improvement**
  * Added the Hindi (hi-IN) narrative language
* **Service Additions**
  * Added internal valhalla error codes utility in baldr and modified all services to make use of and return as JSON response
  * See documentation https://github.com/valhalla/valhalla-docs/blob/master/api-reference.md#internal-error-codes-and-conditions
* **Time-Distance Matrix Improvement**
  * Added a costmatrix performance fix for one_to_many matrix requests
* **Memory Mapped Tar Archive - Tile Extract Support**
  * Added the ability to load a tar archive of the routing graph tiles. This improves performance under heavy load and reduces the memory requirement while allowing multiple processes to share cache resources.

## Release Date: 2016-09-19

* **Guidance Improvement**
  * Added pirate narrative language
* **Routing Improvement**
  * Added the ability to include or exclude stops, routes, and operators in multimodal routing.
* **Service Improvement**
  * JSONify Error Response

## Release Date: 2016-08-30

* **Pedestrian Routing Improvement**
  * Fixes for trivial pedestrian routes

## Release Date: 2016-08-22

* **Guidance Improvements**
  * Added Spanish narrative
  * Updated the start and end edge heading calculation to be based on road class and edge use
* **Bicycle Routing Improvements**
  * Prevent getting off a higher class road for a small detour only to get back onto the road immediately.
  * Redo the speed penalties and road class factors - they were doubly penalizing many roads with very high values.
  * Simplify the computation of weighting factor for roads that do not have cycle lanes. Apply speed penalty to slightly reduce favoring
of non-separated bicycle lanes on high speed roads.
* **Routing Improvements**
  * Remove avoidance of U-turn for pedestrian routes. This improves use with map-matching since pedestrian routes can make U-turns.
  * Allow U-turns at dead-ends for driving (and bicycling) routes.
* **Service Additions**
  * Add support for multi-modal isochrones.
  * Added base code to allow reverse isochrones (path from anywhere to a single destination).
* **New Sources to Targets**
  * Added a new Matrix Service action that allows you to request any of the 3 types of time-distance matrices by calling 1 action.  This action takes a sources and targets parameter instead of the locations parameter.  Please see the updated Time-Distance Matrix Service API reference for more details.

## Release Date: 2016-08-08

 * **Service additions**
  * Latitude, longitude bounding boxes of the route and each leg have been added to the route results.
  * Added an initial isochrone capability. This includes methods to create an "isotile" - a 2-D gridded data set with time to reach each lat,lon grid from an origin location. This isoltile is then used to create contours at specified times. Interior contours are optionally removed and the remaining outer contours are generalized and converted to GeoJSON polygons. An initial version supporting multimodal route types has also been added.
 * **Data Producer Updates**
  * Fixed tranist scheduling issue where false schedules were getting added.
 * **Tools Additionas**
  * Added `valhalla_export_edges` tool to allow shape and names to be dumped from the routing tiles

## Release Date: 2016-07-19

 * **Guidance Improvements**
  * Added French narrative
  * Added capability to have narrative language aliases - For example: German `de-DE` has an alias of `de`
 * **Transit Stop Update** - Return latitude and longitude for each transit stop
 * **Data Producer Updates**
  * Added logic to use lanes:forward, lanes:backward, speed:forward, and speed:backward based on direction of the directed edge.
  * Added support for no_entry, no_exit, and no_turn restrictions.
  * Added logic to support country specific access. Based on country tables found here: http://wiki.openstreetmap.org/wiki/OSM_tags_for_routing/Access-Restrictions

## Release Date: 2016-06-08

 * **Bug Fix** - Fixed a bug where edge indexing created many small tiles where no edges actually intersected. This allowed impossible routes to be considered for path finding instead of rejecting them earlier.
 * **Guidance Improvements**
  * Fixed invalid u-turn direction
  * Updated to properly call out jughandle routes
  * Enhanced signless interchange maneuvers to help guide users
 * **Data Producer Updates**
  * Updated the speed assignment for ramp to be a percentage of the original road class speed assignment
  * Updated stop impact logic for turn channel onto ramp

## Release Date: 2016-05-19

 * **Bug Fix** - Fixed a bug where routes fail within small, disconnected "islands" due to the threshold logic in prior release. Also better logic for not-thru roads.

## Release Date: 2016-05-18

 * **Bidirectional A* Improvements** - Fixed an issue where if both origin and destination locations where on not-thru roads that meet at a common node the path ended up taking a long detour. Not all cases were fixed though - next release should fix. Trying to address the termination criteria for when the best connection point of the 2 paths is optimal. Turns out that the initial case where both opposing edges are settled is not guaranteed to be the least cost path. For now we are setting a threshold and extending the search while still tracking best connections. Fixed the opposing edge when a hierarchy transition occurs.
 * **Guidance Globalization** -  Fixed decimal distance to be locale based.
 * **Guidance Improvements**
  * Fixed roundabout spoke count issue by fixing the drive_on_right attribute.
  * Simplified narative by combining unnamed straight maneuvers
  * Added logic to confirm maneuver type assignment to avoid invalid guidance
  * Fixed turn maneuvers by improving logic for the following:
    * Internal intersection edges
    * 'T' intersections
    * Intersecting forward edges
 * **Data Producer Updates** - Fix the restrictions on a shortcut edge to be the same as the last directed edge of the shortcut (rather than the first one).

## Release Date: 2016-04-28

 * **Tile Format Updates** - Separated the transit graph from the "road only" graph into different tiles but retained their interconnectivity. Transit tiles are now hierarchy level 3.
 * **Tile Format Updates** - Reduced the size of graph edge shape data by 5% through the use of varint encoding (LEB128)
 * **Tile Format Updates** - Aligned `EdgeInfo` structures to proper byte boundaries so as to maintain compatibility for systems who don't support reading from unaligned addresses.
 * **Guidance Globalization** -  Added the it-IT(Italian) language file. Added support for CLDR plural rules. The cs-CZ(Czech), de-DE(German), and en-US(US English) language files have been updated.
 * **Travel mode based instructions** -  Updated the start, post ferry, and post transit insructions to be based on the travel mode, for example:
  * `Drive east on Main Street.`
  * `Walk northeast on Broadway.`
  * `Bike south on the cycleway.`

## Release Date: 2016-04-12

 * **Guidance Globalization** -  Added logic to use tagged language files that contain the guidance phrases. The initial versions of en-US, de-DE, and cs-CZ have been deployed.
 * **Updated ferry defaults** -  Bumped up use_ferry to 0.65 so that we don't penalize ferries as much.

## Release Date: 2016-03-31
 * **Data producer updates** - Do not generate shortcuts across a node which is a fork. This caused missing fork maneuvers on longer routes.  GetNames update ("Broadway fix").  Fixed an issue with looking up a name in the ref map and not the name map.  Also, removed duplicate names.  Private = false was unsetting destination only flags for parking aisles.

## Release Date: 2016-03-30
 * **TripPathBuilder Bug Fix** - Fixed an exception that was being thrown when trying to read directed edges past the end of the list within a tile. This was due to errors in setting walkability and cyclability on upper hierarchies.

## Release Date: 2016-03-28

 * **Improved Graph Correlation** -  Correlating input to the routing graph is carried out via closest first traversal of the graph's, now indexed, geometry. This results in faster correlation and gaurantees the absolute closest edge is found.

## Release Date: 2016-03-16

 * **Transit type returned** -  The transit type (e.g. tram, metro, rail, bus, ferry, cable car, gondola, funicular) is now returned with each transit maneuver.
 * **Guidance language** -  If the language option is not supplied or is unsupported then the language will be set to the default (en-US). Also, the service will return the language in the trip results.
 * **Update multimodal path algorithm** - Applied some fixes to multimodal path algorithm. In particular fixed a bug where the wrong sortcost was added to the adjacency list. Also separated "in-station" transfer costs from transfers between stops.
 * **Data producer updates** - Do not combine shortcut edges at gates or toll booths. Fixes avoid toll issues on routes that included shortcut edges.

## Release Date: 2016-03-07

 * **Updated all APIs to honor the optional DNT (Do not track) http header** -  This will avoid logging locations.
 * **Reduce 'Merge maneuver' verbal alert instructions** -  Only create a verbal alert instruction for a 'Merge maneuver' if the previous maneuver is > 1.5 km.
 * **Updated transit defaults.  Tweaked transit costing logic to obtain better routes.** -  use_rail = 0.6, use_transfers = 0.3, transfer_cost = 15.0 and transfer_penalty = 300.0.  Updated the TransferCostFactor to use the transfer_factor correctly.  TransitionCost for pedestrian costing bumped up from 20.0f to 30.0f when predecessor edge is a transit connection.
 * **Initial Guidance Globalization** -  Partial framework for Guidance Globalization. Started reading some guidance phrases from en-US.json file.

## Release Date: 2016-02-22

 * **Use bidirectional A* for automobile routes** - Switch to bidirectional A* for all but bus routes and short routes (where origin and destination are less than 10km apart). This improves performance and has less failure cases for longer routes. Some data import adjustments were made (02-19) to fix some issues encountered with arterial and highway hierarchies. Also only use a maximum of 2 passes for bidirecdtional A* to reduce "long time to fail" cases.
 * **Added verbal multi-cue guidance** - This combines verbal instructions when 2 successive maneuvers occur in a short amount of time (e.g., Turn right onto MainStreet. Then Turn left onto 1st Avenue).

## Release Date: 2016-02-19

 * **Data producer updates** - Reduce stop impact when all edges are links (ramps or turn channels). Update opposing edge logic to reject edges that do no have proper access (forward access == reverse access on opposing edge and vice-versa). Update ReclassifyLinks for cases where a single edge (often a service road) intersects a ramp improperly causing the ramp to reclassified when it should not be. Updated maximum OSM node Id (now exceeds 4000000000). Move lua from conf repository into mjolnir.

## Release Date: 2016-02-01

 * **Data producer updates** - Reduce speed on unpaved/rough roads. Add statistics for hgv (truck) restrictions.

## Release Date: 2016-01-26

 * **Added capability to disable narrative production** - Added the `narrative` boolean option to allow users to disable narrative production. Locations, shape, length, and time are still returned. The narrative production is enabled by default. The possible values for the `narrative` option are: false and true
 * **Added capability to mark a request with an id** - The `id` is returned with the response so a user could match to the corresponding request.
 * **Added some logging enhancements, specifically [ANALYTICS] logging** - We want to focus more on what our data is telling us by logging specific stats in Logstash.

## Release Date: 2016-01-18

 * **Data producer updates** - Data importer configuration (lua) updates to fix a bug where buses were not allowed on restricted lanes.  Fixed surface issue (change the default surface to be "compacted" for footways).

## Release Date: 2016-01-04

 * **Fixed Wrong Costing Options Applied** - Fixed a bug in which a previous requests costing options would be used as defaults for all subsequent requests.

## Release Date: 2015-12-18

 * **Fix for bus access** - Data importer configuration (lua) updates to fix a bug where bus lanes were turning off access for other modes.
 * **Fix for extra emergency data** - Data importer configuration (lua) updates to fix a bug where we were saving hospitals in the data.
 * **Bicycle costing update** - Updated kTCSlight and kTCFavorable so that cycleways are favored by default vs roads.

## Release Date: 2015-12-17

 * **Graph Tile Data Structure update** - Updated structures within graph tiles to support transit efforts and truck routing. Removed TransitTrip, changed TransitRoute and TransitStop to indexes (rather than binary search). Added access restrictions (like height and weight restrictions) and the mode which they impact to reduce need to look-up.
 * **Data producer updates** - Updated graph tile structures and import processes.

## Release Date: 2015-11-23

 * **Fixed Open App for OSRM functionality** - Added OSRM functionality back to Loki to support Open App.

## Release Date: 2015-11-13

 * **Improved narrative for unnamed walkway, cycleway, and mountain bike trail** - A generic description will be used for the street name when a walkway, cycleway, or mountain bike trail maneuver is unnamed. For example, a turn right onto a unnamed walkway maneuver will now be: "Turn right onto walkway."
 * **Fix costing bug** - Fix a bug introduced in EdgeLabel refactor (impacted time distance matrix only).

## Release Date: 2015-11-3

 * **Enhance bi-directional A* logic** - Updates to bidirectional A* algorithm to fix the route completion logic to handle cases where a long "connection" edge could lead to a sub-optimal path. Add hierarchy and shortcut logic so we can test and use bidirectional A* for driving routes. Fix the destination logic to properly handle oneways as the destination edge. Also fix U-turn detection for reverse search when hierarchy transitions occur.
 * **Change "Go" to "Head" for some instructions** - Start, exit ferry.
 * **Update to roundabout instructions** - Call out roundabouts for edges marked as links (ramps, turn channels).
 * **Update bicycle costing** - Fix the road factor (for applying weights based on road classification) and lower turn cost values.

## Data Producer Release Date: 2015-11-2

 * **Updated logic to not create shortcut edges on roundabouts** - This fixes some roundabout exit counts.

## Release Date: 2015-10-20

 * **Bug Fix for Pedestrian and Bicycle Routes** - Fixed a bug with setting the destination in the bi-directional Astar algorithm. Locations that snapped to a dead-end node would have failed the route and caused a timeout while searching for a valid path. Also fixed the elapsed time computation on the reverse path of bi-directional algorithm.

## Release Date: 2015-10-16

 * **Through Location Types** - Improved support for locations with type = "through". Routes now combine paths that meet at each through location to create a single "leg" between locations with type = "break". Paths that continue at a through location will not create a U-turn unless the path enters a "dead-end" region (neighborhood with no outbound access).
 * **Update shortcut edge logic** - Now skips long shortcut edges when close to the destination. This can lead to missing the proper connection if the shortcut is too long. Fixes #245 (thor).
 * **Per mode service limits** - Update configuration to allow setting different maximum number of locations and distance per mode.
 * **Fix shape index for trivial path** - Fix a bug where when building the the trip path for a "trivial" route (includes just one edge) where the shape index exceeded that size of the shape.

## Release Date: 2015-09-28

 * **Elevation Influenced Bicycle Routing** - Enabled elevation influenced bicycle routing. A "use-hills" option was added to the bicycle costing profile that can tune routes to avoid hills based on grade and amount of elevation change.
 * **"Loop Edge" Fix** - Fixed a bug with edges that form a loop. Split them into 2 edges during data import.
 * **Additional information returned from 'locate' method** - Added information that can be useful when debugging routes and data. Adds information about nodes and edges at a location.
 * **Guidance/Narrative Updates** - Added side of street to destination narrative. Updated verbal instructions.<|MERGE_RESOLUTION|>--- conflicted
+++ resolved
@@ -27,11 +27,8 @@
    * FIXED: time handling for transit service [#4052](https://github.com/valhalla/valhalla/pull/4052)
    * FIXED: multiple smaller bugs while testing more multimodal /route & /isochrones [#4055](https://github.com/valhalla/valhalla/pull/4055)
    * FIXED: `FindLuaJit.cmake` to include Windows paths/library names [#4067](https://github.com/valhalla/valhalla/pull/4067)
-<<<<<<< HEAD
+   * FIXED: Move complex turn restriction check out of can_form_shortcut() [#4047](https://github.com/valhalla/valhalla/pull/4047)
    * FIXED: fix `clear` methods on matrix algorithms and reserve some space for labels with a new config [#4075](https://github.com/valhalla/valhalla/pull/4075)
-=======
-   * FIXED: Move complex turn restriction check out of can_form_shortcut() [#4047](https://github.com/valhalla/valhalla/pull/4047)
->>>>>>> bee39d99
 * **Enhancement**
    * CHANGED: replace boost::optional with C++17's std::optional where possible [#3890](https://github.com/valhalla/valhalla/pull/3890)
    * ADDED: parse `lit` tag on ways and add it to graph [#3893](https://github.com/valhalla/valhalla/pull/3893)
