## Unreleased
* **Removed**
   * REMOVED: needs_ci_run script [#4423](https://github.com/valhalla/valhalla/pull/4423)
   * REMOVED: unused vehicle types in AutoCost and segway; renamed kTruck to "truck" instead of "tractor_trailer" [#4430](https://github.com/valhalla/valhalla/pull/4430)
   * REMOVED: ./bench and related files/code [#4560](https://github.com/valhalla/valhalla/pull/4560)
* **Bug Fix**
   * FIXED: gcc13 was missing some std header includes [#4154](https://github.com/valhalla/valhalla/pull/4154)
   * FIXED: when reclassifying ferry edges, remove destonly from ways only if the connecting way was destonly [#4118](https://github.com/valhalla/valhalla/pull/4118)
   * FIXED: typo in use value of map matching API (`platform_connection` was misspelled) [#4174](https://github.com/valhalla/valhalla/pull/4174)
   * FIXED: fix crash in timedistancebssmatrix.cc  [#4244](https://github.com/valhalla/valhalla/pull/4244)
   * FIXED: missing protobuf CMake configuration to link abseil for protobuf >= 3.22.0 [#4207](https://github.com/valhalla/valhalla/pull/4207)
   * FIXED: broken links on the optimized route API page [#4260](https://github.com/valhalla/valhalla/pull/4260)
   * FIXED: remove clearing of headings while calculating a matrix [#4288](https://github.com/valhalla/valhalla/pull/4288)
   * FIXED: only recost matrix pairs which have connections found [#4344](https://github.com/valhalla/valhalla/pull/4344)
   * FIXED: arm builds. tons of errors due to floating point issues mostly [#4213](https://github.com/valhalla/valhalla/pull/4213)
   * FIXED: respond with correlated edges for format=valhalla and matrix [#4335](https://github.com/valhalla/valhalla/pull/4335)
   * FIXED: `sources` & `targets` for verbose matrix response was kinda broken due to #4335 above [#4366](https://github.com/valhalla/valhalla/pull/4366)
   * FIXED: recover proper shortest path to ferry connections (when multiple edges exist between node pair) [#4361](https://github.com/valhalla/valhalla/pull/4361)
   * FIXED: recover proper shortest path to ferry connections (make sure correct label index is used) [#4378](https://github.com/valhalla/valhalla/pull/4378)
   * FIXED: Allow all roads for motorcycles [#4348](https://github.com/valhalla/valhalla/pull/4348)
   * FIXED: motorcar:conditional should not apply to motorcycle and moped [#4359](https://github.com/valhalla/valhalla/pull/4359)
   * FIXED: break shortcuts when there are different restrictions on base edges [#4326](https://github.com/valhalla/valhalla/pull/4326)
   * FIXED: Incorrect `edge_index` assignment in `thor_worker_t::build_trace` [#4413](https://github.com/valhalla/valhalla/pull/4413)
   * FIXED: lots of issues with CostMatrix (primarily deadend logic) with a complete refactor modeling things very close to bidir A*, also to prepare for a unification of the two [#4372](https://github.com/valhalla/valhalla/pull/4372)
   * FIXED: diff_names check was missing for Graphfilter and Shortcutbuilder for AddEdgeInfo call.  [#4436](https://github.com/valhalla/valhalla/pull/4436)
   * FIXED: updated timezone database and added code to keep compatibility with old servers/new data and vice versa [#4446](https://github.com/valhalla/valhalla/pull/4446)
   * FIXED: retry elevation tile download if the download failed for some reason or the downloaded tile was corrupt [#4461](https://github.com/valhalla/valhalla/pull/4461)
   * FIXED: base transition costs were getting overridden by osrm car turn duration [#4463](https://github.com/valhalla/valhalla/pull/4463)
   * FIXED: insane ETAs for `motor_scooter` on `track`s [#4468](https://github.com/valhalla/valhalla/pull/4468)
   * FIXED: -j wasn't taken into account anymore [#4483](https://github.com/valhalla/valhalla/pull/4483)
   * FIXED: time distance matrix was always using time zone of last settled edge id [#4494](https://github.com/valhalla/valhalla/pull/4494)
   * FIXED: log to stderr in valhalla_export_edges [#4498](https://github.com/valhalla/valhalla/pull/4498)
   * FIXED: set capped speed for truck at 90 KPH [#4493](https://github.com/valhalla/valhalla/pull/4493)
   * FIXED: Config singleton multiple instantiation issue [#4521](https://github.com/valhalla/valhalla/pull/4521)
   * FIXED: Prevent GetShortcut to run into an infinite loop [#4532](https://github.com/valhalla/valhalla/pull/4532)
   * FIXED: fix config generator with thor.costmatrix_allow_second_pass [#4567](https://github.com/valhalla/valhalla/pull/4567)
   * FIXED: infinite loop or other random corruption in isochrones when retrieving partial shape of an edge [#4547](https://github.com/valhalla/valhalla/pull/4547)
   * FIXED: Aggregation updates: update opposing local idx after aggregating the edges, added classification check for aggregation, and shortcut length changes [#4570](https://github.com/valhalla/valhalla/pull/4570)
   * FIXED: Use helper function for only parsing out names from DirectedEdge when populating intersecting edges [#4604](https://github.com/valhalla/valhalla/pull/4604)  
   * FIXED: Osmnode size reduction: Fixed excessive disk space for planet build [#4605](https://github.com/valhalla/valhalla/pull/4605)
   * FIXED: Conflict with signinfo's temporary linguistic node sequence file caused test failures. [#4625](https://github.com/valhalla/valhalla/pull/4625)
   * FIXED: CostMatrix for trivial routes with oneways [#4626](https://github.com/valhalla/valhalla/pull/4626)
   * FIXED: some entry points to creating geotiff isochrones output did not register the geotiff driver before attempting to use it [#4628](https://github.com/valhalla/valhalla/pull/4628)
   * FIXED: libgdal wasn't installed in docker image, so it never worked in docker [#4629](https://github.com/valhalla/valhalla/pull/4629)
   * FIXED: CostMatrix shapes for routes against trivial oneways [#4633](https://github.com/valhalla/valhalla/pull/4633)
   * FIXED: unidirectional_astar.cc doesn't work for date_time type = 2 #4652(https://github.com/valhalla/valhalla/issues/4652)
   * FIXED: a few fixes around the routing algorithms [#4626](https://github.com/valhalla/valhalla/pull/4642)
   * FIXED: no need to search for GDAL when building data [#4651](https://github.com/valhalla/valhalla/pull/4651)
   * FIXED: Fix segfault in OSRM serializer with bannerInstructions when destination is on roundabout [#4480](https://github.com/valhalla/valhalla/pull/4481)
   * FIXED: Fix segfault in costmatrix (date_time and time zone always added). [#4530](https://github.com/valhalla/valhalla/pull/4530)
   * FIXED: Fixed roundoff issue in Tiles Row and Col methods [#4585](https://github.com/valhalla/valhalla/pull/4585)
   * FIXED: Fix for assigning attributes has_(highway, ferry, toll) if directions_type is none [#4465](https://github.com/valhalla/valhalla/issues/4465)
   * FIXED: Have the `valhalla_add_predicted_speeds` summary always be created from `mjolnir.tile_dir` [#4722](https://github.com/valhalla/valhalla/pull/4722) 
   * FIXED: Fix inconsistency in graph.lua for motor_vehicle_node [#4723](https://github.com/valhalla/valhalla/issues/4723)
   * FIXED: Missing algorithm include in `baldr/admin.h` [#4766](https://github.com/valhalla/valhalla/pull/4766)
   * FIXED: Handle list type arguments correctly when overriding config with valhalla_build_config [#4799](https://github.com/valhalla/valhalla/pull/4799)
   * FIXED: `top_speed` range not fully allowed for trucks [#4793](https://github.com/valhalla/valhalla/pull/4793)
   * FIXED: Trivial routes for CostMatrix [#4634](https://github.com/valhalla/valhalla/pull/4634)
   * FIXED: Reset `not_thru_pruning` in CostMatrix after second pass was used [#4817](https://github.com/valhalla/valhalla/pull/4817)  
   * FIXED: wrong index used in CostMatrix expansion callback inside reverse connection check [#4821](https://github.com/valhalla/valhalla/pull/4821)

* **Enhancement**
   * UPDATED: French translations, thanks to @xlqian [#4159](https://github.com/valhalla/valhalla/pull/4159)
   * CHANGED: -j flag for multithreaded executables to override mjolnir.concurrency [#4168](https://github.com/valhalla/valhalla/pull/4168)
   * CHANGED: moved the argparse boilerplate code to a private header which all programs can share [#4169](https://github.com/valhalla/valhalla/pull/4169)
   * ADDED: CI runs a spell check on the PR to detect spelling mistakes [#4179](https://github.com/valhalla/valhalla/pull/4179)
   * ADDED: `preferred_side_cutoff` parameter for locations [#4182](https://github.com/valhalla/valhalla/pull/4182)
   * ADDED: PBF output for matrix endpoint [#4121](https://github.com/valhalla/valhalla/pull/4121)
   * CHANGED: sped up the transit gtfs ingestion process by sorting the feeds before querying them and avoiding copying their structures. forked just_gtfs into the valhalla org to accomplish it [#4167](https://github.com/valhalla/valhalla/pull/4167)
   * CHANGED: write traffic tile headers in `valhalla_build_extract` [#4195](https://github.com/valhalla/valhalla/pull/4195)
   * ADDED: `source_percent_along` & `target_percent_along` to /trace_attributes JSON response [#4199](https://github.com/valhalla/valhalla/pull/4199)
   * ADDED: sqlite database to store landmarks along with interfaces of insert and bounding box queries [#4189](https://github.com/valhalla/valhalla/pull/4189)
   * CHANGED: refactor landmark database interface to use a pimpl [#4202](https://github.com/valhalla/valhalla/pull/4202)
   * ADDED: support for `:forward` and `:backward` for `motor_vehicle`, `vehicle`, `foot` and `bicycle` tag prefixes [#4204](https://github.com/valhalla/valhalla/pull/4204)
   * ADDED: add `valhalla_build_landmarks` to parse POIs from osm pbfs and store them as landmarks in the landmark sqlite database [#4201](https://github.com/valhalla/valhalla/pull/4201)
   * ADDED: add primary key in the landmark sqlite database and a method to retrieve landmarks via their primary keys [#4224](https://github.com/valhalla/valhalla/pull/4224)
   * ADDED: update graph tile to allow adding landmarks to edge info, and refactor edgeinfo.cc [#4233](https://github.com/valhalla/valhalla/pull/4233)
   * ADDED: `sources_to_targets` action for `/expansion` [#4263](https://github.com/valhalla/valhalla/pull/4263)
   * ADDED: option `--extract-tar` to `valhalla_build_extract` to create extracts from .tar files instead of tile directory [#4255](https://github.com/valhalla/valhalla/pull/4255)
   * ADDED: Support for `bannerInstructions` attribute in OSRM serializer via `banner_instructions` request parameter [#4093](https://github.com/valhalla/valhalla/pull/4093)
   * UPDATED: submodules which had new releases, unless it was a major version change [#4231](https://github.com/valhalla/valhalla/pull/4231)
   * ADDED: Support for elevation along a route. Add elevation to EdgeInfo within Valhalla tiles [#4279](https://github.com/valhalla/valhalla/pull/4279)
   * ADDED: the workflow to find landmarks in a graph tile, associate them with nearby edges, and update the graph tile to store the associations [#4278](https://github.com/valhalla/valhalla/pull/4278)
   * ADDED: update maneuver generation to add nearby landmarks to maneuvers as direction support [#4293](https://github.com/valhalla/valhalla/pull/4293)
   * CHANGED: the boost property tree config is now read into a singleton that doesn't need to be passed around anymore [#4220](https://github.com/valhalla/valhalla/pull/4220)
   * ADDED: Update the street name and sign data processing include language and pronunciations [#4268](https://github.com/valhalla/valhalla/pull/4268)
   * CHANGED: more sustainable way to work with protobuf in cmake [#4334](https://github.com/valhalla/valhalla/pull/4334)
   * CHANGED: use date_time API to retrieve timezone aliases instead of our own curated list [#4382](https://github.com/valhalla/valhalla/pull/4382)
   * CHANGED: less aggressive logging for nodes' headings & ferry connections [#4420][https://github.com/valhalla/valhalla/pull/4420]
   * ADDED: add documentation about historical traffic [#4259](https://github.com/valhalla/valhalla/pull/4259)
   * ADDED: config option to control how much memory we'll reserve for CostMatrix locations [#4424](https://github.com/valhalla/valhalla/pull/4424)
   * CHANGED: refactor EdgeLabel (and derived classes) to reduce memory use. [#4439](https://github.com/valhalla/valhalla/pull/4439)
   * ADDED: "shape" field to matrix response for CostMatrix only [#4432](https://github.com/valhalla/valhalla/pull/4432)
   * CHANGED: `/expansion`: add field `prev_edge_id`, make the GeoJSON features `LineString`s [#4275](https://github.com/valhalla/valhalla/issues/4275)
   * ADDED: --optimize & --log-details to valhalla_run_matrix [#4355](https://github.com/valhalla/valhalla/pull/4334)
   * ADDED: most access restrictions to /locate response [#4431](https://github.com/valhalla/valhalla/pull/4431)
   * ADDED: hgv=destination and friends for truck-specific "destination_only" logic [#4450](https://github.com/valhalla/valhalla/issues/4450)
   * UPDATED: updated country access overrides [#4460](https://github.com/valhalla/valhalla/pull/4460)
   * CHANGED: date_time refactor as a preparation to return DST/timezone related offset in the response [#4365](https://github.com/valhalla/valhalla/pull/4365)
   * ADDED: find connection on backward search for bidir matrix algo [#4329](https://github.com/valhalla/valhalla/pull/4329)
   * CHANGED: Adjustment of walk speed when walking on slight downhill [#4302](https://github.com/valhalla/valhalla/pull/4302)
   * CHANGED: Do not reclassify ferry connections when no hierarchies are to be generated [#4487](https://github.com/valhalla/valhalla/pull/4487)
   * ADDED: Added a config option to sort nodes spatially during graph building [#4455](https://github.com/valhalla/valhalla/pull/4455)
   * ADDED: Timezone info in route and matrix responses [#4491](https://github.com/valhalla/valhalla/pull/4491)
   * ADDED: Support for `voiceInstructions` attribute in OSRM serializer via `voice_instructions` request parameter [#4506](https://github.com/valhalla/valhalla/pull/4506)
   * CHANGED: use pkg-config to find spatialite & geos and remove our cmake modules; upgraded conan's boost to 1.83.0 in the process [#4253](https://github.com/valhalla/valhalla/pull/4253)
   * ADDED: Added aggregation logic to filter stage of tile building [#4512](https://github.com/valhalla/valhalla/pull/4512)
   * UPDATED: tz to 2023d [#4519](https://github.com/valhalla/valhalla/pull/4519)
   * CHANGED: libvalhalla.pc generation to have finer controls; install third_party public headers; overhaul lots of CMake; remove conan support [#4516](https://github.com/valhalla/valhalla/pull/4516)
   * CHANGED: refactored matrix code to include a base class for all matrix algorithms to prepare for second passes on matrix [#4535](https://github.com/valhalla/valhalla/pull/4535)
   * ADDED: matrix second pass for connections not found in the first pass, analogous to /route [#4536](https://github.com/valhalla/valhalla/pull/4536)
   * UPDATED: cxxopts to 3.1.1 [#4541](https://github.com/valhalla/valhalla/pull/4541)
   * CHANGED: make use of vendored libraries optional (other than libraries which are not commonly in package managers or only used for testing) [#4544](https://github.com/valhalla/valhalla/pull/4544)
   * ADDED: Improved instructions for blind users [#3694](https://github.com/valhalla/valhalla/pull/3694)
   * ADDED: isochrone proper polygon support & pbf output for isochrone [#4575](https://github.com/valhalla/valhalla/pull/4575)
   * ADDED: return isotile grid as geotiff  [#4594](https://github.com/valhalla/valhalla/pull/4594)
   * ADDED: `ignore_non_vehicular_restrictions` parameter for truck costing [#4606](https://github.com/valhalla/valhalla/pull/4606)
   * UPDATED: tz database to 2024a [#4643](https://github.com/valhalla/valhalla/pull/4643)
   * ADDED: `hgv_no_penalty` costing option to allow penalized truck access to `hgv=no` edges [#4650](https://github.com/valhalla/valhalla/pull/4650)
   * CHANGED: Significantly improve performance of graphbuilder [#4669](https://github.com/valhalla/valhalla/pull/4669)
   * UPDATED: Improved turn by turn api reference documentation [#4675](https://github.com/valhalla/valhalla/pull/4675)
   * CHANGED: contract nodes if connecting edges have different names or speed or non-conditional access restrictions [#4613](https://github.com/valhalla/valhalla/pull/4613)
   * CHANGED: CostMatrix switched from Dijkstra to A* [#4650](https://github.com/valhalla/valhalla/pull/4650)
   * ADDED: some missing documentation about request parameters [#4687](https://github.com/valhalla/valhalla/pull/4687)
   * ADDED: Consider more forward/backward tags for access restrictions and speeds [#4686](https://github.com/valhalla/valhalla/pull/4686)
   * CHANGED: change costmatrix max_distance threshold to a distance threshold instead of duration [#4672](https://github.com/valhalla/valhalla/pull/4672)
   * ADDED: PBF support for expansion [#4614](https://github.com/valhalla/valhalla/pull/4614/)
   * ADDED: elapsed_cost field to map matching json response [#4709](https://github.com/valhalla/valhalla/pull/4709)
   * ADDED: error if we fail to find any matrix connection [#4718](https://github.com/valhalla/valhalla/pull/4718)
   * ADDED: Fail early in valhalla_ingest_transit if there's no valid GTFS feeds [#4710](https://github.com/valhalla/valhalla/pull/4710/)
   * ADDED: Support for `voiceLocale` attribute in OSRM serializer via `voice_instructions` request parameter [#4677](https://github.com/valhalla/valhalla/pull/4742)
   * ADDED: Added ssmlAnnouncements for voice instructions and removed voice and banner instructions from last step. [#4644](https://github.com/valhalla/valhalla/pull/4644)
   * ADDED: deadend information in directed edge JSON for `/locate` [#4751](https://github.com/valhalla/valhalla/pull/4751) 
<<<<<<< HEAD
   * ADDED: Simple legal default speed configuration [#4739](https://github.com/valhalla/valhalla/pull/4739)
=======
   * ADDED: Dedupe option for expansion, significantly reducing the response size. [#4601](https://github.com/valhalla/valhalla/issues/4601)
   * FIXED: remove old code that allows bicycle access on hiking trails. [#4781](https://github.com/valhalla/valhalla/pull/4781)
   * ADDED: `expansion_type` property to `/expansion` [#4784](https://github.com/valhalla/valhalla/pull/4784)
   * ADDED: inline config arg for `valhalla_build_elevation` script [#4787](https://github.com/valhalla/valhalla/pull/4787)
   * ADDED: `use_truck_route` [#4809](https://github.com/valhalla/valhalla/pull/4809)
>>>>>>> 2272caf9

## Release Date: 2023-05-11 Valhalla 3.4.0
* **Removed**
   * REMOVED: Docker image pushes to Dockerhub [#4033](https://github.com/valhalla/valhalla/pull/4033)
   * REMOVED: transitland references and scripts and replace with info for raw GTFS feeds [#4033](https://github.com/valhalla/valhalla/pull/3906)
* **Bug Fix**
   * FIXED: underflow of uint64_t cast for matrix time results [#3906](https://github.com/valhalla/valhalla/pull/3906)
   * FIXED: update vcpkg commit for Azure pipelines to fix libtool mirrors [#3915](https://github.com/valhalla/valhalla/pull/3915)
   * FIXED: fix CHANGELOG release year (2022->2023) [#3927](https://github.com/valhalla/valhalla/pull/3927)
   * FIXED: avoid segfault on invalid exclude_polygons input [#3907](https://github.com/valhalla/valhalla/pull/3907)
   * FIXED: allow \_WIN32_WINNT to be defined by build system [#3933](https://github.com/valhalla/valhalla/issues/3933)
   * FIXED: disconnected stop pairs in gtfs import [#3943](https://github.com/valhalla/valhalla/pull/3943)
   * FIXED: in/egress traversability in gtfs ingestion is now defaulted to kBoth to enable pedestrian access on transit connect edges and through the in/egress node [#3948](https://github.com/valhalla/valhalla/pull/3948)
   * FIXED: parsing logic needed implicit order of stations/egresses/platforms in the GTFS feeds [#3949](https://github.com/valhalla/valhalla/pull/3949)
   * FIXED: segfault in TimeDistanceMatrix [#3964](https://github.com/valhalla/valhalla/pull/3949)
   * FIXED: write multiple PBFs if the protobuf object gets too big [#3954](https://github.com/valhalla/valhalla/pull/3954)
   * FIXED: pin conan version to latest 1.x for now [#3990](https://github.com/valhalla/valhalla/pull/3990)
   * FIXED: Fix matrix_locations when used in pbf request [#3997](https://github.com/valhalla/valhalla/pull/3997)
   * FIXED: got to the point where the basic transit routing test works [#3988](https://github.com/valhalla/valhalla/pull/3988)
   * FIXED: fix build with LOGGING_LEVEL=ALL [#3992](https://github.com/valhalla/valhalla/pull/3992)
   * FIXED: transit stitching when determining whether a platform was generated [#4020](https://github.com/valhalla/valhalla/pull/4020)
   * FIXED: multimodal isochrones [#4030](https://github.com/valhalla/valhalla/pull/4030)
   * FIXED: duplicated recosting names should throw [#4042](https://github.com/valhalla/valhalla/pull/4042)
   * FIXED: Remove arch specificity from strip command of Python bindings to make it more compatible with other archs [#4040](https://github.com/valhalla/valhalla/pull/4040)
   * FIXED: GraphReader::GetShortcut no longer returns false positives or false negatives [#4019](https://github.com/valhalla/valhalla/pull/4019)
   * FIXED: Tagging with bus=permit or taxi=permit did not override access=no [#4045](https://github.com/valhalla/valhalla/pull/4045)
   * FIXED: Upgrade RapidJSON to address undefined behavior [#4051](https://github.com/valhalla/valhalla/pull/4051)
   * FIXED: time handling for transit service [#4052](https://github.com/valhalla/valhalla/pull/4052)
   * FIXED: multiple smaller bugs while testing more multimodal /route & /isochrones [#4055](https://github.com/valhalla/valhalla/pull/4055)
   * FIXED: `FindLuaJit.cmake` to include Windows paths/library names [#4067](https://github.com/valhalla/valhalla/pull/4067)
   * FIXED: Move complex turn restriction check out of can_form_shortcut() [#4047](https://github.com/valhalla/valhalla/pull/4047)
   * FIXED: fix `clear` methods on matrix algorithms and reserve some space for labels with a new config [#4075](https://github.com/valhalla/valhalla/pull/4075)
   * FIXED: fix `valhalla_build_admins` & `valhalla_ways_to_edges` argument parsing [#4097](https://github.com/valhalla/valhalla/pull/4097)
   * FIXED: fail early in `valhalla_build_admins` if parent directory can't be created, also exit with failure [#4099](https://github.com/valhalla/valhalla/pull/4099)
* **Enhancement**
   * CHANGED: replace boost::optional with C++17's std::optional where possible [#3890](https://github.com/valhalla/valhalla/pull/3890)
   * ADDED: parse `lit` tag on ways and add it to graph [#3893](https://github.com/valhalla/valhalla/pull/3893)
   * ADDED: log lat/lon of node where children link edges exceed the configured maximum [#3911](https://github.com/valhalla/valhalla/pull/3911)
   * ADDED: log matrix algorithm which was used [#3916](https://github.com/valhalla/valhalla/pull/3916)
   * UPDATED: docker base image to Ubuntu 22.04 [#3912](https://github.com/valhalla/valhalla/pull/3912)
   * CHANGED: Unify handling of single-file -Werror in all modules [#3910](https://github.com/valhalla/valhalla/pull/3910)
   * CHANGED: Build skadi with -Werror [#3935](https://github.com/valhalla/valhalla/pull/3935)
   * ADDED: Connect transit tiles to the graph [#3700](https://github.com/valhalla/valhalla/pull/3700)
   * CHANGED: switch to C++17 master branch of `just_gtfs` [#3947](https://github.com/valhalla/valhalla/pull/3947)
   * ADDED: Support for configuring a universal request timeout [#3966](https://github.com/valhalla/valhalla/pull/3966)
   * ADDED: optionally include highway=platform edges for pedestrian access [#3971](https://github.com/valhalla/valhalla/pull/3971)
   * ADDED: `use_lit` costing option for pedestrian costing [#3957](https://github.com/valhalla/valhalla/pull/3957)
   * CHANGED: Removed stray NULL values in log output[#3974](https://github.com/valhalla/valhalla/pull/3974)
   * CHANGED: More conservative estimates for cost of walking slopes [#3982](https://github.com/valhalla/valhalla/pull/3982)
   * ADDED: An option to slim down matrix response [#3987](https://github.com/valhalla/valhalla/pull/3987)
   * CHANGED: Updated url for just_gtfs library [#3994](https://github.com/valhalla/valhalla/pull/3995)
   * ADDED: Docker image pushes to Github's docker registry [#4033](https://github.com/valhalla/valhalla/pull/4033)
   * ADDED: `disable_hierarchy_pruning` costing option to find the actual optimal route for motorized costing modes, i.e `auto`, `motorcycle`, `motor_scooter`, `bus`, `truck` & `taxi`. [#4000](https://github.com/valhalla/valhalla/pull/4000)
   * CHANGED: baldr directory: remove warnings and C++17 adjustments [#4011](https://github.com/valhalla/valhalla/pull/4011)
   * UPDATED: `vcpkg` to latest master, iconv wasn't building anymore [#4066](https://github.com/valhalla/valhalla/pull/4066)
   * CHANGED: pybind11 upgrade for python 3.11 [#4067](https://github.com/valhalla/valhalla/pull/4067)
   * CHANGED: added transit level to connectivity map [#4082](https://github.com/valhalla/valhalla/pull/4082)
   * ADDED: "has_transit_tiles" & "osm_changeset" to verbose status response [#4062](https://github.com/valhalla/valhalla/pull/4062)
   * ADDED: time awareness to CostMatrix for e.g. traffic support [#4071](https://github.com/valhalla/valhalla/pull/4071)
   * UPDATED: transifex translations [#4102](https://github.com/valhalla/valhalla/pull/4102)

## Release Date: 2023-01-03 Valhalla 3.3.0
* **Removed**
* **Bug Fix**
* **Enhancement**
  * CHANGED: Upgraded from C++14 to C++17. [#3878](https://github.com/valhalla/valhalla/pull/3878)

## Release Date: 2023-01-03 Valhalla 3.2.1
* **Removed**
* **Bug Fix**
   * FIXED: valhalla_run_route was missing config logic.[#3824](https://github.com/valhalla/valhalla/pull/3824)
   * FIXED: Added missing ferry tag if manoeuver uses a ferry. It's supposed to be there according to the docs. [#3815](https://github.com/valhalla/valhalla/issues/3815)
   * FIXED: Handle hexlifying strings with unsigned chars [#3842](https://github.com/valhalla/valhalla/pull/3842)
   * FIXED: Newer clang warns on `sprintf` which becomes a compilation error (due to `Werror`) so we use `snprintf` instead [#3846](https://github.com/valhalla/valhalla/issues/3846)
   * FIXED: Build all of Mjolnir with -Werror [#3845](https://github.com/valhalla/valhalla/pull/3845)
   * FIXED: Only set most destination information once for all origins in timedistancematrix [#3830](https://github.com/valhalla/valhalla/pull/3830)
   * FIXED: Integers to expansion JSON output were cast wrongly [#3857](https://github.com/valhalla/valhalla/pull/3857)
   * FIXED: hazmat=destination should be hazmat=false and fix the truckcost usage of hazmat [#3865](https://github.com/valhalla/valhalla/pull/3865)
   * FIXED: Make sure there is at least one path which is accessible for all vehicular modes when reclassifying ferry edges [#3860](https://github.com/valhalla/valhalla/pull/3860)
   * FIXED: valhalla_build_extract was failing to determine the tile ID to include in the extract [#3864](https://github.com/valhalla/valhalla/pull/3864)
   * FIXED: valhalla_ways_to_edges missed trimming the cache when overcommitted [#3872](https://github.com/valhalla/valhalla/pull/3864)
   * FIXED: Strange detours with multi-origin/destination unidirectional A* [#3585](https://github.com/valhalla/valhalla/pull/3585)
* **Enhancement**
   * ADDED: Added has_toll, has_highway, has_ferry tags to summary field of a leg and route and a highway tag to a maneuver if it includes a highway. [#3815](https://github.com/valhalla/valhalla/issues/3815)
   * ADDED: Add time info to sources_to_targets [#3795](https://github.com/valhalla/valhalla/pull/3795)
   * ADDED: "available_actions" to the /status response [#3836](https://github.com/valhalla/valhalla/pull/3836)
   * ADDED: "waiting" field on input/output intermediate break(\_through) locations to respect services times [#3849](https://github.com/valhalla/valhalla/pull/3849)
   * ADDED: --bbox & --geojson-dir options to valhalla_build_extract to only archive a subset of tiles [#3856](https://github.com/valhalla/valhalla/pull/3856)
   * CHANGED: Replace unstable c++ geos API with a mix of geos' c api and boost::geometry for admin building [#3683](https://github.com/valhalla/valhalla/pull/3683)
   * ADDED: optional write-access to traffic extract from GraphReader [#3876](https://github.com/valhalla/valhalla/pull/3876)
   * UPDATED: locales from Transifex [#3879](https://github.com/valhalla/valhalla/pull/3879)
   * CHANGED: Build most of Baldr with -Werror [#3885](https://github.com/valhalla/valhalla/pull/3885)
   * UPDATED: some documentation overhaul to slim down root's README [#3881](https://github.com/valhalla/valhalla/pull/3881)
   * CHANGED: move documentation hosting to Github Pages from readthedocs.io [#3884](https://github.com/valhalla/valhalla/pull/3884)
   * ADDED: inline config arguments to some more executables [#3873](https://github.com/valhalla/valhalla/pull/3873)

## Release Date: 2022-10-26 Valhalla 3.2.0
* **Removed**
   * REMOVED: "build-\*" docker image to decrease complexity [#3689](https://github.com/valhalla/valhalla/pull/3541)

* **Bug Fix**
   * FIXED: Fix precision losses while encoding-decoding distance parameter in openlr [#3374](https://github.com/valhalla/valhalla/pull/3374)
   * FIXED: Fix bearing calculation for openlr records [#3379](https://github.com/valhalla/valhalla/pull/3379)
   * FIXED: Some refactoring that was proposed for the PR 3379 [3381](https://github.com/valhalla/valhalla/pull/3381)
   * FIXED: Avoid calling out "keep left/right" when passing an exit [3349](https://github.com/valhalla/valhalla/pull/3349)
   * FIXED: Fix iterator decrement beyond begin() in GeoPoint::HeadingAtEndOfPolyline() method [#3393](https://github.com/valhalla/valhalla/pull/3393)
   * FIXED: Add string for Use:kPedestrianCrossing to fix null output in to_string(Use). [#3416](https://github.com/valhalla/valhalla/pull/3416)
   * FIXED: Remove simple restrictions check for pedestrian cost calculation. [#3423](https://github.com/valhalla/valhalla/pull/3423)
   * FIXED: Parse "highway=busway" OSM tag: https://wiki.openstreetmap.org/wiki/Tag:highway%3Dbusway [#3413](https://github.com/valhalla/valhalla/pull/3413)
   * FIXED: Process int_ref irrespective of `use_directions_on_ways_` [#3446](https://github.com/valhalla/valhalla/pull/3446)
   * FIXED: workaround python's ArgumentParser bug to not accept negative numbers as arguments [#3443](https://github.com/valhalla/valhalla/pull/3443)
   * FIXED: Undefined behaviour on some platforms due to unaligned reads [#3447](https://github.com/valhalla/valhalla/pull/3447)
   * FIXED: Fixed undefined behavior due to invalid shift exponent when getting edge's heading [#3450](https://github.com/valhalla/valhalla/pull/3450)
   * FIXED: Use midgard::unaligned_read in GraphTileBuilder::AddSigns [#3456](https://github.com/valhalla/valhalla/pull/3456)
   * FIXED: Relax test margin for time dependent traffic test [#3467](https://github.com/valhalla/valhalla/pull/3467)
   * FIXED: Fixed missed intersection heading [#3463](https://github.com/valhalla/valhalla/pull/3463)
   * FIXED: Stopped putting binary bytes into a string field of the protobuf TaggedValue since proto3 protects against that for cross language support [#3468](https://github.com/valhalla/valhalla/pull/3468)
   * FIXED: valhalla_service uses now loki logging config instead of deprecated tyr logging [#3481](https://github.com/valhalla/valhalla/pull/3481)
   * FIXED: Docker image `valhalla/valhalla:run-latest`: conan error + python integration [#3485](https://github.com/valhalla/valhalla/pull/3485)
   * FIXED: fix more protobuf unstable 3.x API [#3494](https://github.com/valhalla/valhalla/pull/3494)
   * FIXED: fix one more protobuf unstable 3.x API [#3501](https://github.com/valhalla/valhalla/pull/3501)
   * FIXED: Fix valhalla_build_tiles imports only bss from last osm file [#3503](https://github.com/valhalla/valhalla/pull/3503)
   * FIXED: Fix total_run_stat.sh script. [#3511](https://github.com/valhalla/valhalla/pull/3511)
   * FIXED: Both `hov:designated` and `hov:minimum` have to be correctly set for the way to be considered hov-only [#3526](https://github.com/valhalla/valhalla/pull/3526)
   * FIXED: Wrong out index in route intersections [#3541](https://github.com/valhalla/valhalla/pull/3541)
   * FIXED: fix valhalla_export_edges: missing null columns separator [#3543](https://github.com/valhalla/valhalla/pull/3543)
   * FIXED: Removed/updated narrative language aliases that are not IETF BCP47 compliant [#3546](https://github.com/valhalla/valhalla/pull/3546)
   * FIXED: Wrong predecessor opposing edge in dijkstra's expansion [#3528](https://github.com/valhalla/valhalla/pull/3528)
   * FIXED: exit and exit_verbal in Russian locale should be same [#3545](https://github.com/valhalla/valhalla/pull/3545)
   * FIXED: Skip transit tiles in hierarchy builder [#3559](https://github.com/valhalla/valhalla/pull/3559)
   * FIXED: Fix some country overrides in adminconstants and add a couple new countries. [#3578](https://github.com/valhalla/valhalla/pull/3578)
   * FIXED: Improve build errors reporting [#3579](https://github.com/valhalla/valhalla/pull/3579)
   * FIXED: Fix "no elevation" values and /locate elevation response [#3571](https://github.com/valhalla/valhalla/pull/3571)
   * FIXED: Build tiles with admin/timezone support on Windows [#3580](https://github.com/valhalla/valhalla/pull/3580)
   * FIXED: admin "Saint-Martin" changed name to "Saint-Martin (France)" [#3619](https://github.com/valhalla/valhalla/pull/3619)
   * FIXED: openstreetmapspeeds global config with `null`s now supported [#3621](https://github.com/valhalla/valhalla/pull/3621)
   * FIXED: valhalla_run_matrix was failing (could not find proper max_matrix_distance) [#3635](https://github.com/valhalla/valhalla/pull/3635)
   * FIXED: Removed duplicate degrees/radians constants [#3642](https://github.com/valhalla/valhalla/pull/3642)
   * FIXED: Forgot to adapt driving side and country access rules in [#3619](https://github.com/valhalla/valhalla/pull/3619) [#3652](https://github.com/valhalla/valhalla/pull/3652)
   * FIXED: DateTime::is_conditional_active(...) incorrect end week handling [#3655](https://github.com/valhalla/valhalla/pull/3655)
   * FIXED: TimeDistanceBSSMatrix: incorrect initialization for destinations[#3659](https://github.com/valhalla/valhalla/pull/3659)
   * FIXED: Some interpolated points had invalid edge_index in trace_attributes response [#3646](https://github.com/valhalla/valhalla/pull/3670)
   * FIXED: Use a small node snap distance in map-matching. FIxes issue with incorrect turn followed by Uturn. [#3677](https://github.com/valhalla/valhalla/pull/3677)
   * FIXED: Conan error when building Docker image. [#3689](https://github.com/valhalla/valhalla/pull/3689)
   * FIXED: Allow country overrides for sidewalk [#3711](https://github.com/valhalla/valhalla/pull/3711)
   * FIXED: CostMatrix incorrect tile usage with oppedge. [#3719](https://github.com/valhalla/valhalla/pull/3719)
   * FIXED: Fix elevation serializing [#3735](https://github.com/valhalla/valhalla/pull/3735)
   * FIXED: Fix returning a potentially uninitialized value in PointXY::ClosestPoint [#3737](https://github.com/valhalla/valhalla/pull/3737)
   * FIXED: Wales and Scotland name change. [#3746](https://github.com/valhalla/valhalla/pull/3746)
   * FIXED: Pedestrian crossings are allowed for bikes [#3751](https://github.com/valhalla/valhalla/pull/3751)
   * FIXED: Fix for Mac OSx.  Small update for the workdir for the admin_sidewalk_override test.  [#3757](https://github.com/valhalla/valhalla/pull/3757)
   * FIXED: Add missing service road case from GetTripLegUse method. [#3763](https://github.com/valhalla/valhalla/pull/3763)
   * FIXED: Fix TimeDistanceMatrix results sequence [#3738](https://github.com/valhalla/valhalla/pull/3738)
   * FIXED: Fix status endpoint not reporting that the service is shutting down [#3785](https://github.com/valhalla/valhalla/pull/3785)
   * FIXED: Fix TimdDistanceMatrix SetSources and SetTargets [#3792](https://github.com/valhalla/valhalla/pull/3792)
   * FIXED: Added highway and surface factor in truckcost [#3590](https://github.com/valhalla/valhalla/pull/3590)
   * FIXED: Potential integer underflow in file suffix generation [#3783](https://github.com/valhalla/valhalla/pull/3783)
   * FIXED: Building Valhalla as a submodule [#3781](https://github.com/valhalla/valhalla/issues/3781)
   * FIXED: Fixed invalid time detection in GetSpeed [#3800](https://github.com/valhalla/valhalla/pull/3800)
   * FIXED: Osmway struct update: added up to 33 and not 32 [#3808](https://github.com/valhalla/valhalla/pull/3808)
   * FIXED: Fix out-of-range linestrings in expansion [#4603](https://github.com/valhalla/valhalla/pull/4603)

* **Enhancement**
   * CHANGED: Pronunciation for names and destinations [#3132](https://github.com/valhalla/valhalla/pull/3132)
   * CHANGED: Requested code clean up for phonemes PR [#3356](https://github.com/valhalla/valhalla/pull/3356)
   * CHANGED: Refactor Pronunciation class to struct [#3359](https://github.com/valhalla/valhalla/pull/3359)
   * ADDED: Added support for probabale restrictions [#3361](https://github.com/valhalla/valhalla/pull/3361)
   * CHANGED: Refactored the verbal text formatter to handle logic for street name and sign [#3369](https://github.com/valhalla/valhalla/pull/3369)
   * CHANGED: return "version" and "tileset_age" on parameterless /status call [#3367](https://github.com/valhalla/valhalla/pull/3367)
   * CHANGED: de-singleton tile_extract by introducing an optional index.bin file created by valhalla_build_extract [#3281](https://github.com/valhalla/valhalla/pull/3281)
   * CHANGED: implement valhalla_build_elevation in python and add more --from-geojson & --from-graph options [#3318](https://github.com/valhalla/valhalla/pull/3318)
   * ADDED: Add boolean parameter to clear memory for edge labels from thor. [#2789](https://github.com/valhalla/valhalla/pull/2789)
   * CHANGED: Do not create statsd client in workers if it is not configured [#3394](https://github.com/valhalla/valhalla/pull/3394)
   * ADDED: Import of Bike Share Stations information in BSS Connection edges [#3411](https://github.com/valhalla/valhalla/pull/3411)
   * ADDED: Add heading to PathEdge to be able to return it on /locate [#3399](https://github.com/valhalla/valhalla/pull/3399)
   * ADDED: Add `prioritize_bidirectional` option for fast work and correct ETA calculation for `depart_at` date_time type. Smoothly stop using live-traffic [#3398](https://github.com/valhalla/valhalla/pull/3398)
   * CHANGED: Minor fix for headers  [#3436](https://github.com/valhalla/valhalla/pull/3436)
   * CHANGED: Use std::multimap for polygons returned for admin and timezone queries. Improves performance when building tiles. [#3427](https://github.com/valhalla/valhalla/pull/3427)
   * CHANGED: Refactored GraphBuilder::CreateSignInfoList [#3438](https://github.com/valhalla/valhalla/pull/3438)
   * ADDED: Add support for LZ4 compressed elevation tiles [#3401](https://github.com/valhalla/valhalla/pull/3401)
   * CHANGED: Rearranged some of the protobufs to remove redundancy [#3452](https://github.com/valhalla/valhalla/pull/3452)
   * CHANGED: overhaul python bindings [#3380](https://github.com/valhalla/valhalla/pull/3380)
   * CHANGED: Removed all protobuf defaults either by doing them in code or by relying on 0 initialization. Also deprecated best_paths and do_not_track [#3454](https://github.com/valhalla/valhalla/pull/3454)
   * ADDED: isochrone action for /expansion endpoint to track dijkstra expansion [#3215](https://github.com/valhalla/valhalla/pull/3215)
   * CHANGED: remove boost from dependencies and add conan as prep for #3346 [#3459](https://github.com/valhalla/valhalla/pull/3459)
   * CHANGED: Remove boost.program_options in favor of cxxopts header-only lib and use conan to install header-only boost. [#3346](https://github.com/valhalla/valhalla/pull/3346)
   * CHANGED: Moved all protos to proto3 for internal request/response handling [#3457](https://github.com/valhalla/valhalla/pull/3457)
   * CHANGED: Allow up to 32 outgoing link edges on a node when reclassifying links [#3483](https://github.com/valhalla/valhalla/pull/3483)
   * CHANGED: Reuse sample::get implementation [#3471](https://github.com/valhalla/valhalla/pull/3471)
   * ADDED: Beta support for interacting with the http/bindings/library via serialized and pbf objects respectively [#3464](https://github.com/valhalla/valhalla/pull/3464)
   * CHANGED: Update xcode to 12.4.0 [#3492](https://github.com/valhalla/valhalla/pull/3492)
   * ADDED: Add JSON generator to conan [#3493](https://github.com/valhalla/valhalla/pull/3493)
   * CHANGED: top_speed option: ignore live speed for speed based penalties [#3460](https://github.com/valhalla/valhalla/pull/3460)
   * ADDED: Add `include_construction` option into the config to include/exclude roads under construction from the graph [#3455](https://github.com/valhalla/valhalla/pull/3455)
   * CHANGED: Refactor options protobuf for Location and Costing objects [#3506](https://github.com/valhalla/valhalla/pull/3506)
   * CHANGED: valhalla.h and config.h don't need cmake configuration [#3502](https://github.com/valhalla/valhalla/pull/3502)
   * ADDED: New options to control what fields of the pbf are returned when pbf format responses are requested [#3207](https://github.com/valhalla/valhalla/pull/3507)
   * CHANGED: Rename tripcommon to common [#3516](https://github.com/valhalla/valhalla/pull/3516)
   * ADDED: Indoor routing - data model, data processing. [#3509](https://github.com/valhalla/valhalla/pull/3509)
   * ADDED: On-demand elevation tile fetching [#3391](https://github.com/valhalla/valhalla/pull/3391)
   * CHANGED: Remove many oneof uses from the protobuf api where the semantics of optional vs required isnt necessary [#3527](https://github.com/valhalla/valhalla/pull/3527)
   * ADDED: Indoor routing maneuvers [#3519](https://github.com/valhalla/valhalla/pull/3519)
   * ADDED: Expose reverse isochrone parameter for reverse expansion [#3528](https://github.com/valhalla/valhalla/pull/3528)
   * CHANGED: Add matrix classes to thor worker so they persist between requests. [#3560](https://github.com/valhalla/valhalla/pull/3560)
   * CHANGED: Remove `max_matrix_locations` and introduce `max_matrix_location_pairs` to configure the allowed number of total routes for the matrix action for more flexible asymmetric matrices [#3569](https://github.com/valhalla/valhalla/pull/3569)
   * CHANGED: modernized spatialite syntax [#3580](https://github.com/valhalla/valhalla/pull/3580)
   * ADDED: Options to generate partial results for time distance matrix when there is one source (one to many) or one target (many to one). [#3181](https://github.com/valhalla/valhalla/pull/3181)
   * ADDED: Enhance valhalla_build_elevation with LZ4 recompression support [#3607](https://github.com/valhalla/valhalla/pull/3607)
   * CHANGED: removed UK admin and upgraded its constituents to countries [#3619](https://github.com/valhalla/valhalla/pull/3619)
   * CHANGED: expansion service: only track requested max time/distance [#3532](https://github.com/valhalla/valhalla/pull/3509)
   * ADDED: Shorten down the request delay, when some sources/targets searches are early aborted [#3611](https://github.com/valhalla/valhalla/pull/3611)
   * ADDED: add `pre-commit` hook for running the `format.sh` script [#3637](https://github.com/valhalla/valhalla/pull/3637)
   * CHANGED: upgrade pybind11 to v2.9.2 to remove cmake warning [#3658](https://github.com/valhalla/valhalla/pull/3658)
   * ADDED: tests for just_gtfs reading and writing feeds [#3665](https://github.com/valhalla/valhalla/pull/3665)
   * CHANGED: Precise definition of types of edges on which BSS could be projected [#3658](https://github.com/valhalla/valhalla/pull/3663)
   * CHANGED: Remove duplicate implementation of `adjust_scores` [#3673](https://github.com/valhalla/valhalla/pull/3673)
   * ADDED: convert GTFS data into protobuf tiles [#3629](https://github.com/valhalla/valhalla/issues/3629)
   * CHANGED: Use `starts_with()` instead of `substr(0, N)` getting and comparing to prefix [#3702](https://github.com/valhalla/valhalla/pull/3702)
   * ADDED: Ferry support for HGV [#3710](https://github.com/valhalla/valhalla/issues/3710)
   * ADDED: Linting & formatting checks for Python code [#3713](https://github.com/valhalla/valhalla/pull/3713)
   * CHANGED: rename Turkey admin to Türkiye [#3720](https://github.com/valhalla/valhalla/pull/3713)
   * CHANGED: bumped vcpkg version to "2022.08.15" [#3754](https://github.com/valhalla/valhalla/pull/3754)
   * CHANGED: chore: Updates to clang-format 11.0.0 [#3533](https://github.com/valhalla/valhalla/pull/3533)
   * CHANGED: Ported trace_attributes serialization to RapidJSON. [#3333](https://github.com/valhalla/valhalla/pull/3333)
   * ADDED: Add helpers for DirectedEdgeExt and save them to file in GraphTileBuilder [#3562](https://github.com/valhalla/valhalla/pull/3562)
   * ADDED: Fixed Speed costing option [#3576](https://github.com/valhalla/valhalla/pull/3576)
   * ADDED: axle_count costing option for hgv [#3648](https://github.com/valhalla/valhalla/pull/3648)
   * ADDED: Matrix action for gurka [#3793](https://github.com/valhalla/valhalla/pull/3793)
   * ADDED: Add warnings array to response. [#3588](https://github.com/valhalla/valhalla/pull/3588)
   * CHANGED: Templatized TimeDistanceMatrix for forward/reverse search [#3773](https://github.com/valhalla/valhalla/pull/3773)
   * CHANGED: Templatized TimeDistanceBSSMatrix for forward/reverse search [#3778](https://github.com/valhalla/valhalla/pull/3778)
   * CHANGED: error code 154 shows distance limit in error message [#3779](https://github.com/valhalla/valhalla/pull/3779)

## Release Date: 2021-10-07 Valhalla 3.1.4
* **Removed**
* **Bug Fix**
   * FIXED: Revert default speed boost for turn channels [#3232](https://github.com/valhalla/valhalla/pull/3232)
   * FIXED: Use the right tile to get country for incident [#3235](https://github.com/valhalla/valhalla/pull/3235)
   * FIXED: Fix factors passed to `RelaxHierarchyLimits` [#3253](https://github.com/valhalla/valhalla/pull/3253)
   * FIXED: Fix TransitionCostReverse usage [#3260](https://github.com/valhalla/valhalla/pull/3260)
   * FIXED: Fix Tagged Value Support in EdgeInfo [#3262](https://github.com/valhalla/valhalla/issues/3262)
   * FIXED: TransitionCostReverse fix: revert internal_turn change [#3271](https://github.com/valhalla/valhalla/issues/3271)
   * FIXED: Optimize tiles usage in reach-based pruning [#3294](https://github.com/valhalla/valhalla/pull/3294)
   * FIXED: Slip lane detection: track visited nodes to avoid infinite loops [#3297](https://github.com/valhalla/valhalla/pull/3297)
   * FIXED: Fix distance value in a 0-length road [#3185](https://github.com/valhalla/valhalla/pull/3185)
   * FIXED: Trivial routes were broken when origin was node snapped and destnation was not and vice-versa for reverse astar [#3299](https://github.com/valhalla/valhalla/pull/3299)
   * FIXED: Tweaked TestAvoids map to get TestAvoidShortcutsTruck working [#3301](https://github.com/valhalla/valhalla/pull/3301)
   * FIXED: Overflow in sequence sort [#3303](https://github.com/valhalla/valhalla/pull/3303)
   * FIXED: Setting statsd tags in config via valhalla_build_config [#3225](https://github.com/valhalla/valhalla/pull/3225)
   * FIXED: Cache for gzipped elevation tiles [#3120](https://github.com/valhalla/valhalla/pull/3120)
   * FIXED: Current time conversion regression introduced in unidirectional algorithm refractor [#3278](https://github.com/valhalla/valhalla/issues/3278)
   * FIXED: Make combine_route_stats.py properly quote CSV output (best practice improvement) [#3328](https://github.com/valhalla/valhalla/pull/3328)
   * FIXED: Merge edge segment records in map matching properly so that resulting edge indices in trace_attributes are valid [#3280](https://github.com/valhalla/valhalla/pull/3280)
   * FIXED: Shape walking map matcher now sets correct edge candidates used in the match for origin and destination location [#3329](https://github.com/valhalla/valhalla/pull/3329)
   * FIXED: Better hash function of GraphId [#3332](https://github.com/valhalla/valhalla/pull/3332)

* **Enhancement**
   * CHANGED: Favor turn channels more [#3222](https://github.com/valhalla/valhalla/pull/3222)
   * CHANGED: Rename `valhalla::midgard::logging::LogLevel` enumerators to avoid clash with common macros [#3237](https://github.com/valhalla/valhalla/pull/3237)
   * CHANGED: Move pre-defined algorithm-based factors inside `RelaxHierarchyLimits` [#3253](https://github.com/valhalla/valhalla/pull/3253)
   * ADDED: Reject alternatives with too long detours [#3238](https://github.com/valhalla/valhalla/pull/3238)
   * ADDED: Added info to /status endpoint [#3008](https://github.com/valhalla/valhalla/pull/3008)
   * ADDED: Added stop and give_way/yield signs to the data and traffic signal fixes [#3251](https://github.com/valhalla/valhalla/pull/3251)
   * ADDED: use_hills for pedestrian costing, which also affects the walking speed [#3234](https://github.com/valhalla/valhalla/pull/3234)
   * CHANGED: Fixed cost threshold for bidirectional astar. Implemented reach-based pruning for suboptimal branches [#3257](https://github.com/valhalla/valhalla/pull/3257)
   * ADDED: Added `exclude_unpaved` request parameter [#3240](https://github.com/valhalla/valhalla/pull/3240)
   * ADDED: Added support for routing onto HOV/HOT lanes via request parameters `include_hot`, `include_hov2`, and `include_hov3` [#3273](https://github.com/valhalla/valhalla/pull/3273)
   * ADDED: Add Z-level field to `EdgeInfo`. [#3261](https://github.com/valhalla/valhalla/pull/3261)
   * CHANGED: Calculate stretch threshold for alternatives based on the optimal route cost [#3276](https://github.com/valhalla/valhalla/pull/3276)
   * ADDED: Add `preferred_z_level` as a parameter of loki requests. [#3270](https://github.com/valhalla/valhalla/pull/3270)
   * ADDED: Add `preferred_layer` as a parameter of loki requests. [#3270](https://github.com/valhalla/valhalla/pull/3270)
   * ADDED: Exposing service area names in passive maneuvers. [#3277](https://github.com/valhalla/valhalla/pull/3277)
   * ADDED: Added traffic signal and stop sign check for stop impact. These traffic signals and stop sign are located on edges. [#3279](https://github.com/valhalla/valhalla/pull/3279)
   * CHANGED: Improved sharing criterion to obtain more reasonable alternatives; extended alternatives search [#3302](https://github.com/valhalla/valhalla/pull/3302)
   * ADDED: pull ubuntu:20.04 base image before building [#3233](https://github.com/valhalla/valhalla/pull/3223)
   * CHANGED: Improve Loki nearest-neighbour performance for large radius searches in open space [#3233](https://github.com/valhalla/valhalla/pull/3324)
   * ADDED: testing infrastructure for scripts and valhalla_build_config tests [#3308](https://github.com/valhalla/valhalla/pull/3308)
   * ADDED: Shape points and information about where intermediate locations are placed along the legs of a route [#3274](https://github.com/valhalla/valhalla/pull/3274)
   * CHANGED: Improved existing hov lane transition test case to make more realistic [#3330](https://github.com/valhalla/valhalla/pull/3330)
   * CHANGED: Update python usage in all scripts to python3 [#3337](https://github.com/valhalla/valhalla/pull/3337)
   * ADDED: Added `exclude_cash_only_tolls` request parameter [#3341](https://github.com/valhalla/valhalla/pull/3341)
   * CHANGED: Update api-reference for street_names [#3342](https://github.com/valhalla/valhalla/pull/3342)
   * ADDED: Disable msse2 flags when building on Apple Silicon chip [#3327](https://github.com/valhalla/valhalla/pull/3327)

## Release Date: 2021-07-20 Valhalla 3.1.3
* **Removed**
   * REMOVED: Unused overloads of `to_response` function [#3167](https://github.com/valhalla/valhalla/pull/3167)

* **Bug Fix**
   * FIXED: Fix heading on small edge [#3114](https://github.com/valhalla/valhalla/pull/3114)
   * FIXED: Added support for `access=psv`, which disables routing on these nodes and edges unless the mode is taxi or bus [#3107](https://github.com/valhalla/valhalla/pull/3107)
   * FIXED: Disables logging in CI to catch issues [#3121](https://github.com/valhalla/valhalla/pull/3121)
   * FIXED: Fixed U-turns through service roads [#3082](https://github.com/valhalla/valhalla/pull/3082)
   * FIXED: Added forgotten penalties for kLivingStreet and kTrack for pedestrian costing model [#3116](https://github.com/valhalla/valhalla/pull/3116)
   * FIXED: Updated the reverse turn bounds [#3122](https://github.com/valhalla/valhalla/pull/3122)
   * FIXED: Missing fork maneuver [#3134](https://github.com/valhalla/valhalla/pull/3134)
   * FIXED: Update turn channel logic to call out specific turn at the end of the turn channel if needed [#3140](https://github.com/valhalla/valhalla/pull/3140)
   * FIXED: Fixed cost thresholds for TimeDistanceMatrix. [#3131](https://github.com/valhalla/valhalla/pull/3131)
   * FIXED: Use distance threshold in hierarchy limits for bidirectional astar to expand more important lower level roads [#3156](https://github.com/valhalla/valhalla/pull/3156)
   * FIXED: Fixed incorrect dead-end roundabout labels. [#3129](https://github.com/valhalla/valhalla/pull/3129)
   * FIXED: googletest wasn't really updated in #3166 [#3187](https://github.com/valhalla/valhalla/pull/3187)
   * FIXED: Minor fix of benchmark code [#3190](https://github.com/valhalla/valhalla/pull/3190)
   * FIXED: avoid_polygons intersected edges as polygons instead of linestrings [#3194]((https://github.com/valhalla/valhalla/pull/3194)
   * FIXED: when binning horizontal edge shapes using single precision floats (converted from not double precision floats) allowed for the possibility of marking many many tiles no where near the shape [#3204](https://github.com/valhalla/valhalla/pull/3204)
   * FIXED: Fix improper iterator usage in ManeuversBuilder [#3205](https://github.com/valhalla/valhalla/pull/3205)
   * FIXED: Modified approach for retrieving signs from a directed edge #3166 [#3208](https://github.com/valhalla/valhalla/pull/3208)
   * FIXED: Improve turn channel classification: detect slip lanes [#3196](https://github.com/valhalla/valhalla/pull/3196)
   * FIXED: Compatibility with older boost::optional versions [#3219](https://github.com/valhalla/valhalla/pull/3219)
   * FIXED: Older boost.geometry versions don't have correct() for geographic rings [#3218](https://github.com/valhalla/valhalla/pull/3218)
   * FIXED: Use default road speed for bicycle costing so traffic does not reduce penalty on high speed roads. [#3143](https://github.com/valhalla/valhalla/pull/3143)

* **Enhancement**
   * CHANGED: Refactor base costing options parsing to handle more common stuff in a one place [#3125](https://github.com/valhalla/valhalla/pull/3125)
   * CHANGED: Unified Sign/SignElement into sign.proto [#3146](https://github.com/valhalla/valhalla/pull/3146)
   * ADDED: New verbal succinct transition instruction to maneuver & narrativebuilder. Currently this instruction will be used in place of a very long street name to avoid repetition of long names [#2844](https://github.com/valhalla/valhalla/pull/2844)
   * ADDED: Added oneway support for pedestrian access and foot restrictions [#3123](https://github.com/valhalla/valhalla/pull/3123)
   * ADDED: Exposing rest-area names in passive maneuvers [#3172](https://github.com/valhalla/valhalla/pull/3172)
   * CHORE: Updates robin-hood-hashing third-party library
   * ADDED: Support `barrier=yes|swing_gate|jersey_barrier` tags [#3154](https://github.com/valhalla/valhalla/pull/3154)
   * ADDED: Maintain `access=permit|residents` tags as private [#3149](https://github.com/valhalla/valhalla/pull/3149)
   * CHANGED: Replace `avoid_*` API parameters with more accurate `exclude_*` [#3093](https://github.com/valhalla/valhalla/pull/3093)
   * ADDED: Penalize private gates [#3144](https://github.com/valhalla/valhalla/pull/3144)
   * CHANGED: Renamed protobuf Sign/SignElement to TripSign/TripSignElement [#3168](https://github.com/valhalla/valhalla/pull/3168)
   * CHORE: Updates googletest to release-1.11.0 [#3166](https://github.com/valhalla/valhalla/pull/3166)
   * CHORE: Enables -Wall on sif sources [#3178](https://github.com/valhalla/valhalla/pull/3178)
   * ADDED: Allow going through accessible `barrier=bollard` and penalize routing through it, when the access is private [#3175](https://github.com/valhalla/valhalla/pull/3175)
   * ADDED: Add country code to incident metadata [#3169](https://github.com/valhalla/valhalla/pull/3169)
   * CHANGED: Use distance instead of time to check limited sharing criteria [#3183](https://github.com/valhalla/valhalla/pull/3183)
   * ADDED: Introduced a new via_waypoints array on the leg in the osrm route serializer that describes where a particular waypoint from the root-level array matches to the route. [#3189](https://github.com/valhalla/valhalla/pull/3189)
   * ADDED: Added vehicle width and height as an option for auto (and derived: taxi, bus, hov) profile (https://github.com/valhalla/valhalla/pull/3179)
   * ADDED: Support for statsd integration for basic error and requests metrics [#3191](https://github.com/valhalla/valhalla/pull/3191)
   * CHANGED: Get rid of typeid in statistics-related code. [#3227](https://github.com/valhalla/valhalla/pull/3227)

## Release Date: 2021-05-26 Valhalla 3.1.2
* **Removed**
* **Bug Fix**
   * FIXED: Change unnamed road intersections from being treated as penil point u-turns [#3084](https://github.com/valhalla/valhalla/pull/3084)
   * FIXED: Fix TimeDepReverse termination and path cost calculation (for arrive_by routing) [#2987](https://github.com/valhalla/valhalla/pull/2987)
   * FIXED: Isochrone (::Generalize()) fix to avoid generating self-intersecting polygons [#3026](https://github.com/valhalla/valhalla/pull/3026)
   * FIXED: Handle day_on/day_off/hour_on/hour_off restrictions [#3029](https://github.com/valhalla/valhalla/pull/3029)
   * FIXED: Apply conditional restrictions with dow only to the edges when routing [#3039](https://github.com/valhalla/valhalla/pull/3039)
   * FIXED: Missing locking in incident handler needed to hang out to scop lock rather than let the temporary dissolve [#3046](https://github.com/valhalla/valhalla/pull/3046)
   * FIXED: Continuous lane guidance fix [#3054](https://github.com/valhalla/valhalla/pull/3054)
   * FIXED: Fix reclassification for "shorter" ferries and rail ferries (for Chunnel routing issues) [#3038](https://github.com/valhalla/valhalla/pull/3038)
   * FIXED: Incorrect routing through motor_vehicle:conditional=destination. [#3041](https://github.com/valhalla/valhalla/pull/3041)
   * FIXED: Allow destination-only routing on the first-pass for non bidirectional Astar algorithms. [#3085](https://github.com/valhalla/valhalla/pull/3085)
   * FIXED: Highway/ramp lane bifurcation [#3088](https://github.com/valhalla/valhalla/pull/3088)
   * FIXED: out of bound access of tile hierarchy in base_ll function in graphheader [#3089](https://github.com/valhalla/valhalla/pull/3089)
   * FIXED: include shortcuts in avoid edge set for avoid_polygons [#3090](https://github.com/valhalla/valhalla/pull/3090)

* **Enhancement**
   * CHANGED: Refactor timedep forward/reverse to reduce code repetition [#2987](https://github.com/valhalla/valhalla/pull/2987)
   * CHANGED: Sync translation files with Transifex command line tool [#3030](https://github.com/valhalla/valhalla/pull/3030)
   * CHANGED: Use osm tags in links reclassification algorithm in order to reduce false positive downgrades [#3042](https://github.com/valhalla/valhalla/pull/3042)
   * CHANGED: Use CircleCI XL instances for linux based builds [#3043](https://github.com/valhalla/valhalla/pull/3043)
   * ADDED: ci: Enable undefined sanitizer [#2999](https://github.com/valhalla/valhalla/pull/2999)
   * ADDED: Optionally pass preconstructed graphreader to connectivity map [#3046](https://github.com/valhalla/valhalla/pull/3046)
   * CHANGED: ci: Skip Win CI runs for irrelevant files [#3014](https://github.com/valhalla/valhalla/pull/3014)
   * ADDED: Allow configuration-driven default speed assignment based on edge properties [#3055](https://github.com/valhalla/valhalla/pull/3055)
   * CHANGED: Use std::shared_ptr in case if ENABLE_THREAD_SAFE_TILE_REF_COUNT is ON. [#3067](https://github.com/valhalla/valhalla/pull/3067)
   * CHANGED: Reduce stop impact when driving in parking lots [#3051](https://github.com/valhalla/valhalla/pull/3051)
   * ADDED: Added another through route test [#3074](https://github.com/valhalla/valhalla/pull/3074)
   * ADDED: Adds incident-length to metadata proto [#3083](https://github.com/valhalla/valhalla/pull/3083)
   * ADDED: Do not penalize gates that have allowed access [#3078](https://github.com/valhalla/valhalla/pull/3078)
   * ADDED: Added missing k/v pairs to taginfo.json.  Updated PR template. [#3101](https://github.com/valhalla/valhalla/pull/3101)
   * CHANGED: Serialize isochrone 'contour' properties as floating point so they match user supplied value [#3078](https://github.com/valhalla/valhalla/pull/3095)
   * NIT: Enables compiler warnings as errors in midgard module [#3104](https://github.com/valhalla/valhalla/pull/3104)
   * CHANGED: Check all tiles for nullptr that reads from graphreader to avoid fails in case tiles might be missing. [#3065](https://github.com/valhalla/valhalla/pull/3065)

## Release Date: 2021-04-21 Valhalla 3.1.1
* **Removed**
   * REMOVED: The tossing of private roads in [#1960](https://github.com/valhalla/valhalla/pull/1960) was too aggressive and resulted in a lot of no routes.  Reverted this logic.  [#2934](https://github.com/valhalla/valhalla/pull/2934)
   * REMOVED: stray references to node bindings [#3012](https://github.com/valhalla/valhalla/pull/3012)

* **Bug Fix**
   * FIXED: Fix compression_utils.cc::inflate(...) throw - make it catchable [#2839](https://github.com/valhalla/valhalla/pull/2839)
   * FIXED: Fix compiler errors if HAVE_HTTP not enabled [#2807](https://github.com/valhalla/valhalla/pull/2807)
   * FIXED: Fix alternate route serialization [#2811](https://github.com/valhalla/valhalla/pull/2811)
   * FIXED: Store restrictions in the right tile [#2781](https://github.com/valhalla/valhalla/pull/2781)
   * FIXED: Failing to write tiles because of racing directory creation [#2810](https://github.com/valhalla/valhalla/pull/2810)
   * FIXED: Regression in stopping expansion on transitions down in time-dependent routes [#2815](https://github.com/valhalla/valhalla/pull/2815)
   * FIXED: Fix crash in loki when trace_route is called with 2 locations.[#2817](https://github.com/valhalla/valhalla/pull/2817)
   * FIXED: Mark the restriction start and end as via ways to fix IsBridgingEdge function in Bidirectional Astar [#2796](https://github.com/valhalla/valhalla/pull/2796)
   * FIXED: Dont add predictive traffic to the tile if it's empty [#2826](https://github.com/valhalla/valhalla/pull/2826)
   * FIXED: Fix logic bidirectional astar to avoid double u-turns and extra detours [#2802](https://github.com/valhalla/valhalla/pull/2802)
   * FIXED: Re-enable transition cost for motorcycle profile [#2837](https://github.com/valhalla/valhalla/pull/2837)
   * FIXED: Increase limits for timedep_* algorithms. Split track_factor into edge factor and transition penalty [#2845](https://github.com/valhalla/valhalla/pull/2845)
   * FIXED: Loki was looking up the wrong costing enum for avoids [#2856](https://github.com/valhalla/valhalla/pull/2856)
   * FIXED: Fix way_ids -> graph_ids conversion for complex restrictions: handle cases when a way is split into multiple edges [#2848](https://github.com/valhalla/valhalla/pull/2848)
   * FIXED: Honor access mode while matching OSMRestriction with the graph [#2849](https://github.com/valhalla/valhalla/pull/2849)
   * FIXED: Ensure route summaries are unique among all returned route/legs [#2874](https://github.com/valhalla/valhalla/pull/2874)
   * FIXED: Fix compilation errors when boost < 1.68 and libprotobuf < 3.6  [#2878](https://github.com/valhalla/valhalla/pull/2878)
   * FIXED: Allow u-turns at no-access barriers when forced by heading [#2875](https://github.com/valhalla/valhalla/pull/2875)
   * FIXED: Fixed "No route found" error in case of multipoint request with locations near low reachability edges [#2914](https://github.com/valhalla/valhalla/pull/2914)
   * FIXED: Python bindings installation [#2751](https://github.com/valhalla/valhalla/issues/2751)
   * FIXED: Skip bindings if there's no Python development version [#2893](https://github.com/valhalla/valhalla/pull/2893)
   * FIXED: Use CMakes built-in Python variables to configure installation [#2931](https://github.com/valhalla/valhalla/pull/2931)
   * FIXED: Sometimes emitting zero-length route geometry when traffic splits edge twice [#2943](https://github.com/valhalla/valhalla/pull/2943)
   * FIXED: Fix map-match segfault when gps-points project very near a node [#2946](https://github.com/valhalla/valhalla/pull/2946)
   * FIXED: Use kServiceRoad edges while searching for ferry connection [#2933](https://github.com/valhalla/valhalla/pull/2933)
   * FIXED: Enhanced logic for IsTurnChannelManeuverCombinable [#2952](https://github.com/valhalla/valhalla/pull/2952)
   * FIXED: Restore compatibility with gcc 6.3.0, libprotobuf 3.0.0, boost v1.62.0 [#2953](https://github.com/valhalla/valhalla/pull/2953)
   * FIXED: Dont abort bidirectional a-star search if only one direction is exhausted [#2936](https://github.com/valhalla/valhalla/pull/2936)
   * FIXED: Fixed missing comma in the scripts/valhalla_build_config [#2963](https://github.com/valhalla/valhalla/pull/2963)
   * FIXED: Reverse and Multimodal Isochrones were returning forward results [#2967](https://github.com/valhalla/valhalla/pull/2967)
   * FIXED: Map-match fix for first gps-point being exactly equal to street shape-point [#2977](https://github.com/valhalla/valhalla/pull/2977)
   * FIXED: Add missing GEOS:GEOS dep to mjolnir target [#2901](https://github.com/valhalla/valhalla/pull/2901)
   * FIXED: Allow expansion into a region when not_thru_pruning is false on 2nd pass [#2978](https://github.com/valhalla/valhalla/pull/2978)
   * FIXED: Fix polygon area calculation: use Shoelace formula [#2927](https://github.com/valhalla/valhalla/pull/2927)
   * FIXED: Isochrone: orient segments/rings according to the right-hand rule [#2932](https://github.com/valhalla/valhalla/pull/2932)
   * FIXED: Parsenodes fix: check if index is out-of-bound first [#2984](https://github.com/valhalla/valhalla/pull/2984)
   * FIXED: Fix for unique-summary logic [#2996](https://github.com/valhalla/valhalla/pull/2996)
   * FIXED: Isochrone: handle origin edges properly [#2990](https://github.com/valhalla/valhalla/pull/2990)
   * FIXED: Annotations fail with returning NaN speed when the same point is duplicated in route geometry [#2992](https://github.com/valhalla/valhalla/pull/2992)
   * FIXED: Fix run_with_server.py to work on macOS [#3003](https://github.com/valhalla/valhalla/pull/3003)
   * FIXED: Removed unexpected maneuvers at sharp bends [#2968](https://github.com/valhalla/valhalla/pull/2968)
   * FIXED: Remove large number formatting for non-US countries [#3015](https://github.com/valhalla/valhalla/pull/3015)
   * FIXED: Odin undefined behaviour: handle case when xedgeuse is not initialized [#3020](https://github.com/valhalla/valhalla/pull/3020)

* **Enhancement**
   * Pedestrian crossing should be a separate TripLeg_Use [#2950](https://github.com/valhalla/valhalla/pull/2950)
   * CHANGED: Azure uses ninja as generator [#2779](https://github.com/valhalla/valhalla/pull/2779)
   * ADDED: Support for date_time type invariant for map matching [#2712](https://github.com/valhalla/valhalla/pull/2712)
   * ADDED: Add Bulgarian locale [#2825](https://github.com/valhalla/valhalla/pull/2825)
   * FIXED: No need for write permissions on tarball indices [#2822](https://github.com/valhalla/valhalla/pull/2822)
   * ADDED: nit: Links debug build with lld [#2813](https://github.com/valhalla/valhalla/pull/2813)
   * ADDED: Add costing option `use_living_streets` to avoid or favor living streets in route. [#2788](https://github.com/valhalla/valhalla/pull/2788)
   * CHANGED: Do not allocate mapped_cache vector in skadi when no elevation source is provided. [#2841](https://github.com/valhalla/valhalla/pull/2841)
   * ADDED: avoid_polygons logic [#2750](https://github.com/valhalla/valhalla/pull/2750)
   * ADDED: Added support for destination for conditional access restrictions [#2857](https://github.com/valhalla/valhalla/pull/2857)
   * CHANGED: Large sequences are now merge sorted which can be dramatically faster with certain hardware configurations. This is especially useful in speeding up the earlier stages (parsing, graph construction) of tile building [#2850](https://github.com/valhalla/valhalla/pull/2850)
   * CHANGED: When creating the initial graph edges by setting at which nodes they start and end, first mark the indices of those nodes in another sequence and then sort them by edgeid so that we can do the setting of start and end node sequentially in the edges file. This is much more efficient on certain hardware configurations [#2851](https://github.com/valhalla/valhalla/pull/2851)
   * CHANGED: Use relative cost threshold to extend search in bidirectional astar in order to find more alternates [#2868](https://github.com/valhalla/valhalla/pull/2868)
   * CHANGED: Throw an exception if directory does not exist when building traffic extract [#2871](https://github.com/valhalla/valhalla/pull/2871)
   * CHANGED: Support for ignoring multiple consecutive closures at start/end locations [#2846](https://github.com/valhalla/valhalla/pull/2846)
   * ADDED: Added sac_scale to trace_attributes output and locate edge output [#2818](https://github.com/valhalla/valhalla/pull/2818)
   * ADDED: Ukrainian language translations [#2882](https://github.com/valhalla/valhalla/pull/2882)
   * ADDED: Add support for closure annotations [#2816](https://github.com/valhalla/valhalla/pull/2816)
   * ADDED: Add costing option `service_factor`. Implement possibility to avoid or favor generic service roads in route for all costing options. [#2870](https://github.com/valhalla/valhalla/pull/2870)
   * CHANGED: Reduce stop impact cost when flow data is present [#2891](https://github.com/valhalla/valhalla/pull/2891)
   * CHANGED: Update visual compare script [#2803](https://github.com/valhalla/valhalla/pull/2803)
   * CHANGED: Service roads are not penalized for `pedestrian` costing by default. [#2898](https://github.com/valhalla/valhalla/pull/2898)
   * ADDED: Add complex mandatory restrictions support [#2766](https://github.com/valhalla/valhalla/pull/2766)
   * ADDED: Status endpoint for future status info and health checking of running service [#2907](https://github.com/valhalla/valhalla/pull/2907)
   * ADDED: Add min_level argument to valhalla_ways_to_edges [#2918](https://github.com/valhalla/valhalla/pull/2918)
   * ADDED: Adding ability to store the roundabout_exit_turn_degree to the maneuver [#2941](https://github.com/valhalla/valhalla/pull/2941)
   * ADDED: Penalize pencil point uturns and uturns at short internal edges. Note: `motorcycle` and `motor_scooter` models do not penalize on short internal edges. No new uturn penalty logic has been added to the pedestrian and bicycle costing models. [#2944](https://github.com/valhalla/valhalla/pull/2944)
   * CHANGED: Allow config object to be passed-in to path algorithms [#2949](https://github.com/valhalla/valhalla/pull/2949)
   * CHANGED: Allow disabling Werror
   * ADDED: Add ability to build Valhalla modules as STATIC libraries. [#2957](https://github.com/valhalla/valhalla/pull/2957)
   * NIT: Enables compiler warnings in part of mjolnir module [#2922](https://github.com/valhalla/valhalla/pull/2922)
   * CHANGED: Refactor isochrone/reachability forward/reverse search to reduce code repetition [#2969](https://github.com/valhalla/valhalla/pull/2969)
   * ADDED: Set the roundabout exit shape index when we are collapsing the roundabout maneuvers. [#2975](https://github.com/valhalla/valhalla/pull/2975)
   * CHANGED: Penalized closed edges if using them at start/end locations [#2964](https://github.com/valhalla/valhalla/pull/2964)
   * ADDED: Add shoulder to trace_attributes output. [#2980](https://github.com/valhalla/valhalla/pull/2980)
   * CHANGED: Refactor bidirectional astar forward/reverse search to reduce code repetition [#2970](https://github.com/valhalla/valhalla/pull/2970)
   * CHANGED: Factor for service roads is 1.0 by default. [#2988](https://github.com/valhalla/valhalla/pull/2988)
   * ADDED: Support for conditionally skipping CI runs [#2986](https://github.com/valhalla/valhalla/pull/2986)
   * ADDED: Add instructions for building valhalla on `arm64` macbook [#2997](https://github.com/valhalla/valhalla/pull/2997)
   * NIT: Enables compiler warnings in part of mjolnir module [#2995](https://github.com/valhalla/valhalla/pull/2995)
   * CHANGED: nit(rename): Renames the encoded live speed properties [#2998](https://github.com/valhalla/valhalla/pull/2998)
   * ADDED: ci: Vendors the codecov script [#3002](https://github.com/valhalla/valhalla/pull/3002)
   * CHANGED: Allow None build type [#3005](https://github.com/valhalla/valhalla/pull/3005)
   * CHANGED: ci: Build Python bindings for Mac OS [#3013](https://github.com/valhalla/valhalla/pull/3013)

## Release Date: 2021-01-25 Valhalla 3.1.0
* **Removed**
   * REMOVED: Remove Node bindings. [#2502](https://github.com/valhalla/valhalla/pull/2502)
   * REMOVED: appveyor builds. [#2550](https://github.com/valhalla/valhalla/pull/2550)
   * REMOVED: Removed x86 CI builds. [#2792](https://github.com/valhalla/valhalla/pull/2792)

* **Bug Fix**
   * FIXED: Crazy ETAs.  If a way has forward speed with no backward speed and it is not oneway, then we must set the default speed.  The reverse logic applies as well.  If a way has no backward speed but has a forward speed and it is not a oneway, then set the default speed. [#2102](https://github.com/valhalla/valhalla/pull/2102)
   * FIXED: Map matching elapsed times spliced amongst different legs and discontinuities are now correct [#2104](https://github.com/valhalla/valhalla/pull/2104)
   * FIXED: Date time information is now propagated amongst different legs and discontinuities [#2107](https://github.com/valhalla/valhalla/pull/2107)
   * FIXED: Adds support for geos-3.8 c++ api [#2021](https://github.com/valhalla/valhalla/issues/2021)
   * FIXED: Updated the osrm serializer to not set junction name for osrm origin/start maneuver - this is not helpful since we are not transitioning through the intersection.  [#2121](https://github.com/valhalla/valhalla/pull/2121)
   * FIXED: Removes precomputing of edge-costs which lead to wrong results [#2120](https://github.com/valhalla/valhalla/pull/2120)
   * FIXED: Complex turn-restriction invalidates edge marked as kPermanent [#2103](https://github.com/valhalla/valhalla/issues/2103)
   * FIXED: Fixes bug with inverted time-restriction parsing [#2167](https://github.com/valhalla/valhalla/pull/2167)
   * FIXED: Fixed several bugs with numeric underflow in map-matching trip durations. These may
     occur when serializing match results where adjacent trace points appear out-of-sequence on the
     same edge [#2178](https://github.com/valhalla/valhalla/pull/2178)
     - `MapMatcher::FormPath` now catches route discontinuities on the same edge when the distance
       percentage along don't agree. The trip leg builder builds disconnected legs on a single edge
       to avoid duration underflow.
     - Correctly populate edge groups when matching results contain loops. When a loop occurs,
       the leg builder now starts at the correct edge where the loop ends, and correctly accounts
       for any contained edges.
     - Duration over-trimming at the terminating edge of a match.
   * FIXED: Increased internal precision of time tracking per edge and maneuver so that maneuver times sum to the same time represented in the leg summary [#2195](https://github.com/valhalla/valhalla/pull/2195)
   * FIXED: Tagged speeds were not properly marked. We were not using forward and backward speeds to flag if a speed is tagged or not.  Should not update turn channel speeds if we are not inferring them.  Added additional logic to handle PH in the conditional restrictions. Do not update stop impact for ramps if they are marked as internal. [#2198](https://github.com/valhalla/valhalla/pull/2198)
   * FIXED: Fixed the sharp turn phrase [#2226](https://github.com/valhalla/valhalla/pull/2226)
   * FIXED: Protect against duplicate points in the input or points that snap to the same location resulting in `nan` times for the legs of the map match (of a 0 distance route) [#2229](https://github.com/valhalla/valhalla/pull/2229)
   * FIXED: Improves restriction check on briding edge in Bidirectional Astar [#2228](https://github.com/valhalla/valhalla/pull/2242)
   * FIXED: Allow nodes at location 0,0 [#2245](https://github.com/valhalla/valhalla/pull/2245)
   * FIXED: Fix RapidJSON compiler warnings and naming conflict [#2249](https://github.com/valhalla/valhalla/pull/2249)
   * FIXED: Fixed bug in resample_spherical_polyline where duplicate successive lat,lng locations in the polyline resulting in `nan` for the distance computation which shortcuts further sampling [#2239](https://github.com/valhalla/valhalla/pull/2239)
   * FIXED: Update exit logic for non-motorways [#2252](https://github.com/valhalla/valhalla/pull/2252)
   * FIXED: Transition point map-matching. When match results are on a transition point, we search for the sibling nodes at that transition and snap it to the corresponding edges in the route. [#2258](https://github.com/valhalla/valhalla/pull/2258)
   * FIXED: Fixed verbal multi-cue logic [#2270](https://github.com/valhalla/valhalla/pull/2270)
   * FIXED: Fixed Uturn cases when a not_thru edge is connected to the origin edge. [#2272](https://github.com/valhalla/valhalla/pull/2272)
   * FIXED: Update intersection classes in osrm response to not label all ramps as motorway [#2279](https://github.com/valhalla/valhalla/pull/2279)
   * FIXED: Fixed bug in mapmatcher when interpolation point goes before the first valid match or after the last valid match. Such behavior usually leads to discontinuity in matching. [#2275](https://github.com/valhalla/valhalla/pull/2275)
   * FIXED: Fixed an issue for time_allowed logic.  Previously we returned false on the first time allowed restriction and did not check them all. Added conditional restriction gurka test and datetime optional argument to gurka header file. [#2286](https://github.com/valhalla/valhalla/pull/2286)
   * FIXED: Fixed an issue for date ranges.  For example, for the range Jan 04 to Jan 02 we need to test to end of the year and then from the first of the year to the end date.  Also, fixed an emergency tag issue.  We should only set the use to emergency if all other access is off. [#2290](https://github.com/valhalla/valhalla/pull/2290)
   * FIXED: Found a few issues with the initial ref and direction logic for ways.  We were overwriting the refs with directionals to the name_offset_map instead of concatenating them together.  Also, we did not allow for blank entries for GetTagTokens. [#2298](https://github.com/valhalla/valhalla/pull/2298)
   * FIXED: Fixed an issue where MatchGuidanceViewJunctions is only looking at the first edge. Set the data_id for guidance views to the changeset id as it is already being populated. Also added test for guidance views. [#2303](https://github.com/valhalla/valhalla/pull/2303)
   * FIXED: Fixed a problem with live speeds where live speeds were being used to determine access, even when a live
   speed (current time) route wasn't what was requested. [#2311](https://github.com/valhalla/valhalla/pull/2311)
   * FIXED: Fix break/continue typo in search filtering [#2317](https://github.com/valhalla/valhalla/pull/2317)
   * FIXED: Fix a crash in trace_route due to iterating past the end of a vector. [#2322](https://github.com/valhalla/valhalla/pull/2322)
   * FIXED: Don't allow timezone information in the local date time string attached at each location. [#2312](https://github.com/valhalla/valhalla/pull/2312)
   * FIXED: Fix short route trimming in bidirectional astar [#2323](https://github.com/valhalla/valhalla/pull/2323)
   * FIXED: Fix shape trimming in leg building for snap candidates that lie within the margin of rounding error [#2326](https://github.com/valhalla/valhalla/pull/2326)
   * FIXED: Fixes route duration underflow with traffic data [#2325](https://github.com/valhalla/valhalla/pull/2325)
   * FIXED: Parse mtb:scale tags and set bicycle access if present [#2117](https://github.com/valhalla/valhalla/pull/2117)
   * FIXED: Fixed segfault.  Shape was missing from options for valhalla_path_comparison and valhalla_run_route.  Also, costing options was missing in valhalla_path_comparison. [#2343](https://github.com/valhalla/valhalla/pull/2343)
   * FIXED: Handle decimal numbers with zero-value mantissa properly in Lua [#2355](https://github.com/valhalla/valhalla/pull/2355)
   * FIXED: Many issues that resulted in discontinuities, failed matches or incorrect time/duration for map matching requests. [#2292](https://github.com/valhalla/valhalla/pull/2292)
   * FIXED: Seeing segfault when loading large osmdata data files before loading LuaJit. LuaJit fails to create luaL_newstate() Ref: [#2158](https://github.com/ntop/ntopng/issues/2158) Resolution is to load LuaJit before loading the data files. [#2383](https://github.com/valhalla/valhalla/pull/2383)
   * FIXED: Store positive/negative OpenLR offsets in bucketed form [#2405](https://github.com/valhalla/valhalla/2405)
   * FIXED: Fix on map-matching return code when breakage distance limitation exceeds. Instead of letting the request goes into meili and fails in finding a route, we check the distance in loki and early return with exception code 172. [#2406](https://github.com/valhalla/valhalla/pull/2406)
   * FIXED: Don't create edges for portions of ways that are doubled back on themselves as this confuses opposing edge index computations [#2385](https://github.com/valhalla/valhalla/pull/2385)
   * FIXED: Protect against nan in uniform_resample_spherical_polyline. [#2431](https://github.com/valhalla/valhalla/pull/2431)
   * FIXED: Obvious maneuvers. [#2436](https://github.com/valhalla/valhalla/pull/2436)
   * FIXED: Base64 encoding/decoding [#2452](https://github.com/valhalla/valhalla/pull/2452)
   * FIXED: Added post roundabout instruction when enter/exit roundabout maneuvers are combined [#2454](https://github.com/valhalla/valhalla/pull/2454)
   * FIXED: openlr: Explicitly check for linear reference option for Valhalla serialization. [#2458](https://github.com/valhalla/valhalla/pull/2458)
   * FIXED: Fix segfault: Do not combine last turn channel maneuver. [#2463](https://github.com/valhalla/valhalla/pull/2463)
   * FIXED: Remove extraneous whitespaces from ja-JP.json. [#2471](https://github.com/valhalla/valhalla/pull/2471)
   * FIXED: Checks protobuf serialization/parsing success [#2477](https://github.com/valhalla/valhalla/pull/2477)
   * FIXED: Fix dereferencing of end for std::lower_bound in sequence and possible UB [#2488](https://github.com/valhalla/valhalla/pull/2488)
   * FIXED: Make tile building reproducible: fix UB-s [#2480](https://github.com/valhalla/valhalla/pull/2480)
   * FIXED: Zero initialize EdgeInfoInner.spare0_. Uninitialized spare0_ field produced UB which causes gurka_reproduce_tile_build to fail intermittently. [2499](https://github.com/valhalla/valhalla/pull/2499)
   * FIXED: Drop unused CHANGELOG validation script, straggling NodeJS references [#2506](https://github.com/valhalla/valhalla/pull/2506)
   * FIXED: Fix missing nullptr checks in graphreader and loki::Reach (causing segfault during routing with not all levels of tiles available) [#2504](https://github.com/valhalla/valhalla/pull/2504)
   * FIXED: Fix mismatch of triplegedge roadclass and directededge roadclass [#2507](https://github.com/valhalla/valhalla/pull/2507)
   * FIXED: Improve german destination_verbal_alert phrases [#2509](https://github.com/valhalla/valhalla/pull/2509)
   * FIXED: Undefined behavior cases discovered with undefined behavior sanitizer tool. [2498](https://github.com/valhalla/valhalla/pull/2498)
   * FIXED: Fixed logic so verbal keep instructions use branch exit sign info for ramps [#2520](https://github.com/valhalla/valhalla/pull/2520)
   * FIXED: Fix bug in trace_route for uturns causing garbage coordinates [#2517](https://github.com/valhalla/valhalla/pull/2517)
   * FIXED: Simplify heading calculation for turn type. Remove undefined behavior case. [#2513](https://github.com/valhalla/valhalla/pull/2513)
   * FIXED: Always set costing name even if one is not provided for osrm serializer weight_name. [#2528](https://github.com/valhalla/valhalla/pull/2528)
   * FIXED: Make single-thread tile building reproducible: fix seed for shuffle, use concurrency configuration from the mjolnir section. [#2515](https://github.com/valhalla/valhalla/pull/2515)
   * FIXED: More Windows compatibility: build tiles and some run actions work now (including CI tests) [#2300](https://github.com/valhalla/valhalla/issues/2300)
   * FIXED: Transcoding of c++ location to pbf location used path edges in the place of filtered edges. [#2542](https://github.com/valhalla/valhalla/pull/2542)
   * FIXED: Add back whitelisting action types. [#2545](https://github.com/valhalla/valhalla/pull/2545)
   * FIXED: Allow uturns for truck costing now that we have derived deadends marked in the edge label [#2559](https://github.com/valhalla/valhalla/pull/2559)
   * FIXED: Map matching uturn trimming at the end of an edge where it wasn't needed. [#2558](https://github.com/valhalla/valhalla/pull/2558)
   * FIXED: Multicue enter roundabout [#2556](https://github.com/valhalla/valhalla/pull/2556)
   * FIXED: Changed reachability computation to take into account live speed [#2597](https://github.com/valhalla/valhalla/pull/2597)
   * FIXED: Fixed a bug where the temp files were not getting read in if you started with the construct edges or build phase for valhalla_build_tiles. [#2601](https://github.com/valhalla/valhalla/pull/2601)
   * FIXED: Updated fr-FR.json with partial translations. [#2605](https://github.com/valhalla/valhalla/pull/2605)
   * FIXED: Removed superfluous const qualifier from odin/signs [#2609](https://github.com/valhalla/valhalla/pull/2609)
   * FIXED: Internal maneuver placement [#2600](https://github.com/valhalla/valhalla/pull/2600)
   * FIXED: Complete fr-FR.json locale. [#2614](https://github.com/valhalla/valhalla/pull/2614)
   * FIXED: Don't truncate precision in polyline encoding [#2632](https://github.com/valhalla/valhalla/pull/2632)
   * FIXED: Fix all compiler warnings in sif and set to -Werror [#2642](https://github.com/valhalla/valhalla/pull/2642)
   * FIXED: Remove unnecessary maneuvers to continue straight [#2647](https://github.com/valhalla/valhalla/pull/2647)
   * FIXED: Linear reference support in route/mapmatch apis (FOW, FRC, bearing, and number of references) [#2645](https://github.com/valhalla/valhalla/pull/2645)
   * FIXED: Ambiguous local to global (with timezone information) date time conversions now all choose to use the later time instead of throwing unhandled exceptions [#2665](https://github.com/valhalla/valhalla/pull/2665)
   * FIXED: Overestimated reach caused be reenquing transition nodes without checking that they had been already expanded [#2670](https://github.com/valhalla/valhalla/pull/2670)
   * FIXED: Build with C++17 standard. Deprecated function calls are substituted with new ones. [#2669](https://github.com/valhalla/valhalla/pull/2669)
   * FIXED: Improve German post_transition_verbal instruction [#2677](https://github.com/valhalla/valhalla/pull/2677)
   * FIXED: Lane updates.  Add the turn lanes to all edges of the way.  Do not "enhance" turn lanes if they are part of a complex restriction.  Moved ProcessTurnLanes after UpdateManeuverPlacementForInternalIntersectionTurns.  Fix for a missing "uturn" indication for intersections on the previous maneuver, we were serializing an empty list. [#2679](https://github.com/valhalla/valhalla/pull/2679)
   * FIXED: Fixes OpenLr serialization [#2688](https://github.com/valhalla/valhalla/pull/2688)
   * FIXED: Internal edges can't be also a ramp or a turn channel.  Also, if an edge is marked as ramp and turn channel mark it as a ramp.  [2689](https://github.com/valhalla/valhalla/pull/2689)
   * FIXED: Check that speeds are equal for the edges going in the same direction while buildig shortcuts [#2691](https://github.com/valhalla/valhalla/pull/2691)
   * FIXED: Missing fork or bear instruction [#2683](https://github.com/valhalla/valhalla/pull/2683)
   * FIXED: Eliminate null pointer dereference in GraphReader::AreEdgesConnected [#2695](https://github.com/valhalla/valhalla/issues/2695)
   * FIXED: Fix polyline simplification float/double comparison [#2698](https://github.com/valhalla/valhalla/issues/2698)
   * FIXED: Weights were sometimes negative due to incorrect updates to elapsed_cost [#2702](https://github.com/valhalla/valhalla/pull/2702)
   * FIXED: Fix bidirectional route failures at deadends [#2705](https://github.com/valhalla/valhalla/pull/2705)
   * FIXED: Updated logic to call out a non-obvious turn [#2708](https://github.com/valhalla/valhalla/pull/2708)
   * FIXED: valhalla_build_statistics multithreaded mode fixed [#2707](https://github.com/valhalla/valhalla/pull/2707)
   * FIXED: If infer_internal_intersections is true then allow internals that are also ramps or TCs. Without this we produce an extra continue maneuver.  [#2710](https://github.com/valhalla/valhalla/pull/2710)
   * FIXED: We were routing down roads that should be destination only. Now we mark roads with motor_vehicle=destination and motor_vehicle=customers or access=destination and access=customers as destination only. [#2722](https://github.com/valhalla/valhalla/pull/2722)
   * FIXED: Replace all Python2 print statements with Python3 syntax [#2716](https://github.com/valhalla/valhalla/issues/2716)
   * FIXED: Some HGT files not found [#2723](https://github.com/valhalla/valhalla/issues/2723)
   * FIXED: Fix PencilPointUturn detection by removing short-edge check and updating angle threshold [#2725](https://github.com/valhalla/valhalla/issues/2725)
   * FIXED: Fix invalid continue/bear maneuvers [#2729](https://github.com/valhalla/valhalla/issues/2729)
   * FIXED: Fixes an issue that lead to double turns within a very short distance, when instead, it should be a u-turn. We now collapse double L turns or double R turns in short non-internal intersections to u-turns. [#2740](https://github.com/valhalla/valhalla/pull/2740)
   * FIXED: fixes an issue that lead to adding an extra maneuver. We now combine a current maneuver short length non-internal edges (left or right) with the next maneuver that is a kRampStraight. [#2741](https://github.com/valhalla/valhalla/pull/2741)
   * FIXED: Reduce verbose instructions by collapsing small end ramp forks [#2762](https://github.com/valhalla/valhalla/issues/2762)
   * FIXED: Remove redundant return statements [#2776](https://github.com/valhalla/valhalla/pull/2776)
   * FIXED: Added unit test for BuildAdminFromPBF() to test GEOS 3.9 update. [#2787](https://github.com/valhalla/valhalla/pull/2787)
   * FIXED: Add support for geos-3.9 c++ api [#2739](https://github.com/valhalla/valhalla/issues/2739)
   * FIXED: Fix check for live speed validness [#2797](https://github.com/valhalla/valhalla/pull/2797)

* **Enhancement**
   * ADDED: Matrix of Bike Share [#2590](https://github.com/valhalla/valhalla/pull/2590)
   * ADDED: Add ability to provide custom implementation for candidate collection in CandidateQuery. [#2328](https://github.com/valhalla/valhalla/pull/2328)
   * ADDED: Cancellation of tile downloading. [#2319](https://github.com/valhalla/valhalla/pull/2319)
   * ADDED: Return the coordinates of the nodes isochrone input locations snapped to [#2111](https://github.com/valhalla/valhalla/pull/2111)
   * ADDED: Allows more complicated routes in timedependent a-star before timing out [#2068](https://github.com/valhalla/valhalla/pull/2068)
   * ADDED: Guide signs and junction names [#2096](https://github.com/valhalla/valhalla/pull/2096)
   * ADDED: Added a bool to the config indicating whether to use commercially set attributes.  Added logic to not call IsIntersectionInternal if this is a commercial data set.  [#2132](https://github.com/valhalla/valhalla/pull/2132)
   * ADDED: Removed commercial data set bool to the config and added more knobs for data.  Added infer_internal_intersections, infer_turn_channels, apply_country_overrides, and use_admin_db.  [#2173](https://github.com/valhalla/valhalla/pull/2173)
   * ADDED: Allow using googletest in unit tests and convert all tests to it (old test.cc is completely removed). [#2128](https://github.com/valhalla/valhalla/pull/2128)
   * ADDED: Add guidance view capability. [#2209](https://github.com/valhalla/valhalla/pull/2209)
   * ADDED: Collect turn cost information as path is formed so that it can be serialized out for trace attributes or osrm flavored intersections. Also add shape_index to osrm intersections. [#2207](https://github.com/valhalla/valhalla/pull/2207)
   * ADDED: Added alley factor to autocost.  Factor is defaulted at 1.0f or do not avoid alleys. [#2246](https://github.com/valhalla/valhalla/pull/2246)
   * ADDED: Support unlimited speed limits where maxspeed=none. [#2251](https://github.com/valhalla/valhalla/pull/2251)
   * ADDED: Implement improved Reachability check using base class Dijkstra. [#2243](https://github.com/valhalla/valhalla/pull/2243)
   * ADDED: Gurka integration test framework with ascii-art maps [#2244](https://github.com/valhalla/valhalla/pull/2244)
   * ADDED: Add to the stop impact when transitioning from higher to lower class road and we are not on a turn channel or ramp. Also, penalize lefts when driving on the right and vice versa. [#2282](https://github.com/valhalla/valhalla/pull/2282)
   * ADDED: Added reclassify_links, use_direction_on_ways, and allow_alt_name as config options.  If `use_direction_on_ways = true` then use `direction` and `int_direction` on the way to update the directional for the `ref` and `int_ref`.  Also, copy int_efs to the refs. [#2285](https://github.com/valhalla/valhalla/pull/2285)
   * ADDED: Add support for live traffic. [#2268](https://github.com/valhalla/valhalla/pull/2268)
   * ADDED: Implement per-location search filters for functional road class and forms of way. [#2289](https://github.com/valhalla/valhalla/pull/2289)
   * ADDED: Approach, multi-cue, and length updates [#2313](https://github.com/valhalla/valhalla/pull/2313)
   * ADDED: Speed up timezone differencing calculation if cache is provided. [#2316](https://github.com/valhalla/valhalla/pull/2316)
   * ADDED: Added rapidjson/schema.h to baldr/rapidjson_util.h to make it available for use within valhalla. [#2330](https://github.com/valhalla/valhalla/issues/2330)
   * ADDED: Support decimal precision for height values in elevation service. Also support polyline5 for encoded polylines input and output to elevation service. [#2324](https://github.com/valhalla/valhalla/pull/2324)
   * ADDED: Use both imminent and distant verbal multi-cue phrases. [#2353](https://github.com/valhalla/valhalla/pull/2353)
   * ADDED: Split parsing stage into 3 separate stages. [#2339](https://github.com/valhalla/valhalla/pull/2339)
   * CHANGED: Speed up graph enhancing by avoiding continuous unordered_set rebuilding [#2349](https://github.com/valhalla/valhalla/pull/2349)
   * CHANGED: Skip calling out to Lua for nodes/ways/relations with not tags - speeds up parsing. [#2351](https://github.com/valhalla/valhalla/pull/2351)
   * CHANGED: Switch to LuaJIT for lua scripting - speeds up file parsing [#2352](https://github.com/valhalla/valhalla/pull/2352)
   * ADDED: Ability to create OpenLR records from raw data. [#2356](https://github.com/valhalla/valhalla/pull/2356)
   * ADDED: Revamp length phrases [#2359](https://github.com/valhalla/valhalla/pull/2359)
   * CHANGED: Do not allocate memory in skadi if we don't need it. [#2373](https://github.com/valhalla/valhalla/pull/2373)
   * CHANGED: Map matching: throw error (443/NoSegment) when no candidate edges are available. [#2370](https://github.com/valhalla/valhalla/pull/2370/)
   * ADDED: Add sk-SK.json (slovak) localization file. [#2376](https://github.com/valhalla/valhalla/pull/2376)
   * ADDED: Extend roundabout phrases. [#2378](https://github.com/valhalla/valhalla/pull/2378)
   * ADDED: More roundabout phrase tests. [#2382](https://github.com/valhalla/valhalla/pull/2382)
   * ADDED: Update the turn and continue phrases to include junction names and guide signs. [#2386](https://github.com/valhalla/valhalla/pull/2386)
   * ADDED: Add the remaining guide sign toward phrases [#2389](https://github.com/valhalla/valhalla/pull/2389)
   * ADDED: The ability to allow immediate uturns at trace points in a map matching request [#2380](https://github.com/valhalla/valhalla/pull/2380)
   * ADDED: Add utility functions to Signs. [#2390](https://github.com/valhalla/valhalla/pull/2390)
   * ADDED: Unified time tracking for all algorithms that support time-based graph expansion. [#2278](https://github.com/valhalla/valhalla/pull/2278)
   * ADDED: Add rail_ferry use and costing. [#2408](https://github.com/valhalla/valhalla/pull/2408)
   * ADDED: `street_side_max_distance`, `display_lat` and `display_lon` to `locations` in input for better control of routing side of street [#1769](https://github.com/valhalla/valhalla/pull/1769)
   * ADDED: Add additional exit phrases. [#2421](https://github.com/valhalla/valhalla/pull/2421)
   * ADDED: Add Japanese locale, update German. [#2432](https://github.com/valhalla/valhalla/pull/2432)
   * ADDED: Gurka expect_route refactor [#2435](https://github.com/valhalla/valhalla/pull/2435)
   * ADDED: Add option to suppress roundabout exits [#2437](https://github.com/valhalla/valhalla/pull/2437)
   * ADDED: Add Greek locale. [#2438](https://github.com/valhalla/valhalla/pull/2438)
   * ADDED (back): Support for 64bit wide way ids in the edgeinfo structure with no impact to size for data sources with ids 32bits wide. [#2422](https://github.com/valhalla/valhalla/pull/2422)
   * ADDED: Support for 64bit osm node ids in parsing stage of tile building [#2422](https://github.com/valhalla/valhalla/pull/2422)
   * CHANGED: Point2/PointLL are now templated to allow for higher precision coordinate math when desired [#2429](https://github.com/valhalla/valhalla/pull/2429)
   * ADDED: Optional OpenLR Encoded Path Edges in API Response [#2424](https://github.com/valhalla/valhalla/pull/2424)
   * ADDED: Add explicit include for sstream to be compatible with msvc_x64 toolset. [#2449](https://github.com/valhalla/valhalla/pull/2449)
   * ADDED: Properly split returned path if traffic conditions change partway along edges [#2451](https://github.com/valhalla/valhalla/pull/2451/files)
   * ADDED: Add Dutch locale. [#2464](https://github.com/valhalla/valhalla/pull/2464)
   * ADDED: Check with address sanititizer in CI. Add support for undefined behavior sanitizer. [#2487](https://github.com/valhalla/valhalla/pull/2487)
   * ADDED: Ability to recost a path and increased cost/time details along the trippath and json output [#2425](https://github.com/valhalla/valhalla/pull/2425)
   * ADDED: Add the ability to do bikeshare based (ped/bike) multimodal routing [#2031](https://github.com/valhalla/valhalla/pull/2031)
   * ADDED: Route through restrictions enabled by introducing a costing option. [#2469](https://github.com/valhalla/valhalla/pull/2469)
   * ADDED: Migrated to Ubuntu 20.04 base-image [#2508](https://github.com/valhalla/valhalla/pull/2508)
   * CHANGED: Speed up parseways stage by avoiding multiple string comparisons [#2518](https://github.com/valhalla/valhalla/pull/2518)
   * CHANGED: Speed up enhance stage by avoiding GraphTileBuilder copying [#2468](https://github.com/valhalla/valhalla/pull/2468)
   * ADDED: Costing options now includes shortest flag which favors shortest path routes [#2555](https://github.com/valhalla/valhalla/pull/2555)
   * ADDED: Incidents in intersections [#2547](https://github.com/valhalla/valhalla/pull/2547)
   * CHANGED: Refactor mapmatching configuration to use a struct (instead of `boost::property_tree::ptree`). [#2485](https://github.com/valhalla/valhalla/pull/2485)
   * ADDED: Save exit maneuver's begin heading when combining enter & exit roundabout maneuvers. [#2554](https://github.com/valhalla/valhalla/pull/2554)
   * ADDED: Added new urban flag that can be set if edge is within city boundaries to data processing; new use_urban_tag config option; added to osrm response within intersections. [#2522](https://github.com/valhalla/valhalla/pull/2522)
   * ADDED: Parses OpenLr of type PointAlongLine [#2565](https://github.com/valhalla/valhalla/pull/2565)
   * ADDED: Use edge.is_urban is set for serializing is_urban. [#2568](https://github.com/valhalla/valhalla/pull/2568)
   * ADDED: Added new rest/service area uses on the edge. [#2533](https://github.com/valhalla/valhalla/pull/2533)
   * ADDED: Dependency cache for Azure [#2567](https://github.com/valhalla/valhalla/pull/2567)
   * ADDED: Added flexibility to remove the use of the admindb and to use the country and state iso from the tiles; [#2579](https://github.com/valhalla/valhalla/pull/2579)
   * ADDED: Added toll gates and collection points (gantry) to the node;  [#2532](https://github.com/valhalla/valhalla/pull/2532)
   * ADDED: Added osrm serialization for rest/service areas and admins. [#2594](https://github.com/valhalla/valhalla/pull/2594)
   * CHANGED: Improved Russian localization; [#2593](https://github.com/valhalla/valhalla/pull/2593)
   * ADDED: Support restricted class in intersection annotations [#2589](https://github.com/valhalla/valhalla/pull/2589)
   * ADDED: Added trail type trace [#2606](https://github.com/valhalla/valhalla/pull/2606)
   * ADDED: Added tunnel names to the edges as a tagged name.  [#2608](https://github.com/valhalla/valhalla/pull/2608)
   * CHANGED: Moved incidents to the trip leg and cut the shape of the leg at that location [#2610](https://github.com/valhalla/valhalla/pull/2610)
   * ADDED: Costing option to ignore_closures when routing with current flow [#2615](https://github.com/valhalla/valhalla/pull/2615)
   * ADDED: Cross-compilation ability with MinGW64 [#2619](https://github.com/valhalla/valhalla/pull/2619)
   * ADDED: Defines the incident tile schema and incident metadata [#2620](https://github.com/valhalla/valhalla/pull/2620)
   * ADDED: Moves incident serializer logic into a generic serializer [#2621](https://github.com/valhalla/valhalla/pull/2621)
   * ADDED: Incident loading singleton for continually refreshing incident tiles[#2573](https://github.com/valhalla/valhalla/pull/2573)
   * ADDED: One shot mode to valhalla_service so you can run a single request of any type without starting a server [#2624](https://github.com/valhalla/valhalla/pull/2624)
   * ADDED: Adds text instructions to OSRM output [#2625](https://github.com/valhalla/valhalla/pull/2625)
   * ADDED: Adds support for alternate routes [#2626](https://github.com/valhalla/valhalla/pull/2626)
   * CHANGED: Switch Python bindings generator from boost.python to header-only pybind11[#2644](https://github.com/valhalla/valhalla/pull/2644)
   * ADDED: Add support of input file for one-shot mode of valhalla_service [#2648](https://github.com/valhalla/valhalla/pull/2648)
   * ADDED: Linear reference support to locate api [#2645](https://github.com/valhalla/valhalla/pull/2645)
   * ADDED: Implemented OSRM-like turn duration calculation for car. Uses it now in auto costing. [#2651](https://github.com/valhalla/valhalla/pull/2651)
   * ADDED: Enhanced turn lane information in guidance [#2653](https://github.com/valhalla/valhalla/pull/2653)
   * ADDED: `top_speed` option for all motorized vehicles [#2667](https://github.com/valhalla/valhalla/issues/2667)
   * CHANGED: Move turn_lane_direction helper to odin/util [#2675](https://github.com/valhalla/valhalla/pull/2675)
   * ADDED: Add annotations to osrm response including speed limits, unit and sign conventions [#2668](https://github.com/valhalla/valhalla/pull/2668)
   * ADDED: Added functions for predicted speeds encoding-decoding [#2674](https://github.com/valhalla/valhalla/pull/2674)
   * ADDED: Time invariant routing via the bidirectional algorithm. This has the effect that when time dependent routes (arrive_by and depart_at) fall back to bidirectional due to length restrictions they will actually use the correct time of day for one of the search directions [#2660](https://github.com/valhalla/valhalla/pull/2660)
   * ADDED: If the length of the edge is greater than kMaxEdgeLength, then consider this a catastrophic error if the should_error bool is true in the set_length function. [2678](https://github.com/valhalla/valhalla/pull/2678)
   * ADDED: Moved lat,lon coordinates structures from single to double precision. Improves geometry accuracy noticibly at zooms above 17 as well as coordinate snapping and any other geometric operations. Adds about a 2% performance penalty for standard routes. Graph nodes now have 7 digits of precision.  [#2693](https://github.com/valhalla/valhalla/pull/2693)
   * ADDED: Added signboards to guidance views.  [#2687](https://github.com/valhalla/valhalla/pull/2687)
   * ADDED: Regular speed on shortcut edges is calculated with turn durations taken into account. Truck, motorcycle and motorscooter profiles use OSRM-like turn duration. [#2662](https://github.com/valhalla/valhalla/pull/2662)
   * CHANGED: Remove astar algorithm and replace its use with timedep_forward as its redundant [#2706](https://github.com/valhalla/valhalla/pull/2706)
   * ADDED: Recover and recost all shortcuts in final path for bidirectional astar algorithm [#2711](https://github.com/valhalla/valhalla/pull/2711)
   * ADDED: An option for shortcut recovery to be cached at start up to reduce the time it takes to do so on the fly [#2714](https://github.com/valhalla/valhalla/pull/2714)
   * ADDED: If width <= 1.9 then no access for auto, truck, bus, taxi, emergency and hov. [#2713](https://github.com/valhalla/valhalla/pull/2713)
   * ADDED: Centroid/Converge/Rendezvous/Meet API which allows input locations to find a least cost convergence point from all locations [#2734](https://github.com/valhalla/valhalla/pull/2734)
   * ADDED: Added support to process the sump_buster tag.  Also, fixed a few small access bugs for nodes. [#2731](https://github.com/valhalla/valhalla/pull/2731)
   * ADDED: Log message if failed to create tiles directory. [#2738](https://github.com/valhalla/valhalla/pull/2738)
   * CHANGED: Tile memory is only owned by the GraphTile rather than shared amongst copies of the graph tile (in GraphReader and TileCaches). [#2340](https://github.com/valhalla/valhalla/pull/2340)
   * ADDED: Add Estonian locale. [#2748](https://github.com/valhalla/valhalla/pull/2748)
   * CHANGED: Handle GraphTile objects as smart pointers [#2703](https://github.com/valhalla/valhalla/pull/2703)
   * CHANGED: Improve stability with no RTTI build [#2759](https://github.com/valhalla/valhalla/pull/2759) and [#2760](https://github.com/valhalla/valhalla/pull/2760)
   * CHANGED: Change generic service roads to a new Use=kServiceRoad. This is for highway=service without other service= tags (such as driveway, alley, parking aisle) [#2419](https://github.com/valhalla/valhalla/pull/2419)
   * ADDED: Isochrones support isodistance lines as well [#2699](https://github.com/valhalla/valhalla/pull/2699)
   * ADDED: Add support for ignoring live traffic closures for waypoints [#2685](https://github.com/valhalla/valhalla/pull/2685)
   * ADDED: Add use_distance to auto cost to allow choosing between two primary cost components, time or distance [#2771](https://github.com/valhalla/valhalla/pull/2771)
   * CHANGED: nit: Enables compiler warnings in part of loki module [#2767](https://github.com/valhalla/valhalla/pull/2767)
   * CHANGED: Reducing the number of uturns by increasing the cost to for them to 9.5f. Note: Did not increase the cost for motorcycles or motorscooters. [#2770](https://github.com/valhalla/valhalla/pull/2770)
   * ADDED: Add option to use thread-safe GraphTile's reference counter. [#2772](https://github.com/valhalla/valhalla/pull/2772)
   * CHANGED: nit: Enables compiler warnings in part of thor module [#2768](https://github.com/valhalla/valhalla/pull/2768)
   * ADDED: Add costing option `use_tracks` to avoid or favor tracks in route. [#2769](https://github.com/valhalla/valhalla/pull/2769)
   * CHANGED: chore: Updates libosmium [#2786](https://github.com/valhalla/valhalla/pull/2786)
   * CHANGED: Optimize double bucket queue to reduce memory reallocations. [#2719](https://github.com/valhalla/valhalla/pull/2719)
   * CHANGED: Collapse merge maneuvers [#2773](https://github.com/valhalla/valhalla/pull/2773)
   * CHANGED: Add shortcuts to the tiles' bins so we can find them when doing spatial lookups. [#2744](https://github.com/valhalla/valhalla/pull/2744)

## Release Date: 2019-11-21 Valhalla 3.0.9
* **Bug Fix**
   * FIXED: Changed reachability computation to consider both directions of travel wrt candidate edges [#1965](https://github.com/valhalla/valhalla/pull/1965)
   * FIXED: toss ways where access=private and highway=service and service != driveway. [#1960](https://github.com/valhalla/valhalla/pull/1960)
   * FIXED: Fix search_cutoff check in loki correlate_node. [#2023](https://github.com/valhalla/valhalla/pull/2023)
   * FIXED: Computes notion of a deadend at runtime in bidirectional a-star which fixes no-route with a complicated u-turn. [#1982](https://github.com/valhalla/valhalla/issues/1982)
   * FIXED: Fix a bug with heading filter at nodes. [#2058](https://github.com/valhalla/valhalla/pull/2058)
   * FIXED: Bug in map matching continuity checking such that continuity must only be in the forward direction. [#2029](https://github.com/valhalla/valhalla/pull/2029)
   * FIXED: Allow setting the time for map matching paths such that the time is used for speed lookup. [#2030](https://github.com/valhalla/valhalla/pull/2030)
   * FIXED: Don't use density factor for transition cost when user specified flag disables flow speeds. [#2048](https://github.com/valhalla/valhalla/pull/2048)
   * FIXED: Map matching trace_route output now allows for discontinuities in the match though multi match is not supported in valhalla route output. [#2049](https://github.com/valhalla/valhalla/pull/2049)
   * FIXED: Allows routes with no time specified to use time conditional edges and restrictions with a flag denoting as much [#2055](https://github.com/valhalla/valhalla/pull/2055)
   * FIXED: Fixed a bug with 'current' time type map matches. [#2060](https://github.com/valhalla/valhalla/pull/2060)
   * FIXED: Fixed a bug with time dependent expansion in which the expansion distance heuristic was not being used. [#2064](https://github.com/valhalla/valhalla/pull/2064)

* **Enhancement**
   * ADDED: Establish pinpoint test pattern [#1969](https://github.com/valhalla/valhalla/pull/1969)
   * ADDED: Suppress relative direction in ramp/exit instructions if it matches driving side of street [#1990](https://github.com/valhalla/valhalla/pull/1990)
   * ADDED: Added relative direction to the merge maneuver [#1989](https://github.com/valhalla/valhalla/pull/1989)
   * ADDED: Refactor costing to better handle multiple speed datasources [#2026](https://github.com/valhalla/valhalla/pull/2026)
   * ADDED: Better usability of curl for fetching tiles on the fly [#2026](https://github.com/valhalla/valhalla/pull/2026)
   * ADDED: LRU cache scheme for tile storage [#2026](https://github.com/valhalla/valhalla/pull/2026)
   * ADDED: GraphTile size check [#2026](https://github.com/valhalla/valhalla/pull/2026)
   * ADDED: Pick more sane values for highway and toll avoidance [#2026](https://github.com/valhalla/valhalla/pull/2026)
   * ADDED: Refactor adding predicted speed info to speed up process [#2026](https://github.com/valhalla/valhalla/pull/2026)
   * ADDED: Allow selecting speed data sources at request time [#2026](https://github.com/valhalla/valhalla/pull/2026)
   * ADDED: Allow disabling certain neighbors in connectivity map [#2026](https://github.com/valhalla/valhalla/pull/2026)
   * ADDED: Allows routes with time-restricted edges if no time specified and notes restriction in response [#1992](https://github.com/valhalla/valhalla/issues/1992)
   * ADDED: Runtime deadend detection to timedependent a-star. [#2059](https://github.com/valhalla/valhalla/pull/2059)

## Release Date: 2019-09-06 Valhalla 3.0.8
* **Bug Fix**
   * FIXED: Added logic to detect if user is to merge to the left or right [#1892](https://github.com/valhalla/valhalla/pull/1892)
   * FIXED: Overriding the destination_only flag when reclassifying ferries; Also penalizing ferries with a 5 min. penalty in the cost to allow us to avoid destination_only the majority of the time except when it is necessary. [#1895](https://github.com/valhalla/valhalla/pull/1905)
   * FIXED: Suppress forks at motorway junctions and intersecting service roads [#1909](https://github.com/valhalla/valhalla/pull/1909)
   * FIXED: Enhanced fork assignment logic [#1912](https://github.com/valhalla/valhalla/pull/1912)
   * FIXED: Added logic to fall back to return country poly if no state and updated lua for Metro Manila and Ireland [#1910](https://github.com/valhalla/valhalla/pull/1910)
   * FIXED: Added missing motorway fork instruction [#1914](https://github.com/valhalla/valhalla/pull/1914)
   * FIXED: Use begin street name for osrm compat mode [#1916](https://github.com/valhalla/valhalla/pull/1916)
   * FIXED: Added logic to fix missing highway cardinal directions in the US [#1917](https://github.com/valhalla/valhalla/pull/1917)
   * FIXED: Handle forward traversable significant road class intersecting edges [#1928](https://github.com/valhalla/valhalla/pull/1928)
   * FIXED: Fixed bug with shape trimming that impacted Uturns at Via locations. [#1935](https://github.com/valhalla/valhalla/pull/1935)
   * FIXED: Dive bomb updates.  Updated default speeds for urban areas based on roadclass for the enhancer.  Also, updated default speeds based on roadclass in lua.  Fixed an issue where we were subtracting 1 from uint32_t when 0 for stop impact.  Updated reclassify link logic to allow residential roads to be added to the tree, but we only downgrade the links to tertiary.  Updated TransitionCost functions to add 1.5 to the turncost when transitioning from a ramp to a non ramp and vice versa.  Also, added 0.5f to the turncost if the edge is a roundabout. [#1931](https://github.com/valhalla/valhalla/pull/1931)

* **Enhancement**
   * ADDED: Caching url fetched tiles to disk [#1887](https://github.com/valhalla/valhalla/pull/1887)
   * ADDED: filesystem::remove_all [#1887](https://github.com/valhalla/valhalla/pull/1887)
   * ADDED: Minimum enclosing bounding box tool [#1887](https://github.com/valhalla/valhalla/pull/1887)
   * ADDED: Use constrained flow speeds in bidirectional_astar.cc [#1907](https://github.com/valhalla/valhalla/pull/1907)
   * ADDED: Bike Share Stations are now in the graph which should set us up to do multimodal walk/bike scenarios [#1852](https://github.com/valhalla/valhalla/pull/1852)

## Release Date: 2019-7-18 Valhalla 3.0.7
* **Bug Fix**
   * FIXED: Fix pedestrian fork [#1886](https://github.com/valhalla/valhalla/pull/1886)

## Release Date: 2019-7-15 Valhalla 3.0.6
* **Bug Fix**
   * FIXED: Admin name changes. [#1853](https://github.com/valhalla/valhalla/pull/1853) Ref: [#1854](https://github.com/valhalla/valhalla/issues/1854)
   * FIXED: valhalla_add_predicted_traffic was overcommitted while gathering stats. Added a clear. [#1857](https://github.com/valhalla/valhalla/pull/1857)
   * FIXED: regression in map matching when moving to valhalla v3.0.0 [#1863](https://github.com/valhalla/valhalla/pull/1863)
   * FIXED: last step shape in osrm serializer should be 2 of the same point [#1867](https://github.com/valhalla/valhalla/pull/1867)
   * FIXED: Shape trimming at the beginning and ending of the route to not be degenerate [#1876](https://github.com/valhalla/valhalla/pull/1876)
   * FIXED: Duplicate waypoints in osrm serializer [#1880](https://github.com/valhalla/valhalla/pull/1880)
   * FIXED: Updates for heading precision [#1881](https://github.com/valhalla/valhalla/pull/1881)
   * FIXED: Map matching allowed untraversable edges at start of route [#1884](https://github.com/valhalla/valhalla/pull/1884)

* **Enhancement**
   * ADDED: Use the same protobuf object the entire way through the request process [#1837](https://github.com/valhalla/valhalla/pull/1837)
   * ADDED: Enhanced turn lane processing [#1859](https://github.com/valhalla/valhalla/pull/1859)
   * ADDED: Add global_synchronized_cache in valhalla_build_config [#1851](https://github.com/valhalla/valhalla/pull/1851)

## Release Date: 2019-06-04 Valhalla 3.0.5
* **Bug Fix**
   * FIXED: Protect against unnamed rotaries and routes that end in roundabouts not turning off rotary logic [#1840](https://github.com/valhalla/valhalla/pull/1840)

* **Enhancement**
   * ADDED: Add turn lane info at maneuver point [#1830](https://github.com/valhalla/valhalla/pull/1830)

## Release Date: 2019-05-31 Valhalla 3.0.4
* **Bug Fix**
   * FIXED: Improved logic to decide between bear vs. continue [#1798](https://github.com/valhalla/valhalla/pull/1798)
   * FIXED: Bicycle costing allows use of roads with all surface values, but with a penalty based on bicycle type. However, the edge filter totally disallows bad surfaces for some bicycle types, creating situations where reroutes fail if a rider uses a road with a poor surface. [#1800](https://github.com/valhalla/valhalla/pull/1800)
   * FIXED: Moved complex restrictions building to before validate. [#1805](https://github.com/valhalla/valhalla/pull/1805)
   * FIXED: Fix bicycle edge filter when avoid_bad_surfaces = 1.0 [#1806](https://github.com/valhalla/valhalla/pull/1806)
   * FIXED: Replace the EnhancedTripPath class inheritance with aggregation [#1807](https://github.com/valhalla/valhalla/pull/1807)
   * FIXED: Replace the old timezone shape zip file every time valhalla_build_timezones is ran [#1817](https://github.com/valhalla/valhalla/pull/1817)
   * FIXED: Don't use island snapped edge candidates (from disconnected components or low reach edges) when we rejected other high reachability edges that were closer [#1835](https://github.com/valhalla/valhalla/pull/1835)

## Release Date: 2019-05-08 Valhalla 3.0.3
* **Bug Fix**
   * FIXED: Fixed a rare loop condition in route matcher (edge walking to match a trace).
   * FIXED: Fixed VACUUM ANALYZE syntax issue.  [#1704](https://github.com/valhalla/valhalla/pull/1704)
   * FIXED: Fixed the osrm maneuver type when a maneuver has the to_stay_on attribute set.  [#1714](https://github.com/valhalla/valhalla/pull/1714)
   * FIXED: Fixed osrm compatibility mode attributes.  [#1716](https://github.com/valhalla/valhalla/pull/1716)
   * FIXED: Fixed rotary/roundabout issues in Valhalla OSRM compatibility.  [#1727](https://github.com/valhalla/valhalla/pull/1727)
   * FIXED: Fixed the destinations assignment for exit names in OSRM compatibility mode. [#1732](https://github.com/valhalla/valhalla/pull/1732)
   * FIXED: Enhance merge maneuver type assignment. [#1735](https://github.com/valhalla/valhalla/pull/1735)
   * FIXED: Fixed fork assignments and on ramps for OSRM compatibility mode. [#1738](https://github.com/valhalla/valhalla/pull/1738)
   * FIXED: Fixed cardinal direction on reference names when forward/backward tag is present on relations. Fixes singly digitized roads with opposing directional modifiers. [#1741](https://github.com/valhalla/valhalla/pull/1741)
   * FIXED: Fixed fork assignment and narrative logic when a highway ends and splits into multiple ramps. [#1742](https://github.com/valhalla/valhalla/pull/1742)
   * FIXED: Do not use any avoid edges as origin or destination of a route, matrix, or isochrone. [#1745](https://github.com/valhalla/valhalla/pull/1745)
   * FIXED: Add leg summary and remove unused hint attribute for OSRM compatibility mode. [#1753](https://github.com/valhalla/valhalla/pull/1753)
   * FIXED: Improvements for pedestrian forks, pedestrian roundabouts, and continue maneuvers. [#1768](https://github.com/valhalla/valhalla/pull/1768)
   * FIXED: Added simplified overview for OSRM response and added use_toll logic back to truck costing. [#1765](https://github.com/valhalla/valhalla/pull/1765)
   * FIXED: temp fix for location distance bug [#1774](https://github.com/valhalla/valhalla/pull/1774)
   * FIXED: Fix pedestrian routes using walkway_factor [#1780](https://github.com/valhalla/valhalla/pull/1780)
   * FIXED: Update the begin and end heading of short edges based on use [#1783](https://github.com/valhalla/valhalla/pull/1783)
   * FIXED: GraphReader::AreEdgesConnected update.  If transition count == 0 return false and do not call transition function. [#1786](https://github.com/valhalla/valhalla/pull/1786)
   * FIXED: Only edge candidates that were used in the path are send to serializer: [1788](https://github.com/valhalla/valhalla/pull/1788)
   * FIXED: Added logic to prevent the removal of a destination maneuver when ending on an internal edge [#1792](https://github.com/valhalla/valhalla/pull/1792)
   * FIXED: Fixed instructions when starting on an internal edge [#1796](https://github.com/valhalla/valhalla/pull/1796)

* **Enhancement**
   * Add the ability to run valhalla_build_tiles in stages. Specify the begin_stage and end_stage as command line options. Also cleans up temporary files as the last stage in the pipeline.
   * Add `remove` to `filesystem` namespace. [#1752](https://github.com/valhalla/valhalla/pull/1752)
   * Add TaxiCost into auto costing options.
   * Add `preferred_side` to allow per-location filtering of edges based on the side of the road the location is on and the driving side for that locale.
   * Slightly decreased the internal side-walk factor to .90f to favor roads with attached sidewalks. This impacts roads that have added sidewalk:left, sidewalk:right or sidewalk:both OSM tags (these become attributes on each directedEdge). The user can then avoid/penalize dedicated sidewalks and walkways, when they increase the walkway_factor. Since we slightly decreased the sidewalk_factor internally and only favor sidewalks if use is tagged as sidewalk_left or sidewalk_right, we should tend to route on roads with attached sidewalks rather than separate/dedicated sidewalks, allowing for more road names to be called out since these are labeled more.
   * Add `via` and `break_through` location types [#1737](https://github.com/valhalla/valhalla/pull/1737)
   * Add `street_side_tolerance` and `search_cutoff` to input `location` [#1777](https://github.com/valhalla/valhalla/pull/1777)
   * Return the Valhalla error `Path distance exceeds the max distance limit` for OSRM responses when the route is greater than the service limits. [#1781](https://github.com/valhalla/valhalla/pull/1781)

## Release Date: 2019-01-14 Valhalla 3.0.2
* **Bug Fix**
   * FIXED: Transit update - fix dow and exception when after midnight trips are normalized [#1682](https://github.com/valhalla/valhalla/pull/1682)
   * FIXED: valhalla_convert_transit segfault - GraphTileBuilder has null GraphTileHeader [#1683](https://github.com/valhalla/valhalla/issues/1683)
   * FIXED: Fix crash for trace_route with osrm serialization. Was passing shape rather than locations to the waypoint method.
   * FIXED: Properly set driving_side based on data set in TripPath.
   * FIXED: A bad bicycle route exposed an issue with bidirectional A* when the origin and destination edges are connected. Use A* in these cases to avoid requiring a high cost threshold in BD A*.
   * FIXED: x86 and x64 data compatibility was fixed as the structures weren't aligned.
   * FIXED: x86 tests were failing due mostly to floating point issues and the aforementioned structure misalignment.
* **Enhancement**
   * Add a durations list (delta time between each pair of trace points), a begin_time and a use_timestamp flag to trace_route requests. This allows using the input trace timestamps or durations plus the begin_time to compute elapsed time at each edge in the matched path (rather than using costing methods).
   * Add support for polyline5 encoding for OSRM formatted output.
* **Note**
   * Isochrones and openlr are both noted as not working with release builds for x86 (32bit) platforms. We'll look at getting this fixed in a future release

## Release Date: 2018-11-21 Valhalla 3.0.1
* **Bug Fix**
   * FIXED: Fixed a rare, but serious bug with bicycle costing. ferry_factor_ in bicycle costing shadowed the data member in the base dynamic cost class, leading to an uninitialized variable. Occasionally, this would lead to negative costs which caused failures. [#1663](https://github.com/valhalla/valhalla/pull/1663)
   * FIXED: Fixed use of units in OSRM compatibility mode. [#1662](https://github.com/valhalla/valhalla/pull/1662)

## Release Date: 2018-11-21 Valhalla 3.0.0
* **NOTE**
   * This release changes the Valhalla graph tile formats to make the tile data more efficient and flexible. Tile data is incompatible with Valhalla 2.x builds, and code for 3.x is incompatible with data built for Valahalla 2.x versions. Valhalla tile sizes are slightly smaller (for datasets using elevation information the size savings is over 10%). In addition, there is increased flexibility for creating different variants of tiles to support different applications (e.g. bicycle only, or driving only).
* **Enhancement**
   * Remove the use of DirectedEdge for transitions between nodes on different hierarchy levels. A new structure, NodeTransition, is now used to transition to nodes on different hierarchy level. This saves space since only the end node GraphId is needed for the transitions (and DirectedEdge is a large data structure).
   * Change the NodeInfo lat,lon to use an offset from the tile base lat,lon. This potentially allows higher precision than using float, but more importantly saves space and allows support for NodeTransitions as well as spare for future growth.
   * Remove the EdgeElevation structure and max grade information into DirectedEdge and mean elevation into EdgeInfo. This saves space.
   * Reduce wayid to 32 bits. This allows sufficient growth when using OpenStreetMap data and frees space in EdgeInfo (allows moving speed limit and mean elevation from other structures).
   * Move name consistency from NodeInfo to DirectedEdge. This allows a more efficient lookup of name consistency.
   * Update all path algorithms to use NodeTransition logic rather than special DirectedEdge transition types. This simplifies PathAlgorithms slightly and removes some conditional logic.
   * Add an optional GraphFilter stage to tile building pipeline. This allows removal of edges and nodes based on access. This allows bicycle only, pedestrian only, or driving only datasets (or combinations) to be created - allowing smaller datasets for special purpose applications.
* **Deprecate**
   * Valhalla 3.0 removes support for OSMLR.

## Release Date: 2018-11-20 Valhalla 2.7.2
* **Enhancement**
   * UPDATED: Added a configuration variable for max_timedep_distance. This is used in selecting the path algorithm and provides the maximum distance between locations when choosing a time dependent path algorithm (other than multi modal). Above this distance, bidirectional A* is used with no time dependencies.
   * UPDATED: Remove transition edges from priority queue in Multimodal methods.
   * UPDATED: Fully implement street names and exit signs with ability to identify route numbers. [#1635](https://github.com/valhalla/valhalla/pull/1635)
* **Bug Fix**
   * FIXED: A timed-turned restriction should not be applied when a non-timed route is executed.  [#1615](https://github.com/valhalla/valhalla/pull/1615)
   * FIXED: Changed unordered_map to unordered_multimap for polys. Poly map can contain the same key but different multi-polygons. For example, islands for a country or timezone polygons for a country.
   * FIXED: Fixed timezone db issue where TZIDs did not exist in the Howard Hinnant date time db that is used in the date_time class for tz indexes.  Added logic to create aliases for TZIDs based on https://en.wikipedia.org/wiki/List_of_tz_database_time_zones
   * FIXED: Fixed the ramp turn modifiers for osrm compat [#1569](https://github.com/valhalla/valhalla/pull/1569)
   * FIXED: Fixed the step geometry when using the osrm compat mode [#1571](https://github.com/valhalla/valhalla/pull/1571)
   * FIXED: Fixed a data creation bug causing issues with A* routes ending on loops. [#1576](https://github.com/valhalla/valhalla/pull/1576)
   * FIXED: Fixed an issue with a bad route where destination only was present. Was due to thresholds in bidirectional A*. Changed threshold to be cost based rather than number of iterations). [#1586](https://github.com/valhalla/valhalla/pull/1586)
   * FIXED: Fixed an issue with destination only (private) roads being used in bicycle routes. Centralized some "base" transition cost logic in the base DynamicCost class. [#1587](https://github.com/valhalla/valhalla/pull/1587)
   * FIXED: Remove extraneous ramp maneuvers [#1657](https://github.com/valhalla/valhalla/pull/1657)

## Release Date: 2018-10-02 Valhalla 2.7.1
* **Enhancement**
   * UPDATED: Added date time support to forward and reverse isochrones. Add speed lookup (predicted speeds and/or free-flow or constrained flow speed) if date_time is present.
   * UPDATED: Add timezone checks to multimodal routes and isochrones (updates localtime if the path crosses into a timezone different than the start location).
* **Data Producer Update**
   * UPDATED: Removed boost date time support from transit.  Now using the Howard Hinnant date library.
* **Bug Fix**
   * FIXED: Fixed a bug with shortcuts that leads to inconsistent routes depending on whether shortcuts are taken, different origins can lead to different paths near the destination. This fix also improves performance on long routes and matrices.
   * FIXED: We were getting inconsistent results between departing at current date/time vs entering the current date/time.  This issue is due to the fact that the iso_date_time function returns the full iso date_time with the timezone offset (e.g., 2018-09-27T10:23-07:00 vs 2018-09-27T10:23). When we refactored the date_time code to use the new Howard Hinnant date library, we introduced this bug.
   * FIXED: Increased the threshold in CostMatrix to address null time and distance values occurring for truck costing with locations near the max distance.

## Release Date: 2018-09-13 Valhalla 2.7.0
* **Enhancement**
   * UPDATED: Refactor to use the pbf options instead of the ptree config [#1428](https://github.com/valhalla/valhalla/pull/1428) This completes [1357](https://github.com/valhalla/valhalla/issues/1357)
   * UPDATED: Removed the boost/date_time dependency from baldr and odin. We added the Howard Hinnant date and time library as a submodule. [#1494](https://github.com/valhalla/valhalla/pull/1494)
   * UPDATED: Fixed 'Drvie' typo [#1505](https://github.com/valhalla/valhalla/pull/1505) This completes [1504](https://github.com/valhalla/valhalla/issues/1504)
   * UPDATED: Optimizations of GetSpeed for predicted speeds [1490](https://github.com/valhalla/valhalla/issues/1490)
   * UPDATED: Isotile optimizations
   * UPDATED: Added stats to predictive traffic logging
   * UPDATED: resample_polyline - Breaks the polyline into equal length segments at a sample distance near the resolution. Break out of the loop through polyline points once we reach the specified number of samplesthen append the last
polyline point.
   * UPDATED: added android logging and uses a shared graph reader
   * UPDATED: Do not run a second pass on long pedestrian routes that include a ferry (but succeed on first pass). This is a performance fix. Long pedestrian routes with A star factor based on ferry speed end up being very inefficient.
* **Bug Fix**
   * FIXED: A* destination only
   * FIXED: Fixed through locations weren't honored [#1449](https://github.com/valhalla/valhalla/pull/1449)


## Release Date: 2018-08-02 Valhalla 3.0.0-rc.4
* **Node Bindings**
   * UPDATED: add some worker pool handling
   [#1467](https://github.com/valhalla/valhalla/pull/1467)

## Release Date: 2018-08-02 Valhalla 3.0.0-rc.3
* **Node Bindings**
   * UPDATED: replaced N-API with node-addon-api wrapper and made the actor
   functions asynchronous
   [#1457](https://github.com/valhalla/valhalla/pull/1457)

## Release Date: 2018-07-24 Valhalla 3.0.0-rc.2
* **Node Bindings**
   * FIXED: turn on the autocleanup functionality for the actor object.
   [#1439](https://github.com/valhalla/valhalla/pull/1439)

## Release Date: 2018-07-16 Valhalla 3.0.0-rc.1
* **Enhancement**
   * ADDED: exposed the rest of the actions to the node bindings and added tests. [#1415](https://github.com/valhalla/valhalla/pull/1415)

## Release Date: 2018-07-12 Valhalla 3.0.0-alpha.1
**NOTE**: There was already a small package named `valhalla` on the npm registry, only published up to version 0.0.3. The team at npm has transferred the package to us, but would like us to publish something to it ASAP to prove our stake in it. Though the bindings do not have all of the actor functionality exposed yet (just route), we are going to publish an alpha release of 3.0.0 to get something up on npm.
* **Infrastructure**:
   * ADDED: add in time dependent algorithms if the distance between locations is less than 500km.
   * ADDED: TurnLanes to indicate turning lanes at the end of a directed edge.
   * ADDED: Added PredictedSpeeds to Valhalla tiles and logic to compute speed based on predictive speed profiles.
* **Data Producer Update**
   * ADDED: is_route_num flag was added to Sign records. Set this to true if the exit sign comes from a route number/ref.
   * CHANGED: Lower speeds on driveways, drive-thru, and parking aisle. Set destination only flag for drive thru use.
   * ADDED: Initial implementation of turn lanes.
  **Bug Fix**
   * CHANGED: Fix destination only penalty for A* and time dependent cases.
   * CHANGED: Use the distance from GetOffsetForHeading, based on road classification and road use (e.g. ramp, turn channel, etc.), within tangent_angle function.
* **Map Matching**
   * FIXED: Fixed trace_route edge_walk server abort [#1365](https://github.com/valhalla/valhalla/pull/1365)
* **Enhancement**
   * ADDED: Added post process for updating free and constrained speeds in the directed edges.
   * UPDATED: Parse the json request once and store in a protocol buffer to pass along the pipeline. This completed the first portion of [1357](https://github.com/valhalla/valhalla/issues/1357)
   * UPDATED: Changed the shape_match attribute from a string to an enum. Fixes [1376](https://github.com/valhalla/valhalla/issues/1376)
   * ADDED: Node bindings for route [#1341](https://github.com/valhalla/valhalla/pull/1341)
   * UPDATED: Use a non-linear use_highways factor (to more heavily penalize highways as use_highways approaches 0).

## Release Date: 2018-07-15 Valhalla 2.6.3
* **API**:
   * FIXED: Use a non-linear use_highways factor (to more heavily penalize highways as use_highways approaches 0).
   * FIXED: Fixed the highway_factor when use_highways < 0.5.
   * ENHANCEMENT: Added logic to modulate the surface factor based on use_trails.
   * ADDED: New customer test requests for motorcycle costing.

## Release Date: 2018-06-28 Valhalla 2.6.2
* **Data Producer Update**
   * FIXED: Complex restriction sorting bug.  Check of has_dt in ComplexRestrictionBuilder::operator==.
* **API**:
   * FIXED: Fixed CostFactory convenience method that registers costing models
   * ADDED: Added use_tolls into motorcycle costing options

## Release Date: 2018-05-28 Valhalla 2.6.0
* **Infrastructure**:
   * CHANGED: Update cmake buildsystem to replace autoconf [#1272](https://github.com/valhalla/valhalla/pull/1272)
* **API**:
   * CHANGED: Move `trace_options` parsing to map matcher factory [#1260](https://github.com/valhalla/valhalla/pull/1260)
   * ADDED: New costing method for AutoDataFix [#1283](https://github.com/valhalla/valhalla/pull/1283)

## Release Date: 2018-05-21 Valhalla 2.5.0
* **Infrastructure**
   * ADDED: Add code formatting and linting.
* **API**
   * ADDED: Added new motorcycle costing, motorcycle access flag in data and use_trails option.
* **Routing**
   * ADDED: Add time dependnet forward and reverse A* methods.
   * FIXED: Increase minimum threshold for driving routes in bidirectional A* (fixes some instances of bad paths).
* **Data Producer Update**
   * CHANGED: Updates to properly handle cycleway crossings.
   * CHANGED: Conditionally include driveways that are private.
   * ADDED: Added logic to set motorcycle access.  This includes lua, country access, and user access flags for motorcycles.

## Release Date: 2018-04-11 Valhalla 2.4.9
* **Enhancement**
   * Added European Portuguese localization for Valhalla
   * Updates to EdgeStatus to improve performance. Use an unordered_map of tile Id and allocate an array for each edge in the tile. This allows using pointers to access status for sequential edges. This improves performance by 50% or so.
   * A couple of bicycle costing updates to improve route quality: avoid roads marked as part of a truck network, to remove the density penalty for transition costs.
   * When optimal matrix type is selected, now use CostMatrix for source to target pedestrian and bicycle matrix calls when both counts are above some threshold. This improves performance in general and lessens some long running requests.
*  **Data Producer Update**
   * Added logic to protect against setting a speed of 0 for ferries.

## Release Date: 2018-03-27 Valhalla 2.4.8
* **Enhancement**
   * Updates for Italian verbal translations
   * Optionally remove driveways at graph creation time
   * Optionally disable candidate edge penalty in path finding
   * OSRM compatible route, matrix and map matching response generation
   * Minimal Windows build compatibility
   * Refactoring to use PBF as the IPC mechanism for all objects
   * Improvements to internal intersection marking to reduce false positives
* **Bug Fix**
   * Cap candidate edge penalty in path finding to reduce excessive expansion
   * Fix trivial paths at deadends

## Release Date: 2018-02-08 Valhalla 2.4.7
* **Enhancement**
   * Speed up building tiles from small OSM imports by using boost directory iterator rather than going through all possible tiles and testing each if the file exists.
* **Bug Fix**
   * Protect against overflow in string to float conversion inside OSM parsing.

## Release Date: 2018-01-26 Valhalla 2.4.6
* **Enhancement**
   * Elevation library will lazy load RAW formatted sources

## Release Date: 2018-01-24 Valhalla 2.4.5
* **Enhancement**
   * Elevation packing utility can unpack lz4hc now
* **Bug Fix**
   * Fixed broken darwin builds

## Release Date: 2018-01-23 Valhalla 2.4.4
* **Enhancement**
   * Elevation service speed improvements and the ability to serve lz4hc compressed data
   * Basic support for downloading routing tiles on demand
   * Deprecated `valhalla_route_service`, now all services (including elevation) are found under `valhalla_service`

## Release Date: 2017-12-11 Valhalla 2.4.3
* **Enhancement**
   * Remove union from GraphId speeds up some platforms
   * Use SAC scale in pedestrian costing
   * Expanded python bindings to include all actions (route, matrix, isochrone, etc)
* **Bug Fix**
   * French translation typo fixes
*  **Data Producer Update**
   * Handling shapes that intersect the poles when binning
   * Handling when transit shapes are less than 2 points

## Release Date: 2017-11-09 Valhalla 2.4.1
*  **Data Producer Update**
   * Added kMopedAccess to modes for complex restrictions.  Remove the kMopedAccess when auto access is removed.  Also, add the kMopedAccess when an auto restriction is found.

## Release Date: 2017-11-08 Valhalla 2.4.0
*  **Data Producer Update**
   * Added logic to support restriction = x with a the except tag.  We apply the restriction to everything except for modes in the except tag.
   * Added logic to support railway_service and coach_service in transit.
* **Bug Fix**
  * Return proper edge_walk path for requested shape_match=walk_or_snap
  * Skip invalid stateid for Top-K requests

## Release Date: 2017-11-07 Valhalla 2.3.9
* **Enhancement**
  * Top-K map matched path generation now only returns unique paths and does so with fewer iterations
  * Navigator call outs for both imperial and metric units
  * The surface types allowed for a given bike route can now be controlled via a request parameter `avoid_bad_surfaces`
  * Improved support for motorscooter costing via surface types, road classification and vehicle specific tagging
* **Bug Fix**
  * Connectivity maps now include information about transit tiles
  * Lane counts for singly digitized roads are now correct for a given directed edge
  * Edge merging code for assigning osmlr segments is now robust to partial tile sets
  * Fix matrix path finding to allow transitioning down to lower levels when appropriate. In particular, do not supersede shortcut edges until no longer expanding on the next level.
  * Fix optimizer rotate location method. This fixes a bug where optimal ordering was bad for large location sets.
*  **Data Producer Update**
   * Duration tags are now used to properly set the speed of travel for a ferry routes

## Release Date: 2017-10-17 Valhalla 2.3.8
* **Bug Fix**
  * Fixed the roundabout exit count for bicycles when the roundabout is a road and not a cycleway
  * Enable a pedestrian path to remain on roundabout instead of getting off and back on
  * Fixed the penalization of candidate locations in the uni-directional A* algorithm (used for trivial paths)
*  **Data Producer Update**
   * Added logic to set bike forward and tag to true where kv["sac_scale"] == "hiking". All other values for sac_scale turn off bicycle access.  If sac_scale or mtb keys are found and a surface tag is not set we default to kPath.
   * Fixed a bug where surface=unpaved was being assigned Surface::kPavedSmooth.

## Release Date: 2017-9-11 Valhalla 2.3.7
* **Bug Fix**
  * Update bidirectional connections to handle cases where the connecting edge is one of the origin (or destination) edges and the cost is high. Fixes some pedestrian route issues that were reported.
*  **Data Producer Update**
   * Added support for motorroad tag (default and per country).
   * Update OSMLR segment association logic to fix issue where chunks wrote over leftover segments. Fix search along edges to include a radius so any nearby edges are also considered.

## Release Date: 2017-08-29 Valhalla 2.3.6
* **Bug Fix**
  * Pedestrian paths including ferries no longer cause circuitous routes
  * Fix a crash in map matching route finding where heading from shape was using a `nullptr` tile
  * Spanish language narrative corrections
  * Fix traffic segment matcher to always set the start time of a segment when its known
* **Enhancement**
  * Location correlation scoring improvements to avoid situations where less likely start or ending locations are selected

## Release Date: 2017-08-22 Valhalla 2.3.5
* **Bug Fix**
  * Clamp the edge score in thor. Extreme values were causing bad alloc crashes.
  * Fix multimodal isochrones. EdgeLabel refactor caused issues.
* **Data Producer Update**
  * Update lua logic to properly handle vehicle=no tags.

## Release Date: 2017-08-14 Valhalla 2.3.4
* **Bug Fix**
  * Enforce limits on maximum per point accuracy to avoid long running map matching computations

## Release Date: 2017-08-14 Valhalla 2.3.3
* **Bug Fix**
  * Maximum osm node reached now causes bitset to resize to accommodate when building tiles
  * Fix wrong side of street information and remove redundant node snapping
  * Fix path differences between services and `valhalla_run_route`
  * Fix map matching crash when interpolating duplicate input points
  * Fix unhandled exception when trace_route or trace_attributes when there are no continuous matches
* **Enhancement**
  * Folded Low-Stress Biking Code into the regular Bicycle code and removed the LowStressBicycleCost class. Now when making a query for bicycle routing, a value of 0 for use_hills and use_roads produces low-stress biking routes, while a value of 1 for both provides more intense professional bike routes.
  * Bike costing default values changed. use_roads and use_hills are now 0.25 by default instead of 0.5 and the default bike is now a hybrid bike instead of a road bike.
  * Added logic to use station hierarchy from transitland.  Osm and egress nodes are connected by transitconnections.  Egress and stations are connected by egressconnections.  Stations and platforms are connected by platformconnections.  This includes narrative updates for Odin as well.

## Release Date: 2017-07-31 Valhalla 2.3.2
* **Bug Fix**
  * Update to use oneway:psv if oneway:bus does not exist.
  * Fix out of bounds memory issue in DoubleBucketQueue.
  * Many things are now taken into consideration to determine which sides of the road have what cyclelanes, because they were not being parsed correctly before
  * Fixed issue where sometimes a "oneway:bicycle=no" tag on a two-way street would cause the road to become a oneway for bicycles
  * Fixed trace_attributes edge_walk cases where the start or end points in the shape are close to graph nodes (intersections)
  * Fixed 32bit architecture crashing for certain routes with non-deterministic placement of edges labels in bucketized queue datastructure
* **Enhancement**
  * Improve multi-modal routes by adjusting the pedestrian mode factor (routes use less walking in favor of public transit).
  * Added interface framework to support "top-k" paths within map-matching.
  * Created a base EdgeLabel class that contains all data needed within costing methods and supports the basic path algorithms (forward direction, A*, with accumulated path distance). Derive class for bidirectional algorithms (BDEdgeLabel) and for multimodal algorithms. Lowers memory use by combining some fields (using spare bits from GraphId).
  * Added elapsed time estimates to map-matching labels in preparation for using timestamps in map-matching.
  * Added parsing of various OSM tags: "bicycle=use_sidepath", "bicycle=dismount", "segregated=*", "shoulder=*", "cycleway:buffer=*", and several variations of these.
  * Both trace_route and trace_attributes will parse `time` and `accuracy` parameters when the shape is provided as unencoded
  * Map-matching will now use the time (in seconds) of each gps reading (if provided) to narrow the search space and avoid finding matches that are impossibly fast

## Release Date: 2017-07-10 Valhalla 2.3.0
* **Bug Fix**
  * Fixed a bug in traffic segment matcher where length was populated but had invalid times
* **Embedded Compilation**
  * Decoupled the service components from the rest of the worker objects so that the worker objects could be used in non http service contexts
   * Added an actor class which encapsulates the various worker objects and allows the various end points to be called /route /height etc. without needing to run a service
* **Low-Stress Bicycle**
  * Worked on creating a new low-stress biking option that focuses more on taking safer roads like cycle ways or residential roads than the standard bike costing option does.

## Release Date: 2017-06-26 Valhalla 2.2.9
* **Bug Fix**
  * Fix a bug introduced in 2.2.8 where map matching search extent was incorrect in longitude axis.

## Release Date: 2017-06-23 Valhalla 2.2.8
* **Bug Fix**
  * Traffic segment matcher (exposed through Python bindings) - fix cases where partial (or no) results could be returned when breaking out of loop in form_segments early.
* **Traffic Matching Update**
  * Traffic segment matcher - handle special cases when entering and exiting turn channels.
* **Guidance Improvements**
  * Added Swedish (se-SV) narrative file.

## Release Date: 2017-06-20 Valhalla 2.2.7
* **Bug Fixes**
  * Traffic segment matcher (exposed through Python bindings) makes use of accuracy per point in the input
  * Traffic segment matcher is robust to consecutive transition edges in matched path
* **Isochrone Changes**
  * Set up isochrone to be able to handle multi-location queries in the future
* **Data Producer Updates**
  * Fixes to valhalla_associate_segments to address threading issue.
  * Added support for restrictions that refers only to appropriate type of vehicle.
* **Navigator**
  * Added pre-alpha implementation that will perform guidance for mobile devices.
* **Map Matching Updates**
  * Added capability to customize match_options

## Release Date: 2017-06-12 Valhalla 2.2.6
* **Bug Fixes**
  * Fixed the begin shape index where an end_route_discontinuity exists
* **Guidance Improvements**
  * Updated Slovenian (sl-SI) narrative file.
* **Data Producer Updates**
  * Added support for per mode restrictions (e.g., restriction:&lt;type&gt;)  Saved these restrictions as "complex" restrictions which currently support per mode lookup (unlike simple restrictions which are assumed to apply to all driving modes).
* **Matrix Updates**
  * Increased max distance threshold for auto costing and other similar costings to 400 km instead of 200 km

## Release Date: 2017-06-05 Valhalla 2.2.5
* **Bug Fixes**
  * Fixed matched point edge_index by skipping transition edges.
  * Use double precision in meili grid traversal to fix some incorrect grid cases.
  * Update meili to use DoubleBucketQueue and GraphReader methods rather than internal methods.

## Release Date: 2017-05-17 Valhalla 2.2.4
* **Bug Fixes**
  * Fix isochrone bug where the default access mode was used - this rejected edges that should not have been rejected for cases than automobile.
  * Fix A* handling of edge costs for trivial routes. This fixed an issue with disconnected regions that projected to a single edge.
  * Fix TripPathBuilder crash if first edge is a transition edge (was occurring with map-matching in rare occasions).

## Release Date: 2017-05-15 Valhalla 2.2.3
* **Map Matching Improvement**
  * Return begin and end route discontinuities. Also, returns partial shape of edge at route discontinuity.
* **Isochrone Improvements**
  * Add logic to make sure the center location remains fixed at the center of a tile/grid in the isotile.
  * Add a default generalization factor that is based on the grid size. Users can still override this factor but the default behavior is improved.
  * Add ExpandForward and ExpandReverse methods as is done in bidirectional A*. This improves handling of transitions between hierarchy levels.
* **Graph Correlation Improvements**
  * Add options to control both radius and reachability per input location (with defaults) to control correlation of input locations to the graph in such a way as to avoid routing between disconnected regions and favor more likely paths.

## Release Date: 2017-05-08 Valhalla 2.2.0
* **Guidance Improvements**
  * Added Russian (ru-RU) narrative file.
  * Updated Slovenian (sl-SI) narrative file.
* **Data Producer Updates**
  * Assign destination sign info on bidirectional ramps.
  * Update ReclassifyLinks. Use a "link-tree" which is formed from the exit node and terminates at entrance nodes. Exit nodes are sorted by classification so motorway exits are done before trunks, etc. Updated the turn channel logic - now more consistently applies turn channel use.
  * Updated traffic segment associations to properly work with elevation and lane connectivity information (which is stored after the traffic association).

## Release Date: 2017-04-24 Valhalla 2.1.9
* **Elevation Update**
  * Created a new EdgeElevation structure which includes max upward and downward slope (moved from DirectedEdge) and mean elevation.
* **Routing Improvements**
  * Destination only fix when "nested" destination only areas cause a route failure. Allow destination only edges (with penalty) on 2nd pass.
  * Fix heading to properly use the partial edge shape rather than entire edge shape to determine heading at the begin and end locations.
  * Some cleanup and simplification of the bidirectional A* algorithm.
  * Some cleanup and simplification of TripPathBuilder.
  * Make TileHierarchy data and methods static and remove tile_dir from the tile hierarchy.
* **Map Matching Improvement**
  * Return matched points with trace attributes when using map_snap.
* **Data Producer Updates**
  * lua updates so that the chunnel will work again.

## Release Date: 2017-04-04 Valhalla 2.1.8
* **Map Matching Release**
  * Added max trace limits and out-of-bounds checks for customizable trace options

## Release Date: 2017-03-29 Valhalla 2.1.7
* **Map Matching Release**
  * Increased service limits for trace
* **Data Producer Updates**
  * Transit: Remove the dependency on using level 2 tiles for transit builder
* **Traffic Updates**
  * Segment matcher completely re-written to handle many complex issues when matching traces to OTSs
* **Service Improvement**
  * Bug Fix - relaxed rapidjson parsing to allow numeric type coercion
* **Routing Improvements**
  * Level the forward and reverse paths in bidirectional A * to account for distance approximation differences.
  * Add logic for Use==kPath to bicycle costing so that paths are favored (as are footways).

## Release Date: 2017-03-10 Valhalla 2.1.3
* **Guidance Improvement**
  * Corrections to Slovenian narrative language file
  **Routing Improvements**
  * Increased the pedestrian search radius from 25 to 50 within the meili configuration to reduce U-turns with map-matching
  * Added a max avoid location limit

## Release Date: 2017-02-22 Valhalla 2.1.0
* **Guidance Improvement**
  * Added ca-ES (Catalan) and sl-SI (Slovenian) narrative language files
* **Routing  Improvement**
  * Fix through location reverse ordering bug (introduced in 2.0.9) in output of route responses for depart_at routes
  * Fix edge_walking method to handle cases where more than 1 initial edge is found
* **Data Producer Updates**
  * Improved transit by processing frequency based schedules.
  * Updated graph validation to more aggressively check graph consistency on level 0 and level 1
  * Fix the EdgeInfo hash to not create duplicate edge info records when creating hierarchies

## Release Date: 2017-02-21 Valhalla 2.0.9
* **Guidance Improvement**
  * Improved Italian narrative by handling articulated prepositions
  * Properly calling out turn channel maneuver
* **Routing Improvement**
  * Improved path determination by increasing stop impact for link to link transitions at intersections
  * Fixed through location handling, now includes cost at throughs and properly uses heading
  * Added ability to adjust location heading tolerance
* **Traffic Updates**
  * Fixed segment matching json to properly return non-string values where appropriate
* **Data Producer Updates**
  * Process node:ref and way:junction_ref as a semicolon separated list for exit numbers
  * Removed duplicated interchange sign information when ways are split into edges
  * Use a sequence within HierarchyBuilder to lower memory requirements for planet / large data imports.
  * Add connecting OSM wayId to a transit stop within NodeInfo.
  * Lua update:  removed ways that were being added to the routing graph.
  * Transit:  Fixed an issue where add_service_day and remove_service_day was not using the tile creation date, but the service start date for transit.
  * Transit:  Added acceptance test logic.
  * Transit:  Added fallback option if the associated wayid is not found.  Use distance approximator to find the closest edge.
  * Transit:  Added URL encoding for one stop ids that contain diacriticals.  Also, added include_geometry=false for route requests.
* **Optimized Routing Update**
  * Added an original index to the location object in the optimized route response
* **Trace Route Improvement**
  * Updated find_start_node to fix "GraphTile NodeInfo index out of bounds" error

## Release Date: 2017-01-30 Valhalla 2.0.6
* **Guidance Improvement**
  * Italian phrases were updated
* **Routing Improvement**
  * Fixed an issue where date and time was returning an invalid ISO8601 time format for date_time values in positive UTC. + sign was missing.
  * Fixed an encoding issue that was discovered for tranist_fetcher.  We were not encoding onestop_ids or route_ids.  Also, added exclude_geometry=true for route API calls.
* **Data Producer Updates**
  * Added logic to grab a single feed in valhalla_build_transit.

## Release Date: 2017-01-04 Valhalla 2.0.3
* **Service Improvement**
  * Added support for interrupting requests. If the connection is closed, route computation and map-matching can be interrupted prior to completion.
* **Routing Improvement**
  * Ignore name inconsistency when entering a link to avoid double penalizing.
* **Data Producer Updates**
  * Fixed consistent name assignment for ramps and turn lanes which improved guidance.
  * Added a flag to directed edges indicating if the edge has names. This can potentially be used in costing methods.
  * Allow future use of spare GraphId bits within DirectedEdge.

## Release Date: 2016-12-13 Valhalla 2.0.2
* **Routing Improvement**
  * Added support for multi-way restrictions to matrix and isochrones.
  * Added HOV costing model.
  * Speed limit updates.   Added logic to save average speed separately from speed limits.
  * Added transit include and exclude logic to multimodal isochrone.
  * Fix some edge cases for trivial (single edge) paths.
  * Better treatment of destination access only when using bidirectional A*.
* **Performance Improvement**
  * Improved performance of the path algorithms by making many access methods inline.

## Release Date: 2016-11-28 Valhalla 2.0.1
* **Routing Improvement**
  * Preliminary support for multi-way restrictions
* **Issues Fixed**
  * Fixed tile incompatibility between 64 and 32bit architectures
  * Fixed missing edges within tile edge search indexes
  * Fixed an issue where transit isochrone was cut off if we took transit that was greater than the max_seconds and other transit lines or buses were then not considered.

## Release Date: 2016-11-15 Valhalla 2.0

* **Tile Redesign**
  * Updated the graph tiles to store edges only on the hierarchy level they belong to. Prior to this, the highways were stored on all levels, they now exist only on the highway hierarchy. Similar changes were made for arterial level roads. This leads to about a 20% reduction in tile size.
  * The tile redesign required changes to the path generation algorithms. They must now transition freely between levels, even for pedestrian and bicycle routes. To offset the extra transitions, the main algorithms were changed to expand nodes at each level that has directed edges, rather than adding the transition edges to the priority queue/adjacency list. This change helps performance. The hierarchy limits that are used to speed the computation of driving routes by utilizing the highway hierarchy were adjusted to work with the new path algorithms.
  * Some changes to costing were also required, for example pedestrian and bicycle routes skip shortcut edges.
  * Many tile data structures were altered to explicitly size different fields and make room for "spare" fields that will allow future growth. In addition, the tile itself has extra "spare" records that can be appended to the end of the tile and referenced from the tile header. This also will allow future growth without breaking backward compatibility.
* **Guidance Improvement**
  * Refactored trip path to use an enumerated `Use` for edge and an enumerated `NodeType` for node
  * Fixed some wording in the Hindi narrative file
  * Fixed missing turn maneuver by updating the forward intersecting edge logic
* **Issues Fixed**
  * Fixed an issue with pedestrian routes where a short u-turn was taken to avoid the "crossing" penalty.
  * Fixed bicycle routing due to high penalty to enter an access=destination area. Changed to a smaller, length based factor to try to avoid long regions where access = destination. Added a driveway penalty to avoid taking driveways (which are often marked as access=destination).
  * Fixed regression where service did not adhere to the list of allowed actions in the Loki configuration
* **Graph Correlation**
  * External contributions from Navitia have lead to greatly reduced per-location graph correlation. Average correlation time is now less than 1ms down from 4-9ms.

## Release Date: 2016-10-17

* **Guidance Improvement**
  * Added the Hindi (hi-IN) narrative language
* **Service Additions**
  * Added internal valhalla error codes utility in baldr and modified all services to make use of and return as JSON response
  * See documentation https://github.com/valhalla/valhalla-docs/blob/master/api-reference.md#internal-error-codes-and-conditions
* **Time-Distance Matrix Improvement**
  * Added a costmatrix performance fix for one_to_many matrix requests
* **Memory Mapped Tar Archive - Tile Extract Support**
  * Added the ability to load a tar archive of the routing graph tiles. This improves performance under heavy load and reduces the memory requirement while allowing multiple processes to share cache resources.

## Release Date: 2016-09-19

* **Guidance Improvement**
  * Added pirate narrative language
* **Routing Improvement**
  * Added the ability to include or exclude stops, routes, and operators in multimodal routing.
* **Service Improvement**
  * JSONify Error Response

## Release Date: 2016-08-30

* **Pedestrian Routing Improvement**
  * Fixes for trivial pedestrian routes

## Release Date: 2016-08-22

* **Guidance Improvements**
  * Added Spanish narrative
  * Updated the start and end edge heading calculation to be based on road class and edge use
* **Bicycle Routing Improvements**
  * Prevent getting off a higher class road for a small detour only to get back onto the road immediately.
  * Redo the speed penalties and road class factors - they were doubly penalizing many roads with very high values.
  * Simplify the computation of weighting factor for roads that do not have cycle lanes. Apply speed penalty to slightly reduce favoring
of non-separated bicycle lanes on high speed roads.
* **Routing Improvements**
  * Remove avoidance of U-turn for pedestrian routes. This improves use with map-matching since pedestrian routes can make U-turns.
  * Allow U-turns at dead-ends for driving (and bicycling) routes.
* **Service Additions**
  * Add support for multi-modal isochrones.
  * Added base code to allow reverse isochrones (path from anywhere to a single destination).
* **New Sources to Targets**
  * Added a new Matrix Service action that allows you to request any of the 3 types of time-distance matrices by calling 1 action.  This action takes a sources and targets parameter instead of the locations parameter.  Please see the updated Time-Distance Matrix Service API reference for more details.

## Release Date: 2016-08-08

 * **Service additions**
  * Latitude, longitude bounding boxes of the route and each leg have been added to the route results.
  * Added an initial isochrone capability. This includes methods to create an "isotile" - a 2-D gridded data set with time to reach each lat,lon grid from an origin location. This isoltile is then used to create contours at specified times. Interior contours are optionally removed and the remaining outer contours are generalized and converted to GeoJSON polygons. An initial version supporting multimodal route types has also been added.
 * **Data Producer Updates**
  * Fixed tranist scheduling issue where false schedules were getting added.
 * **Tools Additionas**
  * Added `valhalla_export_edges` tool to allow shape and names to be dumped from the routing tiles

## Release Date: 2016-07-19

 * **Guidance Improvements**
  * Added French narrative
  * Added capability to have narrative language aliases - For example: German `de-DE` has an alias of `de`
 * **Transit Stop Update** - Return latitude and longitude for each transit stop
 * **Data Producer Updates**
  * Added logic to use lanes:forward, lanes:backward, speed:forward, and speed:backward based on direction of the directed edge.
  * Added support for no_entry, no_exit, and no_turn restrictions.
  * Added logic to support country specific access. Based on country tables found here: http://wiki.openstreetmap.org/wiki/OSM_tags_for_routing/Access-Restrictions

## Release Date: 2016-06-08

 * **Bug Fix** - Fixed a bug where edge indexing created many small tiles where no edges actually intersected. This allowed impossible routes to be considered for path finding instead of rejecting them earlier.
 * **Guidance Improvements**
  * Fixed invalid u-turn direction
  * Updated to properly call out jughandle routes
  * Enhanced signless interchange maneuvers to help guide users
 * **Data Producer Updates**
  * Updated the speed assignment for ramp to be a percentage of the original road class speed assignment
  * Updated stop impact logic for turn channel onto ramp

## Release Date: 2016-05-19

 * **Bug Fix** - Fixed a bug where routes fail within small, disconnected "islands" due to the threshold logic in prior release. Also better logic for not-thru roads.

## Release Date: 2016-05-18

 * **Bidirectional A* Improvements** - Fixed an issue where if both origin and destination locations where on not-thru roads that meet at a common node the path ended up taking a long detour. Not all cases were fixed though - next release should fix. Trying to address the termination criteria for when the best connection point of the 2 paths is optimal. Turns out that the initial case where both opposing edges are settled is not guaranteed to be the least cost path. For now we are setting a threshold and extending the search while still tracking best connections. Fixed the opposing edge when a hierarchy transition occurs.
 * **Guidance Globalization** -  Fixed decimal distance to be locale based.
 * **Guidance Improvements**
  * Fixed roundabout spoke count issue by fixing the drive_on_right attribute.
  * Simplified narative by combining unnamed straight maneuvers
  * Added logic to confirm maneuver type assignment to avoid invalid guidance
  * Fixed turn maneuvers by improving logic for the following:
    * Internal intersection edges
    * 'T' intersections
    * Intersecting forward edges
 * **Data Producer Updates** - Fix the restrictions on a shortcut edge to be the same as the last directed edge of the shortcut (rather than the first one).

## Release Date: 2016-04-28

 * **Tile Format Updates** - Separated the transit graph from the "road only" graph into different tiles but retained their interconnectivity. Transit tiles are now hierarchy level 3.
 * **Tile Format Updates** - Reduced the size of graph edge shape data by 5% through the use of varint encoding (LEB128)
 * **Tile Format Updates** - Aligned `EdgeInfo` structures to proper byte boundaries so as to maintain compatibility for systems who don't support reading from unaligned addresses.
 * **Guidance Globalization** -  Added the it-IT(Italian) language file. Added support for CLDR plural rules. The cs-CZ(Czech), de-DE(German), and en-US(US English) language files have been updated.
 * **Travel mode based instructions** -  Updated the start, post ferry, and post transit insructions to be based on the travel mode, for example:
  * `Drive east on Main Street.`
  * `Walk northeast on Broadway.`
  * `Bike south on the cycleway.`

## Release Date: 2016-04-12

 * **Guidance Globalization** -  Added logic to use tagged language files that contain the guidance phrases. The initial versions of en-US, de-DE, and cs-CZ have been deployed.
 * **Updated ferry defaults** -  Bumped up use_ferry to 0.65 so that we don't penalize ferries as much.

## Release Date: 2016-03-31
 * **Data producer updates** - Do not generate shortcuts across a node which is a fork. This caused missing fork maneuvers on longer routes.  GetNames update ("Broadway fix").  Fixed an issue with looking up a name in the ref map and not the name map.  Also, removed duplicate names.  Private = false was unsetting destination only flags for parking aisles.

## Release Date: 2016-03-30
 * **TripPathBuilder Bug Fix** - Fixed an exception that was being thrown when trying to read directed edges past the end of the list within a tile. This was due to errors in setting walkability and cyclability on upper hierarchies.

## Release Date: 2016-03-28

 * **Improved Graph Correlation** -  Correlating input to the routing graph is carried out via closest first traversal of the graph's, now indexed, geometry. This results in faster correlation and guarantees the absolute closest edge is found.

## Release Date: 2016-03-16

 * **Transit type returned** -  The transit type (e.g. tram, metro, rail, bus, ferry, cable car, gondola, funicular) is now returned with each transit maneuver.
 * **Guidance language** -  If the language option is not supplied or is unsupported then the language will be set to the default (en-US). Also, the service will return the language in the trip results.
 * **Update multimodal path algorithm** - Applied some fixes to multimodal path algorithm. In particular fixed a bug where the wrong sortcost was added to the adjacency list. Also separated "in-station" transfer costs from transfers between stops.
 * **Data producer updates** - Do not combine shortcut edges at gates or toll booths. Fixes avoid toll issues on routes that included shortcut edges.

## Release Date: 2016-03-07

 * **Updated all APIs to honor the optional DNT (Do not track) http header** -  This will avoid logging locations.
 * **Reduce 'Merge maneuver' verbal alert instructions** -  Only create a verbal alert instruction for a 'Merge maneuver' if the previous maneuver is > 1.5 km.
 * **Updated transit defaults.  Tweaked transit costing logic to obtain better routes.** -  use_rail = 0.6, use_transfers = 0.3, transfer_cost = 15.0 and transfer_penalty = 300.0.  Updated the TransferCostFactor to use the transfer_factor correctly.  TransitionCost for pedestrian costing bumped up from 20.0f to 30.0f when predecessor edge is a transit connection.
 * **Initial Guidance Globalization** -  Partial framework for Guidance Globalization. Started reading some guidance phrases from en-US.json file.

## Release Date: 2016-02-22

 * **Use bidirectional A* for automobile routes** - Switch to bidirectional A* for all but bus routes and short routes (where origin and destination are less than 10km apart). This improves performance and has less failure cases for longer routes. Some data import adjustments were made (02-19) to fix some issues encountered with arterial and highway hierarchies. Also only use a maximum of 2 passes for bidirecdtional A* to reduce "long time to fail" cases.
 * **Added verbal multi-cue guidance** - This combines verbal instructions when 2 successive maneuvers occur in a short amount of time (e.g., Turn right onto MainStreet. Then Turn left onto 1st Avenue).

## Release Date: 2016-02-19

 * **Data producer updates** - Reduce stop impact when all edges are links (ramps or turn channels). Update opposing edge logic to reject edges that do no have proper access (forward access == reverse access on opposing edge and vice-versa). Update ReclassifyLinks for cases where a single edge (often a service road) intersects a ramp improperly causing the ramp to reclassified when it should not be. Updated maximum OSM node Id (now exceeds 4000000000). Move lua from conf repository into mjolnir.

## Release Date: 2016-02-01

 * **Data producer updates** - Reduce speed on unpaved/rough roads. Add statistics for hgv (truck) restrictions.

## Release Date: 2016-01-26

 * **Added capability to disable narrative production** - Added the `narrative` boolean option to allow users to disable narrative production. Locations, shape, length, and time are still returned. The narrative production is enabled by default. The possible values for the `narrative` option are: false and true
 * **Added capability to mark a request with an id** - The `id` is returned with the response so a user could match to the corresponding request.
 * **Added some logging enhancements, specifically [ANALYTICS] logging** - We want to focus more on what our data is telling us by logging specific stats in Logstash.

## Release Date: 2016-01-18

 * **Data producer updates** - Data importer configuration (lua) updates to fix a bug where buses were not allowed on restricted lanes.  Fixed surface issue (change the default surface to be "compacted" for footways).

## Release Date: 2016-01-04

 * **Fixed Wrong Costing Options Applied** - Fixed a bug in which a previous requests costing options would be used as defaults for all subsequent requests.

## Release Date: 2015-12-18

 * **Fix for bus access** - Data importer configuration (lua) updates to fix a bug where bus lanes were turning off access for other modes.
 * **Fix for extra emergency data** - Data importer configuration (lua) updates to fix a bug where we were saving hospitals in the data.
 * **Bicycle costing update** - Updated kTCSlight and kTCFavorable so that cycleways are favored by default vs roads.

## Release Date: 2015-12-17

 * **Graph Tile Data Structure update** - Updated structures within graph tiles to support transit efforts and truck routing. Removed TransitTrip, changed TransitRoute and TransitStop to indexes (rather than binary search). Added access restrictions (like height and weight restrictions) and the mode which they impact to reduce need to look-up.
 * **Data producer updates** - Updated graph tile structures and import processes.

## Release Date: 2015-11-23

 * **Fixed Open App for OSRM functionality** - Added OSRM functionality back to Loki to support Open App.

## Release Date: 2015-11-13

 * **Improved narrative for unnamed walkway, cycleway, and mountain bike trail** - A generic description will be used for the street name when a walkway, cycleway, or mountain bike trail maneuver is unnamed. For example, a turn right onto a unnamed walkway maneuver will now be: "Turn right onto walkway."
 * **Fix costing bug** - Fix a bug introduced in EdgeLabel refactor (impacted time distance matrix only).

## Release Date: 2015-11-3

 * **Enhance bi-directional A* logic** - Updates to bidirectional A* algorithm to fix the route completion logic to handle cases where a long "connection" edge could lead to a sub-optimal path. Add hierarchy and shortcut logic so we can test and use bidirectional A* for driving routes. Fix the destination logic to properly handle oneways as the destination edge. Also fix U-turn detection for reverse search when hierarchy transitions occur.
 * **Change "Go" to "Head" for some instructions** - Start, exit ferry.
 * **Update to roundabout instructions** - Call out roundabouts for edges marked as links (ramps, turn channels).
 * **Update bicycle costing** - Fix the road factor (for applying weights based on road classification) and lower turn cost values.

## Data Producer Release Date: 2015-11-2

 * **Updated logic to not create shortcut edges on roundabouts** - This fixes some roundabout exit counts.

## Release Date: 2015-10-20

 * **Bug Fix for Pedestrian and Bicycle Routes** - Fixed a bug with setting the destination in the bi-directional Astar algorithm. Locations that snapped to a dead-end node would have failed the route and caused a timeout while searching for a valid path. Also fixed the elapsed time computation on the reverse path of bi-directional algorithm.

## Release Date: 2015-10-16

 * **Through Location Types** - Improved support for locations with type = "through". Routes now combine paths that meet at each through location to create a single "leg" between locations with type = "break". Paths that continue at a through location will not create a U-turn unless the path enters a "dead-end" region (neighborhood with no outbound access).
 * **Update shortcut edge logic** - Now skips long shortcut edges when close to the destination. This can lead to missing the proper connection if the shortcut is too long. Fixes #245 (thor).
 * **Per mode service limits** - Update configuration to allow setting different maximum number of locations and distance per mode.
 * **Fix shape index for trivial path** - Fix a bug where when building the the trip path for a "trivial" route (includes just one edge) where the shape index exceeded that size of the shape.

## Release Date: 2015-09-28

 * **Elevation Influenced Bicycle Routing** - Enabled elevation influenced bicycle routing. A "use-hills" option was added to the bicycle costing profile that can tune routes to avoid hills based on grade and amount of elevation change.
 * **"Loop Edge" Fix** - Fixed a bug with edges that form a loop. Split them into 2 edges during data import.
 * **Additional information returned from 'locate' method** - Added information that can be useful when debugging routes and data. Adds information about nodes and edges at a location.
 * **Guidance/Narrative Updates** - Added side of street to destination narrative. Updated verbal instructions.<|MERGE_RESOLUTION|>--- conflicted
+++ resolved
@@ -131,15 +131,12 @@
    * ADDED: Support for `voiceLocale` attribute in OSRM serializer via `voice_instructions` request parameter [#4677](https://github.com/valhalla/valhalla/pull/4742)
    * ADDED: Added ssmlAnnouncements for voice instructions and removed voice and banner instructions from last step. [#4644](https://github.com/valhalla/valhalla/pull/4644)
    * ADDED: deadend information in directed edge JSON for `/locate` [#4751](https://github.com/valhalla/valhalla/pull/4751) 
-<<<<<<< HEAD
-   * ADDED: Simple legal default speed configuration [#4739](https://github.com/valhalla/valhalla/pull/4739)
-=======
    * ADDED: Dedupe option for expansion, significantly reducing the response size. [#4601](https://github.com/valhalla/valhalla/issues/4601)
    * FIXED: remove old code that allows bicycle access on hiking trails. [#4781](https://github.com/valhalla/valhalla/pull/4781)
    * ADDED: `expansion_type` property to `/expansion` [#4784](https://github.com/valhalla/valhalla/pull/4784)
    * ADDED: inline config arg for `valhalla_build_elevation` script [#4787](https://github.com/valhalla/valhalla/pull/4787)
    * ADDED: `use_truck_route` [#4809](https://github.com/valhalla/valhalla/pull/4809)
->>>>>>> 2272caf9
+   * ADDED: Simple legal default speed configuration [#4739](https://github.com/valhalla/valhalla/pull/4739)
 
 ## Release Date: 2023-05-11 Valhalla 3.4.0
 * **Removed**
