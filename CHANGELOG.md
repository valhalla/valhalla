## Release Date: 2019-04-22 Valhalla 3.0.3
* **Bug Fix**
   * FIXED: Fixed a rare loop condition in route matcher (edge walking to match a trace).
   * FIXED: Fixed VACUUM ANALYZE syntax issue.  [#1704](https://github.com/valhalla/valhalla/pull/1704)
   * FIXED: Fixed the osrm maneuver type when a maneuver has the to_stay_on attribute set.  [#1714](https://github.com/valhalla/valhalla/pull/1714)
   * FIXED: Fixed osrm compatibility mode attributes.  [#1716](https://github.com/valhalla/valhalla/pull/1716)
   * FIXED: Fixed rotary/roundabout issues in Valhalla OSRM compatibility.  [#1727](https://github.com/valhalla/valhalla/pull/1727)
   * FIXED: Fixed the destinations assignment for exit names in OSRM compatibility mode. [#1732](https://github.com/valhalla/valhalla/pull/1732)
   * FIXED: Enhance merge maneuver type assignment. [#1735](https://github.com/valhalla/valhalla/pull/1735)
   * FIXED: Fixed fork assignments and on ramps for OSRM compatibility mode. [#1738](https://github.com/valhalla/valhalla/pull/1738)
   * FIXED: Fixed cardinal direction on reference names when forward/backward tag is present on relations. Fixes singly digitized roads with opposing directional modifiers. [#1741](https://github.com/valhalla/valhalla/pull/1741)
   * FIXED: Fixed fork assignment and narrative logic when a highway ends and splits into multiple ramps. [#1742](https://github.com/valhalla/valhalla/pull/1742)
   * FIXED: Do not use any avoid edges as origin or destination of a route, matrix, or isochrone. [#1745](https://github.com/valhalla/valhalla/pull/1745)
   * FIXED: Add leg summary and remove unused hint attribute for OSRM compatibility mode. [#1753](https://github.com/valhalla/valhalla/pull/1753)
   * FIXED: Improvements for pedestrian forks, pedestrian roundabouts, and continue maneuvers. [#1768](https://github.com/valhalla/valhalla/pull/1768)
   * FIXED: Added simplified overview for OSRM response and added use_toll logic back to truck costing. [#1765](https://github.com/valhalla/valhalla/pull/1765)

* **Enhancement**
   * Add the ability to run valhalla_build_tiles in stages. Specify the begin_stage and end_stage as command line options. Also cleans up temporary files as the last stage in the pipeline.
   * Add `remove` to `filesystem` namespace. [#1752](https://github.com/valhalla/valhalla/pull/1752)
   * Add TaxiCost into auto costing options. 
   * Add `preferred_side` to allow per-location filtering of edges based on the side of the road the location is on and the driving side for that locale.
<<<<<<< HEAD
   * Slightly decreased the internal side-walk factor to .90f to favor roads with attached sidewalks. This impacts roads that have added sidewalk:left, sidewalk:right or sidewalk:both OSM tags (these become attributes on each directedEdge). The user can then avoid/penalize dedicated sidewalks and walkways, when they increase the walkway_factor. Since we slightly decreased the sidewalk_factor internally and only favor sidewalks if use is tagged as sidewalk_left or sidewalk_right, we should tend to route on roads with attached sidewalks rather than separate/dedicated sidewalks, allowing for more road names to be called out since these are labeled more.
=======
   * Add `via` and `break_through` location types [#1737](https://github.com/valhalla/valhalla/pull/1737)
   
>>>>>>> e6a4b90a

## Release Date: 2019-01-14 Valhalla 3.0.2
* **Bug Fix**
   * FIXED: Transit update - fix dow and exception when after midnight trips are normalized [#1682](https://github.com/valhalla/valhalla/pull/1682)
   * FIXED: valhalla_convert_transit segfault - GraphTileBuilder has null GraphTileHeader [#1683](https://github.com/valhalla/valhalla/issues/1683)
   * FIXED: Fix crash for trace_route with osrm serialization. Was passing shape rather than locations to the waypoint method.
   * FIXED: Properly set driving_side based on data set in TripPath.
   * FIXED: A bad bicycle route exposed an issue with bidirectional A* when the origin and destination edges are connected. Use A* in these cases to avoid requiring a high cost threshold in BD A*.
   * FIXED: x86 and x64 data compatibility was fixed as the structures weren't aligned.
   * FIXED: x86 tests were failing due mostly to floating point issues and the aforementioned structure misalignment.
* **Enhancement**
   * Add a durations list (delta time between each pair of trace points), a begin_time and a use_timestamp flag to trace_route requests. This allows using the input trace timestamps or durations plus the begin_time to compute elapsed time at each edge in the matched path (rather than using costing methods).
   * Add support for polyline5 encoding for OSRM formatted output.
* **Note**
   * Isochrones and openlr are both noted as not working with release builds for x86 (32bit) platforms. We'll look at getting this fixed in a future release

## Release Date: 2018-11-21 Valhalla 3.0.1
* **Bug Fix**
   * FIXED: Fixed a rare, but serious bug with bicycle costing. ferry_factor_ in bicycle costing shadowed the data member in the base dynamic cost class, leading to an unitialized variable. Occasionally, this would lead to negative costs which caused failures. [#1663](https://github.com/valhalla/valhalla/pull/1663)
   * FIXED: Fixed use of units in OSRM compatibility mode. [#1662](https://github.com/valhalla/valhalla/pull/1662)

## Release Date: 2018-11-21 Valhalla 3.0.0
* **NOTE**
   * This release changes the Valhalla graph tile formats. Tile data is incompatible with Valhalla 2.x builds, and code for 3.x is incompatible with data built for Valahalla 2.x versions. Valhalla tile sizes are slightly smaller (for datasets using elevation information the size savings is over 10%). In addition, there is increased flexibility for creating different variants of tiles to support different applications (e.g. bicycle only, or driving only).
* **Enhancement**
   * Remove the use of DirectedEdge for transitions between nodes on different hierarchy levels. A new structure, NodeTransition, is now used to transition to nodes on different hierarchy level. This saves space since only the end node GraphId is needed for the transitions (and DirectedEdge is a large data structure).
   * Change the NodeInfo lat,lon to use an offset from the tile base lat,lon. This potentially allows higher precision than using float, but more importantly saves space and allows support for NodeTransitions as well as spare for future growth.
   * Remove the EdgeElevation structure and max grade information into DirectedEdge and mean elevation into EdgeInfo. This saves space.
   * Reduce wayid to 32 bits. This allows sufficient growth when using OpenStreetMap data and frees space in EdgeInfo (allows moving speed limit and mean elevation from other structures).
   * Move name consistency from NodeInfo to DirectedEdge. This allows a more efficient lookup of name consistency.
   * Update all path algorithms to use NodeTransition logic rather than special DirectedEdge transition types. This simplifies PathAlgorithms slightly and removes some conditional logic.
   * Add an optional GraphFilter stage to tile building pipeline. This allows removal of edges and nodes based on access. This allows bicycle only, pedestrian only, or driving only datasets (or combinations) to be created - allowing smaller datasets for special purpose applications.
* **Deprecate**
   * Valhalla 3.0 removes support for OSMLR.

## Release Date: 2018-11-20 Valhalla 2.7.2
* **Enhancement**
   * UPDATED: Added a configuration variable for max_timedep_distance. This is used in selecting the path algorithm and provides the maximum distance between locations when choosing a time dependent path algorithm (other than multi modal). Above this distance, bidirectional A* is used with no time dependencies.
   * UPDATED: Remove transition edges from priority queue in Multimodal methods.
   * UPDATED: Fully implement street names and exit signs with ability to identify route numbers. [#1635](https://github.com/valhalla/valhalla/pull/1635)
* **Bug Fix**
   * FIXED: A timed-turned restriction should not be applied when a non-timed route is executed.  [#1615](https://github.com/valhalla/valhalla/pull/1615)
   * FIXED: Changed unordered_map to unordered_multimap for polys. Poly map can contain the same key but different multi-polygons. For example, islands for a country or timezone polygons for a country.
   * FIXED: Fixed timezone db issue where TZIDs did not exist in the Howard Hinnant date time db that is used in the date_time class for tz indexes.  Added logic to create aliases for TZIDs based on https://en.wikipedia.org/wiki/List_of_tz_database_time_zones
   * FIXED: Fixed the ramp turn modifiers for osrm compat [#1569](https://github.com/valhalla/valhalla/pull/1569)
   * FIXED: Fixed the step geometry when using the osrm compat mode [#1571](https://github.com/valhalla/valhalla/pull/1571)
   * FIXED: Fixed a data creation bug causing issues with A* routes ending on loops. [#1576](https://github.com/valhalla/valhalla/pull/1576)
   * FIXED: Fixed an issue with a bad route where destination only was present. Was due to thresholds in bidirectional A*. Changed threshold to be cost based rather than number of iterations). [#1586](https://github.com/valhalla/valhalla/pull/1586)
   * FIXED: Fixed an issue with destination only (private) roads being used in bicycle routes. Centralized some "base" transition cost logic in the base DynamicCost class. [#1587](https://github.com/valhalla/valhalla/pull/1587)
   * FIXED: Remove extraneous ramp maneuvers [#1657](https://github.com/valhalla/valhalla/pull/1657)

## Release Date: 2018-10-02 Valhalla 2.7.1
* **Enhancement**
   * UPDATED: Added date time support to forward and reverse isochrones. Add speed lookup (predicted speeds and/or free-flow or constrained flow speed) if date_time is present.
   * UPDATED: Add timezone checks to multimodal routes and isochrones (updates localtime if the path crosses into a timezone different than the start location).
* **Data Producer Update**
   * UPDATED: Removed boost date time support from transit.  Now using the Howard Hinnant date library.
* **Bug Fix**
   * FIXED: Fixed a bug with shortcuts that leads to inconsistent routes depending on whether shortcuts are taken, different origins can lead to different paths near the destination. This fix also improves performance on long routes and matrices.
   * FIXED: We were getting inconsistent results between departing at current date/time vs entering the current date/time.  This issue is due to the fact that the iso_date_time function returns the full iso date_time with the timezone offset (e.g., 2018-09-27T10:23-07:00 vs 2018-09-27T10:23). When we refactored the date_time code to use the new Howard Hinnant date library, we introduced this bug.
   * FIXED: Increased the threshold in CostMatrix to address null time and distance values occuring for truck costing with locations near the max distance.

## Release Date: 2018-09-13 Valhalla 2.7.0
* **Enhancement**
   * UPDATED: Refactor to use the pbf options instead of the ptree config [#1428](https://github.com/valhalla/valhalla/pull/1428) This completes [1357](https://github.com/valhalla/valhalla/issues/1357)
   * UPDATED: Removed the boost/date_time dependency from baldr and odin. We added the Howard Hinnant date and time library as a submodule. [#1494](https://github.com/valhalla/valhalla/pull/1494)
   * UPDATED: Fixed 'Drvie' typo [#1505](https://github.com/valhalla/valhalla/pull/1505) This completes [1504](https://github.com/valhalla/valhalla/issues/1504)
   * UPDATED: Optimizations of GetSpeed for predicted speeds [1490](https://github.com/valhalla/valhalla/issues/1490)
   * UPDATED: Isotile optimizations
   * UPDATED: Added stats to predictive traffic logging
   * UPDATED: resample_polyline - Breaks the polyline into equal length segments at a sample distance near the resolution. Break out of the loop through polyline points once we reach the specified number of samplesthen append the last
polyline point.
   * UPDATED: added android logging and uses a shared graph reader
   * UPDATED: Do not run a second pass on long pedestrian routes that include a ferry (but succeed on first pass). This is a performance fix. Long pedestrian routes with A star factor based on ferry speed end up being very inefficient.
* **Bug Fix**
   * FIXED: A* destination only
   * FIXED: Fixed through locations weren't honored [#1449](https://github.com/valhalla/valhalla/pull/1449)


## Release Date: 2018-08-02 Valhalla 3.0.0-rc.4
* **Node Bindings**
   * UPDATED: add some worker pool handling
   [#1467](https://github.com/valhalla/valhalla/pull/1467)

## Release Date: 2018-08-02 Valhalla 3.0.0-rc.3
* **Node Bindings**
   * UPDATED: replaced N-API with node-addon-api wrapper and made the actor
   functions asynchronous
   [#1457](https://github.com/valhalla/valhalla/pull/1457)

## Release Date: 2018-07-24 Valhalla 3.0.0-rc.2
* **Node Bindings**
   * FIXED: turn on the autocleanup functionality for the actor object.
   [#1439](https://github.com/valhalla/valhalla/pull/1439)

## Release Date: 2018-07-16 Valhalla 3.0.0-rc.1
* **Enhancement**
   * ADDED: exposed the rest of the actions to the node bindings and added tests. [#1415](https://github.com/valhalla/valhalla/pull/1415)

## Release Date: 2018-07-12 Valhalla 3.0.0-alpha.1
**NOTE**: There was already a small package named `valhalla` on the npm registry, only published up to version 0.0.3. The team at npm has transferred the package to us, but would like us to publish something to it ASAP to prove our stake in it. Though the bindings do not have all of the actor functionality exposed yet (just route), we are going to publish an alpha release of 3.0.0 to get something up on npm.
* **Infrastructure**:
   * ADDED: add in time dependent algorithms if the distance between locations is less than 500km.
   * ADDED: TurnLanes to indicate turning lanes at the end of a directed edge.
   * ADDED: Added PredictedSpeeds to Valhalla tiles and logic to compute speed based on predictive speed profiles.
* **Data Producer Update**
   * ADDED: is_route_num flag was added to Sign records. Set this to true if the exit sign comes from a route number/ref.
   * CHANGED: Lower speeds on driveways, drive-thru, and parking aisle. Set destination only flag for drive thru use.
   * ADDED: Initial implementation of turn lanes.
  **Bug Fix**
   * CHANGED: Fix destination only penalty for A* and time dependent cases.
   * CHANGED: Use the distance from GetOffsetForHeading, based on road classification and road use (e.g. ramp, turn channel, etc.), within tangent_angle function.
* **Map Matching**
   * FIXED: Fixed trace_route edge_walk server abort [#1365](https://github.com/valhalla/valhalla/pull/1365)
* **Enhancement**
   * ADDED: Added post process for updating free and constrained speeds in the directed edges.
   * UPDATED: Parse the json request once and store in a protocol buffer to pass along the pipeline. This completed the first portion of [1357](https://github.com/valhalla/valhalla/issues/1357)
   * UPDATED: Changed the shape_match attribute from a string to an enum. Fixes [1376](https://github.com/valhalla/valhalla/issues/1376)
   * ADDED: Node bindings for route [#1341](https://github.com/valhalla/valhalla/pull/1341)
   * UPDATED: Use a non-linear use_highways factor (to more heavily penalize highways as use_highways approaches 0).

## Release Date: 2018-07-15 Valhalla 2.6.3
* **API**:
   * FIXED: Use a non-linear use_highways factor (to more heavily penalize highways as use_highways approaches 0).
   * FIXED: Fixed the highway_factor when use_highways < 0.5.
   * ENHANCEMENT: Added logic to modulate the surface factor based on use_trails.
   * ADDED: New customer test requests for motorcycle costing.

## Release Date: 2018-06-28 Valhalla 2.6.2
* **Data Producer Update**
   * FIXED: Complex restriction sorting bug.  Check of has_dt in ComplexRestrictionBuilder::operator==.
* **API**:
   * FIXED: Fixed CostFactory convenience method that registers costing models
   * ADDED: Added use_tolls into motorcycle costing options

## Release Date: 2018-05-28 Valhalla 2.6.0
* **Infrastructure**:
   * CHANGED: Update cmake buildsystem to replace autoconf [#1272](https://github.com/valhalla/valhalla/pull/1272)
* **API**:
   * CHANGED: Move `trace_options` parsing to map matcher factory [#1260](https://github.com/valhalla/valhalla/pull/1260)
   * ADDED: New costing method for AutoDataFix [#1283](https://github.com/valhalla/valhalla/pull/1283)

## Release Date: 2018-05-21 Valhalla 2.5.0
* **Infrastructure**
   * ADDED: Add code formatting and linting.
* **API**
   * ADDED: Added new motorcycle costing, motorcycle access flag in data and use_trails option.
* **Routing**
   * ADDED: Add time dependnet forward and reverse A* methods.
   * FIXED: Increase minimum threshold for driving routes in bidirectional A* (fixes some instances of bad paths).
* **Data Producer Update**
   * CHANGED: Updates to properly handle cycleway crossings.
   * CHANGED: Conditionally include driveways that are private.
   * ADDED: Added logic to set motorcycle access.  This includes lua, country access, and user access flags for motorcycles.

## Release Date: 2018-04-11 Valhalla 2.4.9
* **Enhancement**
   * Added European Portuguese localization for Valhalla
   * Updates to EdgeStatus to improve performance. Use an unordered_map of tile Id and allocate an array for each edge in the tile. This allows using pointers to access status for sequential edges. This improves performance by 50% or so.
   * A couple of bicycle costing updates to improve route quality: avoid roads marked as part of a truck network, to remove the density penalty for transition costs.
   * When optimal matrix type is selected, now use CostMatrix for source to target pedestrian and bicycle matrix calls when both counts are above some threshold. This improves performance in general and lessens some long running requests.
*  **Data Producer Update**
   * Added logic to protect against setting a speed of 0 for ferries.

## Release Date: 2018-03-27 Valhalla 2.4.8
* **Enhancement**
   * Updates for Italian verbal translations
   * Optionally remove driveways at graph creation time
   * Optionally disable candidate edge penalty in path finding
   * OSRM compatible route, matrix and map matching response generation
   * Minimal Windows build compatibility
   * Refactoring to use PBF as the IPC mechanism for all objects
   * Improvements to internal intersection marking to reduce false positives
* **Bug Fix**
   * Cap candidate edge penalty in path finding to reduce excessive expansion
   * Fix trivial paths at deadends

## Release Date: 2018-02-08 Valhalla 2.4.7
* **Enhancement**
   * Speed up building tiles from small OSM imports by using boost directory iterator rather than going through all possible tiles and testing each if the file exists.
* **Bug Fix**
   * Protect against overflow in string to float conversion inside OSM parsing.

## Release Date: 2018-01-26 Valhalla 2.4.6
* **Enhancement**
   * Elevation library will lazy load RAW formatted sources

## Release Date: 2018-01-24 Valhalla 2.4.5
* **Enhancement**
   * Elevation packing utility can unpack lz4hc now
* **Bug Fix**
   * Fixed broken darwin builds

## Release Date: 2018-01-23 Valhalla 2.4.4
* **Enhancement**
   * Elevation service speed improvments and the ability to serve lz4hc compressed data
   * Basic support for downloading routing tiles on demand
   * Deprecated `valhalla_route_service`, now all services (including elevation) are found under `valhalla_service`

## Release Date: 2017-12-11 Valhalla 2.4.3
* **Enhancement**
   * Remove union from GraphId speeds up some platforms
   * Use SAC scale in pedestrian costing
   * Expanded python bindings to include all actions (route, matrix, isochrone, etc)
* **Bug Fix**
   * French translation typo fixes
*  **Data Producer Update**
   * Handling shapes that intersect the poles when binning
   * Handling when transit shapes are less than 2 points

## Release Date: 2017-11-09 Valhalla 2.4.1
*  **Data Producer Update**
   * Added kMopedAccess to modes for complex restrictions.  Remove the kMopedAccess when auto access is removed.  Also, add the kMopedAccess when an auto restriction is found.

## Release Date: 2017-11-08 Valhalla 2.4.0
*  **Data Producer Update**
   * Added logic to support restriction = x with a the except tag.  We apply the restriction to everything except for modes in the except tag.
   * Added logic to support railway_service and coach_service in transit.
* **Bug Fix**
  * Return proper edge_walk path for requested shape_match=walk_or_snap
  * Skip invalid stateid for Top-K requests

## Release Date: 2017-11-07 Valhalla 2.3.9
* **Enhancement**
  * Top-K map matched path generation now only returns unique paths and does so with fewer iterations
  * Navigator call outs for both imperial and metric units
  * The surface types allowed for a given bike route can now be controlled via a request parameter `avoid_bad_surfaces`
  * Improved support for motorscooter costing via surface types, road classification and vehicle specific tagging
* **Bug Fix**
  * Connectivity maps now include information about transit tiles
  * Lane counts for singly digitized roads are now correct for a given directed edge
  * Edge merging code for assigning osmlr segments is now robust to partial tile sets
  * Fix matrix path finding to allow transitioning down to lower levels when appropriate. In particular, do not supersede shortcut edges until no longer expanding on the next level.
  * Fix optimizer rotate location method. This fixes a bug where optimal ordering was bad for large location sets.
*  **Data Producer Update**
   * Duration tags are now used to properly set the speed of travel for a ferry routes

## Release Date: 2017-10-17 Valhalla 2.3.8
* **Bug Fix**
  * Fixed the roundabout exit count for bicycles when the roundabout is a road and not a cycleway
  * Enable a pedestrian path to remain on roundabout instead of getting off and back on
  * Fixed the penalization of candidate locations in the uni-directional A* algorithm (used for trivial paths)
*  **Data Producer Update**
   * Added logic to set bike forward and tag to true where kv["sac_scale"] == "hiking". All other values for sac_scale turn off bicycle access.  If sac_scale or mtb keys are found and a surface tag is not set we default to kPath.
   * Fixed a bug where surface=unpaved was being assigned Surface::kPavedSmooth.

## Release Date: 2017-9-11 Valhalla 2.3.7
* **Bug Fix**
  * Update bidirectional connections to handle cases where the connecting edge is one of the origin (or destination) edges and the cost is high. Fixes some pedestrian route issues that were reported.
*  **Data Producer Update**
   * Added support for motorroad tag (default and per country).
   * Update OSMLR segment association logic to fix issue where chunks wrote over leftover segments. Fix search along edges to include a radius so any nearby edges are also considered.

## Release Date: 2017-08-29 Valhalla 2.3.6
* **Bug Fix**
  * Pedestrian paths including ferries no longer cause circuitous routes
  * Fix a crash in map matching route finding where heading from shape was using a `nullptr` tile
  * Spanish language narrative corrections
  * Fix traffic segment matcher to always set the start time of a segment when its known
* **Enhancement**
  * Location correlation scoring improvements to avoid situations where less likely start or ending locations are selected

## Release Date: 2017-08-22 Valhalla 2.3.5
* **Bug Fix**
  * Clamp the edge score in thor. Extreme values were causing bad alloc crashes.
  * Fix multimodal isochrones. EdgeLabel refactor caused issues.
* **Data Producer Update**
  * Update lua logic to properly handle vehicle=no tags.

## Release Date: 2017-08-14 Valhalla 2.3.4
* **Bug Fix**
  * Enforce limits on maximum per point accuracy to avoid long running map matching computations

## Release Date: 2017-08-14 Valhalla 2.3.3
* **Bug Fix**
  * Maximum osm node reached now causes bitset to resize to accomodate when building tiles
  * Fix wrong side of street information and remove redundant node snapping
  * Fix path differences between services and `valhalla_run_route`
  * Fix map matching crash when interpolating duplicate input points
  * Fix unhandled exception when trace_route or trace_attributes when there are no continuous matches
* **Enhancement**
  * Folded Low-Stress Biking Code into the regular Bicycle code and removed the LowStressBicycleCost class. Now when making a query for bicycle routing, a value of 0 for use_hills and use_roads produces low-stress biking routes, while a value of 1 for both provides more intense professional bike routes.
  * Bike costing default values changed. use_roads and use_hills are now 0.25 by default instead of 0.5 and the default bike is now a hybrid bike instead of a road bike.
  * Added logic to use station hierarchy from transitland.  Osm and egress nodes are connected by transitconnections.  Egress and stations are connected by egressconnections.  Stations and platforms are connected by platformconnections.  This includes narrative updates for Odin as well.

## Release Date: 2017-07-31 Valhalla 2.3.2
* **Bug Fix**
  * Update to use oneway:psv if oneway:bus does not exist.
  * Fix out of bounds memory issue in DoubleBucketQueue.
  * Many things are now taken into consideration to determine which sides of the road have what cyclelanes, because they were not being parsed correctly before
  * Fixed issue where sometimes a "oneway:bicycle=no" tag on a two-way street would cause the road to become a oneway for bicycles
  * Fixed trace_attributes edge_walk cases where the start or end points in the shape are close to graph nodes (intersections)
  * Fixed 32bit architecture crashing for certain routes with non-deterministic placement of edges labels in bucketized queue datastructure
* **Enhancement**
  * Improve multi-modal routes by adjusting the pedestrian mode factor (routes use less walking in favor of public transit).
  * Added interface framework to support "top-k" paths within map-matching.
  * Created a base EdgeLabel class that contains all data needed within costing methods and supports the basic path algorithms (forward direction, A*, with accumulated path distance). Derive class for bidirectional algorithms (BDEdgeLabel) and for multimodal algorithms. Lowers memory use by combining some fields (using spare bits from GraphId).
  * Added elapsed time estimates to map-matching labels in preparation for using timestamps in map-matching.
  * Added parsing of various OSM tags: "bicycle=use_sidepath", "bicycle=dismount", "segregated=*", "shoulder=*", "cycleway:buffer=*", and several variations of these.
  * Both trace_route and trace_attributes will parse `time` and `accuracy` parameters when the shape is provided as unencoded
  * Map-matching will now use the time (in seconds) of each gps reading (if provided) to narrow the search space and avoid finding matches that are impossibly fast

## Release Date: 2017-07-10 Valhalla 2.3.0
* **Bug Fix**
  * Fixed a bug in traffic segment matcher where length was populated but had invalid times
* **Embedded Compilation**
  * Decoupled the service components from the rest of the worker objects so that the worker objects could be used in non http service contexts
   * Added an actor class which encapsulates the various worker objects and allows the various end points to be called /route /height etc. without needing to run a service
* **Low-Stress Bicycle**
  * Worked on creating a new low-stress biking option that focuses more on taking safer roads like cycle ways or residential roads than the standard bike costing option does.

## Release Date: 2017-06-26 Valhalla 2.2.9
* **Bug Fix**
  * Fix a bug introduced in 2.2.8 where map matching search extent was incorrect in longitude axis.

## Release Date: 2017-06-23 Valhalla 2.2.8
* **Bug Fix**
  * Traffic segment matcher (exposed through Python bindings) - fix cases where partial (or no) results could be returned when breaking out of loop in form_segments early.
* **Traffic Matching Update**
  * Traffic segment matcher - handle special cases when entering and exiting turn channels.
* **Guidance Improvements**
  * Added Swedish (se-SV) narrative file.

## Release Date: 2017-06-20 Valhalla 2.2.7
* **Bug Fixes**
  * Traffic segment matcher (exposed through Python bindings) makes use of accuracy per point in the input
  * Traffic segment matcher is robust to consecutive transition edges in matched path
* **Isochrone Changes**
  * Set up isochrone to be able to handle multi-location queries in the future
* **Data Producer Updates**
  * Fixes to valhalla_associate_segments to address threading issue.
  * Added support for restrictions that refers only to appropriate type of vehicle.
* **Navigator**
  * Added pre-alpha implementation that will perform guidance for mobile devices.
* **Map Matching Updates**
  * Added capability to customize match_options

## Release Date: 2017-06-12 Valhalla 2.2.6
* **Bug Fixes**
  * Fixed the begin shape index where an end_route_discontinuity exists
* **Guidance Improvements**
  * Updated Slovenian (sl-SI) narrative file.
* **Data Producer Updates**
  * Added support for per mode restrictions (e.g., restriction:&lt;type&gt;)  Saved these restrictions as "complex" restrictions which currently support per mode lookup (unlike simple restrictions which are assumed to apply to all driving modes).
* **Matrix Updates**
  * Increased max distance threshold for auto costing and other similar costings to 400 km instead of 200 km

## Release Date: 2017-06-05 Valhalla 2.2.5
* **Bug Fixes**
  * Fixed matched point edge_index by skipping transition edges.
  * Use double precision in meili grid traversal to fix some incorrect grid cases.
  * Update meili to use DoubleBucketQueue and GraphReader methods rather than internal methods.

## Release Date: 2017-05-17 Valhalla 2.2.4
* **Bug Fixes**
  * Fix isochrone bug where the default access mode was used - this rejected edges that should not have been rejected for cases than automobile.
  * Fix A* handling of edge costs for trivial routes. This fixed an issue with disconnected regions that projected to a single edge.
  * Fix TripPathBuilder crash if first edge is a transition edge (was occurring with map-matching in rare occasions).

## Release Date: 2017-05-15 Valhalla 2.2.3
* **Map Matching Improvement**
  * Return begin and end route discontinuities. Also, returns partial shape of edge at route discontinuity.
* **Isochrone Improvements**
  * Add logic to make sure the center location remains fixed at the center of a tile/grid in the isotile.
  * Add a default generalization factor that is based on the grid size. Users can still override this factor but the default behavior is improved.
  * Add ExpandForward and ExpandReverse methods as is done in bidirectional A*. This improves handling of transitions between hierarchy levels.
* **Graph Correlation Improvements**
  * Add options to control both radius and reachability per input location (with defaults) to control correlation of input locations to the graph in such a way as to avoid routing between disconnected regions and favor more likely paths.

## Release Date: 2017-05-08 Valhalla 2.2.0
* **Guidance Improvements**
  * Added Russian (ru-RU) narrative file.
  * Updated Slovenian (sl-SI) narrative file.
* **Data Producer Updates**
  * Assign destination sign info on bidirectional ramps.
  * Update ReclassifyLinks. Use a "link-tree" which is formed from the exit node and terminates at entrance nodes. Exit nodes are sorted by classification so motorway exits are done before trunks, etc. Updated the turn channel logic - now more consistently applies turn channel use.
  * Updated traffic segment associations to properly work with elevation and lane connectivity information (which is stored after the traffic association).

## Release Date: 2017-04-24 Valhalla 2.1.9
* **Elevation Update**
  * Created a new EdgeElevation structure which includes max upward and downward slope (moved from DirectedEdge) and mean elevation.
* **Routing Improvements**
  * Destination only fix when "nested" destination only areas cause a route failure. Allow destination only edges (with penalty) on 2nd pass.
  * Fix heading to properly use the partial edge shape rather than entire edge shape to determine heading at the begin and end locations.
  * Some cleanup and simplification of the bidirectional A* algorithm.
  * Some cleanup and simplification of TripPathBuilder.
  * Make TileHierarchy data and methods static and remove tile_dir from the tile hierarchy.
* **Map Matching Improvement**
  * Return matched points with trace attributes when using map_snap.
* **Data Producer Updates**
  * lua updates so that the chunnel will work again.

## Release Date: 2017-04-04 Valhalla 2.1.8
* **Map Matching Release**
  * Added max trace limits and out-of-bounds checks for customizable trace options

## Release Date: 2017-03-29 Valhalla 2.1.7
* **Map Matching Release**
  * Increased service limits for trace
* **Data Producer Updates**
  * Transit: Remove the dependency on using level 2 tiles for transit builder
* **Traffic Updates**
  * Segment matcher completely re-written to handle many complex issues when matching traces to OTSs
* **Service Improvement**
  * Bug Fix - relaxed rapidjson parsing to allow numeric type coercion
* **Routing Improvements**
  * Level the forward and reverse paths in bidirectional A * to account for distance approximation differences.
  * Add logic for Use==kPath to bicycle costing so that paths are favored (as are footways).

## Release Date: 2017-03-10 Valhalla 2.1.3
* **Guidance Improvement**
  * Corrections to Slovenian narrative language file
  **Routing Improvements**
  * Increased the pedestrian search radius from 25 to 50 within the meili configuration to reduce U-turns with map-matching
  * Added a max avoid location limit

## Release Date: 2017-02-22 Valhalla 2.1.0
* **Guidance Improvement**
  * Added ca-ES (Catalan) and sl-SI (Slovenian) narrative language files
* **Routing  Improvement**
  * Fix through location reverse ordering bug (introduced in 2.0.9) in output of route responses for depart_at routes
  * Fix edge_walking method to handle cases where more than 1 initial edge is found
* **Data Producer Updates**
  * Improved transit by processing frequency based schedules.
  * Updated graph validation to more aggressively check graph consistency on level 0 and level 1
  * Fix the EdgeInfo hash to not create duplicate edge info records when creating hierarchies

## Release Date: 2017-02-21 Valhalla 2.0.9
* **Guidance Improvement**
  * Improved Italian narrative by handling articulated prepositions
  * Properly calling out turn channel maneuver
* **Routing Improvement**
  * Improved path determination by increasing stop impact for link to link transitions at intersections
  * Fixed through location handling, now includes cost at throughs and properly uses heading
  * Added ability to adjust location heading tolerance
* **Traffic Updates**
  * Fixed segment matching json to properly return non-string values where apropriate
* **Data Producer Updates**
  * Process node:ref and way:junction_ref as a semicolon separated list for exit numbers
  * Removed duplicated interchange sign information when ways are split into edges
  * Use a sequence within HierarchyBuilder to lower memory requirements for planet / large data imports.
  * Add connecting OSM wayId to a transit stop within NodeInfo.
  * Lua update:  removed ways that were being added to the routing graph.
  * Transit:  Fixed an issue where add_service_day and remove_service_day was not using the tile creation date, but the service start date for transit.
  * Transit:  Added acceptance test logic.
  * Transit:  Added fallback option if the associated wayid is not found.  Use distance approximator to find the closest edge.
  * Transit:  Added URL encoding for one stop ids that contain diacriticals.  Also, added include_geometry=false for route requests.
* **Optimized Routing Update**
  * Added an original index to the location object in the optimized route response
* **Trace Route Improvement**
  * Updated find_start_node to fix "GraphTile NodeInfo index out of bounds" error

## Release Date: 2017-01-30 Valhalla 2.0.6
* **Guidance Improvement**
  * Italian phrases were updated
* **Routing Improvement**
  * Fixed an issue where date and time was returning an invalid ISO8601 time format for date_time values in positive UTC. + sign was missing.
  * Fixed an encoding issue that was discovered for tranist_fetcher.  We were not encoding onestop_ids or route_ids.  Also, added exclude_geometry=true for route API calls.
* **Data Producer Updates**
  * Added logic to grab a single feed in valhalla_build_transit.

## Release Date: 2017-01-04 Valhalla 2.0.3
* **Service Improvement**
  * Added support for interrupting requests. If the connection is closed, route computation and map-matching can be interrupted prior to completion.
* **Routing Improvement**
  * Ignore name inconsistency when entering a link to avoid double penalizing.
* **Data Producer Updates**
  * Fixed consistent name assignment for ramps and turn lanes which improved guidance.
  * Added a flag to directed edges indicating if the edge has names. This can potentially be used in costing methods.
  * Allow future use of spare GraphId bits within DirectedEdge.

## Release Date: 2016-12-13 Valhalla 2.0.2
* **Routing Improvement**
  * Added support for multi-way restrictions to matrix and isochrones.
  * Added HOV costing model.
  * Speed limit updates.   Added logic to save average speed separately from speed limits.
  * Added transit include and exclude logic to multimodal isochrone.
  * Fix some edge cases for trivial (single edge) paths.
  * Better treatment of destination access only when using bidirectional A*.
* **Performance Improvement**
  * Improved performance of the path algorithms by making many access methods inline.

## Release Date: 2016-11-28 Valhalla 2.0.1
* **Routing Improvement**
  * Preliminary support for multi-way restrictions
* **Issues Fixed**
  * Fixed tile incompatiblity between 64 and 32bit architectures
  * Fixed missing edges within tile edge search indexes
  * Fixed an issue where transit isochrone was cut off if we took transit that was greater than the max_seconds and other transit lines or buses were then not considered.

## Release Date: 2016-11-15 Valhalla 2.0

* **Tile Redesign**
  * Updated the graph tiles to store edges only on the hierarchy level they belong to. Prior to this, the highways were stored on all levels, they now exist only on the highway hierarchy. Similar changes were made for arterial level roads. This leads to about a 20% reduction in tile size.
  * The tile redesign required changes to the path generation algorithms. They must now transition freely beteeen levels, even for pedestrian and bicycle routes. To offset the extra transitions, the main algorithms were changed to expand nodes at each level that has directed edges, rather than adding the transition edges to the priority queue/adjacency list. This change helps performance. The hierarchy limits that are used to speed the computation of driving routes by utilizing the highway hierarchy were adjusted to work with the new path algorithms.
  * Some changes to costing were also required, for example pedestrian and bicycle routes skip shortcut edges.
  * Many tile data structures were altered to explicitly size different fields and make room for "spare" fields that will allow future growth. In addition, the tile itself has extra "spare" records that can be appended to the end of the tile and referenced from the tile header. This also will allow future growth without breaking backward compatibility.
* **Guidance Improvement**
  * Refactored trip path to use an enumerated `Use` for edge and an enumerated `NodeType` for node
  * Fixed some wording in the Hindi narrative file
  * Fixed missing turn maneuver by updating the forward intersecting edge logic
* **Issues Fixed**
  * Fixed an issue with pedestrian routes where a short u-turn was taken to avoid the "crossing" penalty.
  * Fixed bicycle routing due to high penalty to enter an access=destination area. Changed to a smaller, length based factor to try to avoid long regions where access = destination. Added a driveway penalty to avoid taking driveways (which are often marked as access=destination).
  * Fixed regression where service did not adhere to the list of allowed actions in the Loki configuration
* **Graph Correlation**
  * External contributions from Navitia have lead to greatly reduced per-location graph correlation. Average correlation time is now less than 1ms down from 4-9ms.

## Release Date: 2016-10-17

* **Guidance Improvement**
  * Added the Hindi (hi-IN) narrative language
* **Service Additions**
  * Added internal valhalla error codes utility in baldr and modified all services to make use of and return as JSON response
  * See documentation https://github.com/valhalla/valhalla-docs/blob/master/api-reference.md#internal-error-codes-and-conditions
* **Time-Distance Matrix Improvement**
  * Added a costmatrix performance fix for one_to_many matrix requests
* **Memory Mapped Tar Archive - Tile Extract Support**
  * Added the ability to load a tar archive of the routing graph tiles. This improves performance under heavy load and reduces the memory requirement while allowing multiple processes to share cache resources.

## Release Date: 2016-09-19

* **Guidance Improvement**
  * Added pirate narrative language
* **Routing Improvement**
  * Added the ability to include or exclude stops, routes, and operators in multimodal routing.
* **Service Improvement**
  * JSONify Error Response

## Release Date: 2016-08-30

* **Pedestrian Routing Improvement**
  * Fixes for trivial pedestrian routes

## Release Date: 2016-08-22

* **Guidance Improvements**
  * Added Spanish narrative
  * Updated the start and end edge heading calculation to be based on road class and edge use
* **Bicycle Routing Improvements**
  * Prevent getting off a higher class road for a small detour only to get back onto the road immediately.
  * Redo the speed penalties and road class factors - they were doubly penalizing many roads with very high values.
  * Simplify the computation of weighting factor for roads that do not have cycle lanes. Apply speed penalty to slightly reduce favoring
of non-separated bicycle lanes on high speed roads.
* **Routing Improvements**
  * Remove avoidance of U-turn for pedestrian routes. This improves use with map-matching since pedestrian routes can make U-turns.
  * Allow U-turns at dead-ends for driving (and bicycling) routes.
* **Service Additions**
  * Add support for multi-modal isochrones.
  * Added base code to allow reverse isochrones (path from anywhere to a single destination).
* **New Sources to Targets**
  * Added a new Matrix Service action that allows you to request any of the 3 types of time-distance matrices by calling 1 action.  This action takes a sources and targets parameter instead of the locations parameter.  Please see the updated Time-Distance Matrix Service API reference for more details.

## Release Date: 2016-08-08

 * **Service additions**
  * Latitude, longitude bounding boxes of the route and each leg have been added to the route results.
  * Added an initial isochrone capability. This includes methods to create an "isotile" - a 2-D gridded data set with time to reach each lat,lon grid from an origin location. This isoltile is then used to create contours at specified times. Interior contours are optionally removed and the remaining outer contours are generalized and converted to GeoJSON polygons. An initial version supporting multimodal route types has also been added.
 * **Data Producer Updates**
  * Fixed tranist scheduling issue where false schedules were getting added.
 * **Tools Additionas**
  * Added `valhalla_export_edges` tool to allow shape and names to be dumped from the routing tiles

## Release Date: 2016-07-19

 * **Guidance Improvements**
  * Added French narrative
  * Added capability to have narrative language aliases - For example: German `de-DE` has an alias of `de`
 * **Transit Stop Update** - Return latitude and longitude for each transit stop
 * **Data Producer Updates**
  * Added logic to use lanes:forward, lanes:backward, speed:forward, and speed:backward based on direction of the directed edge.
  * Added support for no_entry, no_exit, and no_turn restrictions.
  * Added logic to support country specific access. Based on country tables found here: http://wiki.openstreetmap.org/wiki/OSM_tags_for_routing/Access-Restrictions

## Release Date: 2016-06-08

 * **Bug Fix** - Fixed a bug where edge indexing created many small tiles where no edges actually intersected. This allowed impossible routes to be considered for path finding instead of rejecting them earlier.
 * **Guidance Improvements**
  * Fixed invalid u-turn direction
  * Updated to properly call out jughandle routes
  * Enhanced signless interchange maneuvers to help guide users
 * **Data Producer Updates**
  * Updated the speed assignment for ramp to be a percentage of the original road class speed assignment
  * Updated stop impact logic for turn channel onto ramp

## Release Date: 2016-05-19

 * **Bug Fix** - Fixed a bug where routes fail within small, disconnected "islands" due to the threshold logic in prior release. Also better logic for not-thru roads.

## Release Date: 2016-05-18

 * **Bidirectional A* Improvements** - Fixed an issue where if both origin and destination locations where on not-thru roads that meet at a common node the path ended up taking a long detour. Not all cases were fixed though - next release should fix. Trying to address the termination criteria for when the best connection point of the 2 paths is optimal. Turns out that the initial case where both opposing edges are settled is not guaranteed to be the least cost path. For now we are setting a threshold and extending the search while still tracking best connections. Fixed the opposing edge when a hierarchy transition occurs.
 * **Guidance Globalization** -  Fixed decimal distance to be locale based.
 * **Guidance Improvements**
  * Fixed roundabout spoke count issue by fixing the drive_on_right attribute.
  * Simplified narative by combining unnamed straight maneuvers
  * Added logic to confirm maneuver type assignment to avoid invalid guidance
  * Fixed turn maneuvers by improving logic for the following:
    * Internal intersection edges
    * 'T' intersections
    * Intersecting forward edges
 * **Data Producer Updates** - Fix the restrictions on a shortcut edge to be the same as the last directed edge of the shortcut (rather than the first one).

## Release Date: 2016-04-28

 * **Tile Format Updates** - Separated the transit graph from the "road only" graph into different tiles but retained their interconnectivity. Transit tiles are now hierarchy level 3.
 * **Tile Format Updates** - Reduced the size of graph edge shape data by 5% through the use of varint encoding (LEB128)
 * **Tile Format Updates** - Aligned `EdgeInfo` structures to proper byte boundaries so as to maintain compatibility for systems who don't support reading from unaligned addresses.
 * **Guidance Globalization** -  Added the it-IT(Italian) language file. Added support for CLDR plural rules. The cs-CZ(Czech), de-DE(German), and en-US(US English) language files have been updated.
 * **Travel mode based instructions** -  Updated the start, post ferry, and post transit insructions to be based on the travel mode, for example:
  * `Drive east on Main Street.`
  * `Walk northeast on Broadway.`
  * `Bike south on the cycleway.`

## Release Date: 2016-04-12

 * **Guidance Globalization** -  Added logic to use tagged language files that contain the guidance phrases. The initial versions of en-US, de-DE, and cs-CZ have been deployed.
 * **Updated ferry defaults** -  Bumped up use_ferry to 0.65 so that we don't penalize ferries as much.

## Release Date: 2016-03-31
 * **Data producer updates** - Do not generate shortcuts across a node which is a fork. This caused missing fork maneuvers on longer routes.  GetNames update ("Broadway fix").  Fixed an issue with looking up a name in the ref map and not the name map.  Also, removed duplicate names.  Private = false was unsetting destination only flags for parking aisles.

## Release Date: 2016-03-30
 * **TripPathBuilder Bug Fix** - Fixed an exception that was being thrown when trying to read directed edges past the end of the list within a tile. This was due to errors in setting walkability and cyclability on upper hierarchies.

## Release Date: 2016-03-28

 * **Improved Graph Correlation** -  Correlating input to the routing graph is carried out via closest first traversal of the graph's, now indexed, geometry. This results in faster correlation and gaurantees the absolute closest edge is found.

## Release Date: 2016-03-16

 * **Transit type returned** -  The transit type (e.g. tram, metro, rail, bus, ferry, cable car, gondola, funicular) is now returned with each transit maneuver.
 * **Guidance language** -  If the language option is not supplied or is unsupported then the language will be set to the default (en-US). Also, the service will return the language in the trip results.
 * **Update multimodal path algorithm** - Applied some fixes to multimodal path algorithm. In particular fixed a bug where the wrong sortcost was added to the adjacency list. Also separated "in-station" transfer costs from transfers between stops.
 * **Data producer updates** - Do not combine shortcut edges at gates or toll booths. Fixes avoid toll issues on routes that included shortcut edges.

## Release Date: 2016-03-07

 * **Updated all APIs to honor the optional DNT (Do not track) http header** -  This will avoid logging locations.
 * **Reduce 'Merge maneuver' verbal alert instructions** -  Only create a verbal alert instruction for a 'Merge maneuver' if the previous maneuver is > 1.5 km.
 * **Updated transit defaults.  Tweaked transit costing logic to obtain better routes.** -  use_rail = 0.6, use_transfers = 0.3, transfer_cost = 15.0 and transfer_penalty = 300.0.  Updated the TransferCostFactor to use the transfer_factor correctly.  TransitionCost for pedestrian costing bumped up from 20.0f to 30.0f when predecessor edge is a transit connection.
 * **Initial Guidance Globalization** -  Partial framework for Guidance Globalization. Started reading some guidance phrases from en-US.json file.

## Release Date: 2016-02-22

 * **Use bidirectional A* for automobile routes** - Switch to bidirectional A* for all but bus routes and short routes (where origin and destination are less than 10km apart). This improves performance and has less failure cases for longer routes. Some data import adjustments were made (02-19) to fix some issues encountered with arterial and highway hierarchies. Also only use a maximum of 2 passes for bidirecdtional A* to reduce "long time to fail" cases.
 * **Added verbal multi-cue guidance** - This combines verbal instructions when 2 successive maneuvers occur in a short amount of time (e.g., Turn right onto MainStreet. Then Turn left onto 1st Avenue).

## Release Date: 2016-02-19

 * **Data producer updates** - Reduce stop impact when all edges are links (ramps or turn channels). Update opposing edge logic to reject edges that do no have proper access (forward access == reverse access on opposing edge and vice-versa). Update ReclassifyLinks for cases where a single edge (often a service road) intersects a ramp improperly causing the ramp to reclassified when it should not be. Updated maximum OSM node Id (now exceeds 4000000000). Move lua from conf repository into mjolnir.

## Release Date: 2016-02-01

 * **Data producer updates** - Reduce speed on unpaved/rough roads. Add statistics for hgv (truck) restrictions.

## Release Date: 2016-01-26

 * **Added capability to disable narrative production** - Added the `narrative` boolean option to allow users to disable narrative production. Locations, shape, length, and time are still returned. The narrative production is enabled by default. The possible values for the `narrative` option are: false and true
 * **Added capability to mark a request with an id** - The `id` is returned with the response so a user could match to the corresponding request.
 * **Added some logging enhancements, specifically [ANALYTICS] logging** - We want to focus more on what our data is telling us by logging specific stats in Logstash.

## Release Date: 2016-01-18

 * **Data producer updates** - Data importer configuration (lua) updates to fix a bug where buses were not allowed on restricted lanes.  Fixed surface issue (change the default surface to be "compacted" for footways).

## Release Date: 2016-01-04

 * **Fixed Wrong Costing Options Applied** - Fixed a bug in which a previous requests costing options would be used as defaults for all subsequent requests.

## Release Date: 2015-12-18

 * **Fix for bus access** - Data importer configuration (lua) updates to fix a bug where bus lanes were turning off access for other modes.
 * **Fix for extra emergency data** - Data importer configuration (lua) updates to fix a bug where we were saving hospitals in the data.
 * **Bicycle costing update** - Updated kTCSlight and kTCFavorable so that cycleways are favored by default vs roads.

## Release Date: 2015-12-17

 * **Graph Tile Data Structure update** - Updated structures within graph tiles to support transit efforts and truck routing. Removed TransitTrip, changed TransitRoute and TransitStop to indexes (rather than binary search). Added access restrictions (like height and weight restrictions) and the mode which they impact to reduce need to look-up.
 * **Data producer updates** - Updated graph tile structures and import processes.

## Release Date: 2015-11-23

 * **Fixed Open App for OSRM functionality** - Added OSRM functionality back to Loki to support Open App.

## Release Date: 2015-11-13

 * **Improved narrative for unnamed walkway, cycleway, and mountain bike trail** - A generic description will be used for the street name when a walkway, cycleway, or mountain bike trail maneuver is unnamed. For example, a turn right onto a unnamed walkway maneuver will now be: "Turn right onto walkway."
 * **Fix costing bug** - Fix a bug introduced in EdgeLabel refactor (impacted time distance matrix only).

## Release Date: 2015-11-3

 * **Enhance bi-directional A* logic** - Updates to bidirectional A* algorithm to fix the route completion logic to handle cases where a long "connection" edge could lead to a sub-optimal path. Add hierarchy and shortcut logic so we can test and use bidirectional A* for driving routes. Fix the destination logic to properly handle oneways as the destination edge. Also fix U-turn detection for reverse search when hierarchy transitions occur.
 * **Change "Go" to "Head" for some instructions** - Start, exit ferry.
 * **Update to roundabout instructions** - Call out roundabouts for edges marked as links (ramps, turn channels).
 * **Update bicycle costing** - Fix the road factor (for applying weights based on road classification) and lower turn cost values.

## Data Producer Release Date: 2015-11-2

 * **Updated logic to not create shortcut edges on roundabouts** - This fixes some roundabout exit counts.

## Release Date: 2015-10-20

 * **Bug Fix for Pedestrian and Bicycle Routes** - Fixed a bug with setting the destination in the bi-directional Astar algorithm. Locations that snapped to a dead-end node would have failed the route and caused a timeout while searching for a valid path. Also fixed the elapsed time computation on the reverse path of bi-directional algorithm.

## Release Date: 2015-10-16

 * **Through Location Types** - Improved support for locations with type = "through". Routes now combine paths that meet at each through location to create a single "leg" between locations with type = "break". Paths that continue at a through location will not create a U-turn unless the path enters a "dead-end" region (neighborhood with no outbound access).
 * **Update shortcut edge logic** - Now skips long shortcut edges when close to the destination. This can lead to missing the proper connection if the shortcut is too long. Fixes #245 (thor).
 * **Per mode service limits** - Update configuration to allow setting different maximum number of locations and distance per mode.
 * **Fix shape index for trivial path** - Fix a bug where when building the the trip path for a "trivial" route (includes just one edge) where the shape index exceeded that size of the shape.

## Release Date: 2015-09-28

 * **Elevation Influenced Bicycle Routing** - Enabled elevation influenced bicycle routing. A "use-hills" option was added to the bicycle costing profile that can tune routes to avoid hills based on grade and amount of elevation change.
 * **"Loop Edge" Fix** - Fixed a bug with edges that form a loop. Split them into 2 edges during data import.
 * **Additional information returned from 'locate' method** - Added information that can be useful when debugging routes and data. Adds information about nodes and edges at a location.
 * **Guidance/Narrative Updates** - Added side of street to destination narrative. Updated verbal instructions.<|MERGE_RESOLUTION|>--- conflicted
+++ resolved
@@ -20,12 +20,8 @@
    * Add `remove` to `filesystem` namespace. [#1752](https://github.com/valhalla/valhalla/pull/1752)
    * Add TaxiCost into auto costing options. 
    * Add `preferred_side` to allow per-location filtering of edges based on the side of the road the location is on and the driving side for that locale.
-<<<<<<< HEAD
    * Slightly decreased the internal side-walk factor to .90f to favor roads with attached sidewalks. This impacts roads that have added sidewalk:left, sidewalk:right or sidewalk:both OSM tags (these become attributes on each directedEdge). The user can then avoid/penalize dedicated sidewalks and walkways, when they increase the walkway_factor. Since we slightly decreased the sidewalk_factor internally and only favor sidewalks if use is tagged as sidewalk_left or sidewalk_right, we should tend to route on roads with attached sidewalks rather than separate/dedicated sidewalks, allowing for more road names to be called out since these are labeled more.
-=======
    * Add `via` and `break_through` location types [#1737](https://github.com/valhalla/valhalla/pull/1737)
-   
->>>>>>> e6a4b90a
 
 ## Release Date: 2019-01-14 Valhalla 3.0.2
 * **Bug Fix**
