--- conflicted
+++ resolved
@@ -6,11 +6,8 @@
 * **Enhancement**
    * ADDED: Consider smoothness in all profiles that use surface [#4949](https://github.com/valhalla/valhalla/pull/4949)
    * ADDED: `admin_crossings` request parameter for `/route` [#4941](https://github.com/valhalla/valhalla/pull/4941)
-<<<<<<< HEAD
    * ADDED: steps and elevator maneuver improvements [#4960](https://github.com/valhalla/valhalla/pull/4960)
-=======
    * ADDED: include level change info in `/route` response [#4942](https://github.com/valhalla/valhalla/pull/4942)
->>>>>>> 23ca3428
 
 ## Release Date: 2024-10-10 Valhalla 3.5.1
 * **Removed**
