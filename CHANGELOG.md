## Release Date: 2023-??-?? Valhalla 3.4.1
* **Removed**
* **Bug Fix**
   * FIXED: gcc13 was missing some std header includes [#4154](https://github.com/valhalla/valhalla/pull/4154)
   * FIXED: when reclassifying ferry edges, remove destonly from ways only if the connecting way was destonly [#4118](https://github.com/valhalla/valhalla/pull/4118)
   * FIXED: typo in use value of map matching API (`platform_connection` was misspelled) [#4174](https://github.com/valhalla/valhalla/pull/4174)
   * FIXED: fix crash in timedistancebssmatrix.cc  [#4244](https://github.com/valhalla/valhalla/pull/4244)
   * FIXED: missing protobuf CMake configuration to link abseil for protobuf >= 3.22.0 [#4207](https://github.com/valhalla/valhalla/pull/4207)
   * FIXED: broken links on the optimized route API page [#4260](https://github.com/valhalla/valhalla/pull/4260)
   * FIXED: remove clearing of headings while calculating a matrix [#4288](https://github.com/valhalla/valhalla/pull/4288)
   * FIXED: only recost matrix pairs which have connections found [#4344](https://github.com/valhalla/valhalla/pull/4344)
   * FIXED: arm builds. tons of errors due to floating point issues mostly [#4213](https://github.com/valhalla/valhalla/pull/4213)
   * FIXED: respond with correlated edges for format=valhalla and matrix [#4335](https://github.com/valhalla/valhalla/pull/4335)
   * FIXED: `sources` & `targets` for verbose matrix response was kinda broken due to #4335 above [#4366](https://github.com/valhalla/valhalla/pull/4366)
   * FIXED: recover proper shortest path to ferry connections (when multiple edges exist between node pair) [#4361](https://github.com/valhalla/valhalla/pull/4361)
   * FIXED: recover proper shortest path to ferry connections (make sure correct label index is used) [#4378](https://github.com/valhalla/valhalla/pull/4378)
   * FIXED: Allow all roads for motorcycles [#4348](https://github.com/valhalla/valhalla/pull/4348)
   * FIXED: motorcar:conditional should not apply to motorcycle and moped [#4359](https://github.com/valhalla/valhalla/pull/4359)
   * FIXED: break shortcuts when there are different restrictions on base edges [#4326](https://github.com/valhalla/valhalla/pull/4326)
   * FIXED: Incorrect `edge_index` assignment in `thor_worker_t::build_trace` [#4413](https://github.com/valhalla/valhalla/pull/4413)
   * FIXED: lots of issues with CostMatrix (primarily deadend logic) with a complete refactor modeling things very close to bidir A*, also to prepare for a unification of the two [#4372](https://github.com/valhalla/valhalla/pull/4372)
<<<<<<< HEAD
   * FIXED: updated timezone database and added code to keep compatibility with old servers/new data and vice versa [#4446](https://github.com/valhalla/valhalla/pull/4446)
=======
   * FIXED: diff_names check was missing for Graphfilter and Shortcutbuilder for AddEdgeInfo call.  [#4436](https://github.com/valhalla/valhalla/pull/4436)
>>>>>>> d5338866
* **Enhancement**
   * UPDATED: French translations, thanks to @xlqian [#4159](https://github.com/valhalla/valhalla/pull/4159)
   * CHANGED: -j flag for multithreaded executables to override mjolnir.concurrency [#4168](https://github.com/valhalla/valhalla/pull/4168)
   * CHANGED: moved the argparse boilerplate code to a private header which all programs can share [#4169](https://github.com/valhalla/valhalla/pull/4169)
   * ADDED: CI runs a spell check on the PR to detect spelling mistakes [#4179](https://github.com/valhalla/valhalla/pull/4179)
   * ADDED: `preferred_side_cutoff` parameter for locations [#4182](https://github.com/valhalla/valhalla/pull/4182)
   * ADDED: PBF output for matrix endpoint [#4121](https://github.com/valhalla/valhalla/pull/4121)
   * CHANGED: sped up the transit gtfs ingestion process by sorting the feeds before querying them and avoiding copying their structures. forked just_gtfs into the valhalla org to accomplish it [#4167](https://github.com/valhalla/valhalla/pull/4167)
   * CHANGED: write traffic tile headers in `valhalla_build_extract` [#4195](https://github.com/valhalla/valhalla/pull/4195)
   * ADDED: `source_percent_along` & `target_percent_along` to /trace_attributes JSON response [#4199](https://github.com/valhalla/valhalla/pull/4199)
   * ADDED: sqlite database to store landmarks along with interfaces of insert and bounding box queries [#4189](https://github.com/valhalla/valhalla/pull/4189)
   * CHANGED: refactor landmark database interface to use a pimpl [#4202](https://github.com/valhalla/valhalla/pull/4202)
   * ADDED: support for `:forward` and `:backward` for `motor_vehicle`, `vehicle`, `foot` and `bicycle` tag prefixes [#4204](https://github.com/valhalla/valhalla/pull/4204)
   * ADDED: add `valhalla_build_landmarks` to parse POIs from osm pbfs and store them as landmarks in the landmark sqlite database [#4201](https://github.com/valhalla/valhalla/pull/4201)
   * ADDED: add primary key in the landmark sqlite database and a method to retrieve landmarks via their primary keys [#4224](https://github.com/valhalla/valhalla/pull/4224)
   * ADDED: update graph tile to allow adding landmarks to edge info, and refactor edgeinfo.cc [#4233](https://github.com/valhalla/valhalla/pull/4233)
   * ADDED: `sources_to_targets` action for `/expansion` [#4263](https://github.com/valhalla/valhalla/pull/4263)
   * ADDED: option `--extract-tar` to `valhalla_build_extract` to create extracts from .tar files instead of tile directory [#4255](https://github.com/valhalla/valhalla/pull/4255)
   * ADDED: Support for `bannerInstructions` attribute in OSRM serializer via `banner_instructions` request parameter [#4093](https://github.com/valhalla/valhalla/pull/4093)
   * UPDATED: submodules which had new releases, unless it was a major version change [#4231](https://github.com/valhalla/valhalla/pull/4231)
   * ADDED: Support for elevation along a route. Add elevation to EdgeInfo within Valhalla tiles [#4279](https://github.com/valhalla/valhalla/pull/4279)
   * ADDED: the workflow to find landmarks in a graph tile, associate them with nearby edges, and update the graph tile to store the associations [#4278](https://github.com/valhalla/valhalla/pull/4278)
   * ADDED: update maneuver generation to add nearby landmarks to maneuvers as direction support [#4293](https://github.com/valhalla/valhalla/pull/4293)
   * CHANGED: the boost property tree config is now read into a singleton that doesn't need to be passed around anymore [#4220](https://github.com/valhalla/valhalla/pull/4220)
   * ADDED: Update the street name and sign data processing include language and pronunciations [#4268](https://github.com/valhalla/valhalla/pull/4268)
   * CHANGED: more sustainable way to work with protobuf in cmake [#4334](https://github.com/valhalla/valhalla/pull/4334)
   * CHANGED: use date_time API to retrieve timezone aliases instead of our own curated list [#4382](https://github.com/valhalla/valhalla/pull/4382)
   * CHANGED: less aggressive logging for nodes' headings & ferry connections [#4420][https://github.com/valhalla/valhalla/pull/4420]
   * ADDED: add documentation about historical traffic [#4259](https://github.com/valhalla/valhalla/pull/4259)
   * ADDED: config option to control how much memory we'll reserve for CostMatrix locations [#4424](https://github.com/valhalla/valhalla/pull/4424)
   * CHANGED: refactor EdgeLabel (and derived classes) to reduce memory use. [#4439](https://github.com/valhalla/valhalla/pull/4439)
   * ADDED: "shape" field to matrix response for CostMatrix only [#4432](https://github.com/valhalla/valhalla/pull/4432)
   * CHANGED: `/expansion`: add field `prev_edge_id`, make the GeoJSON features `LineString`s [#4275](https://github.com/valhalla/valhalla/issues/4275)

## Release Date: 2023-05-11 Valhalla 3.4.0
* **Removed**
   * REMOVED: Docker image pushes to Dockerhub [#4033](https://github.com/valhalla/valhalla/pull/4033)
   * REMOVED: transitland references and scripts and replace with info for raw GTFS feeds [#4033](https://github.com/valhalla/valhalla/pull/3906)
* **Bug Fix**
   * FIXED: underflow of uint64_t cast for matrix time results [#3906](https://github.com/valhalla/valhalla/pull/3906)
   * FIXED: update vcpkg commit for Azure pipelines to fix libtool mirrors [#3915](https://github.com/valhalla/valhalla/pull/3915)
   * FIXED: fix CHANGELOG release year (2022->2023) [#3927](https://github.com/valhalla/valhalla/pull/3927)
   * FIXED: avoid segfault on invalid exclude_polygons input [#3907](https://github.com/valhalla/valhalla/pull/3907)
   * FIXED: allow \_WIN32_WINNT to be defined by build system [#3933](https://github.com/valhalla/valhalla/issues/3933)
   * FIXED: disconnected stop pairs in gtfs import [#3943](https://github.com/valhalla/valhalla/pull/3943)
   * FIXED: in/egress traversability in gtfs ingestion is now defaulted to kBoth to enable pedestrian access on transit connect edges and through the in/egress node [#3948](https://github.com/valhalla/valhalla/pull/3948)
   * FIXED: parsing logic needed implicit order of stations/egresses/platforms in the GTFS feeds [#3949](https://github.com/valhalla/valhalla/pull/3949)
   * FIXED: segfault in TimeDistanceMatrix [#3964](https://github.com/valhalla/valhalla/pull/3949)
   * FIXED: write multiple PBFs if the protobuf object gets too big [#3954](https://github.com/valhalla/valhalla/pull/3954)
   * FIXED: pin conan version to latest 1.x for now [#3990](https://github.com/valhalla/valhalla/pull/3990)
   * FIXED: Fix matrix_locations when used in pbf request [#3997](https://github.com/valhalla/valhalla/pull/3997)
   * FIXED: got to the point where the basic transit routing test works [#3988](https://github.com/valhalla/valhalla/pull/3988)
   * FIXED: fix build with LOGGING_LEVEL=ALL [#3992](https://github.com/valhalla/valhalla/pull/3992)
   * FIXED: transit stitching when determining whether a platform was generated [#4020](https://github.com/valhalla/valhalla/pull/4020)
   * FIXED: multimodal isochrones [#4030](https://github.com/valhalla/valhalla/pull/4030)
   * FIXED: duplicated recosting names should throw [#4042](https://github.com/valhalla/valhalla/pull/4042)
   * FIXED: Remove arch specificity from strip command of Python bindings to make it more compatible with other archs [#4040](https://github.com/valhalla/valhalla/pull/4040)
   * FIXED: GraphReader::GetShortcut no longer returns false positives or false negatives [#4019](https://github.com/valhalla/valhalla/pull/4019)
   * FIXED: Tagging with bus=permit or taxi=permit did not override access=no [#4045](https://github.com/valhalla/valhalla/pull/4045)
   * FIXED: Upgrade RapidJSON to address undefined behavior [#4051](https://github.com/valhalla/valhalla/pull/4051)
   * FIXED: time handling for transit service [#4052](https://github.com/valhalla/valhalla/pull/4052)
   * FIXED: multiple smaller bugs while testing more multimodal /route & /isochrones [#4055](https://github.com/valhalla/valhalla/pull/4055)
   * FIXED: `FindLuaJit.cmake` to include Windows paths/library names [#4067](https://github.com/valhalla/valhalla/pull/4067)
   * FIXED: Move complex turn restriction check out of can_form_shortcut() [#4047](https://github.com/valhalla/valhalla/pull/4047)
   * FIXED: fix `clear` methods on matrix algorithms and reserve some space for labels with a new config [#4075](https://github.com/valhalla/valhalla/pull/4075)
   * FIXED: fix `valhalla_build_admins` & `valhalla_ways_to_edges` argument parsing [#4097](https://github.com/valhalla/valhalla/pull/4097)
   * FIXED: fail early in `valhalla_build_admins` if parent directory can't be created, also exit with failure [#4099](https://github.com/valhalla/valhalla/pull/4099)
* **Enhancement**
   * CHANGED: replace boost::optional with C++17's std::optional where possible [#3890](https://github.com/valhalla/valhalla/pull/3890)
   * ADDED: parse `lit` tag on ways and add it to graph [#3893](https://github.com/valhalla/valhalla/pull/3893)
   * ADDED: log lat/lon of node where children link edges exceed the configured maximum [#3911](https://github.com/valhalla/valhalla/pull/3911)
   * ADDED: log matrix algorithm which was used [#3916](https://github.com/valhalla/valhalla/pull/3916)
   * UPDATED: docker base image to Ubuntu 22.04 [#3912](https://github.com/valhalla/valhalla/pull/3912)
   * CHANGED: Unify handling of single-file -Werror in all modules [#3910](https://github.com/valhalla/valhalla/pull/3910)
   * CHANGED: Build skadi with -Werror [#3935](https://github.com/valhalla/valhalla/pull/3935)
   * ADDED: Connect transit tiles to the graph [#3700](https://github.com/valhalla/valhalla/pull/3700)
   * CHANGED: switch to C++17 master branch of `just_gtfs` [#3947](https://github.com/valhalla/valhalla/pull/3947)
   * ADDED: Support for configuring a universal request timeout [#3966](https://github.com/valhalla/valhalla/pull/3966)
   * ADDED: optionally include highway=platform edges for pedestrian access [#3971](https://github.com/valhalla/valhalla/pull/3971)
   * ADDED: `use_lit` costing option for pedestrian costing [#3957](https://github.com/valhalla/valhalla/pull/3957)
   * CHANGED: Removed stray NULL values in log output[#3974](https://github.com/valhalla/valhalla/pull/3974)
   * CHANGED: More conservative estimates for cost of walking slopes [#3982](https://github.com/valhalla/valhalla/pull/3982)
   * ADDED: An option to slim down matrix response [#3987](https://github.com/valhalla/valhalla/pull/3987)
   * CHANGED: Updated url for just_gtfs library [#3994](https://github.com/valhalla/valhalla/pull/3995)
   * ADDED: Docker image pushes to Github's docker registry [#4033](https://github.com/valhalla/valhalla/pull/4033)
   * ADDED: `disable_hierarchy_pruning` costing option to find the actual optimal route for motorized costing modes, i.e `auto`, `motorcycle`, `motor_scooter`, `bus`, `truck` & `taxi`. [#4000](https://github.com/valhalla/valhalla/pull/4000)
   * CHANGED: baldr directory: remove warnings and C++17 adjustments [#4011](https://github.com/valhalla/valhalla/pull/4011)
   * UPDATED: `vcpkg` to latest master, iconv wasn't building anymore [#4066](https://github.com/valhalla/valhalla/pull/4066)
   * CHANGED: pybind11 upgrade for python 3.11 [#4067](https://github.com/valhalla/valhalla/pull/4067)
   * CHANGED: added transit level to connectivity map [#4082](https://github.com/valhalla/valhalla/pull/4082)
   * ADDED: "has_transit_tiles" & "osm_changeset" to verbose status response [#4062](https://github.com/valhalla/valhalla/pull/4062)
   * ADDED: time awareness to CostMatrix for e.g. traffic support [#4071](https://github.com/valhalla/valhalla/pull/4071)
   * UPDATED: transifex translations [#4102](https://github.com/valhalla/valhalla/pull/4102)

## Release Date: 2023-01-03 Valhalla 3.3.0
* **Removed**
* **Bug Fix**
* **Enhancement**
  * CHANGED: Upgraded from C++14 to C++17. [#3878](https://github.com/valhalla/valhalla/pull/3878)

## Release Date: 2023-01-03 Valhalla 3.2.1
* **Removed**
* **Bug Fix**
   * FIXED: valhalla_run_route was missing config logic.[#3824](https://github.com/valhalla/valhalla/pull/3824)
   * FIXED: Added missing ferry tag if manoeuver uses a ferry. It's supposed to be there according to the docs. [#3815](https://github.com/valhalla/valhalla/issues/3815)
   * FIXED: Handle hexlifying strings with unsigned chars [#3842](https://github.com/valhalla/valhalla/pull/3842)
   * FIXED: Newer clang warns on `sprintf` which becomes a compilation error (due to `Werror`) so we use `snprintf` instead [#3846](https://github.com/valhalla/valhalla/issues/3846)
   * FIXED: Build all of Mjolnir with -Werror [#3845](https://github.com/valhalla/valhalla/pull/3845)
   * FIXED: Only set most destination information once for all origins in timedistancematrix [#3830](https://github.com/valhalla/valhalla/pull/3830)
   * FIXED: Integers to expansion JSON output were cast wrongly [#3857](https://github.com/valhalla/valhalla/pull/3857)
   * FIXED: hazmat=destination should be hazmat=false and fix the truckcost usage of hazmat [#3865](https://github.com/valhalla/valhalla/pull/3865)
   * FIXED: Make sure there is at least one path which is accessible for all vehicular modes when reclassifying ferry edges [#3860](https://github.com/valhalla/valhalla/pull/3860)
   * FIXED: valhalla_build_extract was failing to determine the tile ID to include in the extract [#3864](https://github.com/valhalla/valhalla/pull/3864)
   * FIXED: valhalla_ways_to_edges missed trimming the cache when overcommitted [#3872](https://github.com/valhalla/valhalla/pull/3864)
   * FIXED: Strange detours with multi-origin/destination unidirectional A* [#3585](https://github.com/valhalla/valhalla/pull/3585)
* **Enhancement**
   * ADDED: Added has_toll, has_highway, has_ferry tags to summary field of a leg and route and a highway tag to a maneuver if it includes a highway. [#3815](https://github.com/valhalla/valhalla/issues/3815)
   * ADDED: Add time info to sources_to_targets [#3795](https://github.com/valhalla/valhalla/pull/3795)
   * ADDED: "available_actions" to the /status response [#3836](https://github.com/valhalla/valhalla/pull/3836)
   * ADDED: "waiting" field on input/output intermediate break(\_through) locations to respect services times [#3849](https://github.com/valhalla/valhalla/pull/3849)
   * ADDED: --bbox & --geojson-dir options to valhalla_build_extract to only archive a subset of tiles [#3856](https://github.com/valhalla/valhalla/pull/3856)
   * CHANGED: Replace unstable c++ geos API with a mix of geos' c api and boost::geometry for admin building [#3683](https://github.com/valhalla/valhalla/pull/3683)
   * ADDED: optional write-access to traffic extract from GraphReader [#3876](https://github.com/valhalla/valhalla/pull/3876)
   * UPDATED: locales from Transifex [#3879](https://github.com/valhalla/valhalla/pull/3879)
   * CHANGED: Build most of Baldr with -Werror [#3885](https://github.com/valhalla/valhalla/pull/3885)
   * UPDATED: some documentation overhaul to slim down root's README [#3881](https://github.com/valhalla/valhalla/pull/3881)
   * CHANGED: move documentation hosting to Github Pages from readthedocs.io [#3884](https://github.com/valhalla/valhalla/pull/3884)
   * ADDED: inline config arguments to some more executables [#3873](https://github.com/valhalla/valhalla/pull/3873)

## Release Date: 2022-10-26 Valhalla 3.2.0
* **Removed**
   * REMOVED: "build-\*" docker image to decrease complexity [#3689](https://github.com/valhalla/valhalla/pull/3541)

* **Bug Fix**
   * FIXED: Fix precision losses while encoding-decoding distance parameter in openlr [#3374](https://github.com/valhalla/valhalla/pull/3374)
   * FIXED: Fix bearing calculation for openlr records [#3379](https://github.com/valhalla/valhalla/pull/3379)
   * FIXED: Some refactoring that was proposed for the PR 3379 [3381](https://github.com/valhalla/valhalla/pull/3381)
   * FIXED: Avoid calling out "keep left/right" when passing an exit [3349](https://github.com/valhalla/valhalla/pull/3349)
   * FIXED: Fix iterator decrement beyond begin() in GeoPoint::HeadingAtEndOfPolyline() method [#3393](https://github.com/valhalla/valhalla/pull/3393)
   * FIXED: Add string for Use:kPedestrianCrossing to fix null output in to_string(Use). [#3416](https://github.com/valhalla/valhalla/pull/3416)
   * FIXED: Remove simple restrictions check for pedestrian cost calculation. [#3423](https://github.com/valhalla/valhalla/pull/3423)
   * FIXED: Parse "highway=busway" OSM tag: https://wiki.openstreetmap.org/wiki/Tag:highway%3Dbusway [#3413](https://github.com/valhalla/valhalla/pull/3413)
   * FIXED: Process int_ref irrespective of `use_directions_on_ways_` [#3446](https://github.com/valhalla/valhalla/pull/3446)
   * FIXED: workaround python's ArgumentParser bug to not accept negative numbers as arguments [#3443](https://github.com/valhalla/valhalla/pull/3443)
   * FIXED: Undefined behaviour on some platforms due to unaligned reads [#3447](https://github.com/valhalla/valhalla/pull/3447)
   * FIXED: Fixed undefined behavior due to invalid shift exponent when getting edge's heading [#3450](https://github.com/valhalla/valhalla/pull/3450)
   * FIXED: Use midgard::unaligned_read in GraphTileBuilder::AddSigns [#3456](https://github.com/valhalla/valhalla/pull/3456)
   * FIXED: Relax test margin for time dependent traffic test [#3467](https://github.com/valhalla/valhalla/pull/3467)
   * FIXED: Fixed missed intersection heading [#3463](https://github.com/valhalla/valhalla/pull/3463)
   * FIXED: Stopped putting binary bytes into a string field of the protobuf TaggedValue since proto3 protects against that for cross language support [#3468](https://github.com/valhalla/valhalla/pull/3468)
   * FIXED: valhalla_service uses now loki logging config instead of deprecated tyr logging [#3481](https://github.com/valhalla/valhalla/pull/3481)
   * FIXED: Docker image `valhalla/valhalla:run-latest`: conan error + python integration [#3485](https://github.com/valhalla/valhalla/pull/3485)
   * FIXED: fix more protobuf unstable 3.x API [#3494](https://github.com/valhalla/valhalla/pull/3494)
   * FIXED: fix one more protobuf unstable 3.x API [#3501](https://github.com/valhalla/valhalla/pull/3501)
   * FIXED: Fix valhalla_build_tiles imports only bss from last osm file [#3503](https://github.com/valhalla/valhalla/pull/3503)
   * FIXED: Fix total_run_stat.sh script. [#3511](https://github.com/valhalla/valhalla/pull/3511)
   * FIXED: Both `hov:designated` and `hov:minimum` have to be correctly set for the way to be considered hov-only [#3526](https://github.com/valhalla/valhalla/pull/3526)
   * FIXED: Wrong out index in route intersections [#3541](https://github.com/valhalla/valhalla/pull/3541)
   * FIXED: fix valhalla_export_edges: missing null columns separator [#3543](https://github.com/valhalla/valhalla/pull/3543)
   * FIXED: Removed/updated narrative language aliases that are not IETF BCP47 compliant [#3546](https://github.com/valhalla/valhalla/pull/3546)
   * FIXED: Wrong predecessor opposing edge in dijkstra's expansion [#3528](https://github.com/valhalla/valhalla/pull/3528)
   * FIXED: exit and exit_verbal in Russian locale should be same [#3545](https://github.com/valhalla/valhalla/pull/3545)
   * FIXED: Skip transit tiles in hierarchy builder [#3559](https://github.com/valhalla/valhalla/pull/3559)
   * FIXED: Fix some country overrides in adminconstants and add a couple new countries. [#3578](https://github.com/valhalla/valhalla/pull/3578)
   * FIXED: Improve build errors reporting [#3579](https://github.com/valhalla/valhalla/pull/3579)
   * FIXED: Fix "no elevation" values and /locate elevation response [#3571](https://github.com/valhalla/valhalla/pull/3571)
   * FIXED: Build tiles with admin/timezone support on Windows [#3580](https://github.com/valhalla/valhalla/pull/3580)
   * FIXED: admin "Saint-Martin" changed name to "Saint-Martin (France)" [#3619](https://github.com/valhalla/valhalla/pull/3619)
   * FIXED: openstreetmapspeeds global config with `null`s now supported [#3621](https://github.com/valhalla/valhalla/pull/3621)
   * FIXED: valhalla_run_matrix was failing (could not find proper max_matrix_distance) [#3635](https://github.com/valhalla/valhalla/pull/3635)
   * FIXED: Removed duplicate degrees/radians constants [#3642](https://github.com/valhalla/valhalla/pull/3642)
   * FIXED: Forgot to adapt driving side and country access rules in [#3619](https://github.com/valhalla/valhalla/pull/3619) [#3652](https://github.com/valhalla/valhalla/pull/3652)
   * FIXED: DateTime::is_conditional_active(...) incorrect end week handling [#3655](https://github.com/valhalla/valhalla/pull/3655)
   * FIXED: TimeDistanceBSSMatrix: incorrect initialization for destinations[#3659](https://github.com/valhalla/valhalla/pull/3659)
   * FIXED: Some interpolated points had invalid edge_index in trace_attributes response [#3646](https://github.com/valhalla/valhalla/pull/3670)
   * FIXED: Use a small node snap distance in map-matching. FIxes issue with incorrect turn followed by Uturn. [#3677](https://github.com/valhalla/valhalla/pull/3677)
   * FIXED: Conan error when building Docker image. [#3689](https://github.com/valhalla/valhalla/pull/3689)
   * FIXED: Allow country overrides for sidewalk [#3711](https://github.com/valhalla/valhalla/pull/3711)
   * FIXED: CostMatrix incorrect tile usage with oppedge. [#3719](https://github.com/valhalla/valhalla/pull/3719)
   * FIXED: Fix elevation serializing [#3735](https://github.com/valhalla/valhalla/pull/3735)
   * FIXED: Fix returning a potentially uninitialized value in PointXY::ClosestPoint [#3737](https://github.com/valhalla/valhalla/pull/3737)
   * FIXED: Wales and Scotland name change. [#3746](https://github.com/valhalla/valhalla/pull/3746)
   * FIXED: Pedestrian crossings are allowed for bikes [#3751](https://github.com/valhalla/valhalla/pull/3751)
   * FIXED: Fix for Mac OSx.  Small update for the workdir for the admin_sidewalk_override test.  [#3757](https://github.com/valhalla/valhalla/pull/3757)
   * FIXED: Add missing service road case from GetTripLegUse method. [#3763](https://github.com/valhalla/valhalla/pull/3763)
   * FIXED: Fix TimeDistanceMatrix results sequence [#3738](https://github.com/valhalla/valhalla/pull/3738)
   * FIXED: Fix status endpoint not reporting that the service is shutting down [#3785](https://github.com/valhalla/valhalla/pull/3785)
   * FIXED: Fix TimdDistanceMatrix SetSources and SetTargets [#3792](https://github.com/valhalla/valhalla/pull/3792)
   * FIXED: Added highway and surface factor in truckcost [#3590](https://github.com/valhalla/valhalla/pull/3590)
   * FIXED: Potential integer underflow in file suffix generation [#3783](https://github.com/valhalla/valhalla/pull/3783)
   * FIXED: Building Valhalla as a submodule [#3781](https://github.com/valhalla/valhalla/issues/3781)
   * FIXED: Fixed invalid time detection in GetSpeed [#3800](https://github.com/valhalla/valhalla/pull/3800)
   * FIXED: Osmway struct update: added up to 33 and not 32 [#3808](https://github.com/valhalla/valhalla/pull/3808)

* **Enhancement**
   * CHANGED: Pronunciation for names and destinations [#3132](https://github.com/valhalla/valhalla/pull/3132)
   * CHANGED: Requested code clean up for phonemes PR [#3356](https://github.com/valhalla/valhalla/pull/3356)
   * CHANGED: Refactor Pronunciation class to struct [#3359](https://github.com/valhalla/valhalla/pull/3359)
   * ADDED: Added support for probabale restrictions [#3361](https://github.com/valhalla/valhalla/pull/3361)
   * CHANGED: Refactored the verbal text formatter to handle logic for street name and sign [#3369](https://github.com/valhalla/valhalla/pull/3369)
   * CHANGED: return "version" and "tileset_age" on parameterless /status call [#3367](https://github.com/valhalla/valhalla/pull/3367)
   * CHANGED: de-singleton tile_extract by introducing an optional index.bin file created by valhalla_build_extract [#3281](https://github.com/valhalla/valhalla/pull/3281)
   * CHANGED: implement valhalla_build_elevation in python and add more --from-geojson & --from-graph options [#3318](https://github.com/valhalla/valhalla/pull/3318)
   * ADDED: Add boolean parameter to clear memory for edge labels from thor. [#2789](https://github.com/valhalla/valhalla/pull/2789)
   * CHANGED: Do not create statsd client in workers if it is not configured [#3394](https://github.com/valhalla/valhalla/pull/3394)
   * ADDED: Import of Bike Share Stations information in BSS Connection edges [#3411](https://github.com/valhalla/valhalla/pull/3411)
   * ADDED: Add heading to PathEdge to be able to return it on /locate [#3399](https://github.com/valhalla/valhalla/pull/3399)
   * ADDED: Add `prioritize_bidirectional` option for fast work and correct ETA calculation for `depart_at` date_time type. Smoothly stop using live-traffic [#3398](https://github.com/valhalla/valhalla/pull/3398)
   * CHANGED: Minor fix for headers  [#3436](https://github.com/valhalla/valhalla/pull/3436)
   * CHANGED: Use std::multimap for polygons returned for admin and timezone queries. Improves performance when building tiles. [#3427](https://github.com/valhalla/valhalla/pull/3427)
   * CHANGED: Refactored GraphBuilder::CreateSignInfoList [#3438](https://github.com/valhalla/valhalla/pull/3438)
   * ADDED: Add support for LZ4 compressed elevation tiles [#3401](https://github.com/valhalla/valhalla/pull/3401)
   * CHANGED: Rearranged some of the protobufs to remove redundancy [#3452](https://github.com/valhalla/valhalla/pull/3452)
   * CHANGED: overhaul python bindings [#3380](https://github.com/valhalla/valhalla/pull/3380)
   * CHANGED: Removed all protobuf defaults either by doing them in code or by relying on 0 initialization. Also deprecated best_paths and do_not_track [#3454](https://github.com/valhalla/valhalla/pull/3454)
   * ADDED: isochrone action for /expansion endpoint to track dijkstra expansion [#3215](https://github.com/valhalla/valhalla/pull/3215)
   * CHANGED: remove boost from dependencies and add conan as prep for #3346 [#3459](https://github.com/valhalla/valhalla/pull/3459)
   * CHANGED: Remove boost.program_options in favor of cxxopts header-only lib and use conan to install header-only boost. [#3346](https://github.com/valhalla/valhalla/pull/3346)
   * CHANGED: Moved all protos to proto3 for internal request/response handling [#3457](https://github.com/valhalla/valhalla/pull/3457)
   * CHANGED: Allow up to 32 outgoing link edges on a node when reclassifying links [#3483](https://github.com/valhalla/valhalla/pull/3483)
   * CHANGED: Reuse sample::get implementation [#3471](https://github.com/valhalla/valhalla/pull/3471)
   * ADDED: Beta support for interacting with the http/bindings/library via serialized and pbf objects respectively [#3464](https://github.com/valhalla/valhalla/pull/3464)
   * CHANGED: Update xcode to 12.4.0 [#3492](https://github.com/valhalla/valhalla/pull/3492)
   * ADDED: Add JSON generator to conan [#3493](https://github.com/valhalla/valhalla/pull/3493)
   * CHANGED: top_speed option: ignore live speed for speed based penalties [#3460](https://github.com/valhalla/valhalla/pull/3460)
   * ADDED: Add `include_construction` option into the config to include/exclude roads under construction from the graph [#3455](https://github.com/valhalla/valhalla/pull/3455)
   * CHANGED: Refactor options protobuf for Location and Costing objects [#3506](https://github.com/valhalla/valhalla/pull/3506)
   * CHANGED: valhalla.h and config.h don't need cmake configuration [#3502](https://github.com/valhalla/valhalla/pull/3502)
   * ADDED: New options to control what fields of the pbf are returned when pbf format responses are requested [#3207](https://github.com/valhalla/valhalla/pull/3507)
   * CHANGED: Rename tripcommon to common [#3516](https://github.com/valhalla/valhalla/pull/3516)
   * ADDED: Indoor routing - data model, data processing. [#3509](https://github.com/valhalla/valhalla/pull/3509)
   * ADDED: On-demand elevation tile fetching [#3391](https://github.com/valhalla/valhalla/pull/3391)
   * CHANGED: Remove many oneof uses from the protobuf api where the semantics of optional vs required isnt necessary [#3527](https://github.com/valhalla/valhalla/pull/3527)
   * ADDED: Indoor routing maneuvers [#3519](https://github.com/valhalla/valhalla/pull/3519)
   * ADDED: Expose reverse isochrone parameter for reverse expansion [#3528](https://github.com/valhalla/valhalla/pull/3528)
   * CHANGED: Add matrix classes to thor worker so they persist between requests. [#3560](https://github.com/valhalla/valhalla/pull/3560)
   * CHANGED: Remove `max_matrix_locations` and introduce `max_matrix_location_pairs` to configure the allowed number of total routes for the matrix action for more flexible asymmetric matrices [#3569](https://github.com/valhalla/valhalla/pull/3569)
   * CHANGED: modernized spatialite syntax [#3580](https://github.com/valhalla/valhalla/pull/3580)
   * ADDED: Options to generate partial results for time distance matrix when there is one source (one to many) or one target (many to one). [#3181](https://github.com/valhalla/valhalla/pull/3181)
   * ADDED: Enhance valhalla_build_elevation with LZ4 recompression support [#3607](https://github.com/valhalla/valhalla/pull/3607)
   * CHANGED: removed UK admin and upgraded its constituents to countries [#3619](https://github.com/valhalla/valhalla/pull/3619)
   * CHANGED: expansion service: only track requested max time/distance [#3532](https://github.com/valhalla/valhalla/pull/3509)
   * ADDED: Shorten down the request delay, when some sources/targets searches are early aborted [#3611](https://github.com/valhalla/valhalla/pull/3611)
   * ADDED: add `pre-commit` hook for running the `format.sh` script [#3637](https://github.com/valhalla/valhalla/pull/3637)
   * CHANGED: upgrade pybind11 to v2.9.2 to remove cmake warning [#3658](https://github.com/valhalla/valhalla/pull/3658)
   * ADDED: tests for just_gtfs reading and writing feeds [#3665](https://github.com/valhalla/valhalla/pull/3665)
   * CHANGED: Precise definition of types of edges on which BSS could be projected [#3658](https://github.com/valhalla/valhalla/pull/3663)
   * CHANGED: Remove duplicate implementation of `adjust_scores` [#3673](https://github.com/valhalla/valhalla/pull/3673)
   * ADDED: convert GTFS data into protobuf tiles [#3629](https://github.com/valhalla/valhalla/issues/3629)
   * CHANGED: Use `starts_with()` instead of `substr(0, N)` getting and comparing to prefix [#3702](https://github.com/valhalla/valhalla/pull/3702)
   * ADDED: Ferry support for HGV [#3710](https://github.com/valhalla/valhalla/issues/3710)
   * ADDED: Linting & formatting checks for Python code [#3713](https://github.com/valhalla/valhalla/pull/3713)
   * CHANGED: rename Turkey admin to Türkiye [#3720](https://github.com/valhalla/valhalla/pull/3713)
   * CHANGED: bumped vcpkg version to "2022.08.15" [#3754](https://github.com/valhalla/valhalla/pull/3754)
   * CHANGED: chore: Updates to clang-format 11.0.0 [#3533](https://github.com/valhalla/valhalla/pull/3533)
   * CHANGED: Ported trace_attributes serialization to RapidJSON. [#3333](https://github.com/valhalla/valhalla/pull/3333)
   * ADDED: Add helpers for DirectedEdgeExt and save them to file in GraphTileBuilder [#3562](https://github.com/valhalla/valhalla/pull/3562)
   * ADDED: Fixed Speed costing option [#3576](https://github.com/valhalla/valhalla/pull/3576)
   * ADDED: axle_count costing option for hgv [#3648](https://github.com/valhalla/valhalla/pull/3648)
   * ADDED: Matrix action for gurka [#3793](https://github.com/valhalla/valhalla/pull/3793)
   * ADDED: Add warnings array to response. [#3588](https://github.com/valhalla/valhalla/pull/3588)
   * CHANGED: Templatized TimeDistanceMatrix for forward/reverse search [#3773](https://github.com/valhalla/valhalla/pull/3773)
   * CHANGED: Templatized TimeDistanceBSSMatrix for forward/reverse search [#3778](https://github.com/valhalla/valhalla/pull/3778)
   * CHANGED: error code 154 shows distance limit in error message [#3779](https://github.com/valhalla/valhalla/pull/3779)

## Release Date: 2021-10-07 Valhalla 3.1.4
* **Removed**
* **Bug Fix**
   * FIXED: Revert default speed boost for turn channels [#3232](https://github.com/valhalla/valhalla/pull/3232)
   * FIXED: Use the right tile to get country for incident [#3235](https://github.com/valhalla/valhalla/pull/3235)
   * FIXED: Fix factors passed to `RelaxHierarchyLimits` [#3253](https://github.com/valhalla/valhalla/pull/3253)
   * FIXED: Fix TransitionCostReverse usage [#3260](https://github.com/valhalla/valhalla/pull/3260)
   * FIXED: Fix Tagged Value Support in EdgeInfo [#3262](https://github.com/valhalla/valhalla/issues/3262)
   * FIXED: TransitionCostReverse fix: revert internal_turn change [#3271](https://github.com/valhalla/valhalla/issues/3271)
   * FIXED: Optimize tiles usage in reach-based pruning [#3294](https://github.com/valhalla/valhalla/pull/3294)
   * FIXED: Slip lane detection: track visited nodes to avoid infinite loops [#3297](https://github.com/valhalla/valhalla/pull/3297)
   * FIXED: Fix distance value in a 0-length road [#3185](https://github.com/valhalla/valhalla/pull/3185)
   * FIXED: Trivial routes were broken when origin was node snapped and destnation was not and vice-versa for reverse astar [#3299](https://github.com/valhalla/valhalla/pull/3299)
   * FIXED: Tweaked TestAvoids map to get TestAvoidShortcutsTruck working [#3301](https://github.com/valhalla/valhalla/pull/3301)
   * FIXED: Overflow in sequence sort [#3303](https://github.com/valhalla/valhalla/pull/3303)
   * FIXED: Setting statsd tags in config via valhalla_build_config [#3225](https://github.com/valhalla/valhalla/pull/3225)
   * FIXED: Cache for gzipped elevation tiles [#3120](https://github.com/valhalla/valhalla/pull/3120)
   * FIXED: Current time conversion regression introduced in unidirectional algorithm refractor [#3278](https://github.com/valhalla/valhalla/issues/3278)
   * FIXED: Make combine_route_stats.py properly quote CSV output (best practice improvement) [#3328](https://github.com/valhalla/valhalla/pull/3328)
   * FIXED: Merge edge segment records in map matching properly so that resulting edge indices in trace_attributes are valid [#3280](https://github.com/valhalla/valhalla/pull/3280)
   * FIXED: Shape walking map matcher now sets correct edge candidates used in the match for origin and destination location [#3329](https://github.com/valhalla/valhalla/pull/3329)
   * FIXED: Better hash function of GraphId [#3332](https://github.com/valhalla/valhalla/pull/3332)

* **Enhancement**
   * CHANGED: Favor turn channels more [#3222](https://github.com/valhalla/valhalla/pull/3222)
   * CHANGED: Rename `valhalla::midgard::logging::LogLevel` enumerators to avoid clash with common macros [#3237](https://github.com/valhalla/valhalla/pull/3237)
   * CHANGED: Move pre-defined algorithm-based factors inside `RelaxHierarchyLimits` [#3253](https://github.com/valhalla/valhalla/pull/3253)
   * ADDED: Reject alternatives with too long detours [#3238](https://github.com/valhalla/valhalla/pull/3238)
   * ADDED: Added info to /status endpoint [#3008](https://github.com/valhalla/valhalla/pull/3008)
   * ADDED: Added stop and give_way/yield signs to the data and traffic signal fixes [#3251](https://github.com/valhalla/valhalla/pull/3251)
   * ADDED: use_hills for pedestrian costing, which also affects the walking speed [#3234](https://github.com/valhalla/valhalla/pull/3234)
   * CHANGED: Fixed cost threshold for bidirectional astar. Implemented reach-based pruning for suboptimal branches [#3257](https://github.com/valhalla/valhalla/pull/3257)
   * ADDED: Added `exclude_unpaved` request parameter [#3240](https://github.com/valhalla/valhalla/pull/3240)
   * ADDED: Added support for routing onto HOV/HOT lanes via request parameters `include_hot`, `include_hov2`, and `include_hov3` [#3273](https://github.com/valhalla/valhalla/pull/3273)
   * ADDED: Add Z-level field to `EdgeInfo`. [#3261](https://github.com/valhalla/valhalla/pull/3261)
   * CHANGED: Calculate stretch threshold for alternatives based on the optimal route cost [#3276](https://github.com/valhalla/valhalla/pull/3276)
   * ADDED: Add `preferred_z_level` as a parameter of loki requests. [#3270](https://github.com/valhalla/valhalla/pull/3270)
   * ADDED: Add `preferred_layer` as a parameter of loki requests. [#3270](https://github.com/valhalla/valhalla/pull/3270)
   * ADDED: Exposing service area names in passive maneuvers. [#3277](https://github.com/valhalla/valhalla/pull/3277)
   * ADDED: Added traffic signal and stop sign check for stop impact. These traffic signals and stop sign are located on edges. [#3279](https://github.com/valhalla/valhalla/pull/3279)
   * CHANGED: Improved sharing criterion to obtain more reasonable alternatives; extended alternatives search [#3302](https://github.com/valhalla/valhalla/pull/3302)
   * ADDED: pull ubuntu:20.04 base image before building [#3233](https://github.com/valhalla/valhalla/pull/3223)
   * CHANGED: Improve Loki nearest-neighbour performance for large radius searches in open space [#3233](https://github.com/valhalla/valhalla/pull/3324)
   * ADDED: testing infrastructure for scripts and valhalla_build_config tests [#3308](https://github.com/valhalla/valhalla/pull/3308)
   * ADDED: Shape points and information about where intermediate locations are placed along the legs of a route [#3274](https://github.com/valhalla/valhalla/pull/3274)
   * CHANGED: Improved existing hov lane transition test case to make more realistic [#3330](https://github.com/valhalla/valhalla/pull/3330)
   * CHANGED: Update python usage in all scripts to python3 [#3337](https://github.com/valhalla/valhalla/pull/3337)
   * ADDED: Added `exclude_cash_only_tolls` request parameter [#3341](https://github.com/valhalla/valhalla/pull/3341)
   * CHANGED: Update api-reference for street_names [#3342](https://github.com/valhalla/valhalla/pull/3342)
   * ADDED: Disable msse2 flags when building on Apple Silicon chip [#3327](https://github.com/valhalla/valhalla/pull/3327)

## Release Date: 2021-07-20 Valhalla 3.1.3
* **Removed**
   * REMOVED: Unused overloads of `to_response` function [#3167](https://github.com/valhalla/valhalla/pull/3167)

* **Bug Fix**
   * FIXED: Fix heading on small edge [#3114](https://github.com/valhalla/valhalla/pull/3114)
   * FIXED: Added support for `access=psv`, which disables routing on these nodes and edges unless the mode is taxi or bus [#3107](https://github.com/valhalla/valhalla/pull/3107)
   * FIXED: Disables logging in CI to catch issues [#3121](https://github.com/valhalla/valhalla/pull/3121)
   * FIXED: Fixed U-turns through service roads [#3082](https://github.com/valhalla/valhalla/pull/3082)
   * FIXED: Added forgotten penalties for kLivingStreet and kTrack for pedestrian costing model [#3116](https://github.com/valhalla/valhalla/pull/3116)
   * FIXED: Updated the reverse turn bounds [#3122](https://github.com/valhalla/valhalla/pull/3122)
   * FIXED: Missing fork maneuver [#3134](https://github.com/valhalla/valhalla/pull/3134)
   * FIXED: Update turn channel logic to call out specific turn at the end of the turn channel if needed [#3140](https://github.com/valhalla/valhalla/pull/3140)
   * FIXED: Fixed cost thresholds for TimeDistanceMatrix. [#3131](https://github.com/valhalla/valhalla/pull/3131)
   * FIXED: Use distance threshold in hierarchy limits for bidirectional astar to expand more important lower level roads [#3156](https://github.com/valhalla/valhalla/pull/3156)
   * FIXED: Fixed incorrect dead-end roundabout labels. [#3129](https://github.com/valhalla/valhalla/pull/3129)
   * FIXED: googletest wasn't really updated in #3166 [#3187](https://github.com/valhalla/valhalla/pull/3187)
   * FIXED: Minor fix of benchmark code [#3190](https://github.com/valhalla/valhalla/pull/3190)
   * FIXED: avoid_polygons intersected edges as polygons instead of linestrings [#3194]((https://github.com/valhalla/valhalla/pull/3194)
   * FIXED: when binning horizontal edge shapes using single precision floats (converted from not double precision floats) allowed for the possibility of marking many many tiles no where near the shape [#3204](https://github.com/valhalla/valhalla/pull/3204)
   * FIXED: Fix improper iterator usage in ManeuversBuilder [#3205](https://github.com/valhalla/valhalla/pull/3205)
   * FIXED: Modified approach for retrieving signs from a directed edge #3166 [#3208](https://github.com/valhalla/valhalla/pull/3208)
   * FIXED: Improve turn channel classification: detect slip lanes [#3196](https://github.com/valhalla/valhalla/pull/3196)
   * FIXED: Compatibility with older boost::optional versions [#3219](https://github.com/valhalla/valhalla/pull/3219)
   * FIXED: Older boost.geometry versions don't have correct() for geographic rings [#3218](https://github.com/valhalla/valhalla/pull/3218)
   * FIXED: Use default road speed for bicycle costing so traffic does not reduce penalty on high speed roads. [#3143](https://github.com/valhalla/valhalla/pull/3143)

* **Enhancement**
   * CHANGED: Refactor base costing options parsing to handle more common stuff in a one place [#3125](https://github.com/valhalla/valhalla/pull/3125)
   * CHANGED: Unified Sign/SignElement into sign.proto [#3146](https://github.com/valhalla/valhalla/pull/3146)
   * ADDED: New verbal succinct transition instruction to maneuver & narrativebuilder. Currently this instruction will be used in place of a very long street name to avoid repetition of long names [#2844](https://github.com/valhalla/valhalla/pull/2844)
   * ADDED: Added oneway support for pedestrian access and foot restrictions [#3123](https://github.com/valhalla/valhalla/pull/3123)
   * ADDED: Exposing rest-area names in passive maneuvers [#3172](https://github.com/valhalla/valhalla/pull/3172)
   * CHORE: Updates robin-hood-hashing third-party library
   * ADDED: Support `barrier=yes|swing_gate|jersey_barrier` tags [#3154](https://github.com/valhalla/valhalla/pull/3154)
   * ADDED: Maintain `access=permit|residents` tags as private [#3149](https://github.com/valhalla/valhalla/pull/3149)
   * CHANGED: Replace `avoid_*` API parameters with more accurate `exclude_*` [#3093](https://github.com/valhalla/valhalla/pull/3093)
   * ADDED: Penalize private gates [#3144](https://github.com/valhalla/valhalla/pull/3144)
   * CHANGED: Renamed protobuf Sign/SignElement to TripSign/TripSignElement [#3168](https://github.com/valhalla/valhalla/pull/3168)
   * CHORE: Updates googletest to release-1.11.0 [#3166](https://github.com/valhalla/valhalla/pull/3166)
   * CHORE: Enables -Wall on sif sources [#3178](https://github.com/valhalla/valhalla/pull/3178)
   * ADDED: Allow going through accessible `barrier=bollard` and penalize routing through it, when the access is private [#3175](https://github.com/valhalla/valhalla/pull/3175)
   * ADDED: Add country code to incident metadata [#3169](https://github.com/valhalla/valhalla/pull/3169)
   * CHANGED: Use distance instead of time to check limited sharing criteria [#3183](https://github.com/valhalla/valhalla/pull/3183)
   * ADDED: Introduced a new via_waypoints array on the leg in the osrm route serializer that describes where a particular waypoint from the root-level array matches to the route. [#3189](https://github.com/valhalla/valhalla/pull/3189)
   * ADDED: Added vehicle width and height as an option for auto (and derived: taxi, bus, hov) profile (https://github.com/valhalla/valhalla/pull/3179)
   * ADDED: Support for statsd integration for basic error and requests metrics [#3191](https://github.com/valhalla/valhalla/pull/3191)
   * CHANGED: Get rid of typeid in statistics-related code. [#3227](https://github.com/valhalla/valhalla/pull/3227)

## Release Date: 2021-05-26 Valhalla 3.1.2
* **Removed**
* **Bug Fix**
   * FIXED: Change unnamed road intersections from being treated as penil point u-turns [#3084](https://github.com/valhalla/valhalla/pull/3084)
   * FIXED: Fix TimeDepReverse termination and path cost calculation (for arrive_by routing) [#2987](https://github.com/valhalla/valhalla/pull/2987)
   * FIXED: Isochrone (::Generalize()) fix to avoid generating self-intersecting polygons [#3026](https://github.com/valhalla/valhalla/pull/3026)
   * FIXED: Handle day_on/day_off/hour_on/hour_off restrictions [#3029](https://github.com/valhalla/valhalla/pull/3029)
   * FIXED: Apply conditional restrictions with dow only to the edges when routing [#3039](https://github.com/valhalla/valhalla/pull/3039)
   * FIXED: Missing locking in incident handler needed to hang out to scop lock rather than let the temporary dissolve [#3046](https://github.com/valhalla/valhalla/pull/3046)
   * FIXED: Continuous lane guidance fix [#3054](https://github.com/valhalla/valhalla/pull/3054)
   * FIXED: Fix reclassification for "shorter" ferries and rail ferries (for Chunnel routing issues) [#3038](https://github.com/valhalla/valhalla/pull/3038)
   * FIXED: Incorrect routing through motor_vehicle:conditional=destination. [#3041](https://github.com/valhalla/valhalla/pull/3041)
   * FIXED: Allow destination-only routing on the first-pass for non bidirectional Astar algorithms. [#3085](https://github.com/valhalla/valhalla/pull/3085)
   * FIXED: Highway/ramp lane bifurcation [#3088](https://github.com/valhalla/valhalla/pull/3088)
   * FIXED: out of bound access of tile hierarchy in base_ll function in graphheader [#3089](https://github.com/valhalla/valhalla/pull/3089)
   * FIXED: include shortcuts in avoid edge set for avoid_polygons [#3090](https://github.com/valhalla/valhalla/pull/3090)

* **Enhancement**
   * CHANGED: Refactor timedep forward/reverse to reduce code repetition [#2987](https://github.com/valhalla/valhalla/pull/2987)
   * CHANGED: Sync translation files with Transifex command line tool [#3030](https://github.com/valhalla/valhalla/pull/3030)
   * CHANGED: Use osm tags in links reclassification algorithm in order to reduce false positive downgrades [#3042](https://github.com/valhalla/valhalla/pull/3042)
   * CHANGED: Use CircleCI XL instances for linux based builds [#3043](https://github.com/valhalla/valhalla/pull/3043)
   * ADDED: ci: Enable undefined sanitizer [#2999](https://github.com/valhalla/valhalla/pull/2999)
   * ADDED: Optionally pass preconstructed graphreader to connectivity map [#3046](https://github.com/valhalla/valhalla/pull/3046)
   * CHANGED: ci: Skip Win CI runs for irrelevant files [#3014](https://github.com/valhalla/valhalla/pull/3014)
   * ADDED: Allow configuration-driven default speed assignment based on edge properties [#3055](https://github.com/valhalla/valhalla/pull/3055)
   * CHANGED: Use std::shared_ptr in case if ENABLE_THREAD_SAFE_TILE_REF_COUNT is ON. [#3067](https://github.com/valhalla/valhalla/pull/3067)
   * CHANGED: Reduce stop impact when driving in parking lots [#3051](https://github.com/valhalla/valhalla/pull/3051)
   * ADDED: Added another through route test [#3074](https://github.com/valhalla/valhalla/pull/3074)
   * ADDED: Adds incident-length to metadata proto [#3083](https://github.com/valhalla/valhalla/pull/3083)
   * ADDED: Do not penalize gates that have allowed access [#3078](https://github.com/valhalla/valhalla/pull/3078)
   * ADDED: Added missing k/v pairs to taginfo.json.  Updated PR template. [#3101](https://github.com/valhalla/valhalla/pull/3101)
   * CHANGED: Serialize isochrone 'contour' properties as floating point so they match user supplied value [#3078](https://github.com/valhalla/valhalla/pull/3095)
   * NIT: Enables compiler warnings as errors in midgard module [#3104](https://github.com/valhalla/valhalla/pull/3104)
   * CHANGED: Check all tiles for nullptr that reads from graphreader to avoid fails in case tiles might be missing. [#3065](https://github.com/valhalla/valhalla/pull/3065)

## Release Date: 2021-04-21 Valhalla 3.1.1
* **Removed**
   * REMOVED: The tossing of private roads in [#1960](https://github.com/valhalla/valhalla/pull/1960) was too aggressive and resulted in a lot of no routes.  Reverted this logic.  [#2934](https://github.com/valhalla/valhalla/pull/2934)
   * REMOVED: stray references to node bindings [#3012](https://github.com/valhalla/valhalla/pull/3012)

* **Bug Fix**
   * FIXED: Fix compression_utils.cc::inflate(...) throw - make it catchable [#2839](https://github.com/valhalla/valhalla/pull/2839)
   * FIXED: Fix compiler errors if HAVE_HTTP not enabled [#2807](https://github.com/valhalla/valhalla/pull/2807)
   * FIXED: Fix alternate route serialization [#2811](https://github.com/valhalla/valhalla/pull/2811)
   * FIXED: Store restrictions in the right tile [#2781](https://github.com/valhalla/valhalla/pull/2781)
   * FIXED: Failing to write tiles because of racing directory creation [#2810](https://github.com/valhalla/valhalla/pull/2810)
   * FIXED: Regression in stopping expansion on transitions down in time-dependent routes [#2815](https://github.com/valhalla/valhalla/pull/2815)
   * FIXED: Fix crash in loki when trace_route is called with 2 locations.[#2817](https://github.com/valhalla/valhalla/pull/2817)
   * FIXED: Mark the restriction start and end as via ways to fix IsBridgingEdge function in Bidirectional Astar [#2796](https://github.com/valhalla/valhalla/pull/2796)
   * FIXED: Dont add predictive traffic to the tile if it's empty [#2826](https://github.com/valhalla/valhalla/pull/2826)
   * FIXED: Fix logic bidirectional astar to avoid double u-turns and extra detours [#2802](https://github.com/valhalla/valhalla/pull/2802)
   * FIXED: Re-enable transition cost for motorcycle profile [#2837](https://github.com/valhalla/valhalla/pull/2837)
   * FIXED: Increase limits for timedep_* algorithms. Split track_factor into edge factor and transition penalty [#2845](https://github.com/valhalla/valhalla/pull/2845)
   * FIXED: Loki was looking up the wrong costing enum for avoids [#2856](https://github.com/valhalla/valhalla/pull/2856)
   * FIXED: Fix way_ids -> graph_ids conversion for complex restrictions: handle cases when a way is split into multiple edges [#2848](https://github.com/valhalla/valhalla/pull/2848)
   * FIXED: Honor access mode while matching OSMRestriction with the graph [#2849](https://github.com/valhalla/valhalla/pull/2849)
   * FIXED: Ensure route summaries are unique among all returned route/legs [#2874](https://github.com/valhalla/valhalla/pull/2874)
   * FIXED: Fix compilation errors when boost < 1.68 and libprotobuf < 3.6  [#2878](https://github.com/valhalla/valhalla/pull/2878)
   * FIXED: Allow u-turns at no-access barriers when forced by heading [#2875](https://github.com/valhalla/valhalla/pull/2875)
   * FIXED: Fixed "No route found" error in case of multipoint request with locations near low reachability edges [#2914](https://github.com/valhalla/valhalla/pull/2914)
   * FIXED: Python bindings installation [#2751](https://github.com/valhalla/valhalla/issues/2751)
   * FIXED: Skip bindings if there's no Python development version [#2893](https://github.com/valhalla/valhalla/pull/2893)
   * FIXED: Use CMakes built-in Python variables to configure installation [#2931](https://github.com/valhalla/valhalla/pull/2931)
   * FIXED: Sometimes emitting zero-length route geometry when traffic splits edge twice [#2943](https://github.com/valhalla/valhalla/pull/2943)
   * FIXED: Fix map-match segfault when gps-points project very near a node [#2946](https://github.com/valhalla/valhalla/pull/2946)
   * FIXED: Use kServiceRoad edges while searching for ferry connection [#2933](https://github.com/valhalla/valhalla/pull/2933)
   * FIXED: Enhanced logic for IsTurnChannelManeuverCombinable [#2952](https://github.com/valhalla/valhalla/pull/2952)
   * FIXED: Restore compatibility with gcc 6.3.0, libprotobuf 3.0.0, boost v1.62.0 [#2953](https://github.com/valhalla/valhalla/pull/2953)
   * FIXED: Dont abort bidirectional a-star search if only one direction is exhausted [#2936](https://github.com/valhalla/valhalla/pull/2936)
   * FIXED: Fixed missing comma in the scripts/valhalla_build_config [#2963](https://github.com/valhalla/valhalla/pull/2963)
   * FIXED: Reverse and Multimodal Isochrones were returning forward results [#2967](https://github.com/valhalla/valhalla/pull/2967)
   * FIXED: Map-match fix for first gps-point being exactly equal to street shape-point [#2977](https://github.com/valhalla/valhalla/pull/2977)
   * FIXED: Add missing GEOS:GEOS dep to mjolnir target [#2901](https://github.com/valhalla/valhalla/pull/2901)
   * FIXED: Allow expansion into a region when not_thru_pruning is false on 2nd pass [#2978](https://github.com/valhalla/valhalla/pull/2978)
   * FIXED: Fix polygon area calculation: use Shoelace formula [#2927](https://github.com/valhalla/valhalla/pull/2927)
   * FIXED: Isochrone: orient segments/rings according to the right-hand rule [#2932](https://github.com/valhalla/valhalla/pull/2932)
   * FIXED: Parsenodes fix: check if index is out-of-bound first [#2984](https://github.com/valhalla/valhalla/pull/2984)
   * FIXED: Fix for unique-summary logic [#2996](https://github.com/valhalla/valhalla/pull/2996)
   * FIXED: Isochrone: handle origin edges properly [#2990](https://github.com/valhalla/valhalla/pull/2990)
   * FIXED: Annotations fail with returning NaN speed when the same point is duplicated in route geometry [#2992](https://github.com/valhalla/valhalla/pull/2992)
   * FIXED: Fix run_with_server.py to work on macOS [#3003](https://github.com/valhalla/valhalla/pull/3003)
   * FIXED: Removed unexpected maneuvers at sharp bends [#2968](https://github.com/valhalla/valhalla/pull/2968)
   * FIXED: Remove large number formatting for non-US countries [#3015](https://github.com/valhalla/valhalla/pull/3015)
   * FIXED: Odin undefined behaviour: handle case when xedgeuse is not initialized [#3020](https://github.com/valhalla/valhalla/pull/3020)

* **Enhancement**
   * Pedestrian crossing should be a separate TripLeg_Use [#2950](https://github.com/valhalla/valhalla/pull/2950)
   * CHANGED: Azure uses ninja as generator [#2779](https://github.com/valhalla/valhalla/pull/2779)
   * ADDED: Support for date_time type invariant for map matching [#2712](https://github.com/valhalla/valhalla/pull/2712)
   * ADDED: Add Bulgarian locale [#2825](https://github.com/valhalla/valhalla/pull/2825)
   * FIXED: No need for write permissions on tarball indices [#2822](https://github.com/valhalla/valhalla/pull/2822)
   * ADDED: nit: Links debug build with lld [#2813](https://github.com/valhalla/valhalla/pull/2813)
   * ADDED: Add costing option `use_living_streets` to avoid or favor living streets in route. [#2788](https://github.com/valhalla/valhalla/pull/2788)
   * CHANGED: Do not allocate mapped_cache vector in skadi when no elevation source is provided. [#2841](https://github.com/valhalla/valhalla/pull/2841)
   * ADDED: avoid_polygons logic [#2750](https://github.com/valhalla/valhalla/pull/2750)
   * ADDED: Added support for destination for conditional access restrictions [#2857](https://github.com/valhalla/valhalla/pull/2857)
   * CHANGED: Large sequences are now merge sorted which can be dramatically faster with certain hardware configurations. This is especially useful in speeding up the earlier stages (parsing, graph construction) of tile building [#2850](https://github.com/valhalla/valhalla/pull/2850)
   * CHANGED: When creating the initial graph edges by setting at which nodes they start and end, first mark the indices of those nodes in another sequence and then sort them by edgeid so that we can do the setting of start and end node sequentially in the edges file. This is much more efficient on certain hardware configurations [#2851](https://github.com/valhalla/valhalla/pull/2851)
   * CHANGED: Use relative cost threshold to extend search in bidirectional astar in order to find more alternates [#2868](https://github.com/valhalla/valhalla/pull/2868)
   * CHANGED: Throw an exception if directory does not exist when building traffic extract [#2871](https://github.com/valhalla/valhalla/pull/2871)
   * CHANGED: Support for ignoring multiple consecutive closures at start/end locations [#2846](https://github.com/valhalla/valhalla/pull/2846)
   * ADDED: Added sac_scale to trace_attributes output and locate edge output [#2818](https://github.com/valhalla/valhalla/pull/2818)
   * ADDED: Ukrainian language translations [#2882](https://github.com/valhalla/valhalla/pull/2882)
   * ADDED: Add support for closure annotations [#2816](https://github.com/valhalla/valhalla/pull/2816)
   * ADDED: Add costing option `service_factor`. Implement possibility to avoid or favor generic service roads in route for all costing options. [#2870](https://github.com/valhalla/valhalla/pull/2870)
   * CHANGED: Reduce stop impact cost when flow data is present [#2891](https://github.com/valhalla/valhalla/pull/2891)
   * CHANGED: Update visual compare script [#2803](https://github.com/valhalla/valhalla/pull/2803)
   * CHANGED: Service roads are not penalized for `pedestrian` costing by default. [#2898](https://github.com/valhalla/valhalla/pull/2898)
   * ADDED: Add complex mandatory restrictions support [#2766](https://github.com/valhalla/valhalla/pull/2766)
   * ADDED: Status endpoint for future status info and health checking of running service [#2907](https://github.com/valhalla/valhalla/pull/2907)
   * ADDED: Add min_level argument to valhalla_ways_to_edges [#2918](https://github.com/valhalla/valhalla/pull/2918)
   * ADDED: Adding ability to store the roundabout_exit_turn_degree to the maneuver [#2941](https://github.com/valhalla/valhalla/pull/2941)
   * ADDED: Penalize pencil point uturns and uturns at short internal edges. Note: `motorcycle` and `motor_scooter` models do not penalize on short internal edges. No new uturn penalty logic has been added to the pedestrian and bicycle costing models. [#2944](https://github.com/valhalla/valhalla/pull/2944)
   * CHANGED: Allow config object to be passed-in to path algorithms [#2949](https://github.com/valhalla/valhalla/pull/2949)
   * CHANGED: Allow disabling Werror
   * ADDED: Add ability to build Valhalla modules as STATIC libraries. [#2957](https://github.com/valhalla/valhalla/pull/2957)
   * NIT: Enables compiler warnings in part of mjolnir module [#2922](https://github.com/valhalla/valhalla/pull/2922)
   * CHANGED: Refactor isochrone/reachability forward/reverse search to reduce code repetition [#2969](https://github.com/valhalla/valhalla/pull/2969)
   * ADDED: Set the roundabout exit shape index when we are collapsing the roundabout maneuvers. [#2975](https://github.com/valhalla/valhalla/pull/2975)
   * CHANGED: Penalized closed edges if using them at start/end locations [#2964](https://github.com/valhalla/valhalla/pull/2964)
   * ADDED: Add shoulder to trace_attributes output. [#2980](https://github.com/valhalla/valhalla/pull/2980)
   * CHANGED: Refactor bidirectional astar forward/reverse search to reduce code repetition [#2970](https://github.com/valhalla/valhalla/pull/2970)
   * CHANGED: Factor for service roads is 1.0 by default. [#2988](https://github.com/valhalla/valhalla/pull/2988)
   * ADDED: Support for conditionally skipping CI runs [#2986](https://github.com/valhalla/valhalla/pull/2986)
   * ADDED: Add instructions for building valhalla on `arm64` macbook [#2997](https://github.com/valhalla/valhalla/pull/2997)
   * NIT: Enables compiler warnings in part of mjolnir module [#2995](https://github.com/valhalla/valhalla/pull/2995)
   * CHANGED: nit(rename): Renames the encoded live speed properties [#2998](https://github.com/valhalla/valhalla/pull/2998)
   * ADDED: ci: Vendors the codecov script [#3002](https://github.com/valhalla/valhalla/pull/3002)
   * CHANGED: Allow None build type [#3005](https://github.com/valhalla/valhalla/pull/3005)
   * CHANGED: ci: Build Python bindings for Mac OS [#3013](https://github.com/valhalla/valhalla/pull/3013)

## Release Date: 2021-01-25 Valhalla 3.1.0
* **Removed**
   * REMOVED: Remove Node bindings. [#2502](https://github.com/valhalla/valhalla/pull/2502)
   * REMOVED: appveyor builds. [#2550](https://github.com/valhalla/valhalla/pull/2550)
   * REMOVED: Removed x86 CI builds. [#2792](https://github.com/valhalla/valhalla/pull/2792)

* **Bug Fix**
   * FIXED: Crazy ETAs.  If a way has forward speed with no backward speed and it is not oneway, then we must set the default speed.  The reverse logic applies as well.  If a way has no backward speed but has a forward speed and it is not a oneway, then set the default speed. [#2102](https://github.com/valhalla/valhalla/pull/2102)
   * FIXED: Map matching elapsed times spliced amongst different legs and discontinuities are now correct [#2104](https://github.com/valhalla/valhalla/pull/2104)
   * FIXED: Date time information is now propagated amongst different legs and discontinuities [#2107](https://github.com/valhalla/valhalla/pull/2107)
   * FIXED: Adds support for geos-3.8 c++ api [#2021](https://github.com/valhalla/valhalla/issues/2021)
   * FIXED: Updated the osrm serializer to not set junction name for osrm origin/start maneuver - this is not helpful since we are not transitioning through the intersection.  [#2121](https://github.com/valhalla/valhalla/pull/2121)
   * FIXED: Removes precomputing of edge-costs which lead to wrong results [#2120](https://github.com/valhalla/valhalla/pull/2120)
   * FIXED: Complex turn-restriction invalidates edge marked as kPermanent [#2103](https://github.com/valhalla/valhalla/issues/2103)
   * FIXED: Fixes bug with inverted time-restriction parsing [#2167](https://github.com/valhalla/valhalla/pull/2167)
   * FIXED: Fixed several bugs with numeric underflow in map-matching trip durations. These may
     occur when serializing match results where adjacent trace points appear out-of-sequence on the
     same edge [#2178](https://github.com/valhalla/valhalla/pull/2178)
     - `MapMatcher::FormPath` now catches route discontinuities on the same edge when the distance
       percentage along don't agree. The trip leg builder builds disconnected legs on a single edge
       to avoid duration underflow.
     - Correctly populate edge groups when matching results contain loops. When a loop occurs,
       the leg builder now starts at the correct edge where the loop ends, and correctly accounts
       for any contained edges.
     - Duration over-trimming at the terminating edge of a match.
   * FIXED: Increased internal precision of time tracking per edge and maneuver so that maneuver times sum to the same time represented in the leg summary [#2195](https://github.com/valhalla/valhalla/pull/2195)
   * FIXED: Tagged speeds were not properly marked. We were not using forward and backward speeds to flag if a speed is tagged or not.  Should not update turn channel speeds if we are not inferring them.  Added additional logic to handle PH in the conditional restrictions. Do not update stop impact for ramps if they are marked as internal. [#2198](https://github.com/valhalla/valhalla/pull/2198)
   * FIXED: Fixed the sharp turn phrase [#2226](https://github.com/valhalla/valhalla/pull/2226)
   * FIXED: Protect against duplicate points in the input or points that snap to the same location resulting in `nan` times for the legs of the map match (of a 0 distance route) [#2229](https://github.com/valhalla/valhalla/pull/2229)
   * FIXED: Improves restriction check on briding edge in Bidirectional Astar [#2228](https://github.com/valhalla/valhalla/pull/2242)
   * FIXED: Allow nodes at location 0,0 [#2245](https://github.com/valhalla/valhalla/pull/2245)
   * FIXED: Fix RapidJSON compiler warnings and naming conflict [#2249](https://github.com/valhalla/valhalla/pull/2249)
   * FIXED: Fixed bug in resample_spherical_polyline where duplicate successive lat,lng locations in the polyline resulting in `nan` for the distance computation which shortcuts further sampling [#2239](https://github.com/valhalla/valhalla/pull/2239)
   * FIXED: Update exit logic for non-motorways [#2252](https://github.com/valhalla/valhalla/pull/2252)
   * FIXED: Transition point map-matching. When match results are on a transition point, we search for the sibling nodes at that transition and snap it to the corresponding edges in the route. [#2258](https://github.com/valhalla/valhalla/pull/2258)
   * FIXED: Fixed verbal multi-cue logic [#2270](https://github.com/valhalla/valhalla/pull/2270)
   * FIXED: Fixed Uturn cases when a not_thru edge is connected to the origin edge. [#2272](https://github.com/valhalla/valhalla/pull/2272)
   * FIXED: Update intersection classes in osrm response to not label all ramps as motorway [#2279](https://github.com/valhalla/valhalla/pull/2279)
   * FIXED: Fixed bug in mapmatcher when interpolation point goes before the first valid match or after the last valid match. Such behavior usually leads to discontinuity in matching. [#2275](https://github.com/valhalla/valhalla/pull/2275)
   * FIXED: Fixed an issue for time_allowed logic.  Previously we returned false on the first time allowed restriction and did not check them all. Added conditional restriction gurka test and datetime optional argument to gurka header file. [#2286](https://github.com/valhalla/valhalla/pull/2286)
   * FIXED: Fixed an issue for date ranges.  For example, for the range Jan 04 to Jan 02 we need to test to end of the year and then from the first of the year to the end date.  Also, fixed an emergency tag issue.  We should only set the use to emergency if all other access is off. [#2290](https://github.com/valhalla/valhalla/pull/2290)
   * FIXED: Found a few issues with the initial ref and direction logic for ways.  We were overwriting the refs with directionals to the name_offset_map instead of concatenating them together.  Also, we did not allow for blank entries for GetTagTokens. [#2298](https://github.com/valhalla/valhalla/pull/2298)
   * FIXED: Fixed an issue where MatchGuidanceViewJunctions is only looking at the first edge. Set the data_id for guidance views to the changeset id as it is already being populated. Also added test for guidance views. [#2303](https://github.com/valhalla/valhalla/pull/2303)
   * FIXED: Fixed a problem with live speeds where live speeds were being used to determine access, even when a live
   speed (current time) route wasn't what was requested. [#2311](https://github.com/valhalla/valhalla/pull/2311)
   * FIXED: Fix break/continue typo in search filtering [#2317](https://github.com/valhalla/valhalla/pull/2317)
   * FIXED: Fix a crash in trace_route due to iterating past the end of a vector. [#2322](https://github.com/valhalla/valhalla/pull/2322)
   * FIXED: Don't allow timezone information in the local date time string attached at each location. [#2312](https://github.com/valhalla/valhalla/pull/2312)
   * FIXED: Fix short route trimming in bidirectional astar [#2323](https://github.com/valhalla/valhalla/pull/2323)
   * FIXED: Fix shape trimming in leg building for snap candidates that lie within the margin of rounding error [#2326](https://github.com/valhalla/valhalla/pull/2326)
   * FIXED: Fixes route duration underflow with traffic data [#2325](https://github.com/valhalla/valhalla/pull/2325)
   * FIXED: Parse mtb:scale tags and set bicycle access if present [#2117](https://github.com/valhalla/valhalla/pull/2117)
   * FIXED: Fixed segfault.  Shape was missing from options for valhalla_path_comparison and valhalla_run_route.  Also, costing options was missing in valhalla_path_comparison. [#2343](https://github.com/valhalla/valhalla/pull/2343)
   * FIXED: Handle decimal numbers with zero-value mantissa properly in Lua [#2355](https://github.com/valhalla/valhalla/pull/2355)
   * FIXED: Many issues that resulted in discontinuities, failed matches or incorrect time/duration for map matching requests. [#2292](https://github.com/valhalla/valhalla/pull/2292)
   * FIXED: Seeing segfault when loading large osmdata data files before loading LuaJit. LuaJit fails to create luaL_newstate() Ref: [#2158](https://github.com/ntop/ntopng/issues/2158) Resolution is to load LuaJit before loading the data files. [#2383](https://github.com/valhalla/valhalla/pull/2383)
   * FIXED: Store positive/negative OpenLR offsets in bucketed form [#2405](https://github.com/valhalla/valhalla/2405)
   * FIXED: Fix on map-matching return code when breakage distance limitation exceeds. Instead of letting the request goes into meili and fails in finding a route, we check the distance in loki and early return with exception code 172. [#2406](https://github.com/valhalla/valhalla/pull/2406)
   * FIXED: Don't create edges for portions of ways that are doubled back on themselves as this confuses opposing edge index computations [#2385](https://github.com/valhalla/valhalla/pull/2385)
   * FIXED: Protect against nan in uniform_resample_spherical_polyline. [#2431](https://github.com/valhalla/valhalla/pull/2431)
   * FIXED: Obvious maneuvers. [#2436](https://github.com/valhalla/valhalla/pull/2436)
   * FIXED: Base64 encoding/decoding [#2452](https://github.com/valhalla/valhalla/pull/2452)
   * FIXED: Added post roundabout instruction when enter/exit roundabout maneuvers are combined [#2454](https://github.com/valhalla/valhalla/pull/2454)
   * FIXED: openlr: Explicitly check for linear reference option for Valhalla serialization. [#2458](https://github.com/valhalla/valhalla/pull/2458)
   * FIXED: Fix segfault: Do not combine last turn channel maneuver. [#2463](https://github.com/valhalla/valhalla/pull/2463)
   * FIXED: Remove extraneous whitespaces from ja-JP.json. [#2471](https://github.com/valhalla/valhalla/pull/2471)
   * FIXED: Checks protobuf serialization/parsing success [#2477](https://github.com/valhalla/valhalla/pull/2477)
   * FIXED: Fix dereferencing of end for std::lower_bound in sequence and possible UB [#2488](https://github.com/valhalla/valhalla/pull/2488)
   * FIXED: Make tile building reproducible: fix UB-s [#2480](https://github.com/valhalla/valhalla/pull/2480)
   * FIXED: Zero initialize EdgeInfoInner.spare0_. Uninitialized spare0_ field produced UB which causes gurka_reproduce_tile_build to fail intermittently. [2499](https://github.com/valhalla/valhalla/pull/2499)
   * FIXED: Drop unused CHANGELOG validation script, straggling NodeJS references [#2506](https://github.com/valhalla/valhalla/pull/2506)
   * FIXED: Fix missing nullptr checks in graphreader and loki::Reach (causing segfault during routing with not all levels of tiles available) [#2504](https://github.com/valhalla/valhalla/pull/2504)
   * FIXED: Fix mismatch of triplegedge roadclass and directededge roadclass [#2507](https://github.com/valhalla/valhalla/pull/2507)
   * FIXED: Improve german destination_verbal_alert phrases [#2509](https://github.com/valhalla/valhalla/pull/2509)
   * FIXED: Undefined behavior cases discovered with undefined behavior sanitizer tool. [2498](https://github.com/valhalla/valhalla/pull/2498)
   * FIXED: Fixed logic so verbal keep instructions use branch exit sign info for ramps [#2520](https://github.com/valhalla/valhalla/pull/2520)
   * FIXED: Fix bug in trace_route for uturns causing garbage coordinates [#2517](https://github.com/valhalla/valhalla/pull/2517)
   * FIXED: Simplify heading calculation for turn type. Remove undefined behavior case. [#2513](https://github.com/valhalla/valhalla/pull/2513)
   * FIXED: Always set costing name even if one is not provided for osrm serializer weight_name. [#2528](https://github.com/valhalla/valhalla/pull/2528)
   * FIXED: Make single-thread tile building reproducible: fix seed for shuffle, use concurrency configuration from the mjolnir section. [#2515](https://github.com/valhalla/valhalla/pull/2515)
   * FIXED: More Windows compatibility: build tiles and some run actions work now (including CI tests) [#2300](https://github.com/valhalla/valhalla/issues/2300)
   * FIXED: Transcoding of c++ location to pbf location used path edges in the place of filtered edges. [#2542](https://github.com/valhalla/valhalla/pull/2542)
   * FIXED: Add back whitelisting action types. [#2545](https://github.com/valhalla/valhalla/pull/2545)
   * FIXED: Allow uturns for truck costing now that we have derived deadends marked in the edge label [#2559](https://github.com/valhalla/valhalla/pull/2559)
   * FIXED: Map matching uturn trimming at the end of an edge where it wasn't needed. [#2558](https://github.com/valhalla/valhalla/pull/2558)
   * FIXED: Multicue enter roundabout [#2556](https://github.com/valhalla/valhalla/pull/2556)
   * FIXED: Changed reachability computation to take into account live speed [#2597](https://github.com/valhalla/valhalla/pull/2597)
   * FIXED: Fixed a bug where the temp files were not getting read in if you started with the construct edges or build phase for valhalla_build_tiles. [#2601](https://github.com/valhalla/valhalla/pull/2601)
   * FIXED: Updated fr-FR.json with partial translations. [#2605](https://github.com/valhalla/valhalla/pull/2605)
   * FIXED: Removed superfluous const qualifier from odin/signs [#2609](https://github.com/valhalla/valhalla/pull/2609)
   * FIXED: Internal maneuver placement [#2600](https://github.com/valhalla/valhalla/pull/2600)
   * FIXED: Complete fr-FR.json locale. [#2614](https://github.com/valhalla/valhalla/pull/2614)
   * FIXED: Don't truncate precision in polyline encoding [#2632](https://github.com/valhalla/valhalla/pull/2632)
   * FIXED: Fix all compiler warnings in sif and set to -Werror [#2642](https://github.com/valhalla/valhalla/pull/2642)
   * FIXED: Remove unnecessary maneuvers to continue straight [#2647](https://github.com/valhalla/valhalla/pull/2647)
   * FIXED: Linear reference support in route/mapmatch apis (FOW, FRC, bearing, and number of references) [#2645](https://github.com/valhalla/valhalla/pull/2645)
   * FIXED: Ambiguous local to global (with timezone information) date time conversions now all choose to use the later time instead of throwing unhandled exceptions [#2665](https://github.com/valhalla/valhalla/pull/2665)
   * FIXED: Overestimated reach caused be reenquing transition nodes without checking that they had been already expanded [#2670](https://github.com/valhalla/valhalla/pull/2670)
   * FIXED: Build with C++17 standard. Deprecated function calls are substituted with new ones. [#2669](https://github.com/valhalla/valhalla/pull/2669)
   * FIXED: Improve German post_transition_verbal instruction [#2677](https://github.com/valhalla/valhalla/pull/2677)
   * FIXED: Lane updates.  Add the turn lanes to all edges of the way.  Do not "enhance" turn lanes if they are part of a complex restriction.  Moved ProcessTurnLanes after UpdateManeuverPlacementForInternalIntersectionTurns.  Fix for a missing "uturn" indication for intersections on the previous maneuver, we were serializing an empty list. [#2679](https://github.com/valhalla/valhalla/pull/2679)
   * FIXED: Fixes OpenLr serialization [#2688](https://github.com/valhalla/valhalla/pull/2688)
   * FIXED: Internal edges can't be also a ramp or a turn channel.  Also, if an edge is marked as ramp and turn channel mark it as a ramp.  [2689](https://github.com/valhalla/valhalla/pull/2689)
   * FIXED: Check that speeds are equal for the edges going in the same direction while buildig shortcuts [#2691](https://github.com/valhalla/valhalla/pull/2691)
   * FIXED: Missing fork or bear instruction [#2683](https://github.com/valhalla/valhalla/pull/2683)
   * FIXED: Eliminate null pointer dereference in GraphReader::AreEdgesConnected [#2695](https://github.com/valhalla/valhalla/issues/2695)
   * FIXED: Fix polyline simplification float/double comparison [#2698](https://github.com/valhalla/valhalla/issues/2698)
   * FIXED: Weights were sometimes negative due to incorrect updates to elapsed_cost [#2702](https://github.com/valhalla/valhalla/pull/2702)
   * FIXED: Fix bidirectional route failures at deadends [#2705](https://github.com/valhalla/valhalla/pull/2705)
   * FIXED: Updated logic to call out a non-obvious turn [#2708](https://github.com/valhalla/valhalla/pull/2708)
   * FIXED: valhalla_build_statistics multithreaded mode fixed [#2707](https://github.com/valhalla/valhalla/pull/2707)
   * FIXED: If infer_internal_intersections is true then allow internals that are also ramps or TCs. Without this we produce an extra continue maneuver.  [#2710](https://github.com/valhalla/valhalla/pull/2710)
   * FIXED: We were routing down roads that should be destination only. Now we mark roads with motor_vehicle=destination and motor_vehicle=customers or access=destination and access=customers as destination only. [#2722](https://github.com/valhalla/valhalla/pull/2722)
   * FIXED: Replace all Python2 print statements with Python3 syntax [#2716](https://github.com/valhalla/valhalla/issues/2716)
   * FIXED: Some HGT files not found [#2723](https://github.com/valhalla/valhalla/issues/2723)
   * FIXED: Fix PencilPointUturn detection by removing short-edge check and updating angle threshold [#2725](https://github.com/valhalla/valhalla/issues/2725)
   * FIXED: Fix invalid continue/bear maneuvers [#2729](https://github.com/valhalla/valhalla/issues/2729)
   * FIXED: Fixes an issue that lead to double turns within a very short distance, when instead, it should be a u-turn. We now collapse double L turns or double R turns in short non-internal intersections to u-turns. [#2740](https://github.com/valhalla/valhalla/pull/2740)
   * FIXED: fixes an issue that lead to adding an extra maneuver. We now combine a current maneuver short length non-internal edges (left or right) with the next maneuver that is a kRampStraight. [#2741](https://github.com/valhalla/valhalla/pull/2741)
   * FIXED: Reduce verbose instructions by collapsing small end ramp forks [#2762](https://github.com/valhalla/valhalla/issues/2762)
   * FIXED: Remove redundant return statements [#2776](https://github.com/valhalla/valhalla/pull/2776)
   * FIXED: Added unit test for BuildAdminFromPBF() to test GEOS 3.9 update. [#2787](https://github.com/valhalla/valhalla/pull/2787)
   * FIXED: Add support for geos-3.9 c++ api [#2739](https://github.com/valhalla/valhalla/issues/2739)
   * FIXED: Fix check for live speed validness [#2797](https://github.com/valhalla/valhalla/pull/2797)

* **Enhancement**
   * ADDED: Matrix of Bike Share [#2590](https://github.com/valhalla/valhalla/pull/2590)
   * ADDED: Add ability to provide custom implementation for candidate collection in CandidateQuery. [#2328](https://github.com/valhalla/valhalla/pull/2328)
   * ADDED: Cancellation of tile downloading. [#2319](https://github.com/valhalla/valhalla/pull/2319)
   * ADDED: Return the coordinates of the nodes isochrone input locations snapped to [#2111](https://github.com/valhalla/valhalla/pull/2111)
   * ADDED: Allows more complicated routes in timedependent a-star before timing out [#2068](https://github.com/valhalla/valhalla/pull/2068)
   * ADDED: Guide signs and junction names [#2096](https://github.com/valhalla/valhalla/pull/2096)
   * ADDED: Added a bool to the config indicating whether to use commercially set attributes.  Added logic to not call IsIntersectionInternal if this is a commercial data set.  [#2132](https://github.com/valhalla/valhalla/pull/2132)
   * ADDED: Removed commercial data set bool to the config and added more knobs for data.  Added infer_internal_intersections, infer_turn_channels, apply_country_overrides, and use_admin_db.  [#2173](https://github.com/valhalla/valhalla/pull/2173)
   * ADDED: Allow using googletest in unit tests and convert all tests to it (old test.cc is completely removed). [#2128](https://github.com/valhalla/valhalla/pull/2128)
   * ADDED: Add guidance view capability. [#2209](https://github.com/valhalla/valhalla/pull/2209)
   * ADDED: Collect turn cost information as path is formed so that it can be serialized out for trace attributes or osrm flavored intersections. Also add shape_index to osrm intersections. [#2207](https://github.com/valhalla/valhalla/pull/2207)
   * ADDED: Added alley factor to autocost.  Factor is defaulted at 1.0f or do not avoid alleys. [#2246](https://github.com/valhalla/valhalla/pull/2246)
   * ADDED: Support unlimited speed limits where maxspeed=none. [#2251](https://github.com/valhalla/valhalla/pull/2251)
   * ADDED: Implement improved Reachability check using base class Dijkstra. [#2243](https://github.com/valhalla/valhalla/pull/2243)
   * ADDED: Gurka integration test framework with ascii-art maps [#2244](https://github.com/valhalla/valhalla/pull/2244)
   * ADDED: Add to the stop impact when transitioning from higher to lower class road and we are not on a turn channel or ramp. Also, penalize lefts when driving on the right and vice versa. [#2282](https://github.com/valhalla/valhalla/pull/2282)
   * ADDED: Added reclassify_links, use_direction_on_ways, and allow_alt_name as config options.  If `use_direction_on_ways = true` then use `direction` and `int_direction` on the way to update the directional for the `ref` and `int_ref`.  Also, copy int_efs to the refs. [#2285](https://github.com/valhalla/valhalla/pull/2285)
   * ADDED: Add support for live traffic. [#2268](https://github.com/valhalla/valhalla/pull/2268)
   * ADDED: Implement per-location search filters for functional road class and forms of way. [#2289](https://github.com/valhalla/valhalla/pull/2289)
   * ADDED: Approach, multi-cue, and length updates [#2313](https://github.com/valhalla/valhalla/pull/2313)
   * ADDED: Speed up timezone differencing calculation if cache is provided. [#2316](https://github.com/valhalla/valhalla/pull/2316)
   * ADDED: Added rapidjson/schema.h to baldr/rapidjson_util.h to make it available for use within valhalla. [#2330](https://github.com/valhalla/valhalla/issues/2330)
   * ADDED: Support decimal precision for height values in elevation service. Also support polyline5 for encoded polylines input and output to elevation service. [#2324](https://github.com/valhalla/valhalla/pull/2324)
   * ADDED: Use both imminent and distant verbal multi-cue phrases. [#2353](https://github.com/valhalla/valhalla/pull/2353)
   * ADDED: Split parsing stage into 3 separate stages. [#2339](https://github.com/valhalla/valhalla/pull/2339)
   * CHANGED: Speed up graph enhancing by avoiding continuous unordered_set rebuilding [#2349](https://github.com/valhalla/valhalla/pull/2349)
   * CHANGED: Skip calling out to Lua for nodes/ways/relations with not tags - speeds up parsing. [#2351](https://github.com/valhalla/valhalla/pull/2351)
   * CHANGED: Switch to LuaJIT for lua scripting - speeds up file parsing [#2352](https://github.com/valhalla/valhalla/pull/2352)
   * ADDED: Ability to create OpenLR records from raw data. [#2356](https://github.com/valhalla/valhalla/pull/2356)
   * ADDED: Revamp length phrases [#2359](https://github.com/valhalla/valhalla/pull/2359)
   * CHANGED: Do not allocate memory in skadi if we don't need it. [#2373](https://github.com/valhalla/valhalla/pull/2373)
   * CHANGED: Map matching: throw error (443/NoSegment) when no candidate edges are available. [#2370](https://github.com/valhalla/valhalla/pull/2370/)
   * ADDED: Add sk-SK.json (slovak) localization file. [#2376](https://github.com/valhalla/valhalla/pull/2376)
   * ADDED: Extend roundabout phrases. [#2378](https://github.com/valhalla/valhalla/pull/2378)
   * ADDED: More roundabout phrase tests. [#2382](https://github.com/valhalla/valhalla/pull/2382)
   * ADDED: Update the turn and continue phrases to include junction names and guide signs. [#2386](https://github.com/valhalla/valhalla/pull/2386)
   * ADDED: Add the remaining guide sign toward phrases [#2389](https://github.com/valhalla/valhalla/pull/2389)
   * ADDED: The ability to allow immediate uturns at trace points in a map matching request [#2380](https://github.com/valhalla/valhalla/pull/2380)
   * ADDED: Add utility functions to Signs. [#2390](https://github.com/valhalla/valhalla/pull/2390)
   * ADDED: Unified time tracking for all algorithms that support time-based graph expansion. [#2278](https://github.com/valhalla/valhalla/pull/2278)
   * ADDED: Add rail_ferry use and costing. [#2408](https://github.com/valhalla/valhalla/pull/2408)
   * ADDED: `street_side_max_distance`, `display_lat` and `display_lon` to `locations` in input for better control of routing side of street [#1769](https://github.com/valhalla/valhalla/pull/1769)
   * ADDED: Add additional exit phrases. [#2421](https://github.com/valhalla/valhalla/pull/2421)
   * ADDED: Add Japanese locale, update German. [#2432](https://github.com/valhalla/valhalla/pull/2432)
   * ADDED: Gurka expect_route refactor [#2435](https://github.com/valhalla/valhalla/pull/2435)
   * ADDED: Add option to suppress roundabout exits [#2437](https://github.com/valhalla/valhalla/pull/2437)
   * ADDED: Add Greek locale. [#2438](https://github.com/valhalla/valhalla/pull/2438)
   * ADDED (back): Support for 64bit wide way ids in the edgeinfo structure with no impact to size for data sources with ids 32bits wide. [#2422](https://github.com/valhalla/valhalla/pull/2422)
   * ADDED: Support for 64bit osm node ids in parsing stage of tile building [#2422](https://github.com/valhalla/valhalla/pull/2422)
   * CHANGED: Point2/PointLL are now templated to allow for higher precision coordinate math when desired [#2429](https://github.com/valhalla/valhalla/pull/2429)
   * ADDED: Optional OpenLR Encoded Path Edges in API Response [#2424](https://github.com/valhalla/valhalla/pull/2424)
   * ADDED: Add explicit include for sstream to be compatible with msvc_x64 toolset. [#2449](https://github.com/valhalla/valhalla/pull/2449)
   * ADDED: Properly split returned path if traffic conditions change partway along edges [#2451](https://github.com/valhalla/valhalla/pull/2451/files)
   * ADDED: Add Dutch locale. [#2464](https://github.com/valhalla/valhalla/pull/2464)
   * ADDED: Check with address sanititizer in CI. Add support for undefined behavior sanitizer. [#2487](https://github.com/valhalla/valhalla/pull/2487)
   * ADDED: Ability to recost a path and increased cost/time details along the trippath and json output [#2425](https://github.com/valhalla/valhalla/pull/2425)
   * ADDED: Add the ability to do bikeshare based (ped/bike) multimodal routing [#2031](https://github.com/valhalla/valhalla/pull/2031)
   * ADDED: Route through restrictions enabled by introducing a costing option. [#2469](https://github.com/valhalla/valhalla/pull/2469)
   * ADDED: Migrated to Ubuntu 20.04 base-image [#2508](https://github.com/valhalla/valhalla/pull/2508)
   * CHANGED: Speed up parseways stage by avoiding multiple string comparisons [#2518](https://github.com/valhalla/valhalla/pull/2518)
   * CHANGED: Speed up enhance stage by avoiding GraphTileBuilder copying [#2468](https://github.com/valhalla/valhalla/pull/2468)
   * ADDED: Costing options now includes shortest flag which favors shortest path routes [#2555](https://github.com/valhalla/valhalla/pull/2555)
   * ADDED: Incidents in intersections [#2547](https://github.com/valhalla/valhalla/pull/2547)
   * CHANGED: Refactor mapmatching configuration to use a struct (instead of `boost::property_tree::ptree`). [#2485](https://github.com/valhalla/valhalla/pull/2485)
   * ADDED: Save exit maneuver's begin heading when combining enter & exit roundabout maneuvers. [#2554](https://github.com/valhalla/valhalla/pull/2554)
   * ADDED: Added new urban flag that can be set if edge is within city boundaries to data processing; new use_urban_tag config option; added to osrm response within intersections. [#2522](https://github.com/valhalla/valhalla/pull/2522)
   * ADDED: Parses OpenLr of type PointAlongLine [#2565](https://github.com/valhalla/valhalla/pull/2565)
   * ADDED: Use edge.is_urban is set for serializing is_urban. [#2568](https://github.com/valhalla/valhalla/pull/2568)
   * ADDED: Added new rest/service area uses on the edge. [#2533](https://github.com/valhalla/valhalla/pull/2533)
   * ADDED: Dependency cache for Azure [#2567](https://github.com/valhalla/valhalla/pull/2567)
   * ADDED: Added flexibility to remove the use of the admindb and to use the country and state iso from the tiles; [#2579](https://github.com/valhalla/valhalla/pull/2579)
   * ADDED: Added toll gates and collection points (gantry) to the node;  [#2532](https://github.com/valhalla/valhalla/pull/2532)
   * ADDED: Added osrm serialization for rest/service areas and admins. [#2594](https://github.com/valhalla/valhalla/pull/2594)
   * CHANGED: Improved Russian localization; [#2593](https://github.com/valhalla/valhalla/pull/2593)
   * ADDED: Support restricted class in intersection annotations [#2589](https://github.com/valhalla/valhalla/pull/2589)
   * ADDED: Added trail type trace [#2606](https://github.com/valhalla/valhalla/pull/2606)
   * ADDED: Added tunnel names to the edges as a tagged name.  [#2608](https://github.com/valhalla/valhalla/pull/2608)
   * CHANGED: Moved incidents to the trip leg and cut the shape of the leg at that location [#2610](https://github.com/valhalla/valhalla/pull/2610)
   * ADDED: Costing option to ignore_closures when routing with current flow [#2615](https://github.com/valhalla/valhalla/pull/2615)
   * ADDED: Cross-compilation ability with MinGW64 [#2619](https://github.com/valhalla/valhalla/pull/2619)
   * ADDED: Defines the incident tile schema and incident metadata [#2620](https://github.com/valhalla/valhalla/pull/2620)
   * ADDED: Moves incident serializer logic into a generic serializer [#2621](https://github.com/valhalla/valhalla/pull/2621)
   * ADDED: Incident loading singleton for continually refreshing incident tiles[#2573](https://github.com/valhalla/valhalla/pull/2573)
   * ADDED: One shot mode to valhalla_service so you can run a single request of any type without starting a server [#2624](https://github.com/valhalla/valhalla/pull/2624)
   * ADDED: Adds text instructions to OSRM output [#2625](https://github.com/valhalla/valhalla/pull/2625)
   * ADDED: Adds support for alternate routes [#2626](https://github.com/valhalla/valhalla/pull/2626)
   * CHANGED: Switch Python bindings generator from boost.python to header-only pybind11[#2644](https://github.com/valhalla/valhalla/pull/2644)
   * ADDED: Add support of input file for one-shot mode of valhalla_service [#2648](https://github.com/valhalla/valhalla/pull/2648)
   * ADDED: Linear reference support to locate api [#2645](https://github.com/valhalla/valhalla/pull/2645)
   * ADDED: Implemented OSRM-like turn duration calculation for car. Uses it now in auto costing. [#2651](https://github.com/valhalla/valhalla/pull/2651)
   * ADDED: Enhanced turn lane information in guidance [#2653](https://github.com/valhalla/valhalla/pull/2653)
   * ADDED: `top_speed` option for all motorized vehicles [#2667](https://github.com/valhalla/valhalla/issues/2667)
   * CHANGED: Move turn_lane_direction helper to odin/util [#2675](https://github.com/valhalla/valhalla/pull/2675)
   * ADDED: Add annotations to osrm response including speed limits, unit and sign conventions [#2668](https://github.com/valhalla/valhalla/pull/2668)
   * ADDED: Added functions for predicted speeds encoding-decoding [#2674](https://github.com/valhalla/valhalla/pull/2674)
   * ADDED: Time invariant routing via the bidirectional algorithm. This has the effect that when time dependent routes (arrive_by and depart_at) fall back to bidirectional due to length restrictions they will actually use the correct time of day for one of the search directions [#2660](https://github.com/valhalla/valhalla/pull/2660)
   * ADDED: If the length of the edge is greater than kMaxEdgeLength, then consider this a catastrophic error if the should_error bool is true in the set_length function. [2678](https://github.com/valhalla/valhalla/pull/2678)
   * ADDED: Moved lat,lon coordinates structures from single to double precision. Improves geometry accuracy noticibly at zooms above 17 as well as coordinate snapping and any other geometric operations. Adds about a 2% performance penalty for standard routes. Graph nodes now have 7 digits of precision.  [#2693](https://github.com/valhalla/valhalla/pull/2693)
   * ADDED: Added signboards to guidance views.  [#2687](https://github.com/valhalla/valhalla/pull/2687)
   * ADDED: Regular speed on shortcut edges is calculated with turn durations taken into account. Truck, motorcycle and motorscooter profiles use OSRM-like turn duration. [#2662](https://github.com/valhalla/valhalla/pull/2662)
   * CHANGED: Remove astar algorithm and replace its use with timedep_forward as its redundant [#2706](https://github.com/valhalla/valhalla/pull/2706)
   * ADDED: Recover and recost all shortcuts in final path for bidirectional astar algorithm [#2711](https://github.com/valhalla/valhalla/pull/2711)
   * ADDED: An option for shortcut recovery to be cached at start up to reduce the time it takes to do so on the fly [#2714](https://github.com/valhalla/valhalla/pull/2714)
   * ADDED: If width <= 1.9 then no access for auto, truck, bus, taxi, emergency and hov. [#2713](https://github.com/valhalla/valhalla/pull/2713)
   * ADDED: Centroid/Converge/Rendezvous/Meet API which allows input locations to find a least cost convergence point from all locations [#2734](https://github.com/valhalla/valhalla/pull/2734)
   * ADDED: Added support to process the sump_buster tag.  Also, fixed a few small access bugs for nodes. [#2731](https://github.com/valhalla/valhalla/pull/2731)
   * ADDED: Log message if failed to create tiles directory. [#2738](https://github.com/valhalla/valhalla/pull/2738)
   * CHANGED: Tile memory is only owned by the GraphTile rather than shared amongst copies of the graph tile (in GraphReader and TileCaches). [#2340](https://github.com/valhalla/valhalla/pull/2340)
   * ADDED: Add Estonian locale. [#2748](https://github.com/valhalla/valhalla/pull/2748)
   * CHANGED: Handle GraphTile objects as smart pointers [#2703](https://github.com/valhalla/valhalla/pull/2703)
   * CHANGED: Improve stability with no RTTI build [#2759](https://github.com/valhalla/valhalla/pull/2759) and [#2760](https://github.com/valhalla/valhalla/pull/2760)
   * CHANGED: Change generic service roads to a new Use=kServiceRoad. This is for highway=service without other service= tags (such as driveway, alley, parking aisle) [#2419](https://github.com/valhalla/valhalla/pull/2419)
   * ADDED: Isochrones support isodistance lines as well [#2699](https://github.com/valhalla/valhalla/pull/2699)
   * ADDED: Add support for ignoring live traffic closures for waypoints [#2685](https://github.com/valhalla/valhalla/pull/2685)
   * ADDED: Add use_distance to auto cost to allow choosing between two primary cost components, time or distance [#2771](https://github.com/valhalla/valhalla/pull/2771)
   * CHANGED: nit: Enables compiler warnings in part of loki module [#2767](https://github.com/valhalla/valhalla/pull/2767)
   * CHANGED: Reducing the number of uturns by increasing the cost to for them to 9.5f. Note: Did not increase the cost for motorcycles or motorscooters. [#2770](https://github.com/valhalla/valhalla/pull/2770)
   * ADDED: Add option to use thread-safe GraphTile's reference counter. [#2772](https://github.com/valhalla/valhalla/pull/2772)
   * CHANGED: nit: Enables compiler warnings in part of thor module [#2768](https://github.com/valhalla/valhalla/pull/2768)
   * ADDED: Add costing option `use_tracks` to avoid or favor tracks in route. [#2769](https://github.com/valhalla/valhalla/pull/2769)
   * CHANGED: chore: Updates libosmium [#2786](https://github.com/valhalla/valhalla/pull/2786)
   * CHANGED: Optimize double bucket queue to reduce memory reallocations. [#2719](https://github.com/valhalla/valhalla/pull/2719)
   * CHANGED: Collapse merge maneuvers [#2773](https://github.com/valhalla/valhalla/pull/2773)
   * CHANGED: Add shortcuts to the tiles' bins so we can find them when doing spatial lookups. [#2744](https://github.com/valhalla/valhalla/pull/2744)

## Release Date: 2019-11-21 Valhalla 3.0.9
* **Bug Fix**
   * FIXED: Changed reachability computation to consider both directions of travel wrt candidate edges [#1965](https://github.com/valhalla/valhalla/pull/1965)
   * FIXED: toss ways where access=private and highway=service and service != driveway. [#1960](https://github.com/valhalla/valhalla/pull/1960)
   * FIXED: Fix search_cutoff check in loki correlate_node. [#2023](https://github.com/valhalla/valhalla/pull/2023)
   * FIXED: Computes notion of a deadend at runtime in bidirectional a-star which fixes no-route with a complicated u-turn. [#1982](https://github.com/valhalla/valhalla/issues/1982)
   * FIXED: Fix a bug with heading filter at nodes. [#2058](https://github.com/valhalla/valhalla/pull/2058)
   * FIXED: Bug in map matching continuity checking such that continuity must only be in the forward direction. [#2029](https://github.com/valhalla/valhalla/pull/2029)
   * FIXED: Allow setting the time for map matching paths such that the time is used for speed lookup. [#2030](https://github.com/valhalla/valhalla/pull/2030)
   * FIXED: Don't use density factor for transition cost when user specified flag disables flow speeds. [#2048](https://github.com/valhalla/valhalla/pull/2048)
   * FIXED: Map matching trace_route output now allows for discontinuities in the match though multi match is not supported in valhalla route output. [#2049](https://github.com/valhalla/valhalla/pull/2049)
   * FIXED: Allows routes with no time specified to use time conditional edges and restrictions with a flag denoting as much [#2055](https://github.com/valhalla/valhalla/pull/2055)
   * FIXED: Fixed a bug with 'current' time type map matches. [#2060](https://github.com/valhalla/valhalla/pull/2060)
   * FIXED: Fixed a bug with time dependent expansion in which the expansion distance heuristic was not being used. [#2064](https://github.com/valhalla/valhalla/pull/2064)

* **Enhancement**
   * ADDED: Establish pinpoint test pattern [#1969](https://github.com/valhalla/valhalla/pull/1969)
   * ADDED: Suppress relative direction in ramp/exit instructions if it matches driving side of street [#1990](https://github.com/valhalla/valhalla/pull/1990)
   * ADDED: Added relative direction to the merge maneuver [#1989](https://github.com/valhalla/valhalla/pull/1989)
   * ADDED: Refactor costing to better handle multiple speed datasources [#2026](https://github.com/valhalla/valhalla/pull/2026)
   * ADDED: Better usability of curl for fetching tiles on the fly [#2026](https://github.com/valhalla/valhalla/pull/2026)
   * ADDED: LRU cache scheme for tile storage [#2026](https://github.com/valhalla/valhalla/pull/2026)
   * ADDED: GraphTile size check [#2026](https://github.com/valhalla/valhalla/pull/2026)
   * ADDED: Pick more sane values for highway and toll avoidance [#2026](https://github.com/valhalla/valhalla/pull/2026)
   * ADDED: Refactor adding predicted speed info to speed up process [#2026](https://github.com/valhalla/valhalla/pull/2026)
   * ADDED: Allow selecting speed data sources at request time [#2026](https://github.com/valhalla/valhalla/pull/2026)
   * ADDED: Allow disabling certain neighbors in connectivity map [#2026](https://github.com/valhalla/valhalla/pull/2026)
   * ADDED: Allows routes with time-restricted edges if no time specified and notes restriction in response [#1992](https://github.com/valhalla/valhalla/issues/1992)
   * ADDED: Runtime deadend detection to timedependent a-star. [#2059](https://github.com/valhalla/valhalla/pull/2059)

## Release Date: 2019-09-06 Valhalla 3.0.8
* **Bug Fix**
   * FIXED: Added logic to detect if user is to merge to the left or right [#1892](https://github.com/valhalla/valhalla/pull/1892)
   * FIXED: Overriding the destination_only flag when reclassifying ferries; Also penalizing ferries with a 5 min. penalty in the cost to allow us to avoid destination_only the majority of the time except when it is necessary. [#1895](https://github.com/valhalla/valhalla/pull/1905)
   * FIXED: Suppress forks at motorway junctions and intersecting service roads [#1909](https://github.com/valhalla/valhalla/pull/1909)
   * FIXED: Enhanced fork assignment logic [#1912](https://github.com/valhalla/valhalla/pull/1912)
   * FIXED: Added logic to fall back to return country poly if no state and updated lua for Metro Manila and Ireland [#1910](https://github.com/valhalla/valhalla/pull/1910)
   * FIXED: Added missing motorway fork instruction [#1914](https://github.com/valhalla/valhalla/pull/1914)
   * FIXED: Use begin street name for osrm compat mode [#1916](https://github.com/valhalla/valhalla/pull/1916)
   * FIXED: Added logic to fix missing highway cardinal directions in the US [#1917](https://github.com/valhalla/valhalla/pull/1917)
   * FIXED: Handle forward traversable significant road class intersecting edges [#1928](https://github.com/valhalla/valhalla/pull/1928)
   * FIXED: Fixed bug with shape trimming that impacted Uturns at Via locations. [#1935](https://github.com/valhalla/valhalla/pull/1935)
   * FIXED: Dive bomb updates.  Updated default speeds for urban areas based on roadclass for the enhancer.  Also, updated default speeds based on roadclass in lua.  Fixed an issue where we were subtracting 1 from uint32_t when 0 for stop impact.  Updated reclassify link logic to allow residential roads to be added to the tree, but we only downgrade the links to tertiary.  Updated TransitionCost functions to add 1.5 to the turncost when transitioning from a ramp to a non ramp and vice versa.  Also, added 0.5f to the turncost if the edge is a roundabout. [#1931](https://github.com/valhalla/valhalla/pull/1931)

* **Enhancement**
   * ADDED: Caching url fetched tiles to disk [#1887](https://github.com/valhalla/valhalla/pull/1887)
   * ADDED: filesystem::remove_all [#1887](https://github.com/valhalla/valhalla/pull/1887)
   * ADDED: Minimum enclosing bounding box tool [#1887](https://github.com/valhalla/valhalla/pull/1887)
   * ADDED: Use constrained flow speeds in bidirectional_astar.cc [#1907](https://github.com/valhalla/valhalla/pull/1907)
   * ADDED: Bike Share Stations are now in the graph which should set us up to do multimodal walk/bike scenarios [#1852](https://github.com/valhalla/valhalla/pull/1852)

## Release Date: 2019-7-18 Valhalla 3.0.7
* **Bug Fix**
   * FIXED: Fix pedestrian fork [#1886](https://github.com/valhalla/valhalla/pull/1886)

## Release Date: 2019-7-15 Valhalla 3.0.6
* **Bug Fix**
   * FIXED: Admin name changes. [#1853](https://github.com/valhalla/valhalla/pull/1853) Ref: [#1854](https://github.com/valhalla/valhalla/issues/1854)
   * FIXED: valhalla_add_predicted_traffic was overcommitted while gathering stats. Added a clear. [#1857](https://github.com/valhalla/valhalla/pull/1857)
   * FIXED: regression in map matching when moving to valhalla v3.0.0 [#1863](https://github.com/valhalla/valhalla/pull/1863)
   * FIXED: last step shape in osrm serializer should be 2 of the same point [#1867](https://github.com/valhalla/valhalla/pull/1867)
   * FIXED: Shape trimming at the beginning and ending of the route to not be degenerate [#1876](https://github.com/valhalla/valhalla/pull/1876)
   * FIXED: Duplicate waypoints in osrm serializer [#1880](https://github.com/valhalla/valhalla/pull/1880)
   * FIXED: Updates for heading precision [#1881](https://github.com/valhalla/valhalla/pull/1881)
   * FIXED: Map matching allowed untraversable edges at start of route [#1884](https://github.com/valhalla/valhalla/pull/1884)

* **Enhancement**
   * ADDED: Use the same protobuf object the entire way through the request process [#1837](https://github.com/valhalla/valhalla/pull/1837)
   * ADDED: Enhanced turn lane processing [#1859](https://github.com/valhalla/valhalla/pull/1859)
   * ADDED: Add global_synchronized_cache in valhalla_build_config [#1851](https://github.com/valhalla/valhalla/pull/1851)

## Release Date: 2019-06-04 Valhalla 3.0.5
* **Bug Fix**
   * FIXED: Protect against unnamed rotaries and routes that end in roundabouts not turning off rotary logic [#1840](https://github.com/valhalla/valhalla/pull/1840)

* **Enhancement**
   * ADDED: Add turn lane info at maneuver point [#1830](https://github.com/valhalla/valhalla/pull/1830)

## Release Date: 2019-05-31 Valhalla 3.0.4
* **Bug Fix**
   * FIXED: Improved logic to decide between bear vs. continue [#1798](https://github.com/valhalla/valhalla/pull/1798)
   * FIXED: Bicycle costing allows use of roads with all surface values, but with a penalty based on bicycle type. However, the edge filter totally disallows bad surfaces for some bicycle types, creating situations where reroutes fail if a rider uses a road with a poor surface. [#1800](https://github.com/valhalla/valhalla/pull/1800)
   * FIXED: Moved complex restrictions building to before validate. [#1805](https://github.com/valhalla/valhalla/pull/1805)
   * FIXED: Fix bicycle edge filter when avoid_bad_surfaces = 1.0 [#1806](https://github.com/valhalla/valhalla/pull/1806)
   * FIXED: Replace the EnhancedTripPath class inheritance with aggregation [#1807](https://github.com/valhalla/valhalla/pull/1807)
   * FIXED: Replace the old timezone shape zip file every time valhalla_build_timezones is ran [#1817](https://github.com/valhalla/valhalla/pull/1817)
   * FIXED: Don't use island snapped edge candidates (from disconnected components or low reach edges) when we rejected other high reachability edges that were closer [#1835](https://github.com/valhalla/valhalla/pull/1835)

## Release Date: 2019-05-08 Valhalla 3.0.3
* **Bug Fix**
   * FIXED: Fixed a rare loop condition in route matcher (edge walking to match a trace).
   * FIXED: Fixed VACUUM ANALYZE syntax issue.  [#1704](https://github.com/valhalla/valhalla/pull/1704)
   * FIXED: Fixed the osrm maneuver type when a maneuver has the to_stay_on attribute set.  [#1714](https://github.com/valhalla/valhalla/pull/1714)
   * FIXED: Fixed osrm compatibility mode attributes.  [#1716](https://github.com/valhalla/valhalla/pull/1716)
   * FIXED: Fixed rotary/roundabout issues in Valhalla OSRM compatibility.  [#1727](https://github.com/valhalla/valhalla/pull/1727)
   * FIXED: Fixed the destinations assignment for exit names in OSRM compatibility mode. [#1732](https://github.com/valhalla/valhalla/pull/1732)
   * FIXED: Enhance merge maneuver type assignment. [#1735](https://github.com/valhalla/valhalla/pull/1735)
   * FIXED: Fixed fork assignments and on ramps for OSRM compatibility mode. [#1738](https://github.com/valhalla/valhalla/pull/1738)
   * FIXED: Fixed cardinal direction on reference names when forward/backward tag is present on relations. Fixes singly digitized roads with opposing directional modifiers. [#1741](https://github.com/valhalla/valhalla/pull/1741)
   * FIXED: Fixed fork assignment and narrative logic when a highway ends and splits into multiple ramps. [#1742](https://github.com/valhalla/valhalla/pull/1742)
   * FIXED: Do not use any avoid edges as origin or destination of a route, matrix, or isochrone. [#1745](https://github.com/valhalla/valhalla/pull/1745)
   * FIXED: Add leg summary and remove unused hint attribute for OSRM compatibility mode. [#1753](https://github.com/valhalla/valhalla/pull/1753)
   * FIXED: Improvements for pedestrian forks, pedestrian roundabouts, and continue maneuvers. [#1768](https://github.com/valhalla/valhalla/pull/1768)
   * FIXED: Added simplified overview for OSRM response and added use_toll logic back to truck costing. [#1765](https://github.com/valhalla/valhalla/pull/1765)
   * FIXED: temp fix for location distance bug [#1774](https://github.com/valhalla/valhalla/pull/1774)
   * FIXED: Fix pedestrian routes using walkway_factor [#1780](https://github.com/valhalla/valhalla/pull/1780)
   * FIXED: Update the begin and end heading of short edges based on use [#1783](https://github.com/valhalla/valhalla/pull/1783)
   * FIXED: GraphReader::AreEdgesConnected update.  If transition count == 0 return false and do not call transition function. [#1786](https://github.com/valhalla/valhalla/pull/1786)
   * FIXED: Only edge candidates that were used in the path are send to serializer: [1788](https://github.com/valhalla/valhalla/pull/1788)
   * FIXED: Added logic to prevent the removal of a destination maneuver when ending on an internal edge [#1792](https://github.com/valhalla/valhalla/pull/1792)
   * FIXED: Fixed instructions when starting on an internal edge [#1796](https://github.com/valhalla/valhalla/pull/1796)

* **Enhancement**
   * Add the ability to run valhalla_build_tiles in stages. Specify the begin_stage and end_stage as command line options. Also cleans up temporary files as the last stage in the pipeline.
   * Add `remove` to `filesystem` namespace. [#1752](https://github.com/valhalla/valhalla/pull/1752)
   * Add TaxiCost into auto costing options.
   * Add `preferred_side` to allow per-location filtering of edges based on the side of the road the location is on and the driving side for that locale.
   * Slightly decreased the internal side-walk factor to .90f to favor roads with attached sidewalks. This impacts roads that have added sidewalk:left, sidewalk:right or sidewalk:both OSM tags (these become attributes on each directedEdge). The user can then avoid/penalize dedicated sidewalks and walkways, when they increase the walkway_factor. Since we slightly decreased the sidewalk_factor internally and only favor sidewalks if use is tagged as sidewalk_left or sidewalk_right, we should tend to route on roads with attached sidewalks rather than separate/dedicated sidewalks, allowing for more road names to be called out since these are labeled more.
   * Add `via` and `break_through` location types [#1737](https://github.com/valhalla/valhalla/pull/1737)
   * Add `street_side_tolerance` and `search_cutoff` to input `location` [#1777](https://github.com/valhalla/valhalla/pull/1777)
   * Return the Valhalla error `Path distance exceeds the max distance limit` for OSRM responses when the route is greater than the service limits. [#1781](https://github.com/valhalla/valhalla/pull/1781)

## Release Date: 2019-01-14 Valhalla 3.0.2
* **Bug Fix**
   * FIXED: Transit update - fix dow and exception when after midnight trips are normalized [#1682](https://github.com/valhalla/valhalla/pull/1682)
   * FIXED: valhalla_convert_transit segfault - GraphTileBuilder has null GraphTileHeader [#1683](https://github.com/valhalla/valhalla/issues/1683)
   * FIXED: Fix crash for trace_route with osrm serialization. Was passing shape rather than locations to the waypoint method.
   * FIXED: Properly set driving_side based on data set in TripPath.
   * FIXED: A bad bicycle route exposed an issue with bidirectional A* when the origin and destination edges are connected. Use A* in these cases to avoid requiring a high cost threshold in BD A*.
   * FIXED: x86 and x64 data compatibility was fixed as the structures weren't aligned.
   * FIXED: x86 tests were failing due mostly to floating point issues and the aforementioned structure misalignment.
* **Enhancement**
   * Add a durations list (delta time between each pair of trace points), a begin_time and a use_timestamp flag to trace_route requests. This allows using the input trace timestamps or durations plus the begin_time to compute elapsed time at each edge in the matched path (rather than using costing methods).
   * Add support for polyline5 encoding for OSRM formatted output.
* **Note**
   * Isochrones and openlr are both noted as not working with release builds for x86 (32bit) platforms. We'll look at getting this fixed in a future release

## Release Date: 2018-11-21 Valhalla 3.0.1
* **Bug Fix**
   * FIXED: Fixed a rare, but serious bug with bicycle costing. ferry_factor_ in bicycle costing shadowed the data member in the base dynamic cost class, leading to an uninitialized variable. Occasionally, this would lead to negative costs which caused failures. [#1663](https://github.com/valhalla/valhalla/pull/1663)
   * FIXED: Fixed use of units in OSRM compatibility mode. [#1662](https://github.com/valhalla/valhalla/pull/1662)

## Release Date: 2018-11-21 Valhalla 3.0.0
* **NOTE**
   * This release changes the Valhalla graph tile formats to make the tile data more efficient and flexible. Tile data is incompatible with Valhalla 2.x builds, and code for 3.x is incompatible with data built for Valahalla 2.x versions. Valhalla tile sizes are slightly smaller (for datasets using elevation information the size savings is over 10%). In addition, there is increased flexibility for creating different variants of tiles to support different applications (e.g. bicycle only, or driving only).
* **Enhancement**
   * Remove the use of DirectedEdge for transitions between nodes on different hierarchy levels. A new structure, NodeTransition, is now used to transition to nodes on different hierarchy level. This saves space since only the end node GraphId is needed for the transitions (and DirectedEdge is a large data structure).
   * Change the NodeInfo lat,lon to use an offset from the tile base lat,lon. This potentially allows higher precision than using float, but more importantly saves space and allows support for NodeTransitions as well as spare for future growth.
   * Remove the EdgeElevation structure and max grade information into DirectedEdge and mean elevation into EdgeInfo. This saves space.
   * Reduce wayid to 32 bits. This allows sufficient growth when using OpenStreetMap data and frees space in EdgeInfo (allows moving speed limit and mean elevation from other structures).
   * Move name consistency from NodeInfo to DirectedEdge. This allows a more efficient lookup of name consistency.
   * Update all path algorithms to use NodeTransition logic rather than special DirectedEdge transition types. This simplifies PathAlgorithms slightly and removes some conditional logic.
   * Add an optional GraphFilter stage to tile building pipeline. This allows removal of edges and nodes based on access. This allows bicycle only, pedestrian only, or driving only datasets (or combinations) to be created - allowing smaller datasets for special purpose applications.
* **Deprecate**
   * Valhalla 3.0 removes support for OSMLR.

## Release Date: 2018-11-20 Valhalla 2.7.2
* **Enhancement**
   * UPDATED: Added a configuration variable for max_timedep_distance. This is used in selecting the path algorithm and provides the maximum distance between locations when choosing a time dependent path algorithm (other than multi modal). Above this distance, bidirectional A* is used with no time dependencies.
   * UPDATED: Remove transition edges from priority queue in Multimodal methods.
   * UPDATED: Fully implement street names and exit signs with ability to identify route numbers. [#1635](https://github.com/valhalla/valhalla/pull/1635)
* **Bug Fix**
   * FIXED: A timed-turned restriction should not be applied when a non-timed route is executed.  [#1615](https://github.com/valhalla/valhalla/pull/1615)
   * FIXED: Changed unordered_map to unordered_multimap for polys. Poly map can contain the same key but different multi-polygons. For example, islands for a country or timezone polygons for a country.
   * FIXED: Fixed timezone db issue where TZIDs did not exist in the Howard Hinnant date time db that is used in the date_time class for tz indexes.  Added logic to create aliases for TZIDs based on https://en.wikipedia.org/wiki/List_of_tz_database_time_zones
   * FIXED: Fixed the ramp turn modifiers for osrm compat [#1569](https://github.com/valhalla/valhalla/pull/1569)
   * FIXED: Fixed the step geometry when using the osrm compat mode [#1571](https://github.com/valhalla/valhalla/pull/1571)
   * FIXED: Fixed a data creation bug causing issues with A* routes ending on loops. [#1576](https://github.com/valhalla/valhalla/pull/1576)
   * FIXED: Fixed an issue with a bad route where destination only was present. Was due to thresholds in bidirectional A*. Changed threshold to be cost based rather than number of iterations). [#1586](https://github.com/valhalla/valhalla/pull/1586)
   * FIXED: Fixed an issue with destination only (private) roads being used in bicycle routes. Centralized some "base" transition cost logic in the base DynamicCost class. [#1587](https://github.com/valhalla/valhalla/pull/1587)
   * FIXED: Remove extraneous ramp maneuvers [#1657](https://github.com/valhalla/valhalla/pull/1657)

## Release Date: 2018-10-02 Valhalla 2.7.1
* **Enhancement**
   * UPDATED: Added date time support to forward and reverse isochrones. Add speed lookup (predicted speeds and/or free-flow or constrained flow speed) if date_time is present.
   * UPDATED: Add timezone checks to multimodal routes and isochrones (updates localtime if the path crosses into a timezone different than the start location).
* **Data Producer Update**
   * UPDATED: Removed boost date time support from transit.  Now using the Howard Hinnant date library.
* **Bug Fix**
   * FIXED: Fixed a bug with shortcuts that leads to inconsistent routes depending on whether shortcuts are taken, different origins can lead to different paths near the destination. This fix also improves performance on long routes and matrices.
   * FIXED: We were getting inconsistent results between departing at current date/time vs entering the current date/time.  This issue is due to the fact that the iso_date_time function returns the full iso date_time with the timezone offset (e.g., 2018-09-27T10:23-07:00 vs 2018-09-27T10:23). When we refactored the date_time code to use the new Howard Hinnant date library, we introduced this bug.
   * FIXED: Increased the threshold in CostMatrix to address null time and distance values occurring for truck costing with locations near the max distance.

## Release Date: 2018-09-13 Valhalla 2.7.0
* **Enhancement**
   * UPDATED: Refactor to use the pbf options instead of the ptree config [#1428](https://github.com/valhalla/valhalla/pull/1428) This completes [1357](https://github.com/valhalla/valhalla/issues/1357)
   * UPDATED: Removed the boost/date_time dependency from baldr and odin. We added the Howard Hinnant date and time library as a submodule. [#1494](https://github.com/valhalla/valhalla/pull/1494)
   * UPDATED: Fixed 'Drvie' typo [#1505](https://github.com/valhalla/valhalla/pull/1505) This completes [1504](https://github.com/valhalla/valhalla/issues/1504)
   * UPDATED: Optimizations of GetSpeed for predicted speeds [1490](https://github.com/valhalla/valhalla/issues/1490)
   * UPDATED: Isotile optimizations
   * UPDATED: Added stats to predictive traffic logging
   * UPDATED: resample_polyline - Breaks the polyline into equal length segments at a sample distance near the resolution. Break out of the loop through polyline points once we reach the specified number of samplesthen append the last
polyline point.
   * UPDATED: added android logging and uses a shared graph reader
   * UPDATED: Do not run a second pass on long pedestrian routes that include a ferry (but succeed on first pass). This is a performance fix. Long pedestrian routes with A star factor based on ferry speed end up being very inefficient.
* **Bug Fix**
   * FIXED: A* destination only
   * FIXED: Fixed through locations weren't honored [#1449](https://github.com/valhalla/valhalla/pull/1449)


## Release Date: 2018-08-02 Valhalla 3.0.0-rc.4
* **Node Bindings**
   * UPDATED: add some worker pool handling
   [#1467](https://github.com/valhalla/valhalla/pull/1467)

## Release Date: 2018-08-02 Valhalla 3.0.0-rc.3
* **Node Bindings**
   * UPDATED: replaced N-API with node-addon-api wrapper and made the actor
   functions asynchronous
   [#1457](https://github.com/valhalla/valhalla/pull/1457)

## Release Date: 2018-07-24 Valhalla 3.0.0-rc.2
* **Node Bindings**
   * FIXED: turn on the autocleanup functionality for the actor object.
   [#1439](https://github.com/valhalla/valhalla/pull/1439)

## Release Date: 2018-07-16 Valhalla 3.0.0-rc.1
* **Enhancement**
   * ADDED: exposed the rest of the actions to the node bindings and added tests. [#1415](https://github.com/valhalla/valhalla/pull/1415)

## Release Date: 2018-07-12 Valhalla 3.0.0-alpha.1
**NOTE**: There was already a small package named `valhalla` on the npm registry, only published up to version 0.0.3. The team at npm has transferred the package to us, but would like us to publish something to it ASAP to prove our stake in it. Though the bindings do not have all of the actor functionality exposed yet (just route), we are going to publish an alpha release of 3.0.0 to get something up on npm.
* **Infrastructure**:
   * ADDED: add in time dependent algorithms if the distance between locations is less than 500km.
   * ADDED: TurnLanes to indicate turning lanes at the end of a directed edge.
   * ADDED: Added PredictedSpeeds to Valhalla tiles and logic to compute speed based on predictive speed profiles.
* **Data Producer Update**
   * ADDED: is_route_num flag was added to Sign records. Set this to true if the exit sign comes from a route number/ref.
   * CHANGED: Lower speeds on driveways, drive-thru, and parking aisle. Set destination only flag for drive thru use.
   * ADDED: Initial implementation of turn lanes.
  **Bug Fix**
   * CHANGED: Fix destination only penalty for A* and time dependent cases.
   * CHANGED: Use the distance from GetOffsetForHeading, based on road classification and road use (e.g. ramp, turn channel, etc.), within tangent_angle function.
* **Map Matching**
   * FIXED: Fixed trace_route edge_walk server abort [#1365](https://github.com/valhalla/valhalla/pull/1365)
* **Enhancement**
   * ADDED: Added post process for updating free and constrained speeds in the directed edges.
   * UPDATED: Parse the json request once and store in a protocol buffer to pass along the pipeline. This completed the first portion of [1357](https://github.com/valhalla/valhalla/issues/1357)
   * UPDATED: Changed the shape_match attribute from a string to an enum. Fixes [1376](https://github.com/valhalla/valhalla/issues/1376)
   * ADDED: Node bindings for route [#1341](https://github.com/valhalla/valhalla/pull/1341)
   * UPDATED: Use a non-linear use_highways factor (to more heavily penalize highways as use_highways approaches 0).

## Release Date: 2018-07-15 Valhalla 2.6.3
* **API**:
   * FIXED: Use a non-linear use_highways factor (to more heavily penalize highways as use_highways approaches 0).
   * FIXED: Fixed the highway_factor when use_highways < 0.5.
   * ENHANCEMENT: Added logic to modulate the surface factor based on use_trails.
   * ADDED: New customer test requests for motorcycle costing.

## Release Date: 2018-06-28 Valhalla 2.6.2
* **Data Producer Update**
   * FIXED: Complex restriction sorting bug.  Check of has_dt in ComplexRestrictionBuilder::operator==.
* **API**:
   * FIXED: Fixed CostFactory convenience method that registers costing models
   * ADDED: Added use_tolls into motorcycle costing options

## Release Date: 2018-05-28 Valhalla 2.6.0
* **Infrastructure**:
   * CHANGED: Update cmake buildsystem to replace autoconf [#1272](https://github.com/valhalla/valhalla/pull/1272)
* **API**:
   * CHANGED: Move `trace_options` parsing to map matcher factory [#1260](https://github.com/valhalla/valhalla/pull/1260)
   * ADDED: New costing method for AutoDataFix [#1283](https://github.com/valhalla/valhalla/pull/1283)

## Release Date: 2018-05-21 Valhalla 2.5.0
* **Infrastructure**
   * ADDED: Add code formatting and linting.
* **API**
   * ADDED: Added new motorcycle costing, motorcycle access flag in data and use_trails option.
* **Routing**
   * ADDED: Add time dependnet forward and reverse A* methods.
   * FIXED: Increase minimum threshold for driving routes in bidirectional A* (fixes some instances of bad paths).
* **Data Producer Update**
   * CHANGED: Updates to properly handle cycleway crossings.
   * CHANGED: Conditionally include driveways that are private.
   * ADDED: Added logic to set motorcycle access.  This includes lua, country access, and user access flags for motorcycles.

## Release Date: 2018-04-11 Valhalla 2.4.9
* **Enhancement**
   * Added European Portuguese localization for Valhalla
   * Updates to EdgeStatus to improve performance. Use an unordered_map of tile Id and allocate an array for each edge in the tile. This allows using pointers to access status for sequential edges. This improves performance by 50% or so.
   * A couple of bicycle costing updates to improve route quality: avoid roads marked as part of a truck network, to remove the density penalty for transition costs.
   * When optimal matrix type is selected, now use CostMatrix for source to target pedestrian and bicycle matrix calls when both counts are above some threshold. This improves performance in general and lessens some long running requests.
*  **Data Producer Update**
   * Added logic to protect against setting a speed of 0 for ferries.

## Release Date: 2018-03-27 Valhalla 2.4.8
* **Enhancement**
   * Updates for Italian verbal translations
   * Optionally remove driveways at graph creation time
   * Optionally disable candidate edge penalty in path finding
   * OSRM compatible route, matrix and map matching response generation
   * Minimal Windows build compatibility
   * Refactoring to use PBF as the IPC mechanism for all objects
   * Improvements to internal intersection marking to reduce false positives
* **Bug Fix**
   * Cap candidate edge penalty in path finding to reduce excessive expansion
   * Fix trivial paths at deadends

## Release Date: 2018-02-08 Valhalla 2.4.7
* **Enhancement**
   * Speed up building tiles from small OSM imports by using boost directory iterator rather than going through all possible tiles and testing each if the file exists.
* **Bug Fix**
   * Protect against overflow in string to float conversion inside OSM parsing.

## Release Date: 2018-01-26 Valhalla 2.4.6
* **Enhancement**
   * Elevation library will lazy load RAW formatted sources

## Release Date: 2018-01-24 Valhalla 2.4.5
* **Enhancement**
   * Elevation packing utility can unpack lz4hc now
* **Bug Fix**
   * Fixed broken darwin builds

## Release Date: 2018-01-23 Valhalla 2.4.4
* **Enhancement**
   * Elevation service speed improvements and the ability to serve lz4hc compressed data
   * Basic support for downloading routing tiles on demand
   * Deprecated `valhalla_route_service`, now all services (including elevation) are found under `valhalla_service`

## Release Date: 2017-12-11 Valhalla 2.4.3
* **Enhancement**
   * Remove union from GraphId speeds up some platforms
   * Use SAC scale in pedestrian costing
   * Expanded python bindings to include all actions (route, matrix, isochrone, etc)
* **Bug Fix**
   * French translation typo fixes
*  **Data Producer Update**
   * Handling shapes that intersect the poles when binning
   * Handling when transit shapes are less than 2 points

## Release Date: 2017-11-09 Valhalla 2.4.1
*  **Data Producer Update**
   * Added kMopedAccess to modes for complex restrictions.  Remove the kMopedAccess when auto access is removed.  Also, add the kMopedAccess when an auto restriction is found.

## Release Date: 2017-11-08 Valhalla 2.4.0
*  **Data Producer Update**
   * Added logic to support restriction = x with a the except tag.  We apply the restriction to everything except for modes in the except tag.
   * Added logic to support railway_service and coach_service in transit.
* **Bug Fix**
  * Return proper edge_walk path for requested shape_match=walk_or_snap
  * Skip invalid stateid for Top-K requests

## Release Date: 2017-11-07 Valhalla 2.3.9
* **Enhancement**
  * Top-K map matched path generation now only returns unique paths and does so with fewer iterations
  * Navigator call outs for both imperial and metric units
  * The surface types allowed for a given bike route can now be controlled via a request parameter `avoid_bad_surfaces`
  * Improved support for motorscooter costing via surface types, road classification and vehicle specific tagging
* **Bug Fix**
  * Connectivity maps now include information about transit tiles
  * Lane counts for singly digitized roads are now correct for a given directed edge
  * Edge merging code for assigning osmlr segments is now robust to partial tile sets
  * Fix matrix path finding to allow transitioning down to lower levels when appropriate. In particular, do not supersede shortcut edges until no longer expanding on the next level.
  * Fix optimizer rotate location method. This fixes a bug where optimal ordering was bad for large location sets.
*  **Data Producer Update**
   * Duration tags are now used to properly set the speed of travel for a ferry routes

## Release Date: 2017-10-17 Valhalla 2.3.8
* **Bug Fix**
  * Fixed the roundabout exit count for bicycles when the roundabout is a road and not a cycleway
  * Enable a pedestrian path to remain on roundabout instead of getting off and back on
  * Fixed the penalization of candidate locations in the uni-directional A* algorithm (used for trivial paths)
*  **Data Producer Update**
   * Added logic to set bike forward and tag to true where kv["sac_scale"] == "hiking". All other values for sac_scale turn off bicycle access.  If sac_scale or mtb keys are found and a surface tag is not set we default to kPath.
   * Fixed a bug where surface=unpaved was being assigned Surface::kPavedSmooth.

## Release Date: 2017-9-11 Valhalla 2.3.7
* **Bug Fix**
  * Update bidirectional connections to handle cases where the connecting edge is one of the origin (or destination) edges and the cost is high. Fixes some pedestrian route issues that were reported.
*  **Data Producer Update**
   * Added support for motorroad tag (default and per country).
   * Update OSMLR segment association logic to fix issue where chunks wrote over leftover segments. Fix search along edges to include a radius so any nearby edges are also considered.

## Release Date: 2017-08-29 Valhalla 2.3.6
* **Bug Fix**
  * Pedestrian paths including ferries no longer cause circuitous routes
  * Fix a crash in map matching route finding where heading from shape was using a `nullptr` tile
  * Spanish language narrative corrections
  * Fix traffic segment matcher to always set the start time of a segment when its known
* **Enhancement**
  * Location correlation scoring improvements to avoid situations where less likely start or ending locations are selected

## Release Date: 2017-08-22 Valhalla 2.3.5
* **Bug Fix**
  * Clamp the edge score in thor. Extreme values were causing bad alloc crashes.
  * Fix multimodal isochrones. EdgeLabel refactor caused issues.
* **Data Producer Update**
  * Update lua logic to properly handle vehicle=no tags.

## Release Date: 2017-08-14 Valhalla 2.3.4
* **Bug Fix**
  * Enforce limits on maximum per point accuracy to avoid long running map matching computations

## Release Date: 2017-08-14 Valhalla 2.3.3
* **Bug Fix**
  * Maximum osm node reached now causes bitset to resize to accommodate when building tiles
  * Fix wrong side of street information and remove redundant node snapping
  * Fix path differences between services and `valhalla_run_route`
  * Fix map matching crash when interpolating duplicate input points
  * Fix unhandled exception when trace_route or trace_attributes when there are no continuous matches
* **Enhancement**
  * Folded Low-Stress Biking Code into the regular Bicycle code and removed the LowStressBicycleCost class. Now when making a query for bicycle routing, a value of 0 for use_hills and use_roads produces low-stress biking routes, while a value of 1 for both provides more intense professional bike routes.
  * Bike costing default values changed. use_roads and use_hills are now 0.25 by default instead of 0.5 and the default bike is now a hybrid bike instead of a road bike.
  * Added logic to use station hierarchy from transitland.  Osm and egress nodes are connected by transitconnections.  Egress and stations are connected by egressconnections.  Stations and platforms are connected by platformconnections.  This includes narrative updates for Odin as well.

## Release Date: 2017-07-31 Valhalla 2.3.2
* **Bug Fix**
  * Update to use oneway:psv if oneway:bus does not exist.
  * Fix out of bounds memory issue in DoubleBucketQueue.
  * Many things are now taken into consideration to determine which sides of the road have what cyclelanes, because they were not being parsed correctly before
  * Fixed issue where sometimes a "oneway:bicycle=no" tag on a two-way street would cause the road to become a oneway for bicycles
  * Fixed trace_attributes edge_walk cases where the start or end points in the shape are close to graph nodes (intersections)
  * Fixed 32bit architecture crashing for certain routes with non-deterministic placement of edges labels in bucketized queue datastructure
* **Enhancement**
  * Improve multi-modal routes by adjusting the pedestrian mode factor (routes use less walking in favor of public transit).
  * Added interface framework to support "top-k" paths within map-matching.
  * Created a base EdgeLabel class that contains all data needed within costing methods and supports the basic path algorithms (forward direction, A*, with accumulated path distance). Derive class for bidirectional algorithms (BDEdgeLabel) and for multimodal algorithms. Lowers memory use by combining some fields (using spare bits from GraphId).
  * Added elapsed time estimates to map-matching labels in preparation for using timestamps in map-matching.
  * Added parsing of various OSM tags: "bicycle=use_sidepath", "bicycle=dismount", "segregated=*", "shoulder=*", "cycleway:buffer=*", and several variations of these.
  * Both trace_route and trace_attributes will parse `time` and `accuracy` parameters when the shape is provided as unencoded
  * Map-matching will now use the time (in seconds) of each gps reading (if provided) to narrow the search space and avoid finding matches that are impossibly fast

## Release Date: 2017-07-10 Valhalla 2.3.0
* **Bug Fix**
  * Fixed a bug in traffic segment matcher where length was populated but had invalid times
* **Embedded Compilation**
  * Decoupled the service components from the rest of the worker objects so that the worker objects could be used in non http service contexts
   * Added an actor class which encapsulates the various worker objects and allows the various end points to be called /route /height etc. without needing to run a service
* **Low-Stress Bicycle**
  * Worked on creating a new low-stress biking option that focuses more on taking safer roads like cycle ways or residential roads than the standard bike costing option does.

## Release Date: 2017-06-26 Valhalla 2.2.9
* **Bug Fix**
  * Fix a bug introduced in 2.2.8 where map matching search extent was incorrect in longitude axis.

## Release Date: 2017-06-23 Valhalla 2.2.8
* **Bug Fix**
  * Traffic segment matcher (exposed through Python bindings) - fix cases where partial (or no) results could be returned when breaking out of loop in form_segments early.
* **Traffic Matching Update**
  * Traffic segment matcher - handle special cases when entering and exiting turn channels.
* **Guidance Improvements**
  * Added Swedish (se-SV) narrative file.

## Release Date: 2017-06-20 Valhalla 2.2.7
* **Bug Fixes**
  * Traffic segment matcher (exposed through Python bindings) makes use of accuracy per point in the input
  * Traffic segment matcher is robust to consecutive transition edges in matched path
* **Isochrone Changes**
  * Set up isochrone to be able to handle multi-location queries in the future
* **Data Producer Updates**
  * Fixes to valhalla_associate_segments to address threading issue.
  * Added support for restrictions that refers only to appropriate type of vehicle.
* **Navigator**
  * Added pre-alpha implementation that will perform guidance for mobile devices.
* **Map Matching Updates**
  * Added capability to customize match_options

## Release Date: 2017-06-12 Valhalla 2.2.6
* **Bug Fixes**
  * Fixed the begin shape index where an end_route_discontinuity exists
* **Guidance Improvements**
  * Updated Slovenian (sl-SI) narrative file.
* **Data Producer Updates**
  * Added support for per mode restrictions (e.g., restriction:&lt;type&gt;)  Saved these restrictions as "complex" restrictions which currently support per mode lookup (unlike simple restrictions which are assumed to apply to all driving modes).
* **Matrix Updates**
  * Increased max distance threshold for auto costing and other similar costings to 400 km instead of 200 km

## Release Date: 2017-06-05 Valhalla 2.2.5
* **Bug Fixes**
  * Fixed matched point edge_index by skipping transition edges.
  * Use double precision in meili grid traversal to fix some incorrect grid cases.
  * Update meili to use DoubleBucketQueue and GraphReader methods rather than internal methods.

## Release Date: 2017-05-17 Valhalla 2.2.4
* **Bug Fixes**
  * Fix isochrone bug where the default access mode was used - this rejected edges that should not have been rejected for cases than automobile.
  * Fix A* handling of edge costs for trivial routes. This fixed an issue with disconnected regions that projected to a single edge.
  * Fix TripPathBuilder crash if first edge is a transition edge (was occurring with map-matching in rare occasions).

## Release Date: 2017-05-15 Valhalla 2.2.3
* **Map Matching Improvement**
  * Return begin and end route discontinuities. Also, returns partial shape of edge at route discontinuity.
* **Isochrone Improvements**
  * Add logic to make sure the center location remains fixed at the center of a tile/grid in the isotile.
  * Add a default generalization factor that is based on the grid size. Users can still override this factor but the default behavior is improved.
  * Add ExpandForward and ExpandReverse methods as is done in bidirectional A*. This improves handling of transitions between hierarchy levels.
* **Graph Correlation Improvements**
  * Add options to control both radius and reachability per input location (with defaults) to control correlation of input locations to the graph in such a way as to avoid routing between disconnected regions and favor more likely paths.

## Release Date: 2017-05-08 Valhalla 2.2.0
* **Guidance Improvements**
  * Added Russian (ru-RU) narrative file.
  * Updated Slovenian (sl-SI) narrative file.
* **Data Producer Updates**
  * Assign destination sign info on bidirectional ramps.
  * Update ReclassifyLinks. Use a "link-tree" which is formed from the exit node and terminates at entrance nodes. Exit nodes are sorted by classification so motorway exits are done before trunks, etc. Updated the turn channel logic - now more consistently applies turn channel use.
  * Updated traffic segment associations to properly work with elevation and lane connectivity information (which is stored after the traffic association).

## Release Date: 2017-04-24 Valhalla 2.1.9
* **Elevation Update**
  * Created a new EdgeElevation structure which includes max upward and downward slope (moved from DirectedEdge) and mean elevation.
* **Routing Improvements**
  * Destination only fix when "nested" destination only areas cause a route failure. Allow destination only edges (with penalty) on 2nd pass.
  * Fix heading to properly use the partial edge shape rather than entire edge shape to determine heading at the begin and end locations.
  * Some cleanup and simplification of the bidirectional A* algorithm.
  * Some cleanup and simplification of TripPathBuilder.
  * Make TileHierarchy data and methods static and remove tile_dir from the tile hierarchy.
* **Map Matching Improvement**
  * Return matched points with trace attributes when using map_snap.
* **Data Producer Updates**
  * lua updates so that the chunnel will work again.

## Release Date: 2017-04-04 Valhalla 2.1.8
* **Map Matching Release**
  * Added max trace limits and out-of-bounds checks for customizable trace options

## Release Date: 2017-03-29 Valhalla 2.1.7
* **Map Matching Release**
  * Increased service limits for trace
* **Data Producer Updates**
  * Transit: Remove the dependency on using level 2 tiles for transit builder
* **Traffic Updates**
  * Segment matcher completely re-written to handle many complex issues when matching traces to OTSs
* **Service Improvement**
  * Bug Fix - relaxed rapidjson parsing to allow numeric type coercion
* **Routing Improvements**
  * Level the forward and reverse paths in bidirectional A * to account for distance approximation differences.
  * Add logic for Use==kPath to bicycle costing so that paths are favored (as are footways).

## Release Date: 2017-03-10 Valhalla 2.1.3
* **Guidance Improvement**
  * Corrections to Slovenian narrative language file
  **Routing Improvements**
  * Increased the pedestrian search radius from 25 to 50 within the meili configuration to reduce U-turns with map-matching
  * Added a max avoid location limit

## Release Date: 2017-02-22 Valhalla 2.1.0
* **Guidance Improvement**
  * Added ca-ES (Catalan) and sl-SI (Slovenian) narrative language files
* **Routing  Improvement**
  * Fix through location reverse ordering bug (introduced in 2.0.9) in output of route responses for depart_at routes
  * Fix edge_walking method to handle cases where more than 1 initial edge is found
* **Data Producer Updates**
  * Improved transit by processing frequency based schedules.
  * Updated graph validation to more aggressively check graph consistency on level 0 and level 1
  * Fix the EdgeInfo hash to not create duplicate edge info records when creating hierarchies

## Release Date: 2017-02-21 Valhalla 2.0.9
* **Guidance Improvement**
  * Improved Italian narrative by handling articulated prepositions
  * Properly calling out turn channel maneuver
* **Routing Improvement**
  * Improved path determination by increasing stop impact for link to link transitions at intersections
  * Fixed through location handling, now includes cost at throughs and properly uses heading
  * Added ability to adjust location heading tolerance
* **Traffic Updates**
  * Fixed segment matching json to properly return non-string values where appropriate
* **Data Producer Updates**
  * Process node:ref and way:junction_ref as a semicolon separated list for exit numbers
  * Removed duplicated interchange sign information when ways are split into edges
  * Use a sequence within HierarchyBuilder to lower memory requirements for planet / large data imports.
  * Add connecting OSM wayId to a transit stop within NodeInfo.
  * Lua update:  removed ways that were being added to the routing graph.
  * Transit:  Fixed an issue where add_service_day and remove_service_day was not using the tile creation date, but the service start date for transit.
  * Transit:  Added acceptance test logic.
  * Transit:  Added fallback option if the associated wayid is not found.  Use distance approximator to find the closest edge.
  * Transit:  Added URL encoding for one stop ids that contain diacriticals.  Also, added include_geometry=false for route requests.
* **Optimized Routing Update**
  * Added an original index to the location object in the optimized route response
* **Trace Route Improvement**
  * Updated find_start_node to fix "GraphTile NodeInfo index out of bounds" error

## Release Date: 2017-01-30 Valhalla 2.0.6
* **Guidance Improvement**
  * Italian phrases were updated
* **Routing Improvement**
  * Fixed an issue where date and time was returning an invalid ISO8601 time format for date_time values in positive UTC. + sign was missing.
  * Fixed an encoding issue that was discovered for tranist_fetcher.  We were not encoding onestop_ids or route_ids.  Also, added exclude_geometry=true for route API calls.
* **Data Producer Updates**
  * Added logic to grab a single feed in valhalla_build_transit.

## Release Date: 2017-01-04 Valhalla 2.0.3
* **Service Improvement**
  * Added support for interrupting requests. If the connection is closed, route computation and map-matching can be interrupted prior to completion.
* **Routing Improvement**
  * Ignore name inconsistency when entering a link to avoid double penalizing.
* **Data Producer Updates**
  * Fixed consistent name assignment for ramps and turn lanes which improved guidance.
  * Added a flag to directed edges indicating if the edge has names. This can potentially be used in costing methods.
  * Allow future use of spare GraphId bits within DirectedEdge.

## Release Date: 2016-12-13 Valhalla 2.0.2
* **Routing Improvement**
  * Added support for multi-way restrictions to matrix and isochrones.
  * Added HOV costing model.
  * Speed limit updates.   Added logic to save average speed separately from speed limits.
  * Added transit include and exclude logic to multimodal isochrone.
  * Fix some edge cases for trivial (single edge) paths.
  * Better treatment of destination access only when using bidirectional A*.
* **Performance Improvement**
  * Improved performance of the path algorithms by making many access methods inline.

## Release Date: 2016-11-28 Valhalla 2.0.1
* **Routing Improvement**
  * Preliminary support for multi-way restrictions
* **Issues Fixed**
  * Fixed tile incompatibility between 64 and 32bit architectures
  * Fixed missing edges within tile edge search indexes
  * Fixed an issue where transit isochrone was cut off if we took transit that was greater than the max_seconds and other transit lines or buses were then not considered.

## Release Date: 2016-11-15 Valhalla 2.0

* **Tile Redesign**
  * Updated the graph tiles to store edges only on the hierarchy level they belong to. Prior to this, the highways were stored on all levels, they now exist only on the highway hierarchy. Similar changes were made for arterial level roads. This leads to about a 20% reduction in tile size.
  * The tile redesign required changes to the path generation algorithms. They must now transition freely between levels, even for pedestrian and bicycle routes. To offset the extra transitions, the main algorithms were changed to expand nodes at each level that has directed edges, rather than adding the transition edges to the priority queue/adjacency list. This change helps performance. The hierarchy limits that are used to speed the computation of driving routes by utilizing the highway hierarchy were adjusted to work with the new path algorithms.
  * Some changes to costing were also required, for example pedestrian and bicycle routes skip shortcut edges.
  * Many tile data structures were altered to explicitly size different fields and make room for "spare" fields that will allow future growth. In addition, the tile itself has extra "spare" records that can be appended to the end of the tile and referenced from the tile header. This also will allow future growth without breaking backward compatibility.
* **Guidance Improvement**
  * Refactored trip path to use an enumerated `Use` for edge and an enumerated `NodeType` for node
  * Fixed some wording in the Hindi narrative file
  * Fixed missing turn maneuver by updating the forward intersecting edge logic
* **Issues Fixed**
  * Fixed an issue with pedestrian routes where a short u-turn was taken to avoid the "crossing" penalty.
  * Fixed bicycle routing due to high penalty to enter an access=destination area. Changed to a smaller, length based factor to try to avoid long regions where access = destination. Added a driveway penalty to avoid taking driveways (which are often marked as access=destination).
  * Fixed regression where service did not adhere to the list of allowed actions in the Loki configuration
* **Graph Correlation**
  * External contributions from Navitia have lead to greatly reduced per-location graph correlation. Average correlation time is now less than 1ms down from 4-9ms.

## Release Date: 2016-10-17

* **Guidance Improvement**
  * Added the Hindi (hi-IN) narrative language
* **Service Additions**
  * Added internal valhalla error codes utility in baldr and modified all services to make use of and return as JSON response
  * See documentation https://github.com/valhalla/valhalla-docs/blob/master/api-reference.md#internal-error-codes-and-conditions
* **Time-Distance Matrix Improvement**
  * Added a costmatrix performance fix for one_to_many matrix requests
* **Memory Mapped Tar Archive - Tile Extract Support**
  * Added the ability to load a tar archive of the routing graph tiles. This improves performance under heavy load and reduces the memory requirement while allowing multiple processes to share cache resources.

## Release Date: 2016-09-19

* **Guidance Improvement**
  * Added pirate narrative language
* **Routing Improvement**
  * Added the ability to include or exclude stops, routes, and operators in multimodal routing.
* **Service Improvement**
  * JSONify Error Response

## Release Date: 2016-08-30

* **Pedestrian Routing Improvement**
  * Fixes for trivial pedestrian routes

## Release Date: 2016-08-22

* **Guidance Improvements**
  * Added Spanish narrative
  * Updated the start and end edge heading calculation to be based on road class and edge use
* **Bicycle Routing Improvements**
  * Prevent getting off a higher class road for a small detour only to get back onto the road immediately.
  * Redo the speed penalties and road class factors - they were doubly penalizing many roads with very high values.
  * Simplify the computation of weighting factor for roads that do not have cycle lanes. Apply speed penalty to slightly reduce favoring
of non-separated bicycle lanes on high speed roads.
* **Routing Improvements**
  * Remove avoidance of U-turn for pedestrian routes. This improves use with map-matching since pedestrian routes can make U-turns.
  * Allow U-turns at dead-ends for driving (and bicycling) routes.
* **Service Additions**
  * Add support for multi-modal isochrones.
  * Added base code to allow reverse isochrones (path from anywhere to a single destination).
* **New Sources to Targets**
  * Added a new Matrix Service action that allows you to request any of the 3 types of time-distance matrices by calling 1 action.  This action takes a sources and targets parameter instead of the locations parameter.  Please see the updated Time-Distance Matrix Service API reference for more details.

## Release Date: 2016-08-08

 * **Service additions**
  * Latitude, longitude bounding boxes of the route and each leg have been added to the route results.
  * Added an initial isochrone capability. This includes methods to create an "isotile" - a 2-D gridded data set with time to reach each lat,lon grid from an origin location. This isoltile is then used to create contours at specified times. Interior contours are optionally removed and the remaining outer contours are generalized and converted to GeoJSON polygons. An initial version supporting multimodal route types has also been added.
 * **Data Producer Updates**
  * Fixed tranist scheduling issue where false schedules were getting added.
 * **Tools Additionas**
  * Added `valhalla_export_edges` tool to allow shape and names to be dumped from the routing tiles

## Release Date: 2016-07-19

 * **Guidance Improvements**
  * Added French narrative
  * Added capability to have narrative language aliases - For example: German `de-DE` has an alias of `de`
 * **Transit Stop Update** - Return latitude and longitude for each transit stop
 * **Data Producer Updates**
  * Added logic to use lanes:forward, lanes:backward, speed:forward, and speed:backward based on direction of the directed edge.
  * Added support for no_entry, no_exit, and no_turn restrictions.
  * Added logic to support country specific access. Based on country tables found here: http://wiki.openstreetmap.org/wiki/OSM_tags_for_routing/Access-Restrictions

## Release Date: 2016-06-08

 * **Bug Fix** - Fixed a bug where edge indexing created many small tiles where no edges actually intersected. This allowed impossible routes to be considered for path finding instead of rejecting them earlier.
 * **Guidance Improvements**
  * Fixed invalid u-turn direction
  * Updated to properly call out jughandle routes
  * Enhanced signless interchange maneuvers to help guide users
 * **Data Producer Updates**
  * Updated the speed assignment for ramp to be a percentage of the original road class speed assignment
  * Updated stop impact logic for turn channel onto ramp

## Release Date: 2016-05-19

 * **Bug Fix** - Fixed a bug where routes fail within small, disconnected "islands" due to the threshold logic in prior release. Also better logic for not-thru roads.

## Release Date: 2016-05-18

 * **Bidirectional A* Improvements** - Fixed an issue where if both origin and destination locations where on not-thru roads that meet at a common node the path ended up taking a long detour. Not all cases were fixed though - next release should fix. Trying to address the termination criteria for when the best connection point of the 2 paths is optimal. Turns out that the initial case where both opposing edges are settled is not guaranteed to be the least cost path. For now we are setting a threshold and extending the search while still tracking best connections. Fixed the opposing edge when a hierarchy transition occurs.
 * **Guidance Globalization** -  Fixed decimal distance to be locale based.
 * **Guidance Improvements**
  * Fixed roundabout spoke count issue by fixing the drive_on_right attribute.
  * Simplified narative by combining unnamed straight maneuvers
  * Added logic to confirm maneuver type assignment to avoid invalid guidance
  * Fixed turn maneuvers by improving logic for the following:
    * Internal intersection edges
    * 'T' intersections
    * Intersecting forward edges
 * **Data Producer Updates** - Fix the restrictions on a shortcut edge to be the same as the last directed edge of the shortcut (rather than the first one).

## Release Date: 2016-04-28

 * **Tile Format Updates** - Separated the transit graph from the "road only" graph into different tiles but retained their interconnectivity. Transit tiles are now hierarchy level 3.
 * **Tile Format Updates** - Reduced the size of graph edge shape data by 5% through the use of varint encoding (LEB128)
 * **Tile Format Updates** - Aligned `EdgeInfo` structures to proper byte boundaries so as to maintain compatibility for systems who don't support reading from unaligned addresses.
 * **Guidance Globalization** -  Added the it-IT(Italian) language file. Added support for CLDR plural rules. The cs-CZ(Czech), de-DE(German), and en-US(US English) language files have been updated.
 * **Travel mode based instructions** -  Updated the start, post ferry, and post transit insructions to be based on the travel mode, for example:
  * `Drive east on Main Street.`
  * `Walk northeast on Broadway.`
  * `Bike south on the cycleway.`

## Release Date: 2016-04-12

 * **Guidance Globalization** -  Added logic to use tagged language files that contain the guidance phrases. The initial versions of en-US, de-DE, and cs-CZ have been deployed.
 * **Updated ferry defaults** -  Bumped up use_ferry to 0.65 so that we don't penalize ferries as much.

## Release Date: 2016-03-31
 * **Data producer updates** - Do not generate shortcuts across a node which is a fork. This caused missing fork maneuvers on longer routes.  GetNames update ("Broadway fix").  Fixed an issue with looking up a name in the ref map and not the name map.  Also, removed duplicate names.  Private = false was unsetting destination only flags for parking aisles.

## Release Date: 2016-03-30
 * **TripPathBuilder Bug Fix** - Fixed an exception that was being thrown when trying to read directed edges past the end of the list within a tile. This was due to errors in setting walkability and cyclability on upper hierarchies.

## Release Date: 2016-03-28

 * **Improved Graph Correlation** -  Correlating input to the routing graph is carried out via closest first traversal of the graph's, now indexed, geometry. This results in faster correlation and guarantees the absolute closest edge is found.

## Release Date: 2016-03-16

 * **Transit type returned** -  The transit type (e.g. tram, metro, rail, bus, ferry, cable car, gondola, funicular) is now returned with each transit maneuver.
 * **Guidance language** -  If the language option is not supplied or is unsupported then the language will be set to the default (en-US). Also, the service will return the language in the trip results.
 * **Update multimodal path algorithm** - Applied some fixes to multimodal path algorithm. In particular fixed a bug where the wrong sortcost was added to the adjacency list. Also separated "in-station" transfer costs from transfers between stops.
 * **Data producer updates** - Do not combine shortcut edges at gates or toll booths. Fixes avoid toll issues on routes that included shortcut edges.

## Release Date: 2016-03-07

 * **Updated all APIs to honor the optional DNT (Do not track) http header** -  This will avoid logging locations.
 * **Reduce 'Merge maneuver' verbal alert instructions** -  Only create a verbal alert instruction for a 'Merge maneuver' if the previous maneuver is > 1.5 km.
 * **Updated transit defaults.  Tweaked transit costing logic to obtain better routes.** -  use_rail = 0.6, use_transfers = 0.3, transfer_cost = 15.0 and transfer_penalty = 300.0.  Updated the TransferCostFactor to use the transfer_factor correctly.  TransitionCost for pedestrian costing bumped up from 20.0f to 30.0f when predecessor edge is a transit connection.
 * **Initial Guidance Globalization** -  Partial framework for Guidance Globalization. Started reading some guidance phrases from en-US.json file.

## Release Date: 2016-02-22

 * **Use bidirectional A* for automobile routes** - Switch to bidirectional A* for all but bus routes and short routes (where origin and destination are less than 10km apart). This improves performance and has less failure cases for longer routes. Some data import adjustments were made (02-19) to fix some issues encountered with arterial and highway hierarchies. Also only use a maximum of 2 passes for bidirecdtional A* to reduce "long time to fail" cases.
 * **Added verbal multi-cue guidance** - This combines verbal instructions when 2 successive maneuvers occur in a short amount of time (e.g., Turn right onto MainStreet. Then Turn left onto 1st Avenue).

## Release Date: 2016-02-19

 * **Data producer updates** - Reduce stop impact when all edges are links (ramps or turn channels). Update opposing edge logic to reject edges that do no have proper access (forward access == reverse access on opposing edge and vice-versa). Update ReclassifyLinks for cases where a single edge (often a service road) intersects a ramp improperly causing the ramp to reclassified when it should not be. Updated maximum OSM node Id (now exceeds 4000000000). Move lua from conf repository into mjolnir.

## Release Date: 2016-02-01

 * **Data producer updates** - Reduce speed on unpaved/rough roads. Add statistics for hgv (truck) restrictions.

## Release Date: 2016-01-26

 * **Added capability to disable narrative production** - Added the `narrative` boolean option to allow users to disable narrative production. Locations, shape, length, and time are still returned. The narrative production is enabled by default. The possible values for the `narrative` option are: false and true
 * **Added capability to mark a request with an id** - The `id` is returned with the response so a user could match to the corresponding request.
 * **Added some logging enhancements, specifically [ANALYTICS] logging** - We want to focus more on what our data is telling us by logging specific stats in Logstash.

## Release Date: 2016-01-18

 * **Data producer updates** - Data importer configuration (lua) updates to fix a bug where buses were not allowed on restricted lanes.  Fixed surface issue (change the default surface to be "compacted" for footways).

## Release Date: 2016-01-04

 * **Fixed Wrong Costing Options Applied** - Fixed a bug in which a previous requests costing options would be used as defaults for all subsequent requests.

## Release Date: 2015-12-18

 * **Fix for bus access** - Data importer configuration (lua) updates to fix a bug where bus lanes were turning off access for other modes.
 * **Fix for extra emergency data** - Data importer configuration (lua) updates to fix a bug where we were saving hospitals in the data.
 * **Bicycle costing update** - Updated kTCSlight and kTCFavorable so that cycleways are favored by default vs roads.

## Release Date: 2015-12-17

 * **Graph Tile Data Structure update** - Updated structures within graph tiles to support transit efforts and truck routing. Removed TransitTrip, changed TransitRoute and TransitStop to indexes (rather than binary search). Added access restrictions (like height and weight restrictions) and the mode which they impact to reduce need to look-up.
 * **Data producer updates** - Updated graph tile structures and import processes.

## Release Date: 2015-11-23

 * **Fixed Open App for OSRM functionality** - Added OSRM functionality back to Loki to support Open App.

## Release Date: 2015-11-13

 * **Improved narrative for unnamed walkway, cycleway, and mountain bike trail** - A generic description will be used for the street name when a walkway, cycleway, or mountain bike trail maneuver is unnamed. For example, a turn right onto a unnamed walkway maneuver will now be: "Turn right onto walkway."
 * **Fix costing bug** - Fix a bug introduced in EdgeLabel refactor (impacted time distance matrix only).

## Release Date: 2015-11-3

 * **Enhance bi-directional A* logic** - Updates to bidirectional A* algorithm to fix the route completion logic to handle cases where a long "connection" edge could lead to a sub-optimal path. Add hierarchy and shortcut logic so we can test and use bidirectional A* for driving routes. Fix the destination logic to properly handle oneways as the destination edge. Also fix U-turn detection for reverse search when hierarchy transitions occur.
 * **Change "Go" to "Head" for some instructions** - Start, exit ferry.
 * **Update to roundabout instructions** - Call out roundabouts for edges marked as links (ramps, turn channels).
 * **Update bicycle costing** - Fix the road factor (for applying weights based on road classification) and lower turn cost values.

## Data Producer Release Date: 2015-11-2

 * **Updated logic to not create shortcut edges on roundabouts** - This fixes some roundabout exit counts.

## Release Date: 2015-10-20

 * **Bug Fix for Pedestrian and Bicycle Routes** - Fixed a bug with setting the destination in the bi-directional Astar algorithm. Locations that snapped to a dead-end node would have failed the route and caused a timeout while searching for a valid path. Also fixed the elapsed time computation on the reverse path of bi-directional algorithm.

## Release Date: 2015-10-16

 * **Through Location Types** - Improved support for locations with type = "through". Routes now combine paths that meet at each through location to create a single "leg" between locations with type = "break". Paths that continue at a through location will not create a U-turn unless the path enters a "dead-end" region (neighborhood with no outbound access).
 * **Update shortcut edge logic** - Now skips long shortcut edges when close to the destination. This can lead to missing the proper connection if the shortcut is too long. Fixes #245 (thor).
 * **Per mode service limits** - Update configuration to allow setting different maximum number of locations and distance per mode.
 * **Fix shape index for trivial path** - Fix a bug where when building the the trip path for a "trivial" route (includes just one edge) where the shape index exceeded that size of the shape.

## Release Date: 2015-09-28

 * **Elevation Influenced Bicycle Routing** - Enabled elevation influenced bicycle routing. A "use-hills" option was added to the bicycle costing profile that can tune routes to avoid hills based on grade and amount of elevation change.
 * **"Loop Edge" Fix** - Fixed a bug with edges that form a loop. Split them into 2 edges during data import.
 * **Additional information returned from 'locate' method** - Added information that can be useful when debugging routes and data. Adds information about nodes and edges at a location.
 * **Guidance/Narrative Updates** - Added side of street to destination narrative. Updated verbal instructions.<|MERGE_RESOLUTION|>--- conflicted
+++ resolved
@@ -19,11 +19,8 @@
    * FIXED: break shortcuts when there are different restrictions on base edges [#4326](https://github.com/valhalla/valhalla/pull/4326)
    * FIXED: Incorrect `edge_index` assignment in `thor_worker_t::build_trace` [#4413](https://github.com/valhalla/valhalla/pull/4413)
    * FIXED: lots of issues with CostMatrix (primarily deadend logic) with a complete refactor modeling things very close to bidir A*, also to prepare for a unification of the two [#4372](https://github.com/valhalla/valhalla/pull/4372)
-<<<<<<< HEAD
+   * FIXED: diff_names check was missing for Graphfilter and Shortcutbuilder for AddEdgeInfo call.  [#4436](https://github.com/valhalla/valhalla/pull/4436)
    * FIXED: updated timezone database and added code to keep compatibility with old servers/new data and vice versa [#4446](https://github.com/valhalla/valhalla/pull/4446)
-=======
-   * FIXED: diff_names check was missing for Graphfilter and Shortcutbuilder for AddEdgeInfo call.  [#4436](https://github.com/valhalla/valhalla/pull/4436)
->>>>>>> d5338866
 * **Enhancement**
    * UPDATED: French translations, thanks to @xlqian [#4159](https://github.com/valhalla/valhalla/pull/4159)
    * CHANGED: -j flag for multithreaded executables to override mjolnir.concurrency [#4168](https://github.com/valhalla/valhalla/pull/4168)
