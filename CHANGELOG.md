--- conflicted
+++ resolved
@@ -26,12 +26,9 @@
    * ADDED: per level elevator penalty [#4973](https://github.com/valhalla/valhalla/pull/4973)
    * ADDED: `ignore_construction` allows routing on ways with construction tag [#5030](https://github.com/valhalla/valhalla/pull/5030)
    * ADDED: Australian English language translations [#5057](https://github.com/valhalla/valhalla/pull/5057)
-<<<<<<< HEAD
-   * ADDED: headings and correlated ll's in verbose matrix output [#5072](https://github.com/valhalla/valhalla/pull/5072)
-=======
    * ADDED: Support `"access:conditional"` conditional restrictions like `"access:conditional"="no @ (Oct-May)"` [#5048](https://github.com/valhalla/valhalla/pull/5048)
    * CHANGED: Speed up pbf parsing by using libosmium [#5070](https://github.com/valhalla/valhalla/pull/5070)
->>>>>>> d1f472ad
+   * ADDED: headings and correlated ll's in verbose matrix output [#5072](https://github.com/valhalla/valhalla/pull/5072)
 
 ## Release Date: 2024-10-10 Valhalla 3.5.1
 * **Removed**
