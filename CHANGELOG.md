## Release Date: 2021-??-?? Valhalla 3.1.1
* **Removed**

* **Bug Fix**
   * FIXED: Fix compression_utils.cc::inflate(...) throw - make it catchable [#2839](https://github.com/valhalla/valhalla/pull/2839)
   * FIXED: Fix compiler errors if HAVE_HTTP not enabled [#2807](https://github.com/valhalla/valhalla/pull/2807)
   * FIXED: Fix alternate route serialization [#2811](https://github.com/valhalla/valhalla/pull/2811)
   * FIXED: Store restrictions in the right tile [#2781](https://github.com/valhalla/valhalla/pull/2781)
   * FIXED: Failing to write tiles because of racing directory creation [#2810](https://github.com/valhalla/valhalla/pull/2810)
   * FIXED: Regression in stopping expansion on transitions down in time-dependent routes [#2815](https://github.com/valhalla/valhalla/pull/2815)
   * FIXED: Fix crash in loki when trace_route is called with 2 locations.[#2817](https://github.com/valhalla/valhalla/pull/2817)
   * FIXED: Mark the restriction start and end as via ways to fix IsBridgingEdge function in Bidirectional Astar [#2796](https://github.com/valhalla/valhalla/pull/2796)
   * FIXED: Dont add predictive traffic to the tile if it's empty [#2826](https://github.com/valhalla/valhalla/pull/2826)
   * FIXED: Fix logic bidirectional astar to avoid double u-turns and extra detours [#2802](https://github.com/valhalla/valhalla/pull/2802)
   * FIXED: Re-enable transition cost for motorcycle profile [#2837](https://github.com/valhalla/valhalla/pull/2837)
   * FIXED: Increase limits for timedep_* algorithms. Split track_factor into edge factor and transition penalty [#2845](https://github.com/valhalla/valhalla/pull/2845)
   * FIXED: Loki was looking up the wrong costing enum for avoids [#2856](https://github.com/valhalla/valhalla/pull/2856)
   * FIXED: Fix way_ids -> graph_ids conversion for complex restrictions: handle cases when a way is split into multiple edges [#2848](https://github.com/valhalla/valhalla/pull/2848)
   * FIXED: Honor access mode while matching OSMRestriction with the graph [#2849](https://github.com/valhalla/valhalla/pull/2849)
   * FIXED: Ensure route summaries are unique among all returned route/legs [#2874](https://github.com/valhalla/valhalla/pull/2874)
   * FIXED: Fix compilation errors when boost < 1.68 and libprotobuf < 3.6  [#2878](https://github.com/valhalla/valhalla/pull/2878)
   * FIXED: Allow u-turns at no-access barriers when forced by heading [#2875](https://github.com/valhalla/valhalla/pull/2875)
<<<<<<< HEAD
   * FIXED: Skip bindings if there's no Python development version [#2893](https://github.com/valhalla/valhalla/pull/2893)
   * FIXED: Fix polygon area calculation: use Shoelace formula [#2927](https://github.com/valhalla/valhalla/pull/2927)
=======
   * FIXED: Python bindings installation [#2751](https://github.com/valhalla/valhalla/issues/2751)
   * FIXED: Skip bindings if there's no Python development version [#2893](https://github.com/valhalla/valhalla/pull/2878)
>>>>>>> 83de9845

* **Enhancement**
   * CHANGED: Azure uses ninja as generator [#2779](https://github.com/valhalla/valhalla/pull/2779)
   * ADDED: Support for date_time type invariant for map matching [#2712](https://github.com/valhalla/valhalla/pull/2712)
   * ADDED: Add Bulgarian locale [#2825](https://github.com/valhalla/valhalla/pull/2825)
   * FIXED: No need for write permissions on tarball indices [#2822](https://github.com/valhalla/valhalla/pull/2822)
   * ADDED: nit: Links debug build with lld [#2813](https://github.com/valhalla/valhalla/pull/2813)
   * ADDED: Add costing option `use_living_streets` to avoid or favor living streets in route. [#2788](https://github.com/valhalla/valhalla/pull/2788)
   * CHANGED: Do not allocate mapped_cache vector in skadi when no elevation source is provided. [#2841](https://github.com/valhalla/valhalla/pull/2841)
   * ADDED: avoid_polygons logic [#2750](https://github.com/valhalla/valhalla/pull/2750)
   * ADDED: Added support for destination for conditional access restrictions [#2857](https://github.com/valhalla/valhalla/pull/2857)
   * CHANGED: Large sequences are now merge sorted which can be dramatically faster with certain hardware configurations. This is especially useful in speeding up the earlier stages (parsing, graph construction) of tile building [#2850](https://github.com/valhalla/valhalla/pull/2850)
   * CHANGED: When creating the intial graph edges by setting at which nodes they start and end, first mark the indices of those nodes in another sequence and then sort them by edgeid so that we can do the setting of start and end node sequentially in the edges file. This is much more efficient on certain hardware configurations [#2851](https://github.com/valhalla/valhalla/pull/2851)
   * CHANGED: Use relative cost threshold to extend search in bidirectional astar in order to find more alternates [#2868](https://github.com/valhalla/valhalla/pull/2868)
   * CHANGED: Throw an exception if directory does not exist when building traffic extract [#2871](https://github.com/valhalla/valhalla/pull/2871)
   * CHANGED: Support for ignoring multiple consecutive closures at start/end locations [#2846](https://github.com/valhalla/valhalla/pull/2846)
   * ADDED: Ukrainian language translations [#2882](https://github.com/valhalla/valhalla/pull/2882)
   * ADDED: Add support for closure annotations [#2816](https://github.com/valhalla/valhalla/pull/2816)
   * ADDED: Add costing option `service_factor`. Implement possibility to avoid or favor generic service roads in route for all costing options. [#2870](https://github.com/valhalla/valhalla/pull/2870)
   * CHANGED: Reduce stop impact cost when flow data is present [#2891](https://github.com/valhalla/valhalla/pull/2891)
   * CHANGED: Update visual compare script [#2803](https://github.com/valhalla/valhalla/pull/2803)
   * CHANGED: Service roads are not penalized for `pedestrian` costing by default. [#2898](https://github.com/valhalla/valhalla/pull/2898)
   * ADDED: Add complex mandatory restrictions support [#2766](https://github.com/valhalla/valhalla/pull/2766)
   * ADDED: Status endpoint for future status info and health checking of running service [#2907](https://github.com/valhalla/valhalla/pull/2907)
   * ADDED: Add min_level argument to valhalla_ways_to_edges [#2918](https://github.com/valhalla/valhalla/pull/2918)

## Release Date: 2021-01-25 Valhalla 3.1.0
* **Removed**
   * REMOVED: Remove Node bindings. [#2502](https://github.com/valhalla/valhalla/pull/2502)
   * REMOVED: appveyor builds. [#2550](https://github.com/valhalla/valhalla/pull/2550)
   * REMOVED: Removed x86 CI builds. [#2792](https://github.com/valhalla/valhalla/pull/2792)

* **Bug Fix**
   * FIXED: Crazy ETAs.  If a way has forward speed with no backward speed and it is not oneway, then we must set the default speed.  The reverse logic applies as well.  If a way has no backward speed but has a forward speed and it is not a oneway, then set the default speed. [#2102](https://github.com/valhalla/valhalla/pull/2102)
   * FIXED: Map matching elapsed times spliced amongst different legs and discontinuities are now correct [#2104](https://github.com/valhalla/valhalla/pull/2104)
   * FIXED: Date time information is now propogated amongst different legs and discontinuities [#2107](https://github.com/valhalla/valhalla/pull/2107)
   * FIXED: Adds support for geos-3.8 c++ api [#2021](https://github.com/valhalla/valhalla/issues/2021)
   * FIXED: Updated the osrm serializer to not set junction name for osrm origin/start maneuver - this is not helpful since we are not transitioning through the intersection.  [#2121](https://github.com/valhalla/valhalla/pull/2121)
   * FIXED: Removes precomputing of edge-costs which lead to wrong results [#2120](https://github.com/valhalla/valhalla/pull/2120)
   * FIXED: Complex turn-restriction invalidates edge marked as kPermanent [#2103](https://github.com/valhalla/valhalla/issues/2103)
   * FIXED: Fixes bug with inverted time-restriction parsing [#2167](https://github.com/valhalla/valhalla/pull/2167)
   * FIXED: Fixed several bugs with numeric underflow in map-matching trip durations. These may
     occur when serializing match results where adjacent trace points appear out-of-sequence on the
     same edge [#2178](https://github.com/valhalla/valhalla/pull/2178)
     - `MapMatcher::FormPath` now catches route discontinuities on the same edge when the distance
       percentage along don't agree. The trip leg builder builds disconnected legs on a single edge
       to avoid duration underflow.
     - Correctly populate edge groups when matching results contain loops. When a loop occurs,
       the leg builder now starts at the correct edge where the loop ends, and correctly accounts
       for any contained edges.
     - Duration over-trimming at the terminating edge of a match.
   * FIXED: Increased internal precision of time tracking per edge and maneuver so that maneuver times sum to the same time represented in the leg summary [#2195](https://github.com/valhalla/valhalla/pull/2195)
   * FIXED: Tagged speeds were not properly marked. We were not using forward and backward speeds to flag if a speed is tagged or not.  Should not update turn channel speeds if we are not inferring them.  Added additional logic to handle PH in the conditional restrictions. Do not update stop impact for ramps if they are marked as internal. [#2198](https://github.com/valhalla/valhalla/pull/2198)
   * FIXED: Fixed the sharp turn phrase [#2226](https://github.com/valhalla/valhalla/pull/2226)
   * FIXED: Protect against duplicate points in the input or points that snap to the same location resulting in `nan` times for the legs of the map match (of a 0 distance route) [#2229](https://github.com/valhalla/valhalla/pull/2229)
   * FIXED: Improves restriction check on briding edge in Bidirectional Astar [#2228](https://github.com/valhalla/valhalla/pull/2242)
   * FIXED: Allow nodes at location 0,0 [#2245](https://github.com/valhalla/valhalla/pull/2245)
   * FIXED: Fix RapidJSON compiler warnings and naming conflict [#2249](https://github.com/valhalla/valhalla/pull/2249)
   * FIXED: Fixed bug in resample_spherical_polyline where duplicate successive lat,lng locations in the polyline resulting in `nan` for the distance computation which shortcuts further sampling [#2239](https://github.com/valhalla/valhalla/pull/2239)
   * FIXED: Update exit logic for non-motorways [#2252](https://github.com/valhalla/valhalla/pull/2252)
   * FIXED: Transition point map-matching. When match results are on a transition point, we search for the sibling nodes at that transition and snap it to the corresponding edges in the route. [#2258](https://github.com/valhalla/valhalla/pull/2258)
   * FIXED: Fixed verbal multi-cue logic [#2270](https://github.com/valhalla/valhalla/pull/2270)
   * FIXED: Fixed Uturn cases when a not_thru edge is connected to the origin edge. [#2272](https://github.com/valhalla/valhalla/pull/2272)
   * FIXED: Update intersection classes in osrm response to not label all ramps as motorway [#2279](https://github.com/valhalla/valhalla/pull/2279)
   * FIXED: Fixed bug in mapmatcher when interpolation point goes before the first valid match or after the last valid match. Such behavior usually leads to discontinuity in matching. [#2275](https://github.com/valhalla/valhalla/pull/2275)
   * FIXED: Fixed an issue for time_allowed logic.  Previously we returned false on the first time allowed restriction and did not check them all. Added conditional restriction gurka test and datetime optional argument to gurka header file. [#2286](https://github.com/valhalla/valhalla/pull/2286)
   * FIXED: Fixed an issue for date ranges.  For example, for the range Jan 04 to Jan 02 we need to test to end of the year and then from the first of the year to the end date.  Also, fixed an emergency tag issue.  We should only set the use to emergency if all other access is off. [#2290](https://github.com/valhalla/valhalla/pull/2290)
   * FIXED: Found a few issues with the initial ref and direction logic for ways.  We were overwriting the refs with directionals to the name_offset_map instead of concatenating them together.  Also, we did not allow for blank entries for GetTagTokens. [#2298](https://github.com/valhalla/valhalla/pull/2298)
   * FIXED: Fixed an issue where MatchGuidanceViewJunctions is only looking at the first edge. Set the data_id for guidance views to the changeset id as it is already being populated. Also added test for guidance views. [#2303](https://github.com/valhalla/valhalla/pull/2303)
   * FIXED: Fixed a problem with live speeds where live speeds were being used to determine access, even when a live
   speed (current time) route wasn't what was requested. [#2311](https://github.com/valhalla/valhalla/pull/2311)
   * FIXED: Fix break/continue typo in search filtering [#2317](https://github.com/valhalla/valhalla/pull/2317)
   * FIXED: Fix a crash in trace_route due to iterating past the end of a vector. [#2322](https://github.com/valhalla/valhalla/pull/2322)
   * FIXED: Don't allow timezone information in the local date time string attached at each location. [#2312](https://github.com/valhalla/valhalla/pull/2312)
   * FIXED: Fix short route trimming in bidirectional astar [#2323](https://github.com/valhalla/valhalla/pull/2323)
   * FIXED: Fix shape trimming in leg building for snap candidates that lie within the margin of rounding error [#2326](https://github.com/valhalla/valhalla/pull/2326)
   * FIXED: Fixes route duration underflow with traffic data [#2325](https://github.com/valhalla/valhalla/pull/2325)
   * FIXED: Parse mtb:scale tags and set bicycle access if present [#2117](https://github.com/valhalla/valhalla/pull/2117)
   * FIXED: Fixed segfault.  Shape was missing from options for valhalla_path_comparison and valhalla_run_route.  Also, costing options was missing in valhalla_path_comparison. [#2343](https://github.com/valhalla/valhalla/pull/2343)
   * FIXED: Handle decimal numbers with zero-value mantissa properly in Lua [#2355](https://github.com/valhalla/valhalla/pull/2355)
   * FIXED: Many issues that resulted in discontinuities, failed matches or incorrect time/duration for map matching requests. [#2292](https://github.com/valhalla/valhalla/pull/2292)
   * FIXED: Seeing segfault when loading large osmdata data files before loading LuaJit. LuaJit fails to create luaL_newstate() Ref: [#2158](https://github.com/ntop/ntopng/issues/2158) Resolution is to load LuaJit before loading the data files. [#2383](https://github.com/valhalla/valhalla/pull/2383)
   * FIXED: Store positive/negative OpenLR offsets in bucketed form [#2405](https://github.com/valhalla/valhalla/2405)
   * FIXED: Fix on map-matching return code when breakage distance limitation exceeds. Instead of letting the request goes into meili and fails in finding a route, we check the distance in loki and early return with exception code 172. [#2406](https://github.com/valhalla/valhalla/pull/2406)
   * FIXED: Don't create edges for portions of ways that are doubled back on themselves as this confuses opposing edge index computations [#2385](https://github.com/valhalla/valhalla/pull/2385)
   * FIXED: Protect against nan in uniform_resample_spherical_polyline. [#2431](https://github.com/valhalla/valhalla/pull/2431)
   * FIXED: Obvious maneuvers. [#2436](https://github.com/valhalla/valhalla/pull/2436)
   * FIXED: Base64 encoding/decoding [#2452](https://github.com/valhalla/valhalla/pull/2452)
   * FIXED: Added post roundabout instruction when enter/exit roundabout maneuvers are combined [#2454](https://github.com/valhalla/valhalla/pull/2454)
   * FIXED: openlr: Explicitly check for linear reference option for Valhalla serialization. [#2458](https://github.com/valhalla/valhalla/pull/2458)
   * FIXED: Fix segfault: Do not combine last turn channel maneuver. [#2463](https://github.com/valhalla/valhalla/pull/2463)
   * FIXED: Remove extraneous whitespaces from ja-JP.json. [#2471](https://github.com/valhalla/valhalla/pull/2471)
   * FIXED: Checks protobuf serialization/parsing success [#2477](https://github.com/valhalla/valhalla/pull/2477)
   * FIXED: Fix dereferencing of end for std::lower_bound in sequence and possible UB [#2488](https://github.com/valhalla/valhalla/pull/2488)
   * FIXED: Make tile building reproducible: fix UB-s [#2480](https://github.com/valhalla/valhalla/pull/2480)
   * FIXED: Zero initialize EdgeInfoInner.spare0_. Uninitialized spare0_ field produced UB which causes gurka_reproduce_tile_build to fail intermittently. [2499](https://github.com/valhalla/valhalla/pull/2499)
   * FIXED: Drop unused CHANGELOG validation script, straggling NodeJS references [#2506](https://github.com/valhalla/valhalla/pull/2506)
   * FIXED: Fix missing nullptr checks in graphreader and loki::Reach (causing segfault during routing with not all levels of tiles availble) [#2504](https://github.com/valhalla/valhalla/pull/2504)
   * FIXED: Fix mismatch of triplegedge roadclass and directededge roadclass [#2507](https://github.com/valhalla/valhalla/pull/2507)
   * FIXED: Improve german destination_verbal_alert phrases [#2509](https://github.com/valhalla/valhalla/pull/2509)
   * FIXED: Undefined behavior cases discovered with undefined behavior sanitizer tool. [2498](https://github.com/valhalla/valhalla/pull/2498)
   * FIXED: Fixed logic so verbal keep instructions use branch exit sign info for ramps [#2520](https://github.com/valhalla/valhalla/pull/2520)
   * FIXED: Fix bug in trace_route for uturns causing garbage coordinates [#2517](https://github.com/valhalla/valhalla/pull/2517)
   * FIXED: Simplify heading calculation for turn type. Remove undefined behavior case. [#2513](https://github.com/valhalla/valhalla/pull/2513)
   * FIXED: Always set costing name even if one is not provided for osrm serializer weight_name. [#2528](https://github.com/valhalla/valhalla/pull/2528)
   * FIXED: Make single-thread tile building reproducible: fix seed for shuffle, use concurrency configuration from the mjolnir section. [#2515](https://github.com/valhalla/valhalla/pull/2515)
   * FIXED: More Windows compatibility: build tiles and some run actions work now (including CI tests) [#2300](https://github.com/valhalla/valhalla/issues/2300)
   * FIXED: Transcoding of c++ location to pbf location used path edges in the place of filtered edges. [#2542](https://github.com/valhalla/valhalla/pull/2542)
   * FIXED: Add back whitelisting action types. [#2545](https://github.com/valhalla/valhalla/pull/2545)
   * FIXED: Allow uturns for truck costing now that we have derived deadends marked in the edge label [#2559](https://github.com/valhalla/valhalla/pull/2559)
   * FIXED: Map matching uturn trimming at the end of an edge where it wasn't needed. [#2558](https://github.com/valhalla/valhalla/pull/2558)
   * FIXED: Multicue enter roundabout [#2556](https://github.com/valhalla/valhalla/pull/2556)
   * FIXED: Changed reachability computation to take into account live speed [#2597](https://github.com/valhalla/valhalla/pull/2597)
   * FIXED: Fixed a bug where the temp files were not getting read in if you started with the construct edges or build phase for valhalla_build_tiles. [#2601](https://github.com/valhalla/valhalla/pull/2601)
   * FIXED: Updated fr-FR.json with partial translations. [#2605](https://github.com/valhalla/valhalla/pull/2605)
   * FIXED: Removed superfluous const qualifier from odin/signs [#2609](https://github.com/valhalla/valhalla/pull/2609)
   * FIXED: Internal maneuver placement [#2600](https://github.com/valhalla/valhalla/pull/2600)
   * FIXED: Complete fr-FR.json locale. [#2614](https://github.com/valhalla/valhalla/pull/2614)
   * FIXED: Don't truncate precision in polyline encoding [#2632](https://github.com/valhalla/valhalla/pull/2632)
   * FIXED: Fix all compiler warnings in sif and set to -Werror [#2642](https://github.com/valhalla/valhalla/pull/2642)
   * FIXED: Remove unnecessary maneuvers to continue straight [#2647](https://github.com/valhalla/valhalla/pull/2647)
   * FIXED: Linear reference support in route/mapmatch apis (FOW, FRC, bearing, and number of references) [#2645](https://github.com/valhalla/valhalla/pull/2645)
   * FIXED: Ambiguous local to global (with timezone information) date time conversions now all choose to use the later time instead of throwing unhandled exceptions [#2665](https://github.com/valhalla/valhalla/pull/2665)
   * FIXED: Overestimated reach caused be reenquing transition nodes without checking that they had been already expanded [#2670](https://github.com/valhalla/valhalla/pull/2670)
   * FIXED: Build with C++17 standard. Deprecated function calls are substituted with new ones. [#2669](https://github.com/valhalla/valhalla/pull/2669)
   * FIXED: Improve German post_transition_verbal instruction [#2677](https://github.com/valhalla/valhalla/pull/2677)
   * FIXED: Lane updates.  Add the turn lanes to all edges of the way.  Do not "enhance" turn lanes if they are part of a complex restriction.  Moved ProcessTurnLanes after UpdateManeuverPlacementForInternalIntersectionTurns.  Fix for a missing "uturn" indication for intersections on the previous maneuver, we were serializing an empty list. [#2679](https://github.com/valhalla/valhalla/pull/2679)
   * FIXED: Fixes OpenLr serialization [#2688](https://github.com/valhalla/valhalla/pull/2688)
   * FIXED: Internal edges can't be also a ramp or a turn channel.  Also, if an edge is marked as ramp and turn channel mark it as a ramp.  [2689](https://github.com/valhalla/valhalla/pull/2689)
   * FIXED: Check that speeds are equal for the edges going in the same direction while buildig shortcuts [#2691](https://github.com/valhalla/valhalla/pull/2691)
   * FIXED: Missing fork or bear instruction [#2683](https://github.com/valhalla/valhalla/pull/2683)
   * FIXED: Eliminate null pointer dereference in GraphReader::AreEdgesConnected [#2695](https://github.com/valhalla/valhalla/issues/2695)
   * FIXED: Fix polyline simplification float/double comparison [#2698](https://github.com/valhalla/valhalla/issues/2698)
   * FIXED: Weights were sometimes negative due to incorrect updates to elapsed_cost [#2702](https://github.com/valhalla/valhalla/pull/2702)
   * FIXED: Fix bidirectional route failures at deadends [#2705](https://github.com/valhalla/valhalla/pull/2705)
   * FIXED: Updated logic to call out a non-obvious turn [#2708](https://github.com/valhalla/valhalla/pull/2708)
   * FIXED: valhalla_build_statistics multithreaded mode fixed [#2707](https://github.com/valhalla/valhalla/pull/2707)
   * FIXED: If infer_internal_intersections is true then allow internals that are also ramps or TCs. Without this we produce an extra continue manuever.  [#2710](https://github.com/valhalla/valhalla/pull/2710)
   * FIXED: We were routing down roads that should be destination only. Now we mark roads with motor_vehicle=destination and motor_vehicle=customers or access=destination and access=customers as destination only. [#2722](https://github.com/valhalla/valhalla/pull/2722)
   * FIXED: Replace all Python2 print statements with Python3 syntax [#2716](https://github.com/valhalla/valhalla/issues/2716)
   * FIXED: Some HGT files not found [#2723](https://github.com/valhalla/valhalla/issues/2723)
   * FIXED: Fix PencilPointUturn detection by removing short-edge check and updating angle threshold [#2725](https://github.com/valhalla/valhalla/issues/2725)
   * FIXED: Fix invalid continue/bear maneuvers [#2729](https://github.com/valhalla/valhalla/issues/2729)
   * FIXED: Fixes an issue that lead to double turns within a very short distance, when instead, it should be a u-turn. We now collapse double L turns or double R turns in short non-internal intersections to u-turns. [#2740](https://github.com/valhalla/valhalla/pull/2740)
   * FIXED: fixes an issue that lead to adding an extra maneuver. We now combine a current maneuver short length non-internal edges (left or right) with the next maneuver that is a kRampStraight. [#2741](https://github.com/valhalla/valhalla/pull/2741)
   * FIXED: Reduce verbose instructions by collapsing small end ramp forks [#2762](https://github.com/valhalla/valhalla/issues/2762)
   * FIXED: Remove redundant return statements [#2776](https://github.com/valhalla/valhalla/pull/2776)
   * FIXED: Added unit test for BuildAdminFromPBF() to test GEOS 3.9 update. [#2787](https://github.com/valhalla/valhalla/pull/2787)
   * FIXED: Add support for geos-3.9 c++ api [#2739](https://github.com/valhalla/valhalla/issues/2739)
   * FIXED: Fix check for live speed validness [#2797](https://github.com/valhalla/valhalla/pull/2797)

* **Enhancement**
   * ADDED: Matrix of Bike Share [#2590](https://github.com/valhalla/valhalla/pull/2590)
   * ADDED: Add ability to provide custom implementation for candidate collection in CandidateQuery. [#2328](https://github.com/valhalla/valhalla/pull/2328)
   * ADDED: Cancellation of tile downloading. [#2319](https://github.com/valhalla/valhalla/pull/2319)
   * ADDED: Return the coordinates of the nodes isochrone input locations snapped to [#2111](https://github.com/valhalla/valhalla/pull/2111)
   * ADDED: Allows more complicated routes in timedependent a-star before timing out [#2068](https://github.com/valhalla/valhalla/pull/2068)
   * ADDED: Guide signs and junction names [#2096](https://github.com/valhalla/valhalla/pull/2096)
   * ADDED: Added a bool to the config indicating whether to use commercially set attributes.  Added logic to not call IsIntersectionInternal if this is a commercial data set.  [#2132](https://github.com/valhalla/valhalla/pull/2132)
   * ADDED: Removed commerical data set bool to the config and added more knobs for data.  Added infer_internal_intersections, infer_turn_channels, apply_country_overrides, and use_admin_db.  [#2173](https://github.com/valhalla/valhalla/pull/2173)
   * ADDED: Allow using googletest in unit tests and convert all tests to it (old test.cc is completely removed). [#2128](https://github.com/valhalla/valhalla/pull/2128)
   * ADDED: Add guidance view capability. [#2209](https://github.com/valhalla/valhalla/pull/2209)
   * ADDED: Collect turn cost information as path is formed so that it can be seralized out for trace attributes or osrm flavored intersections. Also add shape_index to osrm intersections. [#2207](https://github.com/valhalla/valhalla/pull/2207)
   * ADDED: Added alley factor to autocost.  Factor is defaulted at 1.0f or do not avoid alleys. [#2246](https://github.com/valhalla/valhalla/pull/2246)
   * ADDED: Support unlimited speed limits where maxspeed=none. [#2251](https://github.com/valhalla/valhalla/pull/2251)
   * ADDED: Implement improved Reachability check using base class Dijkstra. [#2243](https://github.com/valhalla/valhalla/pull/2243)
   * ADDED: Gurka integration test framework with ascii-art maps [#2244](https://github.com/valhalla/valhalla/pull/2244)
   * ADDED: Add to the stop impact when transitioning from higher to lower class road and we are not on a turn channel or ramp. Also, penalize lefts when driving on the right and vice versa. [#2282](https://github.com/valhalla/valhalla/pull/2282)
   * ADDED: Added reclassify_links, use_direction_on_ways, and allow_alt_name as config options.  If `use_direction_on_ways = true` then use `direction` and `int_direction` on the way to update the directional for the `ref` and `int_ref`.  Also, copy int_efs to the refs. [#2285](https://github.com/valhalla/valhalla/pull/2285)
   * ADDED: Add support for live traffic. [#2268](https://github.com/valhalla/valhalla/pull/2268)
   * ADDED: Implement per-location search filters for functional road class and forms of way. [#2289](https://github.com/valhalla/valhalla/pull/2289)
   * ADDED: Approach, multi-cue, and length updates [#2313](https://github.com/valhalla/valhalla/pull/2313)
   * ADDED: Speed up timezone differencing calculation if cache is provided. [#2316](https://github.com/valhalla/valhalla/pull/2316)
   * ADDED: Added rapidjson/schema.h to baldr/rapidjson_util.h to make it available for use within valhalla. [#2330](https://github.com/valhalla/valhalla/issues/2330)
   * ADDED: Support decimal precision for height values in elevation service. Also support polyline5 for encoded polylines input and output to elevation service. [#2324](https://github.com/valhalla/valhalla/pull/2324)
   * ADDED: Use both imminent and distant verbal multi-cue phrases. [#2353](https://github.com/valhalla/valhalla/pull/2353)
   * ADDED: Split parsing stage into 3 separate stages. [#2339](https://github.com/valhalla/valhalla/pull/2339)
   * CHANGED: Speed up graph enhancing by avoiding continuous unordered_set rebuilding [#2349](https://github.com/valhalla/valhalla/pull/2349)
   * CHANGED: Skip calling out to Lua for nodes/ways/relations with not tags - speeds up parsing. [#2351](https://github.com/valhalla/valhalla/pull/2351)
   * CHANGED: Switch to LuaJIT for lua scripting - speeds up file parsing [#2352](https://github.com/valhalla/valhalla/pull/2352)
   * ADDED: Ability to create OpenLR records from raw data. [#2356](https://github.com/valhalla/valhalla/pull/2356)
   * ADDED: Revamp length phrases [#2359](https://github.com/valhalla/valhalla/pull/2359)
   * CHANGED: Do not allocate memory in skadi if we don't need it. [#2373](https://github.com/valhalla/valhalla/pull/2373)
   * CHANGED: Map matching: throw error (443/NoSegment) when no candidate edges are available. [#2370](https://github.com/valhalla/valhalla/pull/2370/)
   * ADDED: Add sk-SK.json (slovak) localization file. [#2376](https://github.com/valhalla/valhalla/pull/2376)
   * ADDED: Extend roundabout phrases. [#2378](https://github.com/valhalla/valhalla/pull/2378)
   * ADDED: More roundabout phrase tests. [#2382](https://github.com/valhalla/valhalla/pull/2382)
   * ADDED: Update the turn and continue phrases to include junction names and guide signs. [#2386](https://github.com/valhalla/valhalla/pull/2386)
   * ADDED: Add the remaining guide sign toward phrases [#2389](https://github.com/valhalla/valhalla/pull/2389)
   * ADDED: The ability to allow immediate uturns at trace points in a map matching request [#2380](https://github.com/valhalla/valhalla/pull/2380)
   * ADDED: Add utility functions to Signs. [#2390](https://github.com/valhalla/valhalla/pull/2390)
   * ADDED: Unified time tracking for all algorithms that support time-based graph expansion. [#2278](https://github.com/valhalla/valhalla/pull/2278)
   * ADDED: Add rail_ferry use and costing. [#2408](https://github.com/valhalla/valhalla/pull/2408)
   * ADDED: `street_side_max_distance`, `display_lat` and `display_lon` to `locations` in input for better control of routing side of street [#1769](https://github.com/valhalla/valhalla/pull/1769)
   * ADDED: Add addtional exit phrases. [#2421](https://github.com/valhalla/valhalla/pull/2421)
   * ADDED: Add Japanese locale, update German. [#2432](https://github.com/valhalla/valhalla/pull/2432)
   * ADDED: Gurka expect_route refactor [#2435](https://github.com/valhalla/valhalla/pull/2435)
   * ADDED: Add option to suppress roundabout exits [#2437](https://github.com/valhalla/valhalla/pull/2437)
   * ADDED: Add Greek locale. [#2438](https://github.com/valhalla/valhalla/pull/2438)
   * ADDED (back): Support for 64bit wide way ids in the edgeinfo structure with no impact to size for data sources with ids 32bits wide. [#2422](https://github.com/valhalla/valhalla/pull/2422)
   * ADDED: Support for 64bit osm node ids in parsing stage of tile building [#2422](https://github.com/valhalla/valhalla/pull/2422)
   * CHANGED: Point2/PointLL are now templated to allow for higher precision coordinate math when desired [#2429](https://github.com/valhalla/valhalla/pull/2429)
   * ADDED: Optional OpenLR Encoded Path Edges in API Response [#2424](https://github.com/valhalla/valhalla/pull/2424)
   * ADDED: Add explicit include for sstream to be compatible with msvc_x64 toolset. [#2449](https://github.com/valhalla/valhalla/pull/2449)
   * ADDED: Properly split returned path if traffic conditions change partway along edges [#2451](https://github.com/valhalla/valhalla/pull/2451/files)
   * ADDED: Add Dutch locale. [#2464](https://github.com/valhalla/valhalla/pull/2464)
   * ADDED: Check with address sanititizer in CI. Add support for undefined behavior sanitizer. [#2487](https://github.com/valhalla/valhalla/pull/2487)
   * ADDED: Ability to recost a path and increased cost/time details along the trippath and json output [#2425](https://github.com/valhalla/valhalla/pull/2425)
   * ADDED: Add the ability to do bikeshare based (ped/bike) multimodal routing [#2031](https://github.com/valhalla/valhalla/pull/2031)
   * ADDED: Route through restrictions enabled by introducing a costing option. [#2469](https://github.com/valhalla/valhalla/pull/2469)
   * ADDED: Migrated to Ubuntu 20.04 base-image [#2508](https://github.com/valhalla/valhalla/pull/2508)
   * CHANGED: Speed up parseways stage by avoiding multiple string comparisons [#2518](https://github.com/valhalla/valhalla/pull/2518)
   * CHANGED: Speed up enhance stage by avoiding GraphTileBuilder copying [#2468](https://github.com/valhalla/valhalla/pull/2468)
   * ADDED: Costing options now includes shortest flag which favors shortest path routes [#2555](https://github.com/valhalla/valhalla/pull/2555)
   * ADDED: Incidents in intersections [#2547](https://github.com/valhalla/valhalla/pull/2547)
   * CHANGED: Refactor mapmatching configuration to use a struct (instead of `boost::property_tree::ptree`). [#2485](https://github.com/valhalla/valhalla/pull/2485)
   * ADDED: Save exit maneuver's begin heading when combining enter & exit roundabout maneuvers. [#2554](https://github.com/valhalla/valhalla/pull/2554)
   * ADDED: Added new urban flag that can be set if edge is within city boundaries to data processing; new use_urban_tag config option; added to osrm response within intersections. [#2522](https://github.com/valhalla/valhalla/pull/2522)
   * ADDED: Parses OpenLr of type PointAlongLine [#2565](https://github.com/valhalla/valhalla/pull/2565)
   * ADDED: Use edge.is_urban is set for serializing is_urban. [#2568](https://github.com/valhalla/valhalla/pull/2568)
   * ADDED: Added new rest/service area uses on the edge. [#2533](https://github.com/valhalla/valhalla/pull/2533)
   * ADDED: Dependency cache for Azure [#2567](https://github.com/valhalla/valhalla/pull/2567)
   * ADDED: Added flexibility to remove the use of the admindb and to use the country and state iso from the tiles; [#2579](https://github.com/valhalla/valhalla/pull/2579)
   * ADDED: Added toll gates and collection points (gantry) to the node;  [#2532](https://github.com/valhalla/valhalla/pull/2532)
   * ADDED: Added osrm serialization for rest/service areas and admins. [#2594](https://github.com/valhalla/valhalla/pull/2594)
   * CHANGED: Improved Russian localization; [#2593](https://github.com/valhalla/valhalla/pull/2593)
   * ADDED: Support restricted class in intersection annotations [#2589](https://github.com/valhalla/valhalla/pull/2589)
   * ADDED: Added trail type trace [#2606](https://github.com/valhalla/valhalla/pull/2606)
   * ADDED: Added tunnel names to the edges as a tagged name.  [#2608](https://github.com/valhalla/valhalla/pull/2608)
   * CHANGED: Moved incidents to the trip leg and cut the shape of the leg at that location [#2610](https://github.com/valhalla/valhalla/pull/2610)
   * ADDED: Costing option to ignore_closures when routing with current flow [#2615](https://github.com/valhalla/valhalla/pull/2615)
   * ADDED: Cross-compilation ability with MinGW64 [#2619](https://github.com/valhalla/valhalla/pull/2619)
   * ADDED: Defines the incident tile schema and incident metadata [#2620](https://github.com/valhalla/valhalla/pull/2620)
   * ADDED: Moves incident serializer logic into a generic serializer [#2621](https://github.com/valhalla/valhalla/pull/2621)
   * ADDED: Incident loading singleton for continually refreshing incident tiles[#2573](https://github.com/valhalla/valhalla/pull/2573)
   * ADDED: One shot mode to valhalla_service so you can run a single request of any type without starting a server [#2624](https://github.com/valhalla/valhalla/pull/2624)
   * ADDED: Adds text instructions to OSRM output [#2625](https://github.com/valhalla/valhalla/pull/2625)
   * ADDED: Adds support for alternate routes [#2626](https://github.com/valhalla/valhalla/pull/2626)
   * CHANGED: Switch Python bindings generator from boost.python to header-only pybind11[#2644](https://github.com/valhalla/valhalla/pull/2644)
   * ADDED: Add support of input file for one-shot mode of valhalla_service [#2648](https://github.com/valhalla/valhalla/pull/2648)
   * ADDED: Linear reference support to locate api [#2645](https://github.com/valhalla/valhalla/pull/2645)
   * ADDED: Implemented OSRM-like turn duration calculation for car. Uses it now in auto costing. [#2651](https://github.com/valhalla/valhalla/pull/2651)
   * ADDED: Enhanced turn lane information in guidance [#2653](https://github.com/valhalla/valhalla/pull/2653)
   * ADDED: `top_speed` option for all motorized vehicles [#2667](https://github.com/valhalla/valhalla/issues/2667)
   * CHANGED: Move turn_lane_direction helper to odin/util [#2675](https://github.com/valhalla/valhalla/pull/2675)
   * ADDED: Add annotations to osrm response including speed limits, unit and sign conventions [#2668](https://github.com/valhalla/valhalla/pull/2668)
   * ADDED: Added functions for predicted speeds encoding-decoding [#2674](https://github.com/valhalla/valhalla/pull/2674)
   * ADDED: Time invariant routing via the bidirectional algorithm. This has the effect that when time dependent routes (arrive_by and depart_at) fall back to bidirectional due to length restrictions they will actually use the correct time of day for one of the search directions [#2660](https://github.com/valhalla/valhalla/pull/2660)
   * ADDED: If the length of the edge is greater than kMaxEdgeLength, then consider this a catastrophic error if the should_error bool is true in the set_length function. [2678](https://github.com/valhalla/valhalla/pull/2678)
   * ADDED: Moved lat,lon coordinates structures from single to double precision. Improves geometry accuracy noticibly at zooms above 17 as well as coordinate snapping and any other geometric operations. Addes about a 2% performance pentalty for standard routes. Graph nodes now have 7 digits of precision.  [#2693](https://github.com/valhalla/valhalla/pull/2693)
   * ADDED: Added signboards to guidance views.  [#2687](https://github.com/valhalla/valhalla/pull/2687)
   * ADDED: Regular speed on shortcut edges is calculated with turn durations taken into account. Truck, motorcycle and motorscooter profiles use OSRM-like turn duration. [#2662](https://github.com/valhalla/valhalla/pull/2662)
   * CHANGED: Remove astar algorithm and replace its use with timedep_forward as its redundant [#2706](https://github.com/valhalla/valhalla/pull/2706)
   * ADDED: Recover and recost all shortcuts in final path for bidirectional astar algorithm [#2711](https://github.com/valhalla/valhalla/pull/2711)
   * ADDED: An option for shortcut recovery to be cached at start up to reduce the time it takes to do so on the fly [#2714](https://github.com/valhalla/valhalla/pull/2714)
   * ADDED: If width <= 1.9 then no access for auto, truck, bus, taxi, emergency and hov. [#2713](https://github.com/valhalla/valhalla/pull/2713)
   * ADDED: Centroid/Converge/Rendezvous/Meet API which allows input locations to find a least cost convergence point from all locations [#2734](https://github.com/valhalla/valhalla/pull/2734)
   * ADDED: Added support to process the sump_buster tag.  Also, fixed a few small access bugs for nodes. [#2731](https://github.com/valhalla/valhalla/pull/2731)
   * ADDED: Log message if failed to create tiles directory. [#2738](https://github.com/valhalla/valhalla/pull/2738)
   * CHANGED: Tile memory is only owned by the GraphTile rather than shared amongst copies of the graph tile (in GraphReader and TileCaches). [#2340](https://github.com/valhalla/valhalla/pull/2340)
   * ADDED: Add Estonian locale. [#2748](https://github.com/valhalla/valhalla/pull/2748)
   * CHANGED: Handle GraphTile objects as smart pointers [#2703](https://github.com/valhalla/valhalla/pull/2703)
   * CHANGED: Improve stability with no RTTI build [#2759](https://github.com/valhalla/valhalla/pull/2759) and [#2760](https://github.com/valhalla/valhalla/pull/2760)
   * CHANGED: Change generic service roads to a new Use=kServiceRoad. This is for highway=service without other service= tags (such as driveway, alley, parking aisle) [#2419](https://github.com/valhalla/valhalla/pull/2419)
   * ADDED: Isochrones support isodistance lines as well [#2699](https://github.com/valhalla/valhalla/pull/2699)
   * ADDED: Add support for ignoring live traffic closures for waypoints [#2685](https://github.com/valhalla/valhalla/pull/2685)
   * ADDED: Add use_distance to auto cost to allow choosing between two primary cost components, time or distance [#2771](https://github.com/valhalla/valhalla/pull/2771)
   * CHANGED: nit: Enables compiler warnings in part of loki module [#2767](https://github.com/valhalla/valhalla/pull/2767)
   * CHANGED: Reducing the number of uturns by increasing the cost to for them to 9.5f. Note: Did not increase the cost for motorcycles or motorscooters. [#2770](https://github.com/valhalla/valhalla/pull/2770)
   * ADDED: Add option to use thread-safe GraphTile's reference counter. [#2772](https://github.com/valhalla/valhalla/pull/2772)
   * CHANGED: nit: Enables compiler warnings in part of thor module [#2768](https://github.com/valhalla/valhalla/pull/2768)
   * ADDED: Add costing option `use_tracks` to avoid or favor tracks in route. [#2769](https://github.com/valhalla/valhalla/pull/2769)
   * CHANGED: chore: Updates libosmium [#2786](https://github.com/valhalla/valhalla/pull/2786)
   * CHANGED: Optimize double bucket queue to reduce memory reallocations. [#2719](https://github.com/valhalla/valhalla/pull/2719)
   * CHANGED: Collapse merge maneuvers [#2773](https://github.com/valhalla/valhalla/pull/2773)
   * CHANGED: Add shortcuts to the tiles' bins so we can find them when doing spatial lookups. [#2744](https://github.com/valhalla/valhalla/pull/2744)

## Release Date: 2019-11-21 Valhalla 3.0.9
* **Bug Fix**
   * FIXED: Changed reachability computation to consider both directions of travel wrt candidate edges [#1965](https://github.com/valhalla/valhalla/pull/1965)
   * FIXED: toss ways where access=private and highway=service and service != driveway. [#1960](https://github.com/valhalla/valhalla/pull/1960)
   * FIXED: Fix search_cutoff check in loki correlate_node. [#2023](https://github.com/valhalla/valhalla/pull/2023)
   * FIXED: Computes notion of a deadend at runtime in bidirectional a-star which fixes no-route with a complicated u-turn. [#1982](https://github.com/valhalla/valhalla/issues/1982)
   * FIXED: Fix a bug with heading filter at nodes. [#2058](https://github.com/valhalla/valhalla/pull/2058)
   * FIXED: Bug in map matching continuity checking such that continuity must only be in the forward direction. [#2029](https://github.com/valhalla/valhalla/pull/2029)
   * FIXED: Allow setting the time for map matching paths such that the time is used for speed lookup. [#2030](https://github.com/valhalla/valhalla/pull/2030)
   * FIXED: Don't use density factor for transition cost when user specified flag disables flow speeds. [#2048](https://github.com/valhalla/valhalla/pull/2048)
   * FIXED: Map matching trace_route output now allows for discontinuities in the match though multi match is not supported in valhalla route output. [#2049](https://github.com/valhalla/valhalla/pull/2049)
   * FIXED: Allows routes with no time specified to use time conditional edges and restrictions with a flag denoting as much [#2055](https://github.com/valhalla/valhalla/pull/2055)
   * FIXED: Fixed a bug with 'current' time type map matches. [#2060](https://github.com/valhalla/valhalla/pull/2060)
   * FIXED: Fixed a bug with time dependent expansion in which the expansion distance heuristic was not being used. [#2064](https://github.com/valhalla/valhalla/pull/2064)

* **Enhancement**
   * ADDED: Establish pinpoint test pattern [#1969](https://github.com/valhalla/valhalla/pull/1969)
   * ADDED: Suppress relative direction in ramp/exit instructions if it matches driving side of street [#1990](https://github.com/valhalla/valhalla/pull/1990)
   * ADDED: Added relative direction to the merge maneuver [#1989](https://github.com/valhalla/valhalla/pull/1989)
   * ADDED: Refactor costing to better handle multiple speed datasources [#2026](https://github.com/valhalla/valhalla/pull/2026)
   * ADDED: Better usability of curl for fetching tiles on the fly [#2026](https://github.com/valhalla/valhalla/pull/2026)
   * ADDED: LRU cache scheme for tile storage [#2026](https://github.com/valhalla/valhalla/pull/2026)
   * ADDED: GraphTile size check [#2026](https://github.com/valhalla/valhalla/pull/2026)
   * ADDED: Pick more sane values for highway and toll avoidance [#2026](https://github.com/valhalla/valhalla/pull/2026)
   * ADDED: Refactor adding predicted speed info to speed up process [#2026](https://github.com/valhalla/valhalla/pull/2026)
   * ADDED: Allow selecting speed data sources at request time [#2026](https://github.com/valhalla/valhalla/pull/2026)
   * ADDED: Allow disabling certain neighbors in connectivity map [#2026](https://github.com/valhalla/valhalla/pull/2026)
   * ADDED: Allows routes with time-restricted edges if no time specified and notes restriction in response [#1992](https://github.com/valhalla/valhalla/issues/1992)
   * ADDED: Runtime deadend detection to timedependent a-star. [#2059](https://github.com/valhalla/valhalla/pull/2059)

## Release Date: 2019-09-06 Valhalla 3.0.8
* **Bug Fix**
   * FIXED: Added logic to detect if user is to merge to the left or right [#1892](https://github.com/valhalla/valhalla/pull/1892)
   * FIXED: Overriding the destination_only flag when reclassifying ferries; Also penalizing ferries with a 5 min. penalty in the cost to allow us to avoid destination_only the majority of the time except when it is necessary. [#1895](https://github.com/valhalla/valhalla/pull/1905)
   * FIXED: Suppress forks at motorway junctions and intersecting service roads [#1909](https://github.com/valhalla/valhalla/pull/1909)
   * FIXED: Enhanced fork assignment logic [#1912](https://github.com/valhalla/valhalla/pull/1912)
   * FIXED: Added logic to fall back to return country poly if no state and updated lua for Metro Manila and Ireland [#1910](https://github.com/valhalla/valhalla/pull/1910)
   * FIXED: Added missing motorway fork instruction [#1914](https://github.com/valhalla/valhalla/pull/1914)
   * FIXED: Use begin street name for osrm compat mode [#1916](https://github.com/valhalla/valhalla/pull/1916)
   * FIXED: Added logic to fix missing highway cardinal directions in the US [#1917](https://github.com/valhalla/valhalla/pull/1917)
   * FIXED: Handle forward traversable significant road class intersecting edges [#1928](https://github.com/valhalla/valhalla/pull/1928)
   * FIXED: Fixed bug with shape trimming that impacted Uturns at Via locations. [#1935](https://github.com/valhalla/valhalla/pull/1935)
   * FIXED: Dive bomb updates.  Updated default speeds for urban areas based on roadclass for the enhancer.  Also, updated default speeds based on roadclass in lua.  Fixed an issue where we were subtracting 1 from uint32_t when 0 for stop impact.  Updated reclassify link logic to allow residential roads to be added to the tree, but we only downgrade the links to tertiary.  Updated TransitionCost functions to add 1.5 to the turncost when transitioning from a ramp to a non ramp and vice versa.  Also, added 0.5f to the turncost if the edge is a roundabout. [#1931](https://github.com/valhalla/valhalla/pull/1931)

* **Enhancement**
   * ADDED: Caching url fetched tiles to disk [#1887](https://github.com/valhalla/valhalla/pull/1887)
   * ADDED: filesystem::remove_all [#1887](https://github.com/valhalla/valhalla/pull/1887)
   * ADDED: Minimum enclosing bounding box tool [#1887](https://github.com/valhalla/valhalla/pull/1887)
   * ADDED: Use constrained flow speeds in bidirectional_astar.cc [#1907](https://github.com/valhalla/valhalla/pull/1907)
   * ADDED: Bike Share Stations are now in the graph which should set us up to do multimodal walk/bike scenarios [#1852](https://github.com/valhalla/valhalla/pull/1852)

## Release Date: 2019-7-18 Valhalla 3.0.7
* **Bug Fix**
   * FIXED: Fix pedestrian fork [#1886](https://github.com/valhalla/valhalla/pull/1886)

## Release Date: 2019-7-15 Valhalla 3.0.6
* **Bug Fix**
   * FIXED: Admin name changes. [#1853](https://github.com/valhalla/valhalla/pull/1853) Ref: [#1854](https://github.com/valhalla/valhalla/issues/1854)
   * FIXED: valhalla_add_predicted_traffic was overcommitted while gathering stats. Added a clear. [#1857](https://github.com/valhalla/valhalla/pull/1857)
   * FIXED: regression in map matching when moving to valhalla v3.0.0 [#1863](https://github.com/valhalla/valhalla/pull/1863)
   * FIXED: last step shape in osrm serializer should be 2 of the same point [#1867](https://github.com/valhalla/valhalla/pull/1867)
   * FIXED: Shape trimming at the beginning and ending of the route to not be degenerate [#1876](https://github.com/valhalla/valhalla/pull/1876)
   * FIXED: Duplicate waypoints in osrm serializer [#1880](https://github.com/valhalla/valhalla/pull/1880)
   * FIXED: Updates for heading precision [#1881](https://github.com/valhalla/valhalla/pull/1881)
   * FIXED: Map matching allowed untraversable edges at start of route [#1884](https://github.com/valhalla/valhalla/pull/1884)

* **Enhancement**
   * ADDED: Use the same protobuf object the entire way through the request process [#1837](https://github.com/valhalla/valhalla/pull/1837)
   * ADDED: Enhanced turn lane processing [#1859](https://github.com/valhalla/valhalla/pull/1859)
   * ADDED: Add global_synchronized_cache in valhalla_build_config [#1851](https://github.com/valhalla/valhalla/pull/1851)

## Release Date: 2019-06-04 Valhalla 3.0.5
* **Bug Fix**
   * FIXED: Protect against unnamed rotaries and routes that end in roundabouts not turning off rotary logic [#1840](https://github.com/valhalla/valhalla/pull/1840)

* **Enhancement**
   * ADDED: Add turn lane info at maneuver point [#1830](https://github.com/valhalla/valhalla/pull/1830)

## Release Date: 2019-05-31 Valhalla 3.0.4
* **Bug Fix**
   * FIXED: Improved logic to decide between bear vs. continue [#1798](https://github.com/valhalla/valhalla/pull/1798)
   * FIXED: Bicycle costing allows use of roads with all surface values, but with a penalty based on bicycle type. However, the edge filter totally disallows bad surfaces for some bicycle types, creating situations where reroutes fail if a rider uses a road with a poor surface. [#1800](https://github.com/valhalla/valhalla/pull/1800)
   * FIXED: Moved complex restrictions building to before validate. [#1805](https://github.com/valhalla/valhalla/pull/1805)
   * FIXED: Fix bicycle edge filter whan avoid_bad_surfaces = 1.0 [#1806](https://github.com/valhalla/valhalla/pull/1806)
   * FIXED: Replace the EnhancedTripPath class inheritance with aggregation [#1807](https://github.com/valhalla/valhalla/pull/1807)
   * FIXED: Replace the old timezone shape zip file every time valhalla_build_timezones is ran [#1817](https://github.com/valhalla/valhalla/pull/1817)
   * FIXED: Don't use island snapped edge candidates (from disconnected components or low reach edges) when we rejected other high reachability edges that were closer [#1835](https://github.com/valhalla/valhalla/pull/1835)

## Release Date: 2019-05-08 Valhalla 3.0.3
* **Bug Fix**
   * FIXED: Fixed a rare loop condition in route matcher (edge walking to match a trace).
   * FIXED: Fixed VACUUM ANALYZE syntax issue.  [#1704](https://github.com/valhalla/valhalla/pull/1704)
   * FIXED: Fixed the osrm maneuver type when a maneuver has the to_stay_on attribute set.  [#1714](https://github.com/valhalla/valhalla/pull/1714)
   * FIXED: Fixed osrm compatibility mode attributes.  [#1716](https://github.com/valhalla/valhalla/pull/1716)
   * FIXED: Fixed rotary/roundabout issues in Valhalla OSRM compatibility.  [#1727](https://github.com/valhalla/valhalla/pull/1727)
   * FIXED: Fixed the destinations assignment for exit names in OSRM compatibility mode. [#1732](https://github.com/valhalla/valhalla/pull/1732)
   * FIXED: Enhance merge maneuver type assignment. [#1735](https://github.com/valhalla/valhalla/pull/1735)
   * FIXED: Fixed fork assignments and on ramps for OSRM compatibility mode. [#1738](https://github.com/valhalla/valhalla/pull/1738)
   * FIXED: Fixed cardinal direction on reference names when forward/backward tag is present on relations. Fixes singly digitized roads with opposing directional modifiers. [#1741](https://github.com/valhalla/valhalla/pull/1741)
   * FIXED: Fixed fork assignment and narrative logic when a highway ends and splits into multiple ramps. [#1742](https://github.com/valhalla/valhalla/pull/1742)
   * FIXED: Do not use any avoid edges as origin or destination of a route, matrix, or isochrone. [#1745](https://github.com/valhalla/valhalla/pull/1745)
   * FIXED: Add leg summary and remove unused hint attribute for OSRM compatibility mode. [#1753](https://github.com/valhalla/valhalla/pull/1753)
   * FIXED: Improvements for pedestrian forks, pedestrian roundabouts, and continue maneuvers. [#1768](https://github.com/valhalla/valhalla/pull/1768)
   * FIXED: Added simplified overview for OSRM response and added use_toll logic back to truck costing. [#1765](https://github.com/valhalla/valhalla/pull/1765)
   * FIXED: temp fix for location distance bug [#1774](https://github.com/valhalla/valhalla/pull/1774)
   * FIXED: Fix pedestrian routes using walkway_factor [#1780](https://github.com/valhalla/valhalla/pull/1780)
   * FIXED: Update the begin and end heading of short edges based on use [#1783](https://github.com/valhalla/valhalla/pull/1783)
   * FIXED: GraphReader::AreEdgesConnected update.  If transition count == 0 return false and do not call transition function. [#1786](https://github.com/valhalla/valhalla/pull/1786)
   * FIXED: Only edge candidates that were used in the path are send to serializer: [1788](https://github.com/valhalla/valhalla/pull/1788)
   * FIXED: Added logic to prevent the removal of a destination maneuver when ending on an internal edge [#1792](https://github.com/valhalla/valhalla/pull/1792)
   * FIXED: Fixed instructions when starting on an internal edge [#1796](https://github.com/valhalla/valhalla/pull/1796)

* **Enhancement**
   * Add the ability to run valhalla_build_tiles in stages. Specify the begin_stage and end_stage as command line options. Also cleans up temporary files as the last stage in the pipeline.
   * Add `remove` to `filesystem` namespace. [#1752](https://github.com/valhalla/valhalla/pull/1752)
   * Add TaxiCost into auto costing options.
   * Add `preferred_side` to allow per-location filtering of edges based on the side of the road the location is on and the driving side for that locale.
   * Slightly decreased the internal side-walk factor to .90f to favor roads with attached sidewalks. This impacts roads that have added sidewalk:left, sidewalk:right or sidewalk:both OSM tags (these become attributes on each directedEdge). The user can then avoid/penalize dedicated sidewalks and walkways, when they increase the walkway_factor. Since we slightly decreased the sidewalk_factor internally and only favor sidewalks if use is tagged as sidewalk_left or sidewalk_right, we should tend to route on roads with attached sidewalks rather than separate/dedicated sidewalks, allowing for more road names to be called out since these are labeled more.
   * Add `via` and `break_through` location types [#1737](https://github.com/valhalla/valhalla/pull/1737)
   * Add `street_side_tolerance` and `search_cutoff` to input `location` [#1777](https://github.com/valhalla/valhalla/pull/1777)
   * Return the Valhalla error `Path distance exceeds the max distance limit` for OSRM responses when the route is greater than the service limits. [#1781](https://github.com/valhalla/valhalla/pull/1781)

## Release Date: 2019-01-14 Valhalla 3.0.2
* **Bug Fix**
   * FIXED: Transit update - fix dow and exception when after midnight trips are normalized [#1682](https://github.com/valhalla/valhalla/pull/1682)
   * FIXED: valhalla_convert_transit segfault - GraphTileBuilder has null GraphTileHeader [#1683](https://github.com/valhalla/valhalla/issues/1683)
   * FIXED: Fix crash for trace_route with osrm serialization. Was passing shape rather than locations to the waypoint method.
   * FIXED: Properly set driving_side based on data set in TripPath.
   * FIXED: A bad bicycle route exposed an issue with bidirectional A* when the origin and destination edges are connected. Use A* in these cases to avoid requiring a high cost threshold in BD A*.
   * FIXED: x86 and x64 data compatibility was fixed as the structures weren't aligned.
   * FIXED: x86 tests were failing due mostly to floating point issues and the aforementioned structure misalignment.
* **Enhancement**
   * Add a durations list (delta time between each pair of trace points), a begin_time and a use_timestamp flag to trace_route requests. This allows using the input trace timestamps or durations plus the begin_time to compute elapsed time at each edge in the matched path (rather than using costing methods).
   * Add support for polyline5 encoding for OSRM formatted output.
* **Note**
   * Isochrones and openlr are both noted as not working with release builds for x86 (32bit) platforms. We'll look at getting this fixed in a future release

## Release Date: 2018-11-21 Valhalla 3.0.1
* **Bug Fix**
   * FIXED: Fixed a rare, but serious bug with bicycle costing. ferry_factor_ in bicycle costing shadowed the data member in the base dynamic cost class, leading to an unitialized variable. Occasionally, this would lead to negative costs which caused failures. [#1663](https://github.com/valhalla/valhalla/pull/1663)
   * FIXED: Fixed use of units in OSRM compatibility mode. [#1662](https://github.com/valhalla/valhalla/pull/1662)

## Release Date: 2018-11-21 Valhalla 3.0.0
* **NOTE**
   * This release changes the Valhalla graph tile formats to make the tile data more efficient and flexible. Tile data is incompatible with Valhalla 2.x builds, and code for 3.x is incompatible with data built for Valahalla 2.x versions. Valhalla tile sizes are slightly smaller (for datasets using elevation information the size savings is over 10%). In addition, there is increased flexibility for creating different variants of tiles to support different applications (e.g. bicycle only, or driving only).
* **Enhancement**
   * Remove the use of DirectedEdge for transitions between nodes on different hierarchy levels. A new structure, NodeTransition, is now used to transition to nodes on different hierarchy level. This saves space since only the end node GraphId is needed for the transitions (and DirectedEdge is a large data structure).
   * Change the NodeInfo lat,lon to use an offset from the tile base lat,lon. This potentially allows higher precision than using float, but more importantly saves space and allows support for NodeTransitions as well as spare for future growth.
   * Remove the EdgeElevation structure and max grade information into DirectedEdge and mean elevation into EdgeInfo. This saves space.
   * Reduce wayid to 32 bits. This allows sufficient growth when using OpenStreetMap data and frees space in EdgeInfo (allows moving speed limit and mean elevation from other structures).
   * Move name consistency from NodeInfo to DirectedEdge. This allows a more efficient lookup of name consistency.
   * Update all path algorithms to use NodeTransition logic rather than special DirectedEdge transition types. This simplifies PathAlgorithms slightly and removes some conditional logic.
   * Add an optional GraphFilter stage to tile building pipeline. This allows removal of edges and nodes based on access. This allows bicycle only, pedestrian only, or driving only datasets (or combinations) to be created - allowing smaller datasets for special purpose applications.
* **Deprecate**
   * Valhalla 3.0 removes support for OSMLR.

## Release Date: 2018-11-20 Valhalla 2.7.2
* **Enhancement**
   * UPDATED: Added a configuration variable for max_timedep_distance. This is used in selecting the path algorithm and provides the maximum distance between locations when choosing a time dependent path algorithm (other than multi modal). Above this distance, bidirectional A* is used with no time dependencies.
   * UPDATED: Remove transition edges from priority queue in Multimodal methods.
   * UPDATED: Fully implement street names and exit signs with ability to identify route numbers. [#1635](https://github.com/valhalla/valhalla/pull/1635)
* **Bug Fix**
   * FIXED: A timed-turned restriction should not be applied when a non-timed route is executed.  [#1615](https://github.com/valhalla/valhalla/pull/1615)
   * FIXED: Changed unordered_map to unordered_multimap for polys. Poly map can contain the same key but different multi-polygons. For example, islands for a country or timezone polygons for a country.
   * FIXED: Fixed timezone db issue where TZIDs did not exist in the Howard Hinnant date time db that is used in the date_time class for tz indexes.  Added logic to create aliases for TZIDs based on https://en.wikipedia.org/wiki/List_of_tz_database_time_zones
   * FIXED: Fixed the ramp turn modifiers for osrm compat [#1569](https://github.com/valhalla/valhalla/pull/1569)
   * FIXED: Fixed the step geometry when using the osrm compat mode [#1571](https://github.com/valhalla/valhalla/pull/1571)
   * FIXED: Fixed a data creation bug causing issues with A* routes ending on loops. [#1576](https://github.com/valhalla/valhalla/pull/1576)
   * FIXED: Fixed an issue with a bad route where destination only was present. Was due to thresholds in bidirectional A*. Changed threshold to be cost based rather than number of iterations). [#1586](https://github.com/valhalla/valhalla/pull/1586)
   * FIXED: Fixed an issue with destination only (private) roads being used in bicycle routes. Centralized some "base" transition cost logic in the base DynamicCost class. [#1587](https://github.com/valhalla/valhalla/pull/1587)
   * FIXED: Remove extraneous ramp maneuvers [#1657](https://github.com/valhalla/valhalla/pull/1657)

## Release Date: 2018-10-02 Valhalla 2.7.1
* **Enhancement**
   * UPDATED: Added date time support to forward and reverse isochrones. Add speed lookup (predicted speeds and/or free-flow or constrained flow speed) if date_time is present.
   * UPDATED: Add timezone checks to multimodal routes and isochrones (updates localtime if the path crosses into a timezone different than the start location).
* **Data Producer Update**
   * UPDATED: Removed boost date time support from transit.  Now using the Howard Hinnant date library.
* **Bug Fix**
   * FIXED: Fixed a bug with shortcuts that leads to inconsistent routes depending on whether shortcuts are taken, different origins can lead to different paths near the destination. This fix also improves performance on long routes and matrices.
   * FIXED: We were getting inconsistent results between departing at current date/time vs entering the current date/time.  This issue is due to the fact that the iso_date_time function returns the full iso date_time with the timezone offset (e.g., 2018-09-27T10:23-07:00 vs 2018-09-27T10:23). When we refactored the date_time code to use the new Howard Hinnant date library, we introduced this bug.
   * FIXED: Increased the threshold in CostMatrix to address null time and distance values occuring for truck costing with locations near the max distance.

## Release Date: 2018-09-13 Valhalla 2.7.0
* **Enhancement**
   * UPDATED: Refactor to use the pbf options instead of the ptree config [#1428](https://github.com/valhalla/valhalla/pull/1428) This completes [1357](https://github.com/valhalla/valhalla/issues/1357)
   * UPDATED: Removed the boost/date_time dependency from baldr and odin. We added the Howard Hinnant date and time library as a submodule. [#1494](https://github.com/valhalla/valhalla/pull/1494)
   * UPDATED: Fixed 'Drvie' typo [#1505](https://github.com/valhalla/valhalla/pull/1505) This completes [1504](https://github.com/valhalla/valhalla/issues/1504)
   * UPDATED: Optimizations of GetSpeed for predicted speeds [1490](https://github.com/valhalla/valhalla/issues/1490)
   * UPDATED: Isotile optimizations
   * UPDATED: Added stats to predictive traffic logging
   * UPDATED: resample_polyline - Breaks the polyline into equal length segments at a sample distance near the resolution. Break out of the loop through polyline points once we reach the specified number of samplesthen append the last
polyline point.
   * UPDATED: added android logging and uses a shared graph reader
   * UPDATED: Do not run a second pass on long pedestrian routes that include a ferry (but succeed on first pass). This is a performance fix. Long pedestrian routes with A star factor based on ferry speed end up being very inefficient.
* **Bug Fix**
   * FIXED: A* destination only
   * FIXED: Fixed through locations weren't honored [#1449](https://github.com/valhalla/valhalla/pull/1449)


## Release Date: 2018-08-02 Valhalla 3.0.0-rc.4
* **Node Bindings**
   * UPDATED: add some worker pool handling
   [#1467](https://github.com/valhalla/valhalla/pull/1467)

## Release Date: 2018-08-02 Valhalla 3.0.0-rc.3
* **Node Bindings**
   * UPDATED: replaced N-API with node-addon-api wrapper and made the actor
   functions asynchronous
   [#1457](https://github.com/valhalla/valhalla/pull/1457)

## Release Date: 2018-07-24 Valhalla 3.0.0-rc.2
* **Node Bindings**
   * FIXED: turn on the autocleanup functionality for the actor object.
   [#1439](https://github.com/valhalla/valhalla/pull/1439)

## Release Date: 2018-07-16 Valhalla 3.0.0-rc.1
* **Enhancement**
   * ADDED: exposed the rest of the actions to the node bindings and added tests. [#1415](https://github.com/valhalla/valhalla/pull/1415)

## Release Date: 2018-07-12 Valhalla 3.0.0-alpha.1
**NOTE**: There was already a small package named `valhalla` on the npm registry, only published up to version 0.0.3. The team at npm has transferred the package to us, but would like us to publish something to it ASAP to prove our stake in it. Though the bindings do not have all of the actor functionality exposed yet (just route), we are going to publish an alpha release of 3.0.0 to get something up on npm.
* **Infrastructure**:
   * ADDED: add in time dependent algorithms if the distance between locations is less than 500km.
   * ADDED: TurnLanes to indicate turning lanes at the end of a directed edge.
   * ADDED: Added PredictedSpeeds to Valhalla tiles and logic to compute speed based on predictive speed profiles.
* **Data Producer Update**
   * ADDED: is_route_num flag was added to Sign records. Set this to true if the exit sign comes from a route number/ref.
   * CHANGED: Lower speeds on driveways, drive-thru, and parking aisle. Set destination only flag for drive thru use.
   * ADDED: Initial implementation of turn lanes.
  **Bug Fix**
   * CHANGED: Fix destination only penalty for A* and time dependent cases.
   * CHANGED: Use the distance from GetOffsetForHeading, based on road classification and road use (e.g. ramp, turn channel, etc.), within tangent_angle function.
* **Map Matching**
   * FIXED: Fixed trace_route edge_walk server abort [#1365](https://github.com/valhalla/valhalla/pull/1365)
* **Enhancement**
   * ADDED: Added post process for updating free and constrained speeds in the directed edges.
   * UPDATED: Parse the json request once and store in a protocol buffer to pass along the pipeline. This completed the first portion of [1357](https://github.com/valhalla/valhalla/issues/1357)
   * UPDATED: Changed the shape_match attribute from a string to an enum. Fixes [1376](https://github.com/valhalla/valhalla/issues/1376)
   * ADDED: Node bindings for route [#1341](https://github.com/valhalla/valhalla/pull/1341)
   * UPDATED: Use a non-linear use_highways factor (to more heavily penalize highways as use_highways approaches 0).

## Release Date: 2018-07-15 Valhalla 2.6.3
* **API**:
   * FIXED: Use a non-linear use_highways factor (to more heavily penalize highways as use_highways approaches 0).
   * FIXED: Fixed the highway_factor when use_highways < 0.5.
   * ENHANCEMENT: Added logic to modulate the surface factor based on use_trails.
   * ADDED: New customer test requests for motorcycle costing.

## Release Date: 2018-06-28 Valhalla 2.6.2
* **Data Producer Update**
   * FIXED: Complex restriction sorting bug.  Check of has_dt in ComplexRestrictionBuilder::operator==.
* **API**:
   * FIXED: Fixed CostFactory convenience method that registers costing models
   * ADDED: Added use_tolls into motorcycle costing options

## Release Date: 2018-05-28 Valhalla 2.6.0
* **Infrastructure**:
   * CHANGED: Update cmake buildsystem to replace autoconf [#1272](https://github.com/valhalla/valhalla/pull/1272)
* **API**:
   * CHANGED: Move `trace_options` parsing to map matcher factory [#1260](https://github.com/valhalla/valhalla/pull/1260)
   * ADDED: New costing method for AutoDataFix [#1283](https://github.com/valhalla/valhalla/pull/1283)

## Release Date: 2018-05-21 Valhalla 2.5.0
* **Infrastructure**
   * ADDED: Add code formatting and linting.
* **API**
   * ADDED: Added new motorcycle costing, motorcycle access flag in data and use_trails option.
* **Routing**
   * ADDED: Add time dependnet forward and reverse A* methods.
   * FIXED: Increase minimum threshold for driving routes in bidirectional A* (fixes some instances of bad paths).
* **Data Producer Update**
   * CHANGED: Updates to properly handle cycleway crossings.
   * CHANGED: Conditionally include driveways that are private.
   * ADDED: Added logic to set motorcycle access.  This includes lua, country access, and user access flags for motorcycles.

## Release Date: 2018-04-11 Valhalla 2.4.9
* **Enhancement**
   * Added European Portuguese localization for Valhalla
   * Updates to EdgeStatus to improve performance. Use an unordered_map of tile Id and allocate an array for each edge in the tile. This allows using pointers to access status for sequential edges. This improves performance by 50% or so.
   * A couple of bicycle costing updates to improve route quality: avoid roads marked as part of a truck network, to remove the density penalty for transition costs.
   * When optimal matrix type is selected, now use CostMatrix for source to target pedestrian and bicycle matrix calls when both counts are above some threshold. This improves performance in general and lessens some long running requests.
*  **Data Producer Update**
   * Added logic to protect against setting a speed of 0 for ferries.

## Release Date: 2018-03-27 Valhalla 2.4.8
* **Enhancement**
   * Updates for Italian verbal translations
   * Optionally remove driveways at graph creation time
   * Optionally disable candidate edge penalty in path finding
   * OSRM compatible route, matrix and map matching response generation
   * Minimal Windows build compatibility
   * Refactoring to use PBF as the IPC mechanism for all objects
   * Improvements to internal intersection marking to reduce false positives
* **Bug Fix**
   * Cap candidate edge penalty in path finding to reduce excessive expansion
   * Fix trivial paths at deadends

## Release Date: 2018-02-08 Valhalla 2.4.7
* **Enhancement**
   * Speed up building tiles from small OSM imports by using boost directory iterator rather than going through all possible tiles and testing each if the file exists.
* **Bug Fix**
   * Protect against overflow in string to float conversion inside OSM parsing.

## Release Date: 2018-01-26 Valhalla 2.4.6
* **Enhancement**
   * Elevation library will lazy load RAW formatted sources

## Release Date: 2018-01-24 Valhalla 2.4.5
* **Enhancement**
   * Elevation packing utility can unpack lz4hc now
* **Bug Fix**
   * Fixed broken darwin builds

## Release Date: 2018-01-23 Valhalla 2.4.4
* **Enhancement**
   * Elevation service speed improvments and the ability to serve lz4hc compressed data
   * Basic support for downloading routing tiles on demand
   * Deprecated `valhalla_route_service`, now all services (including elevation) are found under `valhalla_service`

## Release Date: 2017-12-11 Valhalla 2.4.3
* **Enhancement**
   * Remove union from GraphId speeds up some platforms
   * Use SAC scale in pedestrian costing
   * Expanded python bindings to include all actions (route, matrix, isochrone, etc)
* **Bug Fix**
   * French translation typo fixes
*  **Data Producer Update**
   * Handling shapes that intersect the poles when binning
   * Handling when transit shapes are less than 2 points

## Release Date: 2017-11-09 Valhalla 2.4.1
*  **Data Producer Update**
   * Added kMopedAccess to modes for complex restrictions.  Remove the kMopedAccess when auto access is removed.  Also, add the kMopedAccess when an auto restriction is found.

## Release Date: 2017-11-08 Valhalla 2.4.0
*  **Data Producer Update**
   * Added logic to support restriction = x with a the except tag.  We apply the restriction to everything except for modes in the except tag.
   * Added logic to support railway_service and coach_service in transit.
* **Bug Fix**
  * Return proper edge_walk path for requested shape_match=walk_or_snap
  * Skip invalid stateid for Top-K requests

## Release Date: 2017-11-07 Valhalla 2.3.9
* **Enhancement**
  * Top-K map matched path generation now only returns unique paths and does so with fewer iterations
  * Navigator call outs for both imperial and metric units
  * The surface types allowed for a given bike route can now be controlled via a request parameter `avoid_bad_surfaces`
  * Improved support for motorscooter costing via surface types, road classification and vehicle specific tagging
* **Bug Fix**
  * Connectivity maps now include information about transit tiles
  * Lane counts for singly digitized roads are now correct for a given directed edge
  * Edge merging code for assigning osmlr segments is now robust to partial tile sets
  * Fix matrix path finding to allow transitioning down to lower levels when appropriate. In particular, do not supersede shortcut edges until no longer expanding on the next level.
  * Fix optimizer rotate location method. This fixes a bug where optimal ordering was bad for large location sets.
*  **Data Producer Update**
   * Duration tags are now used to properly set the speed of travel for a ferry routes

## Release Date: 2017-10-17 Valhalla 2.3.8
* **Bug Fix**
  * Fixed the roundabout exit count for bicycles when the roundabout is a road and not a cycleway
  * Enable a pedestrian path to remain on roundabout instead of getting off and back on
  * Fixed the penalization of candidate locations in the uni-directional A* algorithm (used for trivial paths)
*  **Data Producer Update**
   * Added logic to set bike forward and tag to true where kv["sac_scale"] == "hiking". All other values for sac_scale turn off bicycle access.  If sac_scale or mtb keys are found and a surface tag is not set we default to kPath.
   * Fixed a bug where surface=unpaved was being assigned Surface::kPavedSmooth.

## Release Date: 2017-9-11 Valhalla 2.3.7
* **Bug Fix**
  * Update bidirectional connections to handle cases where the connecting edge is one of the origin (or destination) edges and the cost is high. Fixes some pedestrian route issues that were reported.
*  **Data Producer Update**
   * Added support for motorroad tag (default and per country).
   * Update OSMLR segment association logic to fix issue where chunks wrote over leftover segments. Fix search along edges to include a radius so any nearby edges are also considered.

## Release Date: 2017-08-29 Valhalla 2.3.6
* **Bug Fix**
  * Pedestrian paths including ferries no longer cause circuitous routes
  * Fix a crash in map matching route finding where heading from shape was using a `nullptr` tile
  * Spanish language narrative corrections
  * Fix traffic segment matcher to always set the start time of a segment when its known
* **Enhancement**
  * Location correlation scoring improvements to avoid situations where less likely start or ending locations are selected

## Release Date: 2017-08-22 Valhalla 2.3.5
* **Bug Fix**
  * Clamp the edge score in thor. Extreme values were causing bad alloc crashes.
  * Fix multimodal isochrones. EdgeLabel refactor caused issues.
* **Data Producer Update**
  * Update lua logic to properly handle vehicle=no tags.

## Release Date: 2017-08-14 Valhalla 2.3.4
* **Bug Fix**
  * Enforce limits on maximum per point accuracy to avoid long running map matching computations

## Release Date: 2017-08-14 Valhalla 2.3.3
* **Bug Fix**
  * Maximum osm node reached now causes bitset to resize to accomodate when building tiles
  * Fix wrong side of street information and remove redundant node snapping
  * Fix path differences between services and `valhalla_run_route`
  * Fix map matching crash when interpolating duplicate input points
  * Fix unhandled exception when trace_route or trace_attributes when there are no continuous matches
* **Enhancement**
  * Folded Low-Stress Biking Code into the regular Bicycle code and removed the LowStressBicycleCost class. Now when making a query for bicycle routing, a value of 0 for use_hills and use_roads produces low-stress biking routes, while a value of 1 for both provides more intense professional bike routes.
  * Bike costing default values changed. use_roads and use_hills are now 0.25 by default instead of 0.5 and the default bike is now a hybrid bike instead of a road bike.
  * Added logic to use station hierarchy from transitland.  Osm and egress nodes are connected by transitconnections.  Egress and stations are connected by egressconnections.  Stations and platforms are connected by platformconnections.  This includes narrative updates for Odin as well.

## Release Date: 2017-07-31 Valhalla 2.3.2
* **Bug Fix**
  * Update to use oneway:psv if oneway:bus does not exist.
  * Fix out of bounds memory issue in DoubleBucketQueue.
  * Many things are now taken into consideration to determine which sides of the road have what cyclelanes, because they were not being parsed correctly before
  * Fixed issue where sometimes a "oneway:bicycle=no" tag on a two-way street would cause the road to become a oneway for bicycles
  * Fixed trace_attributes edge_walk cases where the start or end points in the shape are close to graph nodes (intersections)
  * Fixed 32bit architecture crashing for certain routes with non-deterministic placement of edges labels in bucketized queue datastructure
* **Enhancement**
  * Improve multi-modal routes by adjusting the pedestrian mode factor (routes use less walking in favor of public transit).
  * Added interface framework to support "top-k" paths within map-matching.
  * Created a base EdgeLabel class that contains all data needed within costing methods and supports the basic path algorithms (forward direction, A*, with accumulated path distance). Derive class for bidirectional algorithms (BDEdgeLabel) and for multimodal algorithms. Lowers memory use by combining some fields (using spare bits from GraphId).
  * Added elapsed time estimates to map-matching labels in preparation for using timestamps in map-matching.
  * Added parsing of various OSM tags: "bicycle=use_sidepath", "bicycle=dismount", "segregated=*", "shoulder=*", "cycleway:buffer=*", and several variations of these.
  * Both trace_route and trace_attributes will parse `time` and `accuracy` parameters when the shape is provided as unencoded
  * Map-matching will now use the time (in seconds) of each gps reading (if provided) to narrow the search space and avoid finding matches that are impossibly fast

## Release Date: 2017-07-10 Valhalla 2.3.0
* **Bug Fix**
  * Fixed a bug in traffic segment matcher where length was populated but had invalid times
* **Embedded Compilation**
  * Decoupled the service components from the rest of the worker objects so that the worker objects could be used in non http service contexts
   * Added an actor class which encapsulates the various worker objects and allows the various end points to be called /route /height etc. without needing to run a service
* **Low-Stress Bicycle**
  * Worked on creating a new low-stress biking option that focuses more on taking safer roads like cycle ways or residential roads than the standard bike costing option does.

## Release Date: 2017-06-26 Valhalla 2.2.9
* **Bug Fix**
  * Fix a bug introduced in 2.2.8 where map matching search extent was incorrect in longitude axis.

## Release Date: 2017-06-23 Valhalla 2.2.8
* **Bug Fix**
  * Traffic segment matcher (exposed through Python bindings) - fix cases where partial (or no) results could be returned when breaking out of loop in form_segments early.
* **Traffic Matching Update**
  * Traffic segment matcher - handle special cases when entering and exiting turn channels.
* **Guidance Improvements**
  * Added Swedish (se-SV) narrative file.

## Release Date: 2017-06-20 Valhalla 2.2.7
* **Bug Fixes**
  * Traffic segment matcher (exposed through Python bindings) makes use of accuracy per point in the input
  * Traffic segment matcher is robust to consecutive transition edges in matched path
* **Isochrone Changes**
  * Set up isochrone to be able to handle multi-location queries in the future
* **Data Producer Updates**
  * Fixes to valhalla_associate_segments to address threading issue.
  * Added support for restrictions that refers only to appropriate type of vehicle.
* **Navigator**
  * Added pre-alpha implementation that will perform guidance for mobile devices.
* **Map Matching Updates**
  * Added capability to customize match_options

## Release Date: 2017-06-12 Valhalla 2.2.6
* **Bug Fixes**
  * Fixed the begin shape index where an end_route_discontinuity exists
* **Guidance Improvements**
  * Updated Slovenian (sl-SI) narrative file.
* **Data Producer Updates**
  * Added support for per mode restrictions (e.g., restriction:&lt;type&gt;)  Saved these restrictions as "complex" restrictions which currently support per mode lookup (unlike simple restrictions which are assumed to apply to all driving modes).
* **Matrix Updates**
  * Increased max distance threshold for auto costing and other similar costings to 400 km instead of 200 km

## Release Date: 2017-06-05 Valhalla 2.2.5
* **Bug Fixes**
  * Fixed matched point edge_index by skipping transition edges.
  * Use double precision in meili grid traversal to fix some incorrect grid cases.
  * Update meili to use DoubleBucketQueue and GraphReader methods rather than internal methods.

## Release Date: 2017-05-17 Valhalla 2.2.4
* **Bug Fixes**
  * Fix isochrone bug where the default access mode was used - this rejected edges that should not have been rejected for cases than automobile.
  * Fix A* handling of edge costs for trivial routes. This fixed an issue with disconnected regions that projected to a single edge.
  * Fix TripPathBuilder crash if first edge is a transition edge (was occurring with map-matching in rare occasions).

## Release Date: 2017-05-15 Valhalla 2.2.3
* **Map Matching Improvement**
  * Return begin and end route discontinuities. Also, returns partial shape of edge at route discontinuity.
* **Isochrone Improvements**
  * Add logic to make sure the center location remains fixed at the center of a tile/grid in the isotile.
  * Add a default generalization factor that is based on the grid size. Users can still override this factor but the default behavior is improved.
  * Add ExpandForward and ExpandReverse methods as is done in bidirectional A*. This improves handling of transitions between hierarchy levels.
* **Graph Correlation Improvements**
  * Add options to control both radius and reachability per input location (with defaults) to control correlation of input locations to the graph in such a way as to avoid routing between disconnected regions and favor more likely paths.

## Release Date: 2017-05-08 Valhalla 2.2.0
* **Guidance Improvements**
  * Added Russian (ru-RU) narrative file.
  * Updated Slovenian (sl-SI) narrative file.
* **Data Producer Updates**
  * Assign destination sign info on bidirectional ramps.
  * Update ReclassifyLinks. Use a "link-tree" which is formed from the exit node and terminates at entrance nodes. Exit nodes are sorted by classification so motorway exits are done before trunks, etc. Updated the turn channel logic - now more consistently applies turn channel use.
  * Updated traffic segment associations to properly work with elevation and lane connectivity information (which is stored after the traffic association).

## Release Date: 2017-04-24 Valhalla 2.1.9
* **Elevation Update**
  * Created a new EdgeElevation structure which includes max upward and downward slope (moved from DirectedEdge) and mean elevation.
* **Routing Improvements**
  * Destination only fix when "nested" destination only areas cause a route failure. Allow destination only edges (with penalty) on 2nd pass.
  * Fix heading to properly use the partial edge shape rather than entire edge shape to determine heading at the begin and end locations.
  * Some cleanup and simplification of the bidirectional A* algorithm.
  * Some cleanup and simplification of TripPathBuilder.
  * Make TileHierarchy data and methods static and remove tile_dir from the tile hierarchy.
* **Map Matching Improvement**
  * Return matched points with trace attributes when using map_snap.
* **Data Producer Updates**
  * lua updates so that the chunnel will work again.

## Release Date: 2017-04-04 Valhalla 2.1.8
* **Map Matching Release**
  * Added max trace limits and out-of-bounds checks for customizable trace options

## Release Date: 2017-03-29 Valhalla 2.1.7
* **Map Matching Release**
  * Increased service limits for trace
* **Data Producer Updates**
  * Transit: Remove the dependency on using level 2 tiles for transit builder
* **Traffic Updates**
  * Segment matcher completely re-written to handle many complex issues when matching traces to OTSs
* **Service Improvement**
  * Bug Fix - relaxed rapidjson parsing to allow numeric type coercion
* **Routing Improvements**
  * Level the forward and reverse paths in bidirectional A * to account for distance approximation differences.
  * Add logic for Use==kPath to bicycle costing so that paths are favored (as are footways).

## Release Date: 2017-03-10 Valhalla 2.1.3
* **Guidance Improvement**
  * Corrections to Slovenian narrative language file
  **Routing Improvements**
  * Increased the pedestrian search radius from 25 to 50 within the meili configuration to reduce U-turns with map-matching
  * Added a max avoid location limit

## Release Date: 2017-02-22 Valhalla 2.1.0
* **Guidance Improvement**
  * Added ca-ES (Catalan) and sl-SI (Slovenian) narrative language files
* **Routing  Improvement**
  * Fix through location reverse ordering bug (introduced in 2.0.9) in output of route responses for depart_at routes
  * Fix edge_walking method to handle cases where more than 1 initial edge is found
* **Data Producer Updates**
  * Improved transit by processing frequency based schedules.
  * Updated graph validation to more aggressively check graph consistency on level 0 and level 1
  * Fix the EdgeInfo hash to not create duplicate edge info records when creating hierarchies

## Release Date: 2017-02-21 Valhalla 2.0.9
* **Guidance Improvement**
  * Improved Italian narrative by handling articulated prepositions
  * Properly calling out turn channel maneuver
* **Routing Improvement**
  * Improved path determination by increasing stop impact for link to link transitions at intersections
  * Fixed through location handling, now includes cost at throughs and properly uses heading
  * Added ability to adjust location heading tolerance
* **Traffic Updates**
  * Fixed segment matching json to properly return non-string values where apropriate
* **Data Producer Updates**
  * Process node:ref and way:junction_ref as a semicolon separated list for exit numbers
  * Removed duplicated interchange sign information when ways are split into edges
  * Use a sequence within HierarchyBuilder to lower memory requirements for planet / large data imports.
  * Add connecting OSM wayId to a transit stop within NodeInfo.
  * Lua update:  removed ways that were being added to the routing graph.
  * Transit:  Fixed an issue where add_service_day and remove_service_day was not using the tile creation date, but the service start date for transit.
  * Transit:  Added acceptance test logic.
  * Transit:  Added fallback option if the associated wayid is not found.  Use distance approximator to find the closest edge.
  * Transit:  Added URL encoding for one stop ids that contain diacriticals.  Also, added include_geometry=false for route requests.
* **Optimized Routing Update**
  * Added an original index to the location object in the optimized route response
* **Trace Route Improvement**
  * Updated find_start_node to fix "GraphTile NodeInfo index out of bounds" error

## Release Date: 2017-01-30 Valhalla 2.0.6
* **Guidance Improvement**
  * Italian phrases were updated
* **Routing Improvement**
  * Fixed an issue where date and time was returning an invalid ISO8601 time format for date_time values in positive UTC. + sign was missing.
  * Fixed an encoding issue that was discovered for tranist_fetcher.  We were not encoding onestop_ids or route_ids.  Also, added exclude_geometry=true for route API calls.
* **Data Producer Updates**
  * Added logic to grab a single feed in valhalla_build_transit.

## Release Date: 2017-01-04 Valhalla 2.0.3
* **Service Improvement**
  * Added support for interrupting requests. If the connection is closed, route computation and map-matching can be interrupted prior to completion.
* **Routing Improvement**
  * Ignore name inconsistency when entering a link to avoid double penalizing.
* **Data Producer Updates**
  * Fixed consistent name assignment for ramps and turn lanes which improved guidance.
  * Added a flag to directed edges indicating if the edge has names. This can potentially be used in costing methods.
  * Allow future use of spare GraphId bits within DirectedEdge.

## Release Date: 2016-12-13 Valhalla 2.0.2
* **Routing Improvement**
  * Added support for multi-way restrictions to matrix and isochrones.
  * Added HOV costing model.
  * Speed limit updates.   Added logic to save average speed separately from speed limits.
  * Added transit include and exclude logic to multimodal isochrone.
  * Fix some edge cases for trivial (single edge) paths.
  * Better treatment of destination access only when using bidirectional A*.
* **Performance Improvement**
  * Improved performance of the path algorithms by making many access methods inline.

## Release Date: 2016-11-28 Valhalla 2.0.1
* **Routing Improvement**
  * Preliminary support for multi-way restrictions
* **Issues Fixed**
  * Fixed tile incompatiblity between 64 and 32bit architectures
  * Fixed missing edges within tile edge search indexes
  * Fixed an issue where transit isochrone was cut off if we took transit that was greater than the max_seconds and other transit lines or buses were then not considered.

## Release Date: 2016-11-15 Valhalla 2.0

* **Tile Redesign**
  * Updated the graph tiles to store edges only on the hierarchy level they belong to. Prior to this, the highways were stored on all levels, they now exist only on the highway hierarchy. Similar changes were made for arterial level roads. This leads to about a 20% reduction in tile size.
  * The tile redesign required changes to the path generation algorithms. They must now transition freely beteeen levels, even for pedestrian and bicycle routes. To offset the extra transitions, the main algorithms were changed to expand nodes at each level that has directed edges, rather than adding the transition edges to the priority queue/adjacency list. This change helps performance. The hierarchy limits that are used to speed the computation of driving routes by utilizing the highway hierarchy were adjusted to work with the new path algorithms.
  * Some changes to costing were also required, for example pedestrian and bicycle routes skip shortcut edges.
  * Many tile data structures were altered to explicitly size different fields and make room for "spare" fields that will allow future growth. In addition, the tile itself has extra "spare" records that can be appended to the end of the tile and referenced from the tile header. This also will allow future growth without breaking backward compatibility.
* **Guidance Improvement**
  * Refactored trip path to use an enumerated `Use` for edge and an enumerated `NodeType` for node
  * Fixed some wording in the Hindi narrative file
  * Fixed missing turn maneuver by updating the forward intersecting edge logic
* **Issues Fixed**
  * Fixed an issue with pedestrian routes where a short u-turn was taken to avoid the "crossing" penalty.
  * Fixed bicycle routing due to high penalty to enter an access=destination area. Changed to a smaller, length based factor to try to avoid long regions where access = destination. Added a driveway penalty to avoid taking driveways (which are often marked as access=destination).
  * Fixed regression where service did not adhere to the list of allowed actions in the Loki configuration
* **Graph Correlation**
  * External contributions from Navitia have lead to greatly reduced per-location graph correlation. Average correlation time is now less than 1ms down from 4-9ms.

## Release Date: 2016-10-17

* **Guidance Improvement**
  * Added the Hindi (hi-IN) narrative language
* **Service Additions**
  * Added internal valhalla error codes utility in baldr and modified all services to make use of and return as JSON response
  * See documentation https://github.com/valhalla/valhalla-docs/blob/master/api-reference.md#internal-error-codes-and-conditions
* **Time-Distance Matrix Improvement**
  * Added a costmatrix performance fix for one_to_many matrix requests
* **Memory Mapped Tar Archive - Tile Extract Support**
  * Added the ability to load a tar archive of the routing graph tiles. This improves performance under heavy load and reduces the memory requirement while allowing multiple processes to share cache resources.

## Release Date: 2016-09-19

* **Guidance Improvement**
  * Added pirate narrative language
* **Routing Improvement**
  * Added the ability to include or exclude stops, routes, and operators in multimodal routing.
* **Service Improvement**
  * JSONify Error Response

## Release Date: 2016-08-30

* **Pedestrian Routing Improvement**
  * Fixes for trivial pedestrian routes

## Release Date: 2016-08-22

* **Guidance Improvements**
  * Added Spanish narrative
  * Updated the start and end edge heading calculation to be based on road class and edge use
* **Bicycle Routing Improvements**
  * Prevent getting off a higher class road for a small detour only to get back onto the road immediately.
  * Redo the speed penalties and road class factors - they were doubly penalizing many roads with very high values.
  * Simplify the computation of weighting factor for roads that do not have cycle lanes. Apply speed penalty to slightly reduce favoring
of non-separated bicycle lanes on high speed roads.
* **Routing Improvements**
  * Remove avoidance of U-turn for pedestrian routes. This improves use with map-matching since pedestrian routes can make U-turns.
  * Allow U-turns at dead-ends for driving (and bicycling) routes.
* **Service Additions**
  * Add support for multi-modal isochrones.
  * Added base code to allow reverse isochrones (path from anywhere to a single destination).
* **New Sources to Targets**
  * Added a new Matrix Service action that allows you to request any of the 3 types of time-distance matrices by calling 1 action.  This action takes a sources and targets parameter instead of the locations parameter.  Please see the updated Time-Distance Matrix Service API reference for more details.

## Release Date: 2016-08-08

 * **Service additions**
  * Latitude, longitude bounding boxes of the route and each leg have been added to the route results.
  * Added an initial isochrone capability. This includes methods to create an "isotile" - a 2-D gridded data set with time to reach each lat,lon grid from an origin location. This isoltile is then used to create contours at specified times. Interior contours are optionally removed and the remaining outer contours are generalized and converted to GeoJSON polygons. An initial version supporting multimodal route types has also been added.
 * **Data Producer Updates**
  * Fixed tranist scheduling issue where false schedules were getting added.
 * **Tools Additionas**
  * Added `valhalla_export_edges` tool to allow shape and names to be dumped from the routing tiles

## Release Date: 2016-07-19

 * **Guidance Improvements**
  * Added French narrative
  * Added capability to have narrative language aliases - For example: German `de-DE` has an alias of `de`
 * **Transit Stop Update** - Return latitude and longitude for each transit stop
 * **Data Producer Updates**
  * Added logic to use lanes:forward, lanes:backward, speed:forward, and speed:backward based on direction of the directed edge.
  * Added support for no_entry, no_exit, and no_turn restrictions.
  * Added logic to support country specific access. Based on country tables found here: http://wiki.openstreetmap.org/wiki/OSM_tags_for_routing/Access-Restrictions

## Release Date: 2016-06-08

 * **Bug Fix** - Fixed a bug where edge indexing created many small tiles where no edges actually intersected. This allowed impossible routes to be considered for path finding instead of rejecting them earlier.
 * **Guidance Improvements**
  * Fixed invalid u-turn direction
  * Updated to properly call out jughandle routes
  * Enhanced signless interchange maneuvers to help guide users
 * **Data Producer Updates**
  * Updated the speed assignment for ramp to be a percentage of the original road class speed assignment
  * Updated stop impact logic for turn channel onto ramp

## Release Date: 2016-05-19

 * **Bug Fix** - Fixed a bug where routes fail within small, disconnected "islands" due to the threshold logic in prior release. Also better logic for not-thru roads.

## Release Date: 2016-05-18

 * **Bidirectional A* Improvements** - Fixed an issue where if both origin and destination locations where on not-thru roads that meet at a common node the path ended up taking a long detour. Not all cases were fixed though - next release should fix. Trying to address the termination criteria for when the best connection point of the 2 paths is optimal. Turns out that the initial case where both opposing edges are settled is not guaranteed to be the least cost path. For now we are setting a threshold and extending the search while still tracking best connections. Fixed the opposing edge when a hierarchy transition occurs.
 * **Guidance Globalization** -  Fixed decimal distance to be locale based.
 * **Guidance Improvements**
  * Fixed roundabout spoke count issue by fixing the drive_on_right attribute.
  * Simplified narative by combining unnamed straight maneuvers
  * Added logic to confirm maneuver type assignment to avoid invalid guidance
  * Fixed turn maneuvers by improving logic for the following:
    * Internal intersection edges
    * 'T' intersections
    * Intersecting forward edges
 * **Data Producer Updates** - Fix the restrictions on a shortcut edge to be the same as the last directed edge of the shortcut (rather than the first one).

## Release Date: 2016-04-28

 * **Tile Format Updates** - Separated the transit graph from the "road only" graph into different tiles but retained their interconnectivity. Transit tiles are now hierarchy level 3.
 * **Tile Format Updates** - Reduced the size of graph edge shape data by 5% through the use of varint encoding (LEB128)
 * **Tile Format Updates** - Aligned `EdgeInfo` structures to proper byte boundaries so as to maintain compatibility for systems who don't support reading from unaligned addresses.
 * **Guidance Globalization** -  Added the it-IT(Italian) language file. Added support for CLDR plural rules. The cs-CZ(Czech), de-DE(German), and en-US(US English) language files have been updated.
 * **Travel mode based instructions** -  Updated the start, post ferry, and post transit insructions to be based on the travel mode, for example:
  * `Drive east on Main Street.`
  * `Walk northeast on Broadway.`
  * `Bike south on the cycleway.`

## Release Date: 2016-04-12

 * **Guidance Globalization** -  Added logic to use tagged language files that contain the guidance phrases. The initial versions of en-US, de-DE, and cs-CZ have been deployed.
 * **Updated ferry defaults** -  Bumped up use_ferry to 0.65 so that we don't penalize ferries as much.

## Release Date: 2016-03-31
 * **Data producer updates** - Do not generate shortcuts across a node which is a fork. This caused missing fork maneuvers on longer routes.  GetNames update ("Broadway fix").  Fixed an issue with looking up a name in the ref map and not the name map.  Also, removed duplicate names.  Private = false was unsetting destination only flags for parking aisles.

## Release Date: 2016-03-30
 * **TripPathBuilder Bug Fix** - Fixed an exception that was being thrown when trying to read directed edges past the end of the list within a tile. This was due to errors in setting walkability and cyclability on upper hierarchies.

## Release Date: 2016-03-28

 * **Improved Graph Correlation** -  Correlating input to the routing graph is carried out via closest first traversal of the graph's, now indexed, geometry. This results in faster correlation and gaurantees the absolute closest edge is found.

## Release Date: 2016-03-16

 * **Transit type returned** -  The transit type (e.g. tram, metro, rail, bus, ferry, cable car, gondola, funicular) is now returned with each transit maneuver.
 * **Guidance language** -  If the language option is not supplied or is unsupported then the language will be set to the default (en-US). Also, the service will return the language in the trip results.
 * **Update multimodal path algorithm** - Applied some fixes to multimodal path algorithm. In particular fixed a bug where the wrong sortcost was added to the adjacency list. Also separated "in-station" transfer costs from transfers between stops.
 * **Data producer updates** - Do not combine shortcut edges at gates or toll booths. Fixes avoid toll issues on routes that included shortcut edges.

## Release Date: 2016-03-07

 * **Updated all APIs to honor the optional DNT (Do not track) http header** -  This will avoid logging locations.
 * **Reduce 'Merge maneuver' verbal alert instructions** -  Only create a verbal alert instruction for a 'Merge maneuver' if the previous maneuver is > 1.5 km.
 * **Updated transit defaults.  Tweaked transit costing logic to obtain better routes.** -  use_rail = 0.6, use_transfers = 0.3, transfer_cost = 15.0 and transfer_penalty = 300.0.  Updated the TransferCostFactor to use the transfer_factor correctly.  TransitionCost for pedestrian costing bumped up from 20.0f to 30.0f when predecessor edge is a transit connection.
 * **Initial Guidance Globalization** -  Partial framework for Guidance Globalization. Started reading some guidance phrases from en-US.json file.

## Release Date: 2016-02-22

 * **Use bidirectional A* for automobile routes** - Switch to bidirectional A* for all but bus routes and short routes (where origin and destination are less than 10km apart). This improves performance and has less failure cases for longer routes. Some data import adjustments were made (02-19) to fix some issues encountered with arterial and highway hierarchies. Also only use a maximum of 2 passes for bidirecdtional A* to reduce "long time to fail" cases.
 * **Added verbal multi-cue guidance** - This combines verbal instructions when 2 successive maneuvers occur in a short amount of time (e.g., Turn right onto MainStreet. Then Turn left onto 1st Avenue).

## Release Date: 2016-02-19

 * **Data producer updates** - Reduce stop impact when all edges are links (ramps or turn channels). Update opposing edge logic to reject edges that do no have proper access (forward access == reverse access on opposing edge and vice-versa). Update ReclassifyLinks for cases where a single edge (often a service road) intersects a ramp improperly causing the ramp to reclassified when it should not be. Updated maximum OSM node Id (now exceeds 4000000000). Move lua from conf repository into mjolnir.

## Release Date: 2016-02-01

 * **Data producer updates** - Reduce speed on unpaved/rough roads. Add statistics for hgv (truck) restrictions.

## Release Date: 2016-01-26

 * **Added capability to disable narrative production** - Added the `narrative` boolean option to allow users to disable narrative production. Locations, shape, length, and time are still returned. The narrative production is enabled by default. The possible values for the `narrative` option are: false and true
 * **Added capability to mark a request with an id** - The `id` is returned with the response so a user could match to the corresponding request.
 * **Added some logging enhancements, specifically [ANALYTICS] logging** - We want to focus more on what our data is telling us by logging specific stats in Logstash.

## Release Date: 2016-01-18

 * **Data producer updates** - Data importer configuration (lua) updates to fix a bug where buses were not allowed on restricted lanes.  Fixed surface issue (change the default surface to be "compacted" for footways).

## Release Date: 2016-01-04

 * **Fixed Wrong Costing Options Applied** - Fixed a bug in which a previous requests costing options would be used as defaults for all subsequent requests.

## Release Date: 2015-12-18

 * **Fix for bus access** - Data importer configuration (lua) updates to fix a bug where bus lanes were turning off access for other modes.
 * **Fix for extra emergency data** - Data importer configuration (lua) updates to fix a bug where we were saving hospitals in the data.
 * **Bicycle costing update** - Updated kTCSlight and kTCFavorable so that cycleways are favored by default vs roads.

## Release Date: 2015-12-17

 * **Graph Tile Data Structure update** - Updated structures within graph tiles to support transit efforts and truck routing. Removed TransitTrip, changed TransitRoute and TransitStop to indexes (rather than binary search). Added access restrictions (like height and weight restrictions) and the mode which they impact to reduce need to look-up.
 * **Data producer updates** - Updated graph tile structures and import processes.

## Release Date: 2015-11-23

 * **Fixed Open App for OSRM functionality** - Added OSRM functionality back to Loki to support Open App.

## Release Date: 2015-11-13

 * **Improved narrative for unnamed walkway, cycleway, and mountain bike trail** - A generic description will be used for the street name when a walkway, cycleway, or mountain bike trail maneuver is unnamed. For example, a turn right onto a unnamed walkway maneuver will now be: "Turn right onto walkway."
 * **Fix costing bug** - Fix a bug introduced in EdgeLabel refactor (impacted time distance matrix only).

## Release Date: 2015-11-3

 * **Enhance bi-directional A* logic** - Updates to bidirectional A* algorithm to fix the route completion logic to handle cases where a long "connection" edge could lead to a sub-optimal path. Add hierarchy and shortcut logic so we can test and use bidirectional A* for driving routes. Fix the destination logic to properly handle oneways as the destination edge. Also fix U-turn detection for reverse search when hierarchy transitions occur.
 * **Change "Go" to "Head" for some instructions** - Start, exit ferry.
 * **Update to roundabout instructions** - Call out roundabouts for edges marked as links (ramps, turn channels).
 * **Update bicycle costing** - Fix the road factor (for applying weights based on road classification) and lower turn cost values.

## Data Producer Release Date: 2015-11-2

 * **Updated logic to not create shortcut edges on roundabouts** - This fixes some roundabout exit counts.

## Release Date: 2015-10-20

 * **Bug Fix for Pedestrian and Bicycle Routes** - Fixed a bug with setting the destination in the bi-directional Astar algorithm. Locations that snapped to a dead-end node would have failed the route and caused a timeout while searching for a valid path. Also fixed the elapsed time computation on the reverse path of bi-directional algorithm.

## Release Date: 2015-10-16

 * **Through Location Types** - Improved support for locations with type = "through". Routes now combine paths that meet at each through location to create a single "leg" between locations with type = "break". Paths that continue at a through location will not create a U-turn unless the path enters a "dead-end" region (neighborhood with no outbound access).
 * **Update shortcut edge logic** - Now skips long shortcut edges when close to the destination. This can lead to missing the proper connection if the shortcut is too long. Fixes #245 (thor).
 * **Per mode service limits** - Update configuration to allow setting different maximum number of locations and distance per mode.
 * **Fix shape index for trivial path** - Fix a bug where when building the the trip path for a "trivial" route (includes just one edge) where the shape index exceeded that size of the shape.

## Release Date: 2015-09-28

 * **Elevation Influenced Bicycle Routing** - Enabled elevation influenced bicycle routing. A "use-hills" option was added to the bicycle costing profile that can tune routes to avoid hills based on grade and amount of elevation change.
 * **"Loop Edge" Fix** - Fixed a bug with edges that form a loop. Split them into 2 edges during data import.
 * **Additional information returned from 'locate' method** - Added information that can be useful when debugging routes and data. Adds information about nodes and edges at a location.
 * **Guidance/Narrative Updates** - Added side of street to destination narrative. Updated verbal instructions.<|MERGE_RESOLUTION|>--- conflicted
+++ resolved
@@ -20,14 +20,10 @@
    * FIXED: Ensure route summaries are unique among all returned route/legs [#2874](https://github.com/valhalla/valhalla/pull/2874)
    * FIXED: Fix compilation errors when boost < 1.68 and libprotobuf < 3.6  [#2878](https://github.com/valhalla/valhalla/pull/2878)
    * FIXED: Allow u-turns at no-access barriers when forced by heading [#2875](https://github.com/valhalla/valhalla/pull/2875)
-<<<<<<< HEAD
+   * FIXED: Python bindings installation [#2751](https://github.com/valhalla/valhalla/issues/2751)
    * FIXED: Skip bindings if there's no Python development version [#2893](https://github.com/valhalla/valhalla/pull/2893)
    * FIXED: Fix polygon area calculation: use Shoelace formula [#2927](https://github.com/valhalla/valhalla/pull/2927)
-=======
-   * FIXED: Python bindings installation [#2751](https://github.com/valhalla/valhalla/issues/2751)
-   * FIXED: Skip bindings if there's no Python development version [#2893](https://github.com/valhalla/valhalla/pull/2878)
->>>>>>> 83de9845
-
+ 
 * **Enhancement**
    * CHANGED: Azure uses ninja as generator [#2779](https://github.com/valhalla/valhalla/pull/2779)
    * ADDED: Support for date_time type invariant for map matching [#2712](https://github.com/valhalla/valhalla/pull/2712)
