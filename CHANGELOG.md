## Release Date: 2021-??-?? Valhalla 3.1.1
* **Removed**

* **Bug Fix**
   * FIXED: Fix compression_utils.cc::inflate(...) throw - make it catchable [#2839](https://github.com/valhalla/valhalla/pull/2839)
   * FIXED: Fix compiler errors if HAVE_HTTP not enabled [#2807](https://github.com/valhalla/valhalla/pull/2807)
   * FIXED: Fix alternate route serialization [#2811](https://github.com/valhalla/valhalla/pull/2811)
   * FIXED: Store restrictions in the right tile [#2781](https://github.com/valhalla/valhalla/pull/2781)
   * FIXED: Failing to write tiles because of racing directory creation [#2810](https://github.com/valhalla/valhalla/pull/2810)
   * FIXED: Regression in stopping expansion on transitions down in time-dependent routes [#2815](https://github.com/valhalla/valhalla/pull/2815)
   * FIXED: Fix crash in loki when trace_route is called with 2 locations.[#2817](https://github.com/valhalla/valhalla/pull/2817)
   * FIXED: Mark the restriction start and end as via ways to fix IsBridgingEdge function in Bidirectional Astar [#2796](https://github.com/valhalla/valhalla/pull/2796)
   * FIXED: Dont add predictive traffic to the tile if it's empty [#2826](https://github.com/valhalla/valhalla/pull/2826)
   * FIXED: Fix logic bidirectional astar to avoid double u-turns and extra detours [#2802](https://github.com/valhalla/valhalla/pull/2802)
   * FIXED: Re-enable transition cost for motorcycle profile [#2837](https://github.com/valhalla/valhalla/pull/2837)
   * FIXED: Increase limits for timedep_* algorithms. Split track_factor into edge factor and transition penalty [#2845](https://github.com/valhalla/valhalla/pull/2845)
   * FIXED: Loki was looking up the wrong costing enum for avoids [#2856](https://github.com/valhalla/valhalla/pull/2856)
   * FIXED: Fix way_ids -> graph_ids conversion for complex restrictions: handle cases when a way is split into multiple edges [#2848](https://github.com/valhalla/valhalla/pull/2848)
   * FIXED: Honor access mode while matching OSMRestriction with the graph [#2849](https://github.com/valhalla/valhalla/pull/2849)
   * FIXED: Fix compilation errors when boost < 1.68 and libprotobuf < 3.6  [#2878](https://github.com/valhalla/valhalla/pull/2878)
    
   * FIXED: Allow u-turns at no-access barriers when forced by heading [#2875](https://github.com/valhalla/valhalla/pull/2875)

* **Enhancement**
   * CHANGED: Azure uses ninja as generator [#2779](https://github.com/valhalla/valhalla/pull/2779)
   * ADDED: Support for date_time type invariant for map matching [#2712](https://github.com/valhalla/valhalla/pull/2712)
   * ADDED: Add Bulgarian locale [#2825](https://github.com/valhalla/valhalla/pull/2825)
   * FIXED: No need for write permissions on tarball indices [#2822](https://github.com/valhalla/valhalla/pull/2822)
   * ADDED: Add costing option `use_living_streets` to avoid or favor living streets in route. [#2788](https://github.com/valhalla/valhalla/pull/2788)
   * CHANGED: Do not allocate mapped_cache vector in skadi when no elevation source is provided. [#2841](https://github.com/valhalla/valhalla/pull/2841)
   * ADDED: Added support for destination for conditional access restrictions [#2857](https://github.com/valhalla/valhalla/pull/2857)
   * CHANGED: Large sequences are now merge sorted which can be dramatically faster with certain hardware configurations. This is especially useful in speeding up the earlier stages (parsing, graph construction) of tile building [#2850](https://github.com/valhalla/valhalla/pull/2850)
   * CHANGED: When creating the intial graph edges by setting at which nodes they start and end, first mark the indices of those nodes in another sequence and then sort them by edgeid so that we can do the setting of start and end node sequentially in the edges file. This is much more efficient on certain hardware configurations [#2851](https://github.com/valhalla/valhalla/pull/2851)
   * CHANGED: Use relative cost threshold to extend search in bidirectional astar in order to find more alternates [#2868](https://github.com/valhalla/valhalla/pull/2868)
   * CHANGED: Throw an exception if directory does not exist when building traffic extract [#2871](https://github.com/valhalla/valhalla/pull/2871)
   * CHANGED: Support for ignoring multiple consecutive closures at start/end locations [#2846](https://github.com/valhalla/valhalla/pull/2846)
<<<<<<< HEAD
   * ADDED: Add costing option `service_factor`. Implement possibility to avoid or favor generic service roads in route for all costing options. [#2870](https://github.com/valhalla/valhalla/pull/2870)
=======
   * ADDED: Ukrainian language translations [#2882](https://github.com/valhalla/valhalla/pull/2882)
   * ADDED: Add support for closure annotations [#2816](https://github.com/valhalla/valhalla/pull/2816)
>>>>>>> e8cbc7af

## Release Date: 2021-01-25 Valhalla 3.1.0
* **Removed**
   * REMOVED: Remove Node bindings. [#2502](https://github.com/valhalla/valhalla/pull/2502)
   * REMOVED: appveyor builds. [#2550](https://github.com/valhalla/valhalla/pull/2550)
   * REMOVED: Removed x86 CI builds. [#2792](https://github.com/valhalla/valhalla/pull/2792)

* **Bug Fix**
   * FIXED: Crazy ETAs.  If a way has forward speed with no backward speed and it is not oneway, then we must set the default speed.  The reverse logic applies as well.  If a way has no backward speed but has a forward speed and it is not a oneway, then set the default speed. [#2102](https://github.com/valhalla/valhalla/pull/2102)
   * FIXED: Map matching elapsed times spliced amongst different legs and discontinuities are now correct [#2104](https://github.com/valhalla/valhalla/pull/2104)
   * FIXED: Date time information is now propogated amongst different legs and discontinuities [#2107](https://github.com/valhalla/valhalla/pull/2107)
   * FIXED: Adds support for geos-3.8 c++ api [#2021](https://github.com/valhalla/valhalla/issues/2021)
   * FIXED: Updated the osrm serializer to not set junction name for osrm origin/start maneuver - this is not helpful since we are not transitioning through the intersection.  [#2121](https://github.com/valhalla/valhalla/pull/2121)
   * FIXED: Removes precomputing of edge-costs which lead to wrong results [#2120](https://github.com/valhalla/valhalla/pull/2120)
   * FIXED: Complex turn-restriction invalidates edge marked as kPermanent [#2103](https://github.com/valhalla/valhalla/issues/2103)
   * FIXED: Fixes bug with inverted time-restriction parsing [#2167](https://github.com/valhalla/valhalla/pull/2167)
   * FIXED: Fixed several bugs with numeric underflow in map-matching trip durations. These may
     occur when serializing match results where adjacent trace points appear out-of-sequence on the
     same edge [#2178](https://github.com/valhalla/valhalla/pull/2178)
     - `MapMatcher::FormPath` now catches route discontinuities on the same edge when the distance
       percentage along don't agree. The trip leg builder builds disconnected legs on a single edge
       to avoid duration underflow.
     - Correctly populate edge groups when matching results contain loops. When a loop occurs,
       the leg builder now starts at the correct edge where the loop ends, and correctly accounts
       for any contained edges.
     - Duration over-trimming at the terminating edge of a match.
   * FIXED: Increased internal precision of time tracking per edge and maneuver so that maneuver times sum to the same time represented in the leg summary [#2195](https://github.com/valhalla/valhalla/pull/2195)
   * FIXED: Tagged speeds were not properly marked. We were not using forward and backward speeds to flag if a speed is tagged or not.  Should not update turn channel speeds if we are not inferring them.  Added additional logic to handle PH in the conditional restrictions. Do not update stop impact for ramps if they are marked as internal. [#2198](https://github.com/valhalla/valhalla/pull/2198)
   * FIXED: Fixed the sharp turn phrase [#2226](https://github.com/valhalla/valhalla/pull/2226)
   * FIXED: Protect against duplicate points in the input or points that snap to the same location resulting in `nan` times for the legs of the map match (of a 0 distance route) [#2229](https://github.com/valhalla/valhalla/pull/2229)
   * FIXED: Improves restriction check on briding edge in Bidirectional Astar [#2228](https://github.com/valhalla/valhalla/pull/2242)
   * FIXED: Allow nodes at location 0,0 [#2245](https://github.com/valhalla/valhalla/pull/2245)
   * FIXED: Fix RapidJSON compiler warnings and naming conflict [#2249](https://github.com/valhalla/valhalla/pull/2249)
   * FIXED: Fixed bug in resample_spherical_polyline where duplicate successive lat,lng locations in the polyline resulting in `nan` for the distance computation which shortcuts further sampling [#2239](https://github.com/valhalla/valhalla/pull/2239)
   * FIXED: Update exit logic for non-motorways [#2252](https://github.com/valhalla/valhalla/pull/2252)
   * FIXED: Transition point map-matching. When match results are on a transition point, we search for the sibling nodes at that transition and snap it to the corresponding edges in the route. [#2258](https://github.com/valhalla/valhalla/pull/2258)
   * FIXED: Fixed verbal multi-cue logic [#2270](https://github.com/valhalla/valhalla/pull/2270)
   * FIXED: Fixed Uturn cases when a not_thru edge is connected to the origin edge. [#2272](https://github.com/valhalla/valhalla/pull/2272)
   * FIXED: Update intersection classes in osrm response to not label all ramps as motorway [#2279](https://github.com/valhalla/valhalla/pull/2279)
   * FIXED: Fixed bug in mapmatcher when interpolation point goes before the first valid match or after the last valid match. Such behavior usually leads to discontinuity in matching. [#2275](https://github.com/valhalla/valhalla/pull/2275)
   * FIXED: Fixed an issue for time_allowed logic.  Previously we returned false on the first time allowed restriction and did not check them all. Added conditional restriction gurka test and datetime optional argument to gurka header file. [#2286](https://github.com/valhalla/valhalla/pull/2286)
   * FIXED: Fixed an issue for date ranges.  For example, for the range Jan 04 to Jan 02 we need to test to end of the year and then from the first of the year to the end date.  Also, fixed an emergency tag issue.  We should only set the use to emergency if all other access is off. [#2290](https://github.com/valhalla/valhalla/pull/2290)
   * FIXED: Found a few issues with the initial ref and direction logic for ways.  We were overwriting the refs with directionals to the name_offset_map instead of concatenating them together.  Also, we did not allow for blank entries for GetTagTokens. [#2298](https://github.com/valhalla/valhalla/pull/2298)
   * FIXED: Fixed an issue where MatchGuidanceViewJunctions is only looking at the first edge. Set the data_id for guidance views to the changeset id as it is already being populated. Also added test for guidance views. [#2303](https://github.com/valhalla/valhalla/pull/2303)
   * FIXED: Fixed a problem with live speeds where live speeds were being used to determine access, even when a live
   speed (current time) route wasn't what was requested. [#2311](https://github.com/valhalla/valhalla/pull/2311)
   * FIXED: Fix break/continue typo in search filtering [#2317](https://github.com/valhalla/valhalla/pull/2317)
   * FIXED: Fix a crash in trace_route due to iterating past the end of a vector. [#2322](https://github.com/valhalla/valhalla/pull/2322)
   * FIXED: Don't allow timezone information in the local date time string attached at each location. [#2312](https://github.com/valhalla/valhalla/pull/2312)
   * FIXED: Fix short route trimming in bidirectional astar [#2323](https://github.com/valhalla/valhalla/pull/2323)
   * FIXED: Fix shape trimming in leg building for snap candidates that lie within the margin of rounding error [#2326](https://github.com/valhalla/valhalla/pull/2326)
   * FIXED: Fixes route duration underflow with traffic data [#2325](https://github.com/valhalla/valhalla/pull/2325)
   * FIXED: Parse mtb:scale tags and set bicycle access if present [#2117](https://github.com/valhalla/valhalla/pull/2117)
   * FIXED: Fixed segfault.  Shape was missing from options for valhalla_path_comparison and valhalla_run_route.  Also, costing options was missing in valhalla_path_comparison. [#2343](https://github.com/valhalla/valhalla/pull/2343)
   * FIXED: Handle decimal numbers with zero-value mantissa properly in Lua [#2355](https://github.com/valhalla/valhalla/pull/2355)
   * FIXED: Many issues that resulted in discontinuities, failed matches or incorrect time/duration for map matching requests. [#2292](https://github.com/valhalla/valhalla/pull/2292)
   * FIXED: Seeing segfault when loading large osmdata data files before loading LuaJit. LuaJit fails to create luaL_newstate() Ref: [#2158](https://github.com/ntop/ntopng/issues/2158) Resolution is to load LuaJit before loading the data files. [#2383](https://github.com/valhalla/valhalla/pull/2383)
   * FIXED: Store positive/negative OpenLR offsets in bucketed form [#2405](https://github.com/valhalla/valhalla/2405)
   * FIXED: Fix on map-matching return code when breakage distance limitation exceeds. Instead of letting the request goes into meili and fails in finding a route, we check the distance in loki and early return with exception code 172. [#2406](https://github.com/valhalla/valhalla/pull/2406)
   * FIXED: Don't create edges for portions of ways that are doubled back on themselves as this confuses opposing edge index computations [#2385](https://github.com/valhalla/valhalla/pull/2385)
   * FIXED: Protect against nan in uniform_resample_spherical_polyline. [#2431](https://github.com/valhalla/valhalla/pull/2431)
   * FIXED: Obvious maneuvers. [#2436](https://github.com/valhalla/valhalla/pull/2436)
   * FIXED: Base64 encoding/decoding [#2452](https://github.com/valhalla/valhalla/pull/2452)
   * FIXED: Added post roundabout instruction when enter/exit roundabout maneuvers are combined [#2454](https://github.com/valhalla/valhalla/pull/2454)
   * FIXED: openlr: Explicitly check for linear reference option for Valhalla serialization. [#2458](https://github.com/valhalla/valhalla/pull/2458)
   * FIXED: Fix segfault: Do not combine last turn channel maneuver. [#2463](https://github.com/valhalla/valhalla/pull/2463)
   * FIXED: Remove extraneous whitespaces from ja-JP.json. [#2471](https://github.com/valhalla/valhalla/pull/2471)
   * FIXED: Checks protobuf serialization/parsing success [#2477](https://github.com/valhalla/valhalla/pull/2477)
   * FIXED: Fix dereferencing of end for std::lower_bound in sequence and possible UB [#2488](https://github.com/valhalla/valhalla/pull/2488)
   * FIXED: Make tile building reproducible: fix UB-s [#2480](https://github.com/valhalla/valhalla/pull/2480)
   * FIXED: Zero initialize EdgeInfoInner.spare0_. Uninitialized spare0_ field produced UB which causes gurka_reproduce_tile_build to fail intermittently. [2499](https://github.com/valhalla/valhalla/pull/2499)
   * FIXED: Drop unused CHANGELOG validation script, straggling NodeJS references [#2506](https://github.com/valhalla/valhalla/pull/2506)
   * FIXED: Fix missing nullptr checks in graphreader and loki::Reach (causing segfault during routing with not all levels of tiles availble) [#2504](https://github.com/valhalla/valhalla/pull/2504)
   * FIXED: Fix mismatch of triplegedge roadclass and directededge roadclass [#2507](https://github.com/valhalla/valhalla/pull/2507)
   * FIXED: Improve german destination_verbal_alert phrases [#2509](https://github.com/valhalla/valhalla/pull/2509)
   * FIXED: Undefined behavior cases discovered with undefined behavior sanitizer tool. [2498](https://github.com/valhalla/valhalla/pull/2498)
   * FIXED: Fixed logic so verbal keep instructions use branch exit sign info for ramps [#2520](https://github.com/valhalla/valhalla/pull/2520)
   * FIXED: Fix bug in trace_route for uturns causing garbage coordinates [#2517](https://github.com/valhalla/valhalla/pull/2517)
   * FIXED: Simplify heading calculation for turn type. Remove undefined behavior case. [#2513](https://github.com/valhalla/valhalla/pull/2513)
   * FIXED: Always set costing name even if one is not provided for osrm serializer weight_name. [#2528](https://github.com/valhalla/valhalla/pull/2528)
   * FIXED: Make single-thread tile building reproducible: fix seed for shuffle, use concurrency configuration from the mjolnir section. [#2515](https://github.com/valhalla/valhalla/pull/2515)
   * FIXED: More Windows compatibility: build tiles and some run actions work now (including CI tests) [#2300](https://github.com/valhalla/valhalla/issues/2300)
   * FIXED: Transcoding of c++ location to pbf location used path edges in the place of filtered edges. [#2542](https://github.com/valhalla/valhalla/pull/2542)
   * FIXED: Add back whitelisting action types. [#2545](https://github.com/valhalla/valhalla/pull/2545)
   * FIXED: Allow uturns for truck costing now that we have derived deadends marked in the edge label [#2559](https://github.com/valhalla/valhalla/pull/2559)
   * FIXED: Map matching uturn trimming at the end of an edge where it wasn't needed. [#2558](https://github.com/valhalla/valhalla/pull/2558)
   * FIXED: Multicue enter roundabout [#2556](https://github.com/valhalla/valhalla/pull/2556)
   * FIXED: Changed reachability computation to take into account live speed [#2597](https://github.com/valhalla/valhalla/pull/2597)
   * FIXED: Fixed a bug where the temp files were not getting read in if you started with the construct edges or build phase for valhalla_build_tiles. [#2601](https://github.com/valhalla/valhalla/pull/2601)
   * FIXED: Updated fr-FR.json with partial translations. [#2605](https://github.com/valhalla/valhalla/pull/2605)
   * FIXED: Removed superfluous const qualifier from odin/signs [#2609](https://github.com/valhalla/valhalla/pull/2609)
   * FIXED: Internal maneuver placement [#2600](https://github.com/valhalla/valhalla/pull/2600)
   * FIXED: Complete fr-FR.json locale. [#2614](https://github.com/valhalla/valhalla/pull/2614)
   * FIXED: Don't truncate precision in polyline encoding [#2632](https://github.com/valhalla/valhalla/pull/2632)
   * FIXED: Fix all compiler warnings in sif and set to -Werror [#2642](https://github.com/valhalla/valhalla/pull/2642)
   * FIXED: Remove unnecessary maneuvers to continue straight [#2647](https://github.com/valhalla/valhalla/pull/2647)
   * FIXED: Linear reference support in route/mapmatch apis (FOW, FRC, bearing, and number of references) [#2645](https://github.com/valhalla/valhalla/pull/2645)
   * FIXED: Ambiguous local to global (with timezone information) date time conversions now all choose to use the later time instead of throwing unhandled exceptions [#2665](https://github.com/valhalla/valhalla/pull/2665)
   * FIXED: Overestimated reach caused be reenquing transition nodes without checking that they had been already expanded [#2670](https://github.com/valhalla/valhalla/pull/2670)
   * FIXED: Build with C++17 standard. Deprecated function calls are substituted with new ones. [#2669](https://github.com/valhalla/valhalla/pull/2669)
   * FIXED: Improve German post_transition_verbal instruction [#2677](https://github.com/valhalla/valhalla/pull/2677)
   * FIXED: Lane updates.  Add the turn lanes to all edges of the way.  Do not "enhance" turn lanes if they are part of a complex restriction.  Moved ProcessTurnLanes after UpdateManeuverPlacementForInternalIntersectionTurns.  Fix for a missing "uturn" indication for intersections on the previous maneuver, we were serializing an empty list. [#2679](https://github.com/valhalla/valhalla/pull/2679)
   * FIXED: Fixes OpenLr serialization [#2688](https://github.com/valhalla/valhalla/pull/2688)
   * FIXED: Internal edges can't be also a ramp or a turn channel.  Also, if an edge is marked as ramp and turn channel mark it as a ramp.  [2689](https://github.com/valhalla/valhalla/pull/2689)
   * FIXED: Check that speeds are equal for the edges going in the same direction while buildig shortcuts [#2691](https://github.com/valhalla/valhalla/pull/2691)
   * FIXED: Missing fork or bear instruction [#2683](https://github.com/valhalla/valhalla/pull/2683)
   * FIXED: Eliminate null pointer dereference in GraphReader::AreEdgesConnected [#2695](https://github.com/valhalla/valhalla/issues/2695)
   * FIXED: Fix polyline simplification float/double comparison [#2698](https://github.com/valhalla/valhalla/issues/2698)
   * FIXED: Weights were sometimes negative due to incorrect updates to elapsed_cost [#2702](https://github.com/valhalla/valhalla/pull/2702)
   * FIXED: Fix bidirectional route failures at deadends [#2705](https://github.com/valhalla/valhalla/pull/2705)
   * FIXED: Updated logic to call out a non-obvious turn [#2708](https://github.com/valhalla/valhalla/pull/2708)
   * FIXED: valhalla_build_statistics multithreaded mode fixed [#2707](https://github.com/valhalla/valhalla/pull/2707)
   * FIXED: If infer_internal_intersections is true then allow internals that are also ramps or TCs. Without this we produce an extra continue manuever.  [#2710](https://github.com/valhalla/valhalla/pull/2710)
   * FIXED: We were routing down roads that should be destination only. Now we mark roads with motor_vehicle=destination and motor_vehicle=customers or access=destination and access=customers as destination only. [#2722](https://github.com/valhalla/valhalla/pull/2722)
   * FIXED: Replace all Python2 print statements with Python3 syntax [#2716](https://github.com/valhalla/valhalla/issues/2716)
   * FIXED: Some HGT files not found [#2723](https://github.com/valhalla/valhalla/issues/2723)
   * FIXED: Fix PencilPointUturn detection by removing short-edge check and updating angle threshold [#2725](https://github.com/valhalla/valhalla/issues/2725)
   * FIXED: Fix invalid continue/bear maneuvers [#2729](https://github.com/valhalla/valhalla/issues/2729)
   * FIXED: Fixes an issue that lead to double turns within a very short distance, when instead, it should be a u-turn. We now collapse double L turns or double R turns in short non-internal intersections to u-turns. [#2740](https://github.com/valhalla/valhalla/pull/2740)
   * FIXED: fixes an issue that lead to adding an extra maneuver. We now combine a current maneuver short length non-internal edges (left or right) with the next maneuver that is a kRampStraight. [#2741](https://github.com/valhalla/valhalla/pull/2741)
   * FIXED: Reduce verbose instructions by collapsing small end ramp forks [#2762](https://github.com/valhalla/valhalla/issues/2762)
   * FIXED: Remove redundant return statements [#2776](https://github.com/valhalla/valhalla/pull/2776)
   * FIXED: Added unit test for BuildAdminFromPBF() to test GEOS 3.9 update. [#2787](https://github.com/valhalla/valhalla/pull/2787)
   * FIXED: Add support for geos-3.9 c++ api [#2739](https://github.com/valhalla/valhalla/issues/2739)
   * FIXED: Fix check for live speed validness [#2797](https://github.com/valhalla/valhalla/pull/2797)

* **Enhancement**
   * ADDED: Matrix of Bike Share [#2590](https://github.com/valhalla/valhalla/pull/2590)
   * ADDED: Add ability to provide custom implementation for candidate collection in CandidateQuery. [#2328](https://github.com/valhalla/valhalla/pull/2328)
   * ADDED: Cancellation of tile downloading. [#2319](https://github.com/valhalla/valhalla/pull/2319)
   * ADDED: Return the coordinates of the nodes isochrone input locations snapped to [#2111](https://github.com/valhalla/valhalla/pull/2111)
   * ADDED: Allows more complicated routes in timedependent a-star before timing out [#2068](https://github.com/valhalla/valhalla/pull/2068)
   * ADDED: Guide signs and junction names [#2096](https://github.com/valhalla/valhalla/pull/2096)
   * ADDED: Added a bool to the config indicating whether to use commercially set attributes.  Added logic to not call IsIntersectionInternal if this is a commercial data set.  [#2132](https://github.com/valhalla/valhalla/pull/2132)
   * ADDED: Removed commerical data set bool to the config and added more knobs for data.  Added infer_internal_intersections, infer_turn_channels, apply_country_overrides, and use_admin_db.  [#2173](https://github.com/valhalla/valhalla/pull/2173)
   * ADDED: Allow using googletest in unit tests and convert all tests to it (old test.cc is completely removed). [#2128](https://github.com/valhalla/valhalla/pull/2128)
   * ADDED: Add guidance view capability. [#2209](https://github.com/valhalla/valhalla/pull/2209)
   * ADDED: Collect turn cost information as path is formed so that it can be seralized out for trace attributes or osrm flavored intersections. Also add shape_index to osrm intersections. [#2207](https://github.com/valhalla/valhalla/pull/2207)
   * ADDED: Added alley factor to autocost.  Factor is defaulted at 1.0f or do not avoid alleys. [#2246](https://github.com/valhalla/valhalla/pull/2246)
   * ADDED: Support unlimited speed limits where maxspeed=none. [#2251](https://github.com/valhalla/valhalla/pull/2251)
   * ADDED: Implement improved Reachability check using base class Dijkstra. [#2243](https://github.com/valhalla/valhalla/pull/2243)
   * ADDED: Gurka integration test framework with ascii-art maps [#2244](https://github.com/valhalla/valhalla/pull/2244)
   * ADDED: Add to the stop impact when transitioning from higher to lower class road and we are not on a turn channel or ramp. Also, penalize lefts when driving on the right and vice versa. [#2282](https://github.com/valhalla/valhalla/pull/2282)
   * ADDED: Added reclassify_links, use_direction_on_ways, and allow_alt_name as config options.  If `use_direction_on_ways = true` then use `direction` and `int_direction` on the way to update the directional for the `ref` and `int_ref`.  Also, copy int_efs to the refs. [#2285](https://github.com/valhalla/valhalla/pull/2285)
   * ADDED: Add support for live traffic. [#2268](https://github.com/valhalla/valhalla/pull/2268)
   * ADDED: Implement per-location search filters for functional road class and forms of way. [#2289](https://github.com/valhalla/valhalla/pull/2289)
   * ADDED: Approach, multi-cue, and length updates [#2313](https://github.com/valhalla/valhalla/pull/2313)
   * ADDED: Speed up timezone differencing calculation if cache is provided. [#2316](https://github.com/valhalla/valhalla/pull/2316)
   * ADDED: Added rapidjson/schema.h to baldr/rapidjson_util.h to make it available for use within valhalla. [#2330](https://github.com/valhalla/valhalla/issues/2330)
   * ADDED: Support decimal precision for height values in elevation service. Also support polyline5 for encoded polylines input and output to elevation service. [#2324](https://github.com/valhalla/valhalla/pull/2324)
   * ADDED: Use both imminent and distant verbal multi-cue phrases. [#2353](https://github.com/valhalla/valhalla/pull/2353)
   * ADDED: Split parsing stage into 3 separate stages. [#2339](https://github.com/valhalla/valhalla/pull/2339)
   * CHANGED: Speed up graph enhancing by avoiding continuous unordered_set rebuilding [#2349](https://github.com/valhalla/valhalla/pull/2349)
   * CHANGED: Skip calling out to Lua for nodes/ways/relations with not tags - speeds up parsing. [#2351](https://github.com/valhalla/valhalla/pull/2351)
   * CHANGED: Switch to LuaJIT for lua scripting - speeds up file parsing [#2352](https://github.com/valhalla/valhalla/pull/2352)
   * ADDED: Ability to create OpenLR records from raw data. [#2356](https://github.com/valhalla/valhalla/pull/2356)
   * ADDED: Revamp length phrases [#2359](https://github.com/valhalla/valhalla/pull/2359)
   * CHANGED: Do not allocate memory in skadi if we don't need it. [#2373](https://github.com/valhalla/valhalla/pull/2373)
   * CHANGED: Map matching: throw error (443/NoSegment) when no candidate edges are available. [#2370](https://github.com/valhalla/valhalla/pull/2370/)
   * ADDED: Add sk-SK.json (slovak) localization file. [#2376](https://github.com/valhalla/valhalla/pull/2376)
   * ADDED: Extend roundabout phrases. [#2378](https://github.com/valhalla/valhalla/pull/2378)
   * ADDED: More roundabout phrase tests. [#2382](https://github.com/valhalla/valhalla/pull/2382)
   * ADDED: Update the turn and continue phrases to include junction names and guide signs. [#2386](https://github.com/valhalla/valhalla/pull/2386)
   * ADDED: Add the remaining guide sign toward phrases [#2389](https://github.com/valhalla/valhalla/pull/2389)
   * ADDED: The ability to allow immediate uturns at trace points in a map matching request [#2380](https://github.com/valhalla/valhalla/pull/2380)
   * ADDED: Add utility functions to Signs. [#2390](https://github.com/valhalla/valhalla/pull/2390)
   * ADDED: Unified time tracking for all algorithms that support time-based graph expansion. [#2278](https://github.com/valhalla/valhalla/pull/2278)
   * ADDED: Add rail_ferry use and costing. [#2408](https://github.com/valhalla/valhalla/pull/2408)
   * ADDED: `street_side_max_distance`, `display_lat` and `display_lon` to `locations` in input for better control of routing side of street [#1769](https://github.com/valhalla/valhalla/pull/1769)
   * ADDED: Add addtional exit phrases. [#2421](https://github.com/valhalla/valhalla/pull/2421)
   * ADDED: Add Japanese locale, update German. [#2432](https://github.com/valhalla/valhalla/pull/2432)
   * ADDED: Gurka expect_route refactor [#2435](https://github.com/valhalla/valhalla/pull/2435)
   * ADDED: Add option to suppress roundabout exits [#2437](https://github.com/valhalla/valhalla/pull/2437)
   * ADDED: Add Greek locale. [#2438](https://github.com/valhalla/valhalla/pull/2438)
   * ADDED (back): Support for 64bit wide way ids in the edgeinfo structure with no impact to size for data sources with ids 32bits wide. [#2422](https://github.com/valhalla/valhalla/pull/2422)
   * ADDED: Support for 64bit osm node ids in parsing stage of tile building [#2422](https://github.com/valhalla/valhalla/pull/2422)
   * CHANGED: Point2/PointLL are now templated to allow for higher precision coordinate math when desired [#2429](https://github.com/valhalla/valhalla/pull/2429)
   * ADDED: Optional OpenLR Encoded Path Edges in API Response [#2424](https://github.com/valhalla/valhalla/pull/2424)
   * ADDED: Add explicit include for sstream to be compatible with msvc_x64 toolset. [#2449](https://github.com/valhalla/valhalla/pull/2449)
   * ADDED: Properly split returned path if traffic conditions change partway along edges [#2451](https://github.com/valhalla/valhalla/pull/2451/files)
   * ADDED: Add Dutch locale. [#2464](https://github.com/valhalla/valhalla/pull/2464)
   * ADDED: Check with address sanititizer in CI. Add support for undefined behavior sanitizer. [#2487](https://github.com/valhalla/valhalla/pull/2487)
   * ADDED: Ability to recost a path and increased cost/time details along the trippath and json output [#2425](https://github.com/valhalla/valhalla/pull/2425)
   * ADDED: Add the ability to do bikeshare based (ped/bike) multimodal routing [#2031](https://github.com/valhalla/valhalla/pull/2031)
   * ADDED: Route through restrictions enabled by introducing a costing option. [#2469](https://github.com/valhalla/valhalla/pull/2469)
   * ADDED: Migrated to Ubuntu 20.04 base-image [#2508](https://github.com/valhalla/valhalla/pull/2508)
   * CHANGED: Speed up parseways stage by avoiding multiple string comparisons [#2518](https://github.com/valhalla/valhalla/pull/2518)
   * CHANGED: Speed up enhance stage by avoiding GraphTileBuilder copying [#2468](https://github.com/valhalla/valhalla/pull/2468)
   * ADDED: Costing options now includes shortest flag which favors shortest path routes [#2555](https://github.com/valhalla/valhalla/pull/2555)
   * ADDED: Incidents in intersections [#2547](https://github.com/valhalla/valhalla/pull/2547)
   * CHANGED: Refactor mapmatching configuration to use a struct (instead of `boost::property_tree::ptree`). [#2485](https://github.com/valhalla/valhalla/pull/2485)
   * ADDED: Save exit maneuver's begin heading when combining enter & exit roundabout maneuvers. [#2554](https://github.com/valhalla/valhalla/pull/2554)
   * ADDED: Added new urban flag that can be set if edge is within city boundaries to data processing; new use_urban_tag config option; added to osrm response within intersections. [#2522](https://github.com/valhalla/valhalla/pull/2522)
   * ADDED: Parses OpenLr of type PointAlongLine [#2565](https://github.com/valhalla/valhalla/pull/2565)
   * ADDED: Use edge.is_urban is set for serializing is_urban. [#2568](https://github.com/valhalla/valhalla/pull/2568)
   * ADDED: Added new rest/service area uses on the edge. [#2533](https://github.com/valhalla/valhalla/pull/2533)
   * ADDED: Dependency cache for Azure [#2567](https://github.com/valhalla/valhalla/pull/2567)
   * ADDED: Added flexibility to remove the use of the admindb and to use the country and state iso from the tiles; [#2579](https://github.com/valhalla/valhalla/pull/2579)
   * ADDED: Added toll gates and collection points (gantry) to the node;  [#2532](https://github.com/valhalla/valhalla/pull/2532)
   * ADDED: Added osrm serialization for rest/service areas and admins. [#2594](https://github.com/valhalla/valhalla/pull/2594)
   * CHANGED: Improved Russian localization; [#2593](https://github.com/valhalla/valhalla/pull/2593)
   * ADDED: Support restricted class in intersection annotations [#2589](https://github.com/valhalla/valhalla/pull/2589)
   * ADDED: Added trail type trace [#2606](https://github.com/valhalla/valhalla/pull/2606)
   * ADDED: Added tunnel names to the edges as a tagged name.  [#2608](https://github.com/valhalla/valhalla/pull/2608)
   * CHANGED: Moved incidents to the trip leg and cut the shape of the leg at that location [#2610](https://github.com/valhalla/valhalla/pull/2610)
   * ADDED: Costing option to ignore_closures when routing with current flow [#2615](https://github.com/valhalla/valhalla/pull/2615)
   * ADDED: Cross-compilation ability with MinGW64 [#2619](https://github.com/valhalla/valhalla/pull/2619)
   * ADDED: Defines the incident tile schema and incident metadata [#2620](https://github.com/valhalla/valhalla/pull/2620)
   * ADDED: Moves incident serializer logic into a generic serializer [#2621](https://github.com/valhalla/valhalla/pull/2621)
   * ADDED: Incident loading singleton for continually refreshing incident tiles[#2573](https://github.com/valhalla/valhalla/pull/2573)
   * ADDED: One shot mode to valhalla_service so you can run a single request of any type without starting a server [#2624](https://github.com/valhalla/valhalla/pull/2624)
   * ADDED: Adds text instructions to OSRM output [#2625](https://github.com/valhalla/valhalla/pull/2625)
   * ADDED: Adds support for alternate routes [#2626](https://github.com/valhalla/valhalla/pull/2626)
   * CHANGED: Switch Python bindings generator from boost.python to header-only pybind11[#2644](https://github.com/valhalla/valhalla/pull/2644)
   * ADDED: Add support of input file for one-shot mode of valhalla_service [#2648](https://github.com/valhalla/valhalla/pull/2648)
   * ADDED: Linear reference support to locate api [#2645](https://github.com/valhalla/valhalla/pull/2645)
   * ADDED: Implemented OSRM-like turn duration calculation for car. Uses it now in auto costing. [#2651](https://github.com/valhalla/valhalla/pull/2651)
   * ADDED: Enhanced turn lane information in guidance [#2653](https://github.com/valhalla/valhalla/pull/2653)
   * ADDED: `top_speed` option for all motorized vehicles [#2667](https://github.com/valhalla/valhalla/issues/2667)
   * CHANGED: Move turn_lane_direction helper to odin/util [#2675](https://github.com/valhalla/valhalla/pull/2675)
   * ADDED: Add annotations to osrm response including speed limits, unit and sign conventions [#2668](https://github.com/valhalla/valhalla/pull/2668)
   * ADDED: Added functions for predicted speeds encoding-decoding [#2674](https://github.com/valhalla/valhalla/pull/2674)
   * ADDED: Time invariant routing via the bidirectional algorithm. This has the effect that when time dependent routes (arrive_by and depart_at) fall back to bidirectional due to length restrictions they will actually use the correct time of day for one of the search directions [#2660](https://github.com/valhalla/valhalla/pull/2660)
   * ADDED: If the length of the edge is greater than kMaxEdgeLength, then consider this a catastrophic error if the should_error bool is true in the set_length function. [2678](https://github.com/valhalla/valhalla/pull/2678)
   * ADDED: Moved lat,lon coordinates structures from single to double precision. Improves geometry accuracy noticibly at zooms above 17 as well as coordinate snapping and any other geometric operations. Addes about a 2% performance pentalty for standard routes. Graph nodes now have 7 digits of precision.  [#2693](https://github.com/valhalla/valhalla/pull/2693)
   * ADDED: Added signboards to guidance views.  [#2687](https://github.com/valhalla/valhalla/pull/2687)
   * ADDED: Regular speed on shortcut edges is calculated with turn durations taken into account. Truck, motorcycle and motorscooter profiles use OSRM-like turn duration. [#2662](https://github.com/valhalla/valhalla/pull/2662)
   * CHANGED: Remove astar algorithm and replace its use with timedep_forward as its redundant [#2706](https://github.com/valhalla/valhalla/pull/2706)
   * ADDED: Recover and recost all shortcuts in final path for bidirectional astar algorithm [#2711](https://github.com/valhalla/valhalla/pull/2711)
   * ADDED: An option for shortcut recovery to be cached at start up to reduce the time it takes to do so on the fly [#2714](https://github.com/valhalla/valhalla/pull/2714)
   * ADDED: If width <= 1.9 then no access for auto, truck, bus, taxi, emergency and hov. [#2713](https://github.com/valhalla/valhalla/pull/2713)
   * ADDED: Centroid/Converge/Rendezvous/Meet API which allows input locations to find a least cost convergence point from all locations [#2734](https://github.com/valhalla/valhalla/pull/2734)
   * ADDED: Added support to process the sump_buster tag.  Also, fixed a few small access bugs for nodes. [#2731](https://github.com/valhalla/valhalla/pull/2731)
   * ADDED: Log message if failed to create tiles directory. [#2738](https://github.com/valhalla/valhalla/pull/2738)
   * CHANGED: Tile memory is only owned by the GraphTile rather than shared amongst copies of the graph tile (in GraphReader and TileCaches). [#2340](https://github.com/valhalla/valhalla/pull/2340)
   * ADDED: Add Estonian locale. [#2748](https://github.com/valhalla/valhalla/pull/2748)
   * CHANGED: Handle GraphTile objects as smart pointers [#2703](https://github.com/valhalla/valhalla/pull/2703)
   * CHANGED: Improve stability with no RTTI build [#2759](https://github.com/valhalla/valhalla/pull/2759) and [#2760](https://github.com/valhalla/valhalla/pull/2760)
   * CHANGED: Change generic service roads to a new Use=kServiceRoad. This is for highway=service without other service= tags (such as driveway, alley, parking aisle) [#2419](https://github.com/valhalla/valhalla/pull/2419)
   * ADDED: Isochrones support isodistance lines as well [#2699](https://github.com/valhalla/valhalla/pull/2699)
   * ADDED: Add support for ignoring live traffic closures for waypoints [#2685](https://github.com/valhalla/valhalla/pull/2685)
   * ADDED: Add use_distance to auto cost to allow choosing between two primary cost components, time or distance [#2771](https://github.com/valhalla/valhalla/pull/2771)
   * CHANGED: nit: Enables compiler warnings in part of loki module [#2767](https://github.com/valhalla/valhalla/pull/2767)
   * CHANGED: Reducing the number of uturns by increasing the cost to for them to 9.5f. Note: Did not increase the cost for motorcycles or motorscooters. [#2770](https://github.com/valhalla/valhalla/pull/2770)
   * ADDED: Add option to use thread-safe GraphTile's reference counter. [#2772](https://github.com/valhalla/valhalla/pull/2772)
   * CHANGED: nit: Enables compiler warnings in part of thor module [#2768](https://github.com/valhalla/valhalla/pull/2768)
   * ADDED: Add costing option `use_tracks` to avoid or favor tracks in route. [#2769](https://github.com/valhalla/valhalla/pull/2769)
   * CHANGED: chore: Updates libosmium [#2786](https://github.com/valhalla/valhalla/pull/2786)
   * CHANGED: Optimize double bucket queue to reduce memory reallocations. [#2719](https://github.com/valhalla/valhalla/pull/2719)
   * CHANGED: Collapse merge maneuvers [#2773](https://github.com/valhalla/valhalla/pull/2773)
   * CHANGED: Add shortcuts to the tiles' bins so we can find them when doing spatial lookups. [#2744](https://github.com/valhalla/valhalla/pull/2744)

## Release Date: 2019-11-21 Valhalla 3.0.9
* **Bug Fix**
   * FIXED: Changed reachability computation to consider both directions of travel wrt candidate edges [#1965](https://github.com/valhalla/valhalla/pull/1965)
   * FIXED: toss ways where access=private and highway=service and service != driveway. [#1960](https://github.com/valhalla/valhalla/pull/1960)
   * FIXED: Fix search_cutoff check in loki correlate_node. [#2023](https://github.com/valhalla/valhalla/pull/2023)
   * FIXED: Computes notion of a deadend at runtime in bidirectional a-star which fixes no-route with a complicated u-turn. [#1982](https://github.com/valhalla/valhalla/issues/1982)
   * FIXED: Fix a bug with heading filter at nodes. [#2058](https://github.com/valhalla/valhalla/pull/2058)
   * FIXED: Bug in map matching continuity checking such that continuity must only be in the forward direction. [#2029](https://github.com/valhalla/valhalla/pull/2029)
   * FIXED: Allow setting the time for map matching paths such that the time is used for speed lookup. [#2030](https://github.com/valhalla/valhalla/pull/2030)
   * FIXED: Don't use density factor for transition cost when user specified flag disables flow speeds. [#2048](https://github.com/valhalla/valhalla/pull/2048)
   * FIXED: Map matching trace_route output now allows for discontinuities in the match though multi match is not supported in valhalla route output. [#2049](https://github.com/valhalla/valhalla/pull/2049)
   * FIXED: Allows routes with no time specified to use time conditional edges and restrictions with a flag denoting as much [#2055](https://github.com/valhalla/valhalla/pull/2055)
   * FIXED: Fixed a bug with 'current' time type map matches. [#2060](https://github.com/valhalla/valhalla/pull/2060)
   * FIXED: Fixed a bug with time dependent expansion in which the expansion distance heuristic was not being used. [#2064](https://github.com/valhalla/valhalla/pull/2064)

* **Enhancement**
   * ADDED: Establish pinpoint test pattern [#1969](https://github.com/valhalla/valhalla/pull/1969)
   * ADDED: Suppress relative direction in ramp/exit instructions if it matches driving side of street [#1990](https://github.com/valhalla/valhalla/pull/1990)
   * ADDED: Added relative direction to the merge maneuver [#1989](https://github.com/valhalla/valhalla/pull/1989)
   * ADDED: Refactor costing to better handle multiple speed datasources [#2026](https://github.com/valhalla/valhalla/pull/2026)
   * ADDED: Better usability of curl for fetching tiles on the fly [#2026](https://github.com/valhalla/valhalla/pull/2026)
   * ADDED: LRU cache scheme for tile storage [#2026](https://github.com/valhalla/valhalla/pull/2026)
   * ADDED: GraphTile size check [#2026](https://github.com/valhalla/valhalla/pull/2026)
   * ADDED: Pick more sane values for highway and toll avoidance [#2026](https://github.com/valhalla/valhalla/pull/2026)
   * ADDED: Refactor adding predicted speed info to speed up process [#2026](https://github.com/valhalla/valhalla/pull/2026)
   * ADDED: Allow selecting speed data sources at request time [#2026](https://github.com/valhalla/valhalla/pull/2026)
   * ADDED: Allow disabling certain neighbors in connectivity map [#2026](https://github.com/valhalla/valhalla/pull/2026)
   * ADDED: Allows routes with time-restricted edges if no time specified and notes restriction in response [#1992](https://github.com/valhalla/valhalla/issues/1992)
   * ADDED: Runtime deadend detection to timedependent a-star. [#2059](https://github.com/valhalla/valhalla/pull/2059)

## Release Date: 2019-09-06 Valhalla 3.0.8
* **Bug Fix**
   * FIXED: Added logic to detect if user is to merge to the left or right [#1892](https://github.com/valhalla/valhalla/pull/1892)
   * FIXED: Overriding the destination_only flag when reclassifying ferries; Also penalizing ferries with a 5 min. penalty in the cost to allow us to avoid destination_only the majority of the time except when it is necessary. [#1895](https://github.com/valhalla/valhalla/pull/1905)
   * FIXED: Suppress forks at motorway junctions and intersecting service roads [#1909](https://github.com/valhalla/valhalla/pull/1909)
   * FIXED: Enhanced fork assignment logic [#1912](https://github.com/valhalla/valhalla/pull/1912)
   * FIXED: Added logic to fall back to return country poly if no state and updated lua for Metro Manila and Ireland [#1910](https://github.com/valhalla/valhalla/pull/1910)
   * FIXED: Added missing motorway fork instruction [#1914](https://github.com/valhalla/valhalla/pull/1914)
   * FIXED: Use begin street name for osrm compat mode [#1916](https://github.com/valhalla/valhalla/pull/1916)
   * FIXED: Added logic to fix missing highway cardinal directions in the US [#1917](https://github.com/valhalla/valhalla/pull/1917)
   * FIXED: Handle forward traversable significant road class intersecting edges [#1928](https://github.com/valhalla/valhalla/pull/1928)
   * FIXED: Fixed bug with shape trimming that impacted Uturns at Via locations. [#1935](https://github.com/valhalla/valhalla/pull/1935)
   * FIXED: Dive bomb updates.  Updated default speeds for urban areas based on roadclass for the enhancer.  Also, updated default speeds based on roadclass in lua.  Fixed an issue where we were subtracting 1 from uint32_t when 0 for stop impact.  Updated reclassify link logic to allow residential roads to be added to the tree, but we only downgrade the links to tertiary.  Updated TransitionCost functions to add 1.5 to the turncost when transitioning from a ramp to a non ramp and vice versa.  Also, added 0.5f to the turncost if the edge is a roundabout. [#1931](https://github.com/valhalla/valhalla/pull/1931)

* **Enhancement**
   * ADDED: Caching url fetched tiles to disk [#1887](https://github.com/valhalla/valhalla/pull/1887)
   * ADDED: filesystem::remove_all [#1887](https://github.com/valhalla/valhalla/pull/1887)
   * ADDED: Minimum enclosing bounding box tool [#1887](https://github.com/valhalla/valhalla/pull/1887)
   * ADDED: Use constrained flow speeds in bidirectional_astar.cc [#1907](https://github.com/valhalla/valhalla/pull/1907)
   * ADDED: Bike Share Stations are now in the graph which should set us up to do multimodal walk/bike scenarios [#1852](https://github.com/valhalla/valhalla/pull/1852)

## Release Date: 2019-7-18 Valhalla 3.0.7
* **Bug Fix**
   * FIXED: Fix pedestrian fork [#1886](https://github.com/valhalla/valhalla/pull/1886)

## Release Date: 2019-7-15 Valhalla 3.0.6
* **Bug Fix**
   * FIXED: Admin name changes. [#1853](https://github.com/valhalla/valhalla/pull/1853) Ref: [#1854](https://github.com/valhalla/valhalla/issues/1854)
   * FIXED: valhalla_add_predicted_traffic was overcommitted while gathering stats. Added a clear. [#1857](https://github.com/valhalla/valhalla/pull/1857)
   * FIXED: regression in map matching when moving to valhalla v3.0.0 [#1863](https://github.com/valhalla/valhalla/pull/1863)
   * FIXED: last step shape in osrm serializer should be 2 of the same point [#1867](https://github.com/valhalla/valhalla/pull/1867)
   * FIXED: Shape trimming at the beginning and ending of the route to not be degenerate [#1876](https://github.com/valhalla/valhalla/pull/1876)
   * FIXED: Duplicate waypoints in osrm serializer [#1880](https://github.com/valhalla/valhalla/pull/1880)
   * FIXED: Updates for heading precision [#1881](https://github.com/valhalla/valhalla/pull/1881)
   * FIXED: Map matching allowed untraversable edges at start of route [#1884](https://github.com/valhalla/valhalla/pull/1884)

* **Enhancement**
   * ADDED: Use the same protobuf object the entire way through the request process [#1837](https://github.com/valhalla/valhalla/pull/1837)
   * ADDED: Enhanced turn lane processing [#1859](https://github.com/valhalla/valhalla/pull/1859)
   * ADDED: Add global_synchronized_cache in valhalla_build_config [#1851](https://github.com/valhalla/valhalla/pull/1851)

## Release Date: 2019-06-04 Valhalla 3.0.5
* **Bug Fix**
   * FIXED: Protect against unnamed rotaries and routes that end in roundabouts not turning off rotary logic [#1840](https://github.com/valhalla/valhalla/pull/1840)

* **Enhancement**
   * ADDED: Add turn lane info at maneuver point [#1830](https://github.com/valhalla/valhalla/pull/1830)

## Release Date: 2019-05-31 Valhalla 3.0.4
* **Bug Fix**
   * FIXED: Improved logic to decide between bear vs. continue [#1798](https://github.com/valhalla/valhalla/pull/1798)
   * FIXED: Bicycle costing allows use of roads with all surface values, but with a penalty based on bicycle type. However, the edge filter totally disallows bad surfaces for some bicycle types, creating situations where reroutes fail if a rider uses a road with a poor surface. [#1800](https://github.com/valhalla/valhalla/pull/1800)
   * FIXED: Moved complex restrictions building to before validate. [#1805](https://github.com/valhalla/valhalla/pull/1805)
   * FIXED: Fix bicycle edge filter whan avoid_bad_surfaces = 1.0 [#1806](https://github.com/valhalla/valhalla/pull/1806)
   * FIXED: Replace the EnhancedTripPath class inheritance with aggregation [#1807](https://github.com/valhalla/valhalla/pull/1807)
   * FIXED: Replace the old timezone shape zip file every time valhalla_build_timezones is ran [#1817](https://github.com/valhalla/valhalla/pull/1817)
   * FIXED: Don't use island snapped edge candidates (from disconnected components or low reach edges) when we rejected other high reachability edges that were closer [#1835](https://github.com/valhalla/valhalla/pull/1835)

## Release Date: 2019-05-08 Valhalla 3.0.3
* **Bug Fix**
   * FIXED: Fixed a rare loop condition in route matcher (edge walking to match a trace).
   * FIXED: Fixed VACUUM ANALYZE syntax issue.  [#1704](https://github.com/valhalla/valhalla/pull/1704)
   * FIXED: Fixed the osrm maneuver type when a maneuver has the to_stay_on attribute set.  [#1714](https://github.com/valhalla/valhalla/pull/1714)
   * FIXED: Fixed osrm compatibility mode attributes.  [#1716](https://github.com/valhalla/valhalla/pull/1716)
   * FIXED: Fixed rotary/roundabout issues in Valhalla OSRM compatibility.  [#1727](https://github.com/valhalla/valhalla/pull/1727)
   * FIXED: Fixed the destinations assignment for exit names in OSRM compatibility mode. [#1732](https://github.com/valhalla/valhalla/pull/1732)
   * FIXED: Enhance merge maneuver type assignment. [#1735](https://github.com/valhalla/valhalla/pull/1735)
   * FIXED: Fixed fork assignments and on ramps for OSRM compatibility mode. [#1738](https://github.com/valhalla/valhalla/pull/1738)
   * FIXED: Fixed cardinal direction on reference names when forward/backward tag is present on relations. Fixes singly digitized roads with opposing directional modifiers. [#1741](https://github.com/valhalla/valhalla/pull/1741)
   * FIXED: Fixed fork assignment and narrative logic when a highway ends and splits into multiple ramps. [#1742](https://github.com/valhalla/valhalla/pull/1742)
   * FIXED: Do not use any avoid edges as origin or destination of a route, matrix, or isochrone. [#1745](https://github.com/valhalla/valhalla/pull/1745)
   * FIXED: Add leg summary and remove unused hint attribute for OSRM compatibility mode. [#1753](https://github.com/valhalla/valhalla/pull/1753)
   * FIXED: Improvements for pedestrian forks, pedestrian roundabouts, and continue maneuvers. [#1768](https://github.com/valhalla/valhalla/pull/1768)
   * FIXED: Added simplified overview for OSRM response and added use_toll logic back to truck costing. [#1765](https://github.com/valhalla/valhalla/pull/1765)
   * FIXED: temp fix for location distance bug [#1774](https://github.com/valhalla/valhalla/pull/1774)
   * FIXED: Fix pedestrian routes using walkway_factor [#1780](https://github.com/valhalla/valhalla/pull/1780)
   * FIXED: Update the begin and end heading of short edges based on use [#1783](https://github.com/valhalla/valhalla/pull/1783)
   * FIXED: GraphReader::AreEdgesConnected update.  If transition count == 0 return false and do not call transition function. [#1786](https://github.com/valhalla/valhalla/pull/1786)
   * FIXED: Only edge candidates that were used in the path are send to serializer: [1788](https://github.com/valhalla/valhalla/pull/1788)
   * FIXED: Added logic to prevent the removal of a destination maneuver when ending on an internal edge [#1792](https://github.com/valhalla/valhalla/pull/1792)
   * FIXED: Fixed instructions when starting on an internal edge [#1796](https://github.com/valhalla/valhalla/pull/1796)

* **Enhancement**
   * Add the ability to run valhalla_build_tiles in stages. Specify the begin_stage and end_stage as command line options. Also cleans up temporary files as the last stage in the pipeline.
   * Add `remove` to `filesystem` namespace. [#1752](https://github.com/valhalla/valhalla/pull/1752)
   * Add TaxiCost into auto costing options.
   * Add `preferred_side` to allow per-location filtering of edges based on the side of the road the location is on and the driving side for that locale.
   * Slightly decreased the internal side-walk factor to .90f to favor roads with attached sidewalks. This impacts roads that have added sidewalk:left, sidewalk:right or sidewalk:both OSM tags (these become attributes on each directedEdge). The user can then avoid/penalize dedicated sidewalks and walkways, when they increase the walkway_factor. Since we slightly decreased the sidewalk_factor internally and only favor sidewalks if use is tagged as sidewalk_left or sidewalk_right, we should tend to route on roads with attached sidewalks rather than separate/dedicated sidewalks, allowing for more road names to be called out since these are labeled more.
   * Add `via` and `break_through` location types [#1737](https://github.com/valhalla/valhalla/pull/1737)
   * Add `street_side_tolerance` and `search_cutoff` to input `location` [#1777](https://github.com/valhalla/valhalla/pull/1777)
   * Return the Valhalla error `Path distance exceeds the max distance limit` for OSRM responses when the route is greater than the service limits. [#1781](https://github.com/valhalla/valhalla/pull/1781)

## Release Date: 2019-01-14 Valhalla 3.0.2
* **Bug Fix**
   * FIXED: Transit update - fix dow and exception when after midnight trips are normalized [#1682](https://github.com/valhalla/valhalla/pull/1682)
   * FIXED: valhalla_convert_transit segfault - GraphTileBuilder has null GraphTileHeader [#1683](https://github.com/valhalla/valhalla/issues/1683)
   * FIXED: Fix crash for trace_route with osrm serialization. Was passing shape rather than locations to the waypoint method.
   * FIXED: Properly set driving_side based on data set in TripPath.
   * FIXED: A bad bicycle route exposed an issue with bidirectional A* when the origin and destination edges are connected. Use A* in these cases to avoid requiring a high cost threshold in BD A*.
   * FIXED: x86 and x64 data compatibility was fixed as the structures weren't aligned.
   * FIXED: x86 tests were failing due mostly to floating point issues and the aforementioned structure misalignment.
* **Enhancement**
   * Add a durations list (delta time between each pair of trace points), a begin_time and a use_timestamp flag to trace_route requests. This allows using the input trace timestamps or durations plus the begin_time to compute elapsed time at each edge in the matched path (rather than using costing methods).
   * Add support for polyline5 encoding for OSRM formatted output.
* **Note**
   * Isochrones and openlr are both noted as not working with release builds for x86 (32bit) platforms. We'll look at getting this fixed in a future release

## Release Date: 2018-11-21 Valhalla 3.0.1
* **Bug Fix**
   * FIXED: Fixed a rare, but serious bug with bicycle costing. ferry_factor_ in bicycle costing shadowed the data member in the base dynamic cost class, leading to an unitialized variable. Occasionally, this would lead to negative costs which caused failures. [#1663](https://github.com/valhalla/valhalla/pull/1663)
   * FIXED: Fixed use of units in OSRM compatibility mode. [#1662](https://github.com/valhalla/valhalla/pull/1662)

## Release Date: 2018-11-21 Valhalla 3.0.0
* **NOTE**
   * This release changes the Valhalla graph tile formats to make the tile data more efficient and flexible. Tile data is incompatible with Valhalla 2.x builds, and code for 3.x is incompatible with data built for Valahalla 2.x versions. Valhalla tile sizes are slightly smaller (for datasets using elevation information the size savings is over 10%). In addition, there is increased flexibility for creating different variants of tiles to support different applications (e.g. bicycle only, or driving only).
* **Enhancement**
   * Remove the use of DirectedEdge for transitions between nodes on different hierarchy levels. A new structure, NodeTransition, is now used to transition to nodes on different hierarchy level. This saves space since only the end node GraphId is needed for the transitions (and DirectedEdge is a large data structure).
   * Change the NodeInfo lat,lon to use an offset from the tile base lat,lon. This potentially allows higher precision than using float, but more importantly saves space and allows support for NodeTransitions as well as spare for future growth.
   * Remove the EdgeElevation structure and max grade information into DirectedEdge and mean elevation into EdgeInfo. This saves space.
   * Reduce wayid to 32 bits. This allows sufficient growth when using OpenStreetMap data and frees space in EdgeInfo (allows moving speed limit and mean elevation from other structures).
   * Move name consistency from NodeInfo to DirectedEdge. This allows a more efficient lookup of name consistency.
   * Update all path algorithms to use NodeTransition logic rather than special DirectedEdge transition types. This simplifies PathAlgorithms slightly and removes some conditional logic.
   * Add an optional GraphFilter stage to tile building pipeline. This allows removal of edges and nodes based on access. This allows bicycle only, pedestrian only, or driving only datasets (or combinations) to be created - allowing smaller datasets for special purpose applications.
* **Deprecate**
   * Valhalla 3.0 removes support for OSMLR.

## Release Date: 2018-11-20 Valhalla 2.7.2
* **Enhancement**
   * UPDATED: Added a configuration variable for max_timedep_distance. This is used in selecting the path algorithm and provides the maximum distance between locations when choosing a time dependent path algorithm (other than multi modal). Above this distance, bidirectional A* is used with no time dependencies.
   * UPDATED: Remove transition edges from priority queue in Multimodal methods.
   * UPDATED: Fully implement street names and exit signs with ability to identify route numbers. [#1635](https://github.com/valhalla/valhalla/pull/1635)
* **Bug Fix**
   * FIXED: A timed-turned restriction should not be applied when a non-timed route is executed.  [#1615](https://github.com/valhalla/valhalla/pull/1615)
   * FIXED: Changed unordered_map to unordered_multimap for polys. Poly map can contain the same key but different multi-polygons. For example, islands for a country or timezone polygons for a country.
   * FIXED: Fixed timezone db issue where TZIDs did not exist in the Howard Hinnant date time db that is used in the date_time class for tz indexes.  Added logic to create aliases for TZIDs based on https://en.wikipedia.org/wiki/List_of_tz_database_time_zones
   * FIXED: Fixed the ramp turn modifiers for osrm compat [#1569](https://github.com/valhalla/valhalla/pull/1569)
   * FIXED: Fixed the step geometry when using the osrm compat mode [#1571](https://github.com/valhalla/valhalla/pull/1571)
   * FIXED: Fixed a data creation bug causing issues with A* routes ending on loops. [#1576](https://github.com/valhalla/valhalla/pull/1576)
   * FIXED: Fixed an issue with a bad route where destination only was present. Was due to thresholds in bidirectional A*. Changed threshold to be cost based rather than number of iterations). [#1586](https://github.com/valhalla/valhalla/pull/1586)
   * FIXED: Fixed an issue with destination only (private) roads being used in bicycle routes. Centralized some "base" transition cost logic in the base DynamicCost class. [#1587](https://github.com/valhalla/valhalla/pull/1587)
   * FIXED: Remove extraneous ramp maneuvers [#1657](https://github.com/valhalla/valhalla/pull/1657)

## Release Date: 2018-10-02 Valhalla 2.7.1
* **Enhancement**
   * UPDATED: Added date time support to forward and reverse isochrones. Add speed lookup (predicted speeds and/or free-flow or constrained flow speed) if date_time is present.
   * UPDATED: Add timezone checks to multimodal routes and isochrones (updates localtime if the path crosses into a timezone different than the start location).
* **Data Producer Update**
   * UPDATED: Removed boost date time support from transit.  Now using the Howard Hinnant date library.
* **Bug Fix**
   * FIXED: Fixed a bug with shortcuts that leads to inconsistent routes depending on whether shortcuts are taken, different origins can lead to different paths near the destination. This fix also improves performance on long routes and matrices.
   * FIXED: We were getting inconsistent results between departing at current date/time vs entering the current date/time.  This issue is due to the fact that the iso_date_time function returns the full iso date_time with the timezone offset (e.g., 2018-09-27T10:23-07:00 vs 2018-09-27T10:23). When we refactored the date_time code to use the new Howard Hinnant date library, we introduced this bug.
   * FIXED: Increased the threshold in CostMatrix to address null time and distance values occuring for truck costing with locations near the max distance.

## Release Date: 2018-09-13 Valhalla 2.7.0
* **Enhancement**
   * UPDATED: Refactor to use the pbf options instead of the ptree config [#1428](https://github.com/valhalla/valhalla/pull/1428) This completes [1357](https://github.com/valhalla/valhalla/issues/1357)
   * UPDATED: Removed the boost/date_time dependency from baldr and odin. We added the Howard Hinnant date and time library as a submodule. [#1494](https://github.com/valhalla/valhalla/pull/1494)
   * UPDATED: Fixed 'Drvie' typo [#1505](https://github.com/valhalla/valhalla/pull/1505) This completes [1504](https://github.com/valhalla/valhalla/issues/1504)
   * UPDATED: Optimizations of GetSpeed for predicted speeds [1490](https://github.com/valhalla/valhalla/issues/1490)
   * UPDATED: Isotile optimizations
   * UPDATED: Added stats to predictive traffic logging
   * UPDATED: resample_polyline - Breaks the polyline into equal length segments at a sample distance near the resolution. Break out of the loop through polyline points once we reach the specified number of samplesthen append the last
polyline point.
   * UPDATED: added android logging and uses a shared graph reader
   * UPDATED: Do not run a second pass on long pedestrian routes that include a ferry (but succeed on first pass). This is a performance fix. Long pedestrian routes with A star factor based on ferry speed end up being very inefficient.
* **Bug Fix**
   * FIXED: A* destination only
   * FIXED: Fixed through locations weren't honored [#1449](https://github.com/valhalla/valhalla/pull/1449)


## Release Date: 2018-08-02 Valhalla 3.0.0-rc.4
* **Node Bindings**
   * UPDATED: add some worker pool handling
   [#1467](https://github.com/valhalla/valhalla/pull/1467)

## Release Date: 2018-08-02 Valhalla 3.0.0-rc.3
* **Node Bindings**
   * UPDATED: replaced N-API with node-addon-api wrapper and made the actor
   functions asynchronous
   [#1457](https://github.com/valhalla/valhalla/pull/1457)

## Release Date: 2018-07-24 Valhalla 3.0.0-rc.2
* **Node Bindings**
   * FIXED: turn on the autocleanup functionality for the actor object.
   [#1439](https://github.com/valhalla/valhalla/pull/1439)

## Release Date: 2018-07-16 Valhalla 3.0.0-rc.1
* **Enhancement**
   * ADDED: exposed the rest of the actions to the node bindings and added tests. [#1415](https://github.com/valhalla/valhalla/pull/1415)

## Release Date: 2018-07-12 Valhalla 3.0.0-alpha.1
**NOTE**: There was already a small package named `valhalla` on the npm registry, only published up to version 0.0.3. The team at npm has transferred the package to us, but would like us to publish something to it ASAP to prove our stake in it. Though the bindings do not have all of the actor functionality exposed yet (just route), we are going to publish an alpha release of 3.0.0 to get something up on npm.
* **Infrastructure**:
   * ADDED: add in time dependent algorithms if the distance between locations is less than 500km.
   * ADDED: TurnLanes to indicate turning lanes at the end of a directed edge.
   * ADDED: Added PredictedSpeeds to Valhalla tiles and logic to compute speed based on predictive speed profiles.
* **Data Producer Update**
   * ADDED: is_route_num flag was added to Sign records. Set this to true if the exit sign comes from a route number/ref.
   * CHANGED: Lower speeds on driveways, drive-thru, and parking aisle. Set destination only flag for drive thru use.
   * ADDED: Initial implementation of turn lanes.
  **Bug Fix**
   * CHANGED: Fix destination only penalty for A* and time dependent cases.
   * CHANGED: Use the distance from GetOffsetForHeading, based on road classification and road use (e.g. ramp, turn channel, etc.), within tangent_angle function.
* **Map Matching**
   * FIXED: Fixed trace_route edge_walk server abort [#1365](https://github.com/valhalla/valhalla/pull/1365)
* **Enhancement**
   * ADDED: Added post process for updating free and constrained speeds in the directed edges.
   * UPDATED: Parse the json request once and store in a protocol buffer to pass along the pipeline. This completed the first portion of [1357](https://github.com/valhalla/valhalla/issues/1357)
   * UPDATED: Changed the shape_match attribute from a string to an enum. Fixes [1376](https://github.com/valhalla/valhalla/issues/1376)
   * ADDED: Node bindings for route [#1341](https://github.com/valhalla/valhalla/pull/1341)
   * UPDATED: Use a non-linear use_highways factor (to more heavily penalize highways as use_highways approaches 0).

## Release Date: 2018-07-15 Valhalla 2.6.3
* **API**:
   * FIXED: Use a non-linear use_highways factor (to more heavily penalize highways as use_highways approaches 0).
   * FIXED: Fixed the highway_factor when use_highways < 0.5.
   * ENHANCEMENT: Added logic to modulate the surface factor based on use_trails.
   * ADDED: New customer test requests for motorcycle costing.

## Release Date: 2018-06-28 Valhalla 2.6.2
* **Data Producer Update**
   * FIXED: Complex restriction sorting bug.  Check of has_dt in ComplexRestrictionBuilder::operator==.
* **API**:
   * FIXED: Fixed CostFactory convenience method that registers costing models
   * ADDED: Added use_tolls into motorcycle costing options

## Release Date: 2018-05-28 Valhalla 2.6.0
* **Infrastructure**:
   * CHANGED: Update cmake buildsystem to replace autoconf [#1272](https://github.com/valhalla/valhalla/pull/1272)
* **API**:
   * CHANGED: Move `trace_options` parsing to map matcher factory [#1260](https://github.com/valhalla/valhalla/pull/1260)
   * ADDED: New costing method for AutoDataFix [#1283](https://github.com/valhalla/valhalla/pull/1283)

## Release Date: 2018-05-21 Valhalla 2.5.0
* **Infrastructure**
   * ADDED: Add code formatting and linting.
* **API**
   * ADDED: Added new motorcycle costing, motorcycle access flag in data and use_trails option.
* **Routing**
   * ADDED: Add time dependnet forward and reverse A* methods.
   * FIXED: Increase minimum threshold for driving routes in bidirectional A* (fixes some instances of bad paths).
* **Data Producer Update**
   * CHANGED: Updates to properly handle cycleway crossings.
   * CHANGED: Conditionally include driveways that are private.
   * ADDED: Added logic to set motorcycle access.  This includes lua, country access, and user access flags for motorcycles.

## Release Date: 2018-04-11 Valhalla 2.4.9
* **Enhancement**
   * Added European Portuguese localization for Valhalla
   * Updates to EdgeStatus to improve performance. Use an unordered_map of tile Id and allocate an array for each edge in the tile. This allows using pointers to access status for sequential edges. This improves performance by 50% or so.
   * A couple of bicycle costing updates to improve route quality: avoid roads marked as part of a truck network, to remove the density penalty for transition costs.
   * When optimal matrix type is selected, now use CostMatrix for source to target pedestrian and bicycle matrix calls when both counts are above some threshold. This improves performance in general and lessens some long running requests.
*  **Data Producer Update**
   * Added logic to protect against setting a speed of 0 for ferries.

## Release Date: 2018-03-27 Valhalla 2.4.8
* **Enhancement**
   * Updates for Italian verbal translations
   * Optionally remove driveways at graph creation time
   * Optionally disable candidate edge penalty in path finding
   * OSRM compatible route, matrix and map matching response generation
   * Minimal Windows build compatibility
   * Refactoring to use PBF as the IPC mechanism for all objects
   * Improvements to internal intersection marking to reduce false positives
* **Bug Fix**
   * Cap candidate edge penalty in path finding to reduce excessive expansion
   * Fix trivial paths at deadends

## Release Date: 2018-02-08 Valhalla 2.4.7
* **Enhancement**
   * Speed up building tiles from small OSM imports by using boost directory iterator rather than going through all possible tiles and testing each if the file exists.
* **Bug Fix**
   * Protect against overflow in string to float conversion inside OSM parsing.

## Release Date: 2018-01-26 Valhalla 2.4.6
* **Enhancement**
   * Elevation library will lazy load RAW formatted sources

## Release Date: 2018-01-24 Valhalla 2.4.5
* **Enhancement**
   * Elevation packing utility can unpack lz4hc now
* **Bug Fix**
   * Fixed broken darwin builds

## Release Date: 2018-01-23 Valhalla 2.4.4
* **Enhancement**
   * Elevation service speed improvments and the ability to serve lz4hc compressed data
   * Basic support for downloading routing tiles on demand
   * Deprecated `valhalla_route_service`, now all services (including elevation) are found under `valhalla_service`

## Release Date: 2017-12-11 Valhalla 2.4.3
* **Enhancement**
   * Remove union from GraphId speeds up some platforms
   * Use SAC scale in pedestrian costing
   * Expanded python bindings to include all actions (route, matrix, isochrone, etc)
* **Bug Fix**
   * French translation typo fixes
*  **Data Producer Update**
   * Handling shapes that intersect the poles when binning
   * Handling when transit shapes are less than 2 points

## Release Date: 2017-11-09 Valhalla 2.4.1
*  **Data Producer Update**
   * Added kMopedAccess to modes for complex restrictions.  Remove the kMopedAccess when auto access is removed.  Also, add the kMopedAccess when an auto restriction is found.

## Release Date: 2017-11-08 Valhalla 2.4.0
*  **Data Producer Update**
   * Added logic to support restriction = x with a the except tag.  We apply the restriction to everything except for modes in the except tag.
   * Added logic to support railway_service and coach_service in transit.
* **Bug Fix**
  * Return proper edge_walk path for requested shape_match=walk_or_snap
  * Skip invalid stateid for Top-K requests

## Release Date: 2017-11-07 Valhalla 2.3.9
* **Enhancement**
  * Top-K map matched path generation now only returns unique paths and does so with fewer iterations
  * Navigator call outs for both imperial and metric units
  * The surface types allowed for a given bike route can now be controlled via a request parameter `avoid_bad_surfaces`
  * Improved support for motorscooter costing via surface types, road classification and vehicle specific tagging
* **Bug Fix**
  * Connectivity maps now include information about transit tiles
  * Lane counts for singly digitized roads are now correct for a given directed edge
  * Edge merging code for assigning osmlr segments is now robust to partial tile sets
  * Fix matrix path finding to allow transitioning down to lower levels when appropriate. In particular, do not supersede shortcut edges until no longer expanding on the next level.
  * Fix optimizer rotate location method. This fixes a bug where optimal ordering was bad for large location sets.
*  **Data Producer Update**
   * Duration tags are now used to properly set the speed of travel for a ferry routes

## Release Date: 2017-10-17 Valhalla 2.3.8
* **Bug Fix**
  * Fixed the roundabout exit count for bicycles when the roundabout is a road and not a cycleway
  * Enable a pedestrian path to remain on roundabout instead of getting off and back on
  * Fixed the penalization of candidate locations in the uni-directional A* algorithm (used for trivial paths)
*  **Data Producer Update**
   * Added logic to set bike forward and tag to true where kv["sac_scale"] == "hiking". All other values for sac_scale turn off bicycle access.  If sac_scale or mtb keys are found and a surface tag is not set we default to kPath.
   * Fixed a bug where surface=unpaved was being assigned Surface::kPavedSmooth.

## Release Date: 2017-9-11 Valhalla 2.3.7
* **Bug Fix**
  * Update bidirectional connections to handle cases where the connecting edge is one of the origin (or destination) edges and the cost is high. Fixes some pedestrian route issues that were reported.
*  **Data Producer Update**
   * Added support for motorroad tag (default and per country).
   * Update OSMLR segment association logic to fix issue where chunks wrote over leftover segments. Fix search along edges to include a radius so any nearby edges are also considered.

## Release Date: 2017-08-29 Valhalla 2.3.6
* **Bug Fix**
  * Pedestrian paths including ferries no longer cause circuitous routes
  * Fix a crash in map matching route finding where heading from shape was using a `nullptr` tile
  * Spanish language narrative corrections
  * Fix traffic segment matcher to always set the start time of a segment when its known
* **Enhancement**
  * Location correlation scoring improvements to avoid situations where less likely start or ending locations are selected

## Release Date: 2017-08-22 Valhalla 2.3.5
* **Bug Fix**
  * Clamp the edge score in thor. Extreme values were causing bad alloc crashes.
  * Fix multimodal isochrones. EdgeLabel refactor caused issues.
* **Data Producer Update**
  * Update lua logic to properly handle vehicle=no tags.

## Release Date: 2017-08-14 Valhalla 2.3.4
* **Bug Fix**
  * Enforce limits on maximum per point accuracy to avoid long running map matching computations

## Release Date: 2017-08-14 Valhalla 2.3.3
* **Bug Fix**
  * Maximum osm node reached now causes bitset to resize to accomodate when building tiles
  * Fix wrong side of street information and remove redundant node snapping
  * Fix path differences between services and `valhalla_run_route`
  * Fix map matching crash when interpolating duplicate input points
  * Fix unhandled exception when trace_route or trace_attributes when there are no continuous matches
* **Enhancement**
  * Folded Low-Stress Biking Code into the regular Bicycle code and removed the LowStressBicycleCost class. Now when making a query for bicycle routing, a value of 0 for use_hills and use_roads produces low-stress biking routes, while a value of 1 for both provides more intense professional bike routes.
  * Bike costing default values changed. use_roads and use_hills are now 0.25 by default instead of 0.5 and the default bike is now a hybrid bike instead of a road bike.
  * Added logic to use station hierarchy from transitland.  Osm and egress nodes are connected by transitconnections.  Egress and stations are connected by egressconnections.  Stations and platforms are connected by platformconnections.  This includes narrative updates for Odin as well.

## Release Date: 2017-07-31 Valhalla 2.3.2
* **Bug Fix**
  * Update to use oneway:psv if oneway:bus does not exist.
  * Fix out of bounds memory issue in DoubleBucketQueue.
  * Many things are now taken into consideration to determine which sides of the road have what cyclelanes, because they were not being parsed correctly before
  * Fixed issue where sometimes a "oneway:bicycle=no" tag on a two-way street would cause the road to become a oneway for bicycles
  * Fixed trace_attributes edge_walk cases where the start or end points in the shape are close to graph nodes (intersections)
  * Fixed 32bit architecture crashing for certain routes with non-deterministic placement of edges labels in bucketized queue datastructure
* **Enhancement**
  * Improve multi-modal routes by adjusting the pedestrian mode factor (routes use less walking in favor of public transit).
  * Added interface framework to support "top-k" paths within map-matching.
  * Created a base EdgeLabel class that contains all data needed within costing methods and supports the basic path algorithms (forward direction, A*, with accumulated path distance). Derive class for bidirectional algorithms (BDEdgeLabel) and for multimodal algorithms. Lowers memory use by combining some fields (using spare bits from GraphId).
  * Added elapsed time estimates to map-matching labels in preparation for using timestamps in map-matching.
  * Added parsing of various OSM tags: "bicycle=use_sidepath", "bicycle=dismount", "segregated=*", "shoulder=*", "cycleway:buffer=*", and several variations of these.
  * Both trace_route and trace_attributes will parse `time` and `accuracy` parameters when the shape is provided as unencoded
  * Map-matching will now use the time (in seconds) of each gps reading (if provided) to narrow the search space and avoid finding matches that are impossibly fast

## Release Date: 2017-07-10 Valhalla 2.3.0
* **Bug Fix**
  * Fixed a bug in traffic segment matcher where length was populated but had invalid times
* **Embedded Compilation**
  * Decoupled the service components from the rest of the worker objects so that the worker objects could be used in non http service contexts
   * Added an actor class which encapsulates the various worker objects and allows the various end points to be called /route /height etc. without needing to run a service
* **Low-Stress Bicycle**
  * Worked on creating a new low-stress biking option that focuses more on taking safer roads like cycle ways or residential roads than the standard bike costing option does.

## Release Date: 2017-06-26 Valhalla 2.2.9
* **Bug Fix**
  * Fix a bug introduced in 2.2.8 where map matching search extent was incorrect in longitude axis.

## Release Date: 2017-06-23 Valhalla 2.2.8
* **Bug Fix**
  * Traffic segment matcher (exposed through Python bindings) - fix cases where partial (or no) results could be returned when breaking out of loop in form_segments early.
* **Traffic Matching Update**
  * Traffic segment matcher - handle special cases when entering and exiting turn channels.
* **Guidance Improvements**
  * Added Swedish (se-SV) narrative file.

## Release Date: 2017-06-20 Valhalla 2.2.7
* **Bug Fixes**
  * Traffic segment matcher (exposed through Python bindings) makes use of accuracy per point in the input
  * Traffic segment matcher is robust to consecutive transition edges in matched path
* **Isochrone Changes**
  * Set up isochrone to be able to handle multi-location queries in the future
* **Data Producer Updates**
  * Fixes to valhalla_associate_segments to address threading issue.
  * Added support for restrictions that refers only to appropriate type of vehicle.
* **Navigator**
  * Added pre-alpha implementation that will perform guidance for mobile devices.
* **Map Matching Updates**
  * Added capability to customize match_options

## Release Date: 2017-06-12 Valhalla 2.2.6
* **Bug Fixes**
  * Fixed the begin shape index where an end_route_discontinuity exists
* **Guidance Improvements**
  * Updated Slovenian (sl-SI) narrative file.
* **Data Producer Updates**
  * Added support for per mode restrictions (e.g., restriction:&lt;type&gt;)  Saved these restrictions as "complex" restrictions which currently support per mode lookup (unlike simple restrictions which are assumed to apply to all driving modes).
* **Matrix Updates**
  * Increased max distance threshold for auto costing and other similar costings to 400 km instead of 200 km

## Release Date: 2017-06-05 Valhalla 2.2.5
* **Bug Fixes**
  * Fixed matched point edge_index by skipping transition edges.
  * Use double precision in meili grid traversal to fix some incorrect grid cases.
  * Update meili to use DoubleBucketQueue and GraphReader methods rather than internal methods.

## Release Date: 2017-05-17 Valhalla 2.2.4
* **Bug Fixes**
  * Fix isochrone bug where the default access mode was used - this rejected edges that should not have been rejected for cases than automobile.
  * Fix A* handling of edge costs for trivial routes. This fixed an issue with disconnected regions that projected to a single edge.
  * Fix TripPathBuilder crash if first edge is a transition edge (was occurring with map-matching in rare occasions).

## Release Date: 2017-05-15 Valhalla 2.2.3
* **Map Matching Improvement**
  * Return begin and end route discontinuities. Also, returns partial shape of edge at route discontinuity.
* **Isochrone Improvements**
  * Add logic to make sure the center location remains fixed at the center of a tile/grid in the isotile.
  * Add a default generalization factor that is based on the grid size. Users can still override this factor but the default behavior is improved.
  * Add ExpandForward and ExpandReverse methods as is done in bidirectional A*. This improves handling of transitions between hierarchy levels.
* **Graph Correlation Improvements**
  * Add options to control both radius and reachability per input location (with defaults) to control correlation of input locations to the graph in such a way as to avoid routing between disconnected regions and favor more likely paths.

## Release Date: 2017-05-08 Valhalla 2.2.0
* **Guidance Improvements**
  * Added Russian (ru-RU) narrative file.
  * Updated Slovenian (sl-SI) narrative file.
* **Data Producer Updates**
  * Assign destination sign info on bidirectional ramps.
  * Update ReclassifyLinks. Use a "link-tree" which is formed from the exit node and terminates at entrance nodes. Exit nodes are sorted by classification so motorway exits are done before trunks, etc. Updated the turn channel logic - now more consistently applies turn channel use.
  * Updated traffic segment associations to properly work with elevation and lane connectivity information (which is stored after the traffic association).

## Release Date: 2017-04-24 Valhalla 2.1.9
* **Elevation Update**
  * Created a new EdgeElevation structure which includes max upward and downward slope (moved from DirectedEdge) and mean elevation.
* **Routing Improvements**
  * Destination only fix when "nested" destination only areas cause a route failure. Allow destination only edges (with penalty) on 2nd pass.
  * Fix heading to properly use the partial edge shape rather than entire edge shape to determine heading at the begin and end locations.
  * Some cleanup and simplification of the bidirectional A* algorithm.
  * Some cleanup and simplification of TripPathBuilder.
  * Make TileHierarchy data and methods static and remove tile_dir from the tile hierarchy.
* **Map Matching Improvement**
  * Return matched points with trace attributes when using map_snap.
* **Data Producer Updates**
  * lua updates so that the chunnel will work again.

## Release Date: 2017-04-04 Valhalla 2.1.8
* **Map Matching Release**
  * Added max trace limits and out-of-bounds checks for customizable trace options

## Release Date: 2017-03-29 Valhalla 2.1.7
* **Map Matching Release**
  * Increased service limits for trace
* **Data Producer Updates**
  * Transit: Remove the dependency on using level 2 tiles for transit builder
* **Traffic Updates**
  * Segment matcher completely re-written to handle many complex issues when matching traces to OTSs
* **Service Improvement**
  * Bug Fix - relaxed rapidjson parsing to allow numeric type coercion
* **Routing Improvements**
  * Level the forward and reverse paths in bidirectional A * to account for distance approximation differences.
  * Add logic for Use==kPath to bicycle costing so that paths are favored (as are footways).

## Release Date: 2017-03-10 Valhalla 2.1.3
* **Guidance Improvement**
  * Corrections to Slovenian narrative language file
  **Routing Improvements**
  * Increased the pedestrian search radius from 25 to 50 within the meili configuration to reduce U-turns with map-matching
  * Added a max avoid location limit

## Release Date: 2017-02-22 Valhalla 2.1.0
* **Guidance Improvement**
  * Added ca-ES (Catalan) and sl-SI (Slovenian) narrative language files
* **Routing  Improvement**
  * Fix through location reverse ordering bug (introduced in 2.0.9) in output of route responses for depart_at routes
  * Fix edge_walking method to handle cases where more than 1 initial edge is found
* **Data Producer Updates**
  * Improved transit by processing frequency based schedules.
  * Updated graph validation to more aggressively check graph consistency on level 0 and level 1
  * Fix the EdgeInfo hash to not create duplicate edge info records when creating hierarchies

## Release Date: 2017-02-21 Valhalla 2.0.9
* **Guidance Improvement**
  * Improved Italian narrative by handling articulated prepositions
  * Properly calling out turn channel maneuver
* **Routing Improvement**
  * Improved path determination by increasing stop impact for link to link transitions at intersections
  * Fixed through location handling, now includes cost at throughs and properly uses heading
  * Added ability to adjust location heading tolerance
* **Traffic Updates**
  * Fixed segment matching json to properly return non-string values where apropriate
* **Data Producer Updates**
  * Process node:ref and way:junction_ref as a semicolon separated list for exit numbers
  * Removed duplicated interchange sign information when ways are split into edges
  * Use a sequence within HierarchyBuilder to lower memory requirements for planet / large data imports.
  * Add connecting OSM wayId to a transit stop within NodeInfo.
  * Lua update:  removed ways that were being added to the routing graph.
  * Transit:  Fixed an issue where add_service_day and remove_service_day was not using the tile creation date, but the service start date for transit.
  * Transit:  Added acceptance test logic.
  * Transit:  Added fallback option if the associated wayid is not found.  Use distance approximator to find the closest edge.
  * Transit:  Added URL encoding for one stop ids that contain diacriticals.  Also, added include_geometry=false for route requests.
* **Optimized Routing Update**
  * Added an original index to the location object in the optimized route response
* **Trace Route Improvement**
  * Updated find_start_node to fix "GraphTile NodeInfo index out of bounds" error

## Release Date: 2017-01-30 Valhalla 2.0.6
* **Guidance Improvement**
  * Italian phrases were updated
* **Routing Improvement**
  * Fixed an issue where date and time was returning an invalid ISO8601 time format for date_time values in positive UTC. + sign was missing.
  * Fixed an encoding issue that was discovered for tranist_fetcher.  We were not encoding onestop_ids or route_ids.  Also, added exclude_geometry=true for route API calls.
* **Data Producer Updates**
  * Added logic to grab a single feed in valhalla_build_transit.

## Release Date: 2017-01-04 Valhalla 2.0.3
* **Service Improvement**
  * Added support for interrupting requests. If the connection is closed, route computation and map-matching can be interrupted prior to completion.
* **Routing Improvement**
  * Ignore name inconsistency when entering a link to avoid double penalizing.
* **Data Producer Updates**
  * Fixed consistent name assignment for ramps and turn lanes which improved guidance.
  * Added a flag to directed edges indicating if the edge has names. This can potentially be used in costing methods.
  * Allow future use of spare GraphId bits within DirectedEdge.

## Release Date: 2016-12-13 Valhalla 2.0.2
* **Routing Improvement**
  * Added support for multi-way restrictions to matrix and isochrones.
  * Added HOV costing model.
  * Speed limit updates.   Added logic to save average speed separately from speed limits.
  * Added transit include and exclude logic to multimodal isochrone.
  * Fix some edge cases for trivial (single edge) paths.
  * Better treatment of destination access only when using bidirectional A*.
* **Performance Improvement**
  * Improved performance of the path algorithms by making many access methods inline.

## Release Date: 2016-11-28 Valhalla 2.0.1
* **Routing Improvement**
  * Preliminary support for multi-way restrictions
* **Issues Fixed**
  * Fixed tile incompatiblity between 64 and 32bit architectures
  * Fixed missing edges within tile edge search indexes
  * Fixed an issue where transit isochrone was cut off if we took transit that was greater than the max_seconds and other transit lines or buses were then not considered.

## Release Date: 2016-11-15 Valhalla 2.0

* **Tile Redesign**
  * Updated the graph tiles to store edges only on the hierarchy level they belong to. Prior to this, the highways were stored on all levels, they now exist only on the highway hierarchy. Similar changes were made for arterial level roads. This leads to about a 20% reduction in tile size.
  * The tile redesign required changes to the path generation algorithms. They must now transition freely beteeen levels, even for pedestrian and bicycle routes. To offset the extra transitions, the main algorithms were changed to expand nodes at each level that has directed edges, rather than adding the transition edges to the priority queue/adjacency list. This change helps performance. The hierarchy limits that are used to speed the computation of driving routes by utilizing the highway hierarchy were adjusted to work with the new path algorithms.
  * Some changes to costing were also required, for example pedestrian and bicycle routes skip shortcut edges.
  * Many tile data structures were altered to explicitly size different fields and make room for "spare" fields that will allow future growth. In addition, the tile itself has extra "spare" records that can be appended to the end of the tile and referenced from the tile header. This also will allow future growth without breaking backward compatibility.
* **Guidance Improvement**
  * Refactored trip path to use an enumerated `Use` for edge and an enumerated `NodeType` for node
  * Fixed some wording in the Hindi narrative file
  * Fixed missing turn maneuver by updating the forward intersecting edge logic
* **Issues Fixed**
  * Fixed an issue with pedestrian routes where a short u-turn was taken to avoid the "crossing" penalty.
  * Fixed bicycle routing due to high penalty to enter an access=destination area. Changed to a smaller, length based factor to try to avoid long regions where access = destination. Added a driveway penalty to avoid taking driveways (which are often marked as access=destination).
  * Fixed regression where service did not adhere to the list of allowed actions in the Loki configuration
* **Graph Correlation**
  * External contributions from Navitia have lead to greatly reduced per-location graph correlation. Average correlation time is now less than 1ms down from 4-9ms.

## Release Date: 2016-10-17

* **Guidance Improvement**
  * Added the Hindi (hi-IN) narrative language
* **Service Additions**
  * Added internal valhalla error codes utility in baldr and modified all services to make use of and return as JSON response
  * See documentation https://github.com/valhalla/valhalla-docs/blob/master/api-reference.md#internal-error-codes-and-conditions
* **Time-Distance Matrix Improvement**
  * Added a costmatrix performance fix for one_to_many matrix requests
* **Memory Mapped Tar Archive - Tile Extract Support**
  * Added the ability to load a tar archive of the routing graph tiles. This improves performance under heavy load and reduces the memory requirement while allowing multiple processes to share cache resources.

## Release Date: 2016-09-19

* **Guidance Improvement**
  * Added pirate narrative language
* **Routing Improvement**
  * Added the ability to include or exclude stops, routes, and operators in multimodal routing.
* **Service Improvement**
  * JSONify Error Response

## Release Date: 2016-08-30

* **Pedestrian Routing Improvement**
  * Fixes for trivial pedestrian routes

## Release Date: 2016-08-22

* **Guidance Improvements**
  * Added Spanish narrative
  * Updated the start and end edge heading calculation to be based on road class and edge use
* **Bicycle Routing Improvements**
  * Prevent getting off a higher class road for a small detour only to get back onto the road immediately.
  * Redo the speed penalties and road class factors - they were doubly penalizing many roads with very high values.
  * Simplify the computation of weighting factor for roads that do not have cycle lanes. Apply speed penalty to slightly reduce favoring
of non-separated bicycle lanes on high speed roads.
* **Routing Improvements**
  * Remove avoidance of U-turn for pedestrian routes. This improves use with map-matching since pedestrian routes can make U-turns.
  * Allow U-turns at dead-ends for driving (and bicycling) routes.
* **Service Additions**
  * Add support for multi-modal isochrones.
  * Added base code to allow reverse isochrones (path from anywhere to a single destination).
* **New Sources to Targets**
  * Added a new Matrix Service action that allows you to request any of the 3 types of time-distance matrices by calling 1 action.  This action takes a sources and targets parameter instead of the locations parameter.  Please see the updated Time-Distance Matrix Service API reference for more details.

## Release Date: 2016-08-08

 * **Service additions**
  * Latitude, longitude bounding boxes of the route and each leg have been added to the route results.
  * Added an initial isochrone capability. This includes methods to create an "isotile" - a 2-D gridded data set with time to reach each lat,lon grid from an origin location. This isoltile is then used to create contours at specified times. Interior contours are optionally removed and the remaining outer contours are generalized and converted to GeoJSON polygons. An initial version supporting multimodal route types has also been added.
 * **Data Producer Updates**
  * Fixed tranist scheduling issue where false schedules were getting added.
 * **Tools Additionas**
  * Added `valhalla_export_edges` tool to allow shape and names to be dumped from the routing tiles

## Release Date: 2016-07-19

 * **Guidance Improvements**
  * Added French narrative
  * Added capability to have narrative language aliases - For example: German `de-DE` has an alias of `de`
 * **Transit Stop Update** - Return latitude and longitude for each transit stop
 * **Data Producer Updates**
  * Added logic to use lanes:forward, lanes:backward, speed:forward, and speed:backward based on direction of the directed edge.
  * Added support for no_entry, no_exit, and no_turn restrictions.
  * Added logic to support country specific access. Based on country tables found here: http://wiki.openstreetmap.org/wiki/OSM_tags_for_routing/Access-Restrictions

## Release Date: 2016-06-08

 * **Bug Fix** - Fixed a bug where edge indexing created many small tiles where no edges actually intersected. This allowed impossible routes to be considered for path finding instead of rejecting them earlier.
 * **Guidance Improvements**
  * Fixed invalid u-turn direction
  * Updated to properly call out jughandle routes
  * Enhanced signless interchange maneuvers to help guide users
 * **Data Producer Updates**
  * Updated the speed assignment for ramp to be a percentage of the original road class speed assignment
  * Updated stop impact logic for turn channel onto ramp

## Release Date: 2016-05-19

 * **Bug Fix** - Fixed a bug where routes fail within small, disconnected "islands" due to the threshold logic in prior release. Also better logic for not-thru roads.

## Release Date: 2016-05-18

 * **Bidirectional A* Improvements** - Fixed an issue where if both origin and destination locations where on not-thru roads that meet at a common node the path ended up taking a long detour. Not all cases were fixed though - next release should fix. Trying to address the termination criteria for when the best connection point of the 2 paths is optimal. Turns out that the initial case where both opposing edges are settled is not guaranteed to be the least cost path. For now we are setting a threshold and extending the search while still tracking best connections. Fixed the opposing edge when a hierarchy transition occurs.
 * **Guidance Globalization** -  Fixed decimal distance to be locale based.
 * **Guidance Improvements**
  * Fixed roundabout spoke count issue by fixing the drive_on_right attribute.
  * Simplified narative by combining unnamed straight maneuvers
  * Added logic to confirm maneuver type assignment to avoid invalid guidance
  * Fixed turn maneuvers by improving logic for the following:
    * Internal intersection edges
    * 'T' intersections
    * Intersecting forward edges
 * **Data Producer Updates** - Fix the restrictions on a shortcut edge to be the same as the last directed edge of the shortcut (rather than the first one).

## Release Date: 2016-04-28

 * **Tile Format Updates** - Separated the transit graph from the "road only" graph into different tiles but retained their interconnectivity. Transit tiles are now hierarchy level 3.
 * **Tile Format Updates** - Reduced the size of graph edge shape data by 5% through the use of varint encoding (LEB128)
 * **Tile Format Updates** - Aligned `EdgeInfo` structures to proper byte boundaries so as to maintain compatibility for systems who don't support reading from unaligned addresses.
 * **Guidance Globalization** -  Added the it-IT(Italian) language file. Added support for CLDR plural rules. The cs-CZ(Czech), de-DE(German), and en-US(US English) language files have been updated.
 * **Travel mode based instructions** -  Updated the start, post ferry, and post transit insructions to be based on the travel mode, for example:
  * `Drive east on Main Street.`
  * `Walk northeast on Broadway.`
  * `Bike south on the cycleway.`

## Release Date: 2016-04-12

 * **Guidance Globalization** -  Added logic to use tagged language files that contain the guidance phrases. The initial versions of en-US, de-DE, and cs-CZ have been deployed.
 * **Updated ferry defaults** -  Bumped up use_ferry to 0.65 so that we don't penalize ferries as much.

## Release Date: 2016-03-31
 * **Data producer updates** - Do not generate shortcuts across a node which is a fork. This caused missing fork maneuvers on longer routes.  GetNames update ("Broadway fix").  Fixed an issue with looking up a name in the ref map and not the name map.  Also, removed duplicate names.  Private = false was unsetting destination only flags for parking aisles.

## Release Date: 2016-03-30
 * **TripPathBuilder Bug Fix** - Fixed an exception that was being thrown when trying to read directed edges past the end of the list within a tile. This was due to errors in setting walkability and cyclability on upper hierarchies.

## Release Date: 2016-03-28

 * **Improved Graph Correlation** -  Correlating input to the routing graph is carried out via closest first traversal of the graph's, now indexed, geometry. This results in faster correlation and gaurantees the absolute closest edge is found.

## Release Date: 2016-03-16

 * **Transit type returned** -  The transit type (e.g. tram, metro, rail, bus, ferry, cable car, gondola, funicular) is now returned with each transit maneuver.
 * **Guidance language** -  If the language option is not supplied or is unsupported then the language will be set to the default (en-US). Also, the service will return the language in the trip results.
 * **Update multimodal path algorithm** - Applied some fixes to multimodal path algorithm. In particular fixed a bug where the wrong sortcost was added to the adjacency list. Also separated "in-station" transfer costs from transfers between stops.
 * **Data producer updates** - Do not combine shortcut edges at gates or toll booths. Fixes avoid toll issues on routes that included shortcut edges.

## Release Date: 2016-03-07

 * **Updated all APIs to honor the optional DNT (Do not track) http header** -  This will avoid logging locations.
 * **Reduce 'Merge maneuver' verbal alert instructions** -  Only create a verbal alert instruction for a 'Merge maneuver' if the previous maneuver is > 1.5 km.
 * **Updated transit defaults.  Tweaked transit costing logic to obtain better routes.** -  use_rail = 0.6, use_transfers = 0.3, transfer_cost = 15.0 and transfer_penalty = 300.0.  Updated the TransferCostFactor to use the transfer_factor correctly.  TransitionCost for pedestrian costing bumped up from 20.0f to 30.0f when predecessor edge is a transit connection.
 * **Initial Guidance Globalization** -  Partial framework for Guidance Globalization. Started reading some guidance phrases from en-US.json file.

## Release Date: 2016-02-22

 * **Use bidirectional A* for automobile routes** - Switch to bidirectional A* for all but bus routes and short routes (where origin and destination are less than 10km apart). This improves performance and has less failure cases for longer routes. Some data import adjustments were made (02-19) to fix some issues encountered with arterial and highway hierarchies. Also only use a maximum of 2 passes for bidirecdtional A* to reduce "long time to fail" cases.
 * **Added verbal multi-cue guidance** - This combines verbal instructions when 2 successive maneuvers occur in a short amount of time (e.g., Turn right onto MainStreet. Then Turn left onto 1st Avenue).

## Release Date: 2016-02-19

 * **Data producer updates** - Reduce stop impact when all edges are links (ramps or turn channels). Update opposing edge logic to reject edges that do no have proper access (forward access == reverse access on opposing edge and vice-versa). Update ReclassifyLinks for cases where a single edge (often a service road) intersects a ramp improperly causing the ramp to reclassified when it should not be. Updated maximum OSM node Id (now exceeds 4000000000). Move lua from conf repository into mjolnir.

## Release Date: 2016-02-01

 * **Data producer updates** - Reduce speed on unpaved/rough roads. Add statistics for hgv (truck) restrictions.

## Release Date: 2016-01-26

 * **Added capability to disable narrative production** - Added the `narrative` boolean option to allow users to disable narrative production. Locations, shape, length, and time are still returned. The narrative production is enabled by default. The possible values for the `narrative` option are: false and true
 * **Added capability to mark a request with an id** - The `id` is returned with the response so a user could match to the corresponding request.
 * **Added some logging enhancements, specifically [ANALYTICS] logging** - We want to focus more on what our data is telling us by logging specific stats in Logstash.

## Release Date: 2016-01-18

 * **Data producer updates** - Data importer configuration (lua) updates to fix a bug where buses were not allowed on restricted lanes.  Fixed surface issue (change the default surface to be "compacted" for footways).

## Release Date: 2016-01-04

 * **Fixed Wrong Costing Options Applied** - Fixed a bug in which a previous requests costing options would be used as defaults for all subsequent requests.

## Release Date: 2015-12-18

 * **Fix for bus access** - Data importer configuration (lua) updates to fix a bug where bus lanes were turning off access for other modes.
 * **Fix for extra emergency data** - Data importer configuration (lua) updates to fix a bug where we were saving hospitals in the data.
 * **Bicycle costing update** - Updated kTCSlight and kTCFavorable so that cycleways are favored by default vs roads.

## Release Date: 2015-12-17

 * **Graph Tile Data Structure update** - Updated structures within graph tiles to support transit efforts and truck routing. Removed TransitTrip, changed TransitRoute and TransitStop to indexes (rather than binary search). Added access restrictions (like height and weight restrictions) and the mode which they impact to reduce need to look-up.
 * **Data producer updates** - Updated graph tile structures and import processes.

## Release Date: 2015-11-23

 * **Fixed Open App for OSRM functionality** - Added OSRM functionality back to Loki to support Open App.

## Release Date: 2015-11-13

 * **Improved narrative for unnamed walkway, cycleway, and mountain bike trail** - A generic description will be used for the street name when a walkway, cycleway, or mountain bike trail maneuver is unnamed. For example, a turn right onto a unnamed walkway maneuver will now be: "Turn right onto walkway."
 * **Fix costing bug** - Fix a bug introduced in EdgeLabel refactor (impacted time distance matrix only).

## Release Date: 2015-11-3

 * **Enhance bi-directional A* logic** - Updates to bidirectional A* algorithm to fix the route completion logic to handle cases where a long "connection" edge could lead to a sub-optimal path. Add hierarchy and shortcut logic so we can test and use bidirectional A* for driving routes. Fix the destination logic to properly handle oneways as the destination edge. Also fix U-turn detection for reverse search when hierarchy transitions occur.
 * **Change "Go" to "Head" for some instructions** - Start, exit ferry.
 * **Update to roundabout instructions** - Call out roundabouts for edges marked as links (ramps, turn channels).
 * **Update bicycle costing** - Fix the road factor (for applying weights based on road classification) and lower turn cost values.

## Data Producer Release Date: 2015-11-2

 * **Updated logic to not create shortcut edges on roundabouts** - This fixes some roundabout exit counts.

## Release Date: 2015-10-20

 * **Bug Fix for Pedestrian and Bicycle Routes** - Fixed a bug with setting the destination in the bi-directional Astar algorithm. Locations that snapped to a dead-end node would have failed the route and caused a timeout while searching for a valid path. Also fixed the elapsed time computation on the reverse path of bi-directional algorithm.

## Release Date: 2015-10-16

 * **Through Location Types** - Improved support for locations with type = "through". Routes now combine paths that meet at each through location to create a single "leg" between locations with type = "break". Paths that continue at a through location will not create a U-turn unless the path enters a "dead-end" region (neighborhood with no outbound access).
 * **Update shortcut edge logic** - Now skips long shortcut edges when close to the destination. This can lead to missing the proper connection if the shortcut is too long. Fixes #245 (thor).
 * **Per mode service limits** - Update configuration to allow setting different maximum number of locations and distance per mode.
 * **Fix shape index for trivial path** - Fix a bug where when building the the trip path for a "trivial" route (includes just one edge) where the shape index exceeded that size of the shape.

## Release Date: 2015-09-28

 * **Elevation Influenced Bicycle Routing** - Enabled elevation influenced bicycle routing. A "use-hills" option was added to the bicycle costing profile that can tune routes to avoid hills based on grade and amount of elevation change.
 * **"Loop Edge" Fix** - Fixed a bug with edges that form a loop. Split them into 2 edges during data import.
 * **Additional information returned from 'locate' method** - Added information that can be useful when debugging routes and data. Adds information about nodes and edges at a location.
 * **Guidance/Narrative Updates** - Added side of street to destination narrative. Updated verbal instructions.<|MERGE_RESOLUTION|>--- conflicted
+++ resolved
@@ -34,12 +34,9 @@
    * CHANGED: Use relative cost threshold to extend search in bidirectional astar in order to find more alternates [#2868](https://github.com/valhalla/valhalla/pull/2868)
    * CHANGED: Throw an exception if directory does not exist when building traffic extract [#2871](https://github.com/valhalla/valhalla/pull/2871)
    * CHANGED: Support for ignoring multiple consecutive closures at start/end locations [#2846](https://github.com/valhalla/valhalla/pull/2846)
-<<<<<<< HEAD
-   * ADDED: Add costing option `service_factor`. Implement possibility to avoid or favor generic service roads in route for all costing options. [#2870](https://github.com/valhalla/valhalla/pull/2870)
-=======
    * ADDED: Ukrainian language translations [#2882](https://github.com/valhalla/valhalla/pull/2882)
    * ADDED: Add support for closure annotations [#2816](https://github.com/valhalla/valhalla/pull/2816)
->>>>>>> e8cbc7af
+   * ADDED: Add costing option `service_factor`. Implement possibility to avoid or favor generic service roads in route for all costing options. [#2870](https://github.com/valhalla/valhalla/pull/2870)
 
 ## Release Date: 2021-01-25 Valhalla 3.1.0
 * **Removed**
