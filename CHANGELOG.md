--- conflicted
+++ resolved
@@ -112,12 +112,9 @@
    * CHANGED: Use `ankerl::unordered_dense` for `loki::Reach()` for faster search [#5384](https://github.com/valhalla/valhalla/pull/5384)
    * ADDED: support for destination exceptions for access restrictions [#5354](https://github.com/valhalla/valhalla/pull/5354)
    * ADDED: Add option `edge.traffic_signal` to trace attributes [#5385](https://github.com/valhalla/valhalla/pull/5385)
-<<<<<<< HEAD
    * ADDED: Graph utilities for Python bindings [#5367](https://github.com/valhalla/valhalla/pull/5367)
-=======
    * CHANGED: Cleaned up Dockerfile a bit to make caching more effective [#5396](https://github.com/valhalla/valhalla/pull/5396)
    * ADDED: Port https://github.com/nilsnolde/docker-valhalla, an orchestrated/scripted Docker image for convenience [#5388](https://github.com/valhalla/valhalla/pull/5388)
->>>>>>> 5c057d8f
 
 ## Release Date: 2024-10-10 Valhalla 3.5.1
 * **Removed**
