--- conflicted
+++ resolved
@@ -47,11 +47,8 @@
    * ADDED: isochrone action for /expansion endpoint to track dijkstra expansion [#3215](https://github.com/valhalla/valhalla/pull/3215)
    * CHANGED: remove boost from dependencies and add conan as prep for #3346 [#3459](https://github.com/valhalla/valhalla/pull/3459)
    * CHANGED: Remove boost.program_options in favor of cxxopts header-only lib and use conan to install header-only boost. [#3346](https://github.com/valhalla/valhalla/pull/3346)
-<<<<<<< HEAD
    * ADDED: Add `include_construction` option into the config to include/exclude roads under construction from the graph [#3455](https://github.com/valhalla/valhalla/pull/3455)
-=======
    * CHANGED: top_speed option: ignore live speed for speed based penalties [#3460)(https://github.com/valhalla/valhalla/pull/3460)
->>>>>>> b5ce7c41
    * CHANGED: Moved all protos to proto3 for internal request/response handling [#3457](https://github.com/valhalla/valhalla/pull/3457)
    * CHANGED: Allow up to 32 outgoing link edges on a node when reclassifying links [#3483](https://github.com/valhalla/valhalla/pull/3483)
    * CHANGED: Reuse sample::get implementation [#3471](https://github.com/valhalla/valhalla/pull/3471)
