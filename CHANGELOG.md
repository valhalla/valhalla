--- conflicted
+++ resolved
@@ -21,11 +21,8 @@
    * FIXED: Fix improper iterator usage in ManeuversBuilder [#3205](https://github.com/valhalla/valhalla/pull/3205)
    * FIXED: Modified approach for retrieving signs from a directed edge #3166 [#3208](https://github.com/valhalla/valhalla/pull/3208)
    * FIXED: Improve turn channel classification: detect slip lanes [#3196](https://github.com/valhalla/valhalla/pull/3196)
-<<<<<<< HEAD
+   * FIXED: Compatibility with older boost::optional versions [#3219](https://github.com/valhalla/valhalla/pull/3219)
    * FIXED: Older boost.geometry versions don't have correct() for geographic rings [#3218](https://github.com/valhalla/valhalla/pull/3218)
-=======
-   * FIXED: Compatibility with older boost::optional versions [#3219](https://github.com/valhalla/valhalla/pull/3219)
->>>>>>> 2b13b5bd
 
 * **Enhancement**
    * CHANGED: Refactor base costing options parsing to handle more common stuff in a one place [#3125](https://github.com/valhalla/valhalla/pull/3125)
