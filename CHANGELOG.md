--- conflicted
+++ resolved
@@ -165,13 +165,10 @@
    * ADDED: small CMake project and GHA to easily test statements on various compilers [#5564](https://github.com/valhalla/valhalla/pull/5564)
    * CHANGED: Use boost::container::small_vector in DynamicCost::Restricted to avoid allocations [#5586](https://github.com/valhalla/valhalla/pull/5586)
    * CHANGED: Optimise turntype calls in TransitionCost [#5590](https://github.com/valhalla/valhalla/pull/5590)
-<<<<<<< HEAD
-   * UPGRADED: C++17 to C++20 [#5575](https://github.com/valhalla/valhalla/pull/5575)
-=======
    * CHANGED: Consistent use of `cost_ptr_t` [#5615](https://github.com/valhalla/valhalla/pull/5615)
    * ADDED: Add scripted image build to manual per-branch docker CI build [#5614](https://github.com/valhalla/valhalla/pull/5614)
    * CHANGED: added openssl as a linked library to all build configs when `ENABLE_DATA_TOOLS=ON` [#5626](https://github.com/valhalla/valhalla/pull/5626)
->>>>>>> f1d516bf
+   * UPGRADED: C++17 to C++20 [#5575](https://github.com/valhalla/valhalla/pull/5575)
 
 ## Release Date: 2024-10-10 Valhalla 3.5.1
 * **Removed**
