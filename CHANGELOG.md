## Release Date: 2022-??-?? Valhalla 3.4.1
* **Removed**
* **Bug Fix**
* **Enhancement**

## Release Date: 2023-05-11 Valhalla 3.4.0
* **Removed**
   * REMOVED: Docker image pushes to Dockerhub [#4033](https://github.com/valhalla/valhalla/pull/4033)
   * REMOVED: transitland references and scripts and replace with info for raw GTFS feeds [#4033](https://github.com/valhalla/valhalla/pull/3906)
* **Bug Fix**
   * FIXED: underflow of uint64_t cast for matrix time results [#3906](https://github.com/valhalla/valhalla/pull/3906)
   * FIXED: update vcpkg commit for Azure pipelines to fix libtool mirrors [#3915](https://github.com/valhalla/valhalla/pull/3915)
   * FIXED: fix CHANGELOG release year (2022->2023) [#3927](https://github.com/valhalla/valhalla/pull/3927)
   * FIXED: avoid segfault on invalid exclude_polygons input [#3907](https://github.com/valhalla/valhalla/pull/3907)
   * FIXED: allow \_WIN32_WINNT to be defined by build system [#3933](https://github.com/valhalla/valhalla/issues/3933)
   * FIXED: disconnected stop pairs in gtfs import [#3943](https://github.com/valhalla/valhalla/pull/3943)
   * FIXED: in/egress traversability in gtfs ingestion is now defaulted to kBoth to enable pedestrian access on transit connect edges and through the in/egress node [#3948](https://github.com/valhalla/valhalla/pull/3948)
   * FIXED: parsing logic needed implicit order of stations/egresses/platforms in the GTFS feeds [#3949](https://github.com/valhalla/valhalla/pull/3949)
   * FIXED: segfault in TimeDistanceMatrix [#3964](https://github.com/valhalla/valhalla/pull/3949)
   * FIXED: write multiple PBFs if the protobuf object gets too big [#3954](https://github.com/valhalla/valhalla/pull/3954)
   * FIXED: pin conan version to latest 1.x for now [#3990](https://github.com/valhalla/valhalla/pull/3990)
   * FIXED: Fix matrix_locations when used in pbf request [#3997](https://github.com/valhalla/valhalla/pull/3997)
   * FIXED: got to the point where the basic transit routing test works [#3988](https://github.com/valhalla/valhalla/pull/3988)
   * FIXED: fix build with LOGGING_LEVEL=ALL [#3992](https://github.com/valhalla/valhalla/pull/3992)
   * FIXED: transit stitching when determining whether a platform was generated [#4020](https://github.com/valhalla/valhalla/pull/4020)
   * FIXED: multimodal isochrones [#4030](https://github.com/valhalla/valhalla/pull/4030)
   * FIXED: duplicated recosting names should throw [#4042](https://github.com/valhalla/valhalla/pull/4042)
   * FIXED: Remove arch specificity from strip command of Python bindings to make it more compatible with other archs [#4040](https://github.com/valhalla/valhalla/pull/4040)
   * FIXED: GraphReader::GetShortcut no longer returns false positives or false negatives [#4019](https://github.com/valhalla/valhalla/pull/4019)
   * FIXED: Tagging with bus=permit or taxi=permit did not override access=no [#4045](https://github.com/valhalla/valhalla/pull/4045)
   * FIXED: Upgrade RapidJSON to address undefined behavior [#4051](https://github.com/valhalla/valhalla/pull/4051)
   * FIXED: time handling for transit service [#4052](https://github.com/valhalla/valhalla/pull/4052)
   * FIXED: multiple smaller bugs while testing more multimodal /route & /isochrones [#4055](https://github.com/valhalla/valhalla/pull/4055)
   * FIXED: `FindLuaJit.cmake` to include Windows paths/library names [#4067](https://github.com/valhalla/valhalla/pull/4067)
   * FIXED: Move complex turn restriction check out of can_form_shortcut() [#4047](https://github.com/valhalla/valhalla/pull/4047)
   * FIXED: fix `clear` methods on matrix algorithms and reserve some space for labels with a new config [#4075](https://github.com/valhalla/valhalla/pull/4075)
   * FIXED: fix `valhalla_build_admins` & `valhalla_ways_to_edges` argument parsing [#4097](https://github.com/valhalla/valhalla/pull/4097)
   * FIXED: fail early in `valhalla_build_admins` if parent directory can't be created, also exit with failure [#4099](https://github.com/valhalla/valhalla/pull/4099)
* **Enhancement**
   * CHANGED: replace boost::optional with C++17's std::optional where possible [#3890](https://github.com/valhalla/valhalla/pull/3890)
   * ADDED: parse `lit` tag on ways and add it to graph [#3893](https://github.com/valhalla/valhalla/pull/3893)
   * ADDED: log lat/lon of node where children link edges exceed the configured maximum [#3911](https://github.com/valhalla/valhalla/pull/3911)
   * ADDED: log matrix algorithm which was used [#3916](https://github.com/valhalla/valhalla/pull/3916)
   * UPDATED: docker base image to Ubuntu 22.04 [#3912](https://github.com/valhalla/valhalla/pull/3912)
   * CHANGED: Unify handling of single-file -Werror in all modules [#3910](https://github.com/valhalla/valhalla/pull/3910)
   * CHANGED: Build skadi with -Werror [#3935](https://github.com/valhalla/valhalla/pull/3935)
   * ADDED: Connect transit tiles to the graph [#3700](https://github.com/valhalla/valhalla/pull/3700)
   * CHANGED: switch to C++17 master branch of `just_gtfs` [#3947](https://github.com/valhalla/valhalla/pull/3947)
   * ADDED: Support for configuring a universal request timeout [#3966](https://github.com/valhalla/valhalla/pull/3966)
   * ADDED: optionally include highway=platform edges for pedestrian access [#3971](https://github.com/valhalla/valhalla/pull/3971)
   * ADDED: `use_lit` costing option for pedestrian costing [#3957](https://github.com/valhalla/valhalla/pull/3957)
<<<<<<< HEAD
   * ADDED: source & target index when exceeding max distance limit config [#3981](https://github.com/valhalla/valhalla/pull/3981)
=======
   * CHANGED: Removed stray NULL values in log output[#3974](https://github.com/valhalla/valhalla/pull/3974)
   * CHANGED: More conservative estimates for cost of walking slopes [#3982](https://github.com/valhalla/valhalla/pull/3982)
   * ADDED: An option to slim down matrix response [#3987](https://github.com/valhalla/valhalla/pull/3987)
   * CHANGED: Updated url for just_gtfs library [#3994](https://github.com/valhalla/valhalla/pull/3995)
   * ADDED: Docker image pushes to Github's docker registry [#4033](https://github.com/valhalla/valhalla/pull/4033)
   * ADDED: `disable_hierarchy_pruning` costing option to find the actual optimal route for motorized costing modes, i.e `auto`, `motorcycle`, `motor_scooter`, `bus`, `truck` & `taxi`. [#4000](https://github.com/valhalla/valhalla/pull/4000)
   * CHANGED: baldr directory: remove warnings and C++17 adjustments [#4011](https://github.com/valhalla/valhalla/pull/4011)
   * UPDATED: `vcpkg` to latest master, iconv wasn't building anymore [#4066](https://github.com/valhalla/valhalla/pull/4066)
   * CHANGED: pybind11 upgrade for python 3.11 [#4067](https://github.com/valhalla/valhalla/pull/4067)
   * CHANGED: added transit level to connectivity map [#4082](https://github.com/valhalla/valhalla/pull/4082)
   * ADDED: "has_transit_tiles" & "osm_changeset" to verbose status response [#4062](https://github.com/valhalla/valhalla/pull/4062)
   * ADDED: time awareness to CostMatrix for e.g. traffic support [#4071](https://github.com/valhalla/valhalla/pull/4071)
   * UPDATED: transifex translations [#4102](https://github.com/valhalla/valhalla/pull/4102)
>>>>>>> cbabe7cf

## Release Date: 2023-01-03 Valhalla 3.3.0
* **Removed**
* **Bug Fix**
* **Enhancement**
  * CHANGED: Upgraded from C++14 to C++17. [#3878](https://github.com/valhalla/valhalla/pull/3878)

## Release Date: 2023-01-03 Valhalla 3.2.1
* **Removed**
* **Bug Fix**
   * FIXED: valhalla_run_route was missing config logic.[#3824](https://github.com/valhalla/valhalla/pull/3824)
   * FIXED: Added missing ferry tag if manoeuver uses a ferry. It's supposed to be there according to the docs. [#3815](https://github.com/valhalla/valhalla/issues/3815)
   * FIXED: Handle hexlifying strings with unsigned chars [#3842](https://github.com/valhalla/valhalla/pull/3842)
   * FIXED: Newer clang warns on `sprintf` which becomes a compilation error (due to `Werror`) so we use `snprintf` instead [#3846](https://github.com/valhalla/valhalla/issues/3846)
   * FIXED: Build all of Mjolnir with -Werror [#3845](https://github.com/valhalla/valhalla/pull/3845)
   * FIXED: Only set most destination information once for all origins in timedistancematrix [#3830](https://github.com/valhalla/valhalla/pull/3830)
   * FIXED: Integers to expansion JSON output were cast wrongly [#3857](https://github.com/valhalla/valhalla/pull/3857)
   * FIXED: hazmat=destination should be hazmat=false and fix the truckcost usage of hazmat [#3865](https://github.com/valhalla/valhalla/pull/3865)
   * FIXED: Make sure there is at least one path which is accessible for all vehicular modes when reclassifying ferry edges [#3860](https://github.com/valhalla/valhalla/pull/3860)
   * FIXED: valhalla_build_extract was failing to determine the tile ID to include in the extract [#3864](https://github.com/valhalla/valhalla/pull/3864)
   * FIXED: valhalla_ways_to_edges missed trimming the cache when overcommitted [#3872](https://github.com/valhalla/valhalla/pull/3864)
   * FIXED: Strange detours with multi-origin/destination unidirectional A* [#3585](https://github.com/valhalla/valhalla/pull/3585)
* **Enhancement**
   * ADDED: Added has_toll, has_higway, has_ferry tags to summary field of a leg and route and a highway tag to a maneuver if it includes a highway. [#3815](https://github.com/valhalla/valhalla/issues/3815)
   * ADDED: Add time info to sources_to_targets [#3795](https://github.com/valhalla/valhalla/pull/3795)
   * ADDED: "available_actions" to the /status response [#3836](https://github.com/valhalla/valhalla/pull/3836)
   * ADDED: "waiting" field on input/output intermediate break(_through) locations to respect services times [#3849](https://github.com/valhalla/valhalla/pull/3849)
   * ADDED: --bbox & --geojson-dir options to valhalla_build_extract to only archive a subset of tiles [#3856](https://github.com/valhalla/valhalla/pull/3856)
   * CHANGED: Replace unstable c++ geos API with a mix of geos' c api and boost::geometry for admin building [#3683](https://github.com/valhalla/valhalla/pull/3683)
   * ADDED: optional write-access to traffic extract from GraphReader [#3876](https://github.com/valhalla/valhalla/pull/3876)
   * UPDATED: locales from Transifex [#3879](https://github.com/valhalla/valhalla/pull/3879)
   * CHANGED: Build most of Baldr with -Werror [#3885](https://github.com/valhalla/valhalla/pull/3885)
   * UPDATED: some documentation overhaul to slim down root's README [#3881](https://github.com/valhalla/valhalla/pull/3881)
   * CHANGED: move documentation hosting to Github Pages from readthedocs.io [#3884](https://github.com/valhalla/valhalla/pull/3884)
   * ADDED: inline config arguments to some more executables [#3873](https://github.com/valhalla/valhalla/pull/3873)

## Release Date: 2022-10-26 Valhalla 3.2.0
* **Removed**
   * REMOVED: "build-\*" docker image to decrease complexity [#3689](https://github.com/valhalla/valhalla/pull/3541)

* **Bug Fix**
   * FIXED: Fix precision losses while encoding-decoding distance parameter in openlr [#3374](https://github.com/valhalla/valhalla/pull/3374)
   * FIXED: Fix bearing calculation for openlr records [#3379](https://github.com/valhalla/valhalla/pull/3379)
   * FIXED: Some refactoring that was proposed for the PR 3379 [3381](https://github.com/valhalla/valhalla/pull/3381)
   * FIXED: Avoid calling out "keep left/right" when passing an exit [3349](https://github.com/valhalla/valhalla/pull/3349)
   * FIXED: Fix iterator decrement beyond begin() in GeoPoint::HeadingAtEndOfPolyline() method [#3393](https://github.com/valhalla/valhalla/pull/3393)
   * FIXED: Add string for Use:kPedestrianCrossing to fix null output in to_string(Use). [#3416](https://github.com/valhalla/valhalla/pull/3416)
   * FIXED: Remove simple restrictions check for pedestrian cost calculation. [#3423](https://github.com/valhalla/valhalla/pull/3423)
   * FIXED: Parse "highway=busway" OSM tag: https://wiki.openstreetmap.org/wiki/Tag:highway%3Dbusway [#3413](https://github.com/valhalla/valhalla/pull/3413)
   * FIXED: Process int_ref irrespective of `use_directions_on_ways_` [#3446](https://github.com/valhalla/valhalla/pull/3446)
   * FIXED: workaround python's ArgumentParser bug to not accept negative numbers as arguments [#3443](https://github.com/valhalla/valhalla/pull/3443)
   * FIXED: Undefined behaviour on some platforms due to unaligned reads [#3447](https://github.com/valhalla/valhalla/pull/3447)
   * FIXED: Fixed undefined behavior due to invalid shift exponent when getting edge's heading [#3450](https://github.com/valhalla/valhalla/pull/3450)
   * FIXED: Use midgard::unaligned_read in GraphTileBuilder::AddSigns [#3456](https://github.com/valhalla/valhalla/pull/3456)
   * FIXED: Relax test margin for time dependent traffic test [#3467](https://github.com/valhalla/valhalla/pull/3467)
   * FIXED: Fixed missed intersection heading [#3463](https://github.com/valhalla/valhalla/pull/3463)
   * FIXED: Stopped putting binary bytes into a string field of the protobuf TaggedValue since proto3 protects against that for cross language support [#3468](https://github.com/valhalla/valhalla/pull/3468)
   * FIXED: valhalla_service uses now loki logging config instead of deprecated tyr logging [#3481](https://github.com/valhalla/valhalla/pull/3481)
   * FIXED: Docker image `valhalla/valhalla:run-latest`: conan error + python integration [#3485](https://github.com/valhalla/valhalla/pull/3485)
   * FIXED: fix more protobuf unstable 3.x API [#3494](https://github.com/valhalla/valhalla/pull/3494)
   * FIXED: fix one more protobuf unstable 3.x API [#3501](https://github.com/valhalla/valhalla/pull/3501)
   * FIXED: Fix valhalla_build_tiles imports only bss from last osm file [#3503](https://github.com/valhalla/valhalla/pull/3503)
   * FIXED: Fix total_run_stat.sh script. [#3511](https://github.com/valhalla/valhalla/pull/3511)
   * FIXED: Both `hov:designated` and `hov:minimum` have to be correctly set for the way to be considered hov-only [#3526](https://github.com/valhalla/valhalla/pull/3526)
   * FIXED: Wrong out index in route intersections [#3541](https://github.com/valhalla/valhalla/pull/3541)
   * FIXED: fix valhalla_export_edges: missing null columns separator [#3543](https://github.com/valhalla/valhalla/pull/3543)
   * FIXED: Removed/updated narrative language aliases that are not IETF BCP47 compliant [#3546](https://github.com/valhalla/valhalla/pull/3546)
   * FIXED: Wrong predecessor opposing edge in dijkstra's expansion [#3528](https://github.com/valhalla/valhalla/pull/3528)
   * FIXED: exit and exit_verbal in Russian locale should be same [#3545](https://github.com/valhalla/valhalla/pull/3545)
   * FIXED: Skip transit tiles in hierarchy builder [#3559](https://github.com/valhalla/valhalla/pull/3559)
   * FIXED: Fix some country overrides in adminconstants and add a couple new countries. [#3578](https://github.com/valhalla/valhalla/pull/3578)
   * FIXED: Improve build errors reporting [#3579](https://github.com/valhalla/valhalla/pull/3579)
   * FIXED: Fix "no elevation" values and /locate elevation response [#3571](https://github.com/valhalla/valhalla/pull/3571)
   * FIXED: Build tiles with admin/timezone support on Windows [#3580](https://github.com/valhalla/valhalla/pull/3580)
   * FIXED: admin "Saint-Martin" changed name to "Saint-Martin (France)" [#3619](https://github.com/valhalla/valhalla/pull/3619)
   * FIXED: openstreetmapspeeds global config with `null`s now supported [#3621](https://github.com/valhalla/valhalla/pull/3621)
   * FIXED: valhalla_run_matrix was failing (could not find proper max_matrix_distance) [#3635](https://github.com/valhalla/valhalla/pull/3635)
   * FIXED: Removed duplicate degrees/radians constants [#3642](https://github.com/valhalla/valhalla/pull/3642)
   * FIXED: Forgot to adapt driving side and country access rules in [#3619](https://github.com/valhalla/valhalla/pull/3619) [#3652](https://github.com/valhalla/valhalla/pull/3652)
   * FIXED: DateTime::is_conditional_active(...) incorrect end week handling [#3655](https://github.com/valhalla/valhalla/pull/3655)
   * FIXED: TimeDistanceBSSMatrix: incorrect initialization for destinations[#3659](https://github.com/valhalla/valhalla/pull/3659)
   * FIXED: Some interpolated points had invalid edge_index in trace_attributes response [#3646](https://github.com/valhalla/valhalla/pull/3670)
   * FIXED: Use a small node snap distance in map-matching. FIxes issue with incorrect turn followed by Uturn. [#3677](https://github.com/valhalla/valhalla/pull/3677)
   * FIXED: Conan error when building Docker image. [#3689](https://github.com/valhalla/valhalla/pull/3689)
   * FIXED: Allow country overrides for sidewalk [#3711](https://github.com/valhalla/valhalla/pull/3711)
   * FIXED: CostMatrix incorrect tile usage with oppedge. [#3719](https://github.com/valhalla/valhalla/pull/3719)
   * FIXED: Fix elevation serializing [#3735](https://github.com/valhalla/valhalla/pull/3735)
   * FIXED: Fix returning a potentially uninitialized value in PointXY::ClosestPoint [#3737](https://github.com/valhalla/valhalla/pull/3737)
   * FIXED: Wales and Scotland name change. [#3746](https://github.com/valhalla/valhalla/pull/3746)
   * FIXED: Pedestrian crossings are allowed for bikes [#3751](https://github.com/valhalla/valhalla/pull/3751)
   * FIXED: Fix for Mac OSx.  Small update for the workdir for the admin_sidewalk_override test.  [#3757](https://github.com/valhalla/valhalla/pull/3757)
   * FIXED: Add missing service road case from GetTripLegUse method. [#3763](https://github.com/valhalla/valhalla/pull/3763)
   * FIXED: Fix TimeDistanceMatrix results sequence [#3738](https://github.com/valhalla/valhalla/pull/3738)
   * FIXED: Fix status endpoint not reporting that the service is shutting down [#3785](https://github.com/valhalla/valhalla/pull/3785)
   * FIXED: Fix TimdDistanceMatrix SetSources and SetTargets [#3792](https://github.com/valhalla/valhalla/pull/3792)
   * FIXED: Added highway and surface factor in truckcost [#3590](https://github.com/valhalla/valhalla/pull/3590)
   * FIXED: Potential integer underflow in file suffix generation [#3783](https://github.com/valhalla/valhalla/pull/3783)
   * FIXED: Building Valhalla as a submodule [#3781](https://github.com/valhalla/valhalla/issues/3781)
   * FIXED: Fixed invalid time detection in GetSpeed [#3800](https://github.com/valhalla/valhalla/pull/3800)
   * FIXED: Osmway struct update: added up to 33 and not 32 [#3808](https://github.com/valhalla/valhalla/pull/3808)

* **Enhancement**
   * CHANGED: Pronunciation for names and destinations [#3132](https://github.com/valhalla/valhalla/pull/3132)
   * CHANGED: Requested code clean up for phonemes PR [#3356](https://github.com/valhalla/valhalla/pull/3356)
   * CHANGED: Refactor Pronunciation class to struct [#3359](https://github.com/valhalla/valhalla/pull/3359)
   * ADDED: Added support for probabale restrictions [#3361](https://github.com/valhalla/valhalla/pull/3361)
   * CHANGED: Refactored the verbal text formatter to handle logic for street name and sign [#3369](https://github.com/valhalla/valhalla/pull/3369)
   * CHANGED: return "version" and "tileset_age" on parameterless /status call [#3367](https://github.com/valhalla/valhalla/pull/3367)
   * CHANGED: de-singleton tile_extract by introducing an optional index.bin file created by valhalla_build_extract [#3281](https://github.com/valhalla/valhalla/pull/3281)
   * CHANGED: implement valhalla_build_elevation in python and add more --from-geojson & --from-graph options [#3318](https://github.com/valhalla/valhalla/pull/3318)
   * ADDED: Add boolean parameter to clear memory for edge labels from thor. [#2789](https://github.com/valhalla/valhalla/pull/2789)
   * CHANGED: Do not create statsd client in workers if it is not configured [#3394](https://github.com/valhalla/valhalla/pull/3394)
   * ADDED: Import of Bike Share Stations information in BSS Connection edges [#3411](https://github.com/valhalla/valhalla/pull/3411)
   * ADDED: Add heading to PathEdge to be able to return it on /locate [#3399](https://github.com/valhalla/valhalla/pull/3399)
   * ADDED: Add `prioritize_bidirectional` option for fast work and correct ETA calculation for `depart_at` date_time type. Smoothly stop using live-traffic [#3398](https://github.com/valhalla/valhalla/pull/3398)
   * CHANGED: Minor fix for headers  [#3436](https://github.com/valhalla/valhalla/pull/3436)
   * CHANGED: Use std::multimap for polygons returned for admin and timezone queries. Improves performance when building tiles. [#3427](https://github.com/valhalla/valhalla/pull/3427)
   * CHANGED: Refactored GraphBuilder::CreateSignInfoList [#3438](https://github.com/valhalla/valhalla/pull/3438)
   * ADDED: Add support for LZ4 compressed elevation tiles [#3401](https://github.com/valhalla/valhalla/pull/3401)
   * CHANGED: Rearranged some of the protobufs to remove redundancy [#3452](https://github.com/valhalla/valhalla/pull/3452)
   * CHANGED: overhaul python bindings [#3380](https://github.com/valhalla/valhalla/pull/3380)
   * CHANGED: Removed all protobuf defaults either by doing them in code or by relying on 0 initialization. Also deprecated best_paths and do_not_track [#3454](https://github.com/valhalla/valhalla/pull/3454)
   * ADDED: isochrone action for /expansion endpoint to track dijkstra expansion [#3215](https://github.com/valhalla/valhalla/pull/3215)
   * CHANGED: remove boost from dependencies and add conan as prep for #3346 [#3459](https://github.com/valhalla/valhalla/pull/3459)
   * CHANGED: Remove boost.program_options in favor of cxxopts header-only lib and use conan to install header-only boost. [#3346](https://github.com/valhalla/valhalla/pull/3346)
   * CHANGED: Moved all protos to proto3 for internal request/response handling [#3457](https://github.com/valhalla/valhalla/pull/3457)
   * CHANGED: Allow up to 32 outgoing link edges on a node when reclassifying links [#3483](https://github.com/valhalla/valhalla/pull/3483)
   * CHANGED: Reuse sample::get implementation [#3471](https://github.com/valhalla/valhalla/pull/3471)
   * ADDED: Beta support for interacting with the http/bindings/library via serialized and pbf objects respectively [#3464](https://github.com/valhalla/valhalla/pull/3464)
   * CHANGED: Update xcode to 12.4.0 [#3492](https://github.com/valhalla/valhalla/pull/3492)
   * ADDED: Add JSON generator to conan [#3493](https://github.com/valhalla/valhalla/pull/3493)
   * CHANGED: top_speed option: ignore live speed for speed based penalties [#3460](https://github.com/valhalla/valhalla/pull/3460)
   * ADDED: Add `include_construction` option into the config to include/exclude roads under construction from the graph [#3455](https://github.com/valhalla/valhalla/pull/3455)
   * CHANGED: Refactor options protobuf for Location and Costing objects [#3506](https://github.com/valhalla/valhalla/pull/3506)
   * CHANGED: valhalla.h and config.h don't need cmake configuration [#3502](https://github.com/valhalla/valhalla/pull/3502)
   * ADDED: New options to control what fields of the pbf are returned when pbf format responses are requested [#3207](https://github.com/valhalla/valhalla/pull/3507)
   * CHANGED: Rename tripcommon to common [#3516](https://github.com/valhalla/valhalla/pull/3516)
   * ADDED: Indoor routing - data model, data processing. [#3509](https://github.com/valhalla/valhalla/pull/3509)
   * ADDED: On-demand elevation tile fetching [#3391](https://github.com/valhalla/valhalla/pull/3391)
   * CHANGED: Remove many oneof uses from the protobuf api where the semantics of optional vs required isnt necessary [#3527](https://github.com/valhalla/valhalla/pull/3527)
   * ADDED: Indoor routing maneuvers [#3519](https://github.com/valhalla/valhalla/pull/3519)
   * ADDED: Expose reverse isochrone parameter for reverse expansion [#3528](https://github.com/valhalla/valhalla/pull/3528)
   * CHANGED: Add matrix classes to thor worker so they persist between requests. [#3560](https://github.com/valhalla/valhalla/pull/3560)
   * CHANGED: Remove `max_matrix_locations` and introduce `max_matrix_location_pairs` to configure the allowed number of total routes for the matrix action for more flexible asymmetric matrices [#3569](https://github.com/valhalla/valhalla/pull/3569)
   * CHANGED: modernized spatialite syntax [#3580](https://github.com/valhalla/valhalla/pull/3580)
   * ADDED: Options to generate partial results for time distance matrix when there is one source (one to many) or one target (many to one). [#3181](https://github.com/valhalla/valhalla/pull/3181)
   * ADDED: Enhance valhalla_build_elevation with LZ4 recompression support [#3607](https://github.com/valhalla/valhalla/pull/3607)
   * CHANGED: removed UK admin and upgraded its constituents to countries [#3619](https://github.com/valhalla/valhalla/pull/3619)
   * CHANGED: expansion service: only track requested max time/distance [#3532](https://github.com/valhalla/valhalla/pull/3509)
   * ADDED: Shorten down the request delay, when some sources/targets searches are early aborted [#3611](https://github.com/valhalla/valhalla/pull/3611)
   * ADDED: add `pre-commit` hook for running the `format.sh` script [#3637](https://github.com/valhalla/valhalla/pull/3637)
   * CHANGED: upgrade pybind11 to v2.9.2 to remove cmake warning [#3658](https://github.com/valhalla/valhalla/pull/3658)
   * ADDED: tests for just_gtfs reading and writing feeds [#3665](https://github.com/valhalla/valhalla/pull/3665)
   * CHANGED: Precise definition of types of edges on which BSS could be projected [#3658](https://github.com/valhalla/valhalla/pull/3663)
   * CHANGED: Remove duplicate implementation of `adjust_scores` [#3673](https://github.com/valhalla/valhalla/pull/3673)
   * ADDED: convert GTFS data into protobuf tiles [#3629](https://github.com/valhalla/valhalla/issues/3629)
   * CHANGED: Use `starts_with()` instead of `substr(0, N)` getting and comparing to prefix [#3702](https://github.com/valhalla/valhalla/pull/3702)
   * ADDED: Ferry support for HGV [#3710](https://github.com/valhalla/valhalla/issues/3710)
   * ADDED: Linting & formatting checks for Python code [#3713](https://github.com/valhalla/valhalla/pull/3713)
   * CHANGED: rename Turkey admin to Türkiye [#3720](https://github.com/valhalla/valhalla/pull/3713)
   * CHANGED: bumped vcpkg version to "2022.08.15" [#3754](https://github.com/valhalla/valhalla/pull/3754)
   * CHANGED: chore: Updates to clang-format 11.0.0 [#3533](https://github.com/valhalla/valhalla/pull/3533)
   * CHANGED: Ported trace_attributes serialization to RapidJSON. [#3333](https://github.com/valhalla/valhalla/pull/3333)
   * ADDED: Add helpers for DirectedEdgeExt and save them to file in GraphTileBuilder [#3562](https://github.com/valhalla/valhalla/pull/3562)
   * ADDED: Fixed Speed costing option [#3576](https://github.com/valhalla/valhalla/pull/3576)
   * ADDED: axle_count costing option for hgv [#3648](https://github.com/valhalla/valhalla/pull/3648)
   * ADDED: Matrix action for gurka [#3793](https://github.com/valhalla/valhalla/pull/3793)
   * ADDED: Add warnings array to response. [#3588](https://github.com/valhalla/valhalla/pull/3588)
   * CHANGED: Templatized TimeDistanceMatrix for forward/reverse search [#3773](https://github.com/valhalla/valhalla/pull/3773)
   * CHANGED: Templatized TimeDistanceBSSMatrix for forward/reverse search [#3778](https://github.com/valhalla/valhalla/pull/3778)
   * CHANGED: error code 154 shows distance limit in error message [#3779](https://github.com/valhalla/valhalla/pull/3779)

## Release Date: 2021-10-07 Valhalla 3.1.4
* **Removed**
* **Bug Fix**
   * FIXED: Revert default speed boost for turn channels [#3232](https://github.com/valhalla/valhalla/pull/3232)
   * FIXED: Use the right tile to get country for incident [#3235](https://github.com/valhalla/valhalla/pull/3235)
   * FIXED: Fix factors passed to `RelaxHierarchyLimits` [#3253](https://github.com/valhalla/valhalla/pull/3253)
   * FIXED: Fix TransitionCostReverse usage [#3260](https://github.com/valhalla/valhalla/pull/3260)
   * FIXED: Fix Tagged Value Support in EdgeInfo [#3262](https://github.com/valhalla/valhalla/issues/3262)
   * FIXED: TransitionCostReverse fix: revert internal_turn change [#3271](https://github.com/valhalla/valhalla/issues/3271)
   * FIXED: Optimize tiles usage in reach-based pruning [#3294](https://github.com/valhalla/valhalla/pull/3294)
   * FIXED: Slip lane detection: track visited nodes to avoid infinite loops [#3297](https://github.com/valhalla/valhalla/pull/3297)
   * FIXED: Fix distance value in a 0-length road [#3185](https://github.com/valhalla/valhalla/pull/3185)
   * FIXED: Trivial routes were broken when origin was node snapped and destnation was not and vice-versa for reverse astar [#3299](https://github.com/valhalla/valhalla/pull/3299)
   * FIXED: Tweaked TestAvoids map to get TestAvoidShortcutsTruck working [#3301](https://github.com/valhalla/valhalla/pull/3301)
   * FIXED: Overflow in sequence sort [#3303](https://github.com/valhalla/valhalla/pull/3303)
   * FIXED: Setting statsd tags in config via valhalla_build_config [#3225](https://github.com/valhalla/valhalla/pull/3225)
   * FIXED: Cache for gzipped elevation tiles [#3120](https://github.com/valhalla/valhalla/pull/3120)
   * FIXED: Current time conversion regression introduced in unidirectional algorithm refractor [#3278](https://github.com/valhalla/valhalla/issues/3278)
   * FIXED: Make combine_route_stats.py properly quote CSV output (best practice improvement) [#3328](https://github.com/valhalla/valhalla/pull/3328)
   * FIXED: Merge edge segment records in map matching properly so that resulting edge indices in trace_attributes are valid [#3280](https://github.com/valhalla/valhalla/pull/3280)
   * FIXED: Shape walking map matcher now sets correct edge candidates used in the match for origin and destination location [#3329](https://github.com/valhalla/valhalla/pull/3329)
   * FIXED: Better hash function of GraphId [#3332](https://github.com/valhalla/valhalla/pull/3332)

* **Enhancement**
   * CHANGED: Favor turn channels more [#3222](https://github.com/valhalla/valhalla/pull/3222)
   * CHANGED: Rename `valhalla::midgard::logging::LogLevel` enumerators to avoid clash with common macros [#3237](https://github.com/valhalla/valhalla/pull/3237)
   * CHANGED: Move pre-defined algorithm-based factors inside `RelaxHierarchyLimits` [#3253](https://github.com/valhalla/valhalla/pull/3253)
   * ADDED: Reject alternatives with too long detours [#3238](https://github.com/valhalla/valhalla/pull/3238)
   * ADDED: Added info to /status endpoint [#3008](https://github.com/valhalla/valhalla/pull/3008)
   * ADDED: Added stop and give_way/yield signs to the data and traffic signal fixes [#3251](https://github.com/valhalla/valhalla/pull/3251)
   * ADDED: use_hills for pedestrian costing, which also affects the walking speed [#3234](https://github.com/valhalla/valhalla/pull/3234)
   * CHANGED: Fixed cost threshold fot bidirectional astar. Implemented reach-based pruning for suboptimal branches [#3257](https://github.com/valhalla/valhalla/pull/3257)
   * ADDED: Added `exclude_unpaved` request parameter [#3240](https://github.com/valhalla/valhalla/pull/3240)
   * ADDED: Added support for routing onto HOV/HOT lanes via request parameters `include_hot`, `include_hov2`, and `include_hov3` [#3273](https://github.com/valhalla/valhalla/pull/3273)
   * ADDED: Add Z-level field to `EdgeInfo`. [#3261](https://github.com/valhalla/valhalla/pull/3261)
   * CHANGED: Calculate stretch threshold for alternatives based on the optimal route cost [#3276](https://github.com/valhalla/valhalla/pull/3276)
   * ADDED: Add `preferred_z_level` as a parameter of loki requests. [#3270](https://github.com/valhalla/valhalla/pull/3270)
   * ADDED: Add `preferred_layer` as a parameter of loki requests. [#3270](https://github.com/valhalla/valhalla/pull/3270)
   * ADDED: Exposing service area names in passive maneuvers. [#3277](https://github.com/valhalla/valhalla/pull/3277)
   * ADDED: Added traffic signal and stop sign check for stop impact. These traffic signals and stop sign are located on edges. [#3279](https://github.com/valhalla/valhalla/pull/3279)
   * CHANGED: Improved sharing criterion to obtain more reasonable alternatives; extended alternatives search [#3302](https://github.com/valhalla/valhalla/pull/3302)
   * ADDED: pull ubuntu:20.04 base image before building [#3233](https://github.com/valhalla/valhalla/pull/3223)
   * CHANGED: Improve Loki nearest-neighbour performance for large radius searches in open space [#3233](https://github.com/valhalla/valhalla/pull/3324)
   * ADDED: testing infrastructure for scripts and valhalla_build_config tests [#3308](https://github.com/valhalla/valhalla/pull/3308)
   * ADDED: Shape points and information about where intermediate locations are placed along the legs of a route [#3274](https://github.com/valhalla/valhalla/pull/3274)
   * CHANGED: Improved existing hov lane transition test case to make more realistic [#3330](https://github.com/valhalla/valhalla/pull/3330)
   * CHANGED: Update python usage in all scripts to python3 [#3337](https://github.com/valhalla/valhalla/pull/3337)
   * ADDED: Added `exclude_cash_only_tolls` request parameter [#3341](https://github.com/valhalla/valhalla/pull/3341)
   * CHANGED: Update api-reference for street_names [#3342](https://github.com/valhalla/valhalla/pull/3342)
   * ADDED: Disable msse2 flags when building on Apple Silicon chip [#3327](https://github.com/valhalla/valhalla/pull/3327)

## Release Date: 2021-07-20 Valhalla 3.1.3
* **Removed**
   * REMOVED: Unused overloads of `to_response` function [#3167](https://github.com/valhalla/valhalla/pull/3167)

* **Bug Fix**
   * FIXED: Fix heading on small edge [#3114](https://github.com/valhalla/valhalla/pull/3114)
   * FIXED: Added support for `access=psv`, which disables routing on these nodes and edges unless the mode is taxi or bus [#3107](https://github.com/valhalla/valhalla/pull/3107)
   * FIXED: Disables logging in CI to catch issues [#3121](https://github.com/valhalla/valhalla/pull/3121)
   * FIXED: Fixed U-turns through service roads [#3082](https://github.com/valhalla/valhalla/pull/3082)
   * FIXED: Added forgotten penalties for kLivingStreet and kTrack for pedestrian costing model [#3116](https://github.com/valhalla/valhalla/pull/3116)
   * FIXED: Updated the reverse turn bounds [#3122](https://github.com/valhalla/valhalla/pull/3122)
   * FIXED: Missing fork maneuver [#3134](https://github.com/valhalla/valhalla/pull/3134)
   * FIXED: Update turn channel logic to call out specific turn at the end of the turn channel if needed [#3140](https://github.com/valhalla/valhalla/pull/3140)
   * FIXED: Fixed cost thresholds for TimeDistanceMatrix. [#3131](https://github.com/valhalla/valhalla/pull/3131)
   * FIXED: Use distance threshold in hierarchy limits for bidirectional astar to expand more important lower level roads [#3156](https://github.com/valhalla/valhalla/pull/3156)
   * FIXED: Fixed incorrect dead-end roundabout labels. [#3129](https://github.com/valhalla/valhalla/pull/3129)
   * FIXED: googletest wasn't really updated in #3166 [#3187](https://github.com/valhalla/valhalla/pull/3187)
   * FIXED: Minor fix of benchmark code [#3190](https://github.com/valhalla/valhalla/pull/3190)
   * FIXED: avoid_polygons intersected edges as polygons instead of linestrings [#3194]((https://github.com/valhalla/valhalla/pull/3194)
   * FIXED: when binning horizontal edge shapes using single precision floats (converted from not double precision floats) allowed for the possiblity of marking many many tiles no where near the shape [#3204](https://github.com/valhalla/valhalla/pull/3204)
   * FIXED: Fix improper iterator usage in ManeuversBuilder [#3205](https://github.com/valhalla/valhalla/pull/3205)
   * FIXED: Modified approach for retrieving signs from a directed edge #3166 [#3208](https://github.com/valhalla/valhalla/pull/3208)
   * FIXED: Improve turn channel classification: detect slip lanes [#3196](https://github.com/valhalla/valhalla/pull/3196)
   * FIXED: Compatibility with older boost::optional versions [#3219](https://github.com/valhalla/valhalla/pull/3219)
   * FIXED: Older boost.geometry versions don't have correct() for geographic rings [#3218](https://github.com/valhalla/valhalla/pull/3218)
   * FIXED: Use default road speed for bicycle costing so traffic does not reduce penalty on high speed roads. [#3143](https://github.com/valhalla/valhalla/pull/3143)

* **Enhancement**
   * CHANGED: Refactor base costing options parsing to handle more common stuff in a one place [#3125](https://github.com/valhalla/valhalla/pull/3125)
   * CHANGED: Unified Sign/SignElement into sign.proto [#3146](https://github.com/valhalla/valhalla/pull/3146)
   * ADDED: New verbal succinct transition instruction to maneuver & narrativebuilder. Currently this instruction will be used in place of a very long street name to avoid repetition of long names [#2844](https://github.com/valhalla/valhalla/pull/2844)
   * ADDED: Added oneway support for pedestrian access and foot restrictions [#3123](https://github.com/valhalla/valhalla/pull/3123)
   * ADDED: Exposing rest-area names in passive maneuvers [#3172](https://github.com/valhalla/valhalla/pull/3172)
   * CHORE: Updates robin-hood-hashing third-party library
   * ADDED: Support `barrier=yes|swing_gate|jersey_barrier` tags [#3154](https://github.com/valhalla/valhalla/pull/3154)
   * ADDED: Maintain `access=permit|residents` tags as private [#3149](https://github.com/valhalla/valhalla/pull/3149)
   * CHANGED: Replace `avoid_*` API parameters with more accurate `exclude_*` [#3093](https://github.com/valhalla/valhalla/pull/3093)
   * ADDED: Penalize private gates [#3144](https://github.com/valhalla/valhalla/pull/3144)
   * CHANGED: Renamed protobuf Sign/SignElement to TripSign/TripSignElement [#3168](https://github.com/valhalla/valhalla/pull/3168)
   * CHORE: Updates googletest to release-1.11.0 [#3166](https://github.com/valhalla/valhalla/pull/3166)
   * CHORE: Enables -Wall on sif sources [#3178](https://github.com/valhalla/valhalla/pull/3178)
   * ADDED: Allow going through accessible `barrier=bollard` and penalize routing through it, when the access is private [#3175](https://github.com/valhalla/valhalla/pull/3175)
   * ADDED: Add country code to incident metadata [#3169](https://github.com/valhalla/valhalla/pull/3169)
   * CHANGED: Use distance instead of time to check limited sharing criteria [#3183](https://github.com/valhalla/valhalla/pull/3183)
   * ADDED: Introduced a new via_waypoints array on the leg in the osrm route serializer that describes where a particular waypoint from the root-level array matches to the route. [#3189](https://github.com/valhalla/valhalla/pull/3189)
   * ADDED: Added vehicle width and height as an option for auto (and derived: taxi, bus, hov) profile (https://github.com/valhalla/valhalla/pull/3179)
   * ADDED: Support for statsd integration for basic error and requests metrics [#3191](https://github.com/valhalla/valhalla/pull/3191)
   * CHANGED: Get rid of typeid in statistics-related code. [#3227](https://github.com/valhalla/valhalla/pull/3227)

## Release Date: 2021-05-26 Valhalla 3.1.2
* **Removed**
* **Bug Fix**
   * FIXED: Change unnamed road intersections from being treated as penil point u-turns [#3084](https://github.com/valhalla/valhalla/pull/3084)
   * FIXED: Fix TimeDepReverse termination and path cost calculation (for arrive_by routing) [#2987](https://github.com/valhalla/valhalla/pull/2987)
   * FIXED: Isochrone (::Generalize()) fix to avoid generating self-intersecting polygons [#3026](https://github.com/valhalla/valhalla/pull/3026)
   * FIXED: Handle day_on/day_off/hour_on/hour_off restrictions [#3029](https://github.com/valhalla/valhalla/pull/3029)
   * FIXED: Apply conditional restrictions with dow only to the edges when routing [#3039](https://github.com/valhalla/valhalla/pull/3039)
   * FIXED: Missing locking in incident handler needed to hang out to scop lock rather than let the temporary disolve [#3046](https://github.com/valhalla/valhalla/pull/3046)
   * FIXED: Continuous lane guidance fix [#3054](https://github.com/valhalla/valhalla/pull/3054)
   * FIXED: Fix reclassification for "shorter" ferries and rail ferries (for Chunnel routing issues) [#3038](https://github.com/valhalla/valhalla/pull/3038)
   * FIXED: Incorrect routing through motor_vehicle:conditional=destination. [#3041](https://github.com/valhalla/valhalla/pull/3041)
   * FIXED: Allow destination-only routing on the first-pass for non bidirectional Astar algorithms. [#3085](https://github.com/valhalla/valhalla/pull/3085)
   * FIXED: Highway/ramp lane bifurcation [#3088](https://github.com/valhalla/valhalla/pull/3088)
   * FIXED: out of bound access of tile hierarchy in base_ll function in graphheader [#3089](https://github.com/valhalla/valhalla/pull/3089)
   * FIXED: include shortcuts in avoid edge set for avoid_polygons [#3090](https://github.com/valhalla/valhalla/pull/3090)

* **Enhancement**
   * CHANGED: Refactor timedep forward/reverse to reduce code repetition [#2987](https://github.com/valhalla/valhalla/pull/2987)
   * CHANGED: Sync translation files with Transifex command line tool [#3030](https://github.com/valhalla/valhalla/pull/3030)
   * CHANGED: Use osm tags in links reclassification algorithm in order to reduce false positive downgrades [#3042](https://github.com/valhalla/valhalla/pull/3042)
   * CHANGED: Use CircleCI XL instances for linux based builds [#3043](https://github.com/valhalla/valhalla/pull/3043)
   * ADDED: ci: Enable undefined sanitizer [#2999](https://github.com/valhalla/valhalla/pull/2999)
   * ADDED: Optionally pass preconstructed graphreader to connectivity map [#3046](https://github.com/valhalla/valhalla/pull/3046)
   * CHANGED: ci: Skip Win CI runs for irrelevant files [#3014](https://github.com/valhalla/valhalla/pull/3014)
   * ADDED: Allow configuration-driven default speed assignment based on edge properties [#3055](https://github.com/valhalla/valhalla/pull/3055)
   * CHANGED: Use std::shared_ptr in case if ENABLE_THREAD_SAFE_TILE_REF_COUNT is ON. [#3067](https://github.com/valhalla/valhalla/pull/3067)
   * CHANGED: Reduce stop impact when driving in parking lots [#3051](https://github.com/valhalla/valhalla/pull/3051)
   * ADDED: Added another through route test [#3074](https://github.com/valhalla/valhalla/pull/3074)
   * ADDED: Adds incident-length to metadata proto [#3083](https://github.com/valhalla/valhalla/pull/3083)
   * ADDED: Do not penalize gates that have allowed access [#3078](https://github.com/valhalla/valhalla/pull/3078)
   * ADDED: Added missing k/v pairs to taginfo.json.  Updated PR template. [#3101](https://github.com/valhalla/valhalla/pull/3101)
   * CHANGED: Serialize isochrone 'contour' properties as floating point so they match user supplied value [#3078](https://github.com/valhalla/valhalla/pull/3095)
   * NIT: Enables compiler warnings as errors in midgard module [#3104](https://github.com/valhalla/valhalla/pull/3104)
   * CHANGED: Check all tiles for nullptr that reads from graphreader to avoid fails in case tiles might be missing. [#3065](https://github.com/valhalla/valhalla/pull/3065)

## Release Date: 2021-04-21 Valhalla 3.1.1
* **Removed**
   * REMOVED: The tossing of private roads in [#1960](https://github.com/valhalla/valhalla/pull/1960) was too aggressive and resulted in a lot of no routes.  Reverted this logic.  [#2934](https://github.com/valhalla/valhalla/pull/2934)
   * REMOVED: stray references to node bindings [#3012](https://github.com/valhalla/valhalla/pull/3012)

* **Bug Fix**
   * FIXED: Fix compression_utils.cc::inflate(...) throw - make it catchable [#2839](https://github.com/valhalla/valhalla/pull/2839)
   * FIXED: Fix compiler errors if HAVE_HTTP not enabled [#2807](https://github.com/valhalla/valhalla/pull/2807)
   * FIXED: Fix alternate route serialization [#2811](https://github.com/valhalla/valhalla/pull/2811)
   * FIXED: Store restrictions in the right tile [#2781](https://github.com/valhalla/valhalla/pull/2781)
   * FIXED: Failing to write tiles because of racing directory creation [#2810](https://github.com/valhalla/valhalla/pull/2810)
   * FIXED: Regression in stopping expansion on transitions down in time-dependent routes [#2815](https://github.com/valhalla/valhalla/pull/2815)
   * FIXED: Fix crash in loki when trace_route is called with 2 locations.[#2817](https://github.com/valhalla/valhalla/pull/2817)
   * FIXED: Mark the restriction start and end as via ways to fix IsBridgingEdge function in Bidirectional Astar [#2796](https://github.com/valhalla/valhalla/pull/2796)
   * FIXED: Dont add predictive traffic to the tile if it's empty [#2826](https://github.com/valhalla/valhalla/pull/2826)
   * FIXED: Fix logic bidirectional astar to avoid double u-turns and extra detours [#2802](https://github.com/valhalla/valhalla/pull/2802)
   * FIXED: Re-enable transition cost for motorcycle profile [#2837](https://github.com/valhalla/valhalla/pull/2837)
   * FIXED: Increase limits for timedep_* algorithms. Split track_factor into edge factor and transition penalty [#2845](https://github.com/valhalla/valhalla/pull/2845)
   * FIXED: Loki was looking up the wrong costing enum for avoids [#2856](https://github.com/valhalla/valhalla/pull/2856)
   * FIXED: Fix way_ids -> graph_ids conversion for complex restrictions: handle cases when a way is split into multiple edges [#2848](https://github.com/valhalla/valhalla/pull/2848)
   * FIXED: Honor access mode while matching OSMRestriction with the graph [#2849](https://github.com/valhalla/valhalla/pull/2849)
   * FIXED: Ensure route summaries are unique among all returned route/legs [#2874](https://github.com/valhalla/valhalla/pull/2874)
   * FIXED: Fix compilation errors when boost < 1.68 and libprotobuf < 3.6  [#2878](https://github.com/valhalla/valhalla/pull/2878)
   * FIXED: Allow u-turns at no-access barriers when forced by heading [#2875](https://github.com/valhalla/valhalla/pull/2875)
   * FIXED: Fixed "No route found" error in case of multipoint request with locations near low reachability edges [#2914](https://github.com/valhalla/valhalla/pull/2914)
   * FIXED: Python bindings installation [#2751](https://github.com/valhalla/valhalla/issues/2751)
   * FIXED: Skip bindings if there's no Python development version [#2893](https://github.com/valhalla/valhalla/pull/2893)
   * FIXED: Use CMakes built-in Python variables to configure installation [#2931](https://github.com/valhalla/valhalla/pull/2931)
   * FIXED: Sometimes emitting zero-length route geometry when traffic splits edge twice [#2943](https://github.com/valhalla/valhalla/pull/2943)
   * FIXED: Fix map-match segfault when gps-points project very near a node [#2946](https://github.com/valhalla/valhalla/pull/2946)
   * FIXED: Use kServiceRoad edges while searching for ferry connection [#2933](https://github.com/valhalla/valhalla/pull/2933)
   * FIXED: Enhanced logic for IsTurnChannelManeuverCombinable [#2952](https://github.com/valhalla/valhalla/pull/2952)
   * FIXED: Restore compatibility with gcc 6.3.0, libprotobuf 3.0.0, boost v1.62.0 [#2953](https://github.com/valhalla/valhalla/pull/2953)
   * FIXED: Dont abort bidirectional a-star search if only one direction is exhausted [#2936](https://github.com/valhalla/valhalla/pull/2936)
   * FIXED: Fixed missing comma in the scripts/valhalla_build_config [#2963](https://github.com/valhalla/valhalla/pull/2963)
   * FIXED: Reverse and Multimodal Isochrones were returning forward results [#2967](https://github.com/valhalla/valhalla/pull/2967)
   * FIXED: Map-match fix for first gps-point being exactly equal to street shape-point [#2977](https://github.com/valhalla/valhalla/pull/2977)
   * FIXED: Add missing GEOS:GEOS dep to mjolnir target [#2901](https://github.com/valhalla/valhalla/pull/2901)
   * FIXED: Allow expansion into a region when not_thru_pruning is false on 2nd pass [#2978](https://github.com/valhalla/valhalla/pull/2978)
   * FIXED: Fix polygon area calculation: use Shoelace formula [#2927](https://github.com/valhalla/valhalla/pull/2927)
   * FIXED: Isochrone: orient segments/rings acoording to the right-hand rule [#2932](https://github.com/valhalla/valhalla/pull/2932)
   * FIXED: Parsenodes fix: check if index is out-of-bound first [#2984](https://github.com/valhalla/valhalla/pull/2984)
   * FIXED: Fix for unique-summary logic [#2996](https://github.com/valhalla/valhalla/pull/2996)
   * FIXED: Isochrone: handle origin edges properly [#2990](https://github.com/valhalla/valhalla/pull/2990)
   * FIXED: Annotations fail with returning NaN speed when the same point is duplicated in route geometry [#2992](https://github.com/valhalla/valhalla/pull/2992)
   * FIXED: Fix run_with_server.py to work on macOS [#3003](https://github.com/valhalla/valhalla/pull/3003)
   * FIXED: Removed unexpected maneuvers at sharp bends [#2968](https://github.com/valhalla/valhalla/pull/2968)
   * FIXED: Remove large number formatting for non-US countries [#3015](https://github.com/valhalla/valhalla/pull/3015)
   * FIXED: Odin undefined behaviour: handle case when xedgeuse is not initialized [#3020](https://github.com/valhalla/valhalla/pull/3020)

* **Enhancement**
   * Pedestrian crossing should be a separate TripLeg_Use [#2950](https://github.com/valhalla/valhalla/pull/2950)
   * CHANGED: Azure uses ninja as generator [#2779](https://github.com/valhalla/valhalla/pull/2779)
   * ADDED: Support for date_time type invariant for map matching [#2712](https://github.com/valhalla/valhalla/pull/2712)
   * ADDED: Add Bulgarian locale [#2825](https://github.com/valhalla/valhalla/pull/2825)
   * FIXED: No need for write permissions on tarball indices [#2822](https://github.com/valhalla/valhalla/pull/2822)
   * ADDED: nit: Links debug build with lld [#2813](https://github.com/valhalla/valhalla/pull/2813)
   * ADDED: Add costing option `use_living_streets` to avoid or favor living streets in route. [#2788](https://github.com/valhalla/valhalla/pull/2788)
   * CHANGED: Do not allocate mapped_cache vector in skadi when no elevation source is provided. [#2841](https://github.com/valhalla/valhalla/pull/2841)
   * ADDED: avoid_polygons logic [#2750](https://github.com/valhalla/valhalla/pull/2750)
   * ADDED: Added support for destination for conditional access restrictions [#2857](https://github.com/valhalla/valhalla/pull/2857)
   * CHANGED: Large sequences are now merge sorted which can be dramatically faster with certain hardware configurations. This is especially useful in speeding up the earlier stages (parsing, graph construction) of tile building [#2850](https://github.com/valhalla/valhalla/pull/2850)
   * CHANGED: When creating the intial graph edges by setting at which nodes they start and end, first mark the indices of those nodes in another sequence and then sort them by edgeid so that we can do the setting of start and end node sequentially in the edges file. This is much more efficient on certain hardware configurations [#2851](https://github.com/valhalla/valhalla/pull/2851)
   * CHANGED: Use relative cost threshold to extend search in bidirectional astar in order to find more alternates [#2868](https://github.com/valhalla/valhalla/pull/2868)
   * CHANGED: Throw an exception if directory does not exist when building traffic extract [#2871](https://github.com/valhalla/valhalla/pull/2871)
   * CHANGED: Support for ignoring multiple consecutive closures at start/end locations [#2846](https://github.com/valhalla/valhalla/pull/2846)
   * ADDED: Added sac_scale to trace_attributes output and locate edge output [#2818](https://github.com/valhalla/valhalla/pull/2818)
   * ADDED: Ukrainian language translations [#2882](https://github.com/valhalla/valhalla/pull/2882)
   * ADDED: Add support for closure annotations [#2816](https://github.com/valhalla/valhalla/pull/2816)
   * ADDED: Add costing option `service_factor`. Implement possibility to avoid or favor generic service roads in route for all costing options. [#2870](https://github.com/valhalla/valhalla/pull/2870)
   * CHANGED: Reduce stop impact cost when flow data is present [#2891](https://github.com/valhalla/valhalla/pull/2891)
   * CHANGED: Update visual compare script [#2803](https://github.com/valhalla/valhalla/pull/2803)
   * CHANGED: Service roads are not penalized for `pedestrian` costing by default. [#2898](https://github.com/valhalla/valhalla/pull/2898)
   * ADDED: Add complex mandatory restrictions support [#2766](https://github.com/valhalla/valhalla/pull/2766)
   * ADDED: Status endpoint for future status info and health checking of running service [#2907](https://github.com/valhalla/valhalla/pull/2907)
   * ADDED: Add min_level argument to valhalla_ways_to_edges [#2918](https://github.com/valhalla/valhalla/pull/2918)
   * ADDED: Adding ability to store the roundabout_exit_turn_degree to the maneuver [#2941](https://github.com/valhalla/valhalla/pull/2941)
   * ADDED: Penalize pencil point uturns and uturns at short internal edges. Note: `motorcycle` and `motor_scooter` models do not penalize on short internal edges. No new uturn penalty logic has been added to the pedestrian and bicycle costing models. [#2944](https://github.com/valhalla/valhalla/pull/2944)
   * CHANGED: Allow config object to be passed-in to path algorithms [#2949](https://github.com/valhalla/valhalla/pull/2949)
   * CHANGED: Allow disabling Werror
   * ADDED: Add ability to build Valhalla modules as STATIC libraries. [#2957](https://github.com/valhalla/valhalla/pull/2957)
   * NIT: Enables compiler warnings in part of mjolnir module [#2922](https://github.com/valhalla/valhalla/pull/2922)
   * CHANGED: Refactor isochrone/reachability forward/reverse search to reduce code repetition [#2969](https://github.com/valhalla/valhalla/pull/2969)
   * ADDED: Set the roundabout exit shape index when we are collapsing the roundabout maneuvers. [#2975](https://github.com/valhalla/valhalla/pull/2975)
   * CHANGED: Penalized closed edges if using them at start/end locations [#2964](https://github.com/valhalla/valhalla/pull/2964)
   * ADDED: Add shoulder to trace_attributes output. [#2980](https://github.com/valhalla/valhalla/pull/2980)
   * CHANGED: Refactor bidirectional astar forward/reverse search to reduce code repetition [#2970](https://github.com/valhalla/valhalla/pull/2970)
   * CHANGED: Factor for service roads is 1.0 by default. [#2988](https://github.com/valhalla/valhalla/pull/2988)
   * ADDED: Support for conditionally skipping CI runs [#2986](https://github.com/valhalla/valhalla/pull/2986)
   * ADDED: Add instructions for building valhalla on `arm64` macbook [#2997](https://github.com/valhalla/valhalla/pull/2997)
   * NIT: Enables compiler warnings in part of mjolnir module [#2995](https://github.com/valhalla/valhalla/pull/2995)
   * CHANGED: nit(rename): Renames the encoded live speed properties [#2998](https://github.com/valhalla/valhalla/pull/2998)
   * ADDED: ci: Vendors the codecov script [#3002](https://github.com/valhalla/valhalla/pull/3002)
   * CHANGED: Allow None build type [#3005](https://github.com/valhalla/valhalla/pull/3005)
   * CHANGED: ci: Build Python bindings for Mac OS [#3013](https://github.com/valhalla/valhalla/pull/3013)

## Release Date: 2021-01-25 Valhalla 3.1.0
* **Removed**
   * REMOVED: Remove Node bindings. [#2502](https://github.com/valhalla/valhalla/pull/2502)
   * REMOVED: appveyor builds. [#2550](https://github.com/valhalla/valhalla/pull/2550)
   * REMOVED: Removed x86 CI builds. [#2792](https://github.com/valhalla/valhalla/pull/2792)

* **Bug Fix**
   * FIXED: Crazy ETAs.  If a way has forward speed with no backward speed and it is not oneway, then we must set the default speed.  The reverse logic applies as well.  If a way has no backward speed but has a forward speed and it is not a oneway, then set the default speed. [#2102](https://github.com/valhalla/valhalla/pull/2102)
   * FIXED: Map matching elapsed times spliced amongst different legs and discontinuities are now correct [#2104](https://github.com/valhalla/valhalla/pull/2104)
   * FIXED: Date time information is now propogated amongst different legs and discontinuities [#2107](https://github.com/valhalla/valhalla/pull/2107)
   * FIXED: Adds support for geos-3.8 c++ api [#2021](https://github.com/valhalla/valhalla/issues/2021)
   * FIXED: Updated the osrm serializer to not set junction name for osrm origin/start maneuver - this is not helpful since we are not transitioning through the intersection.  [#2121](https://github.com/valhalla/valhalla/pull/2121)
   * FIXED: Removes precomputing of edge-costs which lead to wrong results [#2120](https://github.com/valhalla/valhalla/pull/2120)
   * FIXED: Complex turn-restriction invalidates edge marked as kPermanent [#2103](https://github.com/valhalla/valhalla/issues/2103)
   * FIXED: Fixes bug with inverted time-restriction parsing [#2167](https://github.com/valhalla/valhalla/pull/2167)
   * FIXED: Fixed several bugs with numeric underflow in map-matching trip durations. These may
     occur when serializing match results where adjacent trace points appear out-of-sequence on the
     same edge [#2178](https://github.com/valhalla/valhalla/pull/2178)
     - `MapMatcher::FormPath` now catches route discontinuities on the same edge when the distance
       percentage along don't agree. The trip leg builder builds disconnected legs on a single edge
       to avoid duration underflow.
     - Correctly populate edge groups when matching results contain loops. When a loop occurs,
       the leg builder now starts at the correct edge where the loop ends, and correctly accounts
       for any contained edges.
     - Duration over-trimming at the terminating edge of a match.
   * FIXED: Increased internal precision of time tracking per edge and maneuver so that maneuver times sum to the same time represented in the leg summary [#2195](https://github.com/valhalla/valhalla/pull/2195)
   * FIXED: Tagged speeds were not properly marked. We were not using forward and backward speeds to flag if a speed is tagged or not.  Should not update turn channel speeds if we are not inferring them.  Added additional logic to handle PH in the conditional restrictions. Do not update stop impact for ramps if they are marked as internal. [#2198](https://github.com/valhalla/valhalla/pull/2198)
   * FIXED: Fixed the sharp turn phrase [#2226](https://github.com/valhalla/valhalla/pull/2226)
   * FIXED: Protect against duplicate points in the input or points that snap to the same location resulting in `nan` times for the legs of the map match (of a 0 distance route) [#2229](https://github.com/valhalla/valhalla/pull/2229)
   * FIXED: Improves restriction check on briding edge in Bidirectional Astar [#2228](https://github.com/valhalla/valhalla/pull/2242)
   * FIXED: Allow nodes at location 0,0 [#2245](https://github.com/valhalla/valhalla/pull/2245)
   * FIXED: Fix RapidJSON compiler warnings and naming conflict [#2249](https://github.com/valhalla/valhalla/pull/2249)
   * FIXED: Fixed bug in resample_spherical_polyline where duplicate successive lat,lng locations in the polyline resulting in `nan` for the distance computation which shortcuts further sampling [#2239](https://github.com/valhalla/valhalla/pull/2239)
   * FIXED: Update exit logic for non-motorways [#2252](https://github.com/valhalla/valhalla/pull/2252)
   * FIXED: Transition point map-matching. When match results are on a transition point, we search for the sibling nodes at that transition and snap it to the corresponding edges in the route. [#2258](https://github.com/valhalla/valhalla/pull/2258)
   * FIXED: Fixed verbal multi-cue logic [#2270](https://github.com/valhalla/valhalla/pull/2270)
   * FIXED: Fixed Uturn cases when a not_thru edge is connected to the origin edge. [#2272](https://github.com/valhalla/valhalla/pull/2272)
   * FIXED: Update intersection classes in osrm response to not label all ramps as motorway [#2279](https://github.com/valhalla/valhalla/pull/2279)
   * FIXED: Fixed bug in mapmatcher when interpolation point goes before the first valid match or after the last valid match. Such behavior usually leads to discontinuity in matching. [#2275](https://github.com/valhalla/valhalla/pull/2275)
   * FIXED: Fixed an issue for time_allowed logic.  Previously we returned false on the first time allowed restriction and did not check them all. Added conditional restriction gurka test and datetime optional argument to gurka header file. [#2286](https://github.com/valhalla/valhalla/pull/2286)
   * FIXED: Fixed an issue for date ranges.  For example, for the range Jan 04 to Jan 02 we need to test to end of the year and then from the first of the year to the end date.  Also, fixed an emergency tag issue.  We should only set the use to emergency if all other access is off. [#2290](https://github.com/valhalla/valhalla/pull/2290)
   * FIXED: Found a few issues with the initial ref and direction logic for ways.  We were overwriting the refs with directionals to the name_offset_map instead of concatenating them together.  Also, we did not allow for blank entries for GetTagTokens. [#2298](https://github.com/valhalla/valhalla/pull/2298)
   * FIXED: Fixed an issue where MatchGuidanceViewJunctions is only looking at the first edge. Set the data_id for guidance views to the changeset id as it is already being populated. Also added test for guidance views. [#2303](https://github.com/valhalla/valhalla/pull/2303)
   * FIXED: Fixed a problem with live speeds where live speeds were being used to determine access, even when a live
   speed (current time) route wasn't what was requested. [#2311](https://github.com/valhalla/valhalla/pull/2311)
   * FIXED: Fix break/continue typo in search filtering [#2317](https://github.com/valhalla/valhalla/pull/2317)
   * FIXED: Fix a crash in trace_route due to iterating past the end of a vector. [#2322](https://github.com/valhalla/valhalla/pull/2322)
   * FIXED: Don't allow timezone information in the local date time string attached at each location. [#2312](https://github.com/valhalla/valhalla/pull/2312)
   * FIXED: Fix short route trimming in bidirectional astar [#2323](https://github.com/valhalla/valhalla/pull/2323)
   * FIXED: Fix shape trimming in leg building for snap candidates that lie within the margin of rounding error [#2326](https://github.com/valhalla/valhalla/pull/2326)
   * FIXED: Fixes route duration underflow with traffic data [#2325](https://github.com/valhalla/valhalla/pull/2325)
   * FIXED: Parse mtb:scale tags and set bicycle access if present [#2117](https://github.com/valhalla/valhalla/pull/2117)
   * FIXED: Fixed segfault.  Shape was missing from options for valhalla_path_comparison and valhalla_run_route.  Also, costing options was missing in valhalla_path_comparison. [#2343](https://github.com/valhalla/valhalla/pull/2343)
   * FIXED: Handle decimal numbers with zero-value mantissa properly in Lua [#2355](https://github.com/valhalla/valhalla/pull/2355)
   * FIXED: Many issues that resulted in discontinuities, failed matches or incorrect time/duration for map matching requests. [#2292](https://github.com/valhalla/valhalla/pull/2292)
   * FIXED: Seeing segfault when loading large osmdata data files before loading LuaJit. LuaJit fails to create luaL_newstate() Ref: [#2158](https://github.com/ntop/ntopng/issues/2158) Resolution is to load LuaJit before loading the data files. [#2383](https://github.com/valhalla/valhalla/pull/2383)
   * FIXED: Store positive/negative OpenLR offsets in bucketed form [#2405](https://github.com/valhalla/valhalla/2405)
   * FIXED: Fix on map-matching return code when breakage distance limitation exceeds. Instead of letting the request goes into meili and fails in finding a route, we check the distance in loki and early return with exception code 172. [#2406](https://github.com/valhalla/valhalla/pull/2406)
   * FIXED: Don't create edges for portions of ways that are doubled back on themselves as this confuses opposing edge index computations [#2385](https://github.com/valhalla/valhalla/pull/2385)
   * FIXED: Protect against nan in uniform_resample_spherical_polyline. [#2431](https://github.com/valhalla/valhalla/pull/2431)
   * FIXED: Obvious maneuvers. [#2436](https://github.com/valhalla/valhalla/pull/2436)
   * FIXED: Base64 encoding/decoding [#2452](https://github.com/valhalla/valhalla/pull/2452)
   * FIXED: Added post roundabout instruction when enter/exit roundabout maneuvers are combined [#2454](https://github.com/valhalla/valhalla/pull/2454)
   * FIXED: openlr: Explicitly check for linear reference option for Valhalla serialization. [#2458](https://github.com/valhalla/valhalla/pull/2458)
   * FIXED: Fix segfault: Do not combine last turn channel maneuver. [#2463](https://github.com/valhalla/valhalla/pull/2463)
   * FIXED: Remove extraneous whitespaces from ja-JP.json. [#2471](https://github.com/valhalla/valhalla/pull/2471)
   * FIXED: Checks protobuf serialization/parsing success [#2477](https://github.com/valhalla/valhalla/pull/2477)
   * FIXED: Fix dereferencing of end for std::lower_bound in sequence and possible UB [#2488](https://github.com/valhalla/valhalla/pull/2488)
   * FIXED: Make tile building reproducible: fix UB-s [#2480](https://github.com/valhalla/valhalla/pull/2480)
   * FIXED: Zero initialize EdgeInfoInner.spare0_. Uninitialized spare0_ field produced UB which causes gurka_reproduce_tile_build to fail intermittently. [2499](https://github.com/valhalla/valhalla/pull/2499)
   * FIXED: Drop unused CHANGELOG validation script, straggling NodeJS references [#2506](https://github.com/valhalla/valhalla/pull/2506)
   * FIXED: Fix missing nullptr checks in graphreader and loki::Reach (causing segfault during routing with not all levels of tiles availble) [#2504](https://github.com/valhalla/valhalla/pull/2504)
   * FIXED: Fix mismatch of triplegedge roadclass and directededge roadclass [#2507](https://github.com/valhalla/valhalla/pull/2507)
   * FIXED: Improve german destination_verbal_alert phrases [#2509](https://github.com/valhalla/valhalla/pull/2509)
   * FIXED: Undefined behavior cases discovered with undefined behavior sanitizer tool. [2498](https://github.com/valhalla/valhalla/pull/2498)
   * FIXED: Fixed logic so verbal keep instructions use branch exit sign info for ramps [#2520](https://github.com/valhalla/valhalla/pull/2520)
   * FIXED: Fix bug in trace_route for uturns causing garbage coordinates [#2517](https://github.com/valhalla/valhalla/pull/2517)
   * FIXED: Simplify heading calculation for turn type. Remove undefined behavior case. [#2513](https://github.com/valhalla/valhalla/pull/2513)
   * FIXED: Always set costing name even if one is not provided for osrm serializer weight_name. [#2528](https://github.com/valhalla/valhalla/pull/2528)
   * FIXED: Make single-thread tile building reproducible: fix seed for shuffle, use concurrency configuration from the mjolnir section. [#2515](https://github.com/valhalla/valhalla/pull/2515)
   * FIXED: More Windows compatibility: build tiles and some run actions work now (including CI tests) [#2300](https://github.com/valhalla/valhalla/issues/2300)
   * FIXED: Transcoding of c++ location to pbf location used path edges in the place of filtered edges. [#2542](https://github.com/valhalla/valhalla/pull/2542)
   * FIXED: Add back whitelisting action types. [#2545](https://github.com/valhalla/valhalla/pull/2545)
   * FIXED: Allow uturns for truck costing now that we have derived deadends marked in the edge label [#2559](https://github.com/valhalla/valhalla/pull/2559)
   * FIXED: Map matching uturn trimming at the end of an edge where it wasn't needed. [#2558](https://github.com/valhalla/valhalla/pull/2558)
   * FIXED: Multicue enter roundabout [#2556](https://github.com/valhalla/valhalla/pull/2556)
   * FIXED: Changed reachability computation to take into account live speed [#2597](https://github.com/valhalla/valhalla/pull/2597)
   * FIXED: Fixed a bug where the temp files were not getting read in if you started with the construct edges or build phase for valhalla_build_tiles. [#2601](https://github.com/valhalla/valhalla/pull/2601)
   * FIXED: Updated fr-FR.json with partial translations. [#2605](https://github.com/valhalla/valhalla/pull/2605)
   * FIXED: Removed superfluous const qualifier from odin/signs [#2609](https://github.com/valhalla/valhalla/pull/2609)
   * FIXED: Internal maneuver placement [#2600](https://github.com/valhalla/valhalla/pull/2600)
   * FIXED: Complete fr-FR.json locale. [#2614](https://github.com/valhalla/valhalla/pull/2614)
   * FIXED: Don't truncate precision in polyline encoding [#2632](https://github.com/valhalla/valhalla/pull/2632)
   * FIXED: Fix all compiler warnings in sif and set to -Werror [#2642](https://github.com/valhalla/valhalla/pull/2642)
   * FIXED: Remove unnecessary maneuvers to continue straight [#2647](https://github.com/valhalla/valhalla/pull/2647)
   * FIXED: Linear reference support in route/mapmatch apis (FOW, FRC, bearing, and number of references) [#2645](https://github.com/valhalla/valhalla/pull/2645)
   * FIXED: Ambiguous local to global (with timezone information) date time conversions now all choose to use the later time instead of throwing unhandled exceptions [#2665](https://github.com/valhalla/valhalla/pull/2665)
   * FIXED: Overestimated reach caused be reenquing transition nodes without checking that they had been already expanded [#2670](https://github.com/valhalla/valhalla/pull/2670)
   * FIXED: Build with C++17 standard. Deprecated function calls are substituted with new ones. [#2669](https://github.com/valhalla/valhalla/pull/2669)
   * FIXED: Improve German post_transition_verbal instruction [#2677](https://github.com/valhalla/valhalla/pull/2677)
   * FIXED: Lane updates.  Add the turn lanes to all edges of the way.  Do not "enhance" turn lanes if they are part of a complex restriction.  Moved ProcessTurnLanes after UpdateManeuverPlacementForInternalIntersectionTurns.  Fix for a missing "uturn" indication for intersections on the previous maneuver, we were serializing an empty list. [#2679](https://github.com/valhalla/valhalla/pull/2679)
   * FIXED: Fixes OpenLr serialization [#2688](https://github.com/valhalla/valhalla/pull/2688)
   * FIXED: Internal edges can't be also a ramp or a turn channel.  Also, if an edge is marked as ramp and turn channel mark it as a ramp.  [2689](https://github.com/valhalla/valhalla/pull/2689)
   * FIXED: Check that speeds are equal for the edges going in the same direction while buildig shortcuts [#2691](https://github.com/valhalla/valhalla/pull/2691)
   * FIXED: Missing fork or bear instruction [#2683](https://github.com/valhalla/valhalla/pull/2683)
   * FIXED: Eliminate null pointer dereference in GraphReader::AreEdgesConnected [#2695](https://github.com/valhalla/valhalla/issues/2695)
   * FIXED: Fix polyline simplification float/double comparison [#2698](https://github.com/valhalla/valhalla/issues/2698)
   * FIXED: Weights were sometimes negative due to incorrect updates to elapsed_cost [#2702](https://github.com/valhalla/valhalla/pull/2702)
   * FIXED: Fix bidirectional route failures at deadends [#2705](https://github.com/valhalla/valhalla/pull/2705)
   * FIXED: Updated logic to call out a non-obvious turn [#2708](https://github.com/valhalla/valhalla/pull/2708)
   * FIXED: valhalla_build_statistics multithreaded mode fixed [#2707](https://github.com/valhalla/valhalla/pull/2707)
   * FIXED: If infer_internal_intersections is true then allow internals that are also ramps or TCs. Without this we produce an extra continue manuever.  [#2710](https://github.com/valhalla/valhalla/pull/2710)
   * FIXED: We were routing down roads that should be destination only. Now we mark roads with motor_vehicle=destination and motor_vehicle=customers or access=destination and access=customers as destination only. [#2722](https://github.com/valhalla/valhalla/pull/2722)
   * FIXED: Replace all Python2 print statements with Python3 syntax [#2716](https://github.com/valhalla/valhalla/issues/2716)
   * FIXED: Some HGT files not found [#2723](https://github.com/valhalla/valhalla/issues/2723)
   * FIXED: Fix PencilPointUturn detection by removing short-edge check and updating angle threshold [#2725](https://github.com/valhalla/valhalla/issues/2725)
   * FIXED: Fix invalid continue/bear maneuvers [#2729](https://github.com/valhalla/valhalla/issues/2729)
   * FIXED: Fixes an issue that lead to double turns within a very short distance, when instead, it should be a u-turn. We now collapse double L turns or double R turns in short non-internal intersections to u-turns. [#2740](https://github.com/valhalla/valhalla/pull/2740)
   * FIXED: fixes an issue that lead to adding an extra maneuver. We now combine a current maneuver short length non-internal edges (left or right) with the next maneuver that is a kRampStraight. [#2741](https://github.com/valhalla/valhalla/pull/2741)
   * FIXED: Reduce verbose instructions by collapsing small end ramp forks [#2762](https://github.com/valhalla/valhalla/issues/2762)
   * FIXED: Remove redundant return statements [#2776](https://github.com/valhalla/valhalla/pull/2776)
   * FIXED: Added unit test for BuildAdminFromPBF() to test GEOS 3.9 update. [#2787](https://github.com/valhalla/valhalla/pull/2787)
   * FIXED: Add support for geos-3.9 c++ api [#2739](https://github.com/valhalla/valhalla/issues/2739)
   * FIXED: Fix check for live speed validness [#2797](https://github.com/valhalla/valhalla/pull/2797)

* **Enhancement**
   * ADDED: Matrix of Bike Share [#2590](https://github.com/valhalla/valhalla/pull/2590)
   * ADDED: Add ability to provide custom implementation for candidate collection in CandidateQuery. [#2328](https://github.com/valhalla/valhalla/pull/2328)
   * ADDED: Cancellation of tile downloading. [#2319](https://github.com/valhalla/valhalla/pull/2319)
   * ADDED: Return the coordinates of the nodes isochrone input locations snapped to [#2111](https://github.com/valhalla/valhalla/pull/2111)
   * ADDED: Allows more complicated routes in timedependent a-star before timing out [#2068](https://github.com/valhalla/valhalla/pull/2068)
   * ADDED: Guide signs and junction names [#2096](https://github.com/valhalla/valhalla/pull/2096)
   * ADDED: Added a bool to the config indicating whether to use commercially set attributes.  Added logic to not call IsIntersectionInternal if this is a commercial data set.  [#2132](https://github.com/valhalla/valhalla/pull/2132)
   * ADDED: Removed commerical data set bool to the config and added more knobs for data.  Added infer_internal_intersections, infer_turn_channels, apply_country_overrides, and use_admin_db.  [#2173](https://github.com/valhalla/valhalla/pull/2173)
   * ADDED: Allow using googletest in unit tests and convert all tests to it (old test.cc is completely removed). [#2128](https://github.com/valhalla/valhalla/pull/2128)
   * ADDED: Add guidance view capability. [#2209](https://github.com/valhalla/valhalla/pull/2209)
   * ADDED: Collect turn cost information as path is formed so that it can be seralized out for trace attributes or osrm flavored intersections. Also add shape_index to osrm intersections. [#2207](https://github.com/valhalla/valhalla/pull/2207)
   * ADDED: Added alley factor to autocost.  Factor is defaulted at 1.0f or do not avoid alleys. [#2246](https://github.com/valhalla/valhalla/pull/2246)
   * ADDED: Support unlimited speed limits where maxspeed=none. [#2251](https://github.com/valhalla/valhalla/pull/2251)
   * ADDED: Implement improved Reachability check using base class Dijkstra. [#2243](https://github.com/valhalla/valhalla/pull/2243)
   * ADDED: Gurka integration test framework with ascii-art maps [#2244](https://github.com/valhalla/valhalla/pull/2244)
   * ADDED: Add to the stop impact when transitioning from higher to lower class road and we are not on a turn channel or ramp. Also, penalize lefts when driving on the right and vice versa. [#2282](https://github.com/valhalla/valhalla/pull/2282)
   * ADDED: Added reclassify_links, use_direction_on_ways, and allow_alt_name as config options.  If `use_direction_on_ways = true` then use `direction` and `int_direction` on the way to update the directional for the `ref` and `int_ref`.  Also, copy int_efs to the refs. [#2285](https://github.com/valhalla/valhalla/pull/2285)
   * ADDED: Add support for live traffic. [#2268](https://github.com/valhalla/valhalla/pull/2268)
   * ADDED: Implement per-location search filters for functional road class and forms of way. [#2289](https://github.com/valhalla/valhalla/pull/2289)
   * ADDED: Approach, multi-cue, and length updates [#2313](https://github.com/valhalla/valhalla/pull/2313)
   * ADDED: Speed up timezone differencing calculation if cache is provided. [#2316](https://github.com/valhalla/valhalla/pull/2316)
   * ADDED: Added rapidjson/schema.h to baldr/rapidjson_util.h to make it available for use within valhalla. [#2330](https://github.com/valhalla/valhalla/issues/2330)
   * ADDED: Support decimal precision for height values in elevation service. Also support polyline5 for encoded polylines input and output to elevation service. [#2324](https://github.com/valhalla/valhalla/pull/2324)
   * ADDED: Use both imminent and distant verbal multi-cue phrases. [#2353](https://github.com/valhalla/valhalla/pull/2353)
   * ADDED: Split parsing stage into 3 separate stages. [#2339](https://github.com/valhalla/valhalla/pull/2339)
   * CHANGED: Speed up graph enhancing by avoiding continuous unordered_set rebuilding [#2349](https://github.com/valhalla/valhalla/pull/2349)
   * CHANGED: Skip calling out to Lua for nodes/ways/relations with not tags - speeds up parsing. [#2351](https://github.com/valhalla/valhalla/pull/2351)
   * CHANGED: Switch to LuaJIT for lua scripting - speeds up file parsing [#2352](https://github.com/valhalla/valhalla/pull/2352)
   * ADDED: Ability to create OpenLR records from raw data. [#2356](https://github.com/valhalla/valhalla/pull/2356)
   * ADDED: Revamp length phrases [#2359](https://github.com/valhalla/valhalla/pull/2359)
   * CHANGED: Do not allocate memory in skadi if we don't need it. [#2373](https://github.com/valhalla/valhalla/pull/2373)
   * CHANGED: Map matching: throw error (443/NoSegment) when no candidate edges are available. [#2370](https://github.com/valhalla/valhalla/pull/2370/)
   * ADDED: Add sk-SK.json (slovak) localization file. [#2376](https://github.com/valhalla/valhalla/pull/2376)
   * ADDED: Extend roundabout phrases. [#2378](https://github.com/valhalla/valhalla/pull/2378)
   * ADDED: More roundabout phrase tests. [#2382](https://github.com/valhalla/valhalla/pull/2382)
   * ADDED: Update the turn and continue phrases to include junction names and guide signs. [#2386](https://github.com/valhalla/valhalla/pull/2386)
   * ADDED: Add the remaining guide sign toward phrases [#2389](https://github.com/valhalla/valhalla/pull/2389)
   * ADDED: The ability to allow immediate uturns at trace points in a map matching request [#2380](https://github.com/valhalla/valhalla/pull/2380)
   * ADDED: Add utility functions to Signs. [#2390](https://github.com/valhalla/valhalla/pull/2390)
   * ADDED: Unified time tracking for all algorithms that support time-based graph expansion. [#2278](https://github.com/valhalla/valhalla/pull/2278)
   * ADDED: Add rail_ferry use and costing. [#2408](https://github.com/valhalla/valhalla/pull/2408)
   * ADDED: `street_side_max_distance`, `display_lat` and `display_lon` to `locations` in input for better control of routing side of street [#1769](https://github.com/valhalla/valhalla/pull/1769)
   * ADDED: Add addtional exit phrases. [#2421](https://github.com/valhalla/valhalla/pull/2421)
   * ADDED: Add Japanese locale, update German. [#2432](https://github.com/valhalla/valhalla/pull/2432)
   * ADDED: Gurka expect_route refactor [#2435](https://github.com/valhalla/valhalla/pull/2435)
   * ADDED: Add option to suppress roundabout exits [#2437](https://github.com/valhalla/valhalla/pull/2437)
   * ADDED: Add Greek locale. [#2438](https://github.com/valhalla/valhalla/pull/2438)
   * ADDED (back): Support for 64bit wide way ids in the edgeinfo structure with no impact to size for data sources with ids 32bits wide. [#2422](https://github.com/valhalla/valhalla/pull/2422)
   * ADDED: Support for 64bit osm node ids in parsing stage of tile building [#2422](https://github.com/valhalla/valhalla/pull/2422)
   * CHANGED: Point2/PointLL are now templated to allow for higher precision coordinate math when desired [#2429](https://github.com/valhalla/valhalla/pull/2429)
   * ADDED: Optional OpenLR Encoded Path Edges in API Response [#2424](https://github.com/valhalla/valhalla/pull/2424)
   * ADDED: Add explicit include for sstream to be compatible with msvc_x64 toolset. [#2449](https://github.com/valhalla/valhalla/pull/2449)
   * ADDED: Properly split returned path if traffic conditions change partway along edges [#2451](https://github.com/valhalla/valhalla/pull/2451/files)
   * ADDED: Add Dutch locale. [#2464](https://github.com/valhalla/valhalla/pull/2464)
   * ADDED: Check with address sanititizer in CI. Add support for undefined behavior sanitizer. [#2487](https://github.com/valhalla/valhalla/pull/2487)
   * ADDED: Ability to recost a path and increased cost/time details along the trippath and json output [#2425](https://github.com/valhalla/valhalla/pull/2425)
   * ADDED: Add the ability to do bikeshare based (ped/bike) multimodal routing [#2031](https://github.com/valhalla/valhalla/pull/2031)
   * ADDED: Route through restrictions enabled by introducing a costing option. [#2469](https://github.com/valhalla/valhalla/pull/2469)
   * ADDED: Migrated to Ubuntu 20.04 base-image [#2508](https://github.com/valhalla/valhalla/pull/2508)
   * CHANGED: Speed up parseways stage by avoiding multiple string comparisons [#2518](https://github.com/valhalla/valhalla/pull/2518)
   * CHANGED: Speed up enhance stage by avoiding GraphTileBuilder copying [#2468](https://github.com/valhalla/valhalla/pull/2468)
   * ADDED: Costing options now includes shortest flag which favors shortest path routes [#2555](https://github.com/valhalla/valhalla/pull/2555)
   * ADDED: Incidents in intersections [#2547](https://github.com/valhalla/valhalla/pull/2547)
   * CHANGED: Refactor mapmatching configuration to use a struct (instead of `boost::property_tree::ptree`). [#2485](https://github.com/valhalla/valhalla/pull/2485)
   * ADDED: Save exit maneuver's begin heading when combining enter & exit roundabout maneuvers. [#2554](https://github.com/valhalla/valhalla/pull/2554)
   * ADDED: Added new urban flag that can be set if edge is within city boundaries to data processing; new use_urban_tag config option; added to osrm response within intersections. [#2522](https://github.com/valhalla/valhalla/pull/2522)
   * ADDED: Parses OpenLr of type PointAlongLine [#2565](https://github.com/valhalla/valhalla/pull/2565)
   * ADDED: Use edge.is_urban is set for serializing is_urban. [#2568](https://github.com/valhalla/valhalla/pull/2568)
   * ADDED: Added new rest/service area uses on the edge. [#2533](https://github.com/valhalla/valhalla/pull/2533)
   * ADDED: Dependency cache for Azure [#2567](https://github.com/valhalla/valhalla/pull/2567)
   * ADDED: Added flexibility to remove the use of the admindb and to use the country and state iso from the tiles; [#2579](https://github.com/valhalla/valhalla/pull/2579)
   * ADDED: Added toll gates and collection points (gantry) to the node;  [#2532](https://github.com/valhalla/valhalla/pull/2532)
   * ADDED: Added osrm serialization for rest/service areas and admins. [#2594](https://github.com/valhalla/valhalla/pull/2594)
   * CHANGED: Improved Russian localization; [#2593](https://github.com/valhalla/valhalla/pull/2593)
   * ADDED: Support restricted class in intersection annotations [#2589](https://github.com/valhalla/valhalla/pull/2589)
   * ADDED: Added trail type trace [#2606](https://github.com/valhalla/valhalla/pull/2606)
   * ADDED: Added tunnel names to the edges as a tagged name.  [#2608](https://github.com/valhalla/valhalla/pull/2608)
   * CHANGED: Moved incidents to the trip leg and cut the shape of the leg at that location [#2610](https://github.com/valhalla/valhalla/pull/2610)
   * ADDED: Costing option to ignore_closures when routing with current flow [#2615](https://github.com/valhalla/valhalla/pull/2615)
   * ADDED: Cross-compilation ability with MinGW64 [#2619](https://github.com/valhalla/valhalla/pull/2619)
   * ADDED: Defines the incident tile schema and incident metadata [#2620](https://github.com/valhalla/valhalla/pull/2620)
   * ADDED: Moves incident serializer logic into a generic serializer [#2621](https://github.com/valhalla/valhalla/pull/2621)
   * ADDED: Incident loading singleton for continually refreshing incident tiles[#2573](https://github.com/valhalla/valhalla/pull/2573)
   * ADDED: One shot mode to valhalla_service so you can run a single request of any type without starting a server [#2624](https://github.com/valhalla/valhalla/pull/2624)
   * ADDED: Adds text instructions to OSRM output [#2625](https://github.com/valhalla/valhalla/pull/2625)
   * ADDED: Adds support for alternate routes [#2626](https://github.com/valhalla/valhalla/pull/2626)
   * CHANGED: Switch Python bindings generator from boost.python to header-only pybind11[#2644](https://github.com/valhalla/valhalla/pull/2644)
   * ADDED: Add support of input file for one-shot mode of valhalla_service [#2648](https://github.com/valhalla/valhalla/pull/2648)
   * ADDED: Linear reference support to locate api [#2645](https://github.com/valhalla/valhalla/pull/2645)
   * ADDED: Implemented OSRM-like turn duration calculation for car. Uses it now in auto costing. [#2651](https://github.com/valhalla/valhalla/pull/2651)
   * ADDED: Enhanced turn lane information in guidance [#2653](https://github.com/valhalla/valhalla/pull/2653)
   * ADDED: `top_speed` option for all motorized vehicles [#2667](https://github.com/valhalla/valhalla/issues/2667)
   * CHANGED: Move turn_lane_direction helper to odin/util [#2675](https://github.com/valhalla/valhalla/pull/2675)
   * ADDED: Add annotations to osrm response including speed limits, unit and sign conventions [#2668](https://github.com/valhalla/valhalla/pull/2668)
   * ADDED: Added functions for predicted speeds encoding-decoding [#2674](https://github.com/valhalla/valhalla/pull/2674)
   * ADDED: Time invariant routing via the bidirectional algorithm. This has the effect that when time dependent routes (arrive_by and depart_at) fall back to bidirectional due to length restrictions they will actually use the correct time of day for one of the search directions [#2660](https://github.com/valhalla/valhalla/pull/2660)
   * ADDED: If the length of the edge is greater than kMaxEdgeLength, then consider this a catastrophic error if the should_error bool is true in the set_length function. [2678](https://github.com/valhalla/valhalla/pull/2678)
   * ADDED: Moved lat,lon coordinates structures from single to double precision. Improves geometry accuracy noticibly at zooms above 17 as well as coordinate snapping and any other geometric operations. Addes about a 2% performance pentalty for standard routes. Graph nodes now have 7 digits of precision.  [#2693](https://github.com/valhalla/valhalla/pull/2693)
   * ADDED: Added signboards to guidance views.  [#2687](https://github.com/valhalla/valhalla/pull/2687)
   * ADDED: Regular speed on shortcut edges is calculated with turn durations taken into account. Truck, motorcycle and motorscooter profiles use OSRM-like turn duration. [#2662](https://github.com/valhalla/valhalla/pull/2662)
   * CHANGED: Remove astar algorithm and replace its use with timedep_forward as its redundant [#2706](https://github.com/valhalla/valhalla/pull/2706)
   * ADDED: Recover and recost all shortcuts in final path for bidirectional astar algorithm [#2711](https://github.com/valhalla/valhalla/pull/2711)
   * ADDED: An option for shortcut recovery to be cached at start up to reduce the time it takes to do so on the fly [#2714](https://github.com/valhalla/valhalla/pull/2714)
   * ADDED: If width <= 1.9 then no access for auto, truck, bus, taxi, emergency and hov. [#2713](https://github.com/valhalla/valhalla/pull/2713)
   * ADDED: Centroid/Converge/Rendezvous/Meet API which allows input locations to find a least cost convergence point from all locations [#2734](https://github.com/valhalla/valhalla/pull/2734)
   * ADDED: Added support to process the sump_buster tag.  Also, fixed a few small access bugs for nodes. [#2731](https://github.com/valhalla/valhalla/pull/2731)
   * ADDED: Log message if failed to create tiles directory. [#2738](https://github.com/valhalla/valhalla/pull/2738)
   * CHANGED: Tile memory is only owned by the GraphTile rather than shared amongst copies of the graph tile (in GraphReader and TileCaches). [#2340](https://github.com/valhalla/valhalla/pull/2340)
   * ADDED: Add Estonian locale. [#2748](https://github.com/valhalla/valhalla/pull/2748)
   * CHANGED: Handle GraphTile objects as smart pointers [#2703](https://github.com/valhalla/valhalla/pull/2703)
   * CHANGED: Improve stability with no RTTI build [#2759](https://github.com/valhalla/valhalla/pull/2759) and [#2760](https://github.com/valhalla/valhalla/pull/2760)
   * CHANGED: Change generic service roads to a new Use=kServiceRoad. This is for highway=service without other service= tags (such as driveway, alley, parking aisle) [#2419](https://github.com/valhalla/valhalla/pull/2419)
   * ADDED: Isochrones support isodistance lines as well [#2699](https://github.com/valhalla/valhalla/pull/2699)
   * ADDED: Add support for ignoring live traffic closures for waypoints [#2685](https://github.com/valhalla/valhalla/pull/2685)
   * ADDED: Add use_distance to auto cost to allow choosing between two primary cost components, time or distance [#2771](https://github.com/valhalla/valhalla/pull/2771)
   * CHANGED: nit: Enables compiler warnings in part of loki module [#2767](https://github.com/valhalla/valhalla/pull/2767)
   * CHANGED: Reducing the number of uturns by increasing the cost to for them to 9.5f. Note: Did not increase the cost for motorcycles or motorscooters. [#2770](https://github.com/valhalla/valhalla/pull/2770)
   * ADDED: Add option to use thread-safe GraphTile's reference counter. [#2772](https://github.com/valhalla/valhalla/pull/2772)
   * CHANGED: nit: Enables compiler warnings in part of thor module [#2768](https://github.com/valhalla/valhalla/pull/2768)
   * ADDED: Add costing option `use_tracks` to avoid or favor tracks in route. [#2769](https://github.com/valhalla/valhalla/pull/2769)
   * CHANGED: chore: Updates libosmium [#2786](https://github.com/valhalla/valhalla/pull/2786)
   * CHANGED: Optimize double bucket queue to reduce memory reallocations. [#2719](https://github.com/valhalla/valhalla/pull/2719)
   * CHANGED: Collapse merge maneuvers [#2773](https://github.com/valhalla/valhalla/pull/2773)
   * CHANGED: Add shortcuts to the tiles' bins so we can find them when doing spatial lookups. [#2744](https://github.com/valhalla/valhalla/pull/2744)

## Release Date: 2019-11-21 Valhalla 3.0.9
* **Bug Fix**
   * FIXED: Changed reachability computation to consider both directions of travel wrt candidate edges [#1965](https://github.com/valhalla/valhalla/pull/1965)
   * FIXED: toss ways where access=private and highway=service and service != driveway. [#1960](https://github.com/valhalla/valhalla/pull/1960)
   * FIXED: Fix search_cutoff check in loki correlate_node. [#2023](https://github.com/valhalla/valhalla/pull/2023)
   * FIXED: Computes notion of a deadend at runtime in bidirectional a-star which fixes no-route with a complicated u-turn. [#1982](https://github.com/valhalla/valhalla/issues/1982)
   * FIXED: Fix a bug with heading filter at nodes. [#2058](https://github.com/valhalla/valhalla/pull/2058)
   * FIXED: Bug in map matching continuity checking such that continuity must only be in the forward direction. [#2029](https://github.com/valhalla/valhalla/pull/2029)
   * FIXED: Allow setting the time for map matching paths such that the time is used for speed lookup. [#2030](https://github.com/valhalla/valhalla/pull/2030)
   * FIXED: Don't use density factor for transition cost when user specified flag disables flow speeds. [#2048](https://github.com/valhalla/valhalla/pull/2048)
   * FIXED: Map matching trace_route output now allows for discontinuities in the match though multi match is not supported in valhalla route output. [#2049](https://github.com/valhalla/valhalla/pull/2049)
   * FIXED: Allows routes with no time specified to use time conditional edges and restrictions with a flag denoting as much [#2055](https://github.com/valhalla/valhalla/pull/2055)
   * FIXED: Fixed a bug with 'current' time type map matches. [#2060](https://github.com/valhalla/valhalla/pull/2060)
   * FIXED: Fixed a bug with time dependent expansion in which the expansion distance heuristic was not being used. [#2064](https://github.com/valhalla/valhalla/pull/2064)

* **Enhancement**
   * ADDED: Establish pinpoint test pattern [#1969](https://github.com/valhalla/valhalla/pull/1969)
   * ADDED: Suppress relative direction in ramp/exit instructions if it matches driving side of street [#1990](https://github.com/valhalla/valhalla/pull/1990)
   * ADDED: Added relative direction to the merge maneuver [#1989](https://github.com/valhalla/valhalla/pull/1989)
   * ADDED: Refactor costing to better handle multiple speed datasources [#2026](https://github.com/valhalla/valhalla/pull/2026)
   * ADDED: Better usability of curl for fetching tiles on the fly [#2026](https://github.com/valhalla/valhalla/pull/2026)
   * ADDED: LRU cache scheme for tile storage [#2026](https://github.com/valhalla/valhalla/pull/2026)
   * ADDED: GraphTile size check [#2026](https://github.com/valhalla/valhalla/pull/2026)
   * ADDED: Pick more sane values for highway and toll avoidance [#2026](https://github.com/valhalla/valhalla/pull/2026)
   * ADDED: Refactor adding predicted speed info to speed up process [#2026](https://github.com/valhalla/valhalla/pull/2026)
   * ADDED: Allow selecting speed data sources at request time [#2026](https://github.com/valhalla/valhalla/pull/2026)
   * ADDED: Allow disabling certain neighbors in connectivity map [#2026](https://github.com/valhalla/valhalla/pull/2026)
   * ADDED: Allows routes with time-restricted edges if no time specified and notes restriction in response [#1992](https://github.com/valhalla/valhalla/issues/1992)
   * ADDED: Runtime deadend detection to timedependent a-star. [#2059](https://github.com/valhalla/valhalla/pull/2059)

## Release Date: 2019-09-06 Valhalla 3.0.8
* **Bug Fix**
   * FIXED: Added logic to detect if user is to merge to the left or right [#1892](https://github.com/valhalla/valhalla/pull/1892)
   * FIXED: Overriding the destination_only flag when reclassifying ferries; Also penalizing ferries with a 5 min. penalty in the cost to allow us to avoid destination_only the majority of the time except when it is necessary. [#1895](https://github.com/valhalla/valhalla/pull/1905)
   * FIXED: Suppress forks at motorway junctions and intersecting service roads [#1909](https://github.com/valhalla/valhalla/pull/1909)
   * FIXED: Enhanced fork assignment logic [#1912](https://github.com/valhalla/valhalla/pull/1912)
   * FIXED: Added logic to fall back to return country poly if no state and updated lua for Metro Manila and Ireland [#1910](https://github.com/valhalla/valhalla/pull/1910)
   * FIXED: Added missing motorway fork instruction [#1914](https://github.com/valhalla/valhalla/pull/1914)
   * FIXED: Use begin street name for osrm compat mode [#1916](https://github.com/valhalla/valhalla/pull/1916)
   * FIXED: Added logic to fix missing highway cardinal directions in the US [#1917](https://github.com/valhalla/valhalla/pull/1917)
   * FIXED: Handle forward traversable significant road class intersecting edges [#1928](https://github.com/valhalla/valhalla/pull/1928)
   * FIXED: Fixed bug with shape trimming that impacted Uturns at Via locations. [#1935](https://github.com/valhalla/valhalla/pull/1935)
   * FIXED: Dive bomb updates.  Updated default speeds for urban areas based on roadclass for the enhancer.  Also, updated default speeds based on roadclass in lua.  Fixed an issue where we were subtracting 1 from uint32_t when 0 for stop impact.  Updated reclassify link logic to allow residential roads to be added to the tree, but we only downgrade the links to tertiary.  Updated TransitionCost functions to add 1.5 to the turncost when transitioning from a ramp to a non ramp and vice versa.  Also, added 0.5f to the turncost if the edge is a roundabout. [#1931](https://github.com/valhalla/valhalla/pull/1931)

* **Enhancement**
   * ADDED: Caching url fetched tiles to disk [#1887](https://github.com/valhalla/valhalla/pull/1887)
   * ADDED: filesystem::remove_all [#1887](https://github.com/valhalla/valhalla/pull/1887)
   * ADDED: Minimum enclosing bounding box tool [#1887](https://github.com/valhalla/valhalla/pull/1887)
   * ADDED: Use constrained flow speeds in bidirectional_astar.cc [#1907](https://github.com/valhalla/valhalla/pull/1907)
   * ADDED: Bike Share Stations are now in the graph which should set us up to do multimodal walk/bike scenarios [#1852](https://github.com/valhalla/valhalla/pull/1852)

## Release Date: 2019-7-18 Valhalla 3.0.7
* **Bug Fix**
   * FIXED: Fix pedestrian fork [#1886](https://github.com/valhalla/valhalla/pull/1886)

## Release Date: 2019-7-15 Valhalla 3.0.6
* **Bug Fix**
   * FIXED: Admin name changes. [#1853](https://github.com/valhalla/valhalla/pull/1853) Ref: [#1854](https://github.com/valhalla/valhalla/issues/1854)
   * FIXED: valhalla_add_predicted_traffic was overcommitted while gathering stats. Added a clear. [#1857](https://github.com/valhalla/valhalla/pull/1857)
   * FIXED: regression in map matching when moving to valhalla v3.0.0 [#1863](https://github.com/valhalla/valhalla/pull/1863)
   * FIXED: last step shape in osrm serializer should be 2 of the same point [#1867](https://github.com/valhalla/valhalla/pull/1867)
   * FIXED: Shape trimming at the beginning and ending of the route to not be degenerate [#1876](https://github.com/valhalla/valhalla/pull/1876)
   * FIXED: Duplicate waypoints in osrm serializer [#1880](https://github.com/valhalla/valhalla/pull/1880)
   * FIXED: Updates for heading precision [#1881](https://github.com/valhalla/valhalla/pull/1881)
   * FIXED: Map matching allowed untraversable edges at start of route [#1884](https://github.com/valhalla/valhalla/pull/1884)

* **Enhancement**
   * ADDED: Use the same protobuf object the entire way through the request process [#1837](https://github.com/valhalla/valhalla/pull/1837)
   * ADDED: Enhanced turn lane processing [#1859](https://github.com/valhalla/valhalla/pull/1859)
   * ADDED: Add global_synchronized_cache in valhalla_build_config [#1851](https://github.com/valhalla/valhalla/pull/1851)

## Release Date: 2019-06-04 Valhalla 3.0.5
* **Bug Fix**
   * FIXED: Protect against unnamed rotaries and routes that end in roundabouts not turning off rotary logic [#1840](https://github.com/valhalla/valhalla/pull/1840)

* **Enhancement**
   * ADDED: Add turn lane info at maneuver point [#1830](https://github.com/valhalla/valhalla/pull/1830)

## Release Date: 2019-05-31 Valhalla 3.0.4
* **Bug Fix**
   * FIXED: Improved logic to decide between bear vs. continue [#1798](https://github.com/valhalla/valhalla/pull/1798)
   * FIXED: Bicycle costing allows use of roads with all surface values, but with a penalty based on bicycle type. However, the edge filter totally disallows bad surfaces for some bicycle types, creating situations where reroutes fail if a rider uses a road with a poor surface. [#1800](https://github.com/valhalla/valhalla/pull/1800)
   * FIXED: Moved complex restrictions building to before validate. [#1805](https://github.com/valhalla/valhalla/pull/1805)
   * FIXED: Fix bicycle edge filter whan avoid_bad_surfaces = 1.0 [#1806](https://github.com/valhalla/valhalla/pull/1806)
   * FIXED: Replace the EnhancedTripPath class inheritance with aggregation [#1807](https://github.com/valhalla/valhalla/pull/1807)
   * FIXED: Replace the old timezone shape zip file every time valhalla_build_timezones is ran [#1817](https://github.com/valhalla/valhalla/pull/1817)
   * FIXED: Don't use island snapped edge candidates (from disconnected components or low reach edges) when we rejected other high reachability edges that were closer [#1835](https://github.com/valhalla/valhalla/pull/1835)

## Release Date: 2019-05-08 Valhalla 3.0.3
* **Bug Fix**
   * FIXED: Fixed a rare loop condition in route matcher (edge walking to match a trace).
   * FIXED: Fixed VACUUM ANALYZE syntax issue.  [#1704](https://github.com/valhalla/valhalla/pull/1704)
   * FIXED: Fixed the osrm maneuver type when a maneuver has the to_stay_on attribute set.  [#1714](https://github.com/valhalla/valhalla/pull/1714)
   * FIXED: Fixed osrm compatibility mode attributes.  [#1716](https://github.com/valhalla/valhalla/pull/1716)
   * FIXED: Fixed rotary/roundabout issues in Valhalla OSRM compatibility.  [#1727](https://github.com/valhalla/valhalla/pull/1727)
   * FIXED: Fixed the destinations assignment for exit names in OSRM compatibility mode. [#1732](https://github.com/valhalla/valhalla/pull/1732)
   * FIXED: Enhance merge maneuver type assignment. [#1735](https://github.com/valhalla/valhalla/pull/1735)
   * FIXED: Fixed fork assignments and on ramps for OSRM compatibility mode. [#1738](https://github.com/valhalla/valhalla/pull/1738)
   * FIXED: Fixed cardinal direction on reference names when forward/backward tag is present on relations. Fixes singly digitized roads with opposing directional modifiers. [#1741](https://github.com/valhalla/valhalla/pull/1741)
   * FIXED: Fixed fork assignment and narrative logic when a highway ends and splits into multiple ramps. [#1742](https://github.com/valhalla/valhalla/pull/1742)
   * FIXED: Do not use any avoid edges as origin or destination of a route, matrix, or isochrone. [#1745](https://github.com/valhalla/valhalla/pull/1745)
   * FIXED: Add leg summary and remove unused hint attribute for OSRM compatibility mode. [#1753](https://github.com/valhalla/valhalla/pull/1753)
   * FIXED: Improvements for pedestrian forks, pedestrian roundabouts, and continue maneuvers. [#1768](https://github.com/valhalla/valhalla/pull/1768)
   * FIXED: Added simplified overview for OSRM response and added use_toll logic back to truck costing. [#1765](https://github.com/valhalla/valhalla/pull/1765)
   * FIXED: temp fix for location distance bug [#1774](https://github.com/valhalla/valhalla/pull/1774)
   * FIXED: Fix pedestrian routes using walkway_factor [#1780](https://github.com/valhalla/valhalla/pull/1780)
   * FIXED: Update the begin and end heading of short edges based on use [#1783](https://github.com/valhalla/valhalla/pull/1783)
   * FIXED: GraphReader::AreEdgesConnected update.  If transition count == 0 return false and do not call transition function. [#1786](https://github.com/valhalla/valhalla/pull/1786)
   * FIXED: Only edge candidates that were used in the path are send to serializer: [1788](https://github.com/valhalla/valhalla/pull/1788)
   * FIXED: Added logic to prevent the removal of a destination maneuver when ending on an internal edge [#1792](https://github.com/valhalla/valhalla/pull/1792)
   * FIXED: Fixed instructions when starting on an internal edge [#1796](https://github.com/valhalla/valhalla/pull/1796)

* **Enhancement**
   * Add the ability to run valhalla_build_tiles in stages. Specify the begin_stage and end_stage as command line options. Also cleans up temporary files as the last stage in the pipeline.
   * Add `remove` to `filesystem` namespace. [#1752](https://github.com/valhalla/valhalla/pull/1752)
   * Add TaxiCost into auto costing options.
   * Add `preferred_side` to allow per-location filtering of edges based on the side of the road the location is on and the driving side for that locale.
   * Slightly decreased the internal side-walk factor to .90f to favor roads with attached sidewalks. This impacts roads that have added sidewalk:left, sidewalk:right or sidewalk:both OSM tags (these become attributes on each directedEdge). The user can then avoid/penalize dedicated sidewalks and walkways, when they increase the walkway_factor. Since we slightly decreased the sidewalk_factor internally and only favor sidewalks if use is tagged as sidewalk_left or sidewalk_right, we should tend to route on roads with attached sidewalks rather than separate/dedicated sidewalks, allowing for more road names to be called out since these are labeled more.
   * Add `via` and `break_through` location types [#1737](https://github.com/valhalla/valhalla/pull/1737)
   * Add `street_side_tolerance` and `search_cutoff` to input `location` [#1777](https://github.com/valhalla/valhalla/pull/1777)
   * Return the Valhalla error `Path distance exceeds the max distance limit` for OSRM responses when the route is greater than the service limits. [#1781](https://github.com/valhalla/valhalla/pull/1781)

## Release Date: 2019-01-14 Valhalla 3.0.2
* **Bug Fix**
   * FIXED: Transit update - fix dow and exception when after midnight trips are normalized [#1682](https://github.com/valhalla/valhalla/pull/1682)
   * FIXED: valhalla_convert_transit segfault - GraphTileBuilder has null GraphTileHeader [#1683](https://github.com/valhalla/valhalla/issues/1683)
   * FIXED: Fix crash for trace_route with osrm serialization. Was passing shape rather than locations to the waypoint method.
   * FIXED: Properly set driving_side based on data set in TripPath.
   * FIXED: A bad bicycle route exposed an issue with bidirectional A* when the origin and destination edges are connected. Use A* in these cases to avoid requiring a high cost threshold in BD A*.
   * FIXED: x86 and x64 data compatibility was fixed as the structures weren't aligned.
   * FIXED: x86 tests were failing due mostly to floating point issues and the aforementioned structure misalignment.
* **Enhancement**
   * Add a durations list (delta time between each pair of trace points), a begin_time and a use_timestamp flag to trace_route requests. This allows using the input trace timestamps or durations plus the begin_time to compute elapsed time at each edge in the matched path (rather than using costing methods).
   * Add support for polyline5 encoding for OSRM formatted output.
* **Note**
   * Isochrones and openlr are both noted as not working with release builds for x86 (32bit) platforms. We'll look at getting this fixed in a future release

## Release Date: 2018-11-21 Valhalla 3.0.1
* **Bug Fix**
   * FIXED: Fixed a rare, but serious bug with bicycle costing. ferry_factor_ in bicycle costing shadowed the data member in the base dynamic cost class, leading to an unitialized variable. Occasionally, this would lead to negative costs which caused failures. [#1663](https://github.com/valhalla/valhalla/pull/1663)
   * FIXED: Fixed use of units in OSRM compatibility mode. [#1662](https://github.com/valhalla/valhalla/pull/1662)

## Release Date: 2018-11-21 Valhalla 3.0.0
* **NOTE**
   * This release changes the Valhalla graph tile formats to make the tile data more efficient and flexible. Tile data is incompatible with Valhalla 2.x builds, and code for 3.x is incompatible with data built for Valahalla 2.x versions. Valhalla tile sizes are slightly smaller (for datasets using elevation information the size savings is over 10%). In addition, there is increased flexibility for creating different variants of tiles to support different applications (e.g. bicycle only, or driving only).
* **Enhancement**
   * Remove the use of DirectedEdge for transitions between nodes on different hierarchy levels. A new structure, NodeTransition, is now used to transition to nodes on different hierarchy level. This saves space since only the end node GraphId is needed for the transitions (and DirectedEdge is a large data structure).
   * Change the NodeInfo lat,lon to use an offset from the tile base lat,lon. This potentially allows higher precision than using float, but more importantly saves space and allows support for NodeTransitions as well as spare for future growth.
   * Remove the EdgeElevation structure and max grade information into DirectedEdge and mean elevation into EdgeInfo. This saves space.
   * Reduce wayid to 32 bits. This allows sufficient growth when using OpenStreetMap data and frees space in EdgeInfo (allows moving speed limit and mean elevation from other structures).
   * Move name consistency from NodeInfo to DirectedEdge. This allows a more efficient lookup of name consistency.
   * Update all path algorithms to use NodeTransition logic rather than special DirectedEdge transition types. This simplifies PathAlgorithms slightly and removes some conditional logic.
   * Add an optional GraphFilter stage to tile building pipeline. This allows removal of edges and nodes based on access. This allows bicycle only, pedestrian only, or driving only datasets (or combinations) to be created - allowing smaller datasets for special purpose applications.
* **Deprecate**
   * Valhalla 3.0 removes support for OSMLR.

## Release Date: 2018-11-20 Valhalla 2.7.2
* **Enhancement**
   * UPDATED: Added a configuration variable for max_timedep_distance. This is used in selecting the path algorithm and provides the maximum distance between locations when choosing a time dependent path algorithm (other than multi modal). Above this distance, bidirectional A* is used with no time dependencies.
   * UPDATED: Remove transition edges from priority queue in Multimodal methods.
   * UPDATED: Fully implement street names and exit signs with ability to identify route numbers. [#1635](https://github.com/valhalla/valhalla/pull/1635)
* **Bug Fix**
   * FIXED: A timed-turned restriction should not be applied when a non-timed route is executed.  [#1615](https://github.com/valhalla/valhalla/pull/1615)
   * FIXED: Changed unordered_map to unordered_multimap for polys. Poly map can contain the same key but different multi-polygons. For example, islands for a country or timezone polygons for a country.
   * FIXED: Fixed timezone db issue where TZIDs did not exist in the Howard Hinnant date time db that is used in the date_time class for tz indexes.  Added logic to create aliases for TZIDs based on https://en.wikipedia.org/wiki/List_of_tz_database_time_zones
   * FIXED: Fixed the ramp turn modifiers for osrm compat [#1569](https://github.com/valhalla/valhalla/pull/1569)
   * FIXED: Fixed the step geometry when using the osrm compat mode [#1571](https://github.com/valhalla/valhalla/pull/1571)
   * FIXED: Fixed a data creation bug causing issues with A* routes ending on loops. [#1576](https://github.com/valhalla/valhalla/pull/1576)
   * FIXED: Fixed an issue with a bad route where destination only was present. Was due to thresholds in bidirectional A*. Changed threshold to be cost based rather than number of iterations). [#1586](https://github.com/valhalla/valhalla/pull/1586)
   * FIXED: Fixed an issue with destination only (private) roads being used in bicycle routes. Centralized some "base" transition cost logic in the base DynamicCost class. [#1587](https://github.com/valhalla/valhalla/pull/1587)
   * FIXED: Remove extraneous ramp maneuvers [#1657](https://github.com/valhalla/valhalla/pull/1657)

## Release Date: 2018-10-02 Valhalla 2.7.1
* **Enhancement**
   * UPDATED: Added date time support to forward and reverse isochrones. Add speed lookup (predicted speeds and/or free-flow or constrained flow speed) if date_time is present.
   * UPDATED: Add timezone checks to multimodal routes and isochrones (updates localtime if the path crosses into a timezone different than the start location).
* **Data Producer Update**
   * UPDATED: Removed boost date time support from transit.  Now using the Howard Hinnant date library.
* **Bug Fix**
   * FIXED: Fixed a bug with shortcuts that leads to inconsistent routes depending on whether shortcuts are taken, different origins can lead to different paths near the destination. This fix also improves performance on long routes and matrices.
   * FIXED: We were getting inconsistent results between departing at current date/time vs entering the current date/time.  This issue is due to the fact that the iso_date_time function returns the full iso date_time with the timezone offset (e.g., 2018-09-27T10:23-07:00 vs 2018-09-27T10:23). When we refactored the date_time code to use the new Howard Hinnant date library, we introduced this bug.
   * FIXED: Increased the threshold in CostMatrix to address null time and distance values occuring for truck costing with locations near the max distance.

## Release Date: 2018-09-13 Valhalla 2.7.0
* **Enhancement**
   * UPDATED: Refactor to use the pbf options instead of the ptree config [#1428](https://github.com/valhalla/valhalla/pull/1428) This completes [1357](https://github.com/valhalla/valhalla/issues/1357)
   * UPDATED: Removed the boost/date_time dependency from baldr and odin. We added the Howard Hinnant date and time library as a submodule. [#1494](https://github.com/valhalla/valhalla/pull/1494)
   * UPDATED: Fixed 'Drvie' typo [#1505](https://github.com/valhalla/valhalla/pull/1505) This completes [1504](https://github.com/valhalla/valhalla/issues/1504)
   * UPDATED: Optimizations of GetSpeed for predicted speeds [1490](https://github.com/valhalla/valhalla/issues/1490)
   * UPDATED: Isotile optimizations
   * UPDATED: Added stats to predictive traffic logging
   * UPDATED: resample_polyline - Breaks the polyline into equal length segments at a sample distance near the resolution. Break out of the loop through polyline points once we reach the specified number of samplesthen append the last
polyline point.
   * UPDATED: added android logging and uses a shared graph reader
   * UPDATED: Do not run a second pass on long pedestrian routes that include a ferry (but succeed on first pass). This is a performance fix. Long pedestrian routes with A star factor based on ferry speed end up being very inefficient.
* **Bug Fix**
   * FIXED: A* destination only
   * FIXED: Fixed through locations weren't honored [#1449](https://github.com/valhalla/valhalla/pull/1449)


## Release Date: 2018-08-02 Valhalla 3.0.0-rc.4
* **Node Bindings**
   * UPDATED: add some worker pool handling
   [#1467](https://github.com/valhalla/valhalla/pull/1467)

## Release Date: 2018-08-02 Valhalla 3.0.0-rc.3
* **Node Bindings**
   * UPDATED: replaced N-API with node-addon-api wrapper and made the actor
   functions asynchronous
   [#1457](https://github.com/valhalla/valhalla/pull/1457)

## Release Date: 2018-07-24 Valhalla 3.0.0-rc.2
* **Node Bindings**
   * FIXED: turn on the autocleanup functionality for the actor object.
   [#1439](https://github.com/valhalla/valhalla/pull/1439)

## Release Date: 2018-07-16 Valhalla 3.0.0-rc.1
* **Enhancement**
   * ADDED: exposed the rest of the actions to the node bindings and added tests. [#1415](https://github.com/valhalla/valhalla/pull/1415)

## Release Date: 2018-07-12 Valhalla 3.0.0-alpha.1
**NOTE**: There was already a small package named `valhalla` on the npm registry, only published up to version 0.0.3. The team at npm has transferred the package to us, but would like us to publish something to it ASAP to prove our stake in it. Though the bindings do not have all of the actor functionality exposed yet (just route), we are going to publish an alpha release of 3.0.0 to get something up on npm.
* **Infrastructure**:
   * ADDED: add in time dependent algorithms if the distance between locations is less than 500km.
   * ADDED: TurnLanes to indicate turning lanes at the end of a directed edge.
   * ADDED: Added PredictedSpeeds to Valhalla tiles and logic to compute speed based on predictive speed profiles.
* **Data Producer Update**
   * ADDED: is_route_num flag was added to Sign records. Set this to true if the exit sign comes from a route number/ref.
   * CHANGED: Lower speeds on driveways, drive-thru, and parking aisle. Set destination only flag for drive thru use.
   * ADDED: Initial implementation of turn lanes.
  **Bug Fix**
   * CHANGED: Fix destination only penalty for A* and time dependent cases.
   * CHANGED: Use the distance from GetOffsetForHeading, based on road classification and road use (e.g. ramp, turn channel, etc.), within tangent_angle function.
* **Map Matching**
   * FIXED: Fixed trace_route edge_walk server abort [#1365](https://github.com/valhalla/valhalla/pull/1365)
* **Enhancement**
   * ADDED: Added post process for updating free and constrained speeds in the directed edges.
   * UPDATED: Parse the json request once and store in a protocol buffer to pass along the pipeline. This completed the first portion of [1357](https://github.com/valhalla/valhalla/issues/1357)
   * UPDATED: Changed the shape_match attribute from a string to an enum. Fixes [1376](https://github.com/valhalla/valhalla/issues/1376)
   * ADDED: Node bindings for route [#1341](https://github.com/valhalla/valhalla/pull/1341)
   * UPDATED: Use a non-linear use_highways factor (to more heavily penalize highways as use_highways approaches 0).

## Release Date: 2018-07-15 Valhalla 2.6.3
* **API**:
   * FIXED: Use a non-linear use_highways factor (to more heavily penalize highways as use_highways approaches 0).
   * FIXED: Fixed the highway_factor when use_highways < 0.5.
   * ENHANCEMENT: Added logic to modulate the surface factor based on use_trails.
   * ADDED: New customer test requests for motorcycle costing.

## Release Date: 2018-06-28 Valhalla 2.6.2
* **Data Producer Update**
   * FIXED: Complex restriction sorting bug.  Check of has_dt in ComplexRestrictionBuilder::operator==.
* **API**:
   * FIXED: Fixed CostFactory convenience method that registers costing models
   * ADDED: Added use_tolls into motorcycle costing options

## Release Date: 2018-05-28 Valhalla 2.6.0
* **Infrastructure**:
   * CHANGED: Update cmake buildsystem to replace autoconf [#1272](https://github.com/valhalla/valhalla/pull/1272)
* **API**:
   * CHANGED: Move `trace_options` parsing to map matcher factory [#1260](https://github.com/valhalla/valhalla/pull/1260)
   * ADDED: New costing method for AutoDataFix [#1283](https://github.com/valhalla/valhalla/pull/1283)

## Release Date: 2018-05-21 Valhalla 2.5.0
* **Infrastructure**
   * ADDED: Add code formatting and linting.
* **API**
   * ADDED: Added new motorcycle costing, motorcycle access flag in data and use_trails option.
* **Routing**
   * ADDED: Add time dependnet forward and reverse A* methods.
   * FIXED: Increase minimum threshold for driving routes in bidirectional A* (fixes some instances of bad paths).
* **Data Producer Update**
   * CHANGED: Updates to properly handle cycleway crossings.
   * CHANGED: Conditionally include driveways that are private.
   * ADDED: Added logic to set motorcycle access.  This includes lua, country access, and user access flags for motorcycles.

## Release Date: 2018-04-11 Valhalla 2.4.9
* **Enhancement**
   * Added European Portuguese localization for Valhalla
   * Updates to EdgeStatus to improve performance. Use an unordered_map of tile Id and allocate an array for each edge in the tile. This allows using pointers to access status for sequential edges. This improves performance by 50% or so.
   * A couple of bicycle costing updates to improve route quality: avoid roads marked as part of a truck network, to remove the density penalty for transition costs.
   * When optimal matrix type is selected, now use CostMatrix for source to target pedestrian and bicycle matrix calls when both counts are above some threshold. This improves performance in general and lessens some long running requests.
*  **Data Producer Update**
   * Added logic to protect against setting a speed of 0 for ferries.

## Release Date: 2018-03-27 Valhalla 2.4.8
* **Enhancement**
   * Updates for Italian verbal translations
   * Optionally remove driveways at graph creation time
   * Optionally disable candidate edge penalty in path finding
   * OSRM compatible route, matrix and map matching response generation
   * Minimal Windows build compatibility
   * Refactoring to use PBF as the IPC mechanism for all objects
   * Improvements to internal intersection marking to reduce false positives
* **Bug Fix**
   * Cap candidate edge penalty in path finding to reduce excessive expansion
   * Fix trivial paths at deadends

## Release Date: 2018-02-08 Valhalla 2.4.7
* **Enhancement**
   * Speed up building tiles from small OSM imports by using boost directory iterator rather than going through all possible tiles and testing each if the file exists.
* **Bug Fix**
   * Protect against overflow in string to float conversion inside OSM parsing.

## Release Date: 2018-01-26 Valhalla 2.4.6
* **Enhancement**
   * Elevation library will lazy load RAW formatted sources

## Release Date: 2018-01-24 Valhalla 2.4.5
* **Enhancement**
   * Elevation packing utility can unpack lz4hc now
* **Bug Fix**
   * Fixed broken darwin builds

## Release Date: 2018-01-23 Valhalla 2.4.4
* **Enhancement**
   * Elevation service speed improvments and the ability to serve lz4hc compressed data
   * Basic support for downloading routing tiles on demand
   * Deprecated `valhalla_route_service`, now all services (including elevation) are found under `valhalla_service`

## Release Date: 2017-12-11 Valhalla 2.4.3
* **Enhancement**
   * Remove union from GraphId speeds up some platforms
   * Use SAC scale in pedestrian costing
   * Expanded python bindings to include all actions (route, matrix, isochrone, etc)
* **Bug Fix**
   * French translation typo fixes
*  **Data Producer Update**
   * Handling shapes that intersect the poles when binning
   * Handling when transit shapes are less than 2 points

## Release Date: 2017-11-09 Valhalla 2.4.1
*  **Data Producer Update**
   * Added kMopedAccess to modes for complex restrictions.  Remove the kMopedAccess when auto access is removed.  Also, add the kMopedAccess when an auto restriction is found.

## Release Date: 2017-11-08 Valhalla 2.4.0
*  **Data Producer Update**
   * Added logic to support restriction = x with a the except tag.  We apply the restriction to everything except for modes in the except tag.
   * Added logic to support railway_service and coach_service in transit.
* **Bug Fix**
  * Return proper edge_walk path for requested shape_match=walk_or_snap
  * Skip invalid stateid for Top-K requests

## Release Date: 2017-11-07 Valhalla 2.3.9
* **Enhancement**
  * Top-K map matched path generation now only returns unique paths and does so with fewer iterations
  * Navigator call outs for both imperial and metric units
  * The surface types allowed for a given bike route can now be controlled via a request parameter `avoid_bad_surfaces`
  * Improved support for motorscooter costing via surface types, road classification and vehicle specific tagging
* **Bug Fix**
  * Connectivity maps now include information about transit tiles
  * Lane counts for singly digitized roads are now correct for a given directed edge
  * Edge merging code for assigning osmlr segments is now robust to partial tile sets
  * Fix matrix path finding to allow transitioning down to lower levels when appropriate. In particular, do not supersede shortcut edges until no longer expanding on the next level.
  * Fix optimizer rotate location method. This fixes a bug where optimal ordering was bad for large location sets.
*  **Data Producer Update**
   * Duration tags are now used to properly set the speed of travel for a ferry routes

## Release Date: 2017-10-17 Valhalla 2.3.8
* **Bug Fix**
  * Fixed the roundabout exit count for bicycles when the roundabout is a road and not a cycleway
  * Enable a pedestrian path to remain on roundabout instead of getting off and back on
  * Fixed the penalization of candidate locations in the uni-directional A* algorithm (used for trivial paths)
*  **Data Producer Update**
   * Added logic to set bike forward and tag to true where kv["sac_scale"] == "hiking". All other values for sac_scale turn off bicycle access.  If sac_scale or mtb keys are found and a surface tag is not set we default to kPath.
   * Fixed a bug where surface=unpaved was being assigned Surface::kPavedSmooth.

## Release Date: 2017-9-11 Valhalla 2.3.7
* **Bug Fix**
  * Update bidirectional connections to handle cases where the connecting edge is one of the origin (or destination) edges and the cost is high. Fixes some pedestrian route issues that were reported.
*  **Data Producer Update**
   * Added support for motorroad tag (default and per country).
   * Update OSMLR segment association logic to fix issue where chunks wrote over leftover segments. Fix search along edges to include a radius so any nearby edges are also considered.

## Release Date: 2017-08-29 Valhalla 2.3.6
* **Bug Fix**
  * Pedestrian paths including ferries no longer cause circuitous routes
  * Fix a crash in map matching route finding where heading from shape was using a `nullptr` tile
  * Spanish language narrative corrections
  * Fix traffic segment matcher to always set the start time of a segment when its known
* **Enhancement**
  * Location correlation scoring improvements to avoid situations where less likely start or ending locations are selected

## Release Date: 2017-08-22 Valhalla 2.3.5
* **Bug Fix**
  * Clamp the edge score in thor. Extreme values were causing bad alloc crashes.
  * Fix multimodal isochrones. EdgeLabel refactor caused issues.
* **Data Producer Update**
  * Update lua logic to properly handle vehicle=no tags.

## Release Date: 2017-08-14 Valhalla 2.3.4
* **Bug Fix**
  * Enforce limits on maximum per point accuracy to avoid long running map matching computations

## Release Date: 2017-08-14 Valhalla 2.3.3
* **Bug Fix**
  * Maximum osm node reached now causes bitset to resize to accomodate when building tiles
  * Fix wrong side of street information and remove redundant node snapping
  * Fix path differences between services and `valhalla_run_route`
  * Fix map matching crash when interpolating duplicate input points
  * Fix unhandled exception when trace_route or trace_attributes when there are no continuous matches
* **Enhancement**
  * Folded Low-Stress Biking Code into the regular Bicycle code and removed the LowStressBicycleCost class. Now when making a query for bicycle routing, a value of 0 for use_hills and use_roads produces low-stress biking routes, while a value of 1 for both provides more intense professional bike routes.
  * Bike costing default values changed. use_roads and use_hills are now 0.25 by default instead of 0.5 and the default bike is now a hybrid bike instead of a road bike.
  * Added logic to use station hierarchy from transitland.  Osm and egress nodes are connected by transitconnections.  Egress and stations are connected by egressconnections.  Stations and platforms are connected by platformconnections.  This includes narrative updates for Odin as well.

## Release Date: 2017-07-31 Valhalla 2.3.2
* **Bug Fix**
  * Update to use oneway:psv if oneway:bus does not exist.
  * Fix out of bounds memory issue in DoubleBucketQueue.
  * Many things are now taken into consideration to determine which sides of the road have what cyclelanes, because they were not being parsed correctly before
  * Fixed issue where sometimes a "oneway:bicycle=no" tag on a two-way street would cause the road to become a oneway for bicycles
  * Fixed trace_attributes edge_walk cases where the start or end points in the shape are close to graph nodes (intersections)
  * Fixed 32bit architecture crashing for certain routes with non-deterministic placement of edges labels in bucketized queue datastructure
* **Enhancement**
  * Improve multi-modal routes by adjusting the pedestrian mode factor (routes use less walking in favor of public transit).
  * Added interface framework to support "top-k" paths within map-matching.
  * Created a base EdgeLabel class that contains all data needed within costing methods and supports the basic path algorithms (forward direction, A*, with accumulated path distance). Derive class for bidirectional algorithms (BDEdgeLabel) and for multimodal algorithms. Lowers memory use by combining some fields (using spare bits from GraphId).
  * Added elapsed time estimates to map-matching labels in preparation for using timestamps in map-matching.
  * Added parsing of various OSM tags: "bicycle=use_sidepath", "bicycle=dismount", "segregated=*", "shoulder=*", "cycleway:buffer=*", and several variations of these.
  * Both trace_route and trace_attributes will parse `time` and `accuracy` parameters when the shape is provided as unencoded
  * Map-matching will now use the time (in seconds) of each gps reading (if provided) to narrow the search space and avoid finding matches that are impossibly fast

## Release Date: 2017-07-10 Valhalla 2.3.0
* **Bug Fix**
  * Fixed a bug in traffic segment matcher where length was populated but had invalid times
* **Embedded Compilation**
  * Decoupled the service components from the rest of the worker objects so that the worker objects could be used in non http service contexts
   * Added an actor class which encapsulates the various worker objects and allows the various end points to be called /route /height etc. without needing to run a service
* **Low-Stress Bicycle**
  * Worked on creating a new low-stress biking option that focuses more on taking safer roads like cycle ways or residential roads than the standard bike costing option does.

## Release Date: 2017-06-26 Valhalla 2.2.9
* **Bug Fix**
  * Fix a bug introduced in 2.2.8 where map matching search extent was incorrect in longitude axis.

## Release Date: 2017-06-23 Valhalla 2.2.8
* **Bug Fix**
  * Traffic segment matcher (exposed through Python bindings) - fix cases where partial (or no) results could be returned when breaking out of loop in form_segments early.
* **Traffic Matching Update**
  * Traffic segment matcher - handle special cases when entering and exiting turn channels.
* **Guidance Improvements**
  * Added Swedish (se-SV) narrative file.

## Release Date: 2017-06-20 Valhalla 2.2.7
* **Bug Fixes**
  * Traffic segment matcher (exposed through Python bindings) makes use of accuracy per point in the input
  * Traffic segment matcher is robust to consecutive transition edges in matched path
* **Isochrone Changes**
  * Set up isochrone to be able to handle multi-location queries in the future
* **Data Producer Updates**
  * Fixes to valhalla_associate_segments to address threading issue.
  * Added support for restrictions that refers only to appropriate type of vehicle.
* **Navigator**
  * Added pre-alpha implementation that will perform guidance for mobile devices.
* **Map Matching Updates**
  * Added capability to customize match_options

## Release Date: 2017-06-12 Valhalla 2.2.6
* **Bug Fixes**
  * Fixed the begin shape index where an end_route_discontinuity exists
* **Guidance Improvements**
  * Updated Slovenian (sl-SI) narrative file.
* **Data Producer Updates**
  * Added support for per mode restrictions (e.g., restriction:&lt;type&gt;)  Saved these restrictions as "complex" restrictions which currently support per mode lookup (unlike simple restrictions which are assumed to apply to all driving modes).
* **Matrix Updates**
  * Increased max distance threshold for auto costing and other similar costings to 400 km instead of 200 km

## Release Date: 2017-06-05 Valhalla 2.2.5
* **Bug Fixes**
  * Fixed matched point edge_index by skipping transition edges.
  * Use double precision in meili grid traversal to fix some incorrect grid cases.
  * Update meili to use DoubleBucketQueue and GraphReader methods rather than internal methods.

## Release Date: 2017-05-17 Valhalla 2.2.4
* **Bug Fixes**
  * Fix isochrone bug where the default access mode was used - this rejected edges that should not have been rejected for cases than automobile.
  * Fix A* handling of edge costs for trivial routes. This fixed an issue with disconnected regions that projected to a single edge.
  * Fix TripPathBuilder crash if first edge is a transition edge (was occurring with map-matching in rare occasions).

## Release Date: 2017-05-15 Valhalla 2.2.3
* **Map Matching Improvement**
  * Return begin and end route discontinuities. Also, returns partial shape of edge at route discontinuity.
* **Isochrone Improvements**
  * Add logic to make sure the center location remains fixed at the center of a tile/grid in the isotile.
  * Add a default generalization factor that is based on the grid size. Users can still override this factor but the default behavior is improved.
  * Add ExpandForward and ExpandReverse methods as is done in bidirectional A*. This improves handling of transitions between hierarchy levels.
* **Graph Correlation Improvements**
  * Add options to control both radius and reachability per input location (with defaults) to control correlation of input locations to the graph in such a way as to avoid routing between disconnected regions and favor more likely paths.

## Release Date: 2017-05-08 Valhalla 2.2.0
* **Guidance Improvements**
  * Added Russian (ru-RU) narrative file.
  * Updated Slovenian (sl-SI) narrative file.
* **Data Producer Updates**
  * Assign destination sign info on bidirectional ramps.
  * Update ReclassifyLinks. Use a "link-tree" which is formed from the exit node and terminates at entrance nodes. Exit nodes are sorted by classification so motorway exits are done before trunks, etc. Updated the turn channel logic - now more consistently applies turn channel use.
  * Updated traffic segment associations to properly work with elevation and lane connectivity information (which is stored after the traffic association).

## Release Date: 2017-04-24 Valhalla 2.1.9
* **Elevation Update**
  * Created a new EdgeElevation structure which includes max upward and downward slope (moved from DirectedEdge) and mean elevation.
* **Routing Improvements**
  * Destination only fix when "nested" destination only areas cause a route failure. Allow destination only edges (with penalty) on 2nd pass.
  * Fix heading to properly use the partial edge shape rather than entire edge shape to determine heading at the begin and end locations.
  * Some cleanup and simplification of the bidirectional A* algorithm.
  * Some cleanup and simplification of TripPathBuilder.
  * Make TileHierarchy data and methods static and remove tile_dir from the tile hierarchy.
* **Map Matching Improvement**
  * Return matched points with trace attributes when using map_snap.
* **Data Producer Updates**
  * lua updates so that the chunnel will work again.

## Release Date: 2017-04-04 Valhalla 2.1.8
* **Map Matching Release**
  * Added max trace limits and out-of-bounds checks for customizable trace options

## Release Date: 2017-03-29 Valhalla 2.1.7
* **Map Matching Release**
  * Increased service limits for trace
* **Data Producer Updates**
  * Transit: Remove the dependency on using level 2 tiles for transit builder
* **Traffic Updates**
  * Segment matcher completely re-written to handle many complex issues when matching traces to OTSs
* **Service Improvement**
  * Bug Fix - relaxed rapidjson parsing to allow numeric type coercion
* **Routing Improvements**
  * Level the forward and reverse paths in bidirectional A * to account for distance approximation differences.
  * Add logic for Use==kPath to bicycle costing so that paths are favored (as are footways).

## Release Date: 2017-03-10 Valhalla 2.1.3
* **Guidance Improvement**
  * Corrections to Slovenian narrative language file
  **Routing Improvements**
  * Increased the pedestrian search radius from 25 to 50 within the meili configuration to reduce U-turns with map-matching
  * Added a max avoid location limit

## Release Date: 2017-02-22 Valhalla 2.1.0
* **Guidance Improvement**
  * Added ca-ES (Catalan) and sl-SI (Slovenian) narrative language files
* **Routing  Improvement**
  * Fix through location reverse ordering bug (introduced in 2.0.9) in output of route responses for depart_at routes
  * Fix edge_walking method to handle cases where more than 1 initial edge is found
* **Data Producer Updates**
  * Improved transit by processing frequency based schedules.
  * Updated graph validation to more aggressively check graph consistency on level 0 and level 1
  * Fix the EdgeInfo hash to not create duplicate edge info records when creating hierarchies

## Release Date: 2017-02-21 Valhalla 2.0.9
* **Guidance Improvement**
  * Improved Italian narrative by handling articulated prepositions
  * Properly calling out turn channel maneuver
* **Routing Improvement**
  * Improved path determination by increasing stop impact for link to link transitions at intersections
  * Fixed through location handling, now includes cost at throughs and properly uses heading
  * Added ability to adjust location heading tolerance
* **Traffic Updates**
  * Fixed segment matching json to properly return non-string values where apropriate
* **Data Producer Updates**
  * Process node:ref and way:junction_ref as a semicolon separated list for exit numbers
  * Removed duplicated interchange sign information when ways are split into edges
  * Use a sequence within HierarchyBuilder to lower memory requirements for planet / large data imports.
  * Add connecting OSM wayId to a transit stop within NodeInfo.
  * Lua update:  removed ways that were being added to the routing graph.
  * Transit:  Fixed an issue where add_service_day and remove_service_day was not using the tile creation date, but the service start date for transit.
  * Transit:  Added acceptance test logic.
  * Transit:  Added fallback option if the associated wayid is not found.  Use distance approximator to find the closest edge.
  * Transit:  Added URL encoding for one stop ids that contain diacriticals.  Also, added include_geometry=false for route requests.
* **Optimized Routing Update**
  * Added an original index to the location object in the optimized route response
* **Trace Route Improvement**
  * Updated find_start_node to fix "GraphTile NodeInfo index out of bounds" error

## Release Date: 2017-01-30 Valhalla 2.0.6
* **Guidance Improvement**
  * Italian phrases were updated
* **Routing Improvement**
  * Fixed an issue where date and time was returning an invalid ISO8601 time format for date_time values in positive UTC. + sign was missing.
  * Fixed an encoding issue that was discovered for tranist_fetcher.  We were not encoding onestop_ids or route_ids.  Also, added exclude_geometry=true for route API calls.
* **Data Producer Updates**
  * Added logic to grab a single feed in valhalla_build_transit.

## Release Date: 2017-01-04 Valhalla 2.0.3
* **Service Improvement**
  * Added support for interrupting requests. If the connection is closed, route computation and map-matching can be interrupted prior to completion.
* **Routing Improvement**
  * Ignore name inconsistency when entering a link to avoid double penalizing.
* **Data Producer Updates**
  * Fixed consistent name assignment for ramps and turn lanes which improved guidance.
  * Added a flag to directed edges indicating if the edge has names. This can potentially be used in costing methods.
  * Allow future use of spare GraphId bits within DirectedEdge.

## Release Date: 2016-12-13 Valhalla 2.0.2
* **Routing Improvement**
  * Added support for multi-way restrictions to matrix and isochrones.
  * Added HOV costing model.
  * Speed limit updates.   Added logic to save average speed separately from speed limits.
  * Added transit include and exclude logic to multimodal isochrone.
  * Fix some edge cases for trivial (single edge) paths.
  * Better treatment of destination access only when using bidirectional A*.
* **Performance Improvement**
  * Improved performance of the path algorithms by making many access methods inline.

## Release Date: 2016-11-28 Valhalla 2.0.1
* **Routing Improvement**
  * Preliminary support for multi-way restrictions
* **Issues Fixed**
  * Fixed tile incompatiblity between 64 and 32bit architectures
  * Fixed missing edges within tile edge search indexes
  * Fixed an issue where transit isochrone was cut off if we took transit that was greater than the max_seconds and other transit lines or buses were then not considered.

## Release Date: 2016-11-15 Valhalla 2.0

* **Tile Redesign**
  * Updated the graph tiles to store edges only on the hierarchy level they belong to. Prior to this, the highways were stored on all levels, they now exist only on the highway hierarchy. Similar changes were made for arterial level roads. This leads to about a 20% reduction in tile size.
  * The tile redesign required changes to the path generation algorithms. They must now transition freely beteeen levels, even for pedestrian and bicycle routes. To offset the extra transitions, the main algorithms were changed to expand nodes at each level that has directed edges, rather than adding the transition edges to the priority queue/adjacency list. This change helps performance. The hierarchy limits that are used to speed the computation of driving routes by utilizing the highway hierarchy were adjusted to work with the new path algorithms.
  * Some changes to costing were also required, for example pedestrian and bicycle routes skip shortcut edges.
  * Many tile data structures were altered to explicitly size different fields and make room for "spare" fields that will allow future growth. In addition, the tile itself has extra "spare" records that can be appended to the end of the tile and referenced from the tile header. This also will allow future growth without breaking backward compatibility.
* **Guidance Improvement**
  * Refactored trip path to use an enumerated `Use` for edge and an enumerated `NodeType` for node
  * Fixed some wording in the Hindi narrative file
  * Fixed missing turn maneuver by updating the forward intersecting edge logic
* **Issues Fixed**
  * Fixed an issue with pedestrian routes where a short u-turn was taken to avoid the "crossing" penalty.
  * Fixed bicycle routing due to high penalty to enter an access=destination area. Changed to a smaller, length based factor to try to avoid long regions where access = destination. Added a driveway penalty to avoid taking driveways (which are often marked as access=destination).
  * Fixed regression where service did not adhere to the list of allowed actions in the Loki configuration
* **Graph Correlation**
  * External contributions from Navitia have lead to greatly reduced per-location graph correlation. Average correlation time is now less than 1ms down from 4-9ms.

## Release Date: 2016-10-17

* **Guidance Improvement**
  * Added the Hindi (hi-IN) narrative language
* **Service Additions**
  * Added internal valhalla error codes utility in baldr and modified all services to make use of and return as JSON response
  * See documentation https://github.com/valhalla/valhalla-docs/blob/master/api-reference.md#internal-error-codes-and-conditions
* **Time-Distance Matrix Improvement**
  * Added a costmatrix performance fix for one_to_many matrix requests
* **Memory Mapped Tar Archive - Tile Extract Support**
  * Added the ability to load a tar archive of the routing graph tiles. This improves performance under heavy load and reduces the memory requirement while allowing multiple processes to share cache resources.

## Release Date: 2016-09-19

* **Guidance Improvement**
  * Added pirate narrative language
* **Routing Improvement**
  * Added the ability to include or exclude stops, routes, and operators in multimodal routing.
* **Service Improvement**
  * JSONify Error Response

## Release Date: 2016-08-30

* **Pedestrian Routing Improvement**
  * Fixes for trivial pedestrian routes

## Release Date: 2016-08-22

* **Guidance Improvements**
  * Added Spanish narrative
  * Updated the start and end edge heading calculation to be based on road class and edge use
* **Bicycle Routing Improvements**
  * Prevent getting off a higher class road for a small detour only to get back onto the road immediately.
  * Redo the speed penalties and road class factors - they were doubly penalizing many roads with very high values.
  * Simplify the computation of weighting factor for roads that do not have cycle lanes. Apply speed penalty to slightly reduce favoring
of non-separated bicycle lanes on high speed roads.
* **Routing Improvements**
  * Remove avoidance of U-turn for pedestrian routes. This improves use with map-matching since pedestrian routes can make U-turns.
  * Allow U-turns at dead-ends for driving (and bicycling) routes.
* **Service Additions**
  * Add support for multi-modal isochrones.
  * Added base code to allow reverse isochrones (path from anywhere to a single destination).
* **New Sources to Targets**
  * Added a new Matrix Service action that allows you to request any of the 3 types of time-distance matrices by calling 1 action.  This action takes a sources and targets parameter instead of the locations parameter.  Please see the updated Time-Distance Matrix Service API reference for more details.

## Release Date: 2016-08-08

 * **Service additions**
  * Latitude, longitude bounding boxes of the route and each leg have been added to the route results.
  * Added an initial isochrone capability. This includes methods to create an "isotile" - a 2-D gridded data set with time to reach each lat,lon grid from an origin location. This isoltile is then used to create contours at specified times. Interior contours are optionally removed and the remaining outer contours are generalized and converted to GeoJSON polygons. An initial version supporting multimodal route types has also been added.
 * **Data Producer Updates**
  * Fixed tranist scheduling issue where false schedules were getting added.
 * **Tools Additionas**
  * Added `valhalla_export_edges` tool to allow shape and names to be dumped from the routing tiles

## Release Date: 2016-07-19

 * **Guidance Improvements**
  * Added French narrative
  * Added capability to have narrative language aliases - For example: German `de-DE` has an alias of `de`
 * **Transit Stop Update** - Return latitude and longitude for each transit stop
 * **Data Producer Updates**
  * Added logic to use lanes:forward, lanes:backward, speed:forward, and speed:backward based on direction of the directed edge.
  * Added support for no_entry, no_exit, and no_turn restrictions.
  * Added logic to support country specific access. Based on country tables found here: http://wiki.openstreetmap.org/wiki/OSM_tags_for_routing/Access-Restrictions

## Release Date: 2016-06-08

 * **Bug Fix** - Fixed a bug where edge indexing created many small tiles where no edges actually intersected. This allowed impossible routes to be considered for path finding instead of rejecting them earlier.
 * **Guidance Improvements**
  * Fixed invalid u-turn direction
  * Updated to properly call out jughandle routes
  * Enhanced signless interchange maneuvers to help guide users
 * **Data Producer Updates**
  * Updated the speed assignment for ramp to be a percentage of the original road class speed assignment
  * Updated stop impact logic for turn channel onto ramp

## Release Date: 2016-05-19

 * **Bug Fix** - Fixed a bug where routes fail within small, disconnected "islands" due to the threshold logic in prior release. Also better logic for not-thru roads.

## Release Date: 2016-05-18

 * **Bidirectional A* Improvements** - Fixed an issue where if both origin and destination locations where on not-thru roads that meet at a common node the path ended up taking a long detour. Not all cases were fixed though - next release should fix. Trying to address the termination criteria for when the best connection point of the 2 paths is optimal. Turns out that the initial case where both opposing edges are settled is not guaranteed to be the least cost path. For now we are setting a threshold and extending the search while still tracking best connections. Fixed the opposing edge when a hierarchy transition occurs.
 * **Guidance Globalization** -  Fixed decimal distance to be locale based.
 * **Guidance Improvements**
  * Fixed roundabout spoke count issue by fixing the drive_on_right attribute.
  * Simplified narative by combining unnamed straight maneuvers
  * Added logic to confirm maneuver type assignment to avoid invalid guidance
  * Fixed turn maneuvers by improving logic for the following:
    * Internal intersection edges
    * 'T' intersections
    * Intersecting forward edges
 * **Data Producer Updates** - Fix the restrictions on a shortcut edge to be the same as the last directed edge of the shortcut (rather than the first one).

## Release Date: 2016-04-28

 * **Tile Format Updates** - Separated the transit graph from the "road only" graph into different tiles but retained their interconnectivity. Transit tiles are now hierarchy level 3.
 * **Tile Format Updates** - Reduced the size of graph edge shape data by 5% through the use of varint encoding (LEB128)
 * **Tile Format Updates** - Aligned `EdgeInfo` structures to proper byte boundaries so as to maintain compatibility for systems who don't support reading from unaligned addresses.
 * **Guidance Globalization** -  Added the it-IT(Italian) language file. Added support for CLDR plural rules. The cs-CZ(Czech), de-DE(German), and en-US(US English) language files have been updated.
 * **Travel mode based instructions** -  Updated the start, post ferry, and post transit insructions to be based on the travel mode, for example:
  * `Drive east on Main Street.`
  * `Walk northeast on Broadway.`
  * `Bike south on the cycleway.`

## Release Date: 2016-04-12

 * **Guidance Globalization** -  Added logic to use tagged language files that contain the guidance phrases. The initial versions of en-US, de-DE, and cs-CZ have been deployed.
 * **Updated ferry defaults** -  Bumped up use_ferry to 0.65 so that we don't penalize ferries as much.

## Release Date: 2016-03-31
 * **Data producer updates** - Do not generate shortcuts across a node which is a fork. This caused missing fork maneuvers on longer routes.  GetNames update ("Broadway fix").  Fixed an issue with looking up a name in the ref map and not the name map.  Also, removed duplicate names.  Private = false was unsetting destination only flags for parking aisles.

## Release Date: 2016-03-30
 * **TripPathBuilder Bug Fix** - Fixed an exception that was being thrown when trying to read directed edges past the end of the list within a tile. This was due to errors in setting walkability and cyclability on upper hierarchies.

## Release Date: 2016-03-28

 * **Improved Graph Correlation** -  Correlating input to the routing graph is carried out via closest first traversal of the graph's, now indexed, geometry. This results in faster correlation and gaurantees the absolute closest edge is found.

## Release Date: 2016-03-16

 * **Transit type returned** -  The transit type (e.g. tram, metro, rail, bus, ferry, cable car, gondola, funicular) is now returned with each transit maneuver.
 * **Guidance language** -  If the language option is not supplied or is unsupported then the language will be set to the default (en-US). Also, the service will return the language in the trip results.
 * **Update multimodal path algorithm** - Applied some fixes to multimodal path algorithm. In particular fixed a bug where the wrong sortcost was added to the adjacency list. Also separated "in-station" transfer costs from transfers between stops.
 * **Data producer updates** - Do not combine shortcut edges at gates or toll booths. Fixes avoid toll issues on routes that included shortcut edges.

## Release Date: 2016-03-07

 * **Updated all APIs to honor the optional DNT (Do not track) http header** -  This will avoid logging locations.
 * **Reduce 'Merge maneuver' verbal alert instructions** -  Only create a verbal alert instruction for a 'Merge maneuver' if the previous maneuver is > 1.5 km.
 * **Updated transit defaults.  Tweaked transit costing logic to obtain better routes.** -  use_rail = 0.6, use_transfers = 0.3, transfer_cost = 15.0 and transfer_penalty = 300.0.  Updated the TransferCostFactor to use the transfer_factor correctly.  TransitionCost for pedestrian costing bumped up from 20.0f to 30.0f when predecessor edge is a transit connection.
 * **Initial Guidance Globalization** -  Partial framework for Guidance Globalization. Started reading some guidance phrases from en-US.json file.

## Release Date: 2016-02-22

 * **Use bidirectional A* for automobile routes** - Switch to bidirectional A* for all but bus routes and short routes (where origin and destination are less than 10km apart). This improves performance and has less failure cases for longer routes. Some data import adjustments were made (02-19) to fix some issues encountered with arterial and highway hierarchies. Also only use a maximum of 2 passes for bidirecdtional A* to reduce "long time to fail" cases.
 * **Added verbal multi-cue guidance** - This combines verbal instructions when 2 successive maneuvers occur in a short amount of time (e.g., Turn right onto MainStreet. Then Turn left onto 1st Avenue).

## Release Date: 2016-02-19

 * **Data producer updates** - Reduce stop impact when all edges are links (ramps or turn channels). Update opposing edge logic to reject edges that do no have proper access (forward access == reverse access on opposing edge and vice-versa). Update ReclassifyLinks for cases where a single edge (often a service road) intersects a ramp improperly causing the ramp to reclassified when it should not be. Updated maximum OSM node Id (now exceeds 4000000000). Move lua from conf repository into mjolnir.

## Release Date: 2016-02-01

 * **Data producer updates** - Reduce speed on unpaved/rough roads. Add statistics for hgv (truck) restrictions.

## Release Date: 2016-01-26

 * **Added capability to disable narrative production** - Added the `narrative` boolean option to allow users to disable narrative production. Locations, shape, length, and time are still returned. The narrative production is enabled by default. The possible values for the `narrative` option are: false and true
 * **Added capability to mark a request with an id** - The `id` is returned with the response so a user could match to the corresponding request.
 * **Added some logging enhancements, specifically [ANALYTICS] logging** - We want to focus more on what our data is telling us by logging specific stats in Logstash.

## Release Date: 2016-01-18

 * **Data producer updates** - Data importer configuration (lua) updates to fix a bug where buses were not allowed on restricted lanes.  Fixed surface issue (change the default surface to be "compacted" for footways).

## Release Date: 2016-01-04

 * **Fixed Wrong Costing Options Applied** - Fixed a bug in which a previous requests costing options would be used as defaults for all subsequent requests.

## Release Date: 2015-12-18

 * **Fix for bus access** - Data importer configuration (lua) updates to fix a bug where bus lanes were turning off access for other modes.
 * **Fix for extra emergency data** - Data importer configuration (lua) updates to fix a bug where we were saving hospitals in the data.
 * **Bicycle costing update** - Updated kTCSlight and kTCFavorable so that cycleways are favored by default vs roads.

## Release Date: 2015-12-17

 * **Graph Tile Data Structure update** - Updated structures within graph tiles to support transit efforts and truck routing. Removed TransitTrip, changed TransitRoute and TransitStop to indexes (rather than binary search). Added access restrictions (like height and weight restrictions) and the mode which they impact to reduce need to look-up.
 * **Data producer updates** - Updated graph tile structures and import processes.

## Release Date: 2015-11-23

 * **Fixed Open App for OSRM functionality** - Added OSRM functionality back to Loki to support Open App.

## Release Date: 2015-11-13

 * **Improved narrative for unnamed walkway, cycleway, and mountain bike trail** - A generic description will be used for the street name when a walkway, cycleway, or mountain bike trail maneuver is unnamed. For example, a turn right onto a unnamed walkway maneuver will now be: "Turn right onto walkway."
 * **Fix costing bug** - Fix a bug introduced in EdgeLabel refactor (impacted time distance matrix only).

## Release Date: 2015-11-3

 * **Enhance bi-directional A* logic** - Updates to bidirectional A* algorithm to fix the route completion logic to handle cases where a long "connection" edge could lead to a sub-optimal path. Add hierarchy and shortcut logic so we can test and use bidirectional A* for driving routes. Fix the destination logic to properly handle oneways as the destination edge. Also fix U-turn detection for reverse search when hierarchy transitions occur.
 * **Change "Go" to "Head" for some instructions** - Start, exit ferry.
 * **Update to roundabout instructions** - Call out roundabouts for edges marked as links (ramps, turn channels).
 * **Update bicycle costing** - Fix the road factor (for applying weights based on road classification) and lower turn cost values.

## Data Producer Release Date: 2015-11-2

 * **Updated logic to not create shortcut edges on roundabouts** - This fixes some roundabout exit counts.

## Release Date: 2015-10-20

 * **Bug Fix for Pedestrian and Bicycle Routes** - Fixed a bug with setting the destination in the bi-directional Astar algorithm. Locations that snapped to a dead-end node would have failed the route and caused a timeout while searching for a valid path. Also fixed the elapsed time computation on the reverse path of bi-directional algorithm.

## Release Date: 2015-10-16

 * **Through Location Types** - Improved support for locations with type = "through". Routes now combine paths that meet at each through location to create a single "leg" between locations with type = "break". Paths that continue at a through location will not create a U-turn unless the path enters a "dead-end" region (neighborhood with no outbound access).
 * **Update shortcut edge logic** - Now skips long shortcut edges when close to the destination. This can lead to missing the proper connection if the shortcut is too long. Fixes #245 (thor).
 * **Per mode service limits** - Update configuration to allow setting different maximum number of locations and distance per mode.
 * **Fix shape index for trivial path** - Fix a bug where when building the the trip path for a "trivial" route (includes just one edge) where the shape index exceeded that size of the shape.

## Release Date: 2015-09-28

 * **Elevation Influenced Bicycle Routing** - Enabled elevation influenced bicycle routing. A "use-hills" option was added to the bicycle costing profile that can tune routes to avoid hills based on grade and amount of elevation change.
 * **"Loop Edge" Fix** - Fixed a bug with edges that form a loop. Split them into 2 edges during data import.
 * **Additional information returned from 'locate' method** - Added information that can be useful when debugging routes and data. Adds information about nodes and edges at a location.
 * **Guidance/Narrative Updates** - Added side of street to destination narrative. Updated verbal instructions.<|MERGE_RESOLUTION|>--- conflicted
+++ resolved
@@ -49,9 +49,6 @@
    * ADDED: Support for configuring a universal request timeout [#3966](https://github.com/valhalla/valhalla/pull/3966)
    * ADDED: optionally include highway=platform edges for pedestrian access [#3971](https://github.com/valhalla/valhalla/pull/3971)
    * ADDED: `use_lit` costing option for pedestrian costing [#3957](https://github.com/valhalla/valhalla/pull/3957)
-<<<<<<< HEAD
-   * ADDED: source & target index when exceeding max distance limit config [#3981](https://github.com/valhalla/valhalla/pull/3981)
-=======
    * CHANGED: Removed stray NULL values in log output[#3974](https://github.com/valhalla/valhalla/pull/3974)
    * CHANGED: More conservative estimates for cost of walking slopes [#3982](https://github.com/valhalla/valhalla/pull/3982)
    * ADDED: An option to slim down matrix response [#3987](https://github.com/valhalla/valhalla/pull/3987)
@@ -65,7 +62,7 @@
    * ADDED: "has_transit_tiles" & "osm_changeset" to verbose status response [#4062](https://github.com/valhalla/valhalla/pull/4062)
    * ADDED: time awareness to CostMatrix for e.g. traffic support [#4071](https://github.com/valhalla/valhalla/pull/4071)
    * UPDATED: transifex translations [#4102](https://github.com/valhalla/valhalla/pull/4102)
->>>>>>> cbabe7cf
+   * ADDED: source & target index when exceeding max distance limit config [#3981](https://github.com/valhalla/valhalla/pull/3981)
 
 ## Release Date: 2023-01-03 Valhalla 3.3.0
 * **Removed**
