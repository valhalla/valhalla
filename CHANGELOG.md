--- conflicted
+++ resolved
@@ -75,14 +75,11 @@
    * CHANGED: Do not reclassify ferry connections when no hierarchies are to be generated [#4487](https://github.com/valhalla/valhalla/pull/4487)
    * ADDED: Added a config option to sort nodes spatially during graph building [#4455](https://github.com/valhalla/valhalla/pull/4455)
    * ADDED: Timezone info in route and matrix responses [#4491](https://github.com/valhalla/valhalla/pull/4491)
-<<<<<<< HEAD
-   * ADDED: Improved instructions for blind users [#3694](https://github.com/valhalla/valhalla/pull/3694)
-=======
    * CHANGED: use pkg-config to find spatialite & geos and remove our cmake modules; upgraded conan's boost to 1.83.0 in the process [#4253](https://github.com/valhalla/valhalla/pull/4253)
    * ADDED: Added aggregation logic to filter stage of tile building [#4512](https://github.com/valhalla/valhalla/pull/4512)
    * UPDATED: tz to 2023d [#4519](https://github.com/valhalla/valhalla/pull/4519)
    * FIXED: Fix segfault in costmatrix (date_time and time zone always added). [#4530](https://github.com/valhalla/valhalla/pull/4530)
->>>>>>> 0de56b56
+   * ADDED: Improved instructions for blind users [#3694](https://github.com/valhalla/valhalla/pull/3694)
 
 ## Release Date: 2023-05-11 Valhalla 3.4.0
 * **Removed**
