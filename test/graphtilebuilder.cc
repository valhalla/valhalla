#include "test.h"

#include "baldr/graphid.h"
#include "baldr/tilehierarchy.h"
#include "midgard/encoded.h"
#include "midgard/pointll.h"
#include "mjolnir/graphtilebuilder.h"
#include <fstream>
#include <streambuf>
#include <string>
#include <vector>

#if !defined(VALHALLA_SOURCE_DIR)
#define VALHALLA_SOURCE_DIR
#endif

using namespace std;
using namespace valhalla::mjolnir;

namespace {

class test_graph_tile_builder : public GraphTileBuilder {
public:
  using GraphTileBuilder::edge_offset_map_;
  using GraphTileBuilder::EdgeTuple;
  using GraphTileBuilder::EdgeTupleHasher;
  using GraphTileBuilder::GraphTileBuilder;
};

void assert_tile_equalish(const GraphTile& a,
                          const GraphTile& b,
                          size_t difference,
                          const std::array<std::vector<GraphId>, kBinCount>& bins,
                          const std::string& msg) {
  // expected size
  ASSERT_EQ(a.header()->end_offset() + difference, b.header()->end_offset());

  // check the first chunk after the header
  ASSERT_EQ(memcmp(reinterpret_cast<const char*>(a.header()) + sizeof(GraphTileHeader),
                   reinterpret_cast<const char*>(b.header()) + sizeof(GraphTileHeader),
                   (reinterpret_cast<const char*>(b.GetBin(0, 0).begin()) -
                    reinterpret_cast<const char*>(b.header())) -
                       sizeof(GraphTileHeader)),
            0);

  // check the stuff after the bins
  ASSERT_EQ(memcmp(reinterpret_cast<const char*>(a.header()) + a.header()->edgeinfo_offset(),
                   reinterpret_cast<const char*>(b.header()) + b.header()->edgeinfo_offset(),
                   b.header()->end_offset() - b.header()->edgeinfo_offset()),
            0);

  // if the header is as expected
  const auto *ah = a.header(), *bh = b.header();
  if (ah->access_restriction_count() == bh->access_restriction_count() &&
      ah->admincount() == bh->admincount() &&
      ah->complex_restriction_forward_offset() + difference ==
          bh->complex_restriction_forward_offset() &&
      ah->complex_restriction_reverse_offset() + difference ==
          bh->complex_restriction_reverse_offset() &&
      ah->date_created() == bh->date_created() && ah->density() == bh->density() &&
      ah->departurecount() == bh->departurecount() &&
      ah->directededgecount() == bh->directededgecount() &&
      ah->edgeinfo_offset() + difference == bh->edgeinfo_offset() &&
      ah->exit_quality() == bh->exit_quality() && ah->graphid() == bh->graphid() &&
      ah->name_quality() == bh->name_quality() && ah->nodecount() == bh->nodecount() &&
      ah->routecount() == bh->routecount() && ah->signcount() == bh->signcount() &&
      ah->speed_quality() == bh->speed_quality() && ah->stopcount() == bh->stopcount() &&
      ah->textlist_offset() + difference == bh->textlist_offset() &&
      ah->schedulecount() == bh->schedulecount() && ah->version() == bh->version()) {
    // make sure the edges' shape and names match
    for (size_t i = 0; i < ah->directededgecount(); ++i) {
      auto a_info = a.edgeinfo(a.directededge(i)->edgeinfo_offset());
      auto b_info = b.edgeinfo(b.directededge(i)->edgeinfo_offset());
      ASSERT_EQ(a_info.encoded_shape(), b_info.encoded_shape());
      ASSERT_EQ(a_info.GetNames().size(), b_info.GetNames().size());
      for (size_t j = 0; j < a_info.GetNames().size(); ++j)
        ASSERT_EQ(a_info.GetNames()[j], b_info.GetNames()[j]);
    }
    // check that the bins contain what was just added to them
    for (size_t i = 0; i < bins.size(); ++i) {
      auto bin = b.GetBin(i % kBinsDim, i / kBinsDim);
      auto offset = bin.size() - bins[i].size();
      for (size_t j = 0; j < bins[i].size(); ++j) {
        ASSERT_EQ(bin[j + offset], bins[i][j]);
      }
    }
  } else {
    FAIL() << "not equal";
  }
}

TEST(GraphTileBuilder, TestDuplicateEdgeInfo) {
  edge_tuple a = test_graph_tile_builder::EdgeTuple(0, GraphId(0, 2, 0), GraphId(0, 2, 1));
  edge_tuple b = test_graph_tile_builder::EdgeTuple(0, GraphId(0, 2, 0), GraphId(0, 2, 1));
  EXPECT_EQ(a, b);
  EXPECT_TRUE(a == b) << "Edge tuples should be equivalent";

  std::unordered_map<edge_tuple, size_t, test_graph_tile_builder::EdgeTupleHasher> m;
  m.emplace(a, 0);
  EXPECT_EQ(m.size(), 1) << "Why isnt there an item in this map";
  ASSERT_NE(m.find(a), m.end()) << "We should have been able to find the edge tuple";

  const auto success = m.emplace(b, 1);
  EXPECT_FALSE(success.second) << "Why on earth would it be found but then insert just fine";

  // load a test builder
  std::string test_dir = "test/data/builder_tiles";
  test_graph_tile_builder test(test_dir, GraphId(0, 2, 0), false);
  // add edge info for node 0 to node 1
  bool added = false;
  test.AddEdgeInfo(0, GraphId(0, 2, 0), GraphId(0, 2, 1), 1234, 555, 0, 120,
                   std::list<PointLL>{{0, 0}, {1, 1}}, {"einzelweg"}, {"1xyz tunnel"}, 0, added);
  EXPECT_EQ(test.edge_offset_map_.size(), 1) << "There should be exactly two of these in here";

  // add edge info for node 1 to node 0
  test.AddEdgeInfo(0, GraphId(0, 2, 1), GraphId(0, 2, 0), 1234, 555, 0, 120,
                   std::list<PointLL>{{1, 1}, {0, 0}}, {"einzelweg"}, {"1xyz tunnel"}, 0, added);
  EXPECT_EQ(test.edge_offset_map_.size(), 1) << "There should still be exactly two of these in here";

  test.StoreTileData();
  test_graph_tile_builder test2(test_dir, GraphId(0, 2, 0), false);
  auto ei = test2.edgeinfo(0);
  EXPECT_NEAR(ei.mean_elevation(), 555.0f, kElevationBinSize);
  EXPECT_EQ(ei.speed_limit(), 120);

  auto n1 = test.GetNames(0, false);
  EXPECT_EQ(n1.size(), 1);
  EXPECT_EQ(n1.at(0), "einzelweg");

  auto n2 = test.GetNames(0); // defaults to false
  EXPECT_EQ(n2.size(), 1);
  EXPECT_EQ(n2.at(0), "einzelweg");

  auto n3 = test.GetNames(0, true);
  EXPECT_EQ(n3.size(), 1);
  EXPECT_EQ(n3.at(0), "xyz tunnel");
<<<<<<< HEAD

  auto names_and_types = ei.GetNamesAndTypes(true);
  EXPECT_EQ(names_and_types.size(), 2);

  auto n4 = names_and_types.at(0);
  EXPECT_EQ(n4.first, "einzelweg");
  EXPECT_EQ(n4.second, false);

  auto n5 = names_and_types.at(1);
  EXPECT_EQ(n5.first, "xyz tunnel");
  EXPECT_EQ(n5.second, false);

  names_and_types = ei.GetNamesAndTypes(false);
  EXPECT_EQ(names_and_types.size(), 1);

  n4 = names_and_types.at(0);
  EXPECT_EQ(n4.first, "einzelweg");
  EXPECT_EQ(n4.second, false);

  names_and_types = ei.GetNamesAndTypes();//defaults to false
  EXPECT_EQ(names_and_types.size(), 1);

  n4 = names_and_types.at(0);
  EXPECT_EQ(n4.first, "einzelweg");
  EXPECT_EQ(n4.second, false);

  auto tagged_names_and_types = ei.GetTaggedNamesAndTypes();
  for (const auto& tagged_name_and_type : tagged_names_and_types) {
    EXPECT_EQ(tagged_name_and_type.first,"xyz tunnel");
    EXPECT_EQ(tagged_name_and_type.second,1);
  }

=======
>>>>>>> dc667cf7
}

TEST(GraphTileBuilder, TestAddBins) {

  // if you update the tile format you must regenerate test tiles. after your tile format change,
  // run valhalla_build_tiles on a reasonable sized extract. when its done do the following:
  /*
    git rm -rf test/data/bin_tiles/no_bin
    for f in $(find /data/valhalla/2 -printf '%s %P\n'| sort -n | head -n 2 | awk '{print $2}'); do
      mkdir -p test/data/bin_tiles/no_bin/2/$(dirname ${f})
      cp -rp /data/valhalla/2/${f} test/data/bin_tiles/no_bin/2/${f}
    done
    git add test/data/bin_tiles/no_bin
    git status
   */
  // this will grab the 2 smallest tiles from you new tile set and make them the new test tiles
  // note the names of the new tiles and update the list with path and index in the list just below
  for (const auto& test_tile :
       std::list<std::pair<std::string, size_t>>{{"744/881.gph", 744881}, {"744/885.gph", 744885}}) {

    // load a tile
    GraphId id(test_tile.second, 2, 0);
    std::string no_bin_dir = VALHALLA_SOURCE_DIR "test/data/bin_tiles/no_bin";
    GraphTile t(no_bin_dir, id);
    EXPECT_TRUE(t.header()) << "Couldn't load test tile";

    // alter the config to point to another dir
    std::string bin_dir = "test/data/bin_tiles/bin";

    // send blank bins
    std::array<std::vector<GraphId>, kBinCount> bins;
    GraphTileBuilder::AddBins(bin_dir, &t, bins);

    // check the new tile is the same as the old one
    {
      ifstream o;
      o.exceptions(std::ifstream::failbit | std::ifstream::badbit);
      o.open(VALHALLA_SOURCE_DIR "test/data/bin_tiles/no_bin/2/000/" + test_tile.first,
             std::ios::binary);
      std::string obytes((std::istreambuf_iterator<char>(o)), std::istreambuf_iterator<char>());
      ifstream n;
      n.exceptions(std::ifstream::failbit | std::ifstream::badbit);
      n.open("test/data/bin_tiles/bin/2/000/" + test_tile.first, std::ios::binary);
      std::string nbytes((std::istreambuf_iterator<char>(n)), std::istreambuf_iterator<char>());
      EXPECT_EQ(obytes, nbytes) << "Old tile and new tile should be the same if not adding any bins";
    }

    // send fake bins, we'll throw one in each bin
    for (auto& bin : bins)
      bin.emplace_back(test_tile.second, 2, 0);
    GraphTileBuilder::AddBins(bin_dir, &t, bins);
    auto increase = bins.size() * sizeof(GraphId);

    // check the new tile isnt broken and is exactly the right size bigger
    assert_tile_equalish(t, GraphTile(bin_dir, id), increase, bins,
                         "New tiles edgeinfo or names arent matching up: 1");

    // append some more
    for (auto& bin : bins)
      bin.emplace_back(test_tile.second, 2, 1);
    GraphTileBuilder::AddBins(bin_dir, &t, bins);
    increase = bins.size() * sizeof(GraphId) * 2;

    // check the new tile isnt broken and is exactly the right size bigger
    assert_tile_equalish(t, GraphTile(bin_dir, id), increase, bins,
                         "New tiles edgeinfo or names arent matching up: 2");

    // check that appending works
    t = GraphTile(bin_dir, id);
    GraphTileBuilder::AddBins(bin_dir, &t, bins);
    for (auto& bin : bins)
      bin.insert(bin.end(), bin.begin(), bin.end());

    // check the new tile isnt broken and is exactly the right size bigger
    assert_tile_equalish(t, GraphTile(bin_dir, id), increase, bins,
                         "New tiles edgeinfo or names arent matching up: 3");
  }
}

struct fake_tile : public GraphTile {
public:
  fake_tile(const std::string& plyenc_shape) {
    auto s = valhalla::midgard::decode<std::vector<PointLL>>(plyenc_shape);
    auto e = valhalla::midgard::encode7(s);
    auto l = TileHierarchy::levels().rbegin()->first;
    auto tiles = TileHierarchy::levels().rbegin()->second.tiles;
    auto id = GraphId(tiles.TileId(s.front()), l, 0);
    auto o_id = GraphId(tiles.TileId(s.front()), l, tiles.TileId(s.back()));
    o_id.set_id(o_id == id);
    header_ = new GraphTileHeader();
    header_->set_graphid(id);
    header_->set_directededgecount(1 + (id.tileid() == o_id.tileid()) * 1);

    auto ei_size = sizeof(EdgeInfo::EdgeInfoInner) + e.size();
    edgeinfo_ = new char[ei_size];
    EdgeInfo::EdgeInfoInner pi{0, 0, 0, 0, 0, 0, static_cast<uint32_t>(e.size())};
    std::memcpy(static_cast<void*>(edgeinfo_), static_cast<void*>(&pi),
                sizeof(EdgeInfo::EdgeInfoInner));
    textlist_ = edgeinfo_;
    textlist_size_ = 0;
    std::memcpy(static_cast<void*>(edgeinfo_ + sizeof(EdgeInfo::EdgeInfoInner)),
                static_cast<void*>(&e[0]), e.size());

    directededges_ = new DirectedEdge[2];
    std::memset(static_cast<void*>(&directededges_[0]), 0,
                sizeof(DirectedEdge) * header_->directededgecount());
    directededges_[0].set_forward(true);
  }
  ~fake_tile() {
    delete header_;
    delete[] edgeinfo_;
    delete[] directededges_;
  }
};

TEST(GraphTileBuilder, TestBinEdges) {
  std::string encoded_shape5 =
      "gsoyLcpczmFgJOsMzAwGtDmDtEmApG|@tE|EdF~PjKlRjLbKhLrJnTdD`\\oEz`@wAlJKjVnHfMpRbQdQbRvTtNrM~"
      "ShNdZ|HjLfCbPfIbGdNxBjOyBjPOnJm@rDvD~BbFxFzA|IjAdEdFy@tOqBbPv@`HfHj`@"
      "pGxMtNbFlUjBtNvMhLbQfOxLhNzVTrFkGhMsQ|J_N{AqKkBqRxCoZpGu^jLqMz@sQwCmPmJwLgNcHePwIqG{"
      "KOoLvCsLbGeUpGm`@l@}_@jBeZmA}[aQs_@gd@gOyVosAqf@gYkLub@m@{LgCkFz@sBvDKrEjApH~Er[hOha@hIfc@i@"
      "pHaIrPyMng@mF~^kA~\\h@zVtCnHrFzAlUtE~@hBv@rFqBb\\?xVdEjV}@hM?tOvClJmAdEwCvD_b@|SuKbGiGpH_"
      "JtOsOvXyBvMbBtOlAtO}EdF}GjA_QhBiKjBsHxLoGtYkGdd@yJbf@fAxWvEtO]fCcFl@{ZlJcKnI{@lJtDpH`I|J~"
      "GbFtG|@hCz@MtEoCxB_QpGmKdE_KtPyAdO~BvNUdEyBxB_HjB{NxBwOxAuHrFwF~IXjLbDjKbKbFnIzArBvDwAdE{"
      "GtEyE|IElJ~B`H_AvCyDjBgH?mRgDy`@]{OtDaKxLiCvNiFjLgMxL_XdPgr@re@yi@vb@mWrQuFjKqHnSuH|"
      "JiGlJqAfDbAtE~A~GgBdFyKlJy[xWqMvMqTlKoPfCeKiBkHeF}E{KoD{JaLsGwSeEg~BqR";
  auto decoded_shape = valhalla::midgard::decode<std::vector<PointLL>>(encoded_shape5);
  auto encoded_shape7 = valhalla::midgard::encode7(decoded_shape);
  fake_tile fake(encoded_shape5);
  auto info = fake.edgeinfo(fake.directededge(0)->edgeinfo_offset());
  EXPECT_EQ(info.encoded_shape(), encoded_shape7);
  GraphTileBuilder::tweeners_t tweeners;
  auto bins = GraphTileBuilder::BinEdges(&fake, tweeners);
  EXPECT_EQ(tweeners.size(), 1) << "This edge leaves a tile for 1 other tile and comes back.";
}

} // namespace

int main(int argc, char* argv[]) {
  testing::InitGoogleTest(&argc, argv);
  return RUN_ALL_TESTS();
}<|MERGE_RESOLUTION|>--- conflicted
+++ resolved
@@ -134,7 +134,6 @@
   auto n3 = test.GetNames(0, true);
   EXPECT_EQ(n3.size(), 1);
   EXPECT_EQ(n3.at(0), "xyz tunnel");
-<<<<<<< HEAD
 
   auto names_and_types = ei.GetNamesAndTypes(true);
   EXPECT_EQ(names_and_types.size(), 2);
@@ -166,9 +165,6 @@
     EXPECT_EQ(tagged_name_and_type.first,"xyz tunnel");
     EXPECT_EQ(tagged_name_and_type.second,1);
   }
-
-=======
->>>>>>> dc667cf7
 }
 
 TEST(GraphTileBuilder, TestAddBins) {
