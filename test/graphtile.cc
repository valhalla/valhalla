--- conflicted
+++ resolved
@@ -133,15 +133,13 @@
                std::runtime_error);
 }
 
-<<<<<<< HEAD
 // Helper function to serialize a ComplexRestriction to a buffer
 size_t SerializeRestriction(const ComplexRestrictionBuilder& builder,
                             std::vector<char>& buffer,
                             size_t offset,
                             const std::vector<GraphId>& vias) {
   // Write the ComplexRestriction structure
-  const ComplexRestriction* restriction =
-      reinterpret_cast<const ComplexRestriction*>(&builder);
+  const ComplexRestriction* restriction = reinterpret_cast<const ComplexRestriction*>(&builder);
   size_t restriction_size = restriction->SizeOf();
 
   if (offset + restriction_size > buffer.size()) {
@@ -497,7 +495,8 @@
     count4++;
   }
   EXPECT_EQ(count4, 1) << "Should find 1 forward restriction with all modes";
-=======
+}
+
 TEST(GraphTileVersion, VersionChecksum) {
   std::string tile_dir = VALHALLA_BUILD_DIR "test/data/utrecht_tiles";
 
@@ -508,7 +507,6 @@
 
   auto checksum = tile->header()->checksum();
   EXPECT_GT(checksum, 0);
->>>>>>> 30b167a6
 }
 
 } // namespace
