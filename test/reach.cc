--- conflicted
+++ resolved
@@ -1,8 +1,4 @@
-<<<<<<< HEAD
-#include "gurka.h"
-=======
 #include "gurka/gurka.h"
->>>>>>> ceb899e3
 #include "test.h"
 
 #include "baldr/graphreader.h"
@@ -123,11 +119,7 @@
   }
 }
 
-<<<<<<< HEAD
-TEST(Reach, regression) {
-=======
 TEST(Reach, transition_misscount) {
->>>>>>> ceb899e3
   const std::string ascii_map = R"(
       b--c--d
       |  |  |
