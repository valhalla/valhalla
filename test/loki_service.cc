--- conflicted
+++ resolved
@@ -441,8 +441,6 @@
          */
     };
 
-<<<<<<< HEAD
-=======
 boost::property_tree::ptree make_config(const std::vector<std::string>& whitelist = {
                                             "locate",
                                             "route",
@@ -483,7 +481,6 @@
 // config for permanently running server
 auto const config = make_config();
 
->>>>>>> b91d64fd
 // for zmq thead communications
 zmq::context_t context;
 
