#include "gurka.h"
#include "test.h"
#include <valhalla/midgard/encoded.h>
#include <valhalla/thor/matrixalgorithm.h>

#include <gtest/gtest.h>

using namespace valhalla;
using namespace valhalla::thor;
using namespace valhalla::midgard;

namespace {
void update_traffic_on_edges(baldr::GraphReader& reader,
                             baldr::TrafficTile& tile,
                             uint32_t index,
                             baldr::TrafficSpeed* current,
                             const std::string& edge_name,
                             const gurka::map& closure_map,
                             uint64_t speed) {
  for (const auto& node : {edge_name.front(), edge_name.back()}) {
    baldr::GraphId tile_id(tile.header->tile_id);
    auto edge =
        std::get<0>(gurka::findEdge(reader, closure_map.nodes, edge_name, std::string(1, node)));
    if (edge.Tile_Base() == tile_id && edge.id() == index) {
      current->breakpoint1 = 255;
      current->overall_encoded_speed = speed >> 1;
      current->encoded_speed1 = speed >> 1;
    }
  }
}

void check_matrix(const rapidjson::Document& result,
                  const std::vector<float>& exp_dists,
                  bool valid_traffic,
                  Matrix::Algorithm matrix_type) {
  size_t i = 0;
  for (const auto& origin_row : result["sources_to_targets"].GetArray()) {
    auto origin_td = origin_row.GetArray();
    for (const auto& v : origin_td) {
      std::string msg = "Problem at source " + std::to_string(i / origin_td.Size()) + " and target " +
                        std::to_string(i % origin_td.Size());
      EXPECT_NEAR(v.GetObject()["distance"].GetFloat(), exp_dists[i], 0.01) << msg;
      if (valid_traffic) {
        ASSERT_TRUE(v.GetObject().HasMember("date_time")) << msg;
        EXPECT_TRUE(v.GetObject()["date_time"] != "") << msg;
      }
      i++;
    }
  }
  const std::string algo = result["algorithm"].GetString();
  const std::string& exp_algo = MatrixAlgoToString(matrix_type);
  EXPECT_EQ(algo, exp_algo);
}
} // namespace

class MatrixTrafficTest : public ::testing::Test {
protected:
  static gurka::map map;

  static void SetUpTestSuite() {
    constexpr double gridsize = 100;

    // upper ways are motorways, lower are residential
    // unless traffic is enabled, matrix should prefer the longer motorways
    // provoke shortcuts around the start & end
    const std::string ascii_map = R"(
          A-----B
          2     |
          |     |
          1     |
 E--F--G--H     I--J--K--L
          |     |
          C-----D
    )";

    const gurka::ways ways = {{"HA", {{"highway", "motorway"}}},
                              {"AB", {{"highway", "motorway"}}},
                              {"BI", {{"highway", "motorway"}}},
                              {"HC", {{"highway", "residential"}}},
                              {"CD", {{"highway", "residential"}}},
                              {"DI", {{"highway", "residential"}}},
                              {"EF", {{"highway", "primary"}}},
                              {"FG", {{"highway", "motorway"}, {"name", "Left Street"}}},
                              {"GH", {{"highway", "motorway"}, {"name", "Left Street"}}},
                              {"IJ", {{"highway", "motorway"}, {"name", "Right Street"}}},
                              {"JK", {{"highway", "motorway"}, {"name", "Right Street"}}},
                              {"KL", {{"highway", "primary"}}}};

    const auto layout = gurka::detail::map_to_coordinates(ascii_map, gridsize);
    // also turn on the reverse connection search; there's no real test for it
    map = gurka::buildtiles(layout, ways, {}, {}, "test/data/matrix_traffic_allowed",
                            {{"service_limits.max_timedep_distance_matrix", "50000"},
                             {"mjolnir.traffic_extract",
                              "test/data/matrix_traffic_allowed/traffic.tar"},
                             {"mjolnir.timezone", VALHALLA_BUILD_DIR "test/data/tz.sqlite"},
                             {"thor.costmatrix_check_reverse_connection", "1"}});

    // verify shortcut edges being built
    // TODO: need to hack HierarchyLimits to allow shortcuts being seen by the algo
    baldr::GraphReader graph_reader(map.config.get_child("mjolnir"));
    auto shortcut_edge_rev = std::get<1>(gurka::findEdgeByNodes(graph_reader, layout, "I", "K"));
    auto shortcut_edge_fwd = std::get<1>(gurka::findEdgeByNodes(graph_reader, layout, "F", "H"));
    EXPECT_TRUE(shortcut_edge_fwd->is_shortcut());
    EXPECT_TRUE(shortcut_edge_rev->is_shortcut());

    test::build_live_traffic_data(map.config);
    test::LiveTrafficCustomize edges_with_traffic = [](baldr::GraphReader& reader,
                                                       baldr::TrafficTile& tile, uint32_t index,
                                                       baldr::TrafficSpeed* current) -> void {
      // update speeds on primary road
      update_traffic_on_edges(reader, tile, index, current, "HA", map, 5);
      update_traffic_on_edges(reader, tile, index, current, "AB", map, 5);
      update_traffic_on_edges(reader, tile, index, current, "BI", map, 5);
    };
    test::customize_live_traffic_data(map.config, edges_with_traffic);
  }
};

gurka::map MatrixTrafficTest::map = {};

TEST_F(MatrixTrafficTest, MatrixNoTraffic) {
  // no traffic, so this is CostMatrix
  std::string res;
  const auto result = gurka::do_action(Options::sources_to_targets, map, {"E", "L"}, {"E", "L"},
                                       "auto", {}, {}, &res);

  rapidjson::Document res_doc;
  res_doc.Parse(res.c_str());

  // we expect to take the motorways, residential path is 2.8f
  check_matrix(res_doc, {0.0f, 3.2f, 3.2f, 0.0f}, false, Matrix::CostMatrix);
}

TEST_F(MatrixTrafficTest, TDMatrixWithLiveTraffic) {
  std::unordered_map<std::string, std::string> options = {{"/date_time/type", "0"},
                                                          {"/costing_options/auto/speed_types/0",
                                                           "current"}};

  // forward tree
  std::string res;
  auto result = gurka::do_action(Options::sources_to_targets, map, {"E", "L"}, {"E", "L"}, "auto",
                                 options, nullptr, &res);
  rapidjson::Document res_doc;
  res_doc.Parse(res.c_str());
  check_matrix(res_doc, {0.0f, 2.8f, 2.8f, 0.0f}, true, Matrix::TimeDistanceMatrix);
  ASSERT_EQ(result.info().warnings().size(), 0);

  // forward tree, date_time on the locations, 2nd location has pointless date_time
  options = {{"/sources/0/date_time", "current"},
             {"/sources/1/date_time", "2016-07-03T08:06"},
             {"/costing_options/auto/speed_types/0", "current"}};
  res.erase();
  result = gurka::do_action(Options::sources_to_targets, map, {"E", "L"}, {"E", "L"}, "auto", options,
                            nullptr, &res);
  res_doc.Parse(res.c_str());
  // the second origin can't respect time (no historical data)
  check_matrix(res_doc, {0.0f, 2.8f, 3.2f, 0.0f}, false, Matrix::TimeDistanceMatrix);
  ASSERT_EQ(result.info().warnings().size(), 0);

  res.erase();
  result = gurka::do_action(Options::sources_to_targets, map, {"E", "L"}, {"L"}, "auto", options,
                            nullptr, &res);
  res_doc.Parse(res.c_str());
  check_matrix(res_doc, {2.8f, 0.0f}, false, Matrix::CostMatrix);
  ASSERT_EQ(result.info().warnings().size(), 1);
  ASSERT_EQ(result.info().warnings(0).code(), 201);

  // forward tree, source & target within a single edge
  options = {{"/sources/0/date_time", "current"}, {"/costing_options/auto/speed_types/0", "current"}};
  res.erase();
  result = gurka::do_action(Options::sources_to_targets, map, {"1"}, {"1", "2"}, "auto", options,
                            nullptr, &res);
  res_doc.Parse(res.c_str());
  check_matrix(res_doc, {0.0f, 0.2f}, true, Matrix::TimeDistanceMatrix);
  ASSERT_EQ(result.info().warnings().size(), 0);
}

TEST_F(MatrixTrafficTest, CostMatrixWithLiveTraffic) {
  std::unordered_map<std::string, std::string> options = {{"/date_time/type", "0"},
                                                          {"/costing_options/auto/speed_types/0",
                                                           "current"},
                                                          {"/prioritize_bidirectional", "1"}};

  // forward tree
  std::string res;
  auto result = gurka::do_action(Options::sources_to_targets, map, {"E", "L"}, {"E", "L"}, "auto",
                                 options, nullptr, &res);
  rapidjson::Document res_doc;
  res_doc.Parse(res.c_str());
  check_matrix(res_doc, {0.0f, 2.8f, 2.8f, 0.0f}, true, Matrix::CostMatrix);
  ASSERT_EQ(result.info().warnings().size(), 0);
  res.erase();

  // forward tree, date_time on the locations, 2nd location has pointless date_time
  options = {{"/sources/0/date_time", "current"},
             {"/sources/1/date_time", "2016-07-03T08:06"},
             {"/costing_options/auto/speed_types/0", "current"},
             {"/prioritize_bidirectional", "1"}};
  res.erase();
  result = gurka::do_action(Options::sources_to_targets, map, {"E", "L"}, {"E", "L"}, "auto", options,
                            nullptr, &res);
  res_doc.Parse(res.c_str());
  // the second origin can't respect time (no historical data)
  check_matrix(res_doc, {0.0f, 2.8f, 3.2f, 0.0f}, false, Matrix::CostMatrix);
  ASSERT_EQ(result.info().warnings().size(), 0);

  // forward tree, source & target within a single edge
  options = {{"/sources/0/date_time", "current"},
             {"/costing_options/auto/speed_types/0", "current"},
             {"/prioritize_bidirectional", "1"}};
  res.erase();
  result = gurka::do_action(Options::sources_to_targets, map, {"1"}, {"1", "2"}, "auto", options,
                            nullptr, &res);
  res_doc.Parse(res.c_str());
  check_matrix(res_doc, {0.0f, 0.2f}, true, Matrix::CostMatrix);
  ASSERT_EQ(result.info().warnings().size(), 0);

  // bidir matrix allows less targets than sources and date_time on the sources
  options = {{"/sources/0/date_time", "2016-07-03T08:06"},
             {"/sources/1/date_time", "current"},
             {"/costing_options/auto/speed_types/0", "current"},
             {"/prioritize_bidirectional", "1"}};
  res.erase();
  result = gurka::do_action(Options::sources_to_targets, map, {"E", "L"}, {"E"}, "auto", options,
                            nullptr, &res);
  res_doc.Parse(res.c_str());
  check_matrix(res_doc, {0.0f, 2.8f}, true, Matrix::CostMatrix);
  ASSERT_EQ(result.info().warnings().size(), 0);

  // we don't support date_time on the targets
  options = {{"/targets/0/date_time", "2016-07-03T08:06"},
             {"/costing_options/auto/speed_types/0", "current"},
             {"/prioritize_bidirectional", "1"}};
  res.erase();
  result = gurka::do_action(Options::sources_to_targets, map, {"E", "L"}, {"E"}, "auto", options,
                            nullptr, &res);
  res_doc.Parse(res.c_str());
  check_matrix(res_doc, {0.0f, 2.8f}, false, Matrix::CostMatrix);
  ASSERT_EQ(result.info().warnings().size(), 1);
  ASSERT_EQ(result.info().warnings(0).code(), 206);
}

TEST_F(MatrixTrafficTest, DisallowedRequest) {
  map.config.put("service_limits.max_timedep_distance_matrix", "0");
  const std::unordered_map<std::string, std::string> options = {{"/date_time/type", "0"}};
  const auto result =
      gurka::do_action(Options::sources_to_targets, map, {"E", "L"}, {"E", "L"}, "auto", options);

  ASSERT_EQ(result.info().warnings().size(), 0);
  for (auto& loc : result.options().sources()) {
    ASSERT_TRUE(loc.date_time().empty());
  }
  for (auto& loc : result.options().targets()) {
    ASSERT_TRUE(loc.date_time().empty());
  }

  // revert for other tests
  map.config.put("service_limits.max_timedep_distance_matrix", "50000");
}

TEST_F(MatrixTrafficTest, TDSources) {
  // more sources than targets and arrive_by should work
  rapidjson::Document res_doc;
  std::string res;
  std::unordered_map<std::string, std::string> options = {{"/date_time/type", "2"},
                                                          {"/date_time/value", "2016-07-03T08:06"}};
  auto result = gurka::do_action(Options::sources_to_targets, map, {"E", "L"}, {"E"}, "auto", options,
                                 nullptr, &res);
  res_doc.Parse(res.c_str());
  check_matrix(res_doc, {0.0f, 3.2f}, true, Matrix::TimeDistanceMatrix);
  ASSERT_EQ(result.info().warnings().size(), 0);

  // more targets than sources with date_time.type = 2 are disallowed
  options = {{"/date_time/type", "2"}, {"/date_time/value", "2016-07-03T08:06"}};
  res.erase();
  result = gurka::do_action(Options::sources_to_targets, map, {"E"}, {"E", "L"}, "auto", options,
                            nullptr, &res);
  res_doc.Parse(res.c_str());
  check_matrix(res_doc, {0.0f, 3.2f}, false, Matrix::CostMatrix);
  ASSERT_EQ(result.info().warnings().Get(0).code(), 202);
  ASSERT_EQ(result.info().warnings().size(), 1);

  // date_time on the sources, disallowed reverse
  options = {{"/sources/0/date_time", "current"},
             {"/sources/1/date_time", "2016-07-03T08:06"},
             {"/costing_options/auto/speed_types/0", "current"}};
  res.erase();
  result = gurka::do_action(Options::sources_to_targets, map, {"E", "L"}, {"E"}, "auto", options,
                            nullptr, &res);
  res_doc.Parse(res.c_str());
  check_matrix(res_doc, {0.0f, 3.2f}, false, Matrix::CostMatrix);
  ASSERT_EQ(result.info().warnings().Get(0).code(), 201);
  ASSERT_EQ(result.info().warnings().size(), 1);
}

TEST_F(MatrixTrafficTest, TDTargets) {
  // more targets than sources are allowed
  rapidjson::Document res_doc;
  std::string res;
  std::unordered_map<std::string, std::string> options = {{"/date_time/type", "0"},
                                                          {"/date_time/value", "current"}};
  auto result = gurka::do_action(Options::sources_to_targets, map, {"E"}, {"E", "L"}, "auto", options,
                                 nullptr, &res);
  res_doc.Parse(res.c_str());
  check_matrix(res_doc, {0.0f, 2.8f}, true, Matrix::TimeDistanceMatrix);
  ASSERT_EQ(result.info().warnings().size(), 0);

  // more sources than targets with date_time.type = 1 are disallowed
  options = {{"/date_time/type", "1"}, {"/date_time/value", "2016-07-03T08:06"}};
  res.erase();
  result = gurka::do_action(Options::sources_to_targets, map, {"E", "L"}, {"E"}, "auto", options,
                            nullptr, &res);
  res_doc.Parse(res.c_str());
  check_matrix(res_doc, {0.0f, 3.2f}, false, Matrix::CostMatrix);
  ASSERT_EQ(result.info().warnings().size(), 1);
  ASSERT_EQ(result.info().warnings().Get(0).code(), 201);

  // date_time on the targets, disallowed forward
  options = {{"/targets/0/date_time", "current"}, {"/targets/1/date_time", "2016-07-03T08:06"}};
  res.erase();
  result = gurka::do_action(Options::sources_to_targets, map, {"E"}, {"E", "L"}, "auto", options,
                            nullptr, &res);
  res_doc.Parse(res.c_str());
  check_matrix(res_doc, {0.0f, 3.2f}, false, Matrix::CostMatrix);
  ASSERT_EQ(result.info().warnings().size(), 1);
  ASSERT_EQ(result.info().warnings().Get(0).code(), 202);
}

TEST(StandAlone, CostMatrixDeadends) {
  // ABI has a turn restriction
  // F is a blocking node
  const std::string ascii_map = R"(
       I
       |
    A--B--C
       |  |
       |  D
       E
      1|
       |
       F--H
       .
       G

  )";
  // clang-format off
  const gurka::ways ways = {
      {"AB", {{"highway", "residential"}, {"oneway", "yes"}}}, 
      {"BC", {{"highway", "residential"}}},
      {"CD", {{"highway", "residential"}}},
      {"BE", {{"highway", "residential"}}},
      {"EF", {{"highway", "residential"}}},
      {"FH", {{"highway", "residential"}}},
      {"FG", {{"highway", "residential"}}},
      {"BI", {{"highway", "residential"}}}
  };
  // clang-format on
  const gurka::nodes nodes = {{"F", {{"barrier", "block"}}}};
  const gurka::relations relations = {
      {{
           {gurka::way_member, "AB", "from"},
           {gurka::node_member, "B", "via"},
           {gurka::way_member, "BI", "to"},
       },
       {
           {"type", "restriction"},
           {"restriction", "no_left_turn"},
       }},
  };

  const auto layout = gurka::detail::map_to_coordinates(ascii_map, 100);

  auto map = gurka::buildtiles(layout, ways, nodes, relations,
                               VALHALLA_BUILD_DIR "test/data/costmatrix_deadends");

  rapidjson::Document res_doc;
  std::string res;

  // test that the we're taking the u-turn at D to get from A -> I
  // because of the ABI turn restriction
  {
    auto result = gurka::do_action(valhalla::Options::sources_to_targets, map, {"A"}, {"I"}, "auto",
                                   {}, nullptr, &res);
    res_doc.Parse(res.c_str());
    check_matrix(res_doc, {1.5f}, false, Matrix::CostMatrix);
    res.erase();
  }

  // then we force to go 1 -> F to hit a blocking node, doing a u-turn and go back the same way
  {
    auto result = gurka::do_action(valhalla::Options::sources_to_targets, map, {"1"}, {"B"}, "auto",
                                   {{"/sources/0/preferred_side", "opposite"}}, nullptr, &res);
    res_doc.Parse(res.c_str());
    check_matrix(res_doc, {0.8f}, false, Matrix::CostMatrix);
  }

  // throw if no connection can be found at all
  try {
    auto result = gurka::do_action(valhalla::Options::sources_to_targets, map, {"C"}, {"A"}, "auto");
    FAIL() << "No connection found should have thrown";
  } catch (const valhalla_exception_t& e) { EXPECT_EQ(e.code, 442); }
}

TEST(StandAlone, CostMatrixShapes) {
  // keep the same order in the map.nodes for encoding easily
  const std::string ascii_map = R"(
    A-B-C-D-E-F-G-H-I-J-K-------L
  )";
  // clang-format off
  const gurka::ways ways = {
      {"ABCDE", {{"highway", "residential"}}}, 
      {"EFGHIJK", {{"highway", "residential"}}},
      {"KL", {{"highway", "residential"}}},
  };
  // clang-format on

  const auto layout = gurka::detail::map_to_coordinates(ascii_map, 100);

  auto map =
      gurka::buildtiles(layout, ways, {}, {}, VALHALLA_BUILD_DIR "test/data/costmatrix_shapes");

  // points of all nodes
  std::vector<PointLL> vertices;
  for (const auto& node : map.nodes) {
    vertices.emplace_back(node.second);
  }

  std::string res;
  rapidjson::Document res_doc;

  // no shapes if not specified or "none"
  auto result = gurka::do_action(valhalla::Options::sources_to_targets, map, {"A"}, {"L"}, "auto", {},
                                 nullptr, &res);
  EXPECT_EQ(result.matrix().shapes(0), "");
  EXPECT_FALSE(res_doc.Parse(res.c_str())["sources_to_targets"]
                   .GetArray()[0]
                   .GetArray()[0]
                   .GetObject()
                   .HasMember("shape"));
  res.erase();

  std::unordered_map<std::string, std::string> options = {{"/shape_format", "no_shape"}};

  result = gurka::do_action(valhalla::Options::sources_to_targets, map, {"A"}, {"L"}, "auto", options,
                            nullptr, &res);
  EXPECT_EQ(result.matrix().shapes(0), "");
  EXPECT_FALSE(res_doc.Parse(res.c_str())["sources_to_targets"]
                   .GetArray()[0]
                   .GetArray()[0]
                   .GetObject()
                   .HasMember("shape"));
  res.erase();

  // polyline5/6

  options["/shape_format"] = "polyline5";
  auto encoded = encode<std::vector<PointLL>>(vertices, 1e5);
  result = gurka::do_action(valhalla::Options::sources_to_targets, map, {"A"}, {"L"}, "auto", options,
                            nullptr, &res);
  EXPECT_EQ(result.matrix().shapes(0), encoded);
  EXPECT_EQ(res_doc.Parse(res.c_str())["sources_to_targets"]
                .GetArray()[0]
                .GetArray()[0]
                .GetObject()["shape"],
            encoded);
  res.erase();

  options["/shape_format"] = "polyline6";
  encoded = encode<std::vector<PointLL>>(vertices, 1e6);
  result = gurka::do_action(valhalla::Options::sources_to_targets, map, {"A"}, {"L"}, "auto", options,
                            nullptr, &res);
  EXPECT_EQ(result.matrix().shapes(0), encoded);
  EXPECT_EQ(res_doc.Parse(res.c_str())["sources_to_targets"]
                .GetArray()[0]
                .GetArray()[0]
                .GetObject()["shape"],
            encoded);
  res.erase();

  // geojson

  options["/shape_format"] = "geojson";
  result = gurka::do_action(valhalla::Options::sources_to_targets, map, {"A"}, {"L"}, "auto", options,
                            nullptr, &res);
  EXPECT_EQ(result.matrix().shapes(0), encoded); // has the encoded polyline6 in PBF
  const auto& gj_shp = res_doc.Parse(res.c_str())["sources_to_targets"]
                           .GetArray()[0]
                           .GetArray()[0]
                           .GetObject()["shape"];
  EXPECT_TRUE(gj_shp.IsObject());
  EXPECT_EQ(gj_shp["coordinates"].GetArray().Size(), 12);
  EXPECT_EQ(gj_shp["type"], "LineString");
  res.erase();

  // trivial route
  // has a bug: https://github.com/valhalla/valhalla/issues/4433, but it's band-aided for now
  // floating point crap makes this fail though, it adds a tiny little bit on both ends, resulting in
  // 4 (not 2) points

  options["/shape_format"] = "polyline6";
  encoded = encode<std::vector<PointLL>>({map.nodes["G"], map.nodes["H"]});
  result = gurka::do_action(valhalla::Options::sources_to_targets, map, {"G"}, {"H"}, "auto", options,
                            nullptr, &res);
  /*
  EXPECT_EQ(result.matrix().shapes(0), encoded);
  EXPECT_EQ(res_doc.Parse(res.c_str())["sources_to_targets"].GetArray()[0].GetArray()[0].GetObject()["shape"],
  encoded);
  */
  res.erase();

  // trivial route reverse
  // has a bug: https://github.com/valhalla/valhalla/issues/4433, but it's band-aided for now

  options["/shape_format"] = "polyline6";
  encoded = encode<std::vector<PointLL>>({map.nodes["H"], map.nodes["G"]});
  result = gurka::do_action(valhalla::Options::sources_to_targets, map, {"H"}, {"G"}, "auto", options,
                            nullptr, &res);
  /*
  EXPECT_EQ(result.matrix().shapes(0), encoded);
  EXPECT_EQ(res_doc.Parse(res.c_str())["sources_to_targets"].GetArray()[0].GetArray()[0].GetObject()["shape"],
  encoded);
  */
  res.erase();

  // timedistancematrix

  options["/shape_format"] = "geojson";
  result = gurka::do_action(valhalla::Options::sources_to_targets, map, {"A"}, {"L"}, "pedestrian",
                            options, nullptr, &res);
  EXPECT_FALSE(res_doc.Parse(res.c_str())["sources_to_targets"]
                   .GetArray()[0]
                   .GetArray()[0]
                   .GetObject()
                   .HasMember("shape"));
  EXPECT_EQ(result.info().warnings().size(), 1);
  EXPECT_EQ(result.info().warnings(0).code(), 207);
  EXPECT_EQ(res_doc.Parse(res.c_str())["warnings"].GetArray().Size(), 1);
  EXPECT_EQ(res_doc.Parse(res.c_str())["warnings"].GetArray()[0].GetObject()["code"].GetUint64(),
            207);

  res.erase();
}

class DateTimeTest : public ::testing::Test {
protected:
  // check both with and without time zones present
  static gurka::map map;
  static gurka::map map_tz;

  static void SetUpTestSuite() {
    constexpr double gridsize = 1500;

    // ~ are approximate time zone crossings
    const std::string ascii_map = R"(
      A----------B
      |          |
      C          D
      |          |
      ~          ~
      |          |
      |          |
      E          F
      |          |
      G----------H
    )";

    const gurka::ways ways = {{"AC", {{"highway", "residential"}}},
                              {"CE", {{"highway", "residential"}}},
                              {"EG", {{"highway", "residential"}}},
                              {"GH", {{"highway", "residential"}}},
                              {"HF", {{"highway", "residential"}}},
                              {"FD", {{"highway", "residential"}}},
                              {"DB", {{"highway", "residential"}}},
                              {"BA", {{"highway", "residential"}}}};

    const auto layout = gurka::detail::map_to_coordinates(ascii_map, gridsize, {-8.5755, 42.1079});
    map = gurka::buildtiles(layout, ways, {}, {}, "test/data/time_zone_matrix_no_tz");
    map_tz = gurka::buildtiles(layout, ways, {}, {}, "test/data/time_zone_matrix",
                               {{"mjolnir.timezone", VALHALLA_BUILD_DIR "test/data/tz.sqlite"},
                                {"service_limits.max_timedep_distance_matrix", "50000"}});
  }
};
gurka::map DateTimeTest::map = {};
gurka::map DateTimeTest::map_tz = {};

void check_date_times(const Api& request,
                      const rapidjson::Document& res,
                      const std::vector<std::string>& target_offsets,
                      const std::vector<std::string>& target_timezones) {
  for (size_t source_idx = 0; source_idx < static_cast<size_t>(request.options().sources().size());
       source_idx++) {
    for (size_t target_idx = 0; target_idx < static_cast<size_t>(request.options().targets().size());
         target_idx++) {

      ASSERT_TRUE(res["sources_to_targets"]
                      .GetArray()[source_idx]
                      .GetArray()[target_idx]
                      .GetObject()
                      .HasMember("date_time"));
      EXPECT_EQ(res["sources_to_targets"]
                    .GetArray()[source_idx]
                    .GetArray()[target_idx]
                    .GetObject()["time_zone_offset"]
                    .GetString(),
                target_offsets[target_idx]);
      EXPECT_EQ(res["sources_to_targets"]
                    .GetArray()[source_idx]
                    .GetArray()[target_idx]
                    .GetObject()["time_zone_name"]
                    .GetString(),
                target_timezones[target_idx]);
    }
  }
}
TEST_F(DateTimeTest, DepartAtCostMatrix) {
  rapidjson::Document res_doc;
  std::string res;
  {
    auto api = gurka::do_action(valhalla::Options::sources_to_targets, map_tz, {"A", "G"}, {"A", "G"},
                                "auto",
                                {{"/prioritize_bidirectional", "1"},
                                 {"/date_time/type", "1"},
                                 {"/date_time/value", "2020-10-30T09:00"}},
                                nullptr, &res);

    res_doc.Parse(res.c_str());

    // sanity check
    EXPECT_EQ(api.matrix().algorithm(), Matrix::CostMatrix);
    check_date_times(api, res_doc, {"+01:00", "+00:00"}, {"Europe/Madrid", "Europe/Lisbon"});
  }
}

TEST_F(DateTimeTest, DepartAtTimeDistanceMatrix) {
  rapidjson::Document res_doc;
  std::string res;
  {
    auto api = gurka::do_action(valhalla::Options::sources_to_targets, map_tz, {"A", "G"}, {"A", "G"},
                                "bicycle",
                                {{"/date_time/type", "1"}, {"/date_time/value", "2020-10-30T09:00"}},
                                nullptr, &res);

    res_doc.Parse(res.c_str());

    // sanity check
    ASSERT_EQ(api.matrix().algorithm(), Matrix::TimeDistanceMatrix);
    check_date_times(api, res_doc, {"+01:00", "+00:00"}, {"Europe/Madrid", "Europe/Lisbon"});
  }
}

TEST_F(DateTimeTest, NoTimeZone) {
  rapidjson::Document res_doc;
  std::string res;
  {
    auto api =
        gurka::do_action(valhalla::Options::sources_to_targets, map, {"A", "G"}, {"A", "G"}, "auto",
                         {{"/prioritize_bidirectional", "true"},
                          {"/date_time/type", "1"},
                          {"/date_time/value", "2020-10-30T09:00"}},
                         nullptr, &res);
    res_doc.Parse(res.c_str());

    EXPECT_FALSE(
        res_doc["sources_to_targets"].GetArray()[0].GetArray()[0].GetObject().HasMember("date_time"));

    EXPECT_FALSE(res_doc["sources_to_targets"].GetArray()[0].GetArray()[0].GetObject().HasMember(
        "time_zone_offset"));

    EXPECT_FALSE(res_doc["sources_to_targets"].GetArray()[0].GetArray()[0].GetObject().HasMember(
        "time_zone_name"));
  }
}

TEST(StandAlone, MatrixSecondPass) {
  // from no-thru to no-thru should trigger a second pass
  // JL has a forward destination-only,
  //   so K -> I also triggers second pass (see oneway at HK), but I -> K doesn't (no oneway)
  const std::string ascii_map = R"(
    A---B           I---J
    |   |           |   |
    |   E---F---G---H   |
    |   |           ↓   |
    C---D           K---L
  )";

  gurka::ways ways;
  for (const auto& node_pair :
       {"AB", "BE", "AC", "CD", "DE", "EF", "FG", "GH", "HI", "IJ", "JL", "HK", "KL"}) {
    ways[node_pair] = {{"highway", "residential"}};
  }
  ways["JL"].emplace("motor_vehicle", "destination");
  ways["HK"].emplace("oneway", "true");

  const auto layout = gurka::detail::map_to_coordinates(ascii_map, 50);
  const auto map = gurka::buildtiles(layout, ways, {}, {}, "test/data/matrix_second_pass",
                                     {{"thor.costmatrix.allow_second_pass", "1"}});
  baldr::GraphReader graph_reader(map.config.get_child("mjolnir"));

  // Make sure the relevant edges are actually built as no-thru
  auto FE_edge = std::get<1>(gurka::findEdgeByNodes(graph_reader, layout, "F", "E"));
  auto GH_edge = std::get<1>(gurka::findEdgeByNodes(graph_reader, layout, "G", "H"));
  auto JL_edge = std::get<1>(gurka::findEdgeByNodes(graph_reader, layout, "J", "L"));
  EXPECT_TRUE(FE_edge->not_thru());
  EXPECT_TRUE(GH_edge->not_thru());
  EXPECT_TRUE(JL_edge->destonly());

  // Simple single route from no-thru to no-thru
  {
    auto api = gurka::do_action(valhalla::Options::sources_to_targets, map, {"A"}, {"J"}, "auto");
    EXPECT_GT(api.matrix().times(0), 0.f);
    EXPECT_TRUE(api.matrix().second_pass(0));
    EXPECT_TRUE(api.info().warnings(0).description().find('0') != std::string::npos);
  }

  // I -> K (idx 1) should pass on the first try
  // K -> I (idx 2) should need a second pass
  {
    auto api =
        gurka::do_action(valhalla::Options::sources_to_targets, map, {"I", "K"}, {"I", "K"}, "auto");
    EXPECT_GT(api.matrix().times(1), 0.f);
    EXPECT_FALSE(api.matrix().second_pass(1));
    EXPECT_GT(api.matrix().times(2), 0.f);
    EXPECT_TRUE(api.matrix().second_pass(2));
    EXPECT_GT(api.matrix().distances(2), api.matrix().distances(1));
    EXPECT_GT(api.matrix().times(2), api.matrix().times(1));

    // I -> I & K -> K shouldn't be processed a second time either
    EXPECT_FALSE(api.matrix().second_pass(0));
    EXPECT_FALSE(api.matrix().second_pass(3));
    EXPECT_TRUE(api.info().warnings(0).description().find('2') != std::string::npos);
  }
}

TEST(StandAlone, CostMatrixTrivialRoutes) {
  const std::string ascii_map = R"(
    A---B--2->-1--C---D
        |         |
        6         5
        |         |
        E--3---4--F
  )";
  const gurka::ways ways = {
      {"AB", {{"highway", "residential"}}}, {"BC", {{"highway", "residential"}, {"oneway", "yes"}}},
      {"CD", {{"highway", "residential"}}}, {"BE", {{"highway", "residential"}}},
      {"EF", {{"highway", "residential"}}}, {"FC", {{"highway", "residential"}}},
  };
  auto layout = gurka::detail::map_to_coordinates(ascii_map, 100);
  auto map =
      gurka::buildtiles(layout, ways, {}, {}, VALHALLA_BUILD_DIR "test/data/costmatrix_trivial");

  std::unordered_map<std::string, std::string> options = {{"/shape_format", "polyline6"}};

  // test the against-oneway case
  {
    auto matrix =
        gurka::do_action(valhalla::Options::sources_to_targets, map, {"1"}, {"2"}, "auto", options);
    EXPECT_EQ(matrix.matrix().distances(0), 2400);

    std::vector<PointLL> oneway_vertices;
    for (auto& node : {"1", "C", "F", "E", "B", "2"}) {
      oneway_vertices.push_back(layout[node]);
    }
    auto encoded = encode<std::vector<PointLL>>(oneway_vertices, 1e6);
    EXPECT_EQ(matrix.matrix().shapes(0), encoded);
  }

  // test the oneway case
  {
    auto matrix =
        gurka::do_action(valhalla::Options::sources_to_targets, map, {"2"}, {"1"}, "auto", options);
    EXPECT_EQ(matrix.matrix().distances(0), 400);

    auto encoded = encode<std::vector<PointLL>>({layout["2"], layout["1"]}, 1e6);
    EXPECT_EQ(matrix.matrix().shapes(0), encoded);
  }

  // test the normal trivial case
  {
    auto matrix =
        gurka::do_action(valhalla::Options::sources_to_targets, map, {"3"}, {"4"}, "auto", options);
    EXPECT_EQ(matrix.matrix().distances(0), 400);

    auto encoded = encode<std::vector<PointLL>>({layout["3"], layout["4"]}, 1e6);
    EXPECT_EQ(matrix.matrix().shapes(0), encoded);
  }

  // test trivial case via connecting edge
  {
    auto matrix =
        gurka::do_action(valhalla::Options::sources_to_targets, map, {"4"}, {"5"}, "auto", options);
    EXPECT_EQ(matrix.matrix().distances(0), 500);

    auto encoded = encode<std::vector<PointLL>>({layout["4"], layout["F"], layout["5"]}, 1e6);
    EXPECT_EQ(matrix.matrix().shapes(0), encoded);
  }
}

TEST(StandAlone, HGVNoAccessPenalty) {
  // if hgv_no_penalty is on we should still respect the maxweight restriction on CD
  // so we should take the next-best hgv=no edge with JK
  const std::string ascii_map = R"(
    A-1-------B----C----D----E--2-------F
                   |    |
                   J----K
                   |    |             
                   |    |
                   L----M
           )";

  const gurka::ways ways = {
      {"AB", {{"highway", "residential"}, {"hgv", "no"}}},
      {"BC", {{"highway", "residential"}}},
      {"CD", {{"highway", "residential"}, {"hgv", "no"}, {"maxweight", "3.5"}}},
      {"DE", {{"highway", "residential"}}},
      {"EF", {{"highway", "residential"}, {"hgv", "no"}}},
      {"CJ", {{"highway", "residential"}}},
      {"JK", {{"highway", "residential"}, {"hgv", "no"}}},
      {"JLMK", {{"highway", "residential"}}},
      {"KD", {{"highway", "residential"}}},
  };

  const auto layout = gurka::detail::map_to_coordinates(ascii_map, 100);
  gurka::map map = gurka::buildtiles(layout, ways, {}, {}, "test/data/hgv_no_access_penalty",
                                     {{"service_limits.max_timedep_distance_matrix", "50000"}});

  std::unordered_map<std::string, std::string> cost_matrix =
      {{"/costing_options/truck/hgv_no_access_penalty", "2000"},
       {"/sources/0/date_time", "2024-03-20T09:00"},
       {"/prioritize_bidirectional", "1"}};
  std::unordered_map<std::string, std::string> td_matrix =
      {{"/costing_options/truck/hgv_no_access_penalty", "2000"},
       {"/sources/0/date_time", "2024-03-20T09:00"}};

  // do both costmatrix & timedistancematrix
  std::vector<std::unordered_map<std::string, std::string>> options = {cost_matrix, td_matrix};
  for (auto& truck_options : options) {

    // by default, take the detour via LM
    // NOTE, we're not snapping to the hgv=no edges either
    {
      auto matrix =
          gurka::do_action(valhalla::Options::sources_to_targets, map, {"1"}, {"2"}, "truck");
      EXPECT_EQ(matrix.matrix().distances(0), 2500);
    }

    // with a high hgv_no_penalty also take the detour via LM, but do snap to the hgv=no edges
    {
      auto matrix = gurka::do_action(valhalla::Options::sources_to_targets, map, {"1"}, {"2"},
                                     "truck", truck_options);
      // TODO(nils): timedistancematrix seems to have a tiny bug where time options result in slightly
      // less distances
      EXPECT_NEAR(matrix.matrix().distances(0), 3600, 2);
    }

    // with a low hgv_no_penalty take the JK edge
    {
      truck_options["/costing_options/truck/hgv_no_access_penalty"] = "10";
      auto matrix = gurka::do_action(valhalla::Options::sources_to_targets, map, {"1"}, {"2"},
                                     "truck", truck_options);
      // TODO(nils): timedistancematrix seems to have a tiny bug where time options result in slightly
      // less distances
      EXPECT_NEAR(matrix.matrix().distances(0), 3000, 2);
    }
  }
<<<<<<< HEAD
=======
}

TEST(StandAlone, VerboseResponse) {

  const std::string ascii_map = R"(
    A-1-------B----C----D----E--2-------F
                   |    |
                   J----K
                   |    |             
                   |    |             
                   3    4             
                   |    |
                   L----M
           )";

  const gurka::ways ways = {
      {"AB", {{"highway", "residential"}}}, {"BC", {{"highway", "residential"}}},
      {"CD", {{"highway", "residential"}}}, {"DE", {{"highway", "residential"}}},
      {"FE", {{"highway", "residential"}}}, {"CJ", {{"highway", "residential"}}},
      {"JK", {{"highway", "residential"}}}, {"JLMK", {{"highway", "residential"}}},
      {"KD", {{"highway", "residential"}}},
  };

  const auto layout = gurka::detail::map_to_coordinates(ascii_map, 100);
  gurka::map map = gurka::buildtiles(layout, ways, {}, {}, "test/data/matrix_verbose_response",
                                     {{"service_limits.max_timedep_distance_matrix", "50000"}});
  rapidjson::Document res_doc;
  std::string res;
  {
    auto api = gurka::do_action(valhalla::Options::sources_to_targets, map, {"1", "2", "3", "4"},
                                {"1", "2", "3", "4"}, "auto", {{"/prioritize_bidirectional", "1"}},
                                nullptr, &res);

    res_doc.Parse(res.c_str());

    // sanity check
    EXPECT_EQ(api.matrix().algorithm(), Matrix::CostMatrix);

    for (size_t i = 0; i < 4; ++i) {
      for (size_t j = 0; j < 4; ++j) {
        bool key_should_exist = true;
        if (i == j)
          key_should_exist = false;
        EXPECT_EQ(res_doc["sources_to_targets"].GetArray()[i].GetArray()[j].GetObject().HasMember(
                      "begin_heading"),
                  key_should_exist);
        EXPECT_EQ(res_doc["sources_to_targets"].GetArray()[i].GetArray()[j].GetObject().HasMember(
                      "end_heading"),
                  key_should_exist);
        EXPECT_EQ(res_doc["sources_to_targets"].GetArray()[i].GetArray()[j].GetObject().HasMember(
                      "begin_lat"),
                  key_should_exist);
        EXPECT_EQ(res_doc["sources_to_targets"].GetArray()[i].GetArray()[j].GetObject().HasMember(
                      "begin_lon"),
                  key_should_exist);
        EXPECT_EQ(res_doc["sources_to_targets"].GetArray()[i].GetArray()[j].GetObject().HasMember(
                      "end_lat"),
                  key_should_exist);
        EXPECT_EQ(res_doc["sources_to_targets"].GetArray()[i].GetArray()[j].GetObject().HasMember(
                      "end_lon"),
                  key_should_exist);
      }
    }
    EXPECT_EQ(res_doc["sources_to_targets"]
                  .GetArray()[0]
                  .GetArray()[1]
                  .GetObject()["begin_heading"]
                  .GetDouble(),
              90);
    EXPECT_EQ(res_doc["sources_to_targets"]
                  .GetArray()[0]
                  .GetArray()[1]
                  .GetObject()["end_heading"]
                  .GetDouble(),
              90);
    EXPECT_EQ(res_doc["sources_to_targets"]
                  .GetArray()[1]
                  .GetArray()[0]
                  .GetObject()["begin_heading"]
                  .GetDouble(),
              270);
    EXPECT_EQ(res_doc["sources_to_targets"]
                  .GetArray()[1]
                  .GetArray()[0]
                  .GetObject()["end_heading"]
                  .GetDouble(),
              270);
    EXPECT_EQ(res_doc["sources_to_targets"]
                  .GetArray()[0]
                  .GetArray()[2]
                  .GetObject()["begin_heading"]
                  .GetDouble(),
              90);
    EXPECT_EQ(res_doc["sources_to_targets"]
                  .GetArray()[0]
                  .GetArray()[2]
                  .GetObject()["end_heading"]
                  .GetDouble(),
              180);
  }
}

/************************************************************************ */

std::string encode_shape(const std::vector<std::string>& nodes, valhalla::gurka::nodelayout& layout) {
  std::vector<PointLL> shape;
  shape.reserve(nodes.size());
  for (auto& node : nodes) {
    shape.push_back(layout[node]);
  }
  return encode<std::vector<PointLL>>(shape, 1e6);
}

void check_trivial_matrix(const gurka::map& map, gurka::nodelayout& layout) {
  std::unordered_map<std::string, std::string> options = {{"/shape_format", "polyline6"}};
  // 1 -> 2
  {
    auto matrix =
        gurka::do_action(valhalla::Options::sources_to_targets, map, {"1"}, {"2"}, "auto", options);
    EXPECT_EQ(matrix.matrix().distances(0), 300);
    EXPECT_EQ(matrix.matrix().shapes(0), encode_shape({"1", "2"}, layout));
  }

  // 1 -> 3
  {
    auto matrix =
        gurka::do_action(valhalla::Options::sources_to_targets, map, {"1"}, {"3"}, "auto", options);
    EXPECT_EQ(matrix.matrix().distances(0), 3300);
    EXPECT_EQ(matrix.matrix().shapes(0), encode_shape({"1", "A", "B", "C", "D", "3"}, layout));
  }

  // 1 -> 2,3
  {
    auto matrix = gurka::do_action(valhalla::Options::sources_to_targets, map, {"1"}, {"2", "3"},
                                   "auto", options);
    EXPECT_EQ(matrix.matrix().distances(0), 300);
    EXPECT_EQ(matrix.matrix().shapes(0), encode_shape({"1", "2"}, layout));
    EXPECT_EQ(matrix.matrix().distances(1), 3300);
    EXPECT_EQ(matrix.matrix().shapes(1), encode_shape({"1", "A", "B", "C", "D", "3"}, layout));
  }

  // 1 -> 3,2
  {
    auto matrix = gurka::do_action(valhalla::Options::sources_to_targets, map, {"1"}, {"3", "2"},
                                   "auto", options);
    EXPECT_EQ(matrix.matrix().distances(0), 3300);
    EXPECT_EQ(matrix.matrix().shapes(0), encode_shape({"1", "A", "B", "C", "D", "3"}, layout));
    EXPECT_EQ(matrix.matrix().distances(1), 300);
    EXPECT_EQ(matrix.matrix().shapes(1), encode_shape({"1", "2"}, layout));
  }
}

TEST(StandAlone, MultipleTrivialRoutes) {
  const std::string ascii_map = R"(
    B-------------C
    |             |
    |             |
    |             |
    A---2--1--3---D
  )";
  const gurka::ways ways = {
      {"AB", {{"highway", "residential"}}},
      {"BC", {{"highway", "residential"}, {"oneway", "yes"}}},
      {"CD", {{"highway", "residential"}}},
      {"DA", {{"highway", "residential"}, {"oneway", "yes"}}},
  };
  auto layout = gurka::detail::map_to_coordinates(ascii_map, 100);
  auto map =
      gurka::buildtiles(layout, ways, {}, {}, VALHALLA_BUILD_DIR "test/data/costmatrix_fail", {});
  check_trivial_matrix(map, layout);
  // ensure consistent behavior regardless of whether we do the reverse connection check
  map.config.put("thor.costmatrix_check_reverse_connection", "1");
  check_trivial_matrix(map, layout);
>>>>>>> 56ed70e1
}<|MERGE_RESOLUTION|>--- conflicted
+++ resolved
@@ -862,8 +862,6 @@
       EXPECT_NEAR(matrix.matrix().distances(0), 3000, 2);
     }
   }
-<<<<<<< HEAD
-=======
 }
 
 TEST(StandAlone, VerboseResponse) {
@@ -1037,5 +1035,4 @@
   // ensure consistent behavior regardless of whether we do the reverse connection check
   map.config.put("thor.costmatrix_check_reverse_connection", "1");
   check_trivial_matrix(map, layout);
->>>>>>> 56ed70e1
 }