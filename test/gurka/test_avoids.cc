#include "gurka.h"
#include <boost/geometry.hpp>
#include <boost/geometry/geometries/register/point.hpp>
#include <boost/geometry/multi/geometries/register/multi_polygon.hpp>
#include <gtest/gtest.h>
#include <valhalla/proto/options.pb.h>

#include "baldr/graphconstants.h"
#include "baldr/graphreader.h"
#include "loki/polygon_search.h"
#include "midgard/pointll.h"
#include "mjolnir/graphtilebuilder.h"
#include "sif/costfactory.h"
#include "worker.h"

using namespace valhalla;
namespace bg = boost::geometry;
namespace vm = valhalla::midgard;
namespace vl = valhalla::loki;

namespace {
// register a few boost.geometry types
using ring_bg_t = std::vector<vm::PointLL>;

rapidjson::Value get_avoid_locs(const std::vector<vm::PointLL>& locs,
                                rapidjson::MemoryPoolAllocator<>& allocator) {
  rapidjson::Value locs_j(rapidjson::kArrayType);
  for (auto& loc : locs) {
    rapidjson::Value p(rapidjson::kObjectType);
    p.AddMember("lon", loc.lng(), allocator);
    p.AddMember("lat", loc.lat(), allocator);
    locs_j.PushBack(p, allocator);
  }

  return locs_j;
}

rapidjson::Value get_avoid_polys(const std::vector<ring_bg_t>& rings,
                                 rapidjson::MemoryPoolAllocator<>& allocator) {
  rapidjson::Value rings_j(rapidjson::kArrayType);
  for (auto& ring : rings) {
    rapidjson::Value ring_j(rapidjson::kArrayType);
    for (auto& coord : ring) {
      rapidjson::Value coords(rapidjson::kArrayType);
      coords.PushBack(coord.lng(), allocator);
      coords.PushBack(coord.lat(), allocator);
      ring_j.PushBack(coords, allocator);
    }
    rings_j.PushBack(ring_j, allocator);
  }

  return rings_j;
}

// common method can't deal with arrays of floats
std::string build_local_req(rapidjson::Document& doc,
                            rapidjson::MemoryPoolAllocator<>& allocator,
                            const std::vector<midgard::PointLL>& waypoints,
                            const std::string& costing,
                            const rapidjson::Value& geom_obj,
                            const std::string& type) {

  rapidjson::Value locations(rapidjson::kArrayType);
  for (const auto& waypoint : waypoints) {
    rapidjson::Value p(rapidjson::kObjectType);
    p.AddMember("lon", waypoint.lng(), allocator);
    p.AddMember("lat", waypoint.lat(), allocator);
    locations.PushBack(p, allocator);
  }

  doc.AddMember("locations", locations, allocator);
  doc.AddMember("costing", costing, allocator);

  if (type == "exclude_polygons") {
    rapidjson::SetValueByPointer(doc, "/exclude_polygons", geom_obj);
  } else {
    rapidjson::SetValueByPointer(doc, "/exclude_locations", geom_obj);
  }

  rapidjson::StringBuffer sb;
  rapidjson::Writer<rapidjson::StringBuffer> writer(sb);
  doc.Accept(writer);
  return sb.GetString();
}
} // namespace

// parameterized test class to test all costings
class AvoidTest : public ::testing::TestWithParam<std::string> {
protected:
  static gurka::map avoid_map;

  static void SetUpTestSuite() {
    // several polygons and one location to avoid to reference in the tests
    const std::string ascii_map = R"(
                                     A---x--B
                                     |      |
                                   h---i  l---m
                                   | | |  | | |
                                   k---j  o---n
                                     |      |   p-q
                                     C------D---|-|---E---F
                                                s-r
                                     )";

    const gurka::ways ways = {{"AB", {{"highway", "tertiary"}, {"name", "High"}}},
                              {"CD", {{"highway", "tertiary"}, {"name", "Low"}}},
                              {"AC", {{"highway", "tertiary"}, {"name", "1st"}}},
                              {"BD", {{"highway", "tertiary"}, {"name", "2nd"}}},
                              {"DE", {{"highway", "tertiary"}, {"name", "2nd"}}},
                              {"EF", {{"highway", "tertiary"}, {"name", "2nd"}}}};
    const auto layout = gurka::detail::map_to_coordinates(ascii_map, 10);
    // Add low length limit for exclude_polygons so it throws an error
    avoid_map = gurka::buildtiles(layout, ways, {}, {}, "test/data/gurka_avoids",
                                  {{"service_limits.max_exclude_polygons_length", "1000"}});
  }
};

gurka::map AvoidTest::avoid_map = {};

TEST_F(AvoidTest, TestMaxPolygonPerimeter) {
  // Add a polygon with longer perimeter than the limit
  std::vector<ring_bg_t> rings{{{13.38625361, 52.4652558},
                                {13.38625361, 52.48000128},
                                {13.4181769, 52.48000128},
                                {13.4181769, 52.4652558}}};

  auto lls = {avoid_map.nodes["A"], avoid_map.nodes["C"]};

  rapidjson::Document doc;
  doc.SetObject();
  auto& allocator = doc.GetAllocator();
  auto value = get_avoid_polys(rings, allocator);
  auto type = "exclude_polygons";
  auto req = build_local_req(doc, allocator, lls, "auto", value, type);

  // make sure the right exception is thrown
  try {
    gurka::do_action(Options::route, avoid_map, req);
  } catch (const valhalla_exception_t& err) { EXPECT_EQ(err.code, 167); } catch (...) {
    FAIL() << "Expected valhalla_exception_t.";
  };
}

TEST_P(AvoidTest, TestAvoidPolygon) {
  // avoid the first polygon;
  std::vector<ring_bg_t> rings{
      {avoid_map.nodes["h"], avoid_map.nodes["i"], avoid_map.nodes["j"], avoid_map.nodes["k"]}};

  // build request manually for now
  auto lls = {avoid_map.nodes["A"], avoid_map.nodes["C"]};

  rapidjson::Document doc;
  doc.SetObject();
  auto& allocator = doc.GetAllocator();
  auto value = get_avoid_polys(rings, allocator);
  auto type = "exclude_polygons";
  auto req = build_local_req(doc, allocator, lls, GetParam(), value, type);

  // will avoid 1st
  auto route = gurka::do_action(Options::route, avoid_map, req);
  gurka::assert::raw::expect_path(route, {"High", "2nd", "Low"});
}

TEST_P(AvoidTest, TestAvoid2Polygons) {
  // create 2 small polygons intersecting all connecting roads so it fails to find a path
  // one clockwise ring, one counter-clockwise ring
  std::vector<ring_bg_t> rings{{avoid_map.nodes["h"], avoid_map.nodes["i"], avoid_map.nodes["j"],
                                avoid_map.nodes["k"]},
                               {avoid_map.nodes["o"], avoid_map.nodes["n"], avoid_map.nodes["m"],
                                avoid_map.nodes["l"]}};

  // build request manually for now
  auto lls = {avoid_map.nodes["A"], avoid_map.nodes["C"]};

  rapidjson::Document doc;
  doc.SetObject();
  auto& allocator = doc.GetAllocator();
  auto value = get_avoid_polys(rings, allocator);
  auto type = "exclude_polygons";
  auto req = build_local_req(doc, allocator, lls, GetParam(), value, type);

  // make sure the right exception is thrown
  try {
    gurka::do_action(Options::route, avoid_map, req);
  } catch (const valhalla_exception_t& err) { EXPECT_EQ(err.code, 442); } catch (...) {
    FAIL() << "Expected valhalla_exception_t.";
  };
}

TEST_F(AvoidTest, TestAvoidShortcutsTruck) {
  valhalla::Options options;
  options.set_costing(valhalla::Costing::truck);
  auto* co = options.add_costing_options();
  co->set_costing(valhalla::Costing::truck);

  // create the polygon intersecting a shortcut
  auto* rings = options.mutable_avoid_polygons();
  auto* ring = rings->Add();
  for (const auto& coord :
       {avoid_map.nodes["p"], avoid_map.nodes["q"], avoid_map.nodes["r"], avoid_map.nodes["s"]}) {
    auto* ll = ring->add_coords();
    ll->set_lat(coord.lat());
    ll->set_lng(coord.lng());
  }

  const auto costing = valhalla::sif::CostFactory{}.Create(*co);
  GraphReader reader(avoid_map.config.get_child("mjolnir"));

  // should return the shortcut edge ID as well
  size_t found_shortcuts = 0;
  auto avoid_edges = vl::edges_in_rings(*rings, reader, costing, 10000);
  for (const auto& edge_id : avoid_edges) {
    if (reader.GetGraphTile(edge_id)->directededge(edge_id)->is_shortcut()) {
      found_shortcuts++;
    }
  }

  ASSERT_EQ(found_shortcuts, 2);
}

TEST_P(AvoidTest, TestAvoidLocation) {
  // avoid the location on "High road"
  std::vector<vm::PointLL> avoid_locs{avoid_map.nodes["x"]};

  // build request manually for now
  auto lls = {avoid_map.nodes["A"], avoid_map.nodes["B"]};

  rapidjson::Document doc;
  doc.SetObject();
  auto& allocator = doc.GetAllocator();
<<<<<<< HEAD
  auto value = get_avoid_locs(points, allocator);
  auto type = "exclude_locations";
=======
  auto value = get_avoid_locs(avoid_locs, allocator);
  auto type = "avoid_locations";
>>>>>>> d288622b
  auto req = build_local_req(doc, allocator, lls, GetParam(), value, type);

  // will avoid 1st
  auto route = gurka::do_action(Options::route, avoid_map, req);
  gurka::assert::raw::expect_path(route, {"1st", "Low", "2nd"});
}

INSTANTIATE_TEST_SUITE_P(AvoidPolyProfilesTest,
                         AvoidTest,
                         ::testing::Values("auto",
                                           "truck",
                                           "bicycle",
                                           "pedestrian",
                                           "motorcycle",
                                           "motor_scooter",
                                           "hov",
                                           "taxi",
                                           "bus"));<|MERGE_RESOLUTION|>--- conflicted
+++ resolved
@@ -228,13 +228,8 @@
   rapidjson::Document doc;
   doc.SetObject();
   auto& allocator = doc.GetAllocator();
-<<<<<<< HEAD
-  auto value = get_avoid_locs(points, allocator);
-  auto type = "exclude_locations";
-=======
   auto value = get_avoid_locs(avoid_locs, allocator);
   auto type = "avoid_locations";
->>>>>>> d288622b
   auto req = build_local_req(doc, allocator, lls, GetParam(), value, type);
 
   // will avoid 1st
