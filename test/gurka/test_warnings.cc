<<<<<<< HEAD
#include <vector>
=======
#include "gurka.h"
#include <gtest/gtest.h>
>>>>>>> ee713256

#include <gmock/gmock.h>
#include <gtest/gtest.h>

#include "gurka.h"

using namespace valhalla;

// NOTE, lots of warnings are also tested in other tests where they make more sense

TEST(StandAlone, DeprecatedParams) {
  for (const std::string costing : {"auto_shorter", "hov", "auto_data_fix"}) {
    Api request;
    std::string request_str =
        R"({"best_paths": 2, "locations": [{"lat": 0.0, "lon": 0.0},{"lat": 1.0, "lon": 1.0}], "costing": ")" +
        costing + R"("})";
    ParseApi(request_str, Options::route, request);
    // 2 because of best_path
    EXPECT_EQ(request.info().warnings_size(), 2);
  }
}

TEST(StandAlone, ClampedParameters) {
  const auto value_to_clamp = std::to_string(std::numeric_limits<float>::max());

  // just test a few options, can't test them all..
  std::vector<std::string> options = {"maneuver_penalty", "alley_penalty",
                                      "destination_only_penalty"};
  for (const std::string& option : options) {
    Api request;
    std::string request_str =
        R"({"costing":"auto","locations":[{"lat":0,"lon":0},{"lat":1,"lon": 1}],"costing_options":{"auto":{")" +
        option + R"(":)" + value_to_clamp + R"(}}})";
    ParseApi(request_str, Options::route, request);
    EXPECT_EQ(request.info().warnings().size(), 1);
    EXPECT_EQ(request.info().warnings(0).code(), 500);
    EXPECT_THAT(request.info().warnings(0).description(), testing::HasSubstr(option));
  }
}

TEST(Standalone, BidirAstarFallback) {
  constexpr double gridsize = 1000;

  // ~ are approximate time zone crossings
  const std::string ascii_map = R"(
      A-----B-----C
    )";

  const gurka::ways ways = {{"AB", {{"highway", "residential"}}},
                            {"BC", {{"highway", "residential"}}}};

  const auto layout = gurka::detail::map_to_coordinates(ascii_map, gridsize);
  const auto map =
      gurka::buildtiles(layout, ways, {}, {}, "test/data/warnings_bidir_fallback",
                        {{"service_limits.max_timedep_distance", "1000"},
                         {"mjolnir.timezone", VALHALLA_BUILD_DIR "test/data/tz.sqlite"}});

  // depart_at: falling back to bidir a* with time set
  {
    auto api = gurka::do_action(valhalla::Options::route, map, {"A", "C"}, "auto",
                                {{"/date_time/type", "1"}, {"/date_time/value", "2020-10-30T09:00"}});
    EXPECT_EQ(api.info().warnings().size(), 1);
    EXPECT_EQ(api.info().warnings(0).code(), 402);
    EXPECT_THAT(api.info().warnings(0).description(),
                testing::HasSubstr("max_timedep_distance for depart_at"));
  }

  // arrive_by: falling back to bidir a* with time ignored
  {
    auto api = gurka::do_action(valhalla::Options::route, map, {"A", "C"}, "auto",
                                {{"/date_time/type", "2"}, {"/date_time/value", "2020-10-30T09:00"}});
    EXPECT_EQ(api.info().warnings().size(), 1);
    EXPECT_EQ(api.info().warnings(0).code(), 209);
    EXPECT_THAT(api.info().warnings(0).description(),
                testing::HasSubstr("max_timedep_distance for arrive_by"));
  }
}<|MERGE_RESOLUTION|>--- conflicted
+++ resolved
@@ -1,9 +1,7 @@
-<<<<<<< HEAD
 #include <vector>
-=======
+
 #include "gurka.h"
 #include <gtest/gtest.h>
->>>>>>> ee713256
 
 #include <gmock/gmock.h>
 #include <gtest/gtest.h>
@@ -47,7 +45,6 @@
 TEST(Standalone, BidirAstarFallback) {
   constexpr double gridsize = 1000;
 
-  // ~ are approximate time zone crossings
   const std::string ascii_map = R"(
       A-----B-----C
     )";
@@ -76,7 +73,7 @@
     auto api = gurka::do_action(valhalla::Options::route, map, {"A", "C"}, "auto",
                                 {{"/date_time/type", "2"}, {"/date_time/value", "2020-10-30T09:00"}});
     EXPECT_EQ(api.info().warnings().size(), 1);
-    EXPECT_EQ(api.info().warnings(0).code(), 209);
+    EXPECT_EQ(api.info().warnings(0).code(), 212);
     EXPECT_THAT(api.info().warnings(0).description(),
                 testing::HasSubstr("max_timedep_distance for arrive_by"));
   }
