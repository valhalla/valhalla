#include "gurka.h"
#include "midgard/encoded.h"
#include "midgard/util.h"
#include "test.h"

#include <gtest/gtest.h>

using namespace valhalla;

/*************************************************************/
TEST(Standalone, SacScaleAttributes) {

  const std::string ascii_map = R"(
      1
    A---2B-3-4C
              |
              |5
              D
         )";

  const gurka::ways ways = {{"AB", {{"highway", "track"}, {"sac_scale", "hiking"}}},
                            {"BC", {{"highway", "track"}, {"sac_scale", "alpine_hiking"}}},
                            {"CD", {{"highway", "track"}}}};

  const double gridsize = 10;
  const auto layout = gurka::detail::map_to_coordinates(ascii_map, gridsize);
  auto map = gurka::buildtiles(layout, ways, {}, {}, "test/data/sac_scale_attributes");

  std::string trace_json;
  auto api =
      gurka::do_action(valhalla::Options::trace_attributes, map, {"1", "2", "3", "4", "5"},
                       "pedestrian", {{"/costing_options/pedestrian/max_hiking_difficulty", "5"}}, {},
                       &trace_json, "via");

  rapidjson::Document result;
  result.Parse(trace_json.c_str());

  auto edges = result["edges"].GetArray();
  ASSERT_EQ(edges.Size(), 3);

  EXPECT_TRUE(edges[0].HasMember("sac_scale"));
  EXPECT_EQ(edges[0]["sac_scale"].GetInt(), 1);
  EXPECT_TRUE(edges[1].HasMember("sac_scale"));
  EXPECT_EQ(edges[1]["sac_scale"].GetInt(), 4);
  EXPECT_TRUE(edges[2].HasMember("sac_scale"));
  EXPECT_EQ(edges[2]["sac_scale"].GetInt(), 0);
}

TEST(Standalone, ShoulderAttributes) {

  const std::string ascii_map = R"(
      1
    A---2B-3-4C)";

  const gurka::ways ways = {{"AB", {{"highway", "primary"}, {"shoulder", "both"}}},
                            {"BC", {{"highway", "primary"}}}};

  const double gridsize = 10;
  const auto layout = gurka::detail::map_to_coordinates(ascii_map, gridsize);
  auto map = gurka::buildtiles(layout, ways, {}, {}, "test/data/shoulder_attributes");

  std::string trace_json;
  auto api = gurka::do_action(valhalla::Options::trace_attributes, map, {"1", "2", "3", "4"},
                              "bicycle", {}, {}, &trace_json, "via");

  rapidjson::Document result;
  result.Parse(trace_json.c_str());

  auto edges = result["edges"].GetArray();
  ASSERT_EQ(edges.Size(), 2);
  EXPECT_TRUE(edges[0].HasMember("shoulder"));
  EXPECT_TRUE(edges[0]["shoulder"].GetBool());
  EXPECT_TRUE(edges[1].HasMember("shoulder"));
  EXPECT_FALSE(edges[1]["shoulder"].GetBool());
}

TEST(Standalone, InterpolatedPoints) {
  const std::string ascii_map = R"(
         3
    A--12B4--56C)";

  const gurka::ways ways = {{"AB", {{"highway", "primary"}}}, {"BC", {{"highway", "secondary"}}}};

  const double gridsize = 2;
  const auto layout = gurka::detail::map_to_coordinates(ascii_map, gridsize);
  auto map = gurka::buildtiles(layout, ways, {}, {}, "test/data/shoulder_attributes");

  std::string trace_json;
  auto api = gurka::do_action(valhalla::Options::trace_attributes, map,
                              {"1", "2", "3", "4", "5", "6"}, "bicycle", {}, {}, &trace_json, "via");

  // confirm one of the interpolated points has the right edge index
  rapidjson::Document result_doc;
  result_doc.Parse(trace_json);
  ASSERT_EQ(result_doc["matched_points"].GetArray().Size(), 6);
  ASSERT_EQ(result_doc["edges"].GetArray().Size(), 2);

  // we have all the right points set as interpolated & matched
  const std::unordered_map<std::string, std::vector<int>> wp_pairs{{"matched", {0, 4, 5}},
                                                                   {"interpolated", {1, 2, 3}}};
  for (const auto& wp_pair : wp_pairs) {
    for (const auto& wp : wp_pair.second) {
      ASSERT_EQ(static_cast<std::string>(result_doc["matched_points"][wp]["type"].GetString()),
                wp_pair.first);
    }
  }

  // make sure the relation of points to edge is correct
  ASSERT_EQ(result_doc["matched_points"][0]["edge_index"].GetInt(), 0);
  ASSERT_EQ(result_doc["matched_points"][1]["edge_index"].GetInt(), 0);

  // since WP 3 projects on the last edge, it should have distance_along_edge = 0
  ASSERT_EQ(result_doc["matched_points"][2]["edge_index"].GetInt(), 1);
  ASSERT_EQ(result_doc["matched_points"][2]["distance_along_edge"].GetFloat(), 0.f);

  ASSERT_EQ(result_doc["matched_points"][3]["edge_index"].GetInt(), 1);
  ASSERT_EQ(result_doc["matched_points"][4]["edge_index"].GetInt(), 1);
  ASSERT_EQ(result_doc["matched_points"][5]["edge_index"].GetInt(), 1);
}

TEST(Standalone, RetrieveNodeTrafficSignal) {
  const std::string ascii_map = R"(
    A---B---C
        |
        D
  )";

  const gurka::ways ways = {{"AB", {{"highway", "primary"}}},
                            {"BC", {{"highway", "primary"}}},
                            {"BD", {{"highway", "primary"}}}};

  const gurka::nodes nodes = {{"B", {{"highway", "traffic_signals"}}}};

  const double gridsize = 10;
  const auto layout = gurka::detail::map_to_coordinates(ascii_map, gridsize);
  auto map = gurka::buildtiles(layout, ways, nodes, {}, "test/data/traffic_signal_node_attributes");

  std::string trace_json;
  auto api = gurka::do_action(valhalla::Options::trace_attributes, map, {"A", "B", "C"}, "auto", {},
                              {}, &trace_json, "via");

  rapidjson::Document result;
  result.Parse(trace_json.c_str());

  auto edges = result["edges"].GetArray();
  ASSERT_EQ(edges.Size(), 2);

  EXPECT_TRUE(edges[0]["end_node"].HasMember("traffic_signal"));
  EXPECT_TRUE(edges[0]["end_node"]["traffic_signal"].GetBool());

  EXPECT_TRUE(edges[1]["end_node"].HasMember("traffic_signal"));
  EXPECT_FALSE(edges[1]["end_node"]["traffic_signal"].GetBool());
}

<<<<<<< HEAD
TEST(Standalone, RetrieveEdgeTrafficSignal) {
  const std::string ascii_map = R"(
    A--B--C--D
  )";

  const gurka::ways ways = {{"ABC", {{"highway", "primary"}}}, {"CD", {{"highway", "primary"}}}};

  const gurka::nodes nodes = {
      {"B", {{"highway", "traffic_signals"}, {"traffic_signals:direction", "forward"}}}};

  const double gridsize = 10;
  const auto layout = gurka::detail::map_to_coordinates(ascii_map, gridsize);
  auto map = gurka::buildtiles(layout, ways, nodes, {}, "test/data/traffic_signal_edge_attributes");

  std::string trace_json;
  auto api = gurka::do_action(valhalla::Options::trace_attributes, map, {"A", "B", "C", "D"}, "auto",
                              {}, {}, &trace_json, "via");
=======
TEST(Standalone, SpeedTypes) {
  const std::string ascii_map = R"(
    A---B---C
  )";

  gurka::ways ways = {
      {"AB", {{"highway", "primary"}}},
      {"BC", {{"highway", "primary"}, {"maxspeed", "60"}}},
  };

  const double gridsize = 10;
  const auto layout = gurka::detail::map_to_coordinates(ascii_map, gridsize);
  auto map = gurka::buildtiles(layout, ways, {}, {}, "test/data/speed_types");

  std::string trace_json;
  auto api = gurka::do_action(valhalla::Options::trace_attributes, map, {"A", "B", "C"}, "auto", {},
                              {}, &trace_json, "via");
>>>>>>> 9be1e8bb

  rapidjson::Document result;
  result.Parse(trace_json.c_str());

  auto edges = result["edges"].GetArray();
  ASSERT_EQ(edges.Size(), 2);

<<<<<<< HEAD
  EXPECT_TRUE(edges[0].HasMember("traffic_signal"));
  EXPECT_TRUE(edges[0]["traffic_signal"].GetBool());

  EXPECT_TRUE(edges[1].HasMember("traffic_signal"));
  EXPECT_FALSE(edges[1]["traffic_signal"].GetBool());
=======
  EXPECT_EQ(edges[0]["speed_type"].GetString(), to_string(baldr::SpeedType::kClassified));
  EXPECT_EQ(edges[1]["speed_type"].GetString(), to_string(baldr::SpeedType::kTagged));
}

TEST(Standalone, AdditionalSpeedAttributes) {
  // set all speeds in kph
  uint64_t current = 20;
  uint64_t constrained = 40;
  uint64_t free = 100;
  uint64_t predicted = 10;
  uint64_t base = 60;

  const std::string ascii_map = R"(
    A---B---C
  )";

  gurka::ways ways = {
      {"AB", {{"highway", "primary"}}},
      {"BC", {{"highway", "primary"}, {"maxspeed", std::to_string(base)}}},
  };

  // gridsize 2500 = 10km length per edge
  const double gridsize = 2500;
  const auto layout = gurka::detail::map_to_coordinates(ascii_map, gridsize);
  auto map = gurka::buildtiles(layout, ways, {}, {}, "test/data/speed_attributes");
  map.config.put("mjolnir.traffic_extract", "test/data/speed_attributes/traffic.tar");

  // add live traffic
  test::build_live_traffic_data(map.config);
  test::customize_live_traffic_data(map.config, [&](baldr::GraphReader&, baldr::TrafficTile&, int,
                                                    valhalla::baldr::TrafficSpeed* traffic_speed) {
    traffic_speed->overall_encoded_speed = current >> 1;
    traffic_speed->encoded_speed1 = current >> 1;
    traffic_speed->breakpoint1 = 255;
  });
  // set all historical speed buckets to 10 to simulate uniform historical traffic speeds for testing.
  test::customize_historical_traffic(map.config, [&](DirectedEdge& e) {
    e.set_constrained_flow_speed(constrained);
    e.set_free_flow_speed(free);

    // speeds for every 5 min bucket of the week
    std::array<float, kBucketsPerWeek> historical;
    historical.fill(predicted);
    return historical;
  });

  std::string trace_json;
  auto api = gurka::do_action(valhalla::Options::trace_attributes, map, {"A", "B", "C"}, "auto",
                              {{"/shape_match", "edge_walk"},
                               {"/date_time/type", "0"},
                               {"/date_time/value", "current"},
                               {"/costing_options/auto/speed_types/0", "current"},
                               {"/costing_options/auto/speed_types/1", "predicted"},
                               {"/trace_options/breakage_distance", "10000"}},
                              {}, &trace_json, "via");
  rapidjson::Document result;
  result.Parse(trace_json.c_str());
  auto edges = result["edges"].GetArray();
  ASSERT_EQ(edges.Size(), 2);

  EXPECT_EQ(edges[0]["speeds_non_faded"]["current_flow"].GetInt(), current);
  EXPECT_EQ(edges[0]["speeds_non_faded"]["constrained_flow"].GetInt(), constrained);
  EXPECT_EQ(edges[0]["speeds_non_faded"]["free_flow"].GetInt(), free);
  EXPECT_EQ(edges[0]["speeds_non_faded"]["predicted_flow"].GetInt(), predicted);
  EXPECT_EQ(edges[0]["speeds_non_faded"]["no_flow"].GetInt(),
            75); // speed is 75 because its inferred by the primary road class

  EXPECT_EQ(edges[0]["speeds_faded"]["current_flow"].GetInt(), current);
  EXPECT_EQ(edges[0]["speeds_faded"]["constrained_flow"].GetInt(), current);
  EXPECT_EQ(edges[0]["speeds_faded"]["free_flow"].GetInt(), current);
  EXPECT_EQ(edges[0]["speeds_faded"]["predicted_flow"].GetInt(), current);
  EXPECT_EQ(edges[0]["speeds_faded"]["no_flow"].GetInt(), current);

  EXPECT_EQ(edges[1]["speeds_non_faded"]["current_flow"].GetInt(), current);
  EXPECT_EQ(edges[1]["speeds_non_faded"]["constrained_flow"].GetInt(), constrained);
  EXPECT_EQ(edges[1]["speeds_non_faded"]["free_flow"].GetInt(), free);
  EXPECT_EQ(edges[1]["speeds_non_faded"]["predicted_flow"].GetInt(), predicted);
  EXPECT_EQ(edges[1]["speeds_non_faded"]["no_flow"].GetInt(), base);

  // current_flow fades to predicted flow because its next up from the speed types in the request
  EXPECT_NEAR(edges[1]["speeds_faded"]["current_flow"].GetInt(), current * 0.5 + predicted * 0.5, 1);
  EXPECT_NEAR(edges[1]["speeds_faded"]["constrained_flow"].GetInt(),
              current * 0.5 + constrained * 0.5, 1);
  EXPECT_NEAR(edges[1]["speeds_faded"]["free_flow"].GetInt(), current * 0.5 + free * 0.5, 1);
  EXPECT_NEAR(edges[1]["speeds_faded"]["predicted_flow"].GetInt(), current * 0.5 + predicted * 0.5,
              1);
  EXPECT_NEAR(edges[1]["speeds_faded"]["no_flow"].GetInt(), current * 0.5 + base * 0.5, 1);

  api = gurka::do_action(valhalla::Options::trace_attributes, map, {"A", "B", "C"}, "auto",
                         {{"/shape_match", "edge_walk"},
                          {"/date_time/type", "1"},
                          {"/date_time/value", "2025-06-27T08:00"},
                          {"/trace_options/breakage_distance", "10000"}},
                         {}, &trace_json, "via");
  result.Parse(trace_json.c_str());
  edges = result["edges"].GetArray();

  for (rapidjson::SizeType i = 0; i < edges.Size(); i++) {
    EXPECT_FALSE(edges[i].HasMember("speeds_faded"));
    EXPECT_TRUE(edges[i]["speeds_non_faded"].HasMember("current_flow"));
    EXPECT_TRUE(edges[i]["speeds_non_faded"].HasMember("predicted_flow"));
    EXPECT_TRUE(edges[i]["speeds_non_faded"].HasMember("constrained_flow"));
    EXPECT_TRUE(edges[i]["speeds_non_faded"].HasMember("free_flow"));
    EXPECT_TRUE(edges[i]["speeds_non_faded"].HasMember("no_flow"));
  }

  api =
      gurka::do_action(valhalla::Options::trace_attributes, map, {"A", "B", "C"}, "auto",
                       {{"/shape_match", "edge_walk"}, {"/trace_options/breakage_distance", "10000"}},
                       {}, &trace_json, "via");
  result.Parse(trace_json.c_str());
  edges = result["edges"].GetArray();

  for (rapidjson::SizeType i = 0; i < edges.Size(); i++) {
    EXPECT_FALSE(edges[i].HasMember("speeds_faded"));
    EXPECT_FALSE(edges[i]["speeds_non_faded"].HasMember("predicted_flow"));
    EXPECT_TRUE(edges[i]["speeds_non_faded"].HasMember("current_flow"));
    EXPECT_TRUE(edges[i]["speeds_non_faded"].HasMember("constrained_flow"));
    EXPECT_TRUE(edges[i]["speeds_non_faded"].HasMember("free_flow"));
    EXPECT_TRUE(edges[i]["speeds_non_faded"].HasMember("no_flow"));
  }

  // reset historical traffic
  test::customize_historical_traffic(map.config, [&](DirectedEdge& e) {
    e.set_constrained_flow_speed(0);
    e.set_free_flow_speed(0);

    return std::nullopt;
  });
  // invalidate traffic speed
  test::customize_live_traffic_data(map.config, [&](baldr::GraphReader&, baldr::TrafficTile&, int,
                                                    valhalla::baldr::TrafficSpeed* traffic_speed) {
    traffic_speed->overall_encoded_speed = UNKNOWN_TRAFFIC_SPEED_RAW;
    traffic_speed->encoded_speed1 = UNKNOWN_TRAFFIC_SPEED_RAW;
    traffic_speed->breakpoint1 = 0;
  });

  // this request should not have current, predicted, constrained nor free flows
  api = gurka::do_action(valhalla::Options::trace_attributes, map, {"A", "B", "C"}, "auto",
                         {{"/shape_match", "edge_walk"},
                          {"/date_time/type", "0"},
                          {"/date_time/value", "current"},
                          {"/trace_options/breakage_distance", "10000"}},
                         {}, &trace_json, "via");

  result.Parse(trace_json.c_str());
  edges = result["edges"].GetArray();

  for (rapidjson::SizeType i = 0; i < edges.Size(); i++) {
    // no faded speeds because edges don't have traffic speed anymore
    EXPECT_FALSE(edges[i].HasMember("speeds_faded"));
    EXPECT_FALSE(edges[i]["speeds_non_faded"].HasMember("current_flow"));
    EXPECT_FALSE(edges[i]["speeds_non_faded"].HasMember("predicted_flow"));
    EXPECT_FALSE(edges[i]["speeds_non_faded"].HasMember("constrained_flow"));
    EXPECT_FALSE(edges[i]["speeds_non_faded"].HasMember("free_flow"));
  }
>>>>>>> 9be1e8bb
}<|MERGE_RESOLUTION|>--- conflicted
+++ resolved
@@ -152,25 +152,6 @@
   EXPECT_FALSE(edges[1]["end_node"]["traffic_signal"].GetBool());
 }
 
-<<<<<<< HEAD
-TEST(Standalone, RetrieveEdgeTrafficSignal) {
-  const std::string ascii_map = R"(
-    A--B--C--D
-  )";
-
-  const gurka::ways ways = {{"ABC", {{"highway", "primary"}}}, {"CD", {{"highway", "primary"}}}};
-
-  const gurka::nodes nodes = {
-      {"B", {{"highway", "traffic_signals"}, {"traffic_signals:direction", "forward"}}}};
-
-  const double gridsize = 10;
-  const auto layout = gurka::detail::map_to_coordinates(ascii_map, gridsize);
-  auto map = gurka::buildtiles(layout, ways, nodes, {}, "test/data/traffic_signal_edge_attributes");
-
-  std::string trace_json;
-  auto api = gurka::do_action(valhalla::Options::trace_attributes, map, {"A", "B", "C", "D"}, "auto",
-                              {}, {}, &trace_json, "via");
-=======
 TEST(Standalone, SpeedTypes) {
   const std::string ascii_map = R"(
     A---B---C
@@ -188,21 +169,13 @@
   std::string trace_json;
   auto api = gurka::do_action(valhalla::Options::trace_attributes, map, {"A", "B", "C"}, "auto", {},
                               {}, &trace_json, "via");
->>>>>>> 9be1e8bb
-
-  rapidjson::Document result;
-  result.Parse(trace_json.c_str());
-
-  auto edges = result["edges"].GetArray();
-  ASSERT_EQ(edges.Size(), 2);
-
-<<<<<<< HEAD
-  EXPECT_TRUE(edges[0].HasMember("traffic_signal"));
-  EXPECT_TRUE(edges[0]["traffic_signal"].GetBool());
-
-  EXPECT_TRUE(edges[1].HasMember("traffic_signal"));
-  EXPECT_FALSE(edges[1]["traffic_signal"].GetBool());
-=======
+
+  rapidjson::Document result;
+  result.Parse(trace_json.c_str());
+
+  auto edges = result["edges"].GetArray();
+  ASSERT_EQ(edges.Size(), 2);
+
   EXPECT_EQ(edges[0]["speed_type"].GetString(), to_string(baldr::SpeedType::kClassified));
   EXPECT_EQ(edges[1]["speed_type"].GetString(), to_string(baldr::SpeedType::kTagged));
 }
@@ -359,5 +332,36 @@
     EXPECT_FALSE(edges[i]["speeds_non_faded"].HasMember("constrained_flow"));
     EXPECT_FALSE(edges[i]["speeds_non_faded"].HasMember("free_flow"));
   }
->>>>>>> 9be1e8bb
+}
+
+
+TEST(Standalone, RetrieveEdgeTrafficSignal) {
+  const std::string ascii_map = R"(
+    A--B--C--D
+  )";
+
+  const gurka::ways ways = {{"ABC", {{"highway", "primary"}}}, {"CD", {{"highway", "primary"}}}};
+
+  const gurka::nodes nodes = {
+      {"B", {{"highway", "traffic_signals"}, {"traffic_signals:direction", "forward"}}}};
+
+  const double gridsize = 10;
+  const auto layout = gurka::detail::map_to_coordinates(ascii_map, gridsize);
+  auto map = gurka::buildtiles(layout, ways, nodes, {}, "test/data/traffic_signal_edge_attributes");
+
+  std::string trace_json;
+  auto api = gurka::do_action(valhalla::Options::trace_attributes, map, {"A", "B", "C", "D"}, "auto",
+                              {}, {}, &trace_json, "via");
+
+  rapidjson::Document result;
+  result.Parse(trace_json.c_str());
+
+  auto edges = result["edges"].GetArray();
+  ASSERT_EQ(edges.Size(), 2);
+
+  EXPECT_TRUE(edges[0].HasMember("traffic_signal"));
+  EXPECT_TRUE(edges[0]["traffic_signal"].GetBool());
+
+  EXPECT_TRUE(edges[1].HasMember("traffic_signal"));
+  EXPECT_FALSE(edges[1]["traffic_signal"].GetBool());
 }