#include "baldr/directededge.h"
#include "baldr/graphid.h"
#include "baldr/graphreader.h"
#include "baldr/rapidjson_utils.h"
#include "filesystem.h"
#include "loki/worker.h"
#include "midgard/constants.h"
#include "midgard/encoded.h"
#include "midgard/logging.h"
#include "midgard/pointll.h"
#include "midgard/util.h"
#include "mjolnir/util.h"
#include "odin/worker.h"
#include "proto/trip.pb.h"
#include "thor/worker.h"
#include "tyr/actor.h"
#include "tyr/serializers.h"

#include "gurka.h"
#include "test.h"

#include <boost/property_tree/json_parser.hpp>
#include <boost/property_tree/ptree.hpp>

#include <osmium/builder/attr.hpp>
#include <osmium/builder/osm_object_builder.hpp>
#include <osmium/io/output_iterator.hpp>
#include <osmium/io/pbf_output.hpp>
#include <osmium/object_pointer_collection.hpp>
#include <osmium/osm/object_comparisons.hpp>

#include <regex>
#include <string>
#include <tuple>
#include <utility>

#include <gtest/gtest.h>

namespace valhalla {
namespace gurka {
namespace detail {

midgard::PointLL to_ll(const nodelayout& nodes, const std::string& node_name) {
  return nodes.at(node_name);
}
std::vector<midgard::PointLL> to_lls(const nodelayout& nodes,
                                     const std::vector<std::string>& node_names) {
  std::vector<midgard::PointLL> lls;
  lls.reserve(node_names.size());
  for (const auto& node_name : node_names)
    lls.emplace_back(to_ll(nodes, node_name));
  return lls;
}

/**
 * build a valhalla json request body
 *
 * @param location_types vector of locations or shape, sources, targets
 * @param waypoints      all pointll sequences for all location types
 * @param costing        which costing name to use, defaults to auto
 * @param options        overrides parts of the request, supports rapidjson pointer semantics
 * @param stop_type      break, through, via, break_through
 * @return json string
 */
std::string build_valhalla_request(const std::vector<std::string>& location_types,
                                   const std::vector<std::vector<midgard::PointLL>>& waypoints,
                                   const std::string& costing = "auto",
                                   const std::unordered_map<std::string, std::string>& options = {},
                                   const std::string& stop_type = "break") {
  assert(location_types.size() == waypoints.size());

  rapidjson::Document doc;
  doc.SetObject();
  auto& allocator = doc.GetAllocator();

  // add one location per locations object, will be usually size 1, other than matrix (so far)
  for (uint32_t i = 0; i < waypoints.size(); i++) {
    rapidjson::Value locations(rapidjson::kArrayType);

    for (const auto& waypoint : waypoints[i]) {
      rapidjson::Value p(rapidjson::kObjectType);
      p.AddMember("lon", waypoint.lng(), allocator);
      p.AddMember("lat", waypoint.lat(), allocator);
      if (!stop_type.empty()) {
        p.AddMember("type", stop_type, allocator);
      }
      locations.PushBack(p, allocator);
    }
    doc.AddMember(rapidjson::Value(location_types[i], allocator), locations, allocator);
  }

  doc.AddMember("costing", costing, allocator);

  // check if we are overriding speed types etc
  bool custom_speed_types = false;
  for (const auto& option : options) {
    if (option.first.find(costing + "/speed_types") != std::string::npos) {
      custom_speed_types = true;
      break;
    }
  }

  rapidjson::Value co(rapidjson::kObjectType);
  if (!custom_speed_types) {
    rapidjson::Value speed_types(rapidjson::kArrayType);
    speed_types.PushBack("freeflow", allocator);
    speed_types.PushBack("constrained", allocator);
    speed_types.PushBack("predicted", allocator);

    auto found = options.find("/date_time/type");
    if (found != options.cend() && found->second == "0") {
      speed_types.PushBack("current", allocator);
    }
    co.AddMember("speed_types", speed_types, allocator);
  }

  rapidjson::Value costing_options(rapidjson::kObjectType);
  costing_options.AddMember(rapidjson::Value(costing, allocator), co, allocator);
  doc.AddMember("costing_options", costing_options, allocator);
  doc.AddMember("verbose", true, allocator);

  // we do this last so that options are additive/overwrite
  for (const auto& kv : options) {
    rapidjson::Pointer(kv.first).Set(doc, kv.second);
  }

  // TODO: allow selecting this
  // for map matching for now we just want to do real map matching rather than fast
  doc.AddMember("shape_match", "map_snap", allocator);

  rapidjson::StringBuffer sb;
  rapidjson::Writer<rapidjson::StringBuffer> writer(sb);
  doc.Accept(writer);
  return sb.GetString();
}

std::vector<std::string> splitter(const std::string& in_pattern, const std::string& content) {
  std::vector<std::string> split_content;
  std::regex pattern(in_pattern);
  std::copy(std::sregex_token_iterator(content.begin(), content.end(), pattern, -1),
            std::sregex_token_iterator(), std::back_inserter(split_content));
  return split_content;
}

void ltrim(std::string& s) {
  s.erase(s.begin(), std::find_if(s.begin(), s.end(), [](int ch) { return !std::isspace(ch); }));
}
void rtrim(std::string& s) {
  s.erase(std::find_if(s.rbegin(), s.rend(), [](int ch) { return !std::isspace(ch); }).base(),
          s.end());
}

std::string trim(std::string s) {
  ltrim(s);
  rtrim(s);
  return s;
}

/**
 * Given a string that's an "ASCII map", will decide on coordinates
 * for the nodes drawn on the grid.
 *
 * @returns a dictionary of node IDs to lon/lat values
 */
nodelayout map_to_coordinates(const std::string& map,
                              const double gridsize_metres,
                              const midgard::PointLL& topleft) {

  // Gridsize is in meters per character

  /// Mercator projection
  auto y2lat_m = [](double y) {
    return (2 * atan(exp(y / midgard::kRadEarthMeters)) - midgard::kPiD / 2) * midgard::kDegPerRadD;
  };
  auto x2lon_m = [](double x) { return (x / midgard::kRadEarthMeters) * midgard::kDegPerRadD; };

  // Split string into lines
  // Strip whitespace lines, if they exist
  // Strip common leading whitespace
  // Decide locations for nodes based on remaining grid

  // Split string into lines
  auto lines = splitter("\n", map);
  if (lines.empty())
    return {};

  // Remove the leading whitespace lines, if they exist
  while (trim(lines.front()).empty()) {
    lines.erase(lines.begin());
  }

  // Find out the min whitespace on each line, then remove that from each line
  long min_whitespace = std::numeric_limits<long>::max();
  for (const auto& line : lines) {
    // Skip blank lines, as they might have no space at all, but shouldn't
    // be allowed to affect positioning
    if (trim(line).empty())
      continue;
    auto pos =
        std::find_if(line.begin(), line.end(), [](const auto& ch) { return !std::isspace(ch); });
    min_whitespace = std::min(min_whitespace, static_cast<long>(std::distance(line.begin(), pos)));
    if (min_whitespace == 0) // No need to continue if something is up against the left
      break;
  }

  // In-place remove leading whitespace from each line
  for (auto& line : lines) {
    // This must be a blank line or something
    if (line.size() < static_cast<size_t>(min_whitespace))
      continue;
    line.erase(line.begin(), line.begin() + min_whitespace);
  }

  // TODO: the way this projects coordinates onto the sphere could do with some work.
  //       it's not always going to be sensible to lay a grid down onto a sphere
  nodelayout result;
  for (std::size_t y = 0; y < lines.size(); y++) {
    for (std::size_t x = 0; x < lines[y].size(); x++) {
      auto ch = lines[y][x];
      // Only do A-Za-z0-9 for nodes - all other things are ignored
      if (std::isalnum(ch)) {
        // Always project west, then south, for consistency
        double lon = topleft.lng() + x2lon_m(x * gridsize_metres);
        double lat = topleft.lat() - y2lat_m(y * gridsize_metres);
        auto inserted = result.insert({std::string(1, ch), {lon, lat}});
        // TODO: Change the type to char instead of std::string so that its obvious
        if (!inserted.second) {
          throw std::logic_error(
              "Duplicate node name in ascii map, only single char names are supported");
        }
      }
    }
  }

  return result;
}

/**
 * Given a map of node locations, ways, node properties and relations, will
 * generate an OSM compatible PBF file, suitable for loading into Valhalla
 */
inline void build_pbf(const nodelayout& node_locations,
                      const ways& ways,
                      const nodes& nodes,
                      const relations& relations,
                      const std::string& filename,
                      const uint64_t initial_osm_id) {

  const size_t initial_buffer_size = 10000;
  osmium::memory::Buffer buffer{initial_buffer_size, osmium::memory::Buffer::auto_grow::yes};

  std::unordered_set<std::string> used_nodes;
  for (const auto& way : ways) {
    for (const auto& ch : way.first) {
      used_nodes.insert(std::string(1, ch));
    }
  }
  for (const auto& node : nodes) {
    for (const auto& ch : node.first) {
      used_nodes.insert(std::string(1, ch));
    }
  }
  for (const auto& relation : relations) {
    for (const auto& member : relation.members) {
      if (member.type == node_member) {
        used_nodes.insert(member.ref);
      }
    }
  }

  for (auto& used_node : used_nodes) {
    if (node_locations.count(used_node) == 0) {
      throw std::runtime_error("Node " + used_node + " was referred to but was not in the ASCII map");
    }
  }

  std::unordered_map<std::string, int> node_id_map;
  std::unordered_map<std::string, uint64_t> node_osm_id_map;
  int id = 0;
  for (auto& loc : node_locations) {
    node_id_map[loc.first] = id++;
  }
  uint64_t osm_id = initial_osm_id;
  for (auto& loc : node_locations) {
    if (used_nodes.count(loc.first) > 0) {
      node_osm_id_map[loc.first] = osm_id++;

      std::vector<std::pair<std::string, std::string>> tags;

      if (nodes.count(loc.first) == 0) {
        tags.push_back({"name", loc.first});
      } else {
        auto otags = nodes.at(loc.first);
        if (otags.count("name") == 0) {
          tags.push_back({"name", loc.first});
        }
        for (const auto& keyval : otags) {
          tags.push_back({keyval.first, keyval.second});
        }
      }

      osmium::builder::add_node(buffer, osmium::builder::attr::_id(node_osm_id_map[loc.first]),
                                osmium::builder::attr::_version(1),
                                osmium::builder::attr::_timestamp(std::time(nullptr)),
                                osmium::builder::attr::_location(
                                    osmium::Location{loc.second.lng(), loc.second.lat()}),
                                osmium::builder::attr::_tags(tags));
    }
  }

  std::unordered_map<std::string, uint64_t> way_osm_id_map;
  for (const auto& way : ways) {
    // allow setting custom id
    auto way_id = osm_id++;
    auto found = way.second.find("osm_id");
    if (found != way.second.cend()) {
      way_id = std::stoull(found->second);
    }

    way_osm_id_map[way.first] = way_id;
    std::vector<int> nodeids;
    for (const auto& ch : way.first) {
      nodeids.push_back(node_osm_id_map[std::string(1, ch)]);
    }
    std::vector<std::pair<std::string, std::string>> tags;
    if (way.second.count("name") == 0) {
      tags.push_back({"name", way.first});
    }
    for (const auto& keyval : way.second) {
      tags.push_back({keyval.first, keyval.second});
    }
    osmium::builder::add_way(buffer, osmium::builder::attr::_id(way_osm_id_map[way.first]),
                             osmium::builder::attr::_version(1), osmium::builder::attr::_cid(1001),
                             osmium::builder::attr::_timestamp(std::time(nullptr)),
                             osmium::builder::attr::_nodes(nodeids),
                             osmium::builder::attr::_tags(tags));
  }

  for (const auto& relation : relations) {

    std::vector<osmium::builder::attr::member_type> members;
    for (const auto& member : relation.members) {
      if (member.type == node_member) {
        members.push_back({osmium::item_type::node, static_cast<int64_t>(node_osm_id_map[member.ref]),
                           member.role.c_str()});
      } else {
        if (way_osm_id_map.count(member.ref) == 0) {
          throw std::runtime_error("Relation member refers to an undefined way " + member.ref);
        }
        members.push_back({osmium::item_type::way, static_cast<int64_t>(way_osm_id_map[member.ref]),
                           member.role.c_str()});
      }
    }

    std::vector<std::pair<std::string, std::string>> tags;
    for (const auto& tag : relation.tags) {
      tags.push_back({tag.first, tag.second});
    }

    osmium::builder::add_relation(buffer, osmium::builder::attr::_id(osm_id++),
                                  osmium::builder::attr::_version(1),
                                  osmium::builder::attr::_timestamp(std::time(nullptr)),
                                  osmium::builder::attr::_members(members),
                                  osmium::builder::attr::_tags(tags));
  }

  // Create header and set generator.
  osmium::io::Header header;
  header.set("generator", "valhalla-test-creator");

  osmium::io::File output_file{filename, "pbf"};

  // Initialize Writer using the header from above and tell it that it
  // is allowed to overwrite a possibly existing file.
  osmium::io::Writer writer{output_file, header, osmium::io::overwrite::allow, osmium::io::fsync::no};

  // Sort by id..
  // TODO: why does everything use object_id_type of signed int64?
  osmium::ObjectPointerCollection objects;
  osmium::apply(buffer, objects);
  struct object_order_type_unsigned_id_version {
    bool operator()(const osmium::OSMObject* lhs, const osmium::OSMObject* rhs) const noexcept {
      if (lhs->type() == rhs->type()) {
        if (lhs->id() == rhs->id()) {
          return lhs->version() < rhs->version();
        }
        return static_cast<uint64_t>(lhs->id()) < static_cast<uint64_t>(rhs->id());
      }
      return lhs->type() < rhs->type();
    }
  };
  objects.sort(object_order_type_unsigned_id_version{});

  // Write out the objects in sorted order
  auto out = osmium::io::make_output_iterator(writer);
  std::copy(objects.begin(), objects.end(), out);

  // Explicitly close the writer. Will throw an exception if there is
  // a problem. If you wait for the destructor to close the writer, you
  // will not notice the problem, because destructors must not throw.
  writer.close();
}

std::string
to_string(const ::google::protobuf::RepeatedPtrField<::valhalla::StreetName>& street_names) {
  std::string str;

  for (const auto& street_name : street_names) {
    if (!str.empty()) {
      str += "/";
    }
    str += street_name.value();
  }
  return str;
}

std::vector<std::vector<std::string>> get_paths(const valhalla::Api& result) {
  std::vector<std::vector<std::string>> paths;
  for (const auto& route : result.trip().routes()) {
    std::vector<std::string> path;
    for (const auto& leg : route.legs()) {
      for (const auto& node : leg.node()) {
        if (node.has_edge()) {
          path.push_back(detail::to_string(node.edge().name()));
        }
      }
    }
    paths.push_back(std::move(path));
  }
  return paths;
}

} // namespace detail

/**
 * Given a node layout, set of ways, node properties and relations, generates an OSM PBF file,
 * and builds a set of Valhalla tiles for it.
 *
 * @param layout the locations of all the nodes
 * @param ways the way definitions (which nodes are connected, and their properties
 * @param nodes properties on any of the defined nodes
 * @param relations OSM relations that related nodes and ways together
 * @param workdir where to build the PBF and the tiles
 * @param config_options optional key value pairs where the key is ptree style dom traversal and
 *        the value is the value to put into the config. You can do things like add timezones database
 *        path
 * @return a map object that contains the Valhalla config (to pass to GraphReader) and node layout
 *         (for converting node names to coordinates)
 */
map buildtiles(const nodelayout& layout,
               const ways& ways,
               const nodes& nodes,
               const relations& relations,
               const std::string& workdir,
               const std::unordered_map<std::string, std::string>& config_options) {

  map result;
  result.config = test::make_config(workdir, config_options);
  result.nodes = layout;

  // Sanity check so that we don't blow away / by mistake
  if (workdir == "/") {
    throw std::runtime_error("Can't use / for tests, as we need to clean it out first");
  }

  if (filesystem::exists(workdir))
    filesystem::remove_all(workdir);
  filesystem::create_directories(workdir);

  auto pbf_filename = workdir + "/map.pbf";
  std::cerr << "[          ] generating map PBF at " << pbf_filename << std::endl;
  detail::build_pbf(result.nodes, ways, nodes, relations, pbf_filename);
  std::cerr << "[          ] building tiles in " << result.config.get<std::string>("mjolnir.tile_dir")
            << std::endl;
  midgard::logging::Configure({{"type", ""}});

  mjolnir::build_tile_set(result.config, {pbf_filename}, mjolnir::BuildStage::kInitialize,
                          mjolnir::BuildStage::kValidate, false);

  return result;
}

/**
 * Finds a directed edge in the generated map.  Helpful because the IDs assigned
 * to edges depends on the shape of the map.
 *
 * @param reader a reader configured to read graph tiles
 * @param nodes a lookup table from node names to coordinates
 * @param way_name the way name you want a directed edge for
 * @param end_node the node that should be the target of the directed edge you want
 * @param tile_id optional tile_id to limit the search to
 * @return the directed edge that matches, or nullptr if there was no match
 */
std::tuple<const baldr::GraphId,
           const baldr::DirectedEdge*,
           const baldr::GraphId,
           const baldr::DirectedEdge*>
findEdge(valhalla::baldr::GraphReader& reader,
         const nodelayout& nodes,
         const std::string& way_name,
         const std::string& end_node,
         const baldr::GraphId& tile_id) {
  // if the tile was specified use it otherwise scan everything
  auto tileset =
      tile_id.Is_Valid() ? std::unordered_set<baldr::GraphId>{tile_id} : reader.GetTileSet();

  // Iterate over all the tiles, there wont be many in unit tests..
  const auto& end_node_coordinates = nodes.at(end_node);
  for (auto tile_id : tileset) {
    auto tile = reader.GetGraphTile(tile_id);
    // Iterate over all directed edges to find one with the name we want
    for (uint32_t i = 0; i < tile->header()->directededgecount(); i++) {
      const auto* forward_directed_edge = tile->directededge(i);
      // Now, see if the endnode for this edge is our end_node
      auto de_endnode = forward_directed_edge->endnode();
      auto de_endnode_coordinates = tile->get_node_ll(de_endnode);
      const auto threshold = 0.00001; // Degrees.  About 1m at the equator
      if (std::abs(de_endnode_coordinates.lng() - end_node_coordinates.lng()) < threshold &&
          std::abs(de_endnode_coordinates.lat() - end_node_coordinates.lat()) < threshold) {
        auto names = tile->GetNames(forward_directed_edge);
        for (const auto& name : names) {
          if (name == way_name) {
            auto forward_edge_id = tile_id;
            forward_edge_id.set_id(i);
            graph_tile_ptr reverse_tile = nullptr;
            GraphId reverse_edge_id = reader.GetOpposingEdgeId(forward_edge_id, reverse_tile);
            auto* reverse_directed_edge = reverse_tile->directededge(reverse_edge_id.id());
            return std::make_tuple(forward_edge_id, forward_directed_edge, reverse_edge_id,
                                   reverse_directed_edge);
          }
        }
      }
    }
  }

  return std::make_tuple(baldr::GraphId{}, nullptr, baldr::GraphId{}, nullptr);
}

/**
 * Finds an edge in the graph based on its begin and end node names
 *
 * @param reader           graph reader to look up tiles and edges
 * @param begin_node_name  name of the begin node
 * @param end_node_name    name of the end node
 * @return the edge_id and its edge
 */
std::tuple<const baldr::GraphId, const baldr::DirectedEdge*>
findEdgeByNodes(valhalla::baldr::GraphReader& reader,
                const nodelayout& nodes,
                const std::string& begin_node_name,
                const std::string& end_node_name) {
  // Iterate over all the tiles, there wont be many in unit tests..
  for (auto tile_id : reader.GetTileSet()) {
    auto tile = reader.GetGraphTile(tile_id);
    // Iterate over all directed edges to find one with the name we want
    for (const auto& e : tile->GetDirectedEdges()) {
      // Bail if wrong end node
      auto ll = reader.GetGraphTile(e.endnode())->get_node_ll(e.endnode());
      if (!ll.ApproximatelyEqual(nodes.at(end_node_name))) {
        continue;
      }
      // Bail if wrong begin node
      auto edge_id = tile_id;
      edge_id.set_id(&e - tile->directededge(0));
      auto begin_node_id = reader.edge_startnode(edge_id);
      ll = tile->get_node_ll(begin_node_id);
      if (!ll.ApproximatelyEqual(nodes.at(begin_node_name))) {
        continue;
      }

      // TODO: could check that the edges name contains the nodes (confirm connectivity)
      return std::make_tuple(edge_id, &e);
    }
  }
  throw std::runtime_error("Couldnt not find edge for nodes " + begin_node_name + ", " +
                           end_node_name);
}

/**
 * Finds a node in the graph based on its node name
 *
 * @param reader           graph reader to look up tiles and edges
 * @param nodes            a lookup table from node names to coordinates
 * @param node_name        name of the node
 * @return the node_id
 */
baldr::GraphId findNode(valhalla::baldr::GraphReader& reader,
                        const nodelayout& nodes,
                        const std::string& node_name) {
  // Iterate over all the tiles, there wont be many in unit tests..
  for (auto tile_id : reader.GetTileSet()) {
    auto tile = reader.GetGraphTile(tile_id);
    // Iterate over all nodes to find one with the name we want
    for (auto node_id = tile_id; node_id.id() < tile->header()->nodecount(); ++node_id) {
      auto ll = tile->get_node_ll(node_id);
      if (ll.ApproximatelyEqual(nodes.at(node_name))) {
        return node_id;
      }
    }
  }
  throw std::runtime_error("Could not find node " + node_name);
}

std::string
do_action(const map& map, valhalla::Api& api, std::shared_ptr<valhalla::baldr::GraphReader> reader) {
  std::cerr << "[          ] Valhalla request is pbf " << std::endl;
  if (!reader)
    reader = test::make_clean_graphreader(map.config.get_child("mjolnir"));
  valhalla::tyr::actor_t actor(map.config, *reader, true);
  return actor.act(api);
}

valhalla::Api do_action(const valhalla::Options::Action& action,
                        const map& map,
                        const std::string& request_json,
                        std::shared_ptr<valhalla::baldr::GraphReader> reader,
                        std::string* response) {
  std::cerr << "[          ] Valhalla request is: " << request_json << std::endl;
  if (!reader)
    reader = test::make_clean_graphreader(map.config.get_child("mjolnir"));
  valhalla::tyr::actor_t actor(map.config, *reader, true);
  valhalla::Api api;
  std::string json_str;
  switch (action) {
    case valhalla::Options::route:
      json_str = actor.route(request_json, nullptr, &api);
      break;
    case valhalla::Options::trace_route:
      json_str = actor.trace_route(request_json, nullptr, &api);
      break;
    case valhalla::Options::trace_attributes:
      json_str = actor.trace_attributes(request_json, nullptr, &api);
      break;
    case valhalla::Options::locate:
      json_str = actor.locate(request_json, nullptr, &api);
      break;
    case valhalla::Options::centroid:
      json_str = actor.centroid(request_json, nullptr, &api);
      break;
    case valhalla::Options::expansion:
      json_str = actor.expansion(request_json, nullptr, &api);
      break;
    case valhalla::Options::isochrone:
      json_str = actor.isochrone(request_json, nullptr, &api);
      break;
    case valhalla::Options::optimized_route:
      json_str = actor.optimized_route(request_json, nullptr, &api);
      break;
    case valhalla::Options::sources_to_targets:
      json_str = actor.matrix(request_json, nullptr, &api);
      break;
    case valhalla::Options::height:
      json_str = actor.height(request_json, nullptr, &api);
      break;
    case valhalla::Options::status:
      json_str = actor.status(request_json, nullptr, &api);
      break;
    case valhalla::Options::transit_available:
      json_str = actor.transit_available(request_json, nullptr, &api);
      break;
    default:
      throw std::logic_error("Unsupported action");
      break;
  }
  if (response) {
    *response = json_str;
  }
  return api;
}

valhalla::Api do_action(const valhalla::Options::Action& action,
                        const map& map,
                        const std::vector<std::string>& waypoints,
                        const std::string& costing,
                        const std::unordered_map<std::string, std::string>& options,
                        std::shared_ptr<valhalla::baldr::GraphReader> reader,
                        std::string* response,
                        const std::string& stop_type,
                        std::string* request_json) {
  if (!reader)
    reader = test::make_clean_graphreader(map.config.get_child("mjolnir"));

  std::cerr << "[          ] " << Options_Action_Enum_Name(action)
            << " with mjolnir.tile_dir = " << map.config.get<std::string>("mjolnir.tile_dir")
            << " with locations ";
  for (const auto& waypoint : waypoints) {
<<<<<<< HEAD
    if (waypoint != waypoints.front())
=======
    if (&waypoint != &waypoints.front())
>>>>>>> 0e7a831a
      std::cerr << ", ";
    std::cerr << waypoint;
  };
  std::cerr << " with costing " << costing << std::endl;
  auto lls = detail::to_lls(map.nodes, waypoints);
  auto location_type = action == Options::trace_route || action == Options::trace_attributes ||
                               action == Options::height
                           ? "shape"
                           : "locations";
  std::string dummy_request_json;
  if (!request_json) {
    request_json = &dummy_request_json;
  }
  *request_json = detail::build_valhalla_request({location_type}, {lls}, costing, options, stop_type);
  return do_action(action, map, *request_json, reader, response);
}

// overload for /sources_to_targets
valhalla::Api do_action(const valhalla::Options::Action& action,
                        const map& map,
                        const std::vector<std::string>& sources,
                        const std::vector<std::string>& targets,
                        const std::string& costing,
                        const std::unordered_map<std::string, std::string>& options,
                        std::shared_ptr<valhalla::baldr::GraphReader> reader,
                        std::string* response,
                        std::string* request_json) {
  if (!reader)
    reader = test::make_clean_graphreader(map.config.get_child("mjolnir"));

  std::cerr << "[          ] " << Options_Action_Enum_Name(action)
            << " with mjolnir.tile_dir = " << map.config.get<std::string>("mjolnir.tile_dir")
            << " with sources ";
  std::map<std::string, std::vector<std::string>> loc_types = {{"sources", sources},
                                                               {"targets", targets}};
  for (const auto& loc_type : loc_types) {
    if (loc_type.first != loc_types.begin()->first) {
      std::cerr << " and " << loc_type.first << " ";
    }
    for (const auto& waypoint : loc_type.second) {
      std::cerr << waypoint;
      if (waypoint != loc_type.second.back())
        std::cerr << ", ";
    }
  };
  std::cerr << " with costing " << costing << std::endl;

  auto sources_lls = detail::to_lls(map.nodes, sources);
  auto targets_lls = detail::to_lls(map.nodes, targets);
  std::string dummy_request_json;
  if (!request_json) {
    request_json = &dummy_request_json;
  }
  *request_json = detail::build_valhalla_request({"sources", "targets"}, {sources_lls, targets_lls},
                                                 costing, options);
  return do_action(action, map, *request_json, reader, response);
}

/* Returns the raw_result formatted as a JSON document in the given format.
 *
 * @param raw_result the result of a /route or /match request
 * @param format the response format to use for the JSON document
 * @return A JSON document created from serialized raw_result. Caller should
 * call HasParseError() on the returned document to verify its validity.
 */
rapidjson::Document convert_to_json(valhalla::Api& raw_result, valhalla::Options_Format format) {
  raw_result.mutable_options()->set_format(format);

  std::string json = tyr::serializeDirections(raw_result);
  rapidjson::Document result;
  result.Parse(json.c_str());
  return result;
}

// just draw one shape for both edges and add both edges properties
std::string dump_geojson_graph(const map& graph) {
  // flesh out the geojson to start
  rapidjson::Document doc(rapidjson::kObjectType);
  doc.AddMember("type", "FeatureCollection", doc.GetAllocator());
  rapidjson::Value features(rapidjson::kArrayType);

  // for all tiles for all edges
  valhalla::baldr::GraphReader reader(graph.config.get_child("mjolnir"));
  for (auto tile_id : reader.GetTileSet()) {
    if (reader.OverCommitted())
      reader.Trim();
    auto tile = reader.GetGraphTile(tile_id);
    for (const auto& edge : tile->GetDirectedEdges()) {
      valhalla::baldr::GraphId edge_id(tile_id.tileid(), tile_id.level(),
                                       &edge - tile->directededge(0));
      auto info = tile->edgeinfo(&edge);

      // add some properties
      rapidjson::Value properties(rapidjson::kObjectType);
      rapidjson::Value names(rapidjson::kArrayType);
      for (const std::string& name : info.GetNames()) {
        names.PushBack(rapidjson::Value(name, doc.GetAllocator()).Move(), doc.GetAllocator());
      }

      // TODO: why on earth do we need decltype?
      properties.AddMember(decltype(doc)::StringRefType(edge.forward() ? "edge_id" : "opp_edge_id"),
                           std::to_string(edge_id), doc.GetAllocator());
      properties.AddMember(decltype(doc)::StringRefType(edge.forward() ? "opp_edge_id" : "edge_id"),
                           std::to_string(reader.GetOpposingEdgeId(edge_id)), doc.GetAllocator());
      properties.AddMember("names", names, doc.GetAllocator());
      properties.AddMember("is_shortcut", edge.is_shortcut() ? true : false, doc.GetAllocator());

      // add the geom
      rapidjson::Value geometry(rapidjson::kObjectType);
      geometry.AddMember("type", "LineString", doc.GetAllocator());
      rapidjson::Value coordinates(rapidjson::kArrayType);
      for (const auto& point : info.shape()) {
        rapidjson::Value coordinate(rapidjson::kArrayType);
        coordinate.PushBack(point.lng(), doc.GetAllocator());
        coordinate.PushBack(point.lat(), doc.GetAllocator());
        coordinates.PushBack(coordinate, doc.GetAllocator());
      }
      geometry.AddMember("coordinates", coordinates, doc.GetAllocator());

      // keep all the stuff we made
      rapidjson::Value feature(rapidjson::kObjectType);
      feature.AddMember("type", "Feature", doc.GetAllocator());
      feature.AddMember("properties", properties, doc.GetAllocator());
      feature.AddMember("geometry", geometry, doc.GetAllocator());
      features.PushBack(feature, doc.GetAllocator());
    }
  }

  // add any named points
  for (const auto& point : graph.nodes) {
    // add some properties
    rapidjson::Value properties(rapidjson::kObjectType);
    properties.AddMember("name", point.first, doc.GetAllocator());

    // add the geom
    rapidjson::Value geometry(rapidjson::kObjectType);
    geometry.AddMember("type", "Point", doc.GetAllocator());
    rapidjson::Value coordinate(rapidjson::kArrayType);
    coordinate.PushBack(point.second.lng(), doc.GetAllocator());
    coordinate.PushBack(point.second.lat(), doc.GetAllocator());
    geometry.AddMember("coordinates", coordinate, doc.GetAllocator());

    // keep all the stuff we made
    rapidjson::Value feature(rapidjson::kObjectType);
    feature.AddMember("type", "Feature", doc.GetAllocator());
    feature.AddMember("properties", properties, doc.GetAllocator());
    feature.AddMember("geometry", geometry, doc.GetAllocator());
    features.PushBack(feature, doc.GetAllocator());
  }

  // serialize
  doc.AddMember("features", features, doc.GetAllocator());
  rapidjson::StringBuffer sb;
  rapidjson::PrettyWriter<rapidjson::StringBuffer> writer(sb);
  doc.Accept(writer);
  return sb.GetString();
}

namespace assert {
namespace osrm {

/**
 * Tests if a found path traverses the expected steps in the expected order
 *
 * @param result the result of a /route or /match request
 * @param expected_names the names of the step roads the path should traverse in order
 * @param dedupe whether subsequent same-name roads should appear multiple times or not (default not)
 */
void expect_steps(valhalla::Api& raw_result,
                  const std::vector<std::string>& expected_names,
                  bool dedupe,
                  const std::string& route_name) {

  rapidjson::Document result = convert_to_json(raw_result, valhalla::Options_Format_osrm);
  if (result.HasParseError()) {
    FAIL() << "Error converting route response to JSON";
  }

  EXPECT_TRUE(result.HasMember(route_name));
  EXPECT_TRUE(result[route_name].IsArray());
  EXPECT_EQ(result[route_name].Size(), 1);

  EXPECT_TRUE(result[route_name][0].IsObject());
  EXPECT_TRUE(result[route_name][0].HasMember("legs"));
  EXPECT_TRUE(result[route_name][0]["legs"].IsArray());

  std::vector<std::string> actual_names;
  for (auto leg_iter = result[route_name][0]["legs"].Begin();
       leg_iter != result[route_name][0]["legs"].End(); ++leg_iter) {
    EXPECT_TRUE(leg_iter->IsObject());
    EXPECT_TRUE(leg_iter->HasMember("steps"));
    EXPECT_TRUE(leg_iter->FindMember("steps")->value.IsArray());
    for (auto step_iter = leg_iter->FindMember("steps")->value.Begin();
         step_iter != leg_iter->FindMember("steps")->value.End(); ++step_iter) {

      // If we're on the last leg, append the last step, otherwise skip it, because it'll
      // exist on the first step of the next leg
      if (leg_iter == result[route_name][0]["legs"].End() ||
          step_iter != leg_iter->FindMember("steps")->value.End()) {
        EXPECT_TRUE(step_iter->IsObject());
        auto name = step_iter->FindMember("name");
        EXPECT_NE(name, step_iter->MemberEnd());
        EXPECT_TRUE(name->value.IsString());
        actual_names.push_back(name->value.GetString());
      }
    }
  }

  if (dedupe) {
    auto last = std::unique(actual_names.begin(), actual_names.end());
    actual_names.erase(last, actual_names.end());
  }

  EXPECT_EQ(actual_names, expected_names) << "Actual steps didn't match expected steps";
}
/**
 * Tests if the result, which may be comprised of multiple routes,
 * have summaries that match the expected_summaries.
 *
 * Note: For simplicity's sake, this logic looks at the first leg of each route.
 *
 * @param result the result of a /route or /match request
 * @param expected_summaries the route/leg summaries expected
 */
void expect_summaries(valhalla::Api& raw_result, const std::vector<std::string>& expected_summaries) {

  rapidjson::Document result = convert_to_json(raw_result, valhalla::Options_Format_osrm);
  if (result.HasParseError()) {
    FAIL() << "Error converting route response to JSON";
  }

  const std::string& route_name = "routes";

  EXPECT_TRUE(result.HasMember(route_name));
  EXPECT_TRUE(result[route_name].IsArray());
  EXPECT_EQ(result[route_name].Size(), expected_summaries.size());

  size_t i = 0;
  for (auto route_iter = result[route_name].Begin(); route_iter != result[route_name].End();
       ++route_iter, ++i) {

    EXPECT_TRUE(route_iter->HasMember("legs"));
    EXPECT_TRUE(route_iter->FindMember("legs")->value.IsArray());
    EXPECT_TRUE(route_iter->FindMember("legs")->value.Size() > 0);

    // here's where we only grab the first leg
    auto leg_iter = route_iter->FindMember("legs")->value.Begin();

    EXPECT_TRUE(leg_iter->IsObject());
    EXPECT_TRUE(leg_iter->HasMember("summary"));
    EXPECT_TRUE(leg_iter->FindMember("summary")->value.IsString());

    std::string actual_summary = leg_iter->FindMember("summary")->value.GetString();

    EXPECT_EQ(actual_summary, expected_summaries[i])
        << "Actual summary didn't match expected summary";
  }
}
/**
 * Tests if a found path traverses the expected roads in the expected order
 *
 * @param result the result of a /route or /match request
 * @param expected_names the names of the roads the path should traverse in order
 * @param dedupe whether subsequent same-name roads should appear multiple times or not (default not)
 */
void expect_match(valhalla::Api& raw_result,
                  const std::vector<std::string>& expected_names,
                  bool dedupe) {

  rapidjson::Document result = convert_to_json(raw_result, valhalla::Options_Format_osrm);
  if (result.HasParseError()) {
    FAIL() << "Error converting route response to JSON";
  }

  EXPECT_TRUE(result.HasMember("matchings"));
  EXPECT_TRUE(result["matchings"].IsArray());
  EXPECT_EQ(result["matchings"].Size(), 1);

  EXPECT_TRUE(result["matchings"][0].IsObject());
  EXPECT_TRUE(result["matchings"][0].HasMember("legs"));
  EXPECT_TRUE(result["matchings"][0]["legs"].IsArray());

  std::vector<std::string> actual_names;
  for (auto leg_iter = result["matchings"][0]["legs"].Begin();
       leg_iter != result["matchings"][0]["legs"].End(); ++leg_iter) {
    EXPECT_TRUE(leg_iter->IsObject());
    EXPECT_TRUE(leg_iter->HasMember("steps"));
    EXPECT_TRUE(leg_iter->FindMember("steps")->value.IsArray());
    for (auto step_iter = leg_iter->FindMember("steps")->value.Begin();
         step_iter != leg_iter->FindMember("steps")->value.End(); ++step_iter) {

      // If we're on the last leg, append the last step, otherwise skip it, because it'll
      // exist on the first step of the next leg
      if (leg_iter == result["matchings"][0]["legs"].End() ||
          step_iter != leg_iter->FindMember("steps")->value.End()) {
        EXPECT_TRUE(step_iter->IsObject());
        auto name = step_iter->FindMember("name");
        EXPECT_NE(name, step_iter->MemberEnd());
        EXPECT_TRUE(name->value.IsString());
        actual_names.push_back(name->value.GetString());
      }
    }
  }

  if (dedupe) {
    auto last = std::unique(actual_names.begin(), actual_names.end());
    actual_names.erase(last, actual_names.end());
  }

  EXPECT_EQ(actual_names, expected_names) << "Actual path didn't match expected path";
}
} // namespace osrm

namespace raw {
/**
 * Tests whether the expected sequence of maneuvers is emitted for the route.
 * Looks at the output of Odin in the result.
 *
 * @param result the result of a /route or /match request
 * @param expected_maneuvers all the maneuvers expected in the DirectionsLeg for the route
 */
void expect_maneuvers(const valhalla::Api& result,
                      const std::vector<valhalla::DirectionsLeg_Maneuver_Type>& expected_maneuvers) {

  EXPECT_EQ(result.directions().routes_size(), 1);

  std::vector<valhalla::DirectionsLeg_Maneuver_Type> actual_maneuvers;
  for (const auto& leg : result.directions().routes(0).legs()) {
    for (const auto& maneuver : leg.maneuver()) {
      actual_maneuvers.push_back(maneuver.type());
    }
  }

  EXPECT_EQ(actual_maneuvers, expected_maneuvers)
      << "Actual maneuvers didn't match expected maneuvers";
}

/**
 * Tests whether the expected sequence of maneuver begin path indexes is emitted for the route.
 * Looks at the output of Odin in the result.
 *
 * @param result the result of a /route or /match request
 * @param expected_indexes all the maneuver begin path indexes expected in the DirectionsLeg
 *                         for the route
 */
void expect_maneuver_begin_path_indexes(const valhalla::Api& result,
                                        const std::vector<uint32_t>& expected_indexes) {

  EXPECT_EQ(result.directions().routes_size(), 1);

  std::vector<uint32_t> actual_indexes;
  for (const auto& leg : result.directions().routes(0).legs()) {
    for (const auto& maneuver : leg.maneuver()) {
      actual_indexes.push_back(maneuver.begin_path_index());
    }
  }

  EXPECT_EQ(actual_indexes, expected_indexes)
      << "Actual maneuver begin path indexes didn't match expected indexes";
}

/**
 * Tests whether the expected set of instructions is emitted for the specified maneuver index.
 * Looks at the output of Odin in the result.
 *
 * @param result the result of a /route or /match request
 * @param maneuver_index the specified maneuver index to inspect
 * @param expected_text_instruction the expected text instruction
 * @param expected_verbal_succinct_transition_instruction the expected verbal succinct transition
 *                                                     instruction
 * @param expected_verbal_transition_alert_instruction the expected verbal transition alert
 *                                                     instruction
 * @param expected_verbal_pre_transition_instruction the expected verbal pre-transition instruction
 * @param expected_verbal_post_transition_instruction the expected verbal post-transition instruction
 */
void expect_instructions_at_maneuver_index(
    const valhalla::Api& result,
    int maneuver_index,
    const std::string& expected_text_instruction,
    const std::string& expected_verbal_succinct_transition_instruction,
    const std::string& expected_verbal_transition_alert_instruction,
    const std::string& expected_verbal_pre_transition_instruction,
    const std::string& expected_verbal_post_transition_instruction) {

  ASSERT_EQ(result.directions().routes_size(), 1);
  ASSERT_EQ(result.directions().routes(0).legs_size(), 1);
  ASSERT_TRUE((maneuver_index >= 0) &&
              (maneuver_index < result.directions().routes(0).legs(0).maneuver_size()));
  const auto& maneuver = result.directions().routes(0).legs(0).maneuver(maneuver_index);

  EXPECT_EQ(maneuver.text_instruction(), expected_text_instruction);
  EXPECT_EQ(maneuver.verbal_succinct_transition_instruction(),
            expected_verbal_succinct_transition_instruction);
  EXPECT_EQ(maneuver.verbal_transition_alert_instruction(),
            expected_verbal_transition_alert_instruction);
  EXPECT_EQ(maneuver.verbal_pre_transition_instruction(), expected_verbal_pre_transition_instruction);
  EXPECT_EQ(maneuver.verbal_post_transition_instruction(),
            expected_verbal_post_transition_instruction);
}

void expect_path_length(const valhalla::Api& result,
                        const float expected_length_km,
                        const float error_margin) {
  EXPECT_EQ(result.trip().routes_size(), 1);

  double length_m = 0;
  for (const auto& route : result.trip().routes()) {
    for (const auto& leg : route.legs()) {
      auto points = midgard::decode<std::vector<midgard::PointLL>>(leg.shape());
      length_m += midgard::length(points);
    }
  }

  if (error_margin == 0) {
    EXPECT_FLOAT_EQ(static_cast<float>(length_m), expected_length_km * 1000);
  } else {
    EXPECT_NEAR(static_cast<float>(length_m), expected_length_km * 1000, 1.f);
  }

  double length_km = 0;
  for (const auto& leg : result.trip().routes(0).legs()) {
    for (const auto& node : leg.node()) {
      if (node.has_edge())
        length_km += node.edge().length_km();
    }
  }

  if (error_margin == 0) {
    EXPECT_FLOAT_EQ(static_cast<float>(length_km), expected_length_km);
  } else {
    EXPECT_NEAR(static_cast<float>(length_km), expected_length_km, error_margin);
  }

  length_km = 0;
  for (const auto& leg : result.directions().routes(0).legs()) {
    length_km += leg.summary().length();
  }

  if (error_margin == 0) {
    EXPECT_FLOAT_EQ(static_cast<float>(length_km), expected_length_km);
  } else {
    EXPECT_NEAR(static_cast<float>(length_km), expected_length_km, error_margin);
  }
}

void expect_eta(const valhalla::Api& result,
                const float expected_eta_seconds,
                const float error_margin) {
  EXPECT_EQ(result.trip().routes_size(), 1);

  double eta_sec = 0;
  for (const auto& leg : result.directions().routes(0).legs()) {
    eta_sec += leg.summary().time();
  }

  if (error_margin == 0) {
    EXPECT_FLOAT_EQ(static_cast<float>(eta_sec), expected_eta_seconds);
  } else {
    EXPECT_NEAR(static_cast<float>(eta_sec), expected_eta_seconds, error_margin);
  }
}

/**
 * Tests if a found path traverses the expected edges in the expected order
 *
 * @param result the result of a /route or /match request
 * @param expected_names the names of the edges the path should traverse in order
 * @param message the message prints if a test is failed
 */
void expect_path(const valhalla::Api& result,
                 const std::vector<std::string>& expected_names,
                 const std::string& message) {
  EXPECT_EQ(result.trip().routes_size(), 1);
  const auto actual_names = detail::get_paths(result).front();
  EXPECT_EQ(actual_names, expected_names) << "Actual path didn't match expected path. " << message;
}

} // namespace raw
} // namespace assert

} // namespace gurka
} // namespace valhalla<|MERGE_RESOLUTION|>--- conflicted
+++ resolved
@@ -684,11 +684,7 @@
             << " with mjolnir.tile_dir = " << map.config.get<std::string>("mjolnir.tile_dir")
             << " with locations ";
   for (const auto& waypoint : waypoints) {
-<<<<<<< HEAD
-    if (waypoint != waypoints.front())
-=======
     if (&waypoint != &waypoints.front())
->>>>>>> 0e7a831a
       std::cerr << ", ";
     std::cerr << waypoint;
   };
