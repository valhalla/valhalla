--- conflicted
+++ resolved
@@ -62,20 +62,12 @@
  * @param stop_type      break, through, via, break_through
  * @return json string
  */
-<<<<<<< HEAD
-std::string build_valhalla_request(const std::string& location_type,
-                                   const std::vector<midgard::PointLL>& waypoints,
-                                   const std::string& costing,
-                                   const std::unordered_map<std::string, std::string>& options,
-                                   const std::string& stop_type) {
-=======
 std::string build_valhalla_request(const std::vector<std::string>& location_types,
                                    const std::vector<std::vector<midgard::PointLL>>& waypoints,
                                    const std::string& costing = "auto",
                                    const std::unordered_map<std::string, std::string>& options = {},
                                    const std::string& stop_type = "break") {
   assert(location_types.size() == waypoints.size());
->>>>>>> 80176344
 
   rapidjson::Document doc;
   doc.SetObject();
