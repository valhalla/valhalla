--- conflicted
+++ resolved
@@ -603,13 +603,11 @@
       json_str = actor.expansion(request_json, nullptr, &api);
       std::cout << json_str << std::endl;
       break;
-<<<<<<< HEAD
     case valhalla::Options::chinese_postman:
       json_str = actor.chinese_postman(request_json, nullptr, &api);
-=======
+      break;
     case valhalla::Options::isochrone:
       json_str = actor.isochrone(request_json, nullptr, &api);
->>>>>>> a7c3d4cf
       std::cout << json_str << std::endl;
       break;
     default:
