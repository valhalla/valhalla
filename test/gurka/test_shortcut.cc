--- conflicted
+++ resolved
@@ -43,36 +43,6 @@
 }
 
 TEST(Shortcuts, LoopWithoutShortcut) {
-<<<<<<< HEAD
-  constexpr double gridsize = 50;
-
-  const std::string ascii_map = R"(
-      A--B
-      |  |
-      |  |
-      C--D
-  )";
-  const gurka::ways ways = {{"AB", {{"highway", "primary"}}},
-                            {"BD", {{"highway", "primary"}}},
-                            {"DC", {{"highway", "primary"}}},
-                            {"CA", {{"highway", "primary"}}}};
-
-  const auto layout = gurka::detail::map_to_coordinates(ascii_map, gridsize);
-  auto map = gurka::buildtiles(layout, ways, {}, {}, "test/data/gurka_shortcut");
-
-  baldr::GraphReader graph_reader(map.config.get_child("mjolnir"));
-
-  auto loopEdge = std::get<0>(gurka::findEdgeByNodes(graph_reader, layout, "A", "B"));
-  auto shortcut = graph_reader.GetShortcut(loopEdge);
-
-  EXPECT_FALSE(shortcut.Is_Valid()) << "Shortcuts found. Check the map.";
-}
-
-// Here no shortcuts are created. There could be one from A to C with speed 80 but in the opposite
-// direction speeds differ which blocks CA creation.
-TEST(Shortcuts, CreateInvalid) {
-=======
->>>>>>> 4db4b183
   constexpr double gridsize = 50;
 
   const std::string ascii_map = R"(
