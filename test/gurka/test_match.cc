--- conflicted
+++ resolved
@@ -105,12 +105,8 @@
   const auto layout = gurka::detail::map_to_coordinates(ascii_map, 10);
   auto map = gurka::buildtiles(layout, ways, {}, {}, "test/data/uturn_asan");
 
-<<<<<<< HEAD
   auto result = gurka::match(map, {"2", "6", "3"}, "via", "auto",
                              {{"/trace_options/penalize_immediate_uturn", "0"}});
-=======
-  auto result =
-      gurka::match(map, {"2", "6", "3"}, "via", "auto", R"({"penalize_immediate_uturn":false})");
 
   auto shape =
       midgard::decode<std::vector<midgard::PointLL>>(result.trip().routes(0).legs(0).shape());
@@ -124,5 +120,4 @@
   for (int i = 0; i < shape.size(); ++i) {
     EXPECT_TRUE(shape[i].ApproximatelyEqual(expected_shape[i]));
   }
->>>>>>> 9167d2c6
 }