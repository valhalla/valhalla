--- conflicted
+++ resolved
@@ -127,10 +127,7 @@
     };
     const auto [first_map, first_pbf] = build_tiles("1");
     const auto [second_map, second_pbf] = build_tiles("2");
-<<<<<<< HEAD
-=======
     // the checksums will differ when the PBFs weren't produced in the same second due to OSM header
->>>>>>> 1006347c
     const auto first_pbf_md5 = get_pbf_md5(first_pbf);
     const auto second_pbf_md5 = get_pbf_md5(second_pbf);
     EXPECT_GT(first_pbf_md5, 0);
