--- conflicted
+++ resolved
@@ -26,10 +26,7 @@
   const std::string tripTwoID = "11";
   const std::string stopOneID = "7";
   const std::string stopTwoID = "8";
-<<<<<<< HEAD
   const std::string stopThreeID = "19";
-=======
->>>>>>> 34b56eb0
   const std::string shapeOneID = "5";
   const std::string serviceOneID = "9";
   const int serviceStartDate = 20220131;
@@ -38,10 +35,7 @@
   const int removedDate = 20220203;
   const int headwaySec = 1800;
   Feed feed;
-<<<<<<< HEAD
-
-=======
->>>>>>> 34b56eb0
+
   std::string path_directory = pt.get<std::string>("mjolnir.transit_feeds_dir") +
                                filesystem::path::preferred_separator + "toronto";
   filesystem::create_directories(path_directory);
@@ -52,10 +46,7 @@
     .agency_timezone = "America/Toronto"
   };
   feed.add_agency(ttc);
-<<<<<<< HEAD
-
-=======
->>>>>>> 34b56eb0
+
   feed.write_agencies(path_directory);
 
   // write stops.txt
@@ -74,7 +65,6 @@
     .wheelchair_boarding = "1",
   };
   feed.add_stop(secondStop);
-<<<<<<< HEAD
 
   feed.write_stops(path_directory);
 
@@ -85,10 +75,7 @@
     .wheelchair_boarding = "1",
   };
   feed.add_stop(thirdStop);
-  feed.write_stops(("test/data/gtfs_feeds/toronto"));
-=======
   feed.write_stops(path_directory);
->>>>>>> 34b56eb0
 
   // write routes.txt
   struct Route lineOne {
@@ -97,10 +84,7 @@
     .route_text_color = "black",
   };
   feed.add_route(lineOne);
-<<<<<<< HEAD
-
-=======
->>>>>>> 34b56eb0
+
   feed.write_routes(path_directory);
 
   // write trips.txt
@@ -143,10 +127,7 @@
     .start_date = Date(2022, 1, 31), .end_date = Date(2023, 1, 31),
   };
   feed.add_calendar_item(calendarOne);
-<<<<<<< HEAD
-
-=======
->>>>>>> 34b56eb0
+
   feed.write_calendar(path_directory);
 
   // write calendar_dates.txt
@@ -161,10 +142,7 @@
 
   feed.add_calendar_date(servAdded);
   feed.add_calendar_date(servRemoved);
-<<<<<<< HEAD
-
-=======
->>>>>>> 34b56eb0
+
   feed.write_calendar_dates(path_directory);
 
   // write shapes.txt
@@ -190,14 +168,8 @@
 
   feed.add_frequency(freqBased);
   feed.add_frequency(schedBased);
-<<<<<<< HEAD
-
   feed.write_frequencies(path_directory);
 
-=======
-  feed.write_frequencies(path_directory);
-
->>>>>>> 34b56eb0
   Feed feed_reader(path_directory);
   feed_reader.read_feed();
 
@@ -233,25 +205,16 @@
 }
 
 TEST(GtfsExample, MakeProto) {
-<<<<<<< HEAD
   filesystem::create_directories("test/data/transit_test");
   filesystem::create_directories("test/data/transit_tiles");
   auto pt = get_config();
-=======
-  auto pt = get_config();
-  filesystem::create_directories(VALHALLA_BUILD_DIR "test/data/transit_test");
-  filesystem::create_directories(VALHALLA_BUILD_DIR "test/data/transit_tiles");
->>>>>>> 34b56eb0
 
   // constants written in the last function
   const std::string tripOneID = "10";
   const std::string tripTwoID = "11";
   const std::string stopOneID = "7";
   const std::string stopTwoID = "8";
-<<<<<<< HEAD
   const std::string stopThreeID = "19";
-=======
->>>>>>> 34b56eb0
   const std::string shapeOneID = "5";
   const std::string serviceOneID = "9";
   const int serviceStartDate = 20220131;
@@ -268,17 +231,11 @@
   valhalla::mjolnir::stitch_transit(pt, dangling_tiles);
   // call the two functions, in main valhalla_ingest-transit
   // it's gonna write protobufs
-<<<<<<< HEAD
   filesystem::recursive_directory_iterator transit_file_itr("test/data/transit_tiles");
   filesystem::recursive_directory_iterator end_file_itr;
 
   std::unordered_set<std::string> stops;
   std::unordered_set<std::string> stop_pairs;
-=======
-  filesystem::recursive_directory_iterator transit_file_itr(VALHALLA_BUILD_DIR "mjolnir.transit_dir");
-  filesystem::recursive_directory_iterator end_file_itr;
-
->>>>>>> 34b56eb0
   // for each pbf.
   for (; transit_file_itr != end_file_itr; ++transit_file_itr) {
     if (filesystem::is_regular_file(transit_file_itr->path())) {
@@ -293,29 +250,19 @@
       EXPECT_EQ(transit.shapes_size(), 1);
       EXPECT_EQ(transit.shapes(0).shape_id(), stoi(shapeOneID));
       // stop(node) info
-<<<<<<< HEAD
       for (int i = 0; i < transit.nodes_size(); i++) {
         stops.insert(transit.nodes(i).onestop_id());
       }
 
-=======
-      EXPECT_EQ(transit.nodes_size(), 2);
-      EXPECT_EQ(transit.nodes(0).onestop_id(), stopOneID);
->>>>>>> 34b56eb0
       // routes info
       EXPECT_EQ(transit.routes_size(), 1);
       EXPECT_EQ(transit.routes(0).onestop_id(), "2");
 
       // stop_pair info
-<<<<<<< HEAD
       for (int i = 0; i < transit.stop_pairs_size(); i++) {
         stop_pairs.insert(transit.stop_pairs(i).origin_onestop_id());
         stop_pairs.insert(transit.stop_pairs(i).destination_onestop_id());
       }
-=======
-      EXPECT_EQ(transit.stop_pairs_size(), 2);
-      EXPECT_EQ(transit.stop_pairs(0).origin_onestop_id(), stopOneID);
->>>>>>> 34b56eb0
 
       // calendar information
       EXPECT_EQ(transit.stop_pairs(0).service_start_date(), serviceStartDate);
@@ -332,7 +279,6 @@
       EXPECT_EQ(transit.stop_pairs(1).frequency_headway_seconds(), headwaySec);
     }
   }
-<<<<<<< HEAD
   EXPECT_EQ(stops.size(), 3);
   std::string stopIds[3] = {stopOneID, stopTwoID, stopThreeID};
 
@@ -344,22 +290,12 @@
 
 TEST(GtfsExample, MakeTile) {
   boost::property_tree::ptree pt = get_config();
-=======
-}
-
-TEST(GtfsExample, MakeTile) {
-  auto pt = get_config();
->>>>>>> 34b56eb0
   filesystem::create_directories(VALHALLA_BUILD_DIR "test/data/level3_tile_dir");
 
   auto all_tiles = valhalla::mjolnir::convert_transit(pt);
 
   //  // files are already going to be written from
-<<<<<<< HEAD
   //  filesystem::recursive_directory_iterator transit_file_itr("test/data/transit_tiles");
-=======
-  //  filesystem::recursive_directory_iterator transit_file_itr("mjolnir.transit_dir");
->>>>>>> 34b56eb0
   //  filesystem::recursive_directory_iterator end_file_itr;
   //  // for each pbf.
   //  for (; transit_file_itr != end_file_itr; ++transit_file_itr) {
@@ -368,10 +304,6 @@
   //      mjolnir::Transit transit = mjolnir::read_pbf(fname);
   //    }
   //  }
-<<<<<<< HEAD
 }
 
-// make sure all the data is inside -> which we can test using the same tests as above
-=======
-}
->>>>>>> 34b56eb0
+// make sure all the data is inside -> which we can test using the same tests as above