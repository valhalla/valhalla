#include "gurka.h"
#include "just_gtfs/just_gtfs.h"

#include "baldr/datetime.h"
#include "mjolnir/convert_transit.h"
#include "mjolnir/ingest_transit.h"
#include "proto/common.pb.h"
#include "proto/transit.pb.h"
#include "test.h"
#include <gtest/gtest.h>

#include <boost/geometry.hpp>
#include <boost/geometry/geometries/point_xy.hpp>
#include <boost/geometry/geometries/polygon.hpp>

using point_type = boost::geometry::model::d2::point_xy<double>;
using polygon_type = boost::geometry::model::polygon<point_type>;
using boost::geometry::within;

using namespace gtfs;
using namespace valhalla;
using namespace std::chrono;
using rp = rapidjson::Pointer;

// since writing GTFS feeds with C++ is sooo annoying, we'll have some var templates, e.g.
// sv1_id: service 1, ID
//
// a: agency
// b: block
// c: calendar
// e: egress
// f: feed
// p: platform
// sh: shape
// st: station
// sv: service
// t: trip

std::vector<PointLL> polygon_from_geojson(const std::string& geojson) {
  rapidjson::Document response;
  response.Parse(geojson);

  auto feature_count = rp("/features").Get(response)->GetArray().Size();
  for (size_t i = 0; i < feature_count; ++i) {
    std::string type =
        rp("/features/" + std::to_string(i) + "/geometry/type").Get(response)->GetString();

    if (type != "Point") {
      auto geom = rp("/features/" + std::to_string(i) + "/geometry/coordinates" +
                     (type == "Polygon" ? "/0" : ""))
                      .Get(response)
                      ->GetArray();
      std::vector<PointLL> res;
      res.reserve(geom.Size());
      for (size_t j = 0; j < geom.Size(); ++j) {
        auto coord = geom[j].GetArray();
        res.emplace_back(coord[0].GetDouble(), coord[1].GetDouble());
      }
      return res;
    }
  }
  return {};
}

const auto NOW = system_clock::now();
// dynamically get today's date so we don't fail the test at some point
std::string get_date_time_formatted(int offset_days = 0) {
  std::ostringstream iso_date_time;
  NOW.time_since_epoch().count();
  iso_date_time << date::format("%Y%m%d", NOW + hours(offset_days * 24));

  return iso_date_time.str();
}
// dynamically get today's date so we don't fail the test at some point
date::local_seconds parse_date_time_string(const std::string& date_time) {
  std::istringstream in{date_time};
  date::local_seconds tp;
  in >> date::parse("%Y%m%d", tp);

  return tp;
}

// static ids of different feed items, shared amongst tests, we could do more
const std::string a1_id = "TTC";
const std::string a2_id = "TTC2";
const std::string f1_name = "toronto_1";
const std::string f2_name = "toronto_2";
const std::string t1_id = "t1_id";
const std::string t2_id = "t2_id";
const std::string t3_id = "t3_id";
const std::string t4_id = "t4_id";
const std::string st1_id = "st1_id";
const std::string st2_id = "st2_id";
const std::string st3_id = "st3_id";
const std::string st4_id = "st4_id";
const std::string sh1_id = "sh1_id";
const std::string sv1_id = "sv1_id";
const std::string sv2_id = "sv2_id";
const std::string sv3_id = "sv2_id";
const std::string r1_id = "r1_id";
const std::string r2_id = "r2_id";
const std::string b1_id = "b1_id";
const std::string b2_id = "b2_id";
const uint32_t t1_headsecs = 1800; // 30 mins headway
const uint32_t t2_headsecs = 300;  // 5 mins headway
const std::string sv_start = get_date_time_formatted();
const std::string sv_end = get_date_time_formatted(80);
const std::string added_date = get_date_time_formatted(10);
const std::string removed_date = get_date_time_formatted(20);

// the transit shape uses * as separators rather than -/\|

// each station is a number, 1 2 or 3. inside of each station located at the same spot we have
// an in/egress which connections to a station which connects to a platform
// from the platform we should have a connection to another platform at the next station
// it should look like:
//
// street node --> transit connect edge --> egress node --> egress connect edge --> station node -->
// platform connection edge --> platform node --> rail/bus --> platform node (at another station) -->
//
// from here down to station node and out through egress node to the street OR
// keep going on rail/bus/ferry edges to the next platform OR
// if you need to make a transfer you might go down to the station node and back up to an adjacent
// platform at the same station. we should test all of this stuff eventually

// loki::Search won't find osm <-> transit connection edges, so pad with extra edge on each end
// the map should be big enough so that there's one stop_pair with stops in different tiles.
const std::string ascii_map = R"(
        a******************************b********d
        *                              *        *
 A---B--1-------------C----------g--D--2---E    *
                                       *   |    *
                                       *   |    *
                                       *   |    *
                                       *   |    *
                                       *   4****e
                                       *   |
                                       c***3
                                           |
                                           F
                                           |
                                           h
                                           |
                                           G
    )";

// TODO: cant get higher road classes to allow egress/ingress connections, no ped access?
const gurka::ways ways = {{"AB", {{"highway", "primary"}}}, {"BC", {{"highway", "primary"}}},
                          {"CD", {{"highway", "primary"}}}, {"DE", {{"highway", "primary"}}},
                          {"EF", {{"highway", "primary"}}}, {"FG", {{"highway", "primary"}}}};

boost::property_tree::ptree get_config() {

  return test::make_config(VALHALLA_BUILD_DIR "test/data/transit_tests",
                           {{"mjolnir.transit_feeds_dir",
                             VALHALLA_BUILD_DIR "test/data/transit_tests/gtfs_feeds"},
                            {"mjolnir.transit_dir",
                             VALHALLA_BUILD_DIR "test/data/transit_tests/transit_tiles"},
                            {"mjolnir.transit_pbf_limit",
                             "1"}, // so we create more than one file per tile
                            {"mjolnir.hierarchy", "1"},
                            {"mjolnir.timezone", VALHALLA_BUILD_DIR "test/data/tz.sqlite"},
                            {"mjolnir.tile_dir", VALHALLA_BUILD_DIR "test/data/transit_tests/tiles"},
                            {"service_limits.pedestrian.max_transit_walking_distance", "100000"}});
}

// put the base in toronto for timezone stuff to work and put it on the edge of a level 2/3 tile
valhalla::gurka::nodelayout create_layout() {
  int gridsize_metres = 1000;
  auto layout = gurka::detail::map_to_coordinates(ascii_map, gridsize_metres, {-79.249, 43.749});

  return layout;
}
gurka::map map;

// test to write gtfs files
TEST(GtfsExample, WriteGtfs) {
  auto pt = get_config();
  const std::string gtfs_dir =
      pt.get<std::string>("mjolnir.transit_feeds_dir") + filesystem::path::preferred_separator;
  filesystem::remove_all(gtfs_dir);
  filesystem::remove_all(pt.get<std::string>("mjolnir.tile_dir"));
  filesystem::remove_all(pt.get<std::string>("mjolnir.transit_dir"));
  filesystem::create_directories(pt.get<std::string>("mjolnir.tile_dir"));
  filesystem::create_directories(pt.get<std::string>("mjolnir.transit_feeds_dir"));
  filesystem::create_directories(pt.get<std::string>("mjolnir.transit_dir"));

  auto layout = create_layout();
  auto st1_ll = layout.find("1");
  auto st2_ll = layout.find("2");
  auto st3_ll = layout.find("3");
  auto st4_ll = layout.find("4");

  Feed f1;
  Feed f2;
  std::string f1_path = gtfs_dir + f1_name;
  std::string f2_path = gtfs_dir + f2_name;
  for (const auto& f : {"toronto_1", "toronto_2"}) {
    filesystem::create_directories(pt.get<std::string>("mjolnir.transit_feeds_dir") +
                                   filesystem::path::preferred_separator + f);
  }

  // write agency.txt
  struct Agency ttc {
    .agency_id = a1_id, .agency_name = "Toronto Commission", .agency_url = "http://www.ttc.ca",
    .agency_timezone = "America/Toronto"
  };
  f1.add_agency(ttc);

  struct Agency ttc2 {
    .agency_id = a2_id, .agency_name = "Toronto Commission Next Gen",
    .agency_url = "http://www.ttc-next.ca", .agency_timezone = "America/Toronto"
  };
  f2.add_agency(ttc2);

  f1.write_agencies(f1_path);
  f2.write_agencies(f2_path);

  // write stops.txt:
  // 1st has all stop objects, egress/station/platform
  // 2nd has only platform, station
  // 3rd has only platform
  struct gtfs::Stop e1 {
    .stop_id = st1_id + "_egress", .stop_name = gtfs::Text("FIRST EGRESS"),
    .coordinates_present = true, .stop_lat = st1_ll->second.second, .stop_lon = st1_ll->second.first,
    .parent_station = st1_id, .location_type = gtfs::StopLocationType::EntranceExit,
    .wheelchair_boarding = "1",
  };
  f1.add_stop(e1);
  struct gtfs::Stop st1 {
    .stop_id = st1_id, .stop_name = gtfs::Text("FIRST STATION"), .coordinates_present = true,
    .stop_lat = st1_ll->second.second, .stop_lon = st1_ll->second.first, .parent_station = "",
    .location_type = gtfs::StopLocationType::Station, .wheelchair_boarding = "1",
  };
  f1.add_stop(st1);
  struct gtfs::Stop p1 {
    .stop_id = st1_id + "_platform", .stop_name = gtfs::Text("FIRST STOP"),
    .coordinates_present = true, .stop_lat = st1_ll->second.second, .stop_lon = st1_ll->second.first,
    .parent_station = st1_id, .location_type = gtfs::StopLocationType::StopOrPlatform,
    .wheelchair_boarding = "1",
  };
  f1.add_stop(p1);

  struct gtfs::Stop st2 {
    .stop_id = st2_id, .stop_name = gtfs::Text("SECOND STATION"), .coordinates_present = true,
    .stop_lat = st2_ll->second.second, .stop_lon = st2_ll->second.first, .parent_station = "",
    .location_type = gtfs::StopLocationType::Station, .stop_timezone = "America/Toronto",
    .wheelchair_boarding = "1",
  };
  f1.add_stop(st2);
  f2.add_stop(st2);
  struct gtfs::Stop p2 {
    .stop_id = st2_id + "_platform", .stop_name = gtfs::Text("SECOND STOP"),
    .coordinates_present = true, .stop_lat = st2_ll->second.second, .stop_lon = st2_ll->second.first,
    .parent_station = st2_id, .location_type = gtfs::StopLocationType::StopOrPlatform,
    .stop_timezone = "America/Toronto", .wheelchair_boarding = "1",
  };
  f1.add_stop(p2);
  f2.add_stop(p2);

  struct gtfs::Stop p3 {
    .stop_id = st3_id, .stop_name = gtfs::Text("THIRD STOP"), .coordinates_present = true,
    .stop_lat = st3_ll->second.second, .stop_lon = st3_ll->second.first, .parent_station = "",
    .location_type = gtfs::StopLocationType::StopOrPlatform, .stop_timezone = "America/Toronto",
    .wheelchair_boarding = "1",
  };
  f1.add_stop(p3);

  struct gtfs::Stop p4 {
    .stop_id = st4_id, .stop_name = gtfs::Text("FOURTH STOP"), .coordinates_present = true,
    .stop_lat = st4_ll->second.second, .stop_lon = st4_ll->second.first, .parent_station = "",
    .location_type = gtfs::StopLocationType::StopOrPlatform, .stop_timezone = "America/Toronto",
    .wheelchair_boarding = "1",
  };
  f2.add_stop(p4);

  f1.write_stops(f1_path);
  f2.write_stops(f2_path);

  // write routes.txt
  struct Route r1 {
    .route_id = r1_id, .route_type = RouteType::Subway, .agency_id = a1_id, .route_short_name = "ba",
    .route_long_name = "bababa", .route_desc = "this is the first route for TTC",
    .route_color = "ff0000", .route_text_color = "00ff00"
  };
  f1.add_route(r1);

  struct Route r2 {
    .route_id = r2_id, .route_type = RouteType::Subway, .agency_id = a2_id, .route_short_name = "ba2",
    .route_long_name = "bababa2", .route_desc = "this is the first route for TTC2",
    .route_color = "0000ff", .route_text_color = "001100"
  };
  f2.add_route(r2);

  f1.write_routes(f1_path);
  f2.write_routes(f2_path);

  // write trips.txt
  struct gtfs::Trip t1 {
    .route_id = r1_id, .service_id = sv1_id, .trip_id = t1_id, .trip_headsign = "hello",
    .block_id = b1_id, .shape_id = sh1_id, .wheelchair_accessible = gtfs::TripAccess::Yes,
    .bikes_allowed = gtfs::TripAccess::No,
  };
  f1.add_trip(t1);

  struct gtfs::Trip t2 {
    .route_id = r1_id, .service_id = sv2_id, .trip_id = t2_id, .trip_headsign = "bonjour",
    .block_id = b2_id, .wheelchair_accessible = gtfs::TripAccess::Yes,
    .bikes_allowed = gtfs::TripAccess::No,
  };
  f1.add_trip(t2);

  struct gtfs::Trip t3 {
    .route_id = r2_id, .service_id = sv3_id, .trip_id = t3_id, .trip_headsign = "grüß gott!",
    .wheelchair_accessible = gtfs::TripAccess::Yes, .bikes_allowed = gtfs::TripAccess::No
  };
  f2.add_trip(t3);

  struct gtfs::Trip t4 {
    .route_id = r2_id, .service_id = sv3_id, .trip_id = t4_id, .trip_headsign = "grüß gott!",
    .wheelchair_accessible = gtfs::TripAccess::Yes, .bikes_allowed = gtfs::TripAccess::No
  };
  f2.add_trip(t4);

  f1.write_trips(f1_path);
  f2.write_trips(f2_path);

  // write stop_times.txt
  struct StopTime t1p1 {
    .trip_id = t1_id, .stop_id = st1_id + "_platform", .stop_sequence = 0,
    .arrival_time = Time("6:00:00"), .departure_time = Time("6:00:00"), .stop_headsign = "t1p1",
    .shape_dist_traveled = 0.0, .timepoint = gtfs::StopTimePoint::Exact,
  };
  f1.add_stop_time(t1p1);

  struct StopTime t1p2 {
    .trip_id = t1_id, .stop_id = st2_id + "_platform", .stop_sequence = 1,
    .arrival_time = Time("6:03:00"), .departure_time = Time("6:03:00"), .stop_headsign = "t1p2",
    .shape_dist_traveled = 3.0, .timepoint = gtfs::StopTimePoint::Exact,
  };
  f1.add_stop_time(t1p2);

  struct StopTime t1p3 {
    .trip_id = t1_id, .stop_id = st3_id, .stop_sequence = 2, .arrival_time = Time("6:06:00"),
    .departure_time = Time("6:06:00"), .stop_headsign = "t1p3", .shape_dist_traveled = 6.0,
    .timepoint = gtfs::StopTimePoint::Exact,
  };
  f1.add_stop_time(t1p3);

  struct StopTime t2p1 {
    .trip_id = t2_id, .stop_id = st1_id + "_platform", .stop_sequence = 0,
    .arrival_time = Time("10:00:00"), .departure_time = Time("10:00:00"), .stop_headsign = "t2p1",
    .timepoint = gtfs::StopTimePoint::Exact,
  };
  f1.add_stop_time(t2p1);

  struct StopTime t2p2 {
    .trip_id = t2_id, .stop_id = st2_id + "_platform", .stop_sequence = 1,
    .arrival_time = Time("10:03:00"), .departure_time = Time("10:03:00"), .stop_headsign = "t2p2",
    .timepoint = gtfs::StopTimePoint::Exact,
  };
  f1.add_stop_time(t2p2);

  struct StopTime t2p3 {
    .trip_id = t2_id, .stop_id = st3_id, .stop_sequence = 2, .arrival_time = Time("10:06:00"),
    .departure_time = Time("10:06:00"), .stop_headsign = "t2p3",
    .timepoint = gtfs::StopTimePoint::Exact,
  };
  f1.add_stop_time(t2p3);

  // add one stop_pair which has the same
  struct StopTime t3p1 {
    .trip_id = t3_id, .stop_id = st2_id + "_platform", .stop_sequence = 0,
    .arrival_time = Time("10:03:00"), .departure_time = Time("10:03:00"), .stop_headsign = "t3p1",
    .timepoint = gtfs::StopTimePoint::Exact,
  };
  f2.add_stop_time(t3p1);

  struct StopTime t3p2 {
    .trip_id = t3_id, .stop_id = st4_id, .stop_sequence = 1, .arrival_time = Time("10:06:00"),
    .departure_time = Time("10:06:00"), .stop_headsign = "t3p2",
    .timepoint = gtfs::StopTimePoint::Exact,
  };
  f2.add_stop_time(t3p2);

  // TODO: smth doesn't work here, we fail some departures' elapsed_time test and there's 2 more
  // transit edges all of a sudden
  struct StopTime t3p3 {
    .trip_id = t4_id, .stop_id = st2_id + "_platform", .stop_sequence = 0,
    .arrival_time = Time("23:58:00"), .departure_time = Time("23:58:00"), .stop_headsign = "t3p3",
    .timepoint = gtfs::StopTimePoint::Exact,
  };
  f2.add_stop_time(t3p3);

  struct StopTime t3p4 {
    .trip_id = t4_id, .stop_id = st4_id, .stop_sequence = 1, .arrival_time = Time("24:02:00"),
    .departure_time = Time("24:02:00"), .stop_headsign = "t3p4",
    .timepoint = gtfs::StopTimePoint::Exact,
  };
  f2.add_stop_time(t3p4);

  f1.write_stop_times(f1_path);
  f2.write_stop_times(f2_path);

  // write calendar.txt
  struct CalendarItem c1 {
    .service_id = sv1_id, .monday = CalendarAvailability::Available,
    .tuesday = CalendarAvailability::Available, .wednesday = CalendarAvailability::Available,
    .thursday = CalendarAvailability::Available, .friday = CalendarAvailability::Available,
    .saturday = CalendarAvailability::Available, .sunday = CalendarAvailability::Available,
    .start_date = Date(sv_start), .end_date = Date(sv_end),
  };
  f1.add_calendar_item(c1);

  // only week days are available, no service on weekends, add to both feeds
  struct CalendarItem c2 {
    .service_id = sv2_id, .monday = CalendarAvailability::Available,
    .tuesday = CalendarAvailability::Available, .wednesday = CalendarAvailability::Available,
    .thursday = CalendarAvailability::Available, .friday = CalendarAvailability::Available,
    .saturday = CalendarAvailability::NotAvailable, .sunday = CalendarAvailability::NotAvailable,
    .start_date = Date(sv_start), .end_date = Date(sv_end),
  };
  f1.add_calendar_item(c2);

  // only week days are available, no service on weekends, add to both feeds
  struct CalendarItem c3 {
    .service_id = sv3_id, .monday = CalendarAvailability::Available,
    .tuesday = CalendarAvailability::Available, .wednesday = CalendarAvailability::Available,
    .thursday = CalendarAvailability::Available, .friday = CalendarAvailability::Available,
    .saturday = CalendarAvailability::Available, .sunday = CalendarAvailability::NotAvailable,
    .start_date = Date(sv_start), .end_date = Date(sv_end),
  };
  f2.add_calendar_item(c3);

  f1.write_calendar(f1_path);
  f2.write_calendar(f2_path);

  // write calendar_dates.txt
  struct CalendarDate servAdded {
    .service_id = sv1_id, .date = Date(added_date),
    .exception_type = gtfs::CalendarDateException::Added,
  };
  struct CalendarDate servRemoved {
    .service_id = sv1_id, .date = Date(removed_date),
    .exception_type = gtfs::CalendarDateException::Removed,
  };

  f1.add_calendar_date(servAdded);
  f1.add_calendar_date(servRemoved);
  f1.write_calendar_dates(f1_path);

  // write shapes.txt
  // TODO: write shapes before stop_times so that we can determine the correct travelled distance
  for (const auto& shape_ll : std::vector<PointLL>{layout["1"], layout["a"], layout["b"], layout["2"],
                                                   layout["c"], layout["3"]}) {
    f1.add_shape(ShapePoint{.shape_id = sh1_id,
                            .shape_pt_lat = shape_ll.second,
                            .shape_pt_lon = shape_ll.first,
                            .shape_pt_sequence = f1.get_shapes().size()});
  }
  f1.write_shapes(f1_path);

  // write frequencies.txt
  struct Frequency freqBased {
    .trip_id = t1_id, .start_time = Time(6, 0, 0), .end_time = Time(22, 0, 0),
    .headway_secs = t1_headsecs, .exact_times = gtfs::FrequencyTripService::FrequencyBased,
  };
  struct Frequency schedBased {
    .trip_id = t2_id, .start_time = Time(10, 0, 0), .end_time = Time(22, 0, 0),
    .headway_secs = t2_headsecs, .exact_times = gtfs::FrequencyTripService::FrequencyBased,
  };

  f1.add_frequency(freqBased);
  f1.add_frequency(schedBased);
  f1.write_frequencies(f1_path);

  Feed f1_reader(f1_path);
  Feed f2_reader(f2_path);
  f1_reader.read_feed();
  f2_reader.read_feed();

  // make sure files are actually written

  // feed1
  auto routes = f1_reader.get_routes();
  EXPECT_EQ(routes.size(), 1);
  EXPECT_EQ(routes[0].route_id, r1_id);

  auto trips = f1_reader.get_trips();
  EXPECT_EQ(trips.size(), 2);
  EXPECT_EQ(trips[0].trip_id, t1_id);

  auto stops = f1_reader.get_stops();
  EXPECT_EQ(stops.size(), 6);
  EXPECT_EQ(stops[0].stop_id, st1_id + "_egress");

  auto shapes = f1_reader.get_shapes();
  EXPECT_EQ(shapes.size(), 6);
  EXPECT_EQ(shapes[0].shape_id, sh1_id);

  auto calendarGTFS = f1_reader.get_calendar();
  EXPECT_EQ(calendarGTFS.size(), 2);
  EXPECT_EQ(calendarGTFS[0].service_id, sv1_id);

  auto calendarExceptions = f1_reader.get_calendar_dates();
  EXPECT_EQ(calendarExceptions.size(), 2);
  EXPECT_EQ(calendarExceptions[0].exception_type,
            gtfs::CalendarDateException::Added); // service added
  EXPECT_EQ(calendarExceptions[1].exception_type,
            gtfs::CalendarDateException::Removed); // service added

  auto frequencies = f1_reader.get_frequencies();
  EXPECT_EQ(frequencies.size(), 2);
  EXPECT_EQ(frequencies[0].exact_times, gtfs::FrequencyTripService::FrequencyBased);
  EXPECT_EQ(frequencies[1].exact_times, gtfs::FrequencyTripService::FrequencyBased);

  // feed2
  routes = f2_reader.get_routes();
  EXPECT_EQ(routes.size(), 1);
  EXPECT_EQ(routes[0].route_id, r2_id);

  trips = f2_reader.get_trips();
  EXPECT_EQ(trips.size(), 2);
  EXPECT_EQ(trips[0].trip_id, t3_id);

  stops = f2_reader.get_stops();
  EXPECT_EQ(stops.size(), 3);
  EXPECT_EQ(stops[0].stop_id, st2_id);

  shapes = f2_reader.get_shapes();
  EXPECT_EQ(shapes.size(), 0);

  calendarGTFS = f2_reader.get_calendar();
  EXPECT_EQ(calendarGTFS.size(), 1);
  EXPECT_EQ(calendarGTFS[0].service_id, sv2_id);

  calendarExceptions = f2_reader.get_calendar_dates();
  EXPECT_EQ(calendarExceptions.size(), 0);

  frequencies = f2_reader.get_frequencies();
  EXPECT_EQ(frequencies.size(), 0);
}

TEST(GtfsExample, MakeProto) {
  auto pt = get_config();

  // constants written in the last function
  auto serviceStartDate = (parse_date_time_string(sv_start) - DateTime::pivot_date_).count();
  auto serviceEndDate =
      (parse_date_time_string(sv_end) - DateTime::pivot_date_).count() + kSecondsPerDay - 1;
  auto addedDate = (parse_date_time_string(added_date) - DateTime::pivot_date_).count();
  auto removedDate = (parse_date_time_string(removed_date) - DateTime::pivot_date_).count();

  // spawn threads to download all the tiles returning a list of
  // tiles that ended up having dangling stop pairs
  auto dangling_tiles = valhalla::mjolnir::ingest_transit(pt);

  // spawn threads to connect dangling stop pairs to adjacent tiles' stops
  valhalla::mjolnir::stitch_transit(pt, dangling_tiles);
  // call the two functions, in main valhalla_ingest-transit it's gonna write protobufs
  filesystem::recursive_directory_iterator transit_file_itr(
      pt.get<std::string>("mjolnir.transit_dir"));
  filesystem::recursive_directory_iterator end_file_itr;

  std::unordered_set<std::string> stops;
  std::unordered_set<std::string> stop_pairs;
  std::unordered_set<std::string> routes;
  std::unordered_set<uint32_t> service_start_dates;
  std::unordered_set<uint32_t> service_end_dates;
  std::unordered_set<uint32_t> service_added_dates;
  std::unordered_set<uint32_t> service_except_dates;
  std::unordered_set<uint32_t> headway_seconds;

  std::vector<float> first_origin_dist_traveled;
  std::vector<float> last_dest_dist_traveled;

  // get the full shape length
  float shape_length = 0;

  auto layout = create_layout();
  const std::vector<PointLL> transit_lls{layout["1"], layout["a"], layout["b"],
                                         layout["2"], layout["c"], layout["3"]};
  for (uint32_t segment = 0; segment < transit_lls.size() - 1; segment++) {
    auto currOrigin = transit_lls[segment];
    auto currDest = transit_lls[segment + 1];
    shape_length += currOrigin.Distance(currDest);
  }

  size_t shapes = 0;
  // for each pbf.
  for (; transit_file_itr != end_file_itr; ++transit_file_itr) {
    if (filesystem::is_regular_file(transit_file_itr->path())) {
      std::string fname = transit_file_itr->path().string();
      mjolnir::Transit transit = mjolnir::read_pbf(fname);

      if (std::isdigit(fname.back())) {
        // we produce 2 pbf tiles on purpose, where the last one (xx.pbf.0) only has a bunch of stop
        // pairs
        EXPECT_NE(transit.stop_pairs_size(), 0);
      }

      // make sure we are looking at a pbf file

      // make sure that the data written in the previous test is readable through pbfs
      // shape info
      // becomes 1 shape from 4 shape_points last test

      shapes += transit.shapes().size();
      // stop(node) info
      for (const auto& node : transit.nodes()) {
        stops.insert(node.onestop_id());
        if (node.type() == static_cast<uint32_t>(NodeType::kTransitEgress)) {
          EXPECT_NE(node.traversability(), static_cast<uint32_t>(Traversability::kNone));
        }
      }

      // routes info
      for (const auto& route : transit.routes()) {
        routes.insert(route.onestop_id());
      }

      // stop_pair info
      for (int i = 0; i < transit.stop_pairs_size(); i++) {
        EXPECT_TRUE(transit.stop_pairs(i).has_origin_graphid());
        EXPECT_TRUE(transit.stop_pairs(i).has_destination_graphid());
      }

      // calendar information
      for (const auto& stop_pair : transit.stop_pairs()) {
        EXPECT_TRUE(stop_pair.has_origin_graphid());
        EXPECT_TRUE(stop_pair.has_destination_graphid());
        stop_pairs.insert(stop_pair.origin_onestop_id());
        stop_pairs.insert(stop_pair.destination_onestop_id());
        service_start_dates.insert(stop_pair.service_start_date());
        service_end_dates.insert(stop_pair.service_end_date());
        if (stop_pair.has_frequency_headway_seconds()) {
          headway_seconds.insert(stop_pair.frequency_headway_seconds());
        }
        for (const auto& added_date : stop_pair.service_added_dates()) {
          service_added_dates.insert(added_date);
        }
        for (const auto& except_date : stop_pair.service_except_dates()) {
          service_except_dates.insert(except_date);
        }

        // make sure:
        //   - the first stop pair has 0 as origin_dist_traveled
        //   - the last stop pair of tripOne has exactly 6.0f and tripTwo has the full shape length
        if (stop_pair.origin_onestop_id() == f1_name + "_" + st1_id + "_platform") {
          first_origin_dist_traveled.push_back(stop_pair.origin_dist_traveled());
        } else if (stop_pair.destination_onestop_id() == f1_name + "_" + st3_id) {
          last_dest_dist_traveled.push_back(stop_pair.destination_dist_traveled());
        }
      }
    }
  }

  EXPECT_EQ(shapes, 2);

  // routes
  EXPECT_TRUE(routes.find(f1_name + "_" + r1_id) != routes.end());
  EXPECT_TRUE(routes.find(f2_name + "_" + r2_id) != routes.end());
  EXPECT_EQ(routes.size(), 2);

  // stops
  std::string stopIds[4] = {f1_name + "_" + st1_id, f1_name + "_" + st2_id, f1_name + "_" + st3_id,
                            f2_name + "_" + st4_id};
  EXPECT_EQ(stops.size(), 15);
  for (const auto& stopID : stopIds) {
    EXPECT_TRUE(stops.find(stopID) != stops.end());
  }

  // stop_pairs, we have 5 in total since one stop_pair is across 2 tiles
  std::string stop_pair_ids[4] = {f1_name + "_" + st1_id + "_platform",
                                  f1_name + "_" + st2_id + "_platform", f1_name + "_" + st3_id,
                                  f2_name + "_" + st4_id};
  EXPECT_EQ(stop_pairs.size(), 5);
  for (const auto& stop_pair_id : stop_pair_ids) {
    EXPECT_TRUE(stops.find(stop_pair_id) != stops.end());
  }
  // we have 4 here since we have the first stop_pair in two tiles on two trips
  EXPECT_EQ(first_origin_dist_traveled.size(), 4);
  for (const auto& dist : first_origin_dist_traveled) {
    EXPECT_EQ(dist, 0.f);
  }
  EXPECT_EQ(last_dest_dist_traveled.size(), 2);
  // Only one shape was present, for the other one we have to generate
  // the edge's shapes from the the stop locations in convert_transit,
  // in the pbf the dist_traveled will be empty for that one though
  EXPECT_TRUE(std::find(last_dest_dist_traveled.begin(), last_dest_dist_traveled.end(), 6.0f) !=
              last_dest_dist_traveled.end());
  EXPECT_TRUE(std::find(last_dest_dist_traveled.begin(), last_dest_dist_traveled.end(), 0.0f) !=
              last_dest_dist_traveled.end());

  // service
  EXPECT_EQ(service_start_dates.size(), 1);
  EXPECT_EQ(*service_start_dates.begin(), serviceStartDate);

  EXPECT_EQ(service_end_dates.size(), 1);
  EXPECT_EQ(*service_end_dates.begin(), serviceEndDate);

  EXPECT_EQ(service_added_dates.size(), 1);
  EXPECT_EQ(*service_added_dates.begin(), addedDate);

  EXPECT_EQ(service_except_dates.size(), 1);
  EXPECT_EQ(*service_except_dates.begin(), removedDate);

  EXPECT_EQ(headway_seconds.size(), 2);
  EXPECT_TRUE(headway_seconds.find(t1_headsecs) != headway_seconds.end());
  EXPECT_TRUE(headway_seconds.find(t2_headsecs) != headway_seconds.end());
}

TEST(GtfsExample, MakeTile) {
  boost::property_tree::ptree pt = get_config();

  auto layout = create_layout();
  auto station_one_ll = layout.find("1");
  auto station_two_ll = layout.find("2");
  auto station_three_ll = layout.find("3");
  auto station_four_ll = layout.find("4");

  // Tuesday, only to get the dow for getting the departures from tiles
  // it's fine to hard-code, would be more hassle to dynamically allocate
  // as we'd need to make sure we're not falling on a weekend (no service2)
  auto dt = "2023-03-28";
  auto dt_date = DateTime::get_formatted_date(dt);
  auto dt_date_days = DateTime::days_from_pivot_date(dt_date);
  auto dt_dow = DateTime::day_of_week_mask(dt);
  bool date_before_tile = false;

  // this creates routable transit tiles but doesnt connect them to the rest of the graph
  auto all_tiles = valhalla::mjolnir::convert_transit(pt);

  // now we have to build the tiles again to get the transit tiles connected to the regular graph
  map = gurka::buildtiles(layout, ways, {}, {}, pt);

  // files are already going to be written from
  filesystem::recursive_directory_iterator transit_file_itr(pt.get<std::string>("mjolnir.tile_dir"));
  filesystem::recursive_directory_iterator end_file_itr;

  GraphReader reader(pt.get_child("mjolnir"));
  auto tileids = reader.GetTileSet();
  size_t transit_nodes = 0;
  std::unordered_map<baldr::Use, size_t> uses;
  std::unordered_set<uint32_t> routes_colors;
  std::unordered_set<std::string> routes_onestopids;
  std::unordered_set<std::string> deps_route_oid;
  // std::unordered_map<GraphId, baldr::TransitSchedule> schedules;

  for (auto tileid : tileids) {
    LOG_INFO("Working on : " + std::to_string(tileid));
    graph_tile_ptr tile = reader.GetGraphTile(tileid);

    uint32_t date_created = tile->header()->date_created();
    uint32_t dt_day;
    if (dt_date_days < date_created) {
      date_before_tile = true;
    } else {
      dt_day = dt_date_days - date_created;
    }
    for (const auto& edge : tile->GetDirectedEdges()) {
      uses[edge.use()]++;
      if (edge.use() == Use::kTransitConnection) {
        EXPECT_TRUE((edge.forwardaccess() & kPedestrianAccess) ||
                    (edge.reverseaccess() & kPedestrianAccess));
      } else if (edge.use() == Use::kRail || edge.use() == Use::kBus) {
        const valhalla::baldr::TransitDeparture* dep =
            tile->GetNextDeparture(edge.lineid(), 21600, // 06:00 am
                                   dt_day, dt_dow, date_before_tile, false, false);
        EXPECT_EQ(dep->elapsed_time(), 180);
        const auto shape = tile->edgeinfo(&edge).encoded_shape();
        EXPECT_FALSE(shape.empty());
        dep->routeindex();
      }
    }

    if (tileid.level() != TileHierarchy::GetTransitLevel().level) {
      continue;
    }

    if (tile->GetStopOneStops().empty()) {
      LOG_ERROR("NO one stops found");
    }
    auto tileStops = tile->GetStopOneStops();
    if (tile->GetNodes().size() == 0) {
      LOG_WARN("There are no nodes inside tile " + std::to_string(tileid));
    } else {
      LOG_INFO("There are " + std::to_string(tile->GetNodes().size()) + " nodes inside tile " +
               std::to_string(tileid));
    }
    transit_nodes += tile->header()->nodecount();
    std::unordered_set<NodeType> node_types = {NodeType::kMultiUseTransitPlatform,
                                               NodeType::kTransitStation, NodeType::kTransitEgress};
    std::vector<PointLL> station_coords = {station_one_ll->second, station_two_ll->second,
                                           station_three_ll->second, station_four_ll->second};
    for (const auto& node : tile->GetNodes()) {
      auto currNode_type = node_types.find(node.type());
      EXPECT_NE(node_types.end(), currNode_type);
      auto node_ll = node.latlng(tile->header()->base_ll());
      bool coordinates_found = false;
      for (const auto& station_coord : station_coords) {
        coordinates_found = coordinates_found || node_ll.ApproximatelyEqual(station_coord);
      }
      EXPECT_TRUE(coordinates_found);
      // some GTFS stops don't define a timezone, but we fall back to our own
      EXPECT_EQ(node.timezone(), 145); // America/Toronto
    }

    for (const auto& route_idx : {0, 1}) {
      // swallow exception for out-of-bounds
      try {
        const auto route = tile->GetTransitRoute(route_idx);
        if (!route) {
          break;
        }
        routes_colors.insert(route->route_color());
        routes_onestopids.insert(tile->GetName(route->one_stop_offset()));
      } catch (...) {};
    }

    for (const auto& departure : tile->GetTransitDepartures()) {
      TransitDeparture* currDeparture = departure.second;
      auto transit_route = tile->GetTransitRoute(currDeparture->routeindex());
      deps_route_oid.insert(tile->GetName(transit_route->one_stop_offset()));
    }

    for (uint32_t schedule_it = 0; schedule_it < tile->header()->schedulecount(); schedule_it++) {
      auto* tileSchedule = tile->GetTransitSchedule(schedule_it);
      // we either remove a date or we don't allow weekends, so it's neither all days, nor no days
      EXPECT_NE(tileSchedule->days(), (static_cast<int64_t>(1) << 60) - 1);
      EXPECT_NE(tileSchedule->days(), 0);
      // TODO: why is 59 and not 60? see service_days.cc::get_service_days: we add 59 days, not 60?
      EXPECT_EQ(tileSchedule->end_day(), 59);
    }
  }

  // test route onestop ids, also in the departures
  const auto onestopids = {f1_name + "_" + r1_id, f2_name + "_" + r2_id};
  for (const auto& oid : onestopids) {
    EXPECT_TRUE(routes_onestopids.find(oid) != routes_onestopids.end());
    EXPECT_TRUE(deps_route_oid.find(oid) != deps_route_oid.end());
  }
  // test route colors
  const auto colors = {"0000ff", "ff0000"};
  for (const auto& c : colors) {
    EXPECT_TRUE(routes_colors.find(strtol(c, nullptr, 16)) != routes_colors.end());
  }

  EXPECT_EQ(transit_nodes, 15);
  EXPECT_EQ(uses[Use::kRoad], 12);
  EXPECT_EQ(uses[Use::kTransitConnection], 20);
  EXPECT_EQ(uses[Use::kPlatformConnection], 10);
  EXPECT_EQ(uses[Use::kEgressConnection], 10);
  // TODO: this is the only time in the graph that we dont have opposing directed edges (should fix)
  EXPECT_EQ(uses[Use::kRail], 3);
}

TEST(GtfsExample, route_trip1) {
  // here we request with the relative current time for tmrw 05:50 am
  auto req_time = DateTime::iso_date_time(DateTime::get_tz_db().from_index(145));
  size_t tmrw_int = std::stoul(std::string(&req_time[8], &req_time[10])) + 1;
  // wrap around the next month if it's getting critical
  if (tmrw_int > 27) {
    auto new_month = std::to_string(std::stoul(std::string(&req_time[5], &req_time[7])) + 1);
    req_time.replace(req_time.find('T') - 5, 2, new_month);
    tmrw_int -= 20;
  }
  auto tmrw_str = std::to_string(tmrw_int);
  tmrw_str = std::string(2 - std::min(2UL, tmrw_str.length()), '0') + tmrw_str;
  // replace the day and the time
  req_time.replace(req_time.find('T') - 2, 2, tmrw_str);
  req_time.replace(req_time.find('T') + 1, 5, "05:50");

  std::string res_json;
  valhalla::Api res =
      gurka::do_action(valhalla::Options::route, map, {"A", "G"}, "multimodal",
                       {{"/date_time/type", "1"},
                        {"/date_time/value", req_time},
                        {"/costing_options/pedestrian/transit_start_end_max_distance", "20000"}},
                       {}, &res_json);

  // test the PBF output
  EXPECT_EQ(res.directions().routes().size(), 1);
  EXPECT_EQ(res.directions().routes(0).legs().size(), 1);

  const auto& leg = res.directions().routes(0).legs(0);
  EXPECT_NEAR(leg.summary().length(), 41.033, 0.001);
  EXPECT_EQ(leg.maneuver(0).type(), DirectionsLeg_Maneuver_Type_kStart);
  EXPECT_EQ(leg.maneuver(1).type(), DirectionsLeg_Maneuver_Type_kTransitConnectionStart);
  EXPECT_EQ(leg.maneuver(2).type(), DirectionsLeg_Maneuver_Type_kTransit);
  EXPECT_EQ(leg.maneuver(2).transit_type(), valhalla::TransitType::kMetro);

  const auto& transit_info = leg.maneuver(2).transit_info();
  EXPECT_EQ(transit_info.onestop_id(), f1_name + "_" + r1_id);
  EXPECT_EQ(transit_info.headsign(), "hello");
  EXPECT_EQ(transit_info.transit_stops().size(), 3);
  EXPECT_EQ(transit_info.transit_stops(0).type(), TransitPlatformInfo_Type_kStation);
  // TODO: JSON & PBF disagree: see TODO at beginning of triplegbuilder_util.h::AddTransitInfo
  // EXPECT_EQ(transit_info.transit_stops(0).onestop_id(), f1_name + "_" + st1_id);
  // EXPECT_EQ(transit_info.transit_stops(2).onestop_id(), f1_name + "_" + st3_id +
  // "_transit_station");

  EXPECT_EQ(transit_info.transit_stops(0).arrival_date_time(), "");
  EXPECT_EQ(transit_info.transit_stops(2).departure_date_time(), "");

  // test the JSON output
  rapidjson::Document doc;
  auto& res_doc = doc.Parse(res_json);
  EXPECT_EQ(res_doc["trip"]["legs"].GetArray().Size(), 1);

  const auto& leg_json = res_doc["trip"]["legs"].GetArray()[0];
  EXPECT_NEAR(leg_json["summary"]["time"].GetDouble(), 8769.058, 0.001);
  EXPECT_NEAR(leg_json["summary"]["length"].GetDouble(), 41.033, 0.001);
  EXPECT_EQ(leg_json["maneuvers"][0]["type"].GetUint(),
            static_cast<uint32_t>(DirectionsLeg::Maneuver::kStart));
  EXPECT_EQ(leg_json["maneuvers"][1]["type"].GetUint(),
            static_cast<uint32_t>(DirectionsLeg::Maneuver::kTransitConnectionStart));
  EXPECT_EQ(leg_json["maneuvers"][2]["type"].GetUint(),
            static_cast<uint32_t>(DirectionsLeg::Maneuver::kTransit));
  EXPECT_EQ(leg_json["maneuvers"][2]["travel_type"], "metro");

  const auto& ti_json = leg_json["maneuvers"][2]["transit_info"];
  EXPECT_EQ(ti_json["onestop_id"].GetString(), f1_name + "_" + r1_id);
  EXPECT_EQ(ti_json["headsign"], "hello");
  EXPECT_EQ(ti_json["transit_stops"].GetArray().Size(), 3);
  EXPECT_EQ(ti_json["transit_stops"][0]["type"], "station");
  EXPECT_FALSE(ti_json["transit_stops"][0].HasMember("arrival_date_time"));
  EXPECT_FALSE(ti_json["transit_stops"][2].HasMember("departure_date_time"));

  // determine the right day
  req_time.append("-04:00"); // TODO: why -04:00, not -05:00??
  req_time.replace(req_time.find('T') + 1, 5, "07:00");
  EXPECT_EQ(transit_info.transit_stops(0).departure_date_time(), req_time);
  EXPECT_EQ(ti_json["transit_stops"][0]["departure_date_time"].GetString(), req_time);

  req_time.replace(req_time.find('T') + 1, 5, "07:06");
  EXPECT_EQ(transit_info.transit_stops(2).arrival_date_time(), req_time);
  EXPECT_EQ(ti_json["transit_stops"][2]["arrival_date_time"].GetString(), req_time);
}

TEST(GtfsExample, route_trip4) {
  std::string res_json;
  valhalla::Api res =
      gurka::do_action(valhalla::Options::route, map, {"g", "h"}, "multimodal",
                       {{"/date_time/type", "1"},
                        {"/date_time/value", "2023-02-27T22:50"},
                        {"/costing_options/pedestrian/transit_start_end_max_distance", "20000"}},
                       {}, &res_json);

  // test the PBF output
  const auto& leg = res.directions().routes(0).legs(0);
  EXPECT_NEAR(leg.summary().time(), 8529.033, 0.001);
  EXPECT_NEAR(leg.summary().length(), 16.112, 0.001);

  const auto& transit_info = leg.maneuver(2).transit_info();
  EXPECT_EQ(transit_info.transit_stops(0).departure_date_time(), "2023-02-27T23:58-05:00");
  EXPECT_EQ(transit_info.transit_stops(1).arrival_date_time(), "2023-02-28T00:02-05:00");
  EXPECT_EQ(transit_info.headsign(), "grüß gott!");
  EXPECT_EQ(transit_info.onestop_id(), f2_name + "_" + r2_id);
}

TEST(GtfsExample, isochrones) {

  auto WaypointToBoostPoint = [&](std::string waypoint) {
    auto point = map.nodes[waypoint];
    return point_type(point.x(), point.y());
  };

  std::string res_string;
  valhalla::Api res =
      gurka::do_action(valhalla::Options::isochrone, map, {"g"}, "multimodal",
                       {{"/date_time/type", "1"},
                        {"/date_time/value", "2023-02-27T04:58"},
                        {"/contours/0/time", "120"},
                        {"/costing_options/pedestrian/transit_start_end_max_distance", "20000"}},
                       {}, &res_string);

<<<<<<< HEAD
  rapidjson::Document doc;
  doc.Parse(res_string.c_str());
  // TODO: some more testing of this similar to the isochrone.cc test: dump the polygon
  // to geos and check if at least the stops are inside. Mid-future: play a bit more
  // with schedules to see it's doing the right thing
  EXPECT_TRUE(doc.HasMember("features"));
}

TEST(GtfsExample, status) {
  std::string req = R"({"verbose": true})";
  std::string res_string;
  valhalla::Api res = gurka::do_action(valhalla::Options::status, map, req, {}, &res_string);
  EXPECT_NE(res_string.find(R"("has_transit_tiles":true)"), std::string::npos);
=======
  std::vector<PointLL> iso_polygon = polygon_from_geojson(res_string);
  polygon_type polygon;
  for (const auto& p : iso_polygon) {
    boost::geometry::append(polygon.outer(), point_type(p.x(), p.y()));
  }

  EXPECT_EQ(within(WaypointToBoostPoint("D"), polygon), true);
  EXPECT_EQ(within(WaypointToBoostPoint("2"), polygon), true);
  EXPECT_EQ(within(WaypointToBoostPoint("E"), polygon), true);
  EXPECT_EQ(within(WaypointToBoostPoint("4"), polygon), true);
  EXPECT_EQ(within(WaypointToBoostPoint("F"), polygon), true);
  EXPECT_EQ(within(WaypointToBoostPoint("1"), polygon), false);
>>>>>>> 6e0db89c
}<|MERGE_RESOLUTION|>--- conflicted
+++ resolved
@@ -975,21 +975,6 @@
                         {"/costing_options/pedestrian/transit_start_end_max_distance", "20000"}},
                        {}, &res_string);
 
-<<<<<<< HEAD
-  rapidjson::Document doc;
-  doc.Parse(res_string.c_str());
-  // TODO: some more testing of this similar to the isochrone.cc test: dump the polygon
-  // to geos and check if at least the stops are inside. Mid-future: play a bit more
-  // with schedules to see it's doing the right thing
-  EXPECT_TRUE(doc.HasMember("features"));
-}
-
-TEST(GtfsExample, status) {
-  std::string req = R"({"verbose": true})";
-  std::string res_string;
-  valhalla::Api res = gurka::do_action(valhalla::Options::status, map, req, {}, &res_string);
-  EXPECT_NE(res_string.find(R"("has_transit_tiles":true)"), std::string::npos);
-=======
   std::vector<PointLL> iso_polygon = polygon_from_geojson(res_string);
   polygon_type polygon;
   for (const auto& p : iso_polygon) {
@@ -1002,5 +987,11 @@
   EXPECT_EQ(within(WaypointToBoostPoint("4"), polygon), true);
   EXPECT_EQ(within(WaypointToBoostPoint("F"), polygon), true);
   EXPECT_EQ(within(WaypointToBoostPoint("1"), polygon), false);
->>>>>>> 6e0db89c
+}
+
+TEST(GtfsExample, status) {
+  std::string req = R"({"verbose": true})";
+  std::string res_string;
+  valhalla::Api res = gurka::do_action(valhalla::Options::status, map, req, {}, &res_string);
+  EXPECT_NE(res_string.find(R"("has_transit_tiles":true)"), std::string::npos);
 }