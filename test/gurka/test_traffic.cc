#include "gurka.h"
#include "microtar.h"
#include <gtest/gtest.h>

#include <valhalla/baldr/graphreader.h>
#include <valhalla/baldr/traffictile.h>

#include <boost/property_tree/ptree.hpp>

#include <cmath>
#include <sstream>
#include <sys/mman.h>
#include <sys/stat.h>

using namespace valhalla;

/** Copy of raw header for use with sizeof() **/
typedef struct {
  char name[100];
  char mode[8];
  char owner[8];
  char group[8];
  char size[12];
  char mtime[12];
  char checksum[8];
  char type;
  char linkname[100];
  char _padding[255];
} mtar_raw_header_t_;

/*************************************************************/
// Helper function for updating the BD edge in the following test
void update_bd_traffic_speed(valhalla::gurka::map& map, uint16_t new_speed) {
  int fd = open(map.config.get<std::string>("mjolnir.traffic_extract").c_str(), O_RDWR);
  struct stat s;
  fstat(fd, &s);

  mtar_t tar;
  tar.pos = 0;
  tar.stream = mmap(0, s.st_size, PROT_READ | PROT_WRITE, MAP_SHARED, fd, 0);
  tar.read = [](mtar_t* tar, void* data, unsigned size) -> int {
    memcpy(data, reinterpret_cast<char*>(tar->stream) + tar->pos, size);
    return MTAR_ESUCCESS;
  };
  tar.write = [](mtar_t* tar, const void* data, unsigned size) -> int {
    memcpy(reinterpret_cast<char*>(tar->stream) + tar->pos, data, size);
    return MTAR_ESUCCESS;
  };
  tar.seek = [](mtar_t* tar, unsigned pos) -> int { return MTAR_ESUCCESS; };
  tar.close = [](mtar_t* tar) -> int { return MTAR_ESUCCESS; };

  // Read every speed tile, and update it with fixed speed of `new_speed` km/h (original speeds are
  // 10km/h)
  baldr::GraphReader reader(map.config.get_child("mjolnir"));
  mtar_header_t tar_header;
  while ((mtar_read_header(&tar, &tar_header)) != MTAR_ENULLRECORD) {
    baldr::traffic::Tile tile(reinterpret_cast<char*>(tar.stream) + tar.pos +
                              sizeof(mtar_raw_header_t_));

    baldr::GraphId tile_id(tile.header->tile_id);
    auto BD = gurka::findEdge(reader, map.nodes, "BD", "D", tile_id);

    for (int i = 0; i < tile.header->directed_edge_count; i++) {
      (tile.speeds + i)->age_bucket = baldr::traffic::MAX_SPEED_AGE_BUCKET;
      if (std::get<1>(BD) != nullptr && std::get<0>(BD).id() == i) {
        (tile.speeds + i)->speed_kmh = 0;
      } else {
        (tile.speeds + i)->speed_kmh = new_speed;
      }
    }
    mtar_next(&tar);
  }
  munmap(tar.stream, s.st_size);
  close(fd);
}

TEST(Traffic, BasicUpdates) {

  const std::string ascii_map = R"(
    A----B----C
         |    |
         D----E)";

  const gurka::ways ways = {{"AB", {{"highway", "primary"}, {"maxspeed", "10"}}},
                            {"BC", {{"highway", "primary"}, {"maxspeed", "10"}}},
                            {"BD", {{"highway", "primary"}, {"maxspeed", "10"}}},
                            {"CE", {{"highway", "primary"}, {"maxspeed", "10"}}},
                            {"DE", {{"highway", "primary"}, {"maxspeed", "10"}}}};

  const auto layout = gurka::detail::map_to_coordinates(ascii_map, 100);
  std::string tile_dir = "test/data/traffic_basicupdates";
  auto map = gurka::buildtiles(layout, ways, {}, {}, tile_dir);

  std::string traffic_extract = tile_dir + "/traffic.tar";

  {
    mtar_t tar;
    auto tar_open_result = mtar_open(&tar, traffic_extract.c_str(), "w");
    ASSERT_EQ(tar_open_result, MTAR_ESUCCESS);

    baldr::GraphReader reader(map.config.get_child("mjolnir"));

    auto tile_ids = reader.GetTileSet();
    // Traffic data works like this:
    //   1. There is a separate .tar file containing tile entries matching the main tiles
    //   2. Each tile is a fixed-size, with a header, and entries
    // This loop iterates ofer the routing tiles, and creates blank
    // traffic tiles with empty records.
    // Valhalla mmap()'s this file and reads from it during route calculation.
    // This loop below creates initial .tar file entries .  Lower down, we make changes to
    // values within the generated traffic tiles and test that routes reflect those changes
    // as expected.
    for (auto tile_id : tile_ids) {
      auto tile = reader.GetGraphTile(tile_id);
      std::stringstream buffer;
      baldr::traffic::TileHeader header = {};
      header.tile_id = tile_id;
      std::vector<baldr::traffic::Speed> speeds;
      header.directed_edge_count = tile->header()->directededgecount();
      buffer.write(reinterpret_cast<char*>(&header), sizeof(header));
      baldr::traffic::Speed dummy_speed = {}; // Initialize to all zeros
      for (int i = 0; i < header.directed_edge_count; ++i) {
        buffer.write(reinterpret_cast<char*>(&dummy_speed), sizeof(dummy_speed));
      }
      uint32_t dummy_uint32 = 0;
      buffer.write(reinterpret_cast<char*>(&dummy_uint32), sizeof(dummy_uint32));
      buffer.write(reinterpret_cast<char*>(&dummy_uint32), sizeof(dummy_uint32));

      /* Write strings to files `test1.txt` and `test2.txt` */
      std::string blanktile = buffer.str();
      std::string filename = valhalla::baldr::GraphTile::FileSuffix(tile_id);
      auto e1 = mtar_write_file_header(&tar, filename.c_str(), blanktile.size());
      EXPECT_EQ(e1, MTAR_ESUCCESS);
      auto e2 = mtar_write_data(&tar, blanktile.c_str(), blanktile.size());
      EXPECT_EQ(e2, MTAR_ESUCCESS);
    }

    mtar_finalize(&tar);
    mtar_close(&tar);
  }
  {
    map.config.put("mjolnir.traffic_extract", traffic_extract);
    auto clean_reader = gurka::make_clean_graphreader(map.config.get_child("mjolnir"));
    // Do a route with initial traffic
    {
<<<<<<< HEAD
      auto result = gurka::route(map, "A", "C", "auto", {{"/date_time/type", "0"}}, clean_reader);
      gurka::assert::osrm::expect_route(result, {"AB", "BC"});
=======
      auto result = gurka::route(map, "A", "C", "auto", "current", clean_reader);
      gurka::assert::osrm::expect_steps(result, {"AB", "BC"});
      gurka::assert::raw::expect_path(result, {"AB", "BC"});
>>>>>>> ef72b0cc
      gurka::assert::raw::expect_eta(result, 361.5);
    }
    // Make some updates to the traffic .tar file.
    // Mostly just updates ever edge in the file to 25km/h, except for one
    // specific edge (B->D) where we simulate a closure (speed=0, congestion high)
    update_bd_traffic_speed(map, 25);

    // Now do another route with the same (not restarted) actor to see if
    // it's noticed the changes in the live traffic file
    {
<<<<<<< HEAD
      auto result = gurka::route(map, "A", "C", "auto", {{"/date_time/type", "0"}}, clean_reader);
      gurka::assert::osrm::expect_route(result, {"AB", "BC"});
=======
      auto result = gurka::route(map, "A", "C", "auto", "current", clean_reader);
      gurka::assert::osrm::expect_steps(result, {"AB", "BC"});
      gurka::assert::raw::expect_path(result, {"AB", "BC"});
>>>>>>> ef72b0cc
      gurka::assert::raw::expect_eta(result, 145.5);
    }
    // Next, set the speed to the highest possible to ensure nothing breaks
    update_bd_traffic_speed(map, valhalla::baldr::kMaxSpeedKph);
    {
<<<<<<< HEAD
      auto result = gurka::route(map, "A", "C", "auto", {{"/date_time/type", "0"}}, clean_reader);
      gurka::assert::osrm::expect_route(result, {"AB", "BC"});
=======
      auto result = gurka::route(map, "A", "C", "auto", "current", clean_reader);
      gurka::assert::osrm::expect_steps(result, {"AB", "BC"});
      gurka::assert::raw::expect_path(result, {"AB", "BC"});
>>>>>>> ef72b0cc
      gurka::assert::raw::expect_eta(result, 15.617648);
    }
    // Back to previous speed
    update_bd_traffic_speed(map, 25);
    // And verify that without the "current" timestamp, the live traffic
    // results aren't used
    {
<<<<<<< HEAD
      auto result = gurka::route(map, "A", "C", "auto", {}, clean_reader);
      gurka::assert::osrm::expect_route(result, {"AB", "BC"});
=======
      auto result = gurka::route(map, "A", "C", "auto", "", clean_reader);
      gurka::assert::osrm::expect_steps(result, {"AB", "BC"});
      gurka::assert::raw::expect_path(result, {"AB", "BC"});
>>>>>>> ef72b0cc
      gurka::assert::raw::expect_eta(result, 361.5);
    }
    // Now do another route with the same (not restarted) actor to see if
    // it's noticed the changes in the live traffic file
    {
<<<<<<< HEAD
      auto result = gurka::route(map, "B", "D", "auto", {{"/date_time/type", "0"}}, clean_reader);
      gurka::assert::osrm::expect_route(result, {"BC", "CE", "DE"});
      gurka::assert::raw::expect_eta(result, 172.8, 0.01);
    }
    {
      auto result = gurka::route(map, "D", "B", "auto", {{"/date_time/type", "0"}}, clean_reader);
      gurka::assert::osrm::expect_route(result, {"BD"});
=======
      auto result = gurka::route(map, "B", "D", "auto", "current", clean_reader);
      gurka::assert::osrm::expect_steps(result, {"BC", "CE", "DE"});
      gurka::assert::raw::expect_path(result, {"BC", "CE", "DE"});
      gurka::assert::raw::expect_eta(result, 172.8, 0.01);
    }
    {
      auto result = gurka::route(map, "D", "B", "auto", "current", clean_reader);
      gurka::assert::osrm::expect_steps(result, {"BD"});
      gurka::assert::raw::expect_path(result, {"BD"});
>>>>>>> ef72b0cc
      gurka::assert::raw::expect_eta(result, 28.8, 0.01);
    }
    // Repeat the B->D route, but this time with no timestamp - this should
    // disable using live traffc and the road should be open again.
    {
<<<<<<< HEAD
      auto result = gurka::route(map, "B", "D", "auto", {}, clean_reader);
      gurka::assert::osrm::expect_route(result, {"BD"});
=======
      auto result = gurka::route(map, "B", "D", "auto", "", clean_reader);
      gurka::assert::osrm::expect_steps(result, {"BD"});
      gurka::assert::raw::expect_path(result, {"BD"});
>>>>>>> ef72b0cc
      gurka::assert::raw::expect_eta(result, 72);
    }
  }
}<|MERGE_RESOLUTION|>--- conflicted
+++ resolved
@@ -143,14 +143,9 @@
     auto clean_reader = gurka::make_clean_graphreader(map.config.get_child("mjolnir"));
     // Do a route with initial traffic
     {
-<<<<<<< HEAD
       auto result = gurka::route(map, "A", "C", "auto", {{"/date_time/type", "0"}}, clean_reader);
-      gurka::assert::osrm::expect_route(result, {"AB", "BC"});
-=======
-      auto result = gurka::route(map, "A", "C", "auto", "current", clean_reader);
-      gurka::assert::osrm::expect_steps(result, {"AB", "BC"});
-      gurka::assert::raw::expect_path(result, {"AB", "BC"});
->>>>>>> ef72b0cc
+      gurka::assert::osrm::expect_steps(result, {"AB", "BC"});
+      gurka::assert::raw::expect_path(result, {"AB", "BC"});
       gurka::assert::raw::expect_eta(result, 361.5);
     }
     // Make some updates to the traffic .tar file.
@@ -161,27 +156,17 @@
     // Now do another route with the same (not restarted) actor to see if
     // it's noticed the changes in the live traffic file
     {
-<<<<<<< HEAD
       auto result = gurka::route(map, "A", "C", "auto", {{"/date_time/type", "0"}}, clean_reader);
-      gurka::assert::osrm::expect_route(result, {"AB", "BC"});
-=======
-      auto result = gurka::route(map, "A", "C", "auto", "current", clean_reader);
-      gurka::assert::osrm::expect_steps(result, {"AB", "BC"});
-      gurka::assert::raw::expect_path(result, {"AB", "BC"});
->>>>>>> ef72b0cc
+      gurka::assert::osrm::expect_steps(result, {"AB", "BC"});
+      gurka::assert::raw::expect_path(result, {"AB", "BC"});
       gurka::assert::raw::expect_eta(result, 145.5);
     }
     // Next, set the speed to the highest possible to ensure nothing breaks
     update_bd_traffic_speed(map, valhalla::baldr::kMaxSpeedKph);
     {
-<<<<<<< HEAD
       auto result = gurka::route(map, "A", "C", "auto", {{"/date_time/type", "0"}}, clean_reader);
-      gurka::assert::osrm::expect_route(result, {"AB", "BC"});
-=======
-      auto result = gurka::route(map, "A", "C", "auto", "current", clean_reader);
-      gurka::assert::osrm::expect_steps(result, {"AB", "BC"});
-      gurka::assert::raw::expect_path(result, {"AB", "BC"});
->>>>>>> ef72b0cc
+      gurka::assert::osrm::expect_steps(result, {"AB", "BC"});
+      gurka::assert::raw::expect_path(result, {"AB", "BC"});
       gurka::assert::raw::expect_eta(result, 15.617648);
     }
     // Back to previous speed
@@ -189,51 +174,32 @@
     // And verify that without the "current" timestamp, the live traffic
     // results aren't used
     {
-<<<<<<< HEAD
       auto result = gurka::route(map, "A", "C", "auto", {}, clean_reader);
-      gurka::assert::osrm::expect_route(result, {"AB", "BC"});
-=======
-      auto result = gurka::route(map, "A", "C", "auto", "", clean_reader);
-      gurka::assert::osrm::expect_steps(result, {"AB", "BC"});
-      gurka::assert::raw::expect_path(result, {"AB", "BC"});
->>>>>>> ef72b0cc
+      gurka::assert::osrm::expect_steps(result, {"AB", "BC"});
+      gurka::assert::raw::expect_path(result, {"AB", "BC"});
       gurka::assert::raw::expect_eta(result, 361.5);
     }
     // Now do another route with the same (not restarted) actor to see if
     // it's noticed the changes in the live traffic file
     {
-<<<<<<< HEAD
+
       auto result = gurka::route(map, "B", "D", "auto", {{"/date_time/type", "0"}}, clean_reader);
-      gurka::assert::osrm::expect_route(result, {"BC", "CE", "DE"});
-      gurka::assert::raw::expect_eta(result, 172.8, 0.01);
-    }
-    {
-      auto result = gurka::route(map, "D", "B", "auto", {{"/date_time/type", "0"}}, clean_reader);
-      gurka::assert::osrm::expect_route(result, {"BD"});
-=======
-      auto result = gurka::route(map, "B", "D", "auto", "current", clean_reader);
       gurka::assert::osrm::expect_steps(result, {"BC", "CE", "DE"});
       gurka::assert::raw::expect_path(result, {"BC", "CE", "DE"});
       gurka::assert::raw::expect_eta(result, 172.8, 0.01);
     }
     {
-      auto result = gurka::route(map, "D", "B", "auto", "current", clean_reader);
+      auto result = gurka::route(map, "D", "B", "auto", {{"/date_time/type", "0"}}, clean_reader);
       gurka::assert::osrm::expect_steps(result, {"BD"});
       gurka::assert::raw::expect_path(result, {"BD"});
->>>>>>> ef72b0cc
       gurka::assert::raw::expect_eta(result, 28.8, 0.01);
     }
     // Repeat the B->D route, but this time with no timestamp - this should
     // disable using live traffc and the road should be open again.
     {
-<<<<<<< HEAD
       auto result = gurka::route(map, "B", "D", "auto", {}, clean_reader);
-      gurka::assert::osrm::expect_route(result, {"BD"});
-=======
-      auto result = gurka::route(map, "B", "D", "auto", "", clean_reader);
       gurka::assert::osrm::expect_steps(result, {"BD"});
       gurka::assert::raw::expect_path(result, {"BD"});
->>>>>>> ef72b0cc
       gurka::assert::raw::expect_eta(result, 72);
     }
   }
