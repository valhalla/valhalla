#include "gurka.h"
#include "microtar.h"
#include <gtest/gtest.h>

#include "test/util/traffic_utils.h"
#include <valhalla/baldr/graphreader.h>
#include <valhalla/baldr/traffictile.h>

#include <boost/property_tree/ptree.hpp>

#include <cmath>
#include <sstream>
#include <sys/mman.h>
#include <sys/stat.h>

using namespace valhalla;

<<<<<<< HEAD
/** Copy of raw header for use with sizeof() **/
typedef struct {
  char name[100];
  char mode[8];
  char owner[8];
  char group[8];
  char size[12];
  char mtime[12];
  char checksum[8];
  char type;
  char linkname[100];
  char _padding[255];
} mtar_raw_header_t_;

/*************************************************************/

// Helper function for updating the BD edge in the following test
void update_all_edges_but_bd(const valhalla::gurka::map& map,
                             const valhalla::baldr::TrafficSpeed& new_speed) {
  int fd = open(map.config.get<std::string>("mjolnir.traffic_extract").c_str(), O_RDWR);
  struct stat s;
  fstat(fd, &s);

  mtar_t tar;
  tar.pos = 0;
  tar.stream = mmap(0, s.st_size, PROT_READ | PROT_WRITE, MAP_SHARED, fd, 0);
  tar.read = [](mtar_t* tar, void* data, unsigned size) -> int {
    memcpy(data, reinterpret_cast<char*>(tar->stream) + tar->pos, size);
    return MTAR_ESUCCESS;
  };
  tar.write = [](mtar_t* tar, const void* data, unsigned size) -> int {
    memcpy(reinterpret_cast<char*>(tar->stream) + tar->pos, data, size);
    return MTAR_ESUCCESS;
  };
  tar.seek = [](mtar_t* tar, unsigned pos) -> int { return MTAR_ESUCCESS; };
  tar.close = [](mtar_t* tar) -> int { return MTAR_ESUCCESS; };

  // Read every speed tile, and update it with fixed speed of `new_speed` km/h (original speeds are
  // 10km/h)
  baldr::GraphReader reader(map.config.get_child("mjolnir"));
  mtar_header_t tar_header;
  while ((mtar_read_header(&tar, &tar_header)) != MTAR_ENULLRECORD) {
    baldr::TrafficTile tile(reinterpret_cast<char*>(tar.stream) + tar.pos +
                            sizeof(mtar_raw_header_t_));

    baldr::GraphId tile_id(tile.header->tile_id);
    auto BD = gurka::findEdge(reader, map.nodes, "BD", "D", tile_id);

    for (int index = 0; index < tile.header->directed_edge_count; index++) {
      if (std::get<1>(BD) != nullptr && std::get<0>(BD).id() == index) {
        (tile.speeds + index)->overall_speed = 0;
        (tile.speeds + index)->speed1 = 0;
        (tile.speeds + index)->breakpoint1 = 255;
      } else {
        valhalla::baldr::TrafficSpeed* existing =
            const_cast<valhalla::baldr::TrafficSpeed*>(tile.speeds + index);
        *existing = new_speed;
      }
    }
    mtar_next(&tar);
  }
  munmap(tar.stream, s.st_size);
  close(fd);
}
void update_all_edges_but_bd(const valhalla::gurka::map& map, uint16_t new_speed) {
  valhalla::baldr::TrafficSpeed ts{};
  ts.speed1 = new_speed >> 1;
  ts.overall_speed = new_speed >> 1;
  ts.breakpoint1 = 255;
  update_all_edges_but_bd(map, ts);
}

void blank_traffic(const valhalla::gurka::map& map,
                   uint32_t traffic_tile_version = valhalla::baldr::TRAFFIC_TILE_VERSION) {
  const auto& traffic_extract = map.config.get<std::string>("mjolnir.traffic_extract");
  mtar_t tar;
  auto tar_open_result = mtar_open(&tar, traffic_extract.c_str(), "w");
  ASSERT_EQ(tar_open_result, MTAR_ESUCCESS);

  baldr::GraphReader reader(map.config.get_child("mjolnir"));

  auto tile_ids = reader.GetTileSet();
  // Traffic data works like this:
  //   1. There is a separate .tar file containing tile entries matching the main tiles
  //   2. Each tile is a fixed-size, with a header, and entries
  // This loop iterates ofer the routing tiles, and creates blank
  // traffic tiles with empty records.
  // Valhalla mmap()'s this file and reads from it during route calculation.
  // This loop below creates initial .tar file entries .  Lower down, we make changes to
  // values within the generated traffic tiles and test that routes reflect those changes
  // as expected.
  for (auto tile_id : tile_ids) {
    auto tile = reader.GetGraphTile(tile_id);
    std::stringstream buffer;
    baldr::TrafficTileHeader header = {};
    header.tile_id = tile_id;
    header.traffic_tile_version = traffic_tile_version;
    std::vector<baldr::TrafficSpeed> speeds;
    header.directed_edge_count = tile->header()->directededgecount();
    buffer.write(reinterpret_cast<char*>(&header), sizeof(header));
    baldr::TrafficSpeed dummy_speed =
        {valhalla::baldr::UNKNOWN_TRAFFIC_SPEED_RAW, valhalla::baldr::UNKNOWN_TRAFFIC_SPEED_RAW,
         valhalla::baldr::UNKNOWN_TRAFFIC_SPEED_RAW,
         valhalla::baldr::UNKNOWN_TRAFFIC_SPEED_RAW}; // Initialize break points to 0s and speeds to
                                                      // unknown
    for (int i = 0; i < header.directed_edge_count; ++i) {
      buffer.write(reinterpret_cast<char*>(&dummy_speed), sizeof(dummy_speed));
    }
    uint32_t dummy_uint32 = 0;
    buffer.write(reinterpret_cast<char*>(&dummy_uint32), sizeof(dummy_uint32));
    buffer.write(reinterpret_cast<char*>(&dummy_uint32), sizeof(dummy_uint32));

    /* Write strings to files `test1.txt` and `test2.txt` */
    std::string blanktile = buffer.str();
    std::string filename = valhalla::baldr::GraphTile::FileSuffix(tile_id);
    auto e1 = mtar_write_file_header(&tar, filename.c_str(), blanktile.size());
    EXPECT_EQ(e1, MTAR_ESUCCESS);
    auto e2 = mtar_write_data(&tar, blanktile.c_str(), blanktile.size());
    EXPECT_EQ(e2, MTAR_ESUCCESS);
  }

  mtar_finalize(&tar);
  mtar_close(&tar);
}

=======
>>>>>>> 2f441950
TEST(Traffic, BasicUpdates) {

  const std::string ascii_map = R"(
    A----B----C
         |    |
         D----E)";

  const gurka::ways ways = {{"AB", {{"highway", "primary"}, {"maxspeed", "10"}}},
                            {"BC", {{"highway", "primary"}, {"maxspeed", "10"}}},
                            {"BD", {{"highway", "primary"}, {"maxspeed", "10"}}},
                            {"CE", {{"highway", "primary"}, {"maxspeed", "10"}}},
                            {"DE", {{"highway", "primary"}, {"maxspeed", "10"}}}};

  const auto layout = gurka::detail::map_to_coordinates(ascii_map, 100);
  std::string tile_dir = "test/data/traffic_basicupdates";
  auto map = gurka::buildtiles(layout, ways, {}, {}, tile_dir);

  map.config.put("mjolnir.traffic_extract", tile_dir + "/traffic.tar");

  valhalla_tests::utils::build_live_traffic_data(map.config);

  {
    auto clean_reader =
        valhalla_tests::utils::make_clean_graphreader(map.config.get_child("mjolnir"));
    printf("Do a route with initial traffic");
    {
      auto result = gurka::route(map, "A", "C", "auto", "current", clean_reader);
      gurka::assert::osrm::expect_steps(result, {"AB"});
      gurka::assert::raw::expect_path(result, {"AB", "BC"});
      gurka::assert::raw::expect_eta(result, 361.5);
    }
    printf("Make some updates to the traffic .tar file. "
           "Mostly just updates every edge in the file to 24km/h, except for one "
           "specific edge (B->D) where we simulate a closure (speed=0, congestion high)");
    std::function<void(baldr::GraphReader&, baldr::TrafficTile&, int, valhalla::baldr::TrafficSpeed*)>
        cb_setter_24kmh = [&map](baldr::GraphReader& reader, baldr::TrafficTile& tile, int index,
                                 valhalla::baldr::TrafficSpeed* current) -> void {
      baldr::GraphId tile_id(tile.header->tile_id);
      auto BD = gurka::findEdge(reader, map.nodes, "BD", "D", tile_id);
      current->breakpoint1 = 255;
      if (std::get<1>(BD) != nullptr && std::get<0>(BD).id() == index) {
        current->overall_speed = 0;
        current->speed1 = 0;
      } else {
        current->overall_speed = 24 >> 1;
        current->speed1 = 24 >> 1;
      }
    };
    valhalla_tests::utils::customize_live_traffic_data(map.config, cb_setter_24kmh);

    printf(" Now do another route with the same (not restarted) actor to see if"
           " it's noticed the changes in the live traffic file");
    {
      auto result = gurka::route(map, "A", "C", "auto", "current", clean_reader);
      gurka::assert::osrm::expect_steps(result, {"AB"});
      gurka::assert::raw::expect_path(result, {"AB", "BC"});
      gurka::assert::raw::expect_eta(result, 151.5);
    }
    printf("Next, set the speed to the highest possible to ensure nothing breaks");
    std::function<void(baldr::GraphReader&, baldr::TrafficTile&, int, baldr::TrafficSpeed*)>
        cb_setter_max = [&map](baldr::GraphReader& reader, baldr::TrafficTile& tile, int index,
                               baldr::TrafficSpeed* current) -> void {
      baldr::GraphId tile_id(tile.header->tile_id);
      auto BD = gurka::findEdge(reader, map.nodes, "BD", "D", tile_id);
      current->breakpoint1 = 255;
      if (std::get<1>(BD) != nullptr && std::get<0>(BD).id() == index) {
        current->overall_speed = 0;
      } else {
        current->overall_speed = valhalla::baldr::MAX_TRAFFIC_SPEED_KPH >> 1;
      }
    };
    valhalla_tests::utils::customize_live_traffic_data(map.config, cb_setter_max);
    {
      auto result = gurka::route(map, "A", "C", "auto", "current", clean_reader);
      gurka::assert::osrm::expect_steps(result, {"AB"});
      gurka::assert::raw::expect_path(result, {"AB", "BC"});
      gurka::assert::raw::expect_eta(result, 15.785715);
    }
    printf("Back to previous speed");
    valhalla_tests::utils::customize_live_traffic_data(map.config, cb_setter_24kmh);
    // And verify that without the "current" timestamp, the live traffic
    // results aren't used
    {
      auto result = gurka::route(map, "A", "C", "auto", "", clean_reader);
      gurka::assert::osrm::expect_steps(result, {"AB"});
      gurka::assert::raw::expect_path(result, {"AB", "BC"});
      gurka::assert::raw::expect_eta(result, 361.5);
    }
    printf("Now do another route with the same (not restarted) actor to see if "
           "it's noticed the changes in the live traffic file");
    {
      auto result = gurka::route(map, "B", "D", "auto", "current", clean_reader);
      gurka::assert::osrm::expect_steps(result, {"BC", "CE", "DE"});
      gurka::assert::raw::expect_path(result, {"BC", "CE", "DE"});
      gurka::assert::raw::expect_eta(result, 180., 0.01);
    }
    {
      auto result = gurka::route(map, "D", "B", "auto", "current", clean_reader);
      gurka::assert::osrm::expect_steps(result, {"BD"});
      gurka::assert::raw::expect_path(result, {"BD"});
      gurka::assert::raw::expect_eta(result, 30., 0.01);
    }
    printf(" Repeat the B->D route, but this time with no timestamp - this should disable "
           "using live traffc and the road should be open again");
    {
      auto result = gurka::route(map, "B", "D", "auto", "", clean_reader);
      gurka::assert::osrm::expect_steps(result, {"BD"});
      gurka::assert::raw::expect_path(result, {"BD"});
      gurka::assert::raw::expect_eta(result, 72);
    }
  }
}

TEST(Traffic, CutGeoms) {

  const std::string ascii_map = R"(
    A----B----C-F
         |    1 2
         |    | G
         |    | 3
         |    | H
         D----E-I )";

  const gurka::ways ways = {{"AB", {{"highway", "primary"}}}, {"BC", {{"highway", "primary"}}},
                            {"BD", {{"highway", "primary"}}}, {"CE", {{"highway", "primary"}}},
                            {"CF", {{"highway", "primary"}}}, {"FGHI", {{"highway", "primary"}}},
                            {"EI", {{"highway", "primary"}}}, {"DE", {{"highway", "primary"}}}};

  // build the tiles
  const auto layout = gurka::detail::map_to_coordinates(ascii_map, 100);
  std::string tile_dir = "test/data/traffic_cutgeoms";
  auto map = gurka::buildtiles(layout, ways, {}, {}, tile_dir,
                               {{"mjolnir.traffic_extract", tile_dir + "/traffic.tar"}});

  // empty traffic for now
  valhalla_tests::utils::build_live_traffic_data(map.config);

  // first we get the edge without traffic on it
  {
    auto clean_reader =
        valhalla_tests::utils::make_clean_graphreader(map.config.get_child("mjolnir"));
    tyr::actor_t actor(map.config, *clean_reader);
    valhalla::Api api;
    actor.route(
        R"({"locations":[
        {"lat":)" +
            std::to_string(map.nodes["C"].second) + R"(,"lon":)" +
            std::to_string(map.nodes["C"].first) +
            R"(},
        {"lat":)" +
            std::to_string(map.nodes["E"].second) + R"(,"lon":)" +
            std::to_string(map.nodes["E"].first) +
            R"(}
      ],"costing":"auto","date_time":{"type":0},
      "filters":{"attributes":["edge.length","edge.speed","edge.begin_shape_index",
      "edge.end_shape_index","shape","shape_attributes.length","shape_attributes.time","shape_attributes.speed"],
      "action":"include"}})",
        nullptr, &api);

    const auto& leg = api.trip().routes(0).legs(0);
    auto shapes = midgard::decode<std::vector<valhalla::midgard::PointLL>>(leg.shape());
    EXPECT_EQ(leg.node_size(), 2); // 1 edge
    EXPECT_EQ(shapes.size(), 2);   // 2 shape points
    // An attribute for each pair formed by the shape-points
    EXPECT_EQ(leg.shape_attributes().time_size(), shapes.size() - 1);
    EXPECT_EQ(leg.shape_attributes().length_size(), shapes.size() - 1);
    EXPECT_EQ(leg.shape_attributes().speed_size(), shapes.size() - 1);
  }

  // then we add one portion of the edge having traffic
  {
    valhalla::baldr::TrafficSpeed ts{valhalla::baldr::UNKNOWN_TRAFFIC_SPEED_RAW,
                                     valhalla::baldr::UNKNOWN_TRAFFIC_SPEED_RAW,
                                     valhalla::baldr::UNKNOWN_TRAFFIC_SPEED_RAW,
                                     valhalla::baldr::UNKNOWN_TRAFFIC_SPEED_RAW,
                                     0u,
                                     0u,
                                     0u,
                                     0u,
                                     0u};
    ts.overall_speed = 42 >> 1;
    ts.speed1 = 42 >> 1;
    ts.congestion1 = baldr::MAX_CONGESTION_VAL - 1;
    ts.breakpoint1 = 127;

    std::function<void(baldr::GraphReader&, baldr::TrafficTile&, int, baldr::TrafficSpeed*)>
        cb_setter_speed = [&map, &ts](baldr::GraphReader& reader, baldr::TrafficTile& tile, int index,
                                      baldr::TrafficSpeed* current) -> void {
      baldr::GraphId tile_id(tile.header->tile_id);
      auto BD = gurka::findEdge(reader, map.nodes, "BD", "D", tile_id);
      current->breakpoint1 = 255;
      if (std::get<1>(BD) != nullptr && std::get<0>(BD).id() == index) {
        current->overall_speed = 0;
        current->speed1 = 0;
        current->breakpoint1 = 255;
      } else {
        *current = ts;
      }
    };

    valhalla_tests::utils::customize_live_traffic_data(map.config, cb_setter_speed);

    auto clean_reader =
        valhalla_tests::utils::make_clean_graphreader(map.config.get_child("mjolnir"));
    tyr::actor_t actor(map.config, *clean_reader);
    valhalla::Api api;
    actor.route(
        R"({"locations":[
        {"lat":)" +
            std::to_string(map.nodes["C"].second) + R"(,"lon":)" +
            std::to_string(map.nodes["C"].first) +
            R"(},
        {"lat":)" +
            std::to_string(map.nodes["E"].second) + R"(,"lon":)" +
            std::to_string(map.nodes["E"].first) +
            R"(}
      ],"costing":"auto","date_time":{"type":0},
      "filters":{"attributes":["edge.length","edge.speed","edge.begin_shape_index",
      "edge.end_shape_index","shape","shape_attributes.length","shape_attributes.time","shape_attributes.speed"],
      "action":"include"}})",
        nullptr, &api);

    const auto& leg = api.trip().routes(0).legs(0);
    auto shapes = midgard::decode<std::vector<valhalla::midgard::PointLL>>(leg.shape());
    EXPECT_EQ(leg.node_size(), 2); // 1 edge
    EXPECT_EQ(shapes.size(), 3);   // 3 shape points
    // An attribute for each pair formed by the shape-points
    EXPECT_EQ(leg.shape_attributes().time_size(), shapes.size() - 1);
    EXPECT_EQ(leg.shape_attributes().length_size(), shapes.size() - 1);
    EXPECT_EQ(leg.shape_attributes().speed_size(), shapes.size() - 1);

    EXPECT_TRUE(map.nodes["C"].ApproximatelyEqual(shapes[0]));
    auto b1 = map.nodes["C"].PointAlongSegment(map.nodes["E"], 127 / 255.0);
    EXPECT_TRUE(b1.ApproximatelyEqual(shapes[1]));
  }

  // Another permutation of subsegments
  {
    {
      valhalla::baldr::TrafficSpeed ts{valhalla::baldr::UNKNOWN_TRAFFIC_SPEED_RAW,
                                       valhalla::baldr::UNKNOWN_TRAFFIC_SPEED_RAW,
                                       valhalla::baldr::UNKNOWN_TRAFFIC_SPEED_RAW,
                                       valhalla::baldr::UNKNOWN_TRAFFIC_SPEED_RAW,
                                       0u,
                                       0u,
                                       0u,
                                       0u,
                                       0u};
      ts.overall_speed = 30 >> 1;

      ts.speed1 = 20 >> 1;
      ts.congestion1 = baldr::MAX_CONGESTION_VAL - 1;
      ts.breakpoint1 = 100;

      ts.speed2 = 40 >> 1;
      ts.congestion2 = 1; // low but not unknown - 0 = unknown
      ts.breakpoint2 = 200;

      std::function<void(baldr::GraphReader&, baldr::TrafficTile&, int, baldr::TrafficSpeed*)>
          cb_setter_speed = [&map, &ts](baldr::GraphReader& reader, baldr::TrafficTile& tile,
                                        int index, baldr::TrafficSpeed* current) -> void {
        baldr::GraphId tile_id(tile.header->tile_id);
        auto BD = gurka::findEdge(reader, map.nodes, "BD", "D", tile_id);
        baldr::TrafficSpeed* existing =
            const_cast<valhalla::baldr::TrafficSpeed*>(tile.speeds + index);
        current->breakpoint1 = 255;
        if (std::get<1>(BD) != nullptr && std::get<0>(BD).id() == index) {
          current->overall_speed = 0;
          current->speed1 = 0;
          current->breakpoint1 = 255;
        } else {
          *current = ts;
        }
      };

      valhalla_tests::utils::customize_live_traffic_data(map.config, cb_setter_speed);
    }

    auto clean_reader =
        valhalla_tests::utils::make_clean_graphreader(map.config.get_child("mjolnir"));
    tyr::actor_t actor(map.config, *clean_reader);
    valhalla::Api api;
    actor.route(
        R"({"locations":[
        {"lat":)" +
            std::to_string(map.nodes["C"].second) + R"(,"lon":)" +
            std::to_string(map.nodes["C"].first) +
            R"(},
        {"lat":)" +
            std::to_string(map.nodes["E"].second) + R"(,"lon":)" +
            std::to_string(map.nodes["E"].first) +
            R"(}
      ],"costing":"auto","date_time":{"type":0},
      "filters":{"attributes":["edge.length","edge.speed","edge.begin_shape_index",
      "edge.end_shape_index","shape","shape_attributes.length","shape_attributes.time","shape_attributes.speed"],
      "action":"include"}})",
        nullptr, &api);

    const auto& leg = api.trip().routes(0).legs(0);
    auto shapes = midgard::decode<std::vector<valhalla::midgard::PointLL>>(leg.shape());
    EXPECT_EQ(leg.node_size(), 2); // 1 edge
    EXPECT_EQ(shapes.size(), 4);
    // An attribute for each pair formed by the shape-points
    EXPECT_EQ(leg.shape_attributes().time_size(), shapes.size() - 1);
    EXPECT_EQ(leg.shape_attributes().length_size(), shapes.size() - 1);
    EXPECT_EQ(leg.shape_attributes().speed_size(), shapes.size() - 1);

    {
      auto b1 = map.nodes["C"].PointAlongSegment(map.nodes["E"], 100 / 255.0);
      EXPECT_TRUE(b1.ApproximatelyEqual(shapes[1]));
    }
    {
      auto b2 = map.nodes["C"].PointAlongSegment(map.nodes["E"], 200 / 255.0);
      EXPECT_TRUE(b2.ApproximatelyEqual(shapes[2]));
    }
  }

  // Another permutation of subsegments
  {
    {
      valhalla::baldr::TrafficSpeed ts{valhalla::baldr::UNKNOWN_TRAFFIC_SPEED_RAW,
                                       valhalla::baldr::UNKNOWN_TRAFFIC_SPEED_RAW,
                                       valhalla::baldr::UNKNOWN_TRAFFIC_SPEED_RAW,
                                       valhalla::baldr::UNKNOWN_TRAFFIC_SPEED_RAW,
                                       0u,
                                       0u,
                                       0u,
                                       0u,
                                       0u};
      ts.overall_speed = 36 >> 1;

      ts.speed1 = 20 >> 1;
      ts.congestion1 = baldr::MAX_CONGESTION_VAL - 1;
      ts.breakpoint1 = 100;

      ts.speed2 = 40 >> 1;
      ts.congestion2 = 1;
      ts.breakpoint2 = 200;

      ts.speed3 = 60 >> 1;
      ts.congestion3 = 1;
      std::function<void(baldr::GraphReader&, baldr::TrafficTile&, int, baldr::TrafficSpeed*)>
          cb_setter_speed = [&map, &ts](baldr::GraphReader& reader, baldr::TrafficTile& tile,
                                        int index, baldr::TrafficSpeed* current) -> void {
        baldr::GraphId tile_id(tile.header->tile_id);
        auto BD = gurka::findEdge(reader, map.nodes, "BD", "D", tile_id);
        current->breakpoint1 = 255;
        if (std::get<1>(BD) != nullptr && std::get<0>(BD).id() == index) {
          current->overall_speed = 0;
          current->speed1 = 0;
          current->breakpoint1 = 255;
        } else {
          *current = ts;
        }
      };

      valhalla_tests::utils::customize_live_traffic_data(map.config, cb_setter_speed);
    }

    auto clean_reader =
        valhalla_tests::utils::make_clean_graphreader(map.config.get_child("mjolnir"));
    tyr::actor_t actor(map.config, *clean_reader);
    valhalla::Api api;
    {
      // Test the full edge CE
      actor.route(
          R"({"locations":[
        {"lat":)" +
              std::to_string(map.nodes["C"].second) + R"(,"lon":)" +
              std::to_string(map.nodes["C"].first) +
              R"(},
        {"lat":)" +
              std::to_string(map.nodes["E"].second) + R"(,"lon":)" +
              std::to_string(map.nodes["E"].first) +
              R"(}
      ],"costing":"auto","date_time":{"type":0},
      "filters":{"attributes":["edge.length","edge.speed","edge.begin_shape_index",
      "edge.end_shape_index","shape","shape_attributes.length","shape_attributes.time","shape_attributes.speed"],
      "action":"include"}})",
          nullptr, &api);

      const auto& leg = api.trip().routes(0).legs(0);
      auto shapes = midgard::decode<std::vector<valhalla::midgard::PointLL>>(leg.shape());
      EXPECT_EQ(leg.node_size(), 2); // 1 edge
      EXPECT_EQ(shapes.size(), 4);
      // An attribute for each pair formed by the shape-points
      EXPECT_EQ(leg.shape_attributes().time_size(), shapes.size() - 1);
      EXPECT_EQ(leg.shape_attributes().length_size(), shapes.size() - 1);
      EXPECT_EQ(leg.shape_attributes().speed_size(), shapes.size() - 1);

      { EXPECT_TRUE(map.nodes["C"].ApproximatelyEqual(shapes[0])); }
      {
        auto b1 = map.nodes["C"].PointAlongSegment(map.nodes["E"], 100 / 255.0);
        EXPECT_TRUE(b1.ApproximatelyEqual(shapes[1]));
      }
      {
        auto b2 = map.nodes["C"].PointAlongSegment(map.nodes["E"], 200 / 255.0);
        EXPECT_TRUE(b2.ApproximatelyEqual(shapes[2]));
      }
    }
    {
      // Test partial CE
      actor.route(
          R"({"locations":[
        {"lat":)" +
              std::to_string(map.nodes["1"].second) + R"(,"lon":)" +
              std::to_string(map.nodes["1"].first) +
              R"(},
        {"lat":)" +
              std::to_string(map.nodes["E"].second) + R"(,"lon":)" +
              std::to_string(map.nodes["E"].first) +
              R"(}
      ],"costing":"auto","date_time":{"type":0},
      "filters":{"attributes":["edge.length","edge.speed","edge.begin_shape_index",
      "edge.end_shape_index","shape","shape_attributes.length","shape_attributes.time","shape_attributes.speed"],
      "action":"include"}})",
          nullptr, &api);

      const auto& leg = api.trip().routes(0).legs(0);
      auto shapes = midgard::decode<std::vector<valhalla::midgard::PointLL>>(leg.shape());
      EXPECT_EQ(leg.node_size(), 2); // 1 edge
      EXPECT_EQ(shapes.size(), 4);
      // An attribute for each pair formed by the shape-points
      EXPECT_EQ(leg.shape_attributes().time_size(), shapes.size() - 1);
      EXPECT_EQ(leg.shape_attributes().length_size(), shapes.size() - 1);
      EXPECT_EQ(leg.shape_attributes().speed_size(), shapes.size() - 1);
      EXPECT_TRUE(map.nodes["1"].ApproximatelyEqual(shapes[0]));
      {
        auto b1 = map.nodes["C"].PointAlongSegment(map.nodes["E"], 100 / 255.0);
        EXPECT_TRUE(b1.ApproximatelyEqual(shapes[1]));
      }
      {
        auto b2 = map.nodes["C"].PointAlongSegment(map.nodes["E"], 200 / 255.0);
        EXPECT_TRUE(b2.ApproximatelyEqual(shapes[2]));
      }
    }
    {
      {
        valhalla::baldr::TrafficSpeed ts{valhalla::baldr::UNKNOWN_TRAFFIC_SPEED_RAW,
                                         valhalla::baldr::UNKNOWN_TRAFFIC_SPEED_RAW,
                                         valhalla::baldr::UNKNOWN_TRAFFIC_SPEED_RAW,
                                         valhalla::baldr::UNKNOWN_TRAFFIC_SPEED_RAW,
                                         0u,
                                         0u,
                                         0u,
                                         0u,
                                         0u};
        ts.overall_speed = 36 >> 1;

        ts.speed1 = 20 >> 1;
        ts.congestion1 = baldr::MAX_CONGESTION_VAL - 1;
        ts.breakpoint1 = 100;

        ts.speed2 = 40 >> 1;
        ts.congestion2 = 1;
        ts.breakpoint2 = 200;

        ts.speed3 = 60 >> 1;
        ts.congestion3 = 50;
        std::function<void(baldr::GraphReader&, baldr::TrafficTile&, int, baldr::TrafficSpeed*)>
            cb_setter_speed = [&map, &ts](baldr::GraphReader& reader, baldr::TrafficTile& tile,
                                          int index, baldr::TrafficSpeed* current) -> void {
          baldr::GraphId tile_id(tile.header->tile_id);
          auto BD = gurka::findEdge(reader, map.nodes, "BD", "D", tile_id);
          current->breakpoint1 = 255;
          if (std::get<1>(BD) != nullptr && std::get<0>(BD).id() == index) {
            current->overall_speed = 0;
            current->speed1 = 0;
          } else {
            *current = ts;
          }
        };

        valhalla_tests::utils::customize_live_traffic_data(map.config, cb_setter_speed);
      }

      auto clean_reader =
          valhalla_tests::utils::make_clean_graphreader(map.config.get_child("mjolnir"));
      tyr::actor_t actor(map.config, *clean_reader);
      valhalla::Api api;
      {
        // Test the full edge CE
        actor.route(
            R"({"locations":[
        {"lat":)" +
                std::to_string(map.nodes["C"].second) + R"(,"lon":)" +
                std::to_string(map.nodes["C"].first) +
                R"(},
        {"lat":)" +
                std::to_string(map.nodes["E"].second) + R"(,"lon":)" +
                std::to_string(map.nodes["E"].first) +
                R"(}
      ],"costing":"auto","date_time":{"type":0},
      "filters":{"attributes":["edge.length","edge.speed","edge.begin_shape_index",
      "edge.end_shape_index","shape","shape_attributes.length","shape_attributes.time","shape_attributes.speed"],
      "action":"include"}})",
            nullptr, &api);

        const auto& leg = api.trip().routes(0).legs(0);
        auto shapes = midgard::decode<std::vector<valhalla::midgard::PointLL>>(leg.shape());

        EXPECT_EQ(leg.node_size(), 2); // 1 edge
        EXPECT_EQ(shapes.size(), 4);
        // An attribute for each pair formed by the shape-points
        EXPECT_EQ(leg.shape_attributes().time_size(), shapes.size() - 1);
        EXPECT_EQ(leg.shape_attributes().length_size(), shapes.size() - 1);
        EXPECT_EQ(leg.shape_attributes().speed_size(), shapes.size() - 1);

        EXPECT_TRUE(map.nodes["C"].ApproximatelyEqual(shapes[0]));
        {
          auto b1 = map.nodes["C"].PointAlongSegment(map.nodes["E"], 100 / 255.0);
          EXPECT_TRUE(b1.ApproximatelyEqual(shapes[1]));
        }
        {
          auto b2 = map.nodes["C"].PointAlongSegment(map.nodes["E"], 200 / 255.0);
          EXPECT_TRUE(b2.ApproximatelyEqual(shapes[2]));
        }
        EXPECT_TRUE(map.nodes["E"].ApproximatelyEqual(shapes[3]));
      }
      {
        // Test partial CE
        actor.route(
            R"({"locations":[
        {"lat":)" +
                std::to_string(map.nodes["1"].second) + R"(,"lon":)" +
                std::to_string(map.nodes["1"].first) +
                R"(},
        {"lat":)" +
                std::to_string(map.nodes["E"].second) + R"(,"lon":)" +
                std::to_string(map.nodes["E"].first) +
                R"(}
      ],"costing":"auto","date_time":{"type":0},
      "filters":{"attributes":["edge.length","edge.speed","edge.begin_shape_index",
      "edge.end_shape_index","shape","shape_attributes.length","shape_attributes.time","shape_attributes.speed"],
      "action":"include"}})",
            nullptr, &api);

        const auto& leg = api.trip().routes(0).legs(0);
        auto shapes = midgard::decode<std::vector<valhalla::midgard::PointLL>>(leg.shape());

        EXPECT_EQ(leg.node_size(), 2); // 1 edge
        EXPECT_EQ(shapes.size(), 4);
        // An attribute for each pair formed by the shape-points
        EXPECT_EQ(leg.shape_attributes().time_size(), shapes.size() - 1);
        EXPECT_EQ(leg.shape_attributes().length_size(), shapes.size() - 1);
        EXPECT_EQ(leg.shape_attributes().speed_size(), shapes.size() - 1);

        { EXPECT_TRUE(map.nodes["1"].ApproximatelyEqual(shapes[0])); }
        {
          auto b1 = map.nodes["C"].PointAlongSegment(map.nodes["E"], 100 / 255.0);
          EXPECT_TRUE(b1.ApproximatelyEqual(shapes[1]));
        }
        {
          auto b2 = map.nodes["C"].PointAlongSegment(map.nodes["E"], 200 / 255.0);
          EXPECT_TRUE(b2.ApproximatelyEqual(shapes[2]));
        }
      }
      {
        // Test multishape FE
        actor.route(
            R"({"locations":[
        {"lat":)" +
                std::to_string(map.nodes["F"].second) + R"(,"lon":)" +
                std::to_string(map.nodes["F"].first) +
                R"(},
        {"lat":)" +
                std::to_string(map.nodes["I"].second) + R"(,"lon":)" +
                std::to_string(map.nodes["I"].first) +
                R"(}
      ],"costing":"auto","date_time":{"type":0},
      "filters":{"attributes":["edge.length","edge.speed","edge.begin_shape_index",
      "edge.end_shape_index","shape","shape_attributes.length","shape_attributes.time","shape_attributes.speed"],
      "action":"include"}})",
            nullptr, &api);

        const auto& leg = api.trip().routes(0).legs(0);
        auto shapes = midgard::decode<std::vector<valhalla::midgard::PointLL>>(leg.shape());
        EXPECT_EQ(leg.node_size(), 2); // 1 edge
        EXPECT_EQ(shapes.size(), 6);
        // An attribute for each pair formed by the shape-points
        EXPECT_EQ(leg.shape_attributes().time_size(), shapes.size() - 1);
        EXPECT_EQ(leg.shape_attributes().length_size(), shapes.size() - 1);
        EXPECT_EQ(leg.shape_attributes().speed_size(), shapes.size() - 1);

        EXPECT_TRUE(map.nodes["F"].ApproximatelyEqual(shapes[0]));
        {
          auto b1 = map.nodes["F"].PointAlongSegment(map.nodes["I"], 100 / 255.0);
          EXPECT_TRUE(b1.ApproximatelyEqual(shapes[1]));
        }
        EXPECT_TRUE(map.nodes["G"].ApproximatelyEqual(shapes[2]));
        {
          auto b2 = map.nodes["F"].PointAlongSegment(map.nodes["I"], 200 / 255.0);
          EXPECT_TRUE(b2.ApproximatelyEqual(shapes[3]));
        }
        EXPECT_TRUE(map.nodes["H"].ApproximatelyEqual(shapes[4]));
        EXPECT_TRUE(map.nodes["I"].ApproximatelyEqual(shapes[5]));
      }
      {
        // Test partial multishape 2->E
        actor.route(
            R"({"locations":[
        {"lat":)" +
                std::to_string(map.nodes["2"].second) + R"(,"lon":)" +
                std::to_string(map.nodes["2"].first) +
                R"(},
        {"lat":)" +
                std::to_string(map.nodes["E"].second) + R"(,"lon":)" +
                std::to_string(map.nodes["E"].first) +
                R"(}
      ],"costing":"auto","date_time":{"type":0},
      "filters":{"attributes":["edge.length","edge.speed","edge.begin_shape_index",
      "edge.end_shape_index","shape","shape_attributes.length","shape_attributes.time","shape_attributes.speed"],
      "action":"include"}})",
            nullptr, &api);

        const auto& leg = api.trip().routes(0).legs(0);
        auto shapes = midgard::decode<std::vector<valhalla::midgard::PointLL>>(leg.shape());
        //{
        //  std::string buf;
        //  google::protobuf::util::JsonPrintOptions opt;
        //  opt.add_whitespace = true;
        //  google::protobuf::util::MessageToJsonString(leg, &buf, opt);
        //  std::cout << buf << std::endl;

        //  auto node_of_interest = "F";
        //  std::cout << "node['" << node_of_interest << "'] "
        //            << std::to_string(map.nodes[node_of_interest].first) << ", "
        //            << std::to_string(map.nodes[node_of_interest].second) << std::endl;
        //  node_of_interest = "I";
        //  std::cout << "node['" << node_of_interest << "'] "
        //            << std::to_string(map.nodes[node_of_interest].first) << ", "
        //            << std::to_string(map.nodes[node_of_interest].second) << std::endl;
        //  int i=0;
        //  for (auto& shape : shapes) {

        //    std::cout << "shape #" <<std::to_string(i) << ": "<< std::to_string(shape.first) << ", "
        //              << std::to_string(shape.second) << std::endl;
        //    ++i;
        //  }
        //}
        EXPECT_EQ(leg.node_size(), 3); // FI + IE
        EXPECT_EQ(shapes.size(), 9);
        // An attribute for each pair formed by the shape-points
        EXPECT_EQ(leg.shape_attributes().time_size(), shapes.size() - 1);
        EXPECT_EQ(leg.shape_attributes().length_size(), shapes.size() - 1);
        EXPECT_EQ(leg.shape_attributes().speed_size(), shapes.size() - 1);

        EXPECT_TRUE(map.nodes["2"].ApproximatelyEqual(shapes[0]));
        {
          auto b1 = map.nodes["F"].PointAlongSegment(map.nodes["I"], 100 / 255.0);
          EXPECT_TRUE(b1.ApproximatelyEqual(shapes[1]));
        }
        EXPECT_TRUE(map.nodes["G"].ApproximatelyEqual(shapes[2]));
        {
          auto b2 = map.nodes["F"].PointAlongSegment(map.nodes["I"], 200 / 255.0);
          EXPECT_TRUE(b2.ApproximatelyEqual(shapes[3]));
        }
        EXPECT_TRUE(map.nodes["H"].ApproximatelyEqual(shapes[4]));
        EXPECT_TRUE(map.nodes["I"].ApproximatelyEqual(shapes[5]));
        {
          auto b2 = map.nodes["I"].PointAlongSegment(map.nodes["E"], 100 / 255.0);
          EXPECT_TRUE(b2.ApproximatelyEqual(shapes[6]));
        }
        {
          auto b2 = map.nodes["I"].PointAlongSegment(map.nodes["E"], 200 / 255.0);
          EXPECT_TRUE(b2.ApproximatelyEqual(shapes[7]));
        }
        EXPECT_TRUE(map.nodes["E"].ApproximatelyEqual(shapes[8]));
      }
    }
  }
}<|MERGE_RESOLUTION|>--- conflicted
+++ resolved
@@ -15,134 +15,6 @@
 
 using namespace valhalla;
 
-<<<<<<< HEAD
-/** Copy of raw header for use with sizeof() **/
-typedef struct {
-  char name[100];
-  char mode[8];
-  char owner[8];
-  char group[8];
-  char size[12];
-  char mtime[12];
-  char checksum[8];
-  char type;
-  char linkname[100];
-  char _padding[255];
-} mtar_raw_header_t_;
-
-/*************************************************************/
-
-// Helper function for updating the BD edge in the following test
-void update_all_edges_but_bd(const valhalla::gurka::map& map,
-                             const valhalla::baldr::TrafficSpeed& new_speed) {
-  int fd = open(map.config.get<std::string>("mjolnir.traffic_extract").c_str(), O_RDWR);
-  struct stat s;
-  fstat(fd, &s);
-
-  mtar_t tar;
-  tar.pos = 0;
-  tar.stream = mmap(0, s.st_size, PROT_READ | PROT_WRITE, MAP_SHARED, fd, 0);
-  tar.read = [](mtar_t* tar, void* data, unsigned size) -> int {
-    memcpy(data, reinterpret_cast<char*>(tar->stream) + tar->pos, size);
-    return MTAR_ESUCCESS;
-  };
-  tar.write = [](mtar_t* tar, const void* data, unsigned size) -> int {
-    memcpy(reinterpret_cast<char*>(tar->stream) + tar->pos, data, size);
-    return MTAR_ESUCCESS;
-  };
-  tar.seek = [](mtar_t* tar, unsigned pos) -> int { return MTAR_ESUCCESS; };
-  tar.close = [](mtar_t* tar) -> int { return MTAR_ESUCCESS; };
-
-  // Read every speed tile, and update it with fixed speed of `new_speed` km/h (original speeds are
-  // 10km/h)
-  baldr::GraphReader reader(map.config.get_child("mjolnir"));
-  mtar_header_t tar_header;
-  while ((mtar_read_header(&tar, &tar_header)) != MTAR_ENULLRECORD) {
-    baldr::TrafficTile tile(reinterpret_cast<char*>(tar.stream) + tar.pos +
-                            sizeof(mtar_raw_header_t_));
-
-    baldr::GraphId tile_id(tile.header->tile_id);
-    auto BD = gurka::findEdge(reader, map.nodes, "BD", "D", tile_id);
-
-    for (int index = 0; index < tile.header->directed_edge_count; index++) {
-      if (std::get<1>(BD) != nullptr && std::get<0>(BD).id() == index) {
-        (tile.speeds + index)->overall_speed = 0;
-        (tile.speeds + index)->speed1 = 0;
-        (tile.speeds + index)->breakpoint1 = 255;
-      } else {
-        valhalla::baldr::TrafficSpeed* existing =
-            const_cast<valhalla::baldr::TrafficSpeed*>(tile.speeds + index);
-        *existing = new_speed;
-      }
-    }
-    mtar_next(&tar);
-  }
-  munmap(tar.stream, s.st_size);
-  close(fd);
-}
-void update_all_edges_but_bd(const valhalla::gurka::map& map, uint16_t new_speed) {
-  valhalla::baldr::TrafficSpeed ts{};
-  ts.speed1 = new_speed >> 1;
-  ts.overall_speed = new_speed >> 1;
-  ts.breakpoint1 = 255;
-  update_all_edges_but_bd(map, ts);
-}
-
-void blank_traffic(const valhalla::gurka::map& map,
-                   uint32_t traffic_tile_version = valhalla::baldr::TRAFFIC_TILE_VERSION) {
-  const auto& traffic_extract = map.config.get<std::string>("mjolnir.traffic_extract");
-  mtar_t tar;
-  auto tar_open_result = mtar_open(&tar, traffic_extract.c_str(), "w");
-  ASSERT_EQ(tar_open_result, MTAR_ESUCCESS);
-
-  baldr::GraphReader reader(map.config.get_child("mjolnir"));
-
-  auto tile_ids = reader.GetTileSet();
-  // Traffic data works like this:
-  //   1. There is a separate .tar file containing tile entries matching the main tiles
-  //   2. Each tile is a fixed-size, with a header, and entries
-  // This loop iterates ofer the routing tiles, and creates blank
-  // traffic tiles with empty records.
-  // Valhalla mmap()'s this file and reads from it during route calculation.
-  // This loop below creates initial .tar file entries .  Lower down, we make changes to
-  // values within the generated traffic tiles and test that routes reflect those changes
-  // as expected.
-  for (auto tile_id : tile_ids) {
-    auto tile = reader.GetGraphTile(tile_id);
-    std::stringstream buffer;
-    baldr::TrafficTileHeader header = {};
-    header.tile_id = tile_id;
-    header.traffic_tile_version = traffic_tile_version;
-    std::vector<baldr::TrafficSpeed> speeds;
-    header.directed_edge_count = tile->header()->directededgecount();
-    buffer.write(reinterpret_cast<char*>(&header), sizeof(header));
-    baldr::TrafficSpeed dummy_speed =
-        {valhalla::baldr::UNKNOWN_TRAFFIC_SPEED_RAW, valhalla::baldr::UNKNOWN_TRAFFIC_SPEED_RAW,
-         valhalla::baldr::UNKNOWN_TRAFFIC_SPEED_RAW,
-         valhalla::baldr::UNKNOWN_TRAFFIC_SPEED_RAW}; // Initialize break points to 0s and speeds to
-                                                      // unknown
-    for (int i = 0; i < header.directed_edge_count; ++i) {
-      buffer.write(reinterpret_cast<char*>(&dummy_speed), sizeof(dummy_speed));
-    }
-    uint32_t dummy_uint32 = 0;
-    buffer.write(reinterpret_cast<char*>(&dummy_uint32), sizeof(dummy_uint32));
-    buffer.write(reinterpret_cast<char*>(&dummy_uint32), sizeof(dummy_uint32));
-
-    /* Write strings to files `test1.txt` and `test2.txt` */
-    std::string blanktile = buffer.str();
-    std::string filename = valhalla::baldr::GraphTile::FileSuffix(tile_id);
-    auto e1 = mtar_write_file_header(&tar, filename.c_str(), blanktile.size());
-    EXPECT_EQ(e1, MTAR_ESUCCESS);
-    auto e2 = mtar_write_data(&tar, blanktile.c_str(), blanktile.size());
-    EXPECT_EQ(e2, MTAR_ESUCCESS);
-  }
-
-  mtar_finalize(&tar);
-  mtar_close(&tar);
-}
-
-=======
->>>>>>> 2f441950
 TEST(Traffic, BasicUpdates) {
 
   const std::string ascii_map = R"(
