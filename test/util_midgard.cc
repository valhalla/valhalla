--- conflicted
+++ resolved
@@ -416,12 +416,8 @@
   // Worst case is they may quantized at 1.69m intervals (for an epsilon change).
   //  https://stackoverflow.com/a/28420164
   // The length comparisons below do better than that, but not a lot.
-<<<<<<< HEAD
-  constexpr double MAX_FLOAT_PRECISION = 0.06; // Should be good for 5cm at this lon/lat
-=======
   constexpr double MAX_FLOAT_PRECISION = 0.07; // Should be good for 5cm at this lon/lat,
                                                // also account for some float point inaccuracies
->>>>>>> 8074e8e2
 
   auto clip = trim_polyline(line.begin(), line.end(), 0.f, 1.f);
   EXPECT_DOUBLE_EQ(length(clip.begin(), clip.end()), length(line.begin(), line.end()))
