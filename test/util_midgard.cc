--- conflicted
+++ resolved
@@ -716,7 +716,6 @@
   EXPECT_TRUE(std::equal(in_mem.begin(), in_mem.end(), standard.begin()));
 }
 
-<<<<<<< HEAD
 TEST(UtilMidgard, TriangleContains) {
   PointLL a = {1, 1}, b = {2, 1}, c = {2, 2};
 
@@ -747,7 +746,8 @@
   EXPECT_FALSE(triangle_contains(a, b, c, PointLL{(a.x() + b.x()) / 2, (a.y() + b.y()) / 2}));
   EXPECT_FALSE(triangle_contains(a, b, c, PointLL{(a.x() + c.x()) / 2, (a.y() + c.y()) / 2}));
   EXPECT_FALSE(triangle_contains(a, b, c, PointLL{(c.x() + b.x()) / 2, (c.y() + b.y()) / 2}));
-=======
+}
+
 TEST(UtilMidgard, PolygonArea) {
   std::vector<PointLL> a{{1, 1}, {2, 2}, {3, 1}};
   {
@@ -762,7 +762,6 @@
     float area = polygon_area(a);
     EXPECT_NEAR(area, 1, 1e-7);
   }
->>>>>>> 0cc3538a
 }
 
 } // namespace
