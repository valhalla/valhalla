--- conflicted
+++ resolved
@@ -79,15 +79,9 @@
 
     // write the bin data
     GraphTileBuilder::tweeners_t tweeners;
-<<<<<<< HEAD
-    auto reloaded = GraphTile::Create(test_tile_dir, tile_id);
+    auto reloaded = vb::GraphTile::Create(test_tile_dir, tile_id);
     auto bins = GraphTileBuilder::BinEdges(reloaded, tweeners, true);
     GraphTileBuilder::AddBins(test_tile_dir, reloaded, bins, true);
-=======
-    auto reloaded = vb::GraphTile::Create(test_tile_dir, tile_id);
-    auto bins = GraphTileBuilder::BinEdges(reloaded, tweeners);
-    GraphTileBuilder::AddBins(test_tile_dir, reloaded, bins);
->>>>>>> f1d516bf
 
     // merge tweeners into global
     for (const auto& entry : tweeners) {
