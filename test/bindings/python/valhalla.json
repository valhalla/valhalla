{
  "mjolnir": {
    "max_cache_size": 1000000000,
    "id_table_size": 1300000000,
    "use_lru_mem_cache": false,
    "lru_mem_cache_hard_control": false,
    "use_simple_mem_cache": false,
    "tile_dir": "test/data/utrecht_tiles",
    "tile_extract": "test/data/utrecht_tiles/tiles.tar",
    "traffic_extract": "/data/valhalla/traffic.tar",
    "admin": "/data/valhalla/admin.sqlite",
    "timezone": "/data/valhalla/tz_world.sqlite",
    "transit_dir": "/data/valhalla/transit",
    "hierarchy": true,
    "shortcuts": true,
    "include_driveways": true,
    "include_bicycle": true,
    "include_pedestrian": true,
    "include_driving": true,
    "import_bike_share_stations": false,
    "global_synchronized_cache": false,
    "max_concurrent_reader_users": 1,
    "reclassify_links": true,
    "data_processing": {
      "infer_internal_intersections": true,
      "infer_turn_channels": true,
      "apply_country_overrides": true,
      "use_admin_db": true,
      "use_direction_on_ways": false,
      "allow_alt_name": false,
      "use_urban_tag": false,
      "use_rest_area": false,
      "scan_tar": false
    },
    "logging": {
      "type": "std_out",
      "color": true,
      "file_name": "path_to_some_file.log"
    }
  },
  "additional_data": {
    "elevation": "/data/valhalla/elevation/"
  },
  "loki": {
    "actions": [
      "locate",
      "route",
      "height",
      "sources_to_targets",
      "optimized_route",
      "isochrone",
      "trace_route",
      "trace_attributes",
      "transit_available",
      "expansion",
      "centroid",
      "status"
    ],
    "use_connectivity": true,
    "service_defaults": {
      "radius": 0,
      "minimum_reachability": 50,
      "search_cutoff": 35000,
      "node_snap_tolerance": 5,
      "street_side_tolerance": 5,
      "street_side_max_distance": 1000,
      "heading_tolerance": 60
    },
    "logging": {
      "type": "std_out",
      "color": true,
      "file_name": "path_to_some_file.log",
      "long_request": 100.0
    },
    "service": {
      "proxy": "ipc:///tmp/loki"
    }
  },
  "thor": {
    "logging": {
      "type": "std_out",
      "color": true,
      "file_name": "path_to_some_file.log",
      "long_request": 110.0
    },
    "source_to_target_algorithm": "select_optimal",
    "service": {
      "proxy": "ipc:///tmp/thor"
    },
    "max_reserved_labels_count": 1000000,
    "extended_search": false
  },
  "odin": {
    "logging": {
      "type": "std_out",
      "color": true,
      "file_name": "path_to_some_file.log"
    },
    "service": {
      "proxy": "ipc:///tmp/odin"
    },
    "markup_formatter": {
      "markup_enabled": false,
      "phoneme_format": "<TEXTUAL_STRING> (<span class=<QUOTES>phoneme<QUOTES>>/<VERBAL_STRING>/</span>)"
    }
  },
  "meili": {
    "mode": "auto",
    "customizable": [
      "mode",
      "search_radius",
      "turn_penalty_factor",
      "gps_accuracy",
      "interpolation_distance",
      "sigma_z",
      "beta",
      "max_route_distance_factor",
      "max_route_time_factor"
    ],
    "verbose": false,
    "default": {
      "sigma_z": 4.07,
      "gps_accuracy": 5.0,
      "beta": 3,
      "max_route_distance_factor": 5,
      "max_route_time_factor": 5,
      "max_search_radius": 100,
      "breakage_distance": 2000,
      "interpolation_distance": 10,
      "search_radius": 50,
      "geometry": false,
      "route": true,
      "turn_penalty_factor": 0
    },
    "auto": {
      "turn_penalty_factor": 200,
      "search_radius": 50
    },
    "pedestrian": {
      "turn_penalty_factor": 100,
      "search_radius": 50
    },
    "bicycle": {
      "turn_penalty_factor": 140
    },
    "multimodal": {
      "turn_penalty_factor": 70
    },
    "logging": {
      "type": "std_out",
      "color": true,
      "file_name": "path_to_some_file.log"
    },
    "service": {
      "proxy": "ipc:///tmp/meili"
    },
    "grid": {
      "size": 500,
      "cache_size": 100240
    }
  },
  "httpd": {
    "service": {
      "listen": "tcp://*:8002",
      "loopback": "ipc:///tmp/loopback",
      "interrupt": "ipc:///tmp/interrupt",
      "drain_seconds": 28,
      "shutdown_seconds": 1
    }
  },
  "service_limits": {
    "auto": {
      "max_distance": 5000000.0,
      "max_locations": 20,
      "max_matrix_distance": 400000.0,
      "max_matrix_locations": 50
    },
    "bus": {
      "max_distance": 5000000.0,
      "max_locations": 50,
      "max_matrix_distance": 400000.0,
      "max_matrix_locations": 50
    },
    "taxi": {
      "max_distance": 5000000.0,
      "max_locations": 20,
      "max_matrix_distance": 400000.0,
      "max_matrix_locations": 50
    },
    "pedestrian": {
      "max_distance": 250000.0,
      "max_locations": 50,
      "max_matrix_distance": 200000.0,
      "max_matrix_locations": 50,
      "min_transit_walking_distance": 1,
      "max_transit_walking_distance": 10000
    },
    "motor_scooter": {
      "max_distance": 500000.0,
      "max_locations": 50,
      "max_matrix_distance": 200000.0,
      "max_matrix_locations": 50
    },
    "motorcycle": {
      "max_distance": 500000.0,
      "max_locations": 50,
      "max_matrix_distance": 200000.0,
      "max_matrix_locations": 50
    },
    "bicycle": {
      "max_distance": 500000.0,
      "max_locations": 50,
      "max_matrix_distance": 200000.0,
      "max_matrix_locations": 50
    },
    "multimodal": {
      "max_distance": 500000.0,
      "max_locations": 50,
      "max_matrix_distance": 0.0,
      "max_matrix_locations": 0
    },
    "status": {
      "allow_verbose": false
    },
    "transit": {
      "max_distance": 500000.0,
      "max_locations": 50,
      "max_matrix_distance": 200000.0,
      "max_matrix_locations": 50
    },
    "truck": {
      "max_distance": 5000000.0,
      "max_locations": 20,
      "max_matrix_distance": 400000.0,
      "max_matrix_locations": 50
    },
    "skadi": {
      "max_shape": 750000,
      "min_resample": 10.0
    },
    "isochrone": {
      "max_contours": 4,
      "max_time_contour": 120,
      "max_distance": 25000.0,
      "max_locations": 1,
      "max_distance_contour": 200
    },
    "trace": {
<<<<<<< HEAD
      "max_alternates": 3,
      "max_alternates_shape": 100,
=======
>>>>>>> 4336553c
      "max_distance": 200000.0,
      "max_gps_accuracy": 100.0,
      "max_search_radius": 100.0,
      "max_shape": 16000,
      "max_best_paths": 4,
      "max_best_paths_shape": 100
    },
    "bikeshare": {
      "max_distance": 500000.0,
      "max_locations": 50,
      "max_matrix_distance": 200000.0,
      "max_matrix_locations": 50
    },
    "centroid": {
      "max_distance": 200000.0,
      "max_locations": 5
    },
    "max_exclude_locations": 50,
    "max_reachability": 100,
    "max_radius": 200,
    "max_timedep_distance": 500000,
    "max_alternates": 2,
    "max_exclude_polygons_length": 10000
  },
  "statsd": {
    "port": 8125,
    "prefix": "valhalla"
  }
}<|MERGE_RESOLUTION|>--- conflicted
+++ resolved
@@ -246,17 +246,12 @@
       "max_distance_contour": 200
     },
     "trace": {
-<<<<<<< HEAD
       "max_alternates": 3,
       "max_alternates_shape": 100,
-=======
->>>>>>> 4336553c
       "max_distance": 200000.0,
       "max_gps_accuracy": 100.0,
       "max_search_radius": 100.0,
       "max_shape": 16000,
-      "max_best_paths": 4,
-      "max_best_paths_shape": 100
     },
     "bikeshare": {
       "max_distance": 500000.0,
