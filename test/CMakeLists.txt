--- conflicted
+++ resolved
@@ -71,34 +71,6 @@
 if(ENABLE_SERVICES)
   list(APPEND tests loki_service skadi_service)
 endif()
-
-<<<<<<< HEAD
-## TODO: fix apple tests!
-if(NOT APPLE)
-  list(APPEND tests narrativebuilder util_odin)
-endif()
-
-=======
-# tests files that have warning,
-# any other file not int this list will be processed with the
-# "-Werror" flag
-# Avoid adding a test to this list
-set(tests_with_warnings
-  graphbuilder
-  graphtilebuilder
-  gridded_data
-  maneuversbuilder
-  narrativebuilder
-  parse_request
-  sample
-  sequence
-  statsd
-  traffictile
-  util_odin
-  timedep_paths
-  worker
-  )
->>>>>>> 1bec4f2f
 
 ## Add executable targets
 foreach(test ${tests})
