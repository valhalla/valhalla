# GoogleTest builds with /MT(d) by default, which is incompatible with Valhalla's /MD(d) builds.
#
# /MD(d) links the C++ runtime dynamically, while /MT(d) links it statically.
#
# Force it to use the same CRT as Valhalla /MD(d). Technically Valhalla doesn't enforce /MD(d) but
# it is the CMake default. It can be switched by MSVC_RUNTIME_LIBRARY, but GoogleTest is ignoring
# this.
set(gtest_force_shared_crt ON CACHE BOOL "" FORCE)

# don't install googletest
set(INSTALL_GTEST OFF)
add_subdirectory(${VALHALLA_SOURCE_DIR}/third_party/googletest ${CMAKE_BINARY_DIR}/googletest)

set_target_properties(gtest PROPERTIES FOLDER "Dependencies")
set_target_properties(gtest_main PROPERTIES FOLDER "Dependencies")
set_target_properties(gmock PROPERTIES FOLDER "Dependencies")
set_target_properties(gmock_main PROPERTIES FOLDER "Dependencies")

# common things that the tests need
find_package(Threads)
set(TEST_SRCS test.h test.cc)
if(ENABLE_DATA_TOOLS)
  list(APPEND TEST_SRCS gurka/gurka.h gurka/gurka.cc)
endif()
if(ENABLE_HTTP AND ENABLE_SERVICES)
  list(APPEND TEST_SRCS tile_server.h tile_server.cc)
endif()
add_library(valhalla_test
  ${TEST_SRCS}
  ${VALHALLA_SOURCE_DIR}/third_party/microtar/src/microtar.h
  ${VALHALLA_SOURCE_DIR}/third_party/microtar/src/microtar.c
  )
target_include_directories(valhalla_test PUBLIC
  ${VALHALLA_SOURCE_DIR}/test
  ${VALHALLA_SOURCE_DIR}/test/gurka)
target_include_directories(valhalla_test SYSTEM PUBLIC
  ${unordered_dense_include_dir}
  ${VALHALLA_SOURCE_DIR}/third_party/just_gtfs/include
  ${libosmium_include_dirs}
  ${VALHALLA_SOURCE_DIR}/third_party/microtar/src)
target_link_libraries(valhalla_test
  valhalla gtest gtest_main gmock
  $<$<BOOL:${ENABLE_COVERAGE}>:gcov> 
  ${CMAKE_THREAD_LIBS_INIT} PkgConfig::LZ4)
target_compile_definitions(valhalla_test PUBLIC 
  VALHALLA_SOURCE_DIR="${VALHALLA_SOURCE_DIR}/"
  VALHALLA_BUILD_DIR="${VALHALLA_BUILD_DIR}/")

if(ENABLE_DATA_TOOLS)
  target_link_libraries(valhalla_test PkgConfig::GEOS)
endif()


## Lists tests
set(tests aabb2 access_restriction actor admin attributes_controller configuration datetime directededge
  distanceapproximator double_bucket_queue edgecollapser edgestatus ellipse encode
  enhancedtrippath factory graphid graphtile graphtileheader gridded_data grid_range_query grid_traversal instructions json laneconnectivity linesegment2 location logging maneuversbuilder map_matcher_factory mapmatch_config
  narrative_dictionary nodeinfo nodetransition obb2 openlr optimizer parse_request point2 pointll pointtileindex
  polyline2 predictedspeeds queue routing sample sequence sign signs statsd streetname streetnames streetnames_factory
  streetnames_us streetname_us tilehierarchy tiles transitdeparture transitroute transitschedule
  transitstop turn turnlanes util_midgard util_skadi vector2 verbal_text_formatter verbal_text_formatter_us
  verbal_text_formatter_us_co verbal_text_formatter_us_tx viterbi_search compression traffictile
  incident_loading worker_nullptr_tiles curl_tilegetter filesystem_utils)

if(ENABLE_DATA_TOOLS)
  list(APPEND tests astar astar_bikeshare complexrestriction countryaccess edgeinfobuilder graphbuilder graphparser
    graphtilebuilder graphreader hierarchylimits isochrone predictive_traffic idtable mapmatch matrix matrix_bss minbb multipoint_routes
    names node_search reach recover_shortcut refs search servicedays shape_attributes signinfo summary urban tar_index
    thor_worker timedep_paths timeparsing trivial_paths uniquenames util_mjolnir utrecht lua alternates)
  if(ENABLE_HTTP AND ENABLE_SERVICES)
    list(APPEND tests http_tiles)
    # TODO: fix https://github.com/valhalla/valhalla/issues/3740
    # list(APPEND tests http_tiles elevation_builder)
  endif()
endif()

if(ENABLE_SERVICES)
  list(APPEND tests loki_service skadi_service)
endif()

## TODO: fix apple tests!
if(NOT APPLE)
  list(APPEND tests narrativebuilder util_odin)
endif()

# tests files that have warning,
# any other file not int this list will be processed with the
# "-Werror" flag
# Avoid adding a test to this list
set(tests_with_warnings
  graphbuilder
  graphtilebuilder
  gridded_data
  maneuversbuilder
  narrativebuilder
  parse_request
  sample
  sequence
  statsd
  traffictile
  util_odin
  timedep_paths
  worker
  )

## Add executable targets
foreach(test ${tests})
  add_executable(${test} EXCLUDE_FROM_ALL ${test}.cc )
  if (UNIX AND ENABLE_SINGLE_FILES_WERROR)
    if (${test} IN_LIST tests_with_warnings)
      set_source_files_properties(${test}.cc PROPERTIES COMPILE_FLAGS "-Wall")
    else()
      set_source_files_properties(${test}.cc PROPERTIES COMPILE_FLAGS "-Wall -Werror")
    endif()
  endif()


  set_target_properties(${test} PROPERTIES FOLDER "Tests")
  create_source_groups("Source Files" ${test}.cc)
  target_link_libraries(${test} valhalla_test)
  if (LUAJIT_FOUND AND APPLE AND CMAKE_HOST_SYSTEM_PROCESSOR STREQUAL "x86_64")
    # Using LuaJIT on macOS on Intel processors requires a couple of extra linker flags
    # Any tool that needs interact with Lua will need these flags on macOS
    target_link_options(${test} PUBLIC -pagezero_size 10000 -image_base 100000000)
  endif()
endforeach()

set(cost_tests autocost bicyclecost motorcyclecost motorscootercost pedestriancost transitcost truckcost)
foreach(test ${cost_tests})
  add_executable(${test} EXCLUDE_FROM_ALL ${VALHALLA_SOURCE_DIR}/src/sif/${test}.cc)
  set_target_properties(${test} PROPERTIES
    FOLDER "Tests"
    COMPILE_DEFINITIONS INLINE_TEST)
  create_source_groups("Source Files" ${VALHALLA_SOURCE_DIR}/src/sif/${test}.cc)
  target_link_libraries(${test} valhalla_test)
endforeach()

set(tyr_tests route_serializer_osrm)
foreach(test ${tyr_tests})
  add_executable(${test} EXCLUDE_FROM_ALL ${VALHALLA_SOURCE_DIR}/src/tyr/${test}.cc)
  set_target_properties(${test} PROPERTIES
    FOLDER "Tests"
    COMPILE_DEFINITIONS INLINE_TEST)
  create_source_groups("Source Files" ${VALHALLA_SOURCE_DIR}/src/tyr/${test}.cc)
  target_link_libraries(${test} valhalla_test)
endforeach()

## Test-specific data, properties and dependencies
target_compile_definitions(logging PRIVATE LOGGING_LEVEL_ALL)

add_custom_command(OUTPUT ${CMAKE_BINARY_DIR}/test/data/tz.sqlite
  DEPENDS ${VALHALLA_SOURCE_DIR}/scripts/valhalla_build_timezones
  COMMAND ${CMAKE_COMMAND} -E make_directory test/data/
  COMMAND ${VALHALLA_SOURCE_DIR}/scripts/valhalla_build_timezones > ${CMAKE_BINARY_DIR}/test/data/tz.sqlite.tmp
  COMMAND ${CMAKE_COMMAND} -E rename ${CMAKE_BINARY_DIR}/test/data/tz.sqlite.tmp ${CMAKE_BINARY_DIR}/test/data/tz.sqlite
  COMMENT "Building tz.sqlite..."
  WORKING_DIRECTORY ${CMAKE_BINARY_DIR}
)
add_custom_target(build_timezones DEPENDS ${CMAKE_BINARY_DIR}/test/data/tz.sqlite)
set_target_properties(build_timezones PROPERTIES FOLDER "Tests")

add_custom_command(OUTPUT ${CMAKE_BINARY_DIR}/test/data/utrecht_tiles/traffic.tar
  COMMAND ${CMAKE_COMMAND} -E make_directory test/data/utrecht_tiles/
  COMMAND ${CMAKE_BINARY_DIR}/valhalla_build_tiles
      --inline-config '{"mjolnir":{"id_table_size":1000,"tile_dir":"test/data/utrecht_tiles","timezone":"test/data/tz.sqlite","admin":"${VALHALLA_SOURCE_DIR}/test/data/netherlands_admin.sqlite","include_construction":true,"hierarchy":true,"shortcuts":true,"concurrency":1,"logging":{"type":""},"data_processing":{"grid_divisions_within_tile":32}}}'
      -s initialize -e parseways
      ${VALHALLA_SOURCE_DIR}/test/data/utrecht_netherlands.osm.pbf
  COMMAND ${CMAKE_BINARY_DIR}/valhalla_build_tiles
      --inline-config '{"mjolnir":{"id_table_size":1000,"tile_dir":"test/data/utrecht_tiles","timezone":"test/data/tz.sqlite","admin":"${VALHALLA_SOURCE_DIR}/test/data/netherlands_admin.sqlite","include_construction":true,"hierarchy":true,"shortcuts":true,"concurrency":1,"logging":{"type":""}}}'
      -s parserelations -e parserelations
      ${VALHALLA_SOURCE_DIR}/test/data/utrecht_netherlands.osm.pbf
  COMMAND ${CMAKE_BINARY_DIR}/valhalla_build_tiles
      --inline-config '{"mjolnir":{"id_table_size":1000,"tile_dir":"test/data/utrecht_tiles","timezone":"test/data/tz.sqlite","admin":"${VALHALLA_SOURCE_DIR}/test/data/netherlands_admin.sqlite","include_construction":true,"hierarchy":true,"shortcuts":true,"concurrency":1,"logging":{"type":""}}}'
      -s parsenodes -e parsenodes
      ${VALHALLA_SOURCE_DIR}/test/data/utrecht_netherlands.osm.pbf
  COMMAND ${CMAKE_BINARY_DIR}/valhalla_build_tiles
      --inline-config '{"mjolnir":{"id_table_size":1000,"tile_dir":"test/data/utrecht_tiles","timezone":"test/data/tz.sqlite","admin":"${VALHALLA_SOURCE_DIR}/test/data/netherlands_admin.sqlite","include_construction":true,"hierarchy":true,"shortcuts":true,"concurrency":1,"logging":{"type":""}}}'
      -s build -e cleanup
      ${VALHALLA_SOURCE_DIR}/test/data/utrecht_netherlands.osm.pbf
  COMMAND ${CMAKE_BINARY_DIR}/valhalla_add_predicted_traffic
      --inline-config '{"mjolnir":{"tile_dir":"test/data/utrecht_tiles","concurrency":1,"logging":{"type":""}}}'
      -t ${VALHALLA_SOURCE_DIR}/test/data/traffic_tiles/
  COMMAND ${CMAKE_BINARY_DIR}/valhalla_build_extract
      --inline-config '{"mjolnir":{"tile_dir":"test/data/utrecht_tiles","tile_extract":"test/data/utrecht_tiles/tiles.tar","traffic_extract":"test/data/utrecht_tiles/traffic.tar","concurrency":1,"logging":{"type":""}}}'
      --with-traffic --overwrite
  COMMENT "Building Utrecht Tiles..."
  WORKING_DIRECTORY ${CMAKE_BINARY_DIR}
  DEPENDS valhalla_build_tiles valhalla_add_predicted_traffic build_timezones ${VALHALLA_SOURCE_DIR}/test/data/utrecht_netherlands.osm.pbf ${CMAKE_BINARY_DIR}/valhalla_build_extract)
add_custom_target(utrecht_tiles DEPENDS ${CMAKE_BINARY_DIR}/test/data/utrecht_tiles/traffic.tar)
set_target_properties(utrecht_tiles PROPERTIES FOLDER "Tests")

add_custom_command(OUTPUT ${CMAKE_BINARY_DIR}/test/data/whitelion_tiles/2/000/814/309.gph
  COMMAND ${CMAKE_BINARY_DIR}/valhalla_build_tiles
      --inline-config '{"mjolnir":{"id_table_size":1000,"tile_dir":"test/data/whitelion_tiles","hierarchy":true,"shortcuts":true,"concurrency":1,"logging":{"type":""}}}'
      ${VALHALLA_SOURCE_DIR}/test/data/whitelion_bristol_uk.osm.pbf
  COMMENT "Building Whitelion Tiles..."
  WORKING_DIRECTORY ${CMAKE_BINARY_DIR}
  DEPENDS valhalla_build_tiles ${VALHALLA_SOURCE_DIR}/test/data/whitelion_bristol_uk.osm.pbf)
add_custom_target(whitelion_tiles DEPENDS ${CMAKE_BINARY_DIR}/test/data/whitelion_tiles/2/000/814/309.gph)
set_target_properties(whitelion_tiles PROPERTIES FOLDER "Tests")

add_custom_command(OUTPUT ${CMAKE_BINARY_DIR}/test/data/whitelion_tiles_reverse/2/000/814/309.gph
  COMMAND ${CMAKE_BINARY_DIR}/valhalla_build_tiles
      --inline-config '{"mjolnir":{"id_table_size":1000,"tile_dir":"test/data/whitelion_tiles_reverse","hierarchy":true,"shortcuts":true,"concurrency":1,"logging":{"type":""}}}'
      ${VALHALLA_SOURCE_DIR}/test/data/whitelion_bristol_uk_reversed_oneway.osm.pbf
  COMMENT "Building reversed Whitelion Tiles..."
  WORKING_DIRECTORY ${CMAKE_BINARY_DIR}
  DEPENDS valhalla_build_tiles ${VALHALLA_SOURCE_DIR}/test/data/whitelion_bristol_uk_reversed_oneway.osm.pbf)
add_custom_target(reversed_whitelion_tiles DEPENDS ${CMAKE_BINARY_DIR}/test/data/whitelion_tiles_reverse/2/000/814/309.gph)
set_target_properties(reversed_whitelion_tiles PROPERTIES FOLDER "Tests")

add_custom_command(OUTPUT ${CMAKE_BINARY_DIR}/test/data/bayfront_singapore_tiles/1/033/043.gph
  COMMAND ${CMAKE_BINARY_DIR}/valhalla_build_tiles
      --inline-config '{"mjolnir":{"id_table_size":1000,"tile_dir":"test/data/bayfront_singapore_tiles","hierarchy":true,"shortcuts":true,"concurrency":1,"logging":{"type":""}}}'
      ${VALHALLA_SOURCE_DIR}/test/data/bayfront_singapore.osm.pbf
      COMMENT "Building Singapore, Bayfront tiles..."
  WORKING_DIRECTORY ${CMAKE_BINARY_DIR}
  DEPENDS valhalla_build_tiles ${VALHALLA_SOURCE_DIR}/test/data/bayfront_singapore.osm.pbf)
add_custom_target(bayfront_singapore_tiles DEPENDS ${CMAKE_BINARY_DIR}/test/data/bayfront_singapore_tiles/1/033/043.gph)
set_target_properties(bayfront_singapore_tiles PROPERTIES FOLDER "Tests")

add_custom_command(OUTPUT ${CMAKE_BINARY_DIR}/test/data/roma_tiles/1/047/352.gph
  COMMAND ${CMAKE_COMMAND} -E make_directory test/data/roma_tiles/
  COMMAND ${CMAKE_BINARY_DIR}/valhalla_build_tiles
      --inline-config '{"mjolnir":{"id_table_size":1000,"tile_dir":"test/data/roma_tiles","timezone":"test/data/tz.sqlite","hierarchy":true,"shortcuts":true,"concurrency":1,"logging":{"type":""}}}'
      ${VALHALLA_SOURCE_DIR}/test/data/via_montebello_roma_italy.osm.pbf
  COMMENT "Building Roma Tiles..."
  WORKING_DIRECTORY ${CMAKE_BINARY_DIR}
  DEPENDS valhalla_build_tiles valhalla_add_predicted_traffic build_timezones ${VALHALLA_SOURCE_DIR}/test/data/via_montebello_roma_italy.osm.pbf)
add_custom_target(roma_tiles DEPENDS ${CMAKE_BINARY_DIR}/test/data/roma_tiles/1/047/352.gph)
set_target_properties(roma_tiles PROPERTIES FOLDER "Tests")

add_custom_command(OUTPUT ${CMAKE_BINARY_DIR}/test/data/paris_bss_tiles/0/003/105.gph
  COMMAND ${CMAKE_COMMAND} -E make_directory test/data/paris_bss_tiles/
  COMMAND ${CMAKE_BINARY_DIR}/valhalla_build_tiles
      --inline-config '{"mjolnir":{"id_table_size":1000,"tile_dir":"test/data/paris_bss_tiles","timezone":"test/data/tz.sqlite","hierarchy": true,"import_bike_share_stations": true,"shortcuts":true,"concurrency":1,"logging":{"type":""}}}'
      ${VALHALLA_SOURCE_DIR}/test/data/paris_bss.osm.pbf
  COMMENT "Building Paris BSS Tiles..."
  WORKING_DIRECTORY ${CMAKE_BINARY_DIR}
  DEPENDS valhalla_build_tiles ${VALHALLA_SOURCE_DIR}/test/data/paris_bss.osm.pbf)
add_custom_target(paris_bss_tiles DEPENDS ${CMAKE_BINARY_DIR}/test/data/paris_bss_tiles/0/003/105.gph)

add_custom_command(OUTPUT ${CMAKE_BINARY_DIR}/test/data/melborne_tiles/0/001/251.gph
  COMMAND ${CMAKE_COMMAND} -E make_directory test/data/melborne_tiles/
  COMMAND ${CMAKE_BINARY_DIR}/valhalla_build_tiles
      --inline-config '{"mjolnir":{"id_table_size":1000,"tile_dir":"test/data/melborne_tiles","timezone":"test/data/tz.sqlite","hierarchy":true,"shortcuts":true,"concurrency":1,"logging":{"type":""}}}'
      ${VALHALLA_SOURCE_DIR}/test/data/melborne.osm.pbf
  COMMENT "Building Melborne Tiles..."
  WORKING_DIRECTORY ${CMAKE_BINARY_DIR}
  DEPENDS valhalla_build_tiles valhalla_add_predicted_traffic build_timezones ${VALHALLA_SOURCE_DIR}/test/data/melborne.osm.pbf)
add_custom_target(melborne_tiles DEPENDS ${CMAKE_BINARY_DIR}/test/data/melborne_tiles/0/001/251.gph)
set_target_properties(melborne_tiles PROPERTIES FOLDER "Tests")

add_custom_command(OUTPUT ${CMAKE_BINARY_DIR}/test/data/ny_ar_tiles/2/000/752/104.gph
  COMMAND ${CMAKE_COMMAND} -E make_directory test/data/ny_ar_tiles/
  COMMAND ${CMAKE_BINARY_DIR}/valhalla_build_tiles
      --inline-config '{"mjolnir":{"id_table_size":1000,"tile_dir":"test/data/ny_ar_tiles","timezone":"test/data/tz.sqlite","hierarchy":true,"shortcuts":true,"concurrency":1,"logging":{"type":""}}}'
      ${VALHALLA_SOURCE_DIR}/test/data/ny-access-restriction.osm.pbf
  COMMENT "Building New York Access Restriction Tiles..."
  WORKING_DIRECTORY ${CMAKE_BINARY_DIR}
  DEPENDS valhalla_build_tiles build_timezones ${VALHALLA_SOURCE_DIR}/test/data/ny-access-restriction.osm.pbf)
add_custom_target(ny_ar_tiles DEPENDS ${CMAKE_BINARY_DIR}/test/data/ny_ar_tiles/2/000/752/104.gph)
set_target_properties(ny_ar_tiles PROPERTIES FOLDER "Tests")

add_custom_command(OUTPUT ${CMAKE_BINARY_DIR}/test/data/pa_ar_tiles/2/000/749/212.gph
  COMMAND ${CMAKE_COMMAND} -E make_directory test/data/pa_ar_tiles/
  COMMAND ${CMAKE_BINARY_DIR}/valhalla_build_tiles
      --inline-config '{"mjolnir":{"id_table_size":1000,"tile_dir":"test/data/pa_ar_tiles","timezone":"test/data/tz.sqlite","hierarchy":true,"shortcuts":true,"concurrency":1,"logging":{"type":""}}}'
      ${VALHALLA_SOURCE_DIR}/test/data/pa-access-restriction.osm.pbf
  COMMENT "Building PA Access Restriction Tiles..."
  WORKING_DIRECTORY ${CMAKE_BINARY_DIR}
  DEPENDS valhalla_build_tiles build_timezones ${VALHALLA_SOURCE_DIR}/test/data/pa-access-restriction.osm.pbf)
add_custom_target(pa_ar_tiles DEPENDS ${CMAKE_BINARY_DIR}/test/data/pa_ar_tiles/2/000/749/212.gph)
set_target_properties(pa_ar_tiles PROPERTIES FOLDER "Tests")

add_custom_command(OUTPUT ${CMAKE_BINARY_DIR}/test/data/nh_ar_tiles/2/000/765/074.gph
  COMMAND ${CMAKE_COMMAND} -E make_directory test/data/nh_ar_tiles/
  COMMAND ${CMAKE_BINARY_DIR}/valhalla_build_tiles
      --inline-config '{"mjolnir":{"id_table_size":1000,"tile_dir":"test/data/nh_ar_tiles","timezone":"test/data/tz.sqlite","hierarchy":true,"shortcuts":true,"concurrency":1,"logging":{"type":""}}}'
      ${VALHALLA_SOURCE_DIR}/test/data/nh-access-restriction.osm.pbf
  COMMENT "Building New Hampshire Access Restriction Tiles..."
  WORKING_DIRECTORY ${CMAKE_BINARY_DIR}
  DEPENDS valhalla_build_tiles build_timezones ${VALHALLA_SOURCE_DIR}/test/data/nh-access-restriction.osm.pbf)
add_custom_target(nh_ar_tiles DEPENDS ${CMAKE_BINARY_DIR}/test/data/nh_ar_tiles/2/000/765/074.gph)
set_target_properties(nh_ar_tiles PROPERTIES FOLDER "Tests")

file(GLOB locales "${VALHALLA_SOURCE_DIR}/locales/*.json")
add_custom_command(OUTPUT .locales.timestamp
  COMMAND /bin/bash -c "for loc in $(jq --raw-output .posix_locale *.json); do \
       $<$<NOT:$<BOOL:${APPLE}>>:  localedef -i $\{loc\%.\*\} -f $\{loc\#\#\*.\} ./$\{loc\}   ; > \
       $<$<BOOL:${APPLE}>:         localedef -i /usr/share/locale/$\{loc\} ./$\{loc\} || true ; > \
     done \
     && touch ${CMAKE_CURRENT_BINARY_DIR}/.locales.timestamp"
  WORKING_DIRECTORY ${VALHALLA_SOURCE_DIR}/locales
  DEPENDS ${locales}
  COMMENT "Compile locale definition files..."
  VERBATIM)
add_custom_target(localedef DEPENDS .locales.timestamp)
set_target_properties(localedef PROPERTIES FOLDER "Tests")

file(MAKE_DIRECTORY ${CMAKE_BINARY_DIR}/test/data)
add_custom_command(OUTPUT test/data/sample/N00
  COMMAND ${CMAKE_COMMAND} -E make_directory test/data/sample/N00
  COMMAND ${CMAKE_COMMAND} -E make_directory test/data/sample/N40
  COMMAND ${CMAKE_COMMAND} -E make_directory test/data/samplegz/N40
  COMMAND ${CMAKE_COMMAND} -E make_directory test/data/samplelz4/N40
  COMMAND ${CMAKE_COMMAND} -E make_directory test/data/service
  WORKING_DIRECTORY ${CMAKE_BINARY_DIR}
  COMMENT "Creating test directories")
add_custom_target(test_directories DEPENDS test/data/sample/N00)
set_target_properties(test_directories PROPERTIES FOLDER "Tests")

set (source "${CMAKE_BINARY_DIR}/test/data/utrecht_tiles")
set (destination "${CMAKE_BINARY_DIR}/test/data/tile_src")
# TODO: fix https://github.com/valhalla/valhalla/issues/3740
#set (elevationbuild_test "${CMAKE_BINARY_DIR}/test/data/elevationbuild/tile_dir")
#add_custom_command(
#        TARGET utrecht_tiles POST_BUILD
#        COMMAND ${CMAKE_COMMAND} -E make_directory ${destination}
#        COMMAND ${CMAKE_COMMAND} -E make_directory ${elevationbuild_test}
#        COMMAND ${CMAKE_COMMAND} -E make_directory "${CMAKE_BINARY_DIR}/test/data/elevation_dst"
#        COMMAND ${CMAKE_COMMAND} -E make_directory "${CMAKE_BINARY_DIR}/test/data/elevation_src"
#        COMMAND ${CMAKE_COMMAND} -E copy_directory ${source} ${destination}
#        COMMAND ${CMAKE_COMMAND} -E copy_directory ${source} ${elevationbuild_test}
#        DEPENDS ${destination}
#        COMMENT "tiles copied from ${source} to ${destination}"
#)

## Test run targets
foreach(test ${tests} ${cost_tests} ${tyr_tests})
  add_custom_command(OUTPUT ${test}.log
    COMMAND ${CMAKE_COMMAND} -E env LOCPATH=${VALHALLA_SOURCE_DIR}/locales ${VALHALLA_SOURCE_DIR}/scripts/run_single_test.sh ${CMAKE_CURRENT_BINARY_DIR}/${test}
    WORKING_DIRECTORY ${CMAKE_BINARY_DIR}
    DEPENDS ${test}
    VERBATIM)
  add_custom_target(run-${test} DEPENDS ${test}.log)
endforeach()

## Run test dependencies
## TODO: fix apple tests!
if(NOT APPLE)
  add_dependencies(run-util_odin localedef)
  add_dependencies(run-narrativebuilder localedef)
endif()

add_dependencies(run-sample test_directories)
if(ENABLE_DATA_TOOLS)
  add_dependencies(run-mapmatch utrecht_tiles)
  add_dependencies(run-hierarchylimits utrecht_tiles)
  add_dependencies(run-isochrone utrecht_tiles)
  add_dependencies(run-matrix utrecht_tiles)
  add_dependencies(run-matrix_bss paris_bss_tiles)
  add_dependencies(run-timedep_paths utrecht_tiles)
  add_dependencies(run-trivial_paths utrecht_tiles)
  add_dependencies(predictive_traffic utrecht_tiles)
  add_dependencies(run-multipoint_routes utrecht_tiles)
  add_dependencies(run-reach utrecht_tiles)
  add_dependencies(run-shape_attributes utrecht_tiles)
  add_dependencies(run-summary utrecht_tiles)
  add_dependencies(run-urban utrecht_tiles)
  add_dependencies(run-thor_worker utrecht_tiles)
  add_dependencies(run-recover_shortcut utrecht_tiles)
  add_dependencies(run-minbb utrecht_tiles)
  add_dependencies(run-astar_bikeshare paris_bss_tiles)
  add_dependencies(run-astar whitelion_tiles roma_tiles reversed_whitelion_tiles bayfront_singapore_tiles ny_ar_tiles pa_ar_tiles nh_ar_tiles melborne_tiles utrecht_tiles)
  add_dependencies(run-alternates utrecht_tiles)
  add_dependencies(run-tar_index utrecht_tiles)
  add_dependencies(run-graphtile utrecht_tiles)
  add_dependencies(run-graphbuilder build_timezones)
  if(ENABLE_HTTP AND ENABLE_SERVICES)
<<<<<<< HEAD
    # http_tiles needs the proper .tar file with index.bin
    add_dependencies(run-http_tiles utrecht_tiles run-scripts)
=======
    add_dependencies(run-http_tiles utrecht_tiles)
>>>>>>> f334f141
  endif()
endif()

if(ENABLE_SERVICES)
  add_dependencies(run-skadi_service test_directories)
endif()

if(ENABLE_PYTHON_BINDINGS AND ENABLE_DATA_TOOLS)
  find_package(Python COMPONENTS Interpreter)
  add_custom_command(OUTPUT python_valhalla.log
    COMMAND
      LOCPATH=${VALHALLA_SOURCE_DIR}/locales
      PYTHONPATH=${CMAKE_BINARY_DIR}/src/bindings/python
      ASAN_OPTIONS=verify_asan_link_order=0:detect_leaks=0
      /bin/bash -cx "${Python_EXECUTABLE} -m unittest discover -s ${VALHALLA_SOURCE_DIR}/test/bindings/python -v > ${CMAKE_BINARY_DIR}/test/python_valhalla.log 2>&1 || (cat ${CMAKE_BINARY_DIR}/test/python_valhalla.log && exit 1)"
    WORKING_DIRECTORY ${CMAKE_BINARY_DIR}
    DEPENDS
      ${VALHALLA_SOURCE_DIR}/test/bindings/python/test_actor.py
      ${VALHALLA_SOURCE_DIR}/test/bindings/python/test_graph_utils.py
      ${VALHALLA_SOURCE_DIR}/test/bindings/python/valhalla.json
      utrecht_tiles
      _valhalla
      graph_utils
    VERBATIM)
  add_custom_target(run-python_valhalla DEPENDS python_valhalla.log)
  set_target_properties(run-python_valhalla PROPERTIES FOLDER "Python Bindings")
  set(python_tests python_valhalla)
endif()

## High-level targets
string(REGEX REPLACE "([^;]+)" "run-\\1" test_targets "${tests};${cost_tests};${tyr_tests};${python_tests}")

add_custom_target(check DEPENDS ${test_targets})
set_target_properties(check PROPERTIES FOLDER "Tests")
add_custom_target(tests DEPENDS ${tests} ${cost_tests} ${tyr_tests})
set_target_properties(tests PROPERTIES FOLDER "Tests")
add_subdirectory(gurka)
add_subdirectory(scripts)<|MERGE_RESOLUTION|>--- conflicted
+++ resolved
@@ -368,12 +368,8 @@
   add_dependencies(run-graphtile utrecht_tiles)
   add_dependencies(run-graphbuilder build_timezones)
   if(ENABLE_HTTP AND ENABLE_SERVICES)
-<<<<<<< HEAD
     # http_tiles needs the proper .tar file with index.bin
     add_dependencies(run-http_tiles utrecht_tiles run-scripts)
-=======
-    add_dependencies(run-http_tiles utrecht_tiles)
->>>>>>> f334f141
   endif()
 endif()
 
