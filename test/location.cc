--- conflicted
+++ resolved
@@ -114,14 +114,8 @@
                       std::string postal_code = "",
                       std::string country = "") {
   std::string json = "{";
-<<<<<<< HEAD
   json += "\"lat\":" + std::to_string(lat);
   json += ",\"lon\":" + std::to_string(lng);
-  json += ",\"type\":\"" + type + "\"";
-=======
-  json += "\"latitude\":" + std::to_string(lat);
-  json += ",\"longitude\":" + std::to_string(lng);
->>>>>>> 087cb763
 
   if(!type.empty())
     json += ",\"type\":\"" + type + "\"";
