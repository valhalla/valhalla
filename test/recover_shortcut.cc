--- conflicted
+++ resolved
@@ -22,47 +22,7 @@
 }
 } // namespace std
 
-<<<<<<< HEAD
-boost::property_tree::ptree get_conf() {
-  std::stringstream ss;
-  ss << R"({
-      "mjolnir":{"tile_dir":"test/data/utrecht_tiles", "concurrency": 1},
-      "loki":{
-        "actions":["route"],
-        "logging":{"long_request": 100},
-        "service_defaults":{"minimum_reachability": 50,"radius": 0,"search_cutoff": 35000, "node_snap_tolerance": 5, "street_side_tolerance": 5, "street_side_max_distance": 1000, "heading_tolerance": 60}
-      },
-      "thor":{"logging":{"long_request": 100}},
-      "odin":{"logging":{"long_request": 100}},
-      "skadi":{"actons":["height"],"logging":{"long_request": 5}},
-      "meili":{"customizable": ["turn_penalty_factor","max_route_distance_factor","max_route_time_factor","search_radius"],
-              "mode":"auto","grid":{"cache_size":100240,"size":500},
-              "default":{"beta":3,"breakage_distance":2000,"geometry":false,"gps_accuracy":5.0,"interpolation_distance":10,
-              "max_route_distance_factor":5,"max_route_time_factor":5,"max_search_radius":200,"route":true,
-              "search_radius":15.0,"sigma_z":4.07,"turn_penalty_factor":200}},
-      "service_limits": {
-        "auto": {"max_distance": 5000000.0, "max_locations": 20,"max_matrix_distance": 400000.0,"max_matrix_locations": 50},
-        "auto_shorter": {"max_distance": 5000000.0,"max_locations": 20,"max_matrix_distance": 400000.0,"max_matrix_locations": 50},
-        "bicycle": {"max_distance": 500000.0,"max_locations": 50,"max_matrix_distance": 200000.0,"max_matrix_locations": 50},
-        "bus": {"max_distance": 5000000.0,"max_locations": 50,"max_matrix_distance": 400000.0,"max_matrix_locations": 50},
-        "hov": {"max_distance": 5000000.0,"max_locations": 20,"max_matrix_distance": 400000.0,"max_matrix_locations": 50},
-        "isochrone": {"max_contours": 4,"max_distance": 25000.0,"max_locations": 1,"max_time_contour": 120, "max_distance_contour":200},
-        "max_avoid_locations": 50,"max_radius": 200,"max_reachability": 100,"max_alternates":2,"max_avoid_polygons_length":100,
-        "multimodal": {"max_distance": 500000.0,"max_locations": 50,"max_matrix_distance": 0.0,"max_matrix_locations": 0},
-        "pedestrian": {"max_distance": 250000.0,"max_locations": 50,"max_matrix_distance": 200000.0,"max_matrix_locations": 50,"max_transit_walking_distance": 10000,"min_transit_walking_distance": 1},
-        "skadi": {"max_shape": 750000,"min_resample": 10.0},
-        "trace": {"max_distance": 200000.0,"max_gps_accuracy": 100.0,"max_search_radius": 100,"max_shape": 16000,"max_best_paths":4,"max_best_paths_shape":100},
-        "transit": {"max_distance": 500000.0,"max_locations": 50,"max_matrix_distance": 200000.0,"max_matrix_locations": 50},
-        "truck": {"max_distance": 5000000.0,"max_locations": 20,"max_matrix_distance": 400000.0,"max_matrix_locations": 50}
-      }
-    })";
-  boost::property_tree::ptree conf;
-  rapidjson::read_json(ss, conf);
-  return conf;
-}
-=======
 const auto conf = test::make_config("test/data/utrecht_tiles");
->>>>>>> 8a8490ac
 
 // expose the constructor
 struct testable_recovery : public shortcut_recovery_t {
