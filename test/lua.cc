#include "test.h"

#include <string>

#include <osmium/builder/osm_object_builder.hpp>

#include "mjolnir/graph_lua_proc.h"
#include "mjolnir/luatagtransform.h"
#include "mjolnir/osmdata.h"

using namespace valhalla;

namespace {
struct TagsBuilder {
  osmium::memory::Buffer buffer;
  osmium::builder::WayBuilder way_builder;
  osmium::builder::TagListBuilder tags_builder;

  TagsBuilder()
      : buffer(1024, osmium::memory::Buffer::auto_grow::yes), way_builder(buffer),
        tags_builder(way_builder) {
  }

  void insert(const std::pair<std::string, std::string>& tag) {
    tags_builder.add_tag(tag);
  }

  const osmium::TagList& get() {
    return way_builder.object().tags();
  }
};

TEST(Lua, ZeroMantissa) {
  mjolnir::LuaTagTransform lua(std::string(lua_graph_lua, lua_graph_lua + lua_graph_lua_len));

  TagsBuilder tags;
  // Check that decimals are properly parsed
  tags.insert({"highway", "primary"});
  tags.insert({"maxheight", "2.0"});
  auto results = lua.Transform(mjolnir::OSMType::kWay, 1, tags.get());
  ASSERT_FLOAT_EQ(2.0f, std::stof(results["maxheight"]));
}

void assert_height_parses(std::string maxheight, float expected) {
  mjolnir::LuaTagTransform lua(std::string(lua_graph_lua, lua_graph_lua + lua_graph_lua_len));

  TagsBuilder tags;
  tags.insert({"highway", "tertiary"});
  tags.insert({"maxheight", maxheight});
  auto results = lua.Transform(mjolnir::OSMType::kWay, 1, tags.get());
  ASSERT_TRUE(results.count("maxheight") == 1);
  ASSERT_FLOAT_EQ(expected, std::stof(results["maxheight"]));
}

TEST(Lua, DefaultMeters) {
  // default for a number without units should be meters
  assert_height_parses("1.0", 1.0f);
  assert_height_parses("1", 1.0f);
  assert_height_parses("1.1", 1.1f);
}

TEST(Lua, ExplicitMeters) {
  // check all the common ways of writing meters
  assert_height_parses("1m", 1.0f);

  // there could be spaces, or not.
  assert_height_parses("1.1 m", 1.1f);
  assert_height_parses("1.1m", 1.1f);
  assert_height_parses("1 m", 1.0f);

  // but the units can change if they're plural
  assert_height_parses("1 meter", 1.0f);
  assert_height_parses("2meters", 2.0f);
}

TEST(Lua, UnitsCaseInsensitive) {
  // case doesn't matter for units
  assert_height_parses("1 METERS", 1.0f);
}

TEST(Lua, Centimeters) {
  // yes, this exists in the data...
  assert_height_parses("100cm", 1.0f);
}

TEST(Lua, EuropeanDecimal) {
  // it's common to see numbers written using the European convention of a
  // comma as the decimal separator.
  assert_height_parses("1,1", 1.1f);
}

TEST(Lua, FeetAndInches) {
  // there are a bunch of different commonly-used ways of writing heights in
  // feet and inches in OSM. here's a few, cropped from taginfo and generalised
  // to their generic formats.
  assert_height_parses("1ft1in", 0.33f);
  assert_height_parses("2 feet 1 inch", 0.64f);
  assert_height_parses("1 foot 6 inches", 0.46f);
  assert_height_parses("1.1 ft", 0.34f);
  assert_height_parses("1 ft", 0.3f);

  // feet and inches can also be written with single and double quotes (' and ")
  // and even with two single quotes (' and '').
  assert_height_parses("1'", 0.3f);
  assert_height_parses("1.1\"", 0.03f);
  assert_height_parses("1' 1\"", 0.33f);
  assert_height_parses("1'1\"", 0.33f);
  assert_height_parses("1'1''", 0.33f);
}

TEST(Lua, NumberDoublePeriod) {
  // Way 25494427 version 14 has a "maxheight" tag value of 3..35 with the two
  // dots. This probably shouldn't be parsed?
  mjolnir::LuaTagTransform lua(std::string(lua_graph_lua, lua_graph_lua + lua_graph_lua_len));

  TagsBuilder tags;
  tags.insert({"highway", "tertiary"});
  tags.insert({"maxheight", "3..35"});
  auto results = lua.Transform(mjolnir::OSMType::kWay, 1, tags.get());

  // check that the maxheight isn't present...
  ASSERT_TRUE(results.count("maxheight") == 0);

  // ... but that the results aren't completely empty
  ASSERT_TRUE(results.size() > 0);
}

TEST(Lua, TestForwardBackward) {
  // Way 25494427 version 14 has a "maxheight" tag value of 3..35 with the two
  // dots. This probably shouldn't be parsed?
  mjolnir::LuaTagTransform lua(std::string(lua_graph_lua, lua_graph_lua + lua_graph_lua_len));

<<<<<<< HEAD
  mjolnir::Tags tags;
=======
  TagsBuilder tags;
>>>>>>> 56ed70e1
  tags.insert({"highway", "tertiary"});
  tags.insert({"maxheight:forward", "1"});
  tags.insert({"maxheight:backward", "1"});
  tags.insert({"maxlength:forward", "1"});
  tags.insert({"maxlength:backward", "1"});
  tags.insert({"maxwidth:forward", "1"});
  tags.insert({"maxwidth:backward", "1"});
  tags.insert({"maxweight:forward", "1"});
  tags.insert({"maxweight:backward", "1"});
<<<<<<< HEAD
  auto results = lua.Transform(mjolnir::OSMType::kWay, 1, tags);
=======
  auto results = lua.Transform(mjolnir::OSMType::kWay, 1, tags.get());
>>>>>>> 56ed70e1

  // check that the maxheight is present...
  ASSERT_TRUE(results.count("maxheight_forward") == 1);
  ASSERT_TRUE(results.count("maxheight_backward") == 1);
  ASSERT_TRUE(results.count("maxlength_forward") == 1);
  ASSERT_TRUE(results.count("maxlength_backward") == 1);
  ASSERT_TRUE(results.count("maxwidth_forward") == 1);
  ASSERT_TRUE(results.count("maxwidth_backward") == 1);
  ASSERT_TRUE(results.count("maxweight_forward") == 1);
  ASSERT_TRUE(results.count("maxweight_backward") == 1);
}
} // namespace

// TODO: sweet jesus add more tests of this class!

int main(int argc, char* argv[]) {
  testing::InitGoogleTest(&argc, argv);
  return RUN_ALL_TESTS();
}<|MERGE_RESOLUTION|>--- conflicted
+++ resolved
@@ -130,11 +130,7 @@
   // dots. This probably shouldn't be parsed?
   mjolnir::LuaTagTransform lua(std::string(lua_graph_lua, lua_graph_lua + lua_graph_lua_len));
 
-<<<<<<< HEAD
-  mjolnir::Tags tags;
-=======
   TagsBuilder tags;
->>>>>>> 56ed70e1
   tags.insert({"highway", "tertiary"});
   tags.insert({"maxheight:forward", "1"});
   tags.insert({"maxheight:backward", "1"});
@@ -144,11 +140,7 @@
   tags.insert({"maxwidth:backward", "1"});
   tags.insert({"maxweight:forward", "1"});
   tags.insert({"maxweight:backward", "1"});
-<<<<<<< HEAD
-  auto results = lua.Transform(mjolnir::OSMType::kWay, 1, tags);
-=======
   auto results = lua.Transform(mjolnir::OSMType::kWay, 1, tags.get());
->>>>>>> 56ed70e1
 
   // check that the maxheight is present...
   ASSERT_TRUE(results.count("maxheight_forward") == 1);
