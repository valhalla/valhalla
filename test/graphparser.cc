#include "midgard/sequence.h"
#include "mjolnir/osmnode.h"
#include "mjolnir/pbfgraphparser.h"
#include "test.h"
#include <cstdint>

#include <boost/filesystem.hpp>
#include <boost/property_tree/json_parser.hpp>
#include <boost/property_tree/ptree.hpp>
#include <fstream>

#include "baldr/directededge.h"
#include "baldr/graphconstants.h"

using namespace std;
using namespace valhalla::mjolnir;
using namespace valhalla::baldr;

namespace {

const std::string config_file = "test/test_config_gp";

const auto node_predicate = [](const OSMWayNode& a, const OSMWayNode& b) {
  return a.node.osmid < b.node.osmid;
};

OSMNode GetNode(uint64_t node_id, sequence<OSMWayNode>& way_nodes) {
  auto found = way_nodes.find({node_id}, node_predicate);
  if (found == way_nodes.end())
    throw std::runtime_error("Couldn't find node: " + std::to_string(node_id));
  return (*found).node;
}

auto way_predicate = [](const OSMWay& a, const OSMWay& b) { return a.osmwayid_ < b.osmwayid_; };

OSMWay GetWay(uint64_t way_id, sequence<OSMWay>& ways) {
  auto found = ways.find({way_id}, way_predicate);
  if (found == ways.end())
    throw std::runtime_error("Couldn't find way: " + std::to_string(way_id));
  return *found;
}

void BollardsGatesAndAccess(const std::string& config_file) {
  boost::property_tree::ptree conf;
  boost::property_tree::json_parser::read_json(config_file, conf);

  std::string ways_file = "test_ways.bin";
  std::string way_nodes_file = "test_way_nodes.bin";
  std::string access_file = "test_access.bin";
  std::string restriction_file = "test_complex_restrictions.bin";

  auto osmdata =
      PBFGraphParser::Parse(conf.get_child("mjolnir"), {"test/data/liechtenstein-latest.osm.pbf"},
                            ways_file, way_nodes_file, access_file, restriction_file);
  sequence<OSMWayNode> way_nodes(way_nodes_file, false);
  way_nodes.sort(node_predicate);

  sequence<OSMWay> ways(ways_file, false);
  ways.sort(way_predicate);

  // bus access tests.
  auto way = GetWay(85744121, ways);
  if (way.auto_forward() != false || way.moped_forward() != false || way.bike_forward() != true ||
      way.bus_forward() != true || way.pedestrian() != true || way.auto_backward() != false ||
      way.moped_backward() != false || way.bike_backward() != false ||
      way.bus_backward() != false) {
    throw std::runtime_error("Access is not set correctly for way 85744121.");
  }

  way = GetWay(86260080, ways);
  if (way.auto_forward() != true || way.bike_forward() != true || way.bus_forward() != true ||
      way.moped_forward() != true || way.pedestrian() != true || way.auto_backward() != true ||
      way.bike_backward() != true || way.bus_backward() != true || way.moped_backward() != true) {
    throw std::runtime_error("Access is not set correctly for way 86260080.");
  }

  way = GetWay(161683833, ways);
  if (way.auto_forward() != true || way.bike_forward() != true || way.bus_forward() != true ||
      way.moped_forward() != true || way.pedestrian() != true || way.auto_backward() != true ||
      way.bike_backward() != true || way.bus_backward() != true || way.moped_backward() != true) {
    throw std::runtime_error("Access is not set correctly for way 161683833.");
  }

  // We split set the uses at bollards and gates.
  auto node = GetNode(392700757, way_nodes);
  if (!node.intersection())
    throw std::runtime_error("Bollard not marked as intersection.");

  // We split set the uses at bollards and gates.
  node = GetNode(376947468, way_nodes);
  if (!node.intersection())
    throw std::runtime_error("Gate not marked as intersection.");

  // Is a gate with foot and bike flags set; however, access is private.
  node = GetNode(2949666866, way_nodes);
  if (!node.intersection() || node.type() != NodeType::kGate ||
      node.access_mask() !=
          (kAutoAccess | kHOVAccess | kTruckAccess | kBusAccess | kEmergencyAccess |
<<<<<<< HEAD
              kPedestrianAccess | kWheelchairAccess | kBicycleAccess | kMopedAccess | kMotorcycleAccess))
=======
           kPedestrianAccess | kWheelchairAccess | kBicycleAccess | kMopedAccess))
>>>>>>> dace9464
    throw std::runtime_error("Gate at end of way test failed.");

  // block
  node = GetNode(1819036441, way_nodes);
  if (!node.intersection() || node.type() != NodeType::kBollard ||
      node.access_mask() != (kPedestrianAccess | kWheelchairAccess | kBicycleAccess))
    throw std::runtime_error("Block test failed.");

  // border control
  node = GetNode(3256854624, way_nodes);
  if (!node.intersection() || node.type() != NodeType::kBorderControl ||
      node.access_mask() !=
          (kAutoAccess | kHOVAccess | kTruckAccess | kBusAccess | kEmergencyAccess |
<<<<<<< HEAD
              kPedestrianAccess | kWheelchairAccess | kBicycleAccess | kMopedAccess | kMotorcycleAccess))
=======
           kPedestrianAccess | kWheelchairAccess | kBicycleAccess | kMopedAccess))
>>>>>>> dace9464
    throw std::runtime_error("Border control test failed.");

  // has bike tag but all should have access
  node = GetNode(696222071, way_nodes);
<<<<<<< HEAD
  if (!node.intersection() || node.access_mask() !=
      (kAutoAccess | kHOVAccess | kTruckAccess | kBusAccess | kEmergencyAccess |
          kPedestrianAccess | kWheelchairAccess | kBicycleAccess | kMopedAccess | kMotorcycleAccess))
=======
  if (!node.intersection() ||
      node.access_mask() !=
          (kAutoAccess | kHOVAccess | kTruckAccess | kBusAccess | kEmergencyAccess |
           kPedestrianAccess | kWheelchairAccess | kBicycleAccess | kMopedAccess))
>>>>>>> dace9464
    throw std::runtime_error("Bike access only failed.");

  // Is a bollard with no flags set.
  node = GetNode(569645326, way_nodes);
  if (!node.intersection() || node.type() != NodeType::kBollard ||
      node.access_mask() != (kPedestrianAccess | kWheelchairAccess | kBicycleAccess))
    throw std::runtime_error("Bollard(with flags) not marked as intersection.");

  // Is a bollard=block with foot flag set.
  node = GetNode(1819036441, way_nodes);
  if (!node.intersection() || node.type() != NodeType::kBollard ||
      node.access_mask() != (kPedestrianAccess | kWheelchairAccess | kBicycleAccess))
    throw std::runtime_error("Bollard=block not marked as intersection.");

  auto bike = osmdata.bike_relations.equal_range(25452580);
  way = GetWay(25452580, ways);
  uint32_t bike_network = 0;

  for (auto b = bike.first; b != bike.second; ++b)
    bike_network |= b->second.bike_network;

  if (bike_network != kRcn || way.bike_network() != 0)
    throw std::runtime_error("rcn not marked on way 25452580.");

  way = GetWay(74584853, ways);
  bike_network = 0;
  bike = osmdata.bike_relations.equal_range(74584853);

  for (auto b = bike.first; b != bike.second; ++b)
    // mountain bike networks have local, regional, and national networks set too.
    if (b->second.bike_network & kMcn)
      bike_network |= kMcn;
    else
      bike_network |= b->second.bike_network;

  if ((!(bike_network & kMcn) || !(bike_network & kLcn)) || way.bike_network() != 0)
    throw std::runtime_error("lcn and mtb not marked on way 74584853.");

  way = GetWay(75786176, ways);
  bike_network = 0;
  bike = osmdata.bike_relations.equal_range(75786176);

  for (auto b = bike.first; b != bike.second; ++b) {
    // mountain bike networks have local, regional, and national networks set too.
    if (b->second.bike_network & kMcn)
      bike_network |= kMcn;
    else
      bike_network |= b->second.bike_network;
  }

  if ((!(bike_network & kMcn) || !(bike_network & kRcn)) || way.bike_network() != 0)
    throw std::runtime_error("rcn and mtb not marked on way 75786176.");

  boost::filesystem::remove(ways_file);
  boost::filesystem::remove(way_nodes_file);
  boost::filesystem::remove(access_file);
}

void RemovableBollards(const std::string& config_file) {
  boost::property_tree::ptree conf;
  boost::property_tree::json_parser::read_json(config_file, conf);

  std::string ways_file = "test_ways.bin";
  std::string way_nodes_file = "test_way_nodes.bin";
  std::string access_file = "test_access.bin";
  std::string restriction_file = "test_complex_restrictions.bin";

  auto osmdata = PBFGraphParser::Parse(conf.get_child("mjolnir"), {"test/data/rome.osm.pbf"},
                                       ways_file, way_nodes_file, access_file, restriction_file);
  sequence<OSMWayNode> way_nodes(way_nodes_file, false);
  way_nodes.sort(node_predicate);

  // Is a bollard=rising is saved as a gate...with foot flag and bike set.
  auto node = GetNode(2425784125, way_nodes);
<<<<<<< HEAD
  if (!node.intersection() ||
    node.type() != NodeType::kGate || node.access_mask() !=
      (kAutoAccess | kHOVAccess | kTruckAccess | kBusAccess | kEmergencyAccess |
          kPedestrianAccess | kWheelchairAccess | kBicycleAccess | kMopedAccess | kMotorcycleAccess))
=======
  if (!node.intersection() || node.type() != NodeType::kGate ||
      node.access_mask() !=
          (kAutoAccess | kHOVAccess | kTruckAccess | kBusAccess | kEmergencyAccess |
           kPedestrianAccess | kWheelchairAccess | kBicycleAccess | kMopedAccess))
>>>>>>> dace9464
    throw std::runtime_error("Rising Bollard not marked as intersection.");

  boost::filesystem::remove(ways_file);
  boost::filesystem::remove(way_nodes_file);
  boost::filesystem::remove(access_file);
}

void Exits(const std::string& config_file) {
  boost::property_tree::ptree conf;
  boost::property_tree::json_parser::read_json(config_file, conf);

  std::string ways_file = "test_ways.bin";
  std::string way_nodes_file = "test_way_nodes.bin";
  std::string access_file = "test_access.bin";
  std::string restriction_file = "test_complex_restrictions.bin";

  auto osmdata = PBFGraphParser::Parse(conf.get_child("mjolnir"), {"test/data/harrisburg.osm.pbf"},
                                       ways_file, way_nodes_file, access_file, restriction_file);
  sequence<OSMWayNode> way_nodes(way_nodes_file, false);
  way_nodes.sort(node_predicate);

  auto node = GetNode(33698177, way_nodes);

  if (!node.intersection() || !node.ref() || osmdata.node_ref[33698177] != "51A-B")
    throw std::runtime_error("Ref not set correctly .");

  node = GetNode(1901353894, way_nodes);

  if (!node.intersection() || !node.ref() || osmdata.node_name[1901353894] != "Harrisburg East")
    throw std::runtime_error("Ref not set correctly .");

  node = GetNode(462240654, way_nodes);

  if (!node.intersection() || osmdata.node_exit_to[462240654] != "PA441")
    throw std::runtime_error("Ref not set correctly .");

  boost::filesystem::remove(ways_file);
  boost::filesystem::remove(way_nodes_file);
  boost::filesystem::remove(access_file);
}

void Baltimore(const std::string& config_file) {
  boost::property_tree::ptree conf;
  boost::property_tree::json_parser::read_json(config_file, conf);

  std::string ways_file = "test_ways.bin";
  std::string way_nodes_file = "test_way_nodes.bin";
  std::string access_file = "test_access.bin";
  std::string restriction_file = "test_complex_restrictions.bin";

  auto osmdata = PBFGraphParser::Parse(conf.get_child("mjolnir"), {"test/data/baltimore.osm.pbf"},
                                       ways_file, way_nodes_file, access_file, restriction_file);
  sequence<OSMWay> ways(ways_file, false);
  ways.sort(way_predicate);

  // bike_forward and reverse is set to false by default.  Meaning defaults for
  // highway = pedestrian.  Bike overrides bicycle=designated and/or cycleway=shared_lane
  // make it bike_forward and reverse = true
  auto way = GetWay(216240466, ways);
  if (way.auto_forward() != false || way.bus_forward() != false || way.moped_forward() != false ||
      way.bike_forward() != true || way.pedestrian() != true || way.auto_backward() != false ||
      way.bus_backward() != false || way.moped_backward() != false || way.bike_backward() != true) {
    throw std::runtime_error("Access is not set correctly for way 216240466.");
  }
  // access for all
  way = GetWay(138388359, ways);
  if (way.auto_forward() != true || way.bus_forward() != true || way.moped_forward() != true ||
      way.bike_forward() != true || way.pedestrian() != true || way.auto_backward() != true ||
      way.bus_backward() != true || way.moped_backward() != true || way.bike_backward() != true) {
    throw std::runtime_error("Access is not set correctly for way 138388359.");
  }
  // footway...pedestrian only
  way = GetWay(133689121, ways);
  if (way.auto_forward() != false || way.bus_forward() != false || way.moped_forward() != false ||
      way.bike_forward() != false || way.pedestrian() != true || way.auto_backward() != false ||
      way.bus_backward() != false || way.moped_backward() != false ||
      way.bike_backward() != false) {
    throw std::runtime_error("Access is not set correctly for way 133689121.");
  }
  // oneway
  way = GetWay(49641455, ways);
  if (way.auto_forward() != true || way.bus_forward() != true || way.moped_forward() != true ||
      way.bike_forward() != true || way.pedestrian() != true || way.auto_backward() != false ||
      way.bus_backward() != false || way.moped_backward() != false ||
      way.bike_backward() != false) {
    throw std::runtime_error("Access is not set correctly for way 49641455.");
  }

  // Oneway test.  Make sure auto backward is set for ways where oneway=no.
  way = GetWay(192573108, ways);
  if (way.auto_forward() != true || way.bus_forward() != true || way.moped_forward() != true ||
      way.bike_forward() != true || way.pedestrian() != true || way.auto_backward() != true ||
      way.bus_backward() != true || way.moped_backward() != true || way.bike_backward() != true) {
    throw std::runtime_error(
        "Forward/Backward/Pedestrian access is not set correctly for way 192573108.");
  }

  sequence<OSMWayNode> way_nodes(way_nodes_file, false, true);
  way_nodes.sort(node_predicate);
  auto node = GetNode(49473254, way_nodes);

  if (!node.intersection() || node.type() != NodeType::kTollBooth)
    throw std::runtime_error("Toll Booth 49473254 test failed.");

  auto res = osmdata.restrictions.equal_range(98040438);

  if (res.first == osmdata.restrictions.end())
    throw std::runtime_error("Failed to find 98040438 restriction.");

  for (auto r = res.first; r != res.second; ++r) {
    if (r->second.to() == 6003340) {
      if (r->second.via() != 2123388822 || r->second.type() != RestrictionType::kNoLeftTurn)
        throw std::runtime_error("98040438 restriction test failed for to: 6003340");
    } else if (r->second.to() == 98040438) {
      if (r->second.via() != 2123388822 || r->second.type() != RestrictionType::kNoUTurn)
        throw std::runtime_error("98040438 restriction test failed for to: 98040438");
    } else
      throw std::runtime_error("98040438 restriction test failed.");
  }

  boost::filesystem::remove(ways_file);
  boost::filesystem::remove(way_nodes_file);
  boost::filesystem::remove(access_file);
}

void Bike(const std::string& config_file) {
  boost::property_tree::ptree conf;
  boost::property_tree::json_parser::read_json(config_file, conf);

  std::string ways_file = "test_ways.bin";
  std::string way_nodes_file = "test_way_nodes.bin";
  std::string access_file = "test_access.bin";
  std::string restriction_file = "test_complex_restrictions.bin";

  auto osmdata = PBFGraphParser::Parse(conf.get_child("mjolnir"), {"test/data/bike.osm.pbf"},
                                       ways_file, way_nodes_file, access_file, restriction_file);
  sequence<OSMWay> ways(ways_file, false);
  ways.sort(way_predicate);

  // http://www.openstreetmap.org/way/6885577#map=14/51.9774/5.7718
  // direction of this way for oneway is flipped.  Confirmed on opencyclemap.org.
  auto way = GetWay(6885577, ways);
  if (way.auto_forward() != true || way.bus_forward() != true || way.moped_forward() != true ||
      way.bike_forward() != false || way.pedestrian() != true || way.auto_backward() != true ||
      way.bus_backward() != true || way.moped_backward() != true || way.bike_backward() != true) {
    throw std::runtime_error("Access is not correct for way 6885577.");
  }

  way = GetWay(156539494, ways);
  if (way.auto_forward() != false || way.bus_forward() != false || way.moped_forward() != false ||
      way.bike_forward() != true || way.pedestrian() != false || way.auto_backward() != false ||
      way.bus_backward() != false || way.moped_backward() != false ||
      way.bike_backward() != false) {
    throw std::runtime_error("Access is not correct for way 156539494.");
  }

  way = GetWay(6885404, ways);
  if (way.auto_forward() != false || way.bus_forward() != false || way.moped_forward() != false ||
      way.bike_forward() != true || way.pedestrian() != false || way.auto_backward() != false ||
      way.bus_backward() != false || way.moped_backward() != false || way.bike_backward() != true) {
    throw std::runtime_error("Access is not correct for way 6885404.");
  }

  way = GetWay(156539492, ways);
  if (way.auto_forward() != true || way.bus_forward() != true || way.moped_forward() != true ||
      way.bike_forward() != false || way.pedestrian() != true || way.auto_backward() != true ||
      way.bus_backward() != true || way.moped_backward() != true || way.bike_backward() != false) {
    throw std::runtime_error("Access is not correct for way 156539492.");
  }

  way = GetWay(156539491, ways);
  if (way.auto_forward() != true || way.bus_forward() != true || way.moped_forward() != true ||
      way.bike_forward() != true || way.pedestrian() != true || way.auto_backward() != true ||
      way.bus_backward() != true || way.moped_forward() != true || way.bike_backward() != true) {
    throw std::runtime_error("Access is not correct for way 156539491.");
  }

  boost::filesystem::remove(ways_file);
  boost::filesystem::remove(way_nodes_file);
  boost::filesystem::remove(access_file);
}

void Bus(const std::string& config_file) {
  boost::property_tree::ptree conf;
  boost::property_tree::json_parser::read_json(config_file, conf);

  std::string ways_file = "test_ways.bin";
  std::string way_nodes_file = "test_way_nodes.bin";
  std::string access_file = "test_access.bin";
  std::string restriction_file = "test_complex_restrictions.bin";

  auto osmdata = PBFGraphParser::Parse(conf.get_child("mjolnir"), {"test/data/bus.osm.pbf"},
                                       ways_file, way_nodes_file, access_file, restriction_file);
  sequence<OSMWay> ways(ways_file, false);
  ways.sort(way_predicate);

  auto way = GetWay(14327599, ways);
  if (way.auto_forward() != false || way.moped_forward() != false || way.bus_forward() != true ||
      way.bike_forward() != true || way.pedestrian() != true || way.auto_backward() != false ||
      way.moped_backward() != false || way.bus_backward() != false || way.bike_backward() != true) {
    throw std::runtime_error("Access is not correct for way 14327599.");
  }

  way = GetWay(87358588, ways);
  if (way.auto_forward() != false || way.moped_forward() != false || way.bus_forward() != false ||
      way.bike_forward() != true || way.pedestrian() != true || way.auto_backward() != false ||
      way.moped_backward() != false || way.bus_backward() != false || way.bike_backward() != true) {
    throw std::runtime_error("Access is not correct for way 87358588.");
  }

  way = GetWay(49771553, ways);
  if (way.auto_forward() != true || way.moped_forward() != true || way.bus_forward() != true ||
      way.bike_forward() != true || way.pedestrian() != true || way.auto_backward() != true ||
      way.moped_backward() != true || way.bus_backward() != true || way.bike_backward() != true) {
    throw std::runtime_error("Access is not correct for way 49771553.");
  }

  way = GetWay(225895737, ways);
  if (way.auto_forward() != true || way.moped_forward() != true || way.bus_forward() != true ||
      way.bike_forward() != true || way.pedestrian() != true || way.auto_backward() != false ||
      way.moped_backward() != false || way.bus_backward() != false ||
      way.bike_backward() != false) {
    throw std::runtime_error("Access is not correct for way 225895737.");
  }

  boost::filesystem::remove(ways_file);
  boost::filesystem::remove(way_nodes_file);
  boost::filesystem::remove(access_file);
}

void BicycleTrafficSignals(const std::string& config_file) {
  boost::property_tree::ptree conf;
  boost::property_tree::json_parser::read_json(config_file, conf);

  std::string ways_file = "test_ways.bin";
  std::string way_nodes_file = "test_way_nodes.bin";
  std::string access_file = "test_access.bin";
  std::string restriction_file = "test_complex_restrictions.bin";

  auto osmdata = PBFGraphParser::Parse(conf.get_child("mjolnir"), {"test/data/nyc.osm.pbf"},
                                       ways_file, way_nodes_file, access_file, restriction_file);
  sequence<OSMWayNode> way_nodes(way_nodes_file, false);
  way_nodes.sort(node_predicate);

  auto node = GetNode(42439096, way_nodes);
  if (!node.intersection() || !node.traffic_signal())
    throw std::runtime_error("Traffic Signal test failed.");
  /*
    //When we support finding bike rentals, this test will need updated.
    node = GetNode(3146484929, way_nodes);
    if (node.intersection())
      throw std::runtime_error("Bike rental not marked as intersection.");

    //When we support finding shops that rent bikes, this test will need updated.
    node = GetNode(2592264881, way_nodes);
    if (node.intersection())
      throw std::runtime_error("Bike rental at a shop not marked as intersection.");
  */

  boost::filesystem::remove(ways_file);
  boost::filesystem::remove(way_nodes_file);
  boost::filesystem::remove(access_file);
}

void DoConfig() {
  std::ofstream file;
  try {
    file.open(config_file, std::ios_base::trunc);
    file << "{ \
      \"mjolnir\": { \
      \"tile_dir\": \"test/data/parser_tiles\" \
      } \
    }";
  } catch (...) {}
  file.close();
}

void TestBollardsGatesAndAccess() {
  // write the tiles with it
  BollardsGatesAndAccess(config_file);
}

void TestRemovableBollards() {
  // write the tiles with it
  RemovableBollards(config_file);
}

void TestBicycleTrafficSignals() {
  // write the tiles with it
  BicycleTrafficSignals(config_file);
}

void TestExits() {
  // write the tiles with it
  Exits(config_file);
}

void TestBaltimoreArea() {
  // write the tiles with it
  Baltimore(config_file);
}

void TestBike() {
  // write the tiles with it
  Bike(config_file);
}

void TestBus() {
  // write the tiles with it
  Bus(config_file);
}

} // namespace

int main() {

  // Test data BBs are as follows:
  // Rome:        <bounds minlat="41.8957000" minlon="12.4820400" maxlat="41.8973400"
  // maxlon="12.4855600"/> NYC:         <bounds minlat="40.7330200" minlon="-74.0136900"
  // maxlat="40.7396900" maxlon="-73.9996000"/> Baltimore:   <bounds minlat="39.2586000"
  // minlon="-76.6081000" maxlat="39.3065000" maxlon="-76.5288000"/> Harrisburg:  <bounds
  // minlat="40.2075000" minlon="-76.8459000" maxlat="40.3136000" maxlon="-76.7474000"/>
  // Liechtenstein: None

  test::suite suite("parser");

  suite.test(TEST_CASE(DoConfig));
  suite.test(TEST_CASE(TestBollardsGatesAndAccess));
  suite.test(TEST_CASE(TestRemovableBollards));
  suite.test(TEST_CASE(TestBicycleTrafficSignals));
  suite.test(TEST_CASE(TestExits));
  suite.test(TEST_CASE(TestBaltimoreArea));
  suite.test(TEST_CASE(TestBike));
  suite.test(TEST_CASE(TestBus));

  return suite.tear_down();
}<|MERGE_RESOLUTION|>--- conflicted
+++ resolved
@@ -96,11 +96,7 @@
   if (!node.intersection() || node.type() != NodeType::kGate ||
       node.access_mask() !=
           (kAutoAccess | kHOVAccess | kTruckAccess | kBusAccess | kEmergencyAccess |
-<<<<<<< HEAD
               kPedestrianAccess | kWheelchairAccess | kBicycleAccess | kMopedAccess | kMotorcycleAccess))
-=======
-           kPedestrianAccess | kWheelchairAccess | kBicycleAccess | kMopedAccess))
->>>>>>> dace9464
     throw std::runtime_error("Gate at end of way test failed.");
 
   // block
@@ -114,25 +110,14 @@
   if (!node.intersection() || node.type() != NodeType::kBorderControl ||
       node.access_mask() !=
           (kAutoAccess | kHOVAccess | kTruckAccess | kBusAccess | kEmergencyAccess |
-<<<<<<< HEAD
               kPedestrianAccess | kWheelchairAccess | kBicycleAccess | kMopedAccess | kMotorcycleAccess))
-=======
-           kPedestrianAccess | kWheelchairAccess | kBicycleAccess | kMopedAccess))
->>>>>>> dace9464
     throw std::runtime_error("Border control test failed.");
 
   // has bike tag but all should have access
   node = GetNode(696222071, way_nodes);
-<<<<<<< HEAD
   if (!node.intersection() || node.access_mask() !=
       (kAutoAccess | kHOVAccess | kTruckAccess | kBusAccess | kEmergencyAccess |
           kPedestrianAccess | kWheelchairAccess | kBicycleAccess | kMopedAccess | kMotorcycleAccess))
-=======
-  if (!node.intersection() ||
-      node.access_mask() !=
-          (kAutoAccess | kHOVAccess | kTruckAccess | kBusAccess | kEmergencyAccess |
-           kPedestrianAccess | kWheelchairAccess | kBicycleAccess | kMopedAccess))
->>>>>>> dace9464
     throw std::runtime_error("Bike access only failed.");
 
   // Is a bollard with no flags set.
@@ -207,17 +192,10 @@
 
   // Is a bollard=rising is saved as a gate...with foot flag and bike set.
   auto node = GetNode(2425784125, way_nodes);
-<<<<<<< HEAD
   if (!node.intersection() ||
     node.type() != NodeType::kGate || node.access_mask() !=
       (kAutoAccess | kHOVAccess | kTruckAccess | kBusAccess | kEmergencyAccess |
           kPedestrianAccess | kWheelchairAccess | kBicycleAccess | kMopedAccess | kMotorcycleAccess))
-=======
-  if (!node.intersection() || node.type() != NodeType::kGate ||
-      node.access_mask() !=
-          (kAutoAccess | kHOVAccess | kTruckAccess | kBusAccess | kEmergencyAccess |
-           kPedestrianAccess | kWheelchairAccess | kBicycleAccess | kMopedAccess))
->>>>>>> dace9464
     throw std::runtime_error("Rising Bollard not marked as intersection.");
 
   boost::filesystem::remove(ways_file);
