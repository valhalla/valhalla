#include <array>
#include <benchmark/benchmark.h>
#include <iostream>
#include <random>
#include <string>

#include "baldr/graphreader.h"
#include "loki/search.h"
#include "midgard/logging.h"
#include "midgard/pointll.h"
#include "sif/autocost.h"
#include "sif/costfactory.h"
#include "test.h"
#include "thor/bidirectional_astar.h"
#include "thor/unidirectional_astar.h"
#include <valhalla/proto/options.pb.h>

using namespace valhalla;

namespace {

std::string planet_path = "";

void create_costing_options(Options& options) {
  options.set_costing(Costing::auto_);
  rapidjson::Document doc;
  sif::ParseCostingOptions(doc, "/costing_options", options);
}

boost::property_tree::ptree json_to_pt(const std::string& json) {
  std::stringstream ss;
  ss << json;
  boost::property_tree::ptree pt;
  rapidjson::read_json(ss, pt);
  return pt;
}

boost::property_tree::ptree build_config(const char* live_traffic_tar) {
  return json_to_pt(R"({
    "mjolnir":{
      "traffic_extract": "test/data/utrecht_tiles/)" +
                    std::string(live_traffic_tar) + R"(",
      "tile_dir": "test/data/utrecht_tiles",
      "concurrency": 1
    },
    "loki":{
        "actions":["route"],
        "logging":{"long_request": 100},
        "service_defaults":{
          "minimum_reachability": 10,
          "radius": 50,
          "search_cutoff": 35000,
          "node_snap_tolerance": 5,
          "street_side_tolerance": 5,
          "heading_tolerance": 360
        }
    },
    "thor":{
      "logging":{"long_request": 100}
    },
    "meili":{
      "grid": {
        "cache_size": 100240,
        "size": 500
      }
    },
    "service_limits": {
      "auto": {"max_distance": 5000000.0, "max_locations": 20,"max_matrix_distance": 400000.0,"max_matrix_locations": 50},
      "auto_shorter": {"max_distance": 5000000.0,"max_locations": 20,"max_matrix_distance": 400000.0,"max_matrix_locations": 50},
      "bicycle": {"max_distance": 500000.0,"max_locations": 50,"max_matrix_distance": 200000.0,"max_matrix_locations": 50},
      "bus": {"max_distance": 5000000.0,"max_locations": 50,"max_matrix_distance": 400000.0,"max_matrix_locations": 50},
      "hov": {"max_distance": 5000000.0,"max_locations": 20,"max_matrix_distance": 400000.0,"max_matrix_locations": 50},
      "taxi": {"max_distance": 5000000.0,"max_locations": 20,"max_matrix_distance": 400000.0,"max_matrix_locations": 50},
      "isochrone": {"max_contours": 4,"max_distance": 25000.0,"max_locations": 1,"max_time_contour": 120,"max_distance_contour":200},
      "max_avoid_locations": 50,"max_radius": 200,"max_reachability": 100,"max_alternates":2,"max_avoid_polygons_length":10000,
      "multimodal": {"max_distance": 500000.0,"max_locations": 50,"max_matrix_distance": 0.0,"max_matrix_locations": 0},
      "pedestrian": {"max_distance": 250000.0,"max_locations": 50,"max_matrix_distance": 200000.0,"max_matrix_locations": 50,"max_transit_walking_distance": 10000,"min_transit_walking_distance": 1},
      "skadi": {"max_shape": 750000,"min_resample": 10.0},
      "trace": {"max_distance": 200000.0,"max_gps_accuracy": 100.0,"max_search_radius": 100,"max_shape": 16000,"max_best_paths":4,"max_best_paths_shape":100},
      "transit": {"max_distance": 500000.0,"max_locations": 50,"max_matrix_distance": 200000.0,"max_matrix_locations": 50},
      "truck": {"max_distance": 5000000.0,"max_locations": 20,"max_matrix_distance": 400000.0,"max_matrix_locations": 50}
    }
  })");
}

constexpr float kMaxRange = 256;

static void BM_UtrechtBidirectionalAstar(benchmark::State& state) {
<<<<<<< HEAD
  // const auto config = build_config("generated-live-data.tar");
  // test::build_live_traffic_data(config);

  auto config =
      test::make_config("test/data/utrecht_tiles", {},
                        {{"additional_data", "mjolnir.traffic_extract", "mjolnir.tile_dir"}});
  config.put("mjolnir.tile_extract", "/Users/danpat/mapbox/data/planet_2021_03_27-03_00_00.tar");

  /*
    std::mt19937 gen(0); // Seed with the same value for consistent benchmarking
    {
      // Something to generate traffic with
      std::uniform_real_distribution<> traffic_dist(0., 1.);
      // This fraction of edges have live traffic
      float has_live_traffic = 0.2;

      // Make some updates to the traffic .tar file.
      // Generate traffic data
      std::function<void(baldr::GraphReader&, baldr::TrafficTile&, int, baldr::TrafficSpeed*)>
          generate_traffic = [&gen, &traffic_dist,
                              &has_live_traffic](baldr::GraphReader& reader, baldr::TrafficTile& tile,
                                                 int index, baldr::TrafficSpeed* current) -> void {
        baldr::GraphId tile_id(tile.header->tile_id);
        if (traffic_dist(gen) < has_live_traffic) {
          current->breakpoint1 = 255;
          current->overall_speed = traffic_dist(gen) * 100;
        } else {
        }
      };
      test::customize_live_traffic_data(config, generate_traffic);
    }
    */
=======
  const auto config = build_config("generated-live-data.tar");
  test::build_live_traffic_data(config);

  std::mt19937 gen(0); // Seed with the same value for consistent benchmarking
  {
    // Something to generate traffic with
    std::uniform_real_distribution<> traffic_dist(0., 1.);
    // This fraction of edges have live traffic
    float has_live_traffic = 0.2;

    // Make some updates to the traffic .tar file.
    // Generate traffic data
    std::function<void(baldr::GraphReader&, baldr::TrafficTile&, int, baldr::TrafficSpeed*)>
        generate_traffic = [&gen, &traffic_dist,
                            &has_live_traffic](baldr::GraphReader& reader, baldr::TrafficTile& tile,
                                               int index, baldr::TrafficSpeed* current) -> void {
      baldr::GraphId tile_id(tile.header->tile_id);
      if (traffic_dist(gen) < has_live_traffic) {
        current->breakpoint1 = 255;
        current->overall_encoded_speed = traffic_dist(gen) * 100;
      } else {
      }
    };
    test::customize_live_traffic_data(config, generate_traffic);
  }
>>>>>>> 9e1420c2

  auto clean_reader = test::make_clean_graphreader(config.get_child("mjolnir"));

  std::vector<valhalla::baldr::Location> locations;

  Options options;
  create_costing_options(options);
  sif::TravelMode mode;
  auto costs = sif::CostFactory().CreateModeCosting(options, mode);
  auto cost = costs[static_cast<size_t>(mode)];

  // A few locations around Utrecht. Origins and destinations are constructed
  // from these for the queries
  // locations.emplace_back(midgard::PointLL{5.115873, 52.099247});
  /*
  locations.emplace_back(midgard::PointLL{5.117328, 52.099464});
  locations.emplace_back(midgard::PointLL{5.114576, 52.101841});
  locations.emplace_back(midgard::PointLL{5.114598, 52.103607});
  locations.emplace_back(midgard::PointLL{5.112481, 52.074073});
  locations.emplace_back(midgard::PointLL{5.135983, 52.110116});
  locations.emplace_back(midgard::PointLL{5.095273, 52.108956});
  locations.emplace_back(midgard::PointLL{5.110077, 52.062043});
  locations.emplace_back(midgard::PointLL{5.025595, 52.067372});
  */

  locations.emplace_back(midgard::PointLL{-8.336801, 33.286377});
  locations.emplace_back(midgard::PointLL{5.872467, 50.575802});
  locations.emplace_back(midgard::PointLL{11.524066, 3.862927});
  locations.emplace_back(midgard::PointLL{30.490564, -22.948921});
  locations.emplace_back(midgard::PointLL{21.407406, 12.212897});
  locations.emplace_back(midgard::PointLL{21.408346, 12.209968});
  locations.emplace_back(midgard::PointLL{17.784868, 44.147346});
  /*
  locations.emplace_back(midgard::PointLL{15.582961, 45.906693});
  locations.emplace_back(midgard::PointLL{8.685453, 39.226093});
  locations.emplace_back(midgard::PointLL{2.142843, 52.584072});
  locations.emplace_back(midgard::PointLL{16.960527, 52.423416});
  locations.emplace_back(midgard::PointLL{18.670666, 54.35183});
  locations.emplace_back(midgard::PointLL{85.840378, 12.75919});
  locations.emplace_back(midgard::PointLL{84.008522, 9.926284});
  locations.emplace_back(midgard::PointLL{20.597891, 41.602592});
  locations.emplace_back(midgard::PointLL{20.880438, 41.886894});
  locations.emplace_back(midgard::PointLL{8.057651, 52.261757});
  locations.emplace_back(midgard::PointLL{6.309168, 49.66972});
  locations.emplace_back(midgard::PointLL{37.617016, 55.746685});
  locations.emplace_back(midgard::PointLL{37.623234, 55.746956});
  locations.emplace_back(midgard::PointLL{66.781364, 10.485166});
  locations.emplace_back(midgard::PointLL{68.890945, 10.163307});
  locations.emplace_back(midgard::PointLL{13.961927, 15.293241});
  locations.emplace_back(midgard::PointLL{13.967668, 15.293});
  locations.emplace_back(midgard::PointLL{4.126567, 51.035511});
  locations.emplace_back(midgard::PointLL{5.887219, 49.531387});
  locations.emplace_back(midgard::PointLL{9.22713, 49.130718});
  locations.emplace_back(midgard::PointLL{11.066673, 49.452415});
  locations.emplace_back(midgard::PointLL{95.504768, 18.474234});
  locations.emplace_back(midgard::PointLL{95.494049, 18.483744});
  locations.emplace_back(midgard::PointLL{135.590393, 34.623756});
  locations.emplace_back(midgard::PointLL{135.521576, 34.759117});
  locations.emplace_back(midgard::PointLL{3.953196, 36.537201});
  locations.emplace_back(midgard::PointLL{3.178043, 36.726479});
  locations.emplace_back(midgard::PointLL{35.160679, 32.520855});
  locations.emplace_back(midgard::PointLL{35.766632, 32.706535});
  locations.emplace_back(midgard::PointLL{1.74563, 53.791374});
  locations.emplace_back(midgard::PointLL{2.110271, 53.535301});
  locations.emplace_back(midgard::PointLL{21.016792, 41.08852});
  locations.emplace_back(midgard::PointLL{21.020342, 41.080669});
  */

  const auto projections = loki::Search(locations, *clean_reader, cost);
  if (projections.size() == 0) {
    throw std::runtime_error("Found no matching locations");
  }

  std::vector<valhalla::Location> origins;
  std::vector<valhalla::Location> destinations;

  {
    auto it = projections.cbegin();
    if (it == projections.cend()) {
      throw std::runtime_error("Found no matching locations");
    }
    while (true) {
      auto origin = valhalla::Location{};
      baldr::PathLocation::toPBF(it->second, &origin, *clean_reader);
      ++it;
      if (it == projections.cend()) {
        break;
      }
      origins.push_back(origin);
      destinations.push_back(valhalla::Location{});
      baldr::PathLocation::toPBF(it->second, &destinations.back(), *clean_reader);
    }
  }

  if (origins.size() == 0) {
    throw std::runtime_error("No origins available for test");
  }

  std::size_t route_size = 0;

  thor::TimeDepForward astar;
  for (auto _ : state) {
    for (int i = 0; i < origins.size(); ++i) {
      // LOG_WARN("Running index "+std::to_string(i));
      auto result = astar.GetBestPath(origins[i], destinations[i], *clean_reader, costs,
                                      sif::TravelMode::kDrive);
      astar.Clear();
      route_size += 1;
    }
  }
  if (route_size == 0) {
    throw std::runtime_error("Failed all routes");
  }
  state.counters["Routes"] = route_size;
}

void customize_traffic(const boost::property_tree::ptree& config,
                       baldr::GraphId& target_edge_id,
                       const int target_speed) {
  test::build_live_traffic_data(config);
  // Make some updates to the traffic .tar file.
  // Generate traffic data
  std::function<void(baldr::GraphReader&, baldr::TrafficTile&, int, baldr::TrafficSpeed*)>
      generate_traffic = [&target_edge_id, &target_speed](baldr::GraphReader& reader,
                                                          baldr::TrafficTile& tile, int index,
                                                          baldr::TrafficSpeed* current) -> void {
    baldr::GraphId tile_id(tile.header->tile_id);
    auto edge_id = baldr::GraphId(tile_id.tileid(), tile_id.level(), index);
    if (edge_id == target_edge_id) {
      current->breakpoint1 = 255;
      current->overall_encoded_speed = target_speed >> 1;
      current->encoded_speed1 = target_speed >> 1;
    }
  };
  test::customize_live_traffic_data(config, generate_traffic);
}

BENCHMARK(BM_UtrechtBidirectionalAstar)->Unit(benchmark::kMillisecond);

std::vector<valhalla::baldr::Location> global_locations =
    {midgard::PointLL{-8.336801, 33.286377},  midgard::PointLL{5.872467, 50.575802},
     midgard::PointLL{11.524066, 3.862927},   midgard::PointLL{30.490564, -22.948921},
     midgard::PointLL{21.407406, 12.212897},  midgard::PointLL{21.408346, 12.209968},
     midgard::PointLL{17.784868, 44.147346},  midgard::PointLL{15.582961, 45.906693},
     midgard::PointLL{8.685453, 39.226093},   midgard::PointLL{2.142843, 52.584072},
     midgard::PointLL{16.960527, 52.423416},  midgard::PointLL{18.670666, 54.35183},
     midgard::PointLL{85.840378, 12.75919},   midgard::PointLL{84.008522, 9.926284},
     midgard::PointLL{20.597891, 41.602592},  midgard::PointLL{20.880438, 41.886894},
     midgard::PointLL{8.057651, 52.261757},   midgard::PointLL{6.309168, 49.66972},
     midgard::PointLL{37.617016, 55.746685},  midgard::PointLL{37.623234, 55.746956},
     midgard::PointLL{66.781364, 10.485166},  midgard::PointLL{68.890945, 10.163307},
     midgard::PointLL{13.961927, 15.293241},  midgard::PointLL{13.967668, 15.293},
     midgard::PointLL{4.126567, 51.035511},   midgard::PointLL{5.887219, 49.531387},
     midgard::PointLL{9.22713, 49.130718},    midgard::PointLL{11.066673, 49.452415},
     midgard::PointLL{95.504768, 18.474234},  midgard::PointLL{95.494049, 18.483744},
     midgard::PointLL{135.590393, 34.623756}, midgard::PointLL{135.521576, 34.759117},
     midgard::PointLL{3.953196, 36.537201},   midgard::PointLL{3.178043, 36.726479},
     midgard::PointLL{35.160679, 32.520855},  midgard::PointLL{35.766632, 32.706535},
     midgard::PointLL{1.74563, 53.791374},    midgard::PointLL{2.110271, 53.535301},
     midgard::PointLL{21.016792, 41.08852},   midgard::PointLL{21.020342, 41.080669}};

template <class Algorithm> void BM_GlobalFixedRandom(benchmark::State& state) {

  if (planet_path.empty()) {
    state.SkipWithError(
        "No planet file specified, please supply --planet-path=X on the command line");
    return;
  }

  auto config =
      test::make_config("test/data/utrecht_tiles", {},
                        {{"additional_data", "mjolnir.traffic_extract", "mjolnir.tile_dir"}});
  config.put("mjolnir.tile_extract", planet_path);

  auto clean_reader = test::make_clean_graphreader(config.get_child("mjolnir"));

  Options options;
  create_costing_options(options);
  sif::TravelMode mode;
  auto costs = sif::CostFactory().CreateModeCosting(options, mode);
  auto cost = costs[static_cast<size_t>(mode)];

  std::vector<valhalla::baldr::Location> locations(global_locations.begin() + state.range(0),
                                                   global_locations.begin() + state.range(0) + 2);

  const auto projections = loki::Search(locations, *clean_reader, cost);
  if (projections.size() == 0) {
    throw std::runtime_error("Found no matching locations");
  }

  std::vector<valhalla::Location> origins;
  std::vector<valhalla::Location> destinations;

  {
    auto it = projections.cbegin();
    if (it == projections.cend()) {
      throw std::runtime_error("Found no matching locations");
    }
    while (true) {
      auto origin = valhalla::Location{};
      origin.set_date_time("2021-04-01T00:00:00");
      baldr::PathLocation::toPBF(it->second, &origin, *clean_reader);
      ++it;
      if (it == projections.cend()) {
        break;
      }
      origins.push_back(origin);
      destinations.push_back(valhalla::Location{});
      baldr::PathLocation::toPBF(it->second, &destinations.back(), *clean_reader);
      destinations.back().set_date_time("2021-04-01T00:00:00");
    }
  }

  if (origins.size() == 0) {
    throw std::runtime_error("No origins available for test");
  }

  std::size_t route_count = 0;

  Algorithm algorithm;
  {
    // Do it once to warmup
    auto result = algorithm.GetBestPath(origins.front(), destinations.front(), *clean_reader, costs,
                                        sif::TravelMode::kDrive);
    std::string coords = std::to_string(locations[0].latlng_.lng()) + "," +
                         std::to_string(locations[0].latlng_.lat()) + " -> " +
                         std::to_string(locations[1].latlng_.lng()) + "," +
                         std::to_string(locations[1].latlng_.lat());
    if (result.empty() || result.front().empty()) {
      state.SkipWithError(std::string("Route " + coords + " returned no result").c_str());
      return;
    }
    algorithm.Clear();
    // std::cout << coords << " = route eta of "
    //          << std::to_string(result.back().back().elapsed_cost.secs) << " seconds" << std::endl;
  }
  for (auto _ : state) {
    auto result = algorithm.GetBestPath(origins.front(), destinations.front(), *clean_reader, costs,
                                        sif::TravelMode::kDrive);
    algorithm.Clear();
    ++route_count;
  }
  if (route_count == 0) {
    throw std::runtime_error("Failed all routes");
  }
}

BENCHMARK_TEMPLATE(BM_GlobalFixedRandom, thor::TimeDepForward)
    ->Unit(benchmark::kMillisecond)
    ->DenseRange(0, 6);
BENCHMARK_TEMPLATE(BM_GlobalFixedRandom, thor::TimeDepReverse)
    ->Unit(benchmark::kMillisecond)
    ->DenseRange(0, 6);
BENCHMARK_TEMPLATE(BM_GlobalFixedRandom, thor::BidirectionalAStar)
    ->Unit(benchmark::kMillisecond)
    ->DenseRange(0, 6);

/** Benchmarks the GetSpeed function */
static void BM_GetSpeed(benchmark::State& state) {

  const auto config = build_config("get-speed.tar");
  auto tgt_edge_id = baldr::GraphId(3196, 0, 3221);
  const auto tgt_speed = 50;
  customize_traffic(config, tgt_edge_id, tgt_speed);

  auto clean_reader = test::make_clean_graphreader(config.get_child("mjolnir"));

  auto tile = clean_reader->GetGraphTile(baldr::GraphId(tgt_edge_id));
  if (tile == nullptr) {
    throw std::runtime_error("Target tile not found");
  }
  auto edge = tile->directededge(tgt_edge_id);
  if (edge == nullptr) {
    throw std::runtime_error("Target edge not found");
  }

  if (tile->GetSpeed(edge, 255, 1) != tgt_speed) {
    fprintf(stderr, "ERROR: tgt_speed: %i, GetSpeed(...): %i\n", tgt_speed,
            tile->GetSpeed(edge, 255, 1));
    throw std::runtime_error("Target edge was not at target speed");
  }

  for (auto _ : state) {
    tile->GetSpeed(edge, 255, 1);
  }
}

BENCHMARK(BM_GetSpeed)->Unit(benchmark::kNanosecond);

/** Benchmarks the Allowed function */
static void BM_Sif_Allowed(benchmark::State& state) {

  const auto config = build_config("sif-allowed.tar");
  auto tgt_edge_id = baldr::GraphId(3196, 0, 3221);
  auto tgt_speed = 100;
  customize_traffic(config, tgt_edge_id, tgt_speed);

  auto clean_reader = test::make_clean_graphreader(config.get_child("mjolnir"));

  Options options;
  create_costing_options(options);
  sif::TravelMode mode;
  auto costs = sif::CostFactory().CreateModeCosting(options, mode);
  auto cost = costs[static_cast<size_t>(mode)];

  auto tile = clean_reader->GetGraphTile(baldr::GraphId(tgt_edge_id));
  if (tile == nullptr) {
    throw std::runtime_error("Target tile not found");
  }
  auto edge = tile->directededge(tgt_edge_id);
  if (edge == nullptr) {
    throw std::runtime_error("Target edge not found");
  }

  if (tile->GetSpeed(edge, 255, 1) != tgt_speed) {
    throw std::runtime_error("Target edge was not at target speed");
  }

  // Mock a phony predecessor
  // auto pred = sif::EdgeLabel(0, tgt_edge_id, edge, costs, 1.0, 1.0,
  // sif::TravelMode::kDrive,10,sif::Cost());
  auto pred = sif::EdgeLabel();
  uint8_t restriction_idx;

  for (auto _ : state) {
    cost->Allowed(edge, pred, tile, tgt_edge_id, 0, 0, restriction_idx);
  }
}

BENCHMARK(BM_Sif_Allowed)->Unit(benchmark::kNanosecond);

} // namespace

int main(int argc, char** argv) {

  logging::Configure({{"type", ""}});

  for (int i = 0; i < argc; i++) {
    if (std::string(argv[i]).find("--planet-path=") != std::string::npos) {
      planet_path = std::string(argv[i]).substr(strlen("--planet-path="));
    }
  }
  ::benchmark::Initialize(&argc, argv);
  ::benchmark::RunSpecifiedBenchmarks();
}<|MERGE_RESOLUTION|>--- conflicted
+++ resolved
@@ -86,40 +86,6 @@
 constexpr float kMaxRange = 256;
 
 static void BM_UtrechtBidirectionalAstar(benchmark::State& state) {
-<<<<<<< HEAD
-  // const auto config = build_config("generated-live-data.tar");
-  // test::build_live_traffic_data(config);
-
-  auto config =
-      test::make_config("test/data/utrecht_tiles", {},
-                        {{"additional_data", "mjolnir.traffic_extract", "mjolnir.tile_dir"}});
-  config.put("mjolnir.tile_extract", "/Users/danpat/mapbox/data/planet_2021_03_27-03_00_00.tar");
-
-  /*
-    std::mt19937 gen(0); // Seed with the same value for consistent benchmarking
-    {
-      // Something to generate traffic with
-      std::uniform_real_distribution<> traffic_dist(0., 1.);
-      // This fraction of edges have live traffic
-      float has_live_traffic = 0.2;
-
-      // Make some updates to the traffic .tar file.
-      // Generate traffic data
-      std::function<void(baldr::GraphReader&, baldr::TrafficTile&, int, baldr::TrafficSpeed*)>
-          generate_traffic = [&gen, &traffic_dist,
-                              &has_live_traffic](baldr::GraphReader& reader, baldr::TrafficTile& tile,
-                                                 int index, baldr::TrafficSpeed* current) -> void {
-        baldr::GraphId tile_id(tile.header->tile_id);
-        if (traffic_dist(gen) < has_live_traffic) {
-          current->breakpoint1 = 255;
-          current->overall_speed = traffic_dist(gen) * 100;
-        } else {
-        }
-      };
-      test::customize_live_traffic_data(config, generate_traffic);
-    }
-    */
-=======
   const auto config = build_config("generated-live-data.tar");
   test::build_live_traffic_data(config);
 
@@ -145,7 +111,6 @@
     };
     test::customize_live_traffic_data(config, generate_traffic);
   }
->>>>>>> 9e1420c2
 
   auto clean_reader = test::make_clean_graphreader(config.get_child("mjolnir"));
 
@@ -159,8 +124,7 @@
 
   // A few locations around Utrecht. Origins and destinations are constructed
   // from these for the queries
-  // locations.emplace_back(midgard::PointLL{5.115873, 52.099247});
-  /*
+  locations.emplace_back(midgard::PointLL{5.115873, 52.099247});
   locations.emplace_back(midgard::PointLL{5.117328, 52.099464});
   locations.emplace_back(midgard::PointLL{5.114576, 52.101841});
   locations.emplace_back(midgard::PointLL{5.114598, 52.103607});
@@ -169,50 +133,6 @@
   locations.emplace_back(midgard::PointLL{5.095273, 52.108956});
   locations.emplace_back(midgard::PointLL{5.110077, 52.062043});
   locations.emplace_back(midgard::PointLL{5.025595, 52.067372});
-  */
-
-  locations.emplace_back(midgard::PointLL{-8.336801, 33.286377});
-  locations.emplace_back(midgard::PointLL{5.872467, 50.575802});
-  locations.emplace_back(midgard::PointLL{11.524066, 3.862927});
-  locations.emplace_back(midgard::PointLL{30.490564, -22.948921});
-  locations.emplace_back(midgard::PointLL{21.407406, 12.212897});
-  locations.emplace_back(midgard::PointLL{21.408346, 12.209968});
-  locations.emplace_back(midgard::PointLL{17.784868, 44.147346});
-  /*
-  locations.emplace_back(midgard::PointLL{15.582961, 45.906693});
-  locations.emplace_back(midgard::PointLL{8.685453, 39.226093});
-  locations.emplace_back(midgard::PointLL{2.142843, 52.584072});
-  locations.emplace_back(midgard::PointLL{16.960527, 52.423416});
-  locations.emplace_back(midgard::PointLL{18.670666, 54.35183});
-  locations.emplace_back(midgard::PointLL{85.840378, 12.75919});
-  locations.emplace_back(midgard::PointLL{84.008522, 9.926284});
-  locations.emplace_back(midgard::PointLL{20.597891, 41.602592});
-  locations.emplace_back(midgard::PointLL{20.880438, 41.886894});
-  locations.emplace_back(midgard::PointLL{8.057651, 52.261757});
-  locations.emplace_back(midgard::PointLL{6.309168, 49.66972});
-  locations.emplace_back(midgard::PointLL{37.617016, 55.746685});
-  locations.emplace_back(midgard::PointLL{37.623234, 55.746956});
-  locations.emplace_back(midgard::PointLL{66.781364, 10.485166});
-  locations.emplace_back(midgard::PointLL{68.890945, 10.163307});
-  locations.emplace_back(midgard::PointLL{13.961927, 15.293241});
-  locations.emplace_back(midgard::PointLL{13.967668, 15.293});
-  locations.emplace_back(midgard::PointLL{4.126567, 51.035511});
-  locations.emplace_back(midgard::PointLL{5.887219, 49.531387});
-  locations.emplace_back(midgard::PointLL{9.22713, 49.130718});
-  locations.emplace_back(midgard::PointLL{11.066673, 49.452415});
-  locations.emplace_back(midgard::PointLL{95.504768, 18.474234});
-  locations.emplace_back(midgard::PointLL{95.494049, 18.483744});
-  locations.emplace_back(midgard::PointLL{135.590393, 34.623756});
-  locations.emplace_back(midgard::PointLL{135.521576, 34.759117});
-  locations.emplace_back(midgard::PointLL{3.953196, 36.537201});
-  locations.emplace_back(midgard::PointLL{3.178043, 36.726479});
-  locations.emplace_back(midgard::PointLL{35.160679, 32.520855});
-  locations.emplace_back(midgard::PointLL{35.766632, 32.706535});
-  locations.emplace_back(midgard::PointLL{1.74563, 53.791374});
-  locations.emplace_back(midgard::PointLL{2.110271, 53.535301});
-  locations.emplace_back(midgard::PointLL{21.016792, 41.08852});
-  locations.emplace_back(midgard::PointLL{21.020342, 41.080669});
-  */
 
   const auto projections = loki::Search(locations, *clean_reader, cost);
   if (projections.size() == 0) {
@@ -285,6 +205,9 @@
 
 BENCHMARK(BM_UtrechtBidirectionalAstar)->Unit(benchmark::kMillisecond);
 
+/*
+ * A set of fixed random routes across the globe.  Taken from test_requests/random.txt
+ */
 std::vector<valhalla::baldr::Location> global_locations =
     {midgard::PointLL{-8.336801, 33.286377},  midgard::PointLL{5.872467, 50.575802},
      midgard::PointLL{11.524066, 3.862927},   midgard::PointLL{30.490564, -22.948921},
