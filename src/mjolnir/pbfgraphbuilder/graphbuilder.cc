#include <unordered_map>
#include <boost/functional/hash.hpp>

#include "graphbuilder.h"

#include "geo/pointll.h"
#include "geo/aabbll.h"
#include "geo/tiles.h"
#include "geo/polyline2.h"
#include "baldr/graphid.h"
#include "mjolnir/graphtilebuilder.h"
#include "mjolnir/edgeinfobuilder.h"

#include <algorithm>
#include <string>


using namespace valhalla::geo;
using namespace valhalla::baldr;

namespace valhalla {
namespace mjolnir {

GraphBuilder::GraphBuilder(const boost::property_tree::ptree& pt, const std::string& input_file)
<<<<<<< HEAD
  :relation_count_(0), node_count_(0), input_file_(input_file), tile_hierarchy_(pt){

  //grab out the lua config
  LuaInit(pt.get<std::string>("tagtransform.node_script"),
        pt.get<std::string>("tagtransform.node_function"),
        pt.get<std::string>("tagtransform.way_script"),
        pt.get<std::string>("tagtransform.way_function"));
=======
:relation_count_(0), node_count_(0), input_file_(input_file){

  //grab out the lua config
  LuaInit(pt.get<std::string>("tagtransform.node_script"),
          pt.get<std::string>("tagtransform.node_function"),
          pt.get<std::string>("tagtransform.way_script"),
          pt.get<std::string>("tagtransform.way_function"));

  //grab out other config information
  tile_dir_ = pt.get<std::string>("output.tile_dir");

  //grab out each tile level
  for(const auto& level : pt.get_child("output.levels")) {
    TileLevel tl;
    tl.name_ = level.second.get<std::string>("name");
    tl.level_ = level.second.get<unsigned char>("level");
    tl.size_ = level.second.get<float>("size");
    tile_levels_.emplace_back(tl);
  }

  //sort the list by the level
  std::sort(tile_levels_.begin(), tile_levels_.end());
>>>>>>> 5ed7208a
}

void GraphBuilder::Build() {
  //parse the pbf
  CanalTP::read_osm_pbf(input_file_, *this);
  PrintCounts();

  // Compute node use counts
  SetNodeUses();

  // Construct edges
  ConstructEdges();

  // Remove unused node (maybe this can recover memory?)
  RemoveUnusedNodes();

  // Tile the nodes
  //TODO: generate more than just the most detailed level
  const auto& tl = *tile_hierarchy_.levels().rbegin();
  TileNodes(tl.tiles.TileSize(), tl.level);

  // Iterate through edges - tile the end nodes to create connected graph
  BuildLocalTiles(tile_hierarchy_.tile_dir(), tl.level);
}

void GraphBuilder::LuaInit(std::string nodetagtransformscript, std::string nodetagtransformfunction,
                           std::string waytagtransformscript, std::string waytagtransformfunction)
{
  lua_.SetLuaNodeScript(nodetagtransformscript);
  lua_.SetLuaNodeFunc(nodetagtransformfunction);

  lua_.SetLuaWayScript(waytagtransformscript);
  lua_.SetLuaWayFunc(waytagtransformfunction);

  lua_.OpenLib();

}

void GraphBuilder::node_callback(uint64_t osmid, double lng, double lat,
                                 const Tags &tags) {

  Tags results = lua_.TransformInLua(false, tags);

  if (results.size() == 0)
    return;

  nodes_.insert(std::make_pair(osmid, OSMNode((float) lat, (float) lng)));

  OSMNode n = nodes_[osmid];

  for (const auto& tag : results) {

    if ( tag.first == "exit_to" )
      n.exit_to_ = tag.second;
    else if ( tag.first == "ref" )
      n.ref_ = tag.second;

    else if ( tag.first == "gate" )
      n.gate_ = (tag.second == "true" ? true : false);
    else if ( tag.first == "bollard" )
      n.bollard_ = (tag.second == "true" ? true : false);

    else if ( tag.first == "modes_mask" )
      n.modes_mask_ = (unsigned short) std::stoi(tag.second);

    //  if (osmid == 2385249)
    //    std::cout << "key: " << tag.first << " value: " << tag.second << std::endl;
  }

  node_count_++;

  //   if (nodecount % 10000 == 0) std::cout << nodecount << " nodes" << std::endl;
}

void GraphBuilder::way_callback(uint64_t osmid, const Tags &tags,
                                const std::vector<uint64_t> &refs) {
  // Do not add ways with < 2 nodes. Log error or add to a problem list
  // TODO - find out if we do need these, why they exist...
  if (refs.size() < 2) {
    //    std::cout << "ERROR - way " << osmid << " with < 2 nodes" << std::endl;
    return;
  }

  Tags results = lua_.TransformInLua(true, tags);

  if (results.size() == 0)
    return;

  OSMWay w(osmid);
  w.nodelist_ = refs;
  //  std::copy(refs.begin(), refs.end(), std::back_inserter(w.nodelist_));

  for (const auto& tag : results) {

    if ( tag.first == "functional_road_class" )
      w.road_class_ = (unsigned short) std::stoi(tag.second);

    else if ( tag.first == "auto_forward" )
      w.auto_forward_ = (tag.second == "true" ? true : false);
    else if ( tag.first == "bike_forward" )
      w.bike_forward_ = (tag.second == "true" ? true : false);
    else if ( tag.first == "auto_backward" )
      w.auto_backward_ = (tag.second == "true" ? true : false);
    else if ( tag.first == "bike_backward" )
      w.bike_backward_ = (tag.second == "true" ? true : false);

    else if ( tag.first == "pedestrian" )
      w.pedestrian_ = (tag.second == "true" ? true : false);
    else if ( tag.first == "oneway" )
      w.oneway_ = (tag.second == "true" ? true : false);
    else if ( tag.first == "roundabout" )
      w.roundabout_ = (tag.second == "true" ? true : false);
    else if ( tag.first == "ferry" )
      w.ferry_ = (tag.second == "true" ? true : false);
    else if ( tag.first == "rail" )
      w.rail_ = (tag.second == "true" ? true : false);

    else if ( tag.first == "name" )
      w.name_ = tag.second;
    else if ( tag.first == "name:en" )
      w.name_en_ = tag.second;

    else if ( tag.first == "maxspeed" )
      w.maxspeed_ = (unsigned short) std::stoi(tag.second);
    else if ( tag.first == "minspeed" )
      w.minspeed_ = (unsigned short) std::stoi(tag.second);

    else if ( tag.first == "ref" )
      w.ref_ = tag.second;
    else if ( tag.first == "int_ref" )
      w.int_ref_ = tag.second;

    else if ( tag.first == "surface" )
      w.surface_ = (tag.second == "true" ? true : false);

    else if ( tag.first == "lanes" )
      w.lanes_ = (unsigned short) std::stoi(tag.second);

    else if ( tag.first == "tunnel" )
      w.tunnel_ = (tag.second == "true" ? true : false);
    else if ( tag.first == "toll" )
      w.toll_ = (tag.second == "true" ? true : false);

    else if ( tag.first == "bike_network_mask" )
      w.bike_network_mask_ = (unsigned short) std::stoi(tag.second);

    else if ( tag.first == "bike_national_ref" )
      w.bike_national_ref_ = tag.second;
    else if ( tag.first == "bike_regional_ref" )
      w.bike_regional_ref_ = tag.second;
    else if ( tag.first == "bike_local_ref" )
      w.bike_local_ref_ = tag.second;

    // if (osmid == 368034 || osmid == 4781367)
    //   std::cout << "key: " << tag.first << " value: " << tag.second << std::endl;
  }

  ways_.push_back(w);

}

void GraphBuilder::relation_callback(uint64_t /*osmid*/, const Tags &/*tags*/,
                                     const CanalTP::References & /*refs*/) {
  relation_count_++;

}

void GraphBuilder::PrintCounts() {
  std::cout << "Read and parsed " << node_count_ << " nodes, " << ways_.size()
                << " ways and " << relation_count_ << " relations" << std::endl;
}

// Once all the ways and nodes are read, we compute how many times a node
// is used. This allows us to detect intersections (nodes in a graph).
void GraphBuilder::SetNodeUses() {
  // Iterate through the ways
  for (auto way : ways_) {
    // Iterate through the nodes that make up the way
    for (auto node : way.nodelist_) {
      nodes_[node].uses_++;
    }
    // make sure that the last node is considered as an extremity
    // TODO - could avoid this by altering ConstructEdges
    nodes_[way.nodelist_.back()].uses_++;
  }
}

// Construct edges in the graph.
// TODO - compare logic to example_routing app. to see why the edge
// count differs.
void GraphBuilder::ConstructEdges() {
  // Iterate through the OSM ways
  unsigned int edgeindex = 0;
  uint64_t target, current;
  for (auto way : ways_) {
    Edge edge;
    current = way.nodelist_[0];
    OSMNode& edgestartnode = nodes_[current];
    edge.sourcenode_ = current;
    edge.AddLL(edgestartnode.latlng_);
    for (size_t i = 1, n = way.nodelist_.size(); i < n; i++) {
      // Add the node lat,lng to the edge shape
      current = way.nodelist_[i];
      OSMNode& node = nodes_[current];
      edge.AddLL(node.latlng_);

      // If a node is used more than once, it is an intersection, hence it's
      // a node of the road network graph
      if (node.uses_ > 1) {
        edge.targetnode_ = current;
        edges_.push_back(edge);

        // Add the edge index to the start and target node
        edgestartnode.AddEdge(edgeindex);
        node.AddEdge(edgeindex);

        // Start a new edge
        edge.sourcenode_ = current;
        edgestartnode = node;
        edgeindex++;
      }
    }
  }
  std::cout << "Constructed " << edges_.size() << " edges" << std::endl;
}

// Iterate through the node map and remove any nodes that are not part of
// the graph (they have been converted to part of the edge shape)
void GraphBuilder::RemoveUnusedNodes() {
  std::cout << "Remove unused nodes" << std::endl;
  node_map_type::iterator itr = nodes_.begin();
  while (itr != nodes_.end()) {
    if (itr->second.uses_ < 2) {
      nodes_.erase(itr++);
    } else {
      ++itr;
    }
  }
  std::cout << "Removed unused nodes; size = " << nodes_.size() << std::endl;
}

void GraphBuilder::TileNodes(const float tilesize, const unsigned int level) {
  std::cout << "Tile nodes..." << std::endl;
  int tileid;
  unsigned int n;
  Tiles tiles(AABBLL(-90.0f, -180.0f, 90.0f, 180.0f), tilesize);

  // Get number of tiles and resize the tilednodes vector
  unsigned int tilecount = tiles.TileCount();
  tilednodes_.resize(tilecount);

  for (auto node : nodes_) {
    if (node.second.edges_->size() == 0) {
      std::cout << "Node with no edges" << std::endl;
    }
    // Get tile Id
    tileid = tiles.TileId(node.second.latlng_);
    if (tileid < 0) {
      // TODO: error!
      std::cout << "Tile error" << std::endl;
    }

    // Get the number of nodes currently in the tile.
    // Set the GraphId for this OSM node.
    n = tilednodes_[tileid].size();
    node_graphids_.insert(
        std::make_pair(node.first, GraphId((unsigned int) tileid, level, n)));

    // Add this OSM node to the list of nodes for this tile
    tilednodes_[tileid].push_back(node.first);
  }
  std::cout << "Done TileNodes" << std::endl;
}

namespace {
struct NodePairHasher {
  std::size_t operator()(const node_pair& k) const {
    std::size_t seed = 13;
    boost::hash_combine(seed, k.first.HashCode());
    boost::hash_combine(seed, k.second.HashCode());
    return seed;
  }
};
}

// Build tiles for the local graph hierarchy (basically
void GraphBuilder::BuildLocalTiles(const std::string& outputdir,
                                   const unsigned int level) {
  // Edge info offset
  size_t edge_info_offset = 0;

  // Iterate through the tiles
  unsigned int tileid = 0;
  for (auto tile : tilednodes_) {
    // Skip empty tiles
    if (tile.size() == 0) {
      tileid++;
      continue;
    }

    GraphTileBuilder graphtile;
    // TODO - initial map size - use node count*4 ?
    std::unordered_map<node_pair, size_t, NodePairHasher> edge_offset_map;

    // Iterate through the nodes
    unsigned int directededgecount = 0;
    for (auto osmnodeid : tile) {
      OSMNode& node = nodes_[osmnodeid];
      NodeInfoBuilder nodebuilder;
      nodebuilder.set_latlng(node.latlng_);

      // Set the index of the first outbound edge within the tile.
      nodebuilder.set_edge_index(directededgecount++);
      nodebuilder.set_edge_count(node.edges_->size());
      if (node.edges_->size() == 0)
        std::cout << "Node has no edges?" << std::endl;

      // Set up directed edges
      std::vector<DirectedEdgeBuilder> directededges;
      std::vector<EdgeInfoBuilder> edges;
      for (auto edgeindex : *node.edges_) {
        DirectedEdgeBuilder directededge;
        const Edge& edge = edges_[edgeindex];
        // Assign nodes
        auto nodea = node_graphids_[edge.sourcenode_];
        auto nodeb = node_graphids_[edge.targetnode_];

        directededge.set_endnode(nodeb);
        directededge.set_speed(65.0f);    // KPH

        // Compute length from the latlngs.
        float length = node.latlng_.Length(*edge.latlngs_);
        //if (length < 0.001f)
        //  std::cout << "Length = " << length << std::endl;
        directededge.set_length(length);

        // TODO - add other attributes

        // Check if we need to add edge info
        auto node_pair = ComputeNodePair(nodea, nodeb);
        auto existing_edge_offset_item = edge_offset_map.find(node_pair);

        // Add new edge info
        if (existing_edge_offset_item == edge_offset_map.end()) {
          EdgeInfoBuilder edgeinfo;
          edgeinfo.set_nodea(nodea);
          edgeinfo.set_nodeb(nodeb);
          // TODO - shape encode
          edgeinfo.set_shape(*edge.latlngs_);
          // TODO - names

          // TODO - other attributes

          // Add to the list
          edges.push_back(edgeinfo);

          // Set edge offset within the corresponding directed edge
          directededge.set_edgedataoffset(edge_info_offset);

          // Update edge offset for next item
          edge_info_offset += edgeinfo.SizeOf();

        }
        // Update directed edge with existing edge offset
        else {
          directededge.set_edgedataoffset(existing_edge_offset_item->second);
        }

        // Add to the list
        directededges.push_back(directededge);
        directededgecount++;
      }

      // Add information to the tile
      graphtile.AddNodeAndEdges(nodebuilder, directededges, edges);
    }

    // File name for tile
    GraphId graphid(tileid, level, 0);
    graphtile.StoreTileData(outputdir, graphid);

    tileid++;
  }
}

node_pair GraphBuilder::ComputeNodePair(const baldr::GraphId& nodea,
                                        const baldr::GraphId& nodeb) const {
  if (nodea < nodeb)
    return std::make_pair(nodea, nodeb);
  return std::make_pair(nodeb, nodea);
}

}
}<|MERGE_RESOLUTION|>--- conflicted
+++ resolved
@@ -22,7 +22,6 @@
 namespace mjolnir {
 
 GraphBuilder::GraphBuilder(const boost::property_tree::ptree& pt, const std::string& input_file)
-<<<<<<< HEAD
   :relation_count_(0), node_count_(0), input_file_(input_file), tile_hierarchy_(pt){
 
   //grab out the lua config
@@ -30,30 +29,6 @@
         pt.get<std::string>("tagtransform.node_function"),
         pt.get<std::string>("tagtransform.way_script"),
         pt.get<std::string>("tagtransform.way_function"));
-=======
-:relation_count_(0), node_count_(0), input_file_(input_file){
-
-  //grab out the lua config
-  LuaInit(pt.get<std::string>("tagtransform.node_script"),
-          pt.get<std::string>("tagtransform.node_function"),
-          pt.get<std::string>("tagtransform.way_script"),
-          pt.get<std::string>("tagtransform.way_function"));
-
-  //grab out other config information
-  tile_dir_ = pt.get<std::string>("output.tile_dir");
-
-  //grab out each tile level
-  for(const auto& level : pt.get_child("output.levels")) {
-    TileLevel tl;
-    tl.name_ = level.second.get<std::string>("name");
-    tl.level_ = level.second.get<unsigned char>("level");
-    tl.size_ = level.second.get<float>("size");
-    tile_levels_.emplace_back(tl);
-  }
-
-  //sort the list by the level
-  std::sort(tile_levels_.begin(), tile_levels_.end());
->>>>>>> 5ed7208a
 }
 
 void GraphBuilder::Build() {
