#include <unordered_map>
#include <boost/functional/hash.hpp>

#include "graphbuilder.h"

#include "geo/pointll.h"
#include "geo/aabbll.h"
#include "geo/tiles.h"
#include "geo/polyline2.h"
#include "baldr/graphid.h"
#include "mjolnir/graphtilebuilder.h"
#include "mjolnir/edgeinfobuilder.h"

// Use open source PBF reader from:
//     https://github.com/CanalTP/libosmpbfreader
#include "osmpbfreader.h"

#include <algorithm>

using namespace valhalla::geo;
using namespace valhalla::baldr;

namespace valhalla {
namespace mjolnir {

bool GraphBuilder::TileLevel::operator<(const TileLevel& other) const {
  return level_ < other.level_;
}

GraphBuilder::GraphBuilder(const boost::property_tree::ptree& pt, const std::string& input_file)
  :relation_count_(0), node_count_(0), input_file_(input_file){

  //grab out the lua config
  LuaInit(pt.get<std::string>("tagtransform.node_script"),
        pt.get<std::string>("tagtransform.node_function"),
        pt.get<std::string>("tagtransform.way_script"),
        pt.get<std::string>("tagtransform.way_function"));

  //grab out other config information
  tile_dir_ = pt.get<std::string>("output.tile_dir");

  //grab out each tile level
  for(const auto& level : pt.get_child("output.levels")) {
    TileLevel tl;
    tl.name_ = level.second.get<std::string>("name");
    tl.level_ = level.second.get<unsigned char>("level");
    tl.size_ = level.second.get<float>("size");
    tile_levels_.emplace_back(tl);
  }

  //sort the list by the level
  std::sort(tile_levels_.begin(), tile_levels_.end());
}

void GraphBuilder::Build() {
  //parse the pbf
  CanalTP::read_osm_pbf(input_file_, *this);
  PrintCounts();

  // Compute node use counts
  SetNodeUses();

  // Construct edges
  ConstructEdges();

  // Remove unused node (maybe this can recover memory?)
  RemoveUnusedNodes();

  // Tile the nodes
  //TODO: generate more than just the most detailed level
  const auto& tl = tile_levels_.front();
  TileNodes(tl.size_, tl.level_);

  // Iterate through edges - tile the end nodes to create connected graph
  BuildLocalTiles(tile_dir_, tl.size_);
}

void GraphBuilder::LuaInit(std::string nodetagtransformscript, std::string nodetagtransformfunction,
                           std::string waytagtransformscript, std::string waytagtransformfunction)
{
  lua_.SetLuaNodeScript(nodetagtransformscript);
  lua_.SetLuaNodeFunc(nodetagtransformfunction);

  lua_.SetLuaWayScript(waytagtransformscript);
  lua_.SetLuaWayFunc(waytagtransformfunction);

  lua_.OpenLib();

}

void GraphBuilder::node_callback(uint64_t osmid, double lng, double lat,
                                 const Tags &tags) {

  Tags results = lua_.TransformInLua(false, tags);

  if (results.size() == 0)
    return;

  //TODO::  Save the tag results to disk.

<<<<<<< HEAD
  nodes_.insert(std::make_pair(osmid, OSMNode((float)lat, (float)lng)));
  node_count_++;
=======
  nodes_.insert(std::make_pair(osmid, OSMNode((float) lat, (float) lng)));
  nodecount++;
>>>>>>> 0a41b4e2

//   if (nodecount % 10000 == 0) std::cout << nodecount << " nodes" << std::endl;
}

void GraphBuilder::way_callback(uint64_t osmid, const Tags &tags,
                                const std::vector<uint64_t> &refs) {
  // Do not add ways with < 2 nodes. Log error or add to a problem list
  // TODO - find out if we do need these, why they exist...
  if (refs.size() < 2) {
    std::cout << "ERROR - way " << osmid << " with < 2 nodes" << std::endl;
    return;
  }

  Tags results = lua_.TransformInLua(true, tags);

  if (results.size() == 0)
    return;

  OSMWay w(osmid);
  w.nodelist_ = refs;

  //TODO::  Save the tag results to disk.

  ways_.push_back(w);

}

void GraphBuilder::relation_callback(uint64_t /*osmid*/, const Tags &/*tags*/,
<<<<<<< HEAD
                       const References & /*refs*/) {
  relation_count_++;
=======
                                     const References & /*refs*/) {
  relationcount++;
>>>>>>> 0a41b4e2
}

void GraphBuilder::PrintCounts() {
  std::cout << "Read and parsed " << node_count_ << " nodes, " << ways_.size()
            << " ways and " << relation_count_ << " relations" << std::endl;
}

// Once all the ways and nodes are read, we compute how many times a node
// is used. This allows us to detect intersections (nodes in a graph).
void GraphBuilder::SetNodeUses() {
  // Iterate through the ways
  for (auto way : ways_) {
    // Iterate through the nodes that make up the way
    for (auto node : way.nodelist_) {
      nodes_[node].uses_++;
    }
    // make sure that the last node is considered as an extremity
    // TODO - could avoid this by altering ConstructEdges
    nodes_[way.nodelist_.back()].uses_++;
  }
}

// Construct edges in the graph.
// TODO - compare logic to example_routing app. to see why the edge
// count differs.
void GraphBuilder::ConstructEdges() {
  // Iterate through the OSM ways
  unsigned int edgeindex = 0;
  uint64_t source, target, current;
  for (auto way : ways_) {
    Edge edge;
    current = way.nodelist_[0];
    OSMNode& node = nodes_[current];
    OSMNode& edgestartnode = node;
    edge.sourcenode_ = current;
    edge.latlngs_.push_back(node.latlng_);
    for (size_t i = 1, n = way.nodelist_.size(); i < n; ++i) {
      current = way.nodelist_[i];
      // If a node is used more than once, it is an intersection, hence it's
      // a node of the road network graph
      node = nodes_[current];
      edge.sourcenode_ = current;
      edge.latlngs_.push_back(node.latlng_);
      if (node.uses_ > 1) {
        edge.targetnode_ = current;
        edges_.push_back(edge);

        // Add the edge index to the target node
        edgestartnode.edges_.push_back(edgeindex);
        node.edges_.push_back(edgeindex);

        // Start a new edge
        edge.sourcenode_ = current;
        edgestartnode = node;
        edgeindex++;
      }
    }
  }
  std::cout << "Constructed " << edges_.size() << " edges" << std::endl;
}

// Iterate through the node map and remove any nodes that are not part of
// the graph (they have been converted to part of the edge shape)
void GraphBuilder::RemoveUnusedNodes() {
  node_map_type::iterator itr = nodes_.begin();
  while (itr != nodes_.end()) {
    if (itr->second.uses_ < 2) {
      nodes_.erase(itr++);
    } else {
      ++itr;
    }
  }
  std::cout << "Removed unused nodes; size = " << nodes_.size() << std::endl;
}

void GraphBuilder::TileNodes(const float tilesize, const unsigned int level) {
//  std::cout << "Tile nodes..." << std::endl;
  int tileid;
  unsigned int n;
  Tiles tiles(AABBLL(-90.0f, -180.0f, 90.0f, 180.0f), tilesize);

  // Get number of tiles and resize the tilednodes vector
  unsigned int tilecount = tiles.TileCount();
  tilednodes_.resize(tilecount);

  for (auto node : nodes_) {
    // Get tile Id
    tileid = tiles.TileId(node.second.latlng_);
    if (tileid < 0) {
      // TODO: error!
      std::cout << "Tile error" << std::endl;
    }

    // Get the number of nodes currently in the tile.
    // Set the GraphId for this OSM node.
    n = tilednodes_[tileid].size();
    node_graphids_.insert(
        std::make_pair(node.first, GraphId((unsigned int) tileid, level, n)));

    // Add this OSM node to the list of nodes for this tile
    tilednodes_[tileid].push_back(node.first);

  }
//  std::cout << "Done TileNodes" << std::endl;
}

namespace {
struct NodePairHasher {
  std::size_t operator()(const node_pair& k) const {
    std::size_t seed = 13;
    boost::hash_combine(seed, k.first.HashCode());
    boost::hash_combine(seed, k.second.HashCode());
    return seed;
  }
};
}

// Build tiles for the local graph hierarchy (basically
void GraphBuilder::BuildLocalTiles(const std::string& outputdir,
                                   const unsigned int level) {
  // Edge info offset
  size_t edge_info_offset = 0;

  // Iterate through the tiles
  unsigned int tileid = 0;
  for (auto tile : tilednodes_) {
    // Skip empty tiles
    if (tile.size() == 0) {
      tileid++;
      continue;
    }

    GraphTileBuilder graphtile;
    // TODO - initial map size - use node count*4 ?
    std::unordered_map<node_pair, size_t, NodePairHasher> edge_offset_map;

    // Iterate through the nodes
    unsigned int directededgecount = 0;
    for (auto osmnodeid : tile) {
      OSMNode& node = nodes_[osmnodeid];
      NodeInfoBuilder nodebuilder;
      nodebuilder.set_latlng(node.latlng_);

      // Set the index of the first outbound edge within the tile.
      nodebuilder.set_edge_index(directededgecount++);
      nodebuilder.set_edge_count(node.edges_.size());

      // Set up directed edges
      std::vector<DirectedEdgeBuilder> directededges;
      std::vector<EdgeInfoBuilder> edges;
      for (auto edgeindex : node.edges_) {
        DirectedEdgeBuilder directededge;
        const Edge& edge = edges_[edgeindex];
        // Assign nodes
        auto nodea = node_graphids_[edge.sourcenode_];
        auto nodeb = node_graphids_[edge.targetnode_];

        directededge.set_endnode(nodeb);
        directededge.set_speed(65.0f);    // KPH

        // Compute length from the latlngs.
        float length = node.latlng_.Length(edge.latlngs_);
        directededge.set_length(length);

        // TODO - add other attributes

        // Check if we need to add edge info
        auto node_pair = ComputeNodePair(nodea, nodeb);
        auto existing_edge_offset_item = edge_offset_map.find(node_pair);

        // Add new edge info
        if (existing_edge_offset_item == edge_offset_map.end()) {
          EdgeInfoBuilder edgeinfo;
          edgeinfo.set_nodea(nodea);
          edgeinfo.set_nodeb(nodeb);
          // TODO - shape encode
          edgeinfo.set_shape(edge.latlngs_);
          // TODO - names

          // TODO - other attributes

          // Add to the list
          edges.push_back(edgeinfo);

          // Set edge offset within the corresponding directed edge
          directededge.set_edgedataoffset(edge_info_offset);

          // Update edge offset for next item
          edge_info_offset += edgeinfo.SizeOf();

        }
        // Update directed edge with existing edge offset
        else {
          directededge.set_edgedataoffset(existing_edge_offset_item->second);
        }

        // Add to the list
        directededges.push_back(directededge);
      }

      // Add information to the tile
      graphtile.AddNodeAndEdges(nodebuilder, directededges, edges);
    }

    // File name for tile
    GraphId graphid(tileid, level, 0);
    graphtile.StoreTileData(outputdir, graphid);

    tileid++;
  }
}

node_pair GraphBuilder::ComputeNodePair(const baldr::GraphId& nodea,
                                        const baldr::GraphId& nodeb) const {
  if (nodea < nodeb)
    return std::make_pair(nodea, nodeb);
  return std::make_pair(nodeb, nodea);
}

}
}<|MERGE_RESOLUTION|>--- conflicted
+++ resolved
@@ -11,10 +11,6 @@
 #include "mjolnir/graphtilebuilder.h"
 #include "mjolnir/edgeinfobuilder.h"
 
-// Use open source PBF reader from:
-//     https://github.com/CanalTP/libosmpbfreader
-#include "osmpbfreader.h"
-
 #include <algorithm>
 
 using namespace valhalla::geo;
@@ -68,11 +64,11 @@
 
   // Tile the nodes
   //TODO: generate more than just the most detailed level
-  const auto& tl = tile_levels_.front();
+  const auto& tl = tile_levels_.back();
   TileNodes(tl.size_, tl.level_);
 
   // Iterate through edges - tile the end nodes to create connected graph
-  BuildLocalTiles(tile_dir_, tl.size_);
+  BuildLocalTiles(tile_dir_, tl.level_);
 }
 
 void GraphBuilder::LuaInit(std::string nodetagtransformscript, std::string nodetagtransformfunction,
@@ -98,13 +94,8 @@
 
   //TODO::  Save the tag results to disk.
 
-<<<<<<< HEAD
-  nodes_.insert(std::make_pair(osmid, OSMNode((float)lat, (float)lng)));
+  nodes_.insert(std::make_pair(osmid, OSMNode((float) lat, (float) lng)));
   node_count_++;
-=======
-  nodes_.insert(std::make_pair(osmid, OSMNode((float) lat, (float) lng)));
-  nodecount++;
->>>>>>> 0a41b4e2
 
 //   if (nodecount % 10000 == 0) std::cout << nodecount << " nodes" << std::endl;
 }
@@ -133,13 +124,9 @@
 }
 
 void GraphBuilder::relation_callback(uint64_t /*osmid*/, const Tags &/*tags*/,
-<<<<<<< HEAD
-                       const References & /*refs*/) {
+                       const CanalTP::References & /*refs*/) {
   relation_count_++;
-=======
-                                     const References & /*refs*/) {
-  relationcount++;
->>>>>>> 0a41b4e2
+
 }
 
 void GraphBuilder::PrintCounts() {
