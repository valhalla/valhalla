#include "mjolnir/ferry_connections.h"
#include "mjolnir/node_expander.h"

#include <list>
#include <queue>
#include <unordered_set>
#include <vector>

#include "baldr/graphid.h"
#include "midgard/util.h"

#include "mjolnir/util.h"

using namespace valhalla::baldr;

namespace valhalla {
namespace mjolnir {

constexpr uint32_t kMaxClassification = 8;
constexpr uint32_t kMaxLinkEdges = 16;
constexpr uint32_t kServiceClass = static_cast<uint32_t>(RoadClass::kServiceOther);
using nodelist_t = std::vector<std::vector<sequence<Node>::iterator>>;

// Structure that keeps information about link graph node (NOTE: assuming that
// the graph is acyclic!)
struct LinkGraphNode {
  uint32_t node_index;     // Node index in the sequence
  uint32_t classification; // Classification at this node
  node_bundle bundle;      // Info about node edges
  bool has_exit;

  std::vector<uint32_t> parents;       // Indices of parent nodes in the graph (don't confuse
                                       // these with node indices in the sequence!)
  std::vector<uint32_t> parents_edges; // Indices of parent edges in the sequence

  std::vector<uint32_t> children;       // Indices of children nodes in the graph (don't confuse
                                        // these with node indices in the sequence!)
  std::vector<uint32_t> children_edges; // Indices of children edges in the sequence
  uint32_t children_reclassified = 0;   // Number of reclassified children nodes (it's used on
                                        // reclassification stage)

  LinkGraphNode(uint32_t node_index, uint32_t rc, const node_bundle& bundle)
      : node_index(node_index), classification(rc), bundle(bundle),
        has_exit(bundle.node.has_exit_to() || bundle.node.has_ref()) {
  }
};

// Test if the set of edges can be classified as a turn channel. Total length
// must be less than kMaxTurnChannelLength and there cannot be any exit signs.
bool IsTurnChannel(sequence<OSMWay>& ways,
                   sequence<Edge>& edges,
                   sequence<OSMWayNode>& way_nodes,
                   std::vector<uint32_t>& linkedgeindexes) {
  // Method to get the shape for an edge - since LL is stored as a pair of
  // floats we need to change into PointLL to get length of an edge
  const auto EdgeShape = [&way_nodes](size_t idx, const size_t count) {
    std::list<PointLL> shape;
    for (size_t i = 0; i < count; ++i) {
      auto node = (*way_nodes[idx++]).node;
      shape.emplace_back(node.latlng());
    }
    return shape;
  };

  // Iterate through the link edges. Check if total length exceeds the
  // maximum turn channel length or an exit sign exists.
  float total_length = 0.0f;
  for (auto idx : linkedgeindexes) {
    // Get the shape and length of the edge
    sequence<Edge>::iterator element = edges[idx];
    auto edge = *element;
    auto shape = EdgeShape(edge.llindex_, edge.attributes.llcount);
    total_length += valhalla::midgard::length(shape);
    if (total_length > kMaxTurnChannelLength) {
      return false;
    }

    // Can not be bidirectional
    OSMWay way = *ways[edge.wayindex_];
    if (way.auto_forward() && way.auto_backward()) {
      return false;
    }
  }
  return true;
}

inline bool IsDriveableNonLink(const Edge& edge) {
  return !edge.attributes.link &&
         (edge.attributes.driveableforward || edge.attributes.driveablereverse) &&
         edge.attributes.importance != kServiceClass;
}

inline bool IsDriveForwardLink(const Edge& edge) {
  return edge.attributes.link && edge.attributes.driveforward;
}

// Get the best classification for any driveable non-link edges from a node.
uint32_t GetBestNonLinkClass(const std::map<Edge, size_t>& edges) {
  uint32_t bestrc = kAbsurdRoadClass;
  for (const auto& edge : edges) {
    if (IsDriveableNonLink(edge.first)) {
      bestrc = std::min<uint32_t>(bestrc, edge.first.attributes.importance);
    }
  }
  return bestrc;
}

// Form a list of all nodes - sorted by highest classification of non-link
// edges at the node.
nodelist_t FormExitNodes(sequence<Node>& nodes, sequence<Edge>& edges) {
  nodelist_t exit_nodes(kMaxClassification);
  sequence<Node>::iterator node_itr = nodes.begin();
  while (node_itr != nodes.end()) {
    // If the node has a both links and non links at it
    auto bundle = collect_node_edges(node_itr, nodes, edges);
    if (bundle.node.link_edge_ && bundle.node.non_link_edge_) {
      // Check if this node has a link edge that is driveable from the node
      for (const auto& edge : bundle.node_edges) {
        if (edge.first.attributes.link && edge.first.attributes.driveforward) {
          // Get the highest classification of non-link edges at this node.
          // Add to the exit node list if a valid classification...if no
          // connecting edge is driveable the node will be skipped.
          uint32_t rc = GetBestNonLinkClass(bundle.node_edges);
          if (rc < kMaxClassification) {
            exit_nodes[rc].push_back(node_itr);
          }
        }
      }
    }

    // Go to the next node
    node_itr += bundle.node_count;
  }

  // Output exit counts for each class
  for (uint32_t rc = 0; rc < kMaxClassification; rc++) {
    LOG_INFO("Class: " + std::to_string(rc) +
             " exit count = " + std::to_string(exit_nodes[rc].size()));
  }
  return exit_nodes;
}

<<<<<<< HEAD
// Reclassify links in the link tree. Work up from each leaf and potentially
// reclassify sets of connected links until a branch (more than 1 child link)
// or the root is encountered.
std::pair<uint32_t, uint32_t> Reclassify(LinkTreeNode& root,
                                         sequence<Edge>& edges,
                                         sequence<OSMWay>& ways,
                                         sequence<OSMWayNode>& way_nodes,
                                         std::queue<LinkTreeNode*>& leaves,
                                         bool infer_turn_channels) {
  // Get the classification at the root node.
  std::pair<uint32_t, uint32_t> counts = std::make_pair(0, 0);
  uint32_t exit_classification = root.classification;

  // Work up from each leaf until the root is found or a branch occurs.
  // Add branches to expand to a list;
  std::vector<uint32_t> link_edge_indexes;
  while (!leaves.empty()) {
    // Clear the list of link edge indices from the prior leaf
    link_edge_indexes.clear();
=======
// Helper structure that contains all osm data we need in one place
struct Data {
  Data(const std::string& nodes_file,
       const std::string& edges_file,
       const std::string& ways_file,
       const std::string& way_nodes_file,
       const OSMData& osmdata)
      : nodes(nodes_file, false), edges(edges_file, false), ways(ways_file, false),
        way_nodes(way_nodes_file, false), osmdata(osmdata) {
  }
>>>>>>> 6d9f04ba

  sequence<Node> nodes;
  sequence<Edge> edges;
  sequence<OSMWay> ways;
  sequence<OSMWayNode> way_nodes;
  const OSMData& osmdata;
};

// Way tags that are used to determine correct link class
struct WayTags {
  std::vector<std::string> refs;
  std::vector<std::string> dest_refs;

  bool is_empty() const {
    return refs.empty() && dest_refs.empty();
  }

  static WayTags Parse(const OSMWay& way, const OSMData& osmdata) {
    WayTags road_tags;

    // Parse 'destination:ref' tag
    if (way.destination_ref_index() != 0)
      road_tags.dest_refs = GetTagTokens(osmdata.name_offset_map.name(way.destination_ref_index()));

    // Parse 'ref' tag
    if (way.ref_index() != 0)
      road_tags.refs = GetTagTokens(osmdata.name_offset_map.name(way.ref_index()));

    return road_tags;
  }
};

// Check if these two references belong to the same road
inline bool MatchRefs(const std::string& ref_1, const std::string& ref_2) {
  size_t sz = std::min(ref_1.size(), ref_2.size());
  return (sz != 0) && (ref_1.compare(0, sz, ref_2, 0, sz) == 0);
}
// Check if these two ways belong to the same road
inline bool IsTheSameRoad(const WayTags& road_1, const WayTags& road_2) {
  return !road_1.refs.empty() && !road_2.refs.empty() &&
         MatchRefs(road_1.refs.front(), road_2.refs.front());
}
// Check if these three ways belong to the same road
inline bool IsTheSameRoad(const WayTags& road_1, const WayTags& road_2, const WayTags& road_3) {
  return IsTheSameRoad(road_1, road_2) && IsTheSameRoad(road_2, road_3);
}

// Check if the link contains this destination reference
inline bool IsDestinationRef(const std::string& ref, const WayTags& link) {
  return !ref.empty() && (std::find_if(link.dest_refs.begin(), link.dest_refs.end(),
                                       [&ref](const std::string& dest_ref) {
                                         return MatchRefs(ref, dest_ref);
                                       }) != link.dest_refs.end());
}

// Using destination link tags detect if the road is a final destination
inline bool IsDestinationRoad(const WayTags& road, const WayTags& link) {
  return !road.refs.empty() && IsDestinationRef(road.refs.front(), link);
}

// Check if these two links has common destination road
bool HasCommonDestination(const WayTags& link_1, const WayTags& link_2) {
  for (const auto& dest_ref_1 : link_1.dest_refs)
    if (IsDestinationRef(dest_ref_1, link_2)) {
      return true;
    }
  return false;
}
// Check if these three links has common destination road
bool HasCommonDestination(const WayTags& link_1, const WayTags& link_2, const WayTags& link_3) {
  for (const auto& dest_ref_1 : link_1.dest_refs)
    if (IsDestinationRef(dest_ref_1, link_2) && IsDestinationRef(dest_ref_1, link_3)) {
      return true;
    }
  return false;
}
// Check if this node contains a road that is a destination for the link
bool IsDestinationNode(const node_bundle& node, const WayTags& link, Data& data) {
  if (link.is_empty())
    return false;

  for (const auto& edge : node.node_edges) {
    if (IsDriveableNonLink(edge.first)) {
      const auto road = WayTags::Parse(*data.ways[edge.first.wayindex_], data.osmdata);
      if (IsTheSameRoad(road, link) || IsDestinationRoad(road, link))
        return true;
    }
  }
  return false;
}
// Check if any of destination roads for the root link can be reached from this node.
// This function builds all possible link paths from this node and checks if any of them
// leads to some destination road.
bool CheckIfNodeLeadsToDestination(size_t node_idx,
                                   const WayTags& root_link_tags,
                                   const std::unordered_set<size_t>& already_visited_nodes,
                                   Data& data) {
  auto bundle = collect_node_edges(data.nodes[node_idx], data.nodes, data.edges);
  // Initialize set of visited nodes
  std::unordered_set<size_t> visited_nodes = already_visited_nodes;
  std::queue<size_t> expand_queue;

  expand_queue.push(node_idx);
  while (!expand_queue.empty()) {
    node_idx = expand_queue.front();
    expand_queue.pop();
    // Skip if the node has already been visited
    if (visited_nodes.find(node_idx) != visited_nodes.end())
      continue;
    visited_nodes.insert(node_idx);

    auto bundle = collect_node_edges(data.nodes[node_idx], data.nodes, data.edges);
    if (IsDestinationNode(bundle, root_link_tags, data))
      return true;

    for (const auto& edge : bundle.node_edges) {
      if (!IsDriveForwardLink(edge.first)) {
        continue;
      }

      auto end_node_idx =
          edge.first.sourcenode_ == node_idx ? edge.first.targetnode_ : edge.first.sourcenode_;
      expand_queue.push(end_node_idx);
    }
  }
  return false;
}
// Check if the node lies on the path from the root link to some destination road (and not
// the last node in this path)
bool CanGoThroughNode(const node_bundle& node,
                      size_t node_idx,
                      const WayTags& inbound_link,
                      const WayTags& root_link,
                      const std::unordered_set<size_t>& visited_nodes,
                      Data& data) {
  if (!HasCommonDestination(root_link, inbound_link) && !IsTheSameRoad(root_link, inbound_link))
    return false;

  bool has_common_dest = false;
  for (const auto& edge : node.node_edges) {
    if (IsDriveForwardLink(edge.first)) {
      const auto link = WayTags::Parse(*data.ways[edge.first.wayindex_], data.osmdata);
      // We can go through this node if the root link, inbound link and outbound link
      // belong to the same road
      if (IsTheSameRoad(link, inbound_link, root_link))
        return true;

      if (!has_common_dest && HasCommonDestination(link, inbound_link, root_link))
        has_common_dest = true;
    }
  }
  return has_common_dest && CheckIfNodeLeadsToDestination(node_idx, root_link, visited_nodes, data);
}

/*
 * This class builds acyclic link graph starting from some exit node. This node is the root node.
 * Then we start recursively traversing the graph using only driveforward links. When we reach a
 * node that doesn't contain nonlink edges we add this node to the graph and continue to exapnd
 * (except when we've already visited the node). In case a node with nonlink edges is reached we
 * check if the node has some destination road or not and based on this we determine should we stop
 * or continue to expand. In order to avoid cycles there are two sets are used: 'processed' - contains
 * nodes where all their children have been processed; 'in_progress' - contains nodes that have been
 * visited but some of their children haven't been processed yet (in other words 'in progress' set
 * contains all nodes on the path from the root node to the current node). So, when we reach a node
 * from the 'processed' set we should add an edge to the graph (that goes from the current node to the
 * node from 'processed' set); but when we reach a node from the 'in progress' set - it's a cycle
 * (right now we just skip it).
 */
struct LinkGraphBuilder {
  Data& data_;
  // Way tags of the root link
  WayTags root_link_;
  // List of link graph nodes
  std::vector<LinkGraphNode> graph_;
  // Processed node indices (from the sequence). Map node indices to the graph indices
  std::unordered_map<size_t, uint32_t> processed_;
  // Node indices (from the sequence) that is processing now
  std::unordered_set<size_t> in_progress_;

  explicit LinkGraphBuilder(Data& data) : data_(data) {
  }

  std::vector<LinkGraphNode> operator()(sequence<Node>::iterator& exit_node,
                                        uint32_t classification) {
    auto exit_bundle = collect_node_edges(exit_node, data_.nodes, data_.edges);
    graph_.emplace_back(exit_node.position(), classification, exit_bundle);
    in_progress_.insert(exit_node.position());

    // Expand link edges from the exit node
    for (const auto& startedge : exit_bundle.node_edges) {
      // Get the edge information. Skip non-link edges, link edges that are
      // not driveable in the forward direction, and link edges already
      // tested for reclassification
      if (!IsDriveForwardLink(startedge.first) || startedge.first.attributes.reclass_link) {
        continue;
      }

      // 'destination:ref' and 'ref' tags are widely distributed only among motorway and trunk
      // links (see https://taginfo.openstreetmap.org/tags/highway=motorway_link#combinations).
      // TODO: extend reference-based classification to other link classes.
      if (startedge.first.attributes.importance <= static_cast<uint32_t>(RoadClass::kTrunk))
        root_link_ = WayTags::Parse(*data_.ways[startedge.first.wayindex_], data_.osmdata);

      ExpandLink(startedge.first, startedge.second, 0);
    }

    return graph_;
  }

  void ExpandLink(const Edge& in_edge, uint32_t in_edge_idx, uint32_t parent) {
    // Find end node of this link edge
    auto end_node = in_edge.sourcenode_ == graph_[parent].node_index
                        ? data_.nodes[in_edge.targetnode_]
                        : data_.nodes[in_edge.sourcenode_];

    // TODO: process cycles.
    if (in_progress_.find(end_node.position()) != in_progress_.end()) {
      return;
    }
    // Check if this node has already been processed
    auto processed_it = processed_.find(end_node.position());
    if (processed_it != processed_.end()) {
      // Add new edge to the graph
      AddGraphEdge(parent, processed_it->second, in_edge_idx);
      return;
    }

    // Get the edges at the end node and get best non-link classification
    auto bundle = collect_node_edges(end_node, data_.nodes, data_.edges);
    uint32_t rc = GetBestNonLinkClass(bundle.node_edges);
    uint32_t graph_idx = graph_.size();
    graph_.emplace_back(end_node.position(), rc, bundle);
    // Add new edge to the graph
    AddGraphEdge(parent, graph_idx, in_edge_idx);

    // Check "stop criterions" only if this link intersects a "major" road
    if (bundle.node.non_link_edge_ && rc <= static_cast<uint32_t>(RoadClass::kResidential)) {
      const auto edge_tags = WayTags::Parse(*data_.ways[in_edge.wayindex_], data_.osmdata);
      // We should stop if this node contains a destination road or if it doesn't belong
      // to any path from the root to a destination road
      if (edge_tags.is_empty() || IsDestinationNode(bundle, root_link_, data_) ||
          !CanGoThroughNode(bundle, end_node.position(), edge_tags, root_link_, in_progress_, data_))
        return;
    }

    ExpandGraphNode(graph_idx);
  }

  void ExpandGraphNode(uint32_t graph_idx) {
    const auto node_index = graph_[graph_idx].node_index;
    const auto bundle = graph_[graph_idx].bundle.node_edges;
    // Update 'processed' and 'in progress' sets in order to be able to detect cycles
    processed_.erase(node_index);
    in_progress_.insert(node_index);

    // Expand link edges from the node
    for (const auto& edge : bundle) {
      // Use only links drivable in forward direction
      if (!IsDriveForwardLink(edge.first)) {
        continue;
      }
      // If the edge has already been considered for reclassification,
      // update node classification
      if (edge.first.attributes.reclass_link) {
        graph_[graph_idx].classification =
            std::min<uint32_t>(graph_[graph_idx].classification, edge.first.attributes.importance);
      } else {
        ExpandLink(edge.first, edge.second, graph_idx);
      }
    }
    // This node has been processed. Move it from 'in progress' set to 'processed'
    in_progress_.erase(node_index);
    processed_.insert({node_index, graph_idx});
  }

  void AddGraphEdge(uint32_t from, uint32_t to, uint32_t edge_idx) {
    graph_[from].children.push_back(to);
    graph_[from].children_edges.push_back(edge_idx);

    // Make sure that number of children does not exceed the threshold
    if (graph_[from].children.size() >= kMaxLinkEdges) {
      throw std::runtime_error("Exceeding kMaxLinkEdges in ReclassifyLinks");
    }

    graph_[to].parents.push_back(from);
    graph_[to].parents_edges.push_back(edge_idx);
  }
};

/*
 * Reclassify links in the acyclic link graph. We maintain a queue of leaf nodes. On each step take
 * some leaf node from the queue, build a link chain, determine the final road class for the whole
 * chain (and set the new class), then virtually "remove" reclassified links from the graph and
 * update the queue if a new leaf is detected. The final link class is defined as maximum from the
 * root node classification and current leaf node classification. After reclassification is done we
 * update the parent node classification and continue.
 */
std::pair<uint32_t, uint32_t> ReclassifyLinkGraph(std::vector<LinkGraphNode>& link_graph,
                                                  uint32_t exit_classification,
                                                  Data& data,
                                                  bool infer_turn_channels) {
  // number of reclassified edges
  uint32_t reclass_count = 0;
  uint32_t tc_count = 0;
  // Collect start leaf nodes in the acyclic graph
  std::queue<size_t> leaves;
  for (size_t i = 0; i < link_graph.size(); ++i) {
    if (link_graph[i].children.empty())
      leaves.push(i);
  }

  // Iterate through leaf nodes and reclassify links
  while (!leaves.empty()) {
    const auto leaf_idx = leaves.front();
    leaves.pop();
    const auto& leaf = link_graph[leaf_idx];

    // Go through each parent
    for (auto parent_idx : leaf.parents) {
      std::vector<uint32_t> link_edges;
      auto current_idx = leaf_idx;

      // Track information required for turn channel tests.
      bool has_fork = false;
      bool has_exit = link_graph[current_idx].has_exit;
      bool ends_have_non_link = link_graph[current_idx].bundle.non_link_count > 0;

      // Make a chain of edges, stop if this is a root node
      while (!link_graph[current_idx].parents.empty()) {
        // Get the link edge index from the parent to the current node
        for (size_t i = 0; i < link_graph[current_idx].parents.size(); ++i) {
          if (link_graph[current_idx].parents[i] == parent_idx) {
            link_edges.push_back(link_graph[current_idx].parents_edges[i]);
            break;
          }
        }
        auto& parent = link_graph[parent_idx];
        // Increment count of reclassified children for the parent node
        parent.children_reclassified++;

        if (parent.bundle.link_count > 2) {
          has_fork = true;
        }
        if (parent.has_exit) {
          has_exit = true;
        }

        // Check if the parent has valid classification (contains non-link edges)
        // or has more than one child or parent (and not the root)
        if (parent.classification != kAbsurdRoadClass || parent.children.size() > 1 ||
            parent.parents.size() != 1) {
          // Update parent classification
          parent.classification = std::min(parent.classification, leaf.classification);
          // Add the parent to the leaves queue if all the children have already
          // been tested for reclassification
          if (parent.children_reclassified == parent.children.size()) {
            leaves.push(parent_idx);
          }
          current_idx = parent_idx;
          break;
        }

        // Set the current node to the parent - continue to move up the tree
        current_idx = parent_idx;
        // We would have exited the loop earlier if the number of parents wasn't equal to 1
        parent_idx = link_graph[current_idx].parents.front();
      }

      // Check the non-link count
      ends_have_non_link = ends_have_non_link && link_graph[current_idx].bundle.non_link_count > 0;

      // leaf classification may be invalid in case of cycle; use parent's
      // classification instead or just skip these links
      uint32_t leaf_classification = leaf.classification;
      if (leaf_classification == kAbsurdRoadClass) {
        if (link_graph[current_idx].classification != kAbsurdRoadClass)
          leaf_classification = link_graph[current_idx].classification;
        else {
          continue;
        }
      }

      const uint32_t rc = std::max(exit_classification, leaf_classification);
      if (rc == kAbsurdRoadClass) {
        LOG_ERROR("Trying to reclassify to invalid road class!");
        continue;
      }

      // Test if this link is a turn channel. Classification cannot be trunk or
      // motorway. No nodes can be marked as having an exit sign. None of the
      // nodes along the path can have more than 2 links (fork). The end nodes
      // must have a non-link edge.
      bool turn_channel = false;
      if (infer_turn_channels && (rc > static_cast<uint32_t>(RoadClass::kTrunk) && !has_fork &&
                                  !has_exit && ends_have_non_link)) {
        turn_channel = IsTurnChannel(data.ways, data.edges, data.way_nodes, link_edges);
      }

      // Reclassify link edges to the new classification.
      for (auto edge_idx : link_edges) {
        sequence<Edge>::iterator element = data.edges[edge_idx];
        auto edge = *element;

        if (rc > edge.attributes.importance) {
          if (rc < static_cast<uint32_t>(RoadClass::kUnclassified))
            edge.attributes.importance = rc;
          else
            edge.attributes.importance = static_cast<uint32_t>(RoadClass::kTertiary);

          ++reclass_count;
        }
        if (turn_channel) {
          edge.attributes.turn_channel = true;
          ++tc_count;
        }

        // Mark the edge so we don't try to reclassify it again. Copy
        // the updated edge back to the sequence.
        edge.attributes.reclass_link = true;
        element = edge;
      }
    } // for each leaf parent
  }   // for each leaf

  return {reclass_count, tc_count};
}

// Reclassify links (ramps and turn channels). OSM usually classifies links as
// the best classification, while to more effectively create shortcuts it is
// better to "downgrade" link edges to the lower classification. This method
// finds "exit" nodes sorted by classification. It then forms a "link graph"
// from the exit node and uses the classifications at the nodes of the link
// graph to potentially reclassify link edges. This also contains logic to
// identify turn channels / turn lanes (likely to be at-grade "slip roads").
void ReclassifyLinks(const std::string& ways_file,
                     const std::string& nodes_file,
                     const std::string& edges_file,
                     const std::string& way_nodes_file,
                     const OSMData& osmdata,
                     bool infer_turn_channels) {
  LOG_INFO("Reclassifying_V2 link graph edges...");

  Data data(nodes_file, edges_file, ways_file, way_nodes_file, osmdata);
  // Find list of exit nodes - nodes where driveable outbound links connect to
  // non-link edges. Group by best road class of the non-link connecting edges.
  nodelist_t exit_nodes = FormExitNodes(data.nodes, data.edges);

  // Iterate through the exit node list by classification so exits from major
  // roads are considered before exits from minor roads.
  uint32_t reclass_count = 0;
  uint32_t tc_count = 0;

  for (uint32_t classification = 0; classification < kMaxClassification; classification++) {
    for (auto& node : exit_nodes[classification]) {
      LinkGraphBuilder build_graph(data);
      // build link graph
      auto link_graph = build_graph(node, classification);
      // reclassify links and infer turn channels
      auto counts = ReclassifyLinkGraph(link_graph, classification, data, infer_turn_channels);
      // update counters
      reclass_count += counts.first;
      tc_count += counts.second;
    }
  }

  LOG_INFO("Finished with " + std::to_string(reclass_count) + " reclassified. " +
           " Turn channel count = " + std::to_string(tc_count));
}

} // namespace mjolnir
} // namespace valhalla<|MERGE_RESOLUTION|>--- conflicted
+++ resolved
@@ -140,27 +140,6 @@
   return exit_nodes;
 }
 
-<<<<<<< HEAD
-// Reclassify links in the link tree. Work up from each leaf and potentially
-// reclassify sets of connected links until a branch (more than 1 child link)
-// or the root is encountered.
-std::pair<uint32_t, uint32_t> Reclassify(LinkTreeNode& root,
-                                         sequence<Edge>& edges,
-                                         sequence<OSMWay>& ways,
-                                         sequence<OSMWayNode>& way_nodes,
-                                         std::queue<LinkTreeNode*>& leaves,
-                                         bool infer_turn_channels) {
-  // Get the classification at the root node.
-  std::pair<uint32_t, uint32_t> counts = std::make_pair(0, 0);
-  uint32_t exit_classification = root.classification;
-
-  // Work up from each leaf until the root is found or a branch occurs.
-  // Add branches to expand to a list;
-  std::vector<uint32_t> link_edge_indexes;
-  while (!leaves.empty()) {
-    // Clear the list of link edge indices from the prior leaf
-    link_edge_indexes.clear();
-=======
 // Helper structure that contains all osm data we need in one place
 struct Data {
   Data(const std::string& nodes_file,
@@ -171,7 +150,6 @@
       : nodes(nodes_file, false), edges(edges_file, false), ways(ways_file, false),
         way_nodes(way_nodes_file, false), osmdata(osmdata) {
   }
->>>>>>> 6d9f04ba
 
   sequence<Node> nodes;
   sequence<Edge> edges;
