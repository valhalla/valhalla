#include "mjolnir/countryaccess.h"

namespace valhalla {
namespace mjolnir {

// Removes or adds access.
uint32_t
ProcessAccess(const uint32_t current_access, const uint32_t country_access, const uint32_t type) {

  uint32_t new_access = current_access;

  auto current = ((type & current_access) == type);
  auto country = ((type & country_access) == type);

  if (current && !country) {
    new_access &= ~(type);
  } else if (!current && country) {
    new_access |= type;
  }

  return new_access;
}

// Get the new access for a DE.  If a user entered tags then we will not update
// the access.  Also, we have to take into account if the DE is oneway or not.
uint32_t GetAccess(const uint32_t current_access,
                   const uint32_t country_access,
                   const bool oneway_vehicle,
                   const bool oneway_bicycle,
                   const OSMAccess& user_access) {

  uint32_t new_access = current_access;

  if (!user_access.foot_tag()) {
    new_access = ProcessAccess(new_access, country_access, (kPedestrianAccess | kWheelchairAccess));
  }

  if (!oneway_bicycle && !user_access.bike_tag()) {
    new_access = ProcessAccess(new_access, country_access, kBicycleAccess);
  }

  // if the reverse direction is oneway then do not add access for vehicles in the current
  // direction.
  if (oneway_vehicle) {
    return new_access;
  }

  if (!user_access.auto_tag()) {
    new_access = ProcessAccess(new_access, country_access, kAutoAccess);
  }

  if (!user_access.bus_tag()) {
    new_access = ProcessAccess(new_access, country_access, kBusAccess);
  }

  if (!user_access.truck_tag()) {
    new_access = ProcessAccess(new_access, country_access, kTruckAccess);
  }

  if (!user_access.hov_tag()) {
    new_access = ProcessAccess(new_access, country_access, kHOVAccess);
  }

  if (!user_access.moped_tag()) {
    new_access = ProcessAccess(new_access, country_access, kMopedAccess);
  }

  if (!user_access.motorcycle_tag())
    new_access = ProcessAccess(new_access,country_access,kMotorcycleAccess);

  return new_access;
}

// Set the country access for a DE.
void SetCountryAccess(DirectedEdge& directededge,
                      const std::vector<int>& country_access,
                      const OSMAccess& user_access) {

  uint32_t forward = directededge.forwardaccess();
  uint32_t reverse = directededge.reverseaccess();

  bool f_oneway_vehicle = (((forward & kAutoAccess) && !(reverse & kAutoAccess)) ||
<<<<<<< HEAD
      ((forward & kTruckAccess) && !(reverse & kTruckAccess)) ||
      ((forward & kEmergencyAccess) && !(reverse & kEmergencyAccess)) ||
      ((forward & kTaxiAccess) && !(reverse & kTaxiAccess)) ||
      ((forward & kHOVAccess) && !(reverse & kHOVAccess)) ||
      ((forward & kMopedAccess) && !(reverse & kMopedAccess)) ||
      ((forward & kMotorcycleAccess) && !(reverse & kMotorcycleAccess)) ||
      ((forward & kBusAccess) && !(reverse & kBusAccess)));

  bool r_oneway_vehicle = ((!(forward & kAutoAccess) && (reverse & kAutoAccess)) ||
      (!(forward & kTruckAccess) && (reverse & kTruckAccess)) ||
      (!(forward & kEmergencyAccess) && (reverse & kEmergencyAccess)) ||
      (!(forward & kTaxiAccess) && (reverse & kTaxiAccess)) ||
      (!(forward & kHOVAccess) && (reverse & kHOVAccess)) ||
      (!(forward & kMopedAccess) && (reverse & kMopedAccess)) ||
      (!(forward & kMotorcycleAccess) && (reverse & kMotorcycleAccess)) ||
      (!(forward & kBusAccess) && (reverse & kBusAccess)));
=======
                           ((forward & kTruckAccess) && !(reverse & kTruckAccess)) ||
                           ((forward & kEmergencyAccess) && !(reverse & kEmergencyAccess)) ||
                           ((forward & kTaxiAccess) && !(reverse & kTaxiAccess)) ||
                           ((forward & kHOVAccess) && !(reverse & kHOVAccess)) ||
                           ((forward & kMopedAccess) && !(reverse & kMopedAccess)) ||
                           ((forward & kBusAccess) && !(reverse & kBusAccess)));

  bool r_oneway_vehicle = ((!(forward & kAutoAccess) && (reverse & kAutoAccess)) ||
                           (!(forward & kTruckAccess) && (reverse & kTruckAccess)) ||
                           (!(forward & kEmergencyAccess) && (reverse & kEmergencyAccess)) ||
                           (!(forward & kTaxiAccess) && (reverse & kTaxiAccess)) ||
                           (!(forward & kHOVAccess) && (reverse & kHOVAccess)) ||
                           (!(forward & kMopedAccess) && (reverse & kMopedAccess)) ||
                           (!(forward & kBusAccess) && (reverse & kBusAccess)));
>>>>>>> dace9464

  bool f_oneway_bicycle = ((forward & kBicycleAccess) && !(reverse & kBicycleAccess));
  bool r_oneway_bicycle = (!(forward & kBicycleAccess) && (reverse & kBicycleAccess));

  // country_access.at(X) = -1 means that no default country overrides are needed.
  // user_access.<type>_tag() == true means that a user set the <type> tag.

  // motorroad override.  Only applies to RC <= kPrimary.  If no override is found in the
  // country access, just use the defaults which is no bicycles, mopeds or pedestrians.
  if (directededge.classification() <= RoadClass::kPrimary && user_access.motorroad_tag()) {
    if (country_access.at(static_cast<uint32_t>(AccessTypes::kMotorroad)) != -1) {

      forward =
          GetAccess(forward, country_access.at(static_cast<uint32_t>(AccessTypes::kMotorroad)),
                    r_oneway_vehicle, r_oneway_bicycle, user_access);
      reverse =
          GetAccess(reverse, country_access.at(static_cast<uint32_t>(AccessTypes::kMotorroad)),
                    f_oneway_vehicle, f_oneway_bicycle, user_access);
    } else {
      // do the trunk and trunk_link logic first
      if (directededge.classification() == RoadClass::kTrunk) {
        if (directededge.link() &&
            country_access.at(static_cast<uint32_t>(AccessTypes::kTrunkLink)) != -1) {

          forward =
              GetAccess(forward, country_access.at(static_cast<uint32_t>(AccessTypes::kTrunkLink)),
                        r_oneway_vehicle, r_oneway_bicycle, user_access);
          reverse =
              GetAccess(reverse, country_access.at(static_cast<uint32_t>(AccessTypes::kTrunkLink)),
                        f_oneway_vehicle, f_oneway_bicycle, user_access);
        } else if (country_access.at(static_cast<uint32_t>(AccessTypes::kTrunk)) != -1) {

          forward =
              GetAccess(forward, country_access.at(static_cast<uint32_t>(AccessTypes::kTrunk)),
                        r_oneway_vehicle, r_oneway_bicycle, user_access);
          reverse =
              GetAccess(reverse, country_access.at(static_cast<uint32_t>(AccessTypes::kTrunk)),
                        f_oneway_vehicle, f_oneway_bicycle, user_access);
        }
      }
      // now remove pedestian, moped and bike access if it is set.  This is the default for
      // motorroad_tag.
      forward = GetAccess(
          forward,
          (forward & ~(kPedestrianAccess | kWheelchairAccess | kMopedAccess | kBicycleAccess)),
          r_oneway_vehicle, r_oneway_bicycle, user_access);
      reverse = GetAccess(
          reverse,
          (reverse & ~(kPedestrianAccess | kWheelchairAccess | kMopedAccess | kBicycleAccess)),
          f_oneway_vehicle, f_oneway_bicycle, user_access);
    }
  } // trunk and trunk_link
  else if (directededge.classification() == RoadClass::kTrunk) {
    if (directededge.link() &&
        country_access.at(static_cast<uint32_t>(AccessTypes::kTrunkLink)) != -1) {
      forward =
          GetAccess(forward, country_access.at(static_cast<uint32_t>(AccessTypes::kTrunkLink)),
                    r_oneway_vehicle, r_oneway_bicycle, user_access);
      reverse =
          GetAccess(reverse, country_access.at(static_cast<uint32_t>(AccessTypes::kTrunkLink)),
                    f_oneway_vehicle, f_oneway_bicycle, user_access);
    } else if (country_access.at(static_cast<uint32_t>(AccessTypes::kTrunk)) != -1) {
      forward = GetAccess(forward, country_access.at(static_cast<uint32_t>(AccessTypes::kTrunk)),
                          r_oneway_vehicle, r_oneway_bicycle, user_access);
      reverse = GetAccess(reverse, country_access.at(static_cast<uint32_t>(AccessTypes::kTrunk)),
                          f_oneway_vehicle, f_oneway_bicycle, user_access);
    }
  }
  // track, footway, pedestrian, bridleway, cycleway, and path
  if (directededge.use() == Use::kTrack &&
      country_access.at(static_cast<uint32_t>(AccessTypes::kTrack)) != -1) {
    forward = GetAccess(forward, country_access.at(static_cast<uint32_t>(AccessTypes::kTrack)),
                        r_oneway_vehicle, r_oneway_bicycle, user_access);
    reverse = GetAccess(reverse, country_access.at(static_cast<uint32_t>(AccessTypes::kTrack)),
                        f_oneway_vehicle, f_oneway_bicycle, user_access);
  } else if (directededge.use() == Use::kFootway &&
             country_access.at(static_cast<uint32_t>(AccessTypes::kFootway)) != -1) {
    forward = GetAccess(forward, country_access.at(static_cast<uint32_t>(AccessTypes::kFootway)),
                        r_oneway_vehicle, r_oneway_bicycle, user_access);
    reverse = GetAccess(reverse, country_access.at(static_cast<uint32_t>(AccessTypes::kFootway)),
                        f_oneway_vehicle, f_oneway_bicycle, user_access);

  } else if (directededge.use() == Use::kPedestrian &&
             country_access.at(static_cast<uint32_t>(AccessTypes::kPedestrian)) != -1) {

    forward = GetAccess(forward, country_access.at(static_cast<uint32_t>(AccessTypes::kPedestrian)),
                        r_oneway_vehicle, r_oneway_bicycle, user_access);
    reverse = GetAccess(reverse, country_access.at(static_cast<uint32_t>(AccessTypes::kPedestrian)),
                        f_oneway_vehicle, f_oneway_bicycle, user_access);
  } else if (directededge.use() == Use::kBridleway &&
             country_access.at(static_cast<uint32_t>(AccessTypes::kBridleway)) != -1) {
    forward = GetAccess(forward, country_access.at(static_cast<uint32_t>(AccessTypes::kBridleway)),
                        r_oneway_vehicle, r_oneway_bicycle, user_access);
    reverse = GetAccess(reverse, country_access.at(static_cast<uint32_t>(AccessTypes::kBridleway)),
                        f_oneway_vehicle, f_oneway_bicycle, user_access);
  } else if (directededge.use() == Use::kCycleway &&
             country_access.at(static_cast<uint32_t>(AccessTypes::kCycleway)) != -1) {
    forward = GetAccess(forward, country_access.at(static_cast<uint32_t>(AccessTypes::kCycleway)),
                        r_oneway_vehicle, r_oneway_bicycle, user_access);
    reverse = GetAccess(reverse, country_access.at(static_cast<uint32_t>(AccessTypes::kCycleway)),
                        f_oneway_vehicle, f_oneway_bicycle, user_access);

  } else if (directededge.use() == Use::kPath &&
             country_access.at(static_cast<uint32_t>(AccessTypes::kPath)) != -1) {
    forward = GetAccess(forward, country_access.at(static_cast<uint32_t>(AccessTypes::kPath)),
                        r_oneway_vehicle, r_oneway_bicycle, user_access);
    reverse = GetAccess(reverse, country_access.at(static_cast<uint32_t>(AccessTypes::kPath)),
                        f_oneway_vehicle, f_oneway_bicycle, user_access);
  }

  directededge.set_forwardaccess(forward);
  directededge.set_reverseaccess(reverse);
}

} // namespace mjolnir
} // namespace valhalla<|MERGE_RESOLUTION|>--- conflicted
+++ resolved
@@ -80,7 +80,6 @@
   uint32_t reverse = directededge.reverseaccess();
 
   bool f_oneway_vehicle = (((forward & kAutoAccess) && !(reverse & kAutoAccess)) ||
-<<<<<<< HEAD
       ((forward & kTruckAccess) && !(reverse & kTruckAccess)) ||
       ((forward & kEmergencyAccess) && !(reverse & kEmergencyAccess)) ||
       ((forward & kTaxiAccess) && !(reverse & kTaxiAccess)) ||
@@ -97,22 +96,6 @@
       (!(forward & kMopedAccess) && (reverse & kMopedAccess)) ||
       (!(forward & kMotorcycleAccess) && (reverse & kMotorcycleAccess)) ||
       (!(forward & kBusAccess) && (reverse & kBusAccess)));
-=======
-                           ((forward & kTruckAccess) && !(reverse & kTruckAccess)) ||
-                           ((forward & kEmergencyAccess) && !(reverse & kEmergencyAccess)) ||
-                           ((forward & kTaxiAccess) && !(reverse & kTaxiAccess)) ||
-                           ((forward & kHOVAccess) && !(reverse & kHOVAccess)) ||
-                           ((forward & kMopedAccess) && !(reverse & kMopedAccess)) ||
-                           ((forward & kBusAccess) && !(reverse & kBusAccess)));
-
-  bool r_oneway_vehicle = ((!(forward & kAutoAccess) && (reverse & kAutoAccess)) ||
-                           (!(forward & kTruckAccess) && (reverse & kTruckAccess)) ||
-                           (!(forward & kEmergencyAccess) && (reverse & kEmergencyAccess)) ||
-                           (!(forward & kTaxiAccess) && (reverse & kTaxiAccess)) ||
-                           (!(forward & kHOVAccess) && (reverse & kHOVAccess)) ||
-                           (!(forward & kMopedAccess) && (reverse & kMopedAccess)) ||
-                           (!(forward & kBusAccess) && (reverse & kBusAccess)));
->>>>>>> dace9464
 
   bool f_oneway_bicycle = ((forward & kBicycleAccess) && !(reverse & kBicycleAccess));
   bool r_oneway_bicycle = (!(forward & kBicycleAccess) && (reverse & kBicycleAccess));
