--- conflicted
+++ resolved
@@ -185,46 +185,9 @@
           dep.dest_pbf_graphid = GraphId(stop_pair.destination_graphid());
           dep.route = stop_pair.route_index();
           dep.trip = stop_pair.trip_id();
-<<<<<<< HEAD
 
           // Compute the valid days
           // set the bits based on the dow.// Compute days of week mask
-=======
-
-          // if we have shape data then set everything, else shapeid = 0;
-          if (stop_pair.has_shape_id() && stop_pair.has_destination_dist_traveled() &&
-              stop_pair.has_origin_dist_traveled()) {
-            dep.shapeid = stop_pair.shape_id();
-            dep.orig_dist_traveled = stop_pair.origin_dist_traveled();
-            dep.dest_dist_traveled = stop_pair.destination_dist_traveled();
-          } else {
-            dep.shapeid = 0;
-          }
-
-          dep.blockid = stop_pair.has_block_id() ? stop_pair.block_id() : 0;
-          dep.dep_time = stop_pair.origin_departure_time();
-          dep.elapsed_time = stop_pair.destination_arrival_time() - dep.dep_time;
-
-          dep.frequency_end_time =
-              stop_pair.has_frequency_end_time() ? stop_pair.frequency_end_time() : 0;
-          dep.frequency =
-              stop_pair.has_frequency_headway_seconds() ? stop_pair.frequency_headway_seconds() : 0;
-
-          if (!stop_pair.bikes_allowed()) {
-            stop_no_access[dep.orig_pbf_graphid] |= kBicycleAccess;
-            stop_no_access[dep.dest_pbf_graphid] |= kBicycleAccess;
-          }
-
-          if (!stop_pair.wheelchair_accessible()) {
-            stop_no_access[dep.orig_pbf_graphid] |= kWheelchairAccess;
-            stop_no_access[dep.dest_pbf_graphid] |= kWheelchairAccess;
-          }
-
-          dep.bicycle_accessible = stop_pair.bikes_allowed();
-          dep.wheelchair_accessible = stop_pair.wheelchair_accessible();
-
-          // Compute days of week mask
->>>>>>> 7bf7cde2
           uint32_t dow_mask = kDOWNone;
           for (uint32_t x = 0; x < (uint32_t)stop_pair.service_days_of_week_size(); x++) {
             bool dow = stop_pair.service_days_of_week(x);
@@ -269,20 +232,6 @@
             dow_mask = kDOWNone;
           }
 
-<<<<<<< HEAD
-=======
-          // if dep.days == 0 then feed either starts after the end_date or tile_header_date >
-          // end_date
-          if (days == 0 && !stop_pair.service_added_dates_size()) {
-            LOG_ERROR("Feed rejected: " + pbf_fp +
-                      "!  Start date: " + to_iso_extended_string(start_date) +
-                      " End date: " + to_iso_extended_string(end_date));
-            continue;
-          }
-
-          dep.headsign_offset = transit_tilebuilder.AddName(stop_pair.trip_headsign());
-
->>>>>>> 7bf7cde2
           date::sys_days t_d = date::sys_days(date::year_month_day(d + date::days(tile_date)));
           uint32_t end_day = static_cast<uint32_t>((end_date - t_d).count());
 
@@ -302,10 +251,9 @@
             days = add_service_day(days, end_date, tile_date, add_date);
           }
 
-<<<<<<< HEAD
           // skip if no days are valid; this can happen a lot when there's a calendar.txt entry with
           // no valid days but some calendar_dates.txt entries which add a date lying in the past
-          if (days == 0) {
+          if (!days) {
             stats.invalid_service_dates++;
             continue;
           }
@@ -345,10 +293,6 @@
 
           add_schedule(schedule_index, dep, days, dow_mask, end_day);
 
-=======
-          add_schedule(schedule_index, dep, days, dow_mask, end_day);
-
->>>>>>> 7bf7cde2
           // is this past midnight?
           // create a departure for before midnight and one after
           uint32_t origin_seconds = stop_pair.origin_departure_time();
@@ -614,10 +558,6 @@
     // Get the platform information
     GraphId platform_graphid = stop_edges.second.origin_pbf_graphid;
     const Transit_Node& platform = tile_pbf.nodes(platform_graphid.id());
-<<<<<<< HEAD
-=======
-    const std::string& origin_id = platform.onestop_id();
->>>>>>> 7bf7cde2
     if (GraphId(platform.graphid()) != platform_graphid) {
       LOG_ERROR("Platform key not equal!");
     }
