
#include "argparse_utils.h"
#include "filesystem.h"
#include "mjolnir/add_predicted_speeds.h"

#include <boost/property_tree/ptree.hpp>
#include <cxxopts.hpp>

#include <cstdint>
#include <iostream>
#include <string>

namespace vm = valhalla::midgard;
namespace vb = valhalla::baldr;
namespace vj = valhalla::mjolnir;
namespace bpt = boost::property_tree;

<<<<<<< HEAD
namespace {

// Struct to hold stats information during each threads work
struct stats {
  uint32_t constrained_count;
  uint32_t free_flow_count;
  uint32_t compressed_count;
  uint32_t updated_count;
  uint32_t dup_count;
  uint32_t lower_bound_count;
  uint32_t upper_bound_count;

  // Accumulate counts from all threads
  void operator()(const stats& other) {
    constrained_count += other.constrained_count;
    free_flow_count += other.free_flow_count;
    compressed_count += other.compressed_count;
    updated_count += other.updated_count;
    dup_count += other.dup_count;
    lower_bound_count += other.lower_bound_count;
    upper_bound_count += other.upper_bound_count;
  }
};

struct TrafficSpeeds {
  uint8_t constrained_flow_speed;
  uint8_t free_flow_speed;
  std::optional<std::array<int16_t, kCoefficientCount>> coefficients;
};

inline bool is_possible_outlier(float speed) {
  return speed < kMinSpeedKph || speed > kMaxAssumedSpeed;
}

/**
 * Read speed CSV file and update the tile_speeds in unique_data
 */
std::unordered_map<uint32_t, TrafficSpeeds>
ParseTrafficFile(const std::vector<std::string>& filenames, stats& stat) {
  typedef boost::tokenizer<boost::char_separator<char>> tokenizer;
  boost::char_separator<char> sep{","};
  std::unordered_map<uint32_t, TrafficSpeeds> ts;

  // for each traffic tile
  for (const auto& full_filename : filenames) {
    // Open file
    std::string line;
    std::ifstream file(full_filename);
    uint32_t line_num = 0;
    if (file.is_open()) {
      // for each row in the file
      while (getline(file, line) && ++line_num) {
        decltype(ts)::iterator traffic = ts.end();
        tokenizer tok{line, sep};
        uint32_t field_num = 0;
        bool has_error = false;
        // for each column in the row
        for (const auto& t : tok) {
          if (has_error)
            break;
          // parse each column
          switch (field_num) {
            case 0: {
              try {
                auto inserted = ts.insert(decltype(ts)::value_type(GraphId(t).id(), {}));
                traffic = inserted.first;
                // skip duplicates
                if (!inserted.second) {
                  ++stat.dup_count;
                  has_error = true;
                  traffic = ts.end();
                }
              } catch (std::exception& e) {
                LOG_WARN("Invalid GraphId in file: " + full_filename + " line number " +
                         std::to_string(line_num));
                has_error = true;
              }
            } break;
            case 1: {
              try {
                traffic->second.free_flow_speed = std::stoi(t);
                if (is_possible_outlier(static_cast<float>(traffic->second.free_flow_speed)))
                  LOG_WARN("Detected free flow speed outlier: " +
                           std::to_string(traffic->second.free_flow_speed) + ".");
                stat.free_flow_count++;
              } catch (std::exception& e) {
                LOG_WARN("Invalid free flow speed in file: " + full_filename + " line number " +
                         std::to_string(line_num));
                has_error = true;
              }
            } break;
            case 2: {
              try {
                traffic->second.constrained_flow_speed = std::stoi(t);

                if (is_possible_outlier(static_cast<float>(traffic->second.constrained_flow_speed)))
                  LOG_WARN("Detected possible constrained speed outlier: " +
                           std::to_string(traffic->second.constrained_flow_speed) + ".");
                stat.constrained_count++;
              } catch (std::exception& e) {
                LOG_WARN("Invalid constrained flow speed in file: " + full_filename +
                         " line number " + std::to_string(line_num));
                has_error = true;
              }
            } break;
            case 3: {
              if (t.size()) {
                try {
                  // Decode the base64 predicted speeds
                  traffic->second.coefficients = decode_compressed_speeds(t);

                  // Look at the decompressed speeds warn about possible outlier values.
                  // The reason we do this is previously these outlier speeds were
                  // discarded during path finding, but now the user bears responsibility
                  // for handling outliers in their data.
                  // (see https://github.com/valhalla/valhalla/pull/5087)
                  for (size_t i = 0; i < kBucketsPerWeek; ++i) {
                    if (float speed =
                            decompress_speed_bucket((*traffic->second.coefficients).data(), i);
                        is_possible_outlier(speed)) {
                      stat.lower_bound_count += speed < kMinSpeedKph;
                      stat.upper_bound_count += speed > kMaxAssumedSpeed;
                    }
                  }
                  stat.compressed_count++;
                } catch (std::exception& e) {
                  LOG_WARN("Invalid compressed speeds in file: " + full_filename + " line number " +
                           std::to_string(line_num) + "; error='" + e.what() + "'");
                  has_error = true;
                }
              }
            } break;
            default:
              break;
          }
          field_num++;
        }
        // if this one was erroneous lets not keep it
        if (has_error && traffic != ts.end())
          ts.erase(traffic);
      }
      file.close();
    } else {
      LOG_ERROR("Could not open file: " + full_filename);
    }
  }

  return ts;
}

void update_tile(const std::string& tile_dir,
                 const GraphId& tile_id,
                 const std::unordered_map<uint32_t, TrafficSpeeds>& speeds,
                 stats& stat) {
  auto tile_path = tile_dir + filesystem::path::preferred_separator + GraphTile::FileSuffix(tile_id);
  if (!filesystem::exists(tile_path)) {
    LOG_ERROR("No tile at " + tile_path);
    return;
  }

  // Get the tile
  vj::GraphTileBuilder tile_builder(tile_dir, tile_id, false);

  // Get a count of how many predicted speed edges there will be this avoids reallocs
  size_t pred_count = 0;
  for (uint32_t j = 0; j < tile_builder.header()->directededgecount(); ++j) {
    auto found = speeds.find(j);
    pred_count += found != speeds.cend() && static_cast<bool>(found->second.coefficients);
  }

  // Update directed edges as needed
  std::vector<DirectedEdge> directededges;
  directededges.reserve(tile_builder.header()->directededgecount());
  for (uint32_t j = 0; j < tile_builder.header()->directededgecount(); ++j) {
    // skip edges for which we dont have speed data
    DirectedEdge& directededge = tile_builder.directededge(j);
    auto found = speeds.find(j);
    if (found != speeds.end()) {
      const auto& speed = found->second;
      if (speed.constrained_flow_speed) {
        directededge.set_constrained_flow_speed(speed.constrained_flow_speed);
      }
      if (speed.free_flow_speed) {
        directededge.set_free_flow_speed(speed.free_flow_speed);
      }
      if (speed.coefficients) {
        tile_builder.AddPredictedSpeed(j, *speed.coefficients, pred_count);
        directededge.set_has_predicted_speed(true);
      }
      ++stat.updated_count;
    }

    // Add the directed edge to the local list
    directededges.emplace_back(std::move(directededge));
  }

  // Write the new tile with updated directed edges and the predicted speeds
  tile_builder.UpdatePredictedSpeeds(directededges);
}

/**
 * Read both the constrained and freeflow speed CSV files
 * We expect the files to be named as <quadtreeID>.constrained.csv and
 * <quadtreeID>.freeflow.csv. (e.g., 1202021.constrained.csv and 1202021.freeflow.csv)
 */
void update_tiles(
    const std::string& tile_dir,
    std::vector<std::pair<GraphId, std::vector<std::string>>>::const_iterator tile_start,
    std::vector<std::pair<GraphId, std::vector<std::string>>>::const_iterator tile_end,
    std::promise<stats>& result) {

  std::stringstream thread_name;
  thread_name << std::this_thread::get_id();

  // Iterate through the tiles and parse them
  size_t total = tile_end - tile_start;
  double count = 0;
  stats stat{};
  for (; tile_start != tile_end; ++tile_start) {
    LOG_INFO(thread_name.str() + " parsing traffic data for " + std::to_string(tile_start->first));
    auto traffic = ParseTrafficFile(tile_start->second, stat);
    LOG_INFO(thread_name.str() + " add traffic data to " + std::to_string(tile_start->first));
    update_tile(tile_dir, tile_start->first, traffic, stat);
    LOG_INFO(thread_name.str() + " finished " + std::to_string(tile_start->first) + "(" +
             std::to_string(++count / total * 100.0) + ")");
  }

  result.set_value(stat);
}

} // anonymous namespace

=======
>>>>>>> e519569d
int main(int argc, char** argv) {
  const auto program = filesystem::path(__FILE__).stem().string();
  // args
  filesystem::path traffic_tile_dir;
  bool summary = false;
  boost::property_tree::ptree config;
  try {
    // clang-format off
    cxxopts::Options options(
      program,
      program + " " + VALHALLA_VERSION + "\n\n"
      "adds predicted traffic to valhalla tiles.\n");
    options.add_options()
      ("h,help", "Print this help message.")
      ("v,version", "Print the version of this software.")
      ("j,concurrency", "Number of threads to use.", cxxopts::value<unsigned int>())
      ("c,config", "Path to the json configuration file.", cxxopts::value<std::string>())
      ("i,inline-config", "Inline json config.", cxxopts::value<std::string>())
      ("s,summary", "Output summary information about traffic coverage for the tile set", cxxopts::value<bool>(summary))
      ("t,traffic-tile-dir", "positional argument", cxxopts::value<std::string>());
    // clang-format on
    options.parse_positional({"traffic-tile-dir"});
    options.positional_help("Traffic tile dir");
    auto result = options.parse(argc, argv);
    if (!parse_common_args(program, options, result, config, "mjolnir.logging", true))
      return EXIT_SUCCESS;
    if (!result.count("traffic-tile-dir")) {
      std::cout << "You must provide a tile directory to read the csv tiles from.\n";
      return EXIT_SUCCESS;
    }
    traffic_tile_dir = filesystem::path(result["traffic-tile-dir"].as<std::string>());
  } catch (cxxopts::exceptions::exception& e) {
    std::cerr << e.what() << std::endl;
    return EXIT_FAILURE;
  } catch (std::exception& e) {
    std::cerr << "Unable to parse command line options because: " << e.what() << "\n"
              << "This is a bug, please report it at " PACKAGE_BUGREPORT << "\n";
    return EXIT_FAILURE;
  }
  // Prepare traffic tiles
  // Get tile directory from config
  auto tile_dir = config.get<std::string>("mjolnir.tile_dir");
<<<<<<< HEAD
  // A place to hold the results of those threads (exceptions, stats)
  std::list<std::promise<stats>> results;
  // Atomically pass around stats info
  for (size_t i = 0; i < threads.size(); ++i) {
    // Where the range begins
    tile_start = tile_end;
    // Where the range ends
    tile_end += (i < at_ceiling ? floor + 1 : floor);
    // Make the thread
    results.emplace_back();
    threads[i].reset(
        new std::thread(update_tiles, tile_dir, tile_start, tile_end, std::ref(results.back())));
  }

  // wait for it to finish
  for (auto& thread : threads)
    thread->join();

  // collect some stats
  uint32_t constrained_count = 0, free_flow_count = 0, compressed_count = 0, updated_count = 0,
           duplicate_count = 0, lower_bound_count = 0, upper_bound_count = 0;
  for (auto& result : results) {
    try {
      auto thread_stats = result.get_future().get();
      constrained_count += thread_stats.constrained_count;
      free_flow_count += thread_stats.free_flow_count;
      compressed_count += thread_stats.compressed_count;
      updated_count += thread_stats.updated_count;
      duplicate_count += thread_stats.dup_count;
      lower_bound_count += thread_stats.lower_bound_count;
      upper_bound_count = thread_stats.upper_bound_count;
    } catch (std::exception& e) {
      // TODO: throw further up the chain?
    }
  }

  LOG_INFO("Parsed " + std::to_string(constrained_count) + " constrained traffic speeds.");
  LOG_INFO("Parsed " + std::to_string(free_flow_count) + " free flow traffic speeds.");
  LOG_INFO("Parsed " + std::to_string(compressed_count) + " compressed records.");
  LOG_INFO("Updated " + std::to_string(updated_count) + " directed edges.");
  LOG_INFO("Duplicate count " + std::to_string(duplicate_count) + ".");
  LOG_INFO("Speeds below lower bound count " + std::to_string(lower_bound_count) + ".");
  LOG_INFO("Speeds above upper bound count " + std::to_string(upper_bound_count) + ".");
  LOG_INFO("Finished");

  if (!summary)
    return EXIT_SUCCESS;

  // don't use the .tar for stats
  config.get_child("mjolnir").erase("tile_extract");

  GraphReader reader(config.get_child("mjolnir"));
  // Iterate through the tiles
  int shortcuts_with_speed = 0;
  int non_dr_with_speed = 0;
  std::vector<uint32_t> dr_class_edges_links(8);
  std::vector<uint32_t> dr_road_class_edges(8);
  std::vector<uint32_t> pred_road_class_edges(8);
  std::vector<uint32_t> ff_road_class_edges(8);
  for (uint32_t level = 0; level < 3; level++) {
    auto tiles = reader.GetTileSet(level);
    for (const auto& tile_id : tiles) {

      if (reader.OverCommitted()) {
        reader.Trim();
      }

      graph_tile_ptr tile = reader.GetGraphTile(tile_id);
      uint32_t n = tile->header()->directededgecount();
      if (n == 0)
        continue;
      const DirectedEdge* de = tile->directededge(0);
      for (uint32_t i = 0; i < n; i++, de++) {
        uint32_t rc = (int)de->classification();

        if (de->is_shortcut() && de->free_flow_speed() > 0) {
          shortcuts_with_speed++;
        }
        if (de->is_shortcut()) {
          continue;
        }
        if ((de->forwardaccess() & kAutoAccess)) {
          dr_road_class_edges[rc]++;
          if (de->link())
            dr_class_edges_links[rc]++;
        } else {
          if (de->free_flow_speed()) {
            non_dr_with_speed++;
          }
          continue;
        }

        // Presence of predicted speeds
        if (de->has_predicted_speed()) {
          pred_road_class_edges[rc]++;
        }

        // Presence of free flow and/or constrained flow speeds
        if (de->free_flow_speed() > 0 || de->constrained_flow_speed() > 0) {
          ff_road_class_edges[rc]++;
        }

        if (de->has_predicted_speed() && de->free_flow_speed() == 0 &&
            de->constrained_flow_speed() == 0) {
          LOG_WARN("Edge has predicted speed but no ff or constrained speed");
        }
      }
    }
  }
  LOG_INFO("Stats - excluding shortcut edges");
  LOG_INFO("non drivable with speed = " + std::to_string(non_dr_with_speed));
  LOG_INFO("Shortcuts with speed = " + std::to_string(shortcuts_with_speed));
  uint32_t totaldrivable = 0, totalpt = 0, totalff = 0, totaldrivablelink = 0;
  for (uint32_t i = 0; i < 8; i++) {
    float pct1 = 100.0f * (float)pred_road_class_edges[i] / dr_road_class_edges[i];
    float pct2 = 100.0f * (float)ff_road_class_edges[i] / dr_road_class_edges[i];

    std::stringstream ss_pct1, ss_pct2;
    ss_pct1 << std::setprecision(1) << std::fixed << pct1;
    ss_pct2 << std::setprecision(1) << std::fixed << pct2;
    LOG_INFO("RC " + std::to_string(i) + ": drivable edges " +
             std::to_string(dr_road_class_edges[i]) + " predtraffic " +
             std::to_string(pred_road_class_edges[i]) + " pct " + ss_pct1.str() + " ff " +
             std::to_string(ff_road_class_edges[i]) + " pct " + ss_pct2.str());
    totaldrivable += dr_road_class_edges[i];
    totaldrivablelink += dr_class_edges_links[i];
    totalpt += pred_road_class_edges[i];
    totalff += ff_road_class_edges[i];
  }
  LOG_INFO("total drivable = " + std::to_string(totaldrivable) +
           " total drivable ramps/links = " + std::to_string(totaldrivablelink));
  LOG_INFO("total drivable non ramps/links = " + std::to_string(totaldrivable - totaldrivablelink));
  LOG_INFO("total pred " + std::to_string(totalpt));
  LOG_INFO("total ff " + std::to_string(totalff));
=======
  // Process traffic tiles
  vj::ProcessTrafficTiles(tile_dir, traffic_tile_dir, summary, config);
>>>>>>> e519569d

  return EXIT_SUCCESS;
}<|MERGE_RESOLUTION|>--- conflicted
+++ resolved
@@ -15,241 +15,6 @@
 namespace vj = valhalla::mjolnir;
 namespace bpt = boost::property_tree;
 
-<<<<<<< HEAD
-namespace {
-
-// Struct to hold stats information during each threads work
-struct stats {
-  uint32_t constrained_count;
-  uint32_t free_flow_count;
-  uint32_t compressed_count;
-  uint32_t updated_count;
-  uint32_t dup_count;
-  uint32_t lower_bound_count;
-  uint32_t upper_bound_count;
-
-  // Accumulate counts from all threads
-  void operator()(const stats& other) {
-    constrained_count += other.constrained_count;
-    free_flow_count += other.free_flow_count;
-    compressed_count += other.compressed_count;
-    updated_count += other.updated_count;
-    dup_count += other.dup_count;
-    lower_bound_count += other.lower_bound_count;
-    upper_bound_count += other.upper_bound_count;
-  }
-};
-
-struct TrafficSpeeds {
-  uint8_t constrained_flow_speed;
-  uint8_t free_flow_speed;
-  std::optional<std::array<int16_t, kCoefficientCount>> coefficients;
-};
-
-inline bool is_possible_outlier(float speed) {
-  return speed < kMinSpeedKph || speed > kMaxAssumedSpeed;
-}
-
-/**
- * Read speed CSV file and update the tile_speeds in unique_data
- */
-std::unordered_map<uint32_t, TrafficSpeeds>
-ParseTrafficFile(const std::vector<std::string>& filenames, stats& stat) {
-  typedef boost::tokenizer<boost::char_separator<char>> tokenizer;
-  boost::char_separator<char> sep{","};
-  std::unordered_map<uint32_t, TrafficSpeeds> ts;
-
-  // for each traffic tile
-  for (const auto& full_filename : filenames) {
-    // Open file
-    std::string line;
-    std::ifstream file(full_filename);
-    uint32_t line_num = 0;
-    if (file.is_open()) {
-      // for each row in the file
-      while (getline(file, line) && ++line_num) {
-        decltype(ts)::iterator traffic = ts.end();
-        tokenizer tok{line, sep};
-        uint32_t field_num = 0;
-        bool has_error = false;
-        // for each column in the row
-        for (const auto& t : tok) {
-          if (has_error)
-            break;
-          // parse each column
-          switch (field_num) {
-            case 0: {
-              try {
-                auto inserted = ts.insert(decltype(ts)::value_type(GraphId(t).id(), {}));
-                traffic = inserted.first;
-                // skip duplicates
-                if (!inserted.second) {
-                  ++stat.dup_count;
-                  has_error = true;
-                  traffic = ts.end();
-                }
-              } catch (std::exception& e) {
-                LOG_WARN("Invalid GraphId in file: " + full_filename + " line number " +
-                         std::to_string(line_num));
-                has_error = true;
-              }
-            } break;
-            case 1: {
-              try {
-                traffic->second.free_flow_speed = std::stoi(t);
-                if (is_possible_outlier(static_cast<float>(traffic->second.free_flow_speed)))
-                  LOG_WARN("Detected free flow speed outlier: " +
-                           std::to_string(traffic->second.free_flow_speed) + ".");
-                stat.free_flow_count++;
-              } catch (std::exception& e) {
-                LOG_WARN("Invalid free flow speed in file: " + full_filename + " line number " +
-                         std::to_string(line_num));
-                has_error = true;
-              }
-            } break;
-            case 2: {
-              try {
-                traffic->second.constrained_flow_speed = std::stoi(t);
-
-                if (is_possible_outlier(static_cast<float>(traffic->second.constrained_flow_speed)))
-                  LOG_WARN("Detected possible constrained speed outlier: " +
-                           std::to_string(traffic->second.constrained_flow_speed) + ".");
-                stat.constrained_count++;
-              } catch (std::exception& e) {
-                LOG_WARN("Invalid constrained flow speed in file: " + full_filename +
-                         " line number " + std::to_string(line_num));
-                has_error = true;
-              }
-            } break;
-            case 3: {
-              if (t.size()) {
-                try {
-                  // Decode the base64 predicted speeds
-                  traffic->second.coefficients = decode_compressed_speeds(t);
-
-                  // Look at the decompressed speeds warn about possible outlier values.
-                  // The reason we do this is previously these outlier speeds were
-                  // discarded during path finding, but now the user bears responsibility
-                  // for handling outliers in their data.
-                  // (see https://github.com/valhalla/valhalla/pull/5087)
-                  for (size_t i = 0; i < kBucketsPerWeek; ++i) {
-                    if (float speed =
-                            decompress_speed_bucket((*traffic->second.coefficients).data(), i);
-                        is_possible_outlier(speed)) {
-                      stat.lower_bound_count += speed < kMinSpeedKph;
-                      stat.upper_bound_count += speed > kMaxAssumedSpeed;
-                    }
-                  }
-                  stat.compressed_count++;
-                } catch (std::exception& e) {
-                  LOG_WARN("Invalid compressed speeds in file: " + full_filename + " line number " +
-                           std::to_string(line_num) + "; error='" + e.what() + "'");
-                  has_error = true;
-                }
-              }
-            } break;
-            default:
-              break;
-          }
-          field_num++;
-        }
-        // if this one was erroneous lets not keep it
-        if (has_error && traffic != ts.end())
-          ts.erase(traffic);
-      }
-      file.close();
-    } else {
-      LOG_ERROR("Could not open file: " + full_filename);
-    }
-  }
-
-  return ts;
-}
-
-void update_tile(const std::string& tile_dir,
-                 const GraphId& tile_id,
-                 const std::unordered_map<uint32_t, TrafficSpeeds>& speeds,
-                 stats& stat) {
-  auto tile_path = tile_dir + filesystem::path::preferred_separator + GraphTile::FileSuffix(tile_id);
-  if (!filesystem::exists(tile_path)) {
-    LOG_ERROR("No tile at " + tile_path);
-    return;
-  }
-
-  // Get the tile
-  vj::GraphTileBuilder tile_builder(tile_dir, tile_id, false);
-
-  // Get a count of how many predicted speed edges there will be this avoids reallocs
-  size_t pred_count = 0;
-  for (uint32_t j = 0; j < tile_builder.header()->directededgecount(); ++j) {
-    auto found = speeds.find(j);
-    pred_count += found != speeds.cend() && static_cast<bool>(found->second.coefficients);
-  }
-
-  // Update directed edges as needed
-  std::vector<DirectedEdge> directededges;
-  directededges.reserve(tile_builder.header()->directededgecount());
-  for (uint32_t j = 0; j < tile_builder.header()->directededgecount(); ++j) {
-    // skip edges for which we dont have speed data
-    DirectedEdge& directededge = tile_builder.directededge(j);
-    auto found = speeds.find(j);
-    if (found != speeds.end()) {
-      const auto& speed = found->second;
-      if (speed.constrained_flow_speed) {
-        directededge.set_constrained_flow_speed(speed.constrained_flow_speed);
-      }
-      if (speed.free_flow_speed) {
-        directededge.set_free_flow_speed(speed.free_flow_speed);
-      }
-      if (speed.coefficients) {
-        tile_builder.AddPredictedSpeed(j, *speed.coefficients, pred_count);
-        directededge.set_has_predicted_speed(true);
-      }
-      ++stat.updated_count;
-    }
-
-    // Add the directed edge to the local list
-    directededges.emplace_back(std::move(directededge));
-  }
-
-  // Write the new tile with updated directed edges and the predicted speeds
-  tile_builder.UpdatePredictedSpeeds(directededges);
-}
-
-/**
- * Read both the constrained and freeflow speed CSV files
- * We expect the files to be named as <quadtreeID>.constrained.csv and
- * <quadtreeID>.freeflow.csv. (e.g., 1202021.constrained.csv and 1202021.freeflow.csv)
- */
-void update_tiles(
-    const std::string& tile_dir,
-    std::vector<std::pair<GraphId, std::vector<std::string>>>::const_iterator tile_start,
-    std::vector<std::pair<GraphId, std::vector<std::string>>>::const_iterator tile_end,
-    std::promise<stats>& result) {
-
-  std::stringstream thread_name;
-  thread_name << std::this_thread::get_id();
-
-  // Iterate through the tiles and parse them
-  size_t total = tile_end - tile_start;
-  double count = 0;
-  stats stat{};
-  for (; tile_start != tile_end; ++tile_start) {
-    LOG_INFO(thread_name.str() + " parsing traffic data for " + std::to_string(tile_start->first));
-    auto traffic = ParseTrafficFile(tile_start->second, stat);
-    LOG_INFO(thread_name.str() + " add traffic data to " + std::to_string(tile_start->first));
-    update_tile(tile_dir, tile_start->first, traffic, stat);
-    LOG_INFO(thread_name.str() + " finished " + std::to_string(tile_start->first) + "(" +
-             std::to_string(++count / total * 100.0) + ")");
-  }
-
-  result.set_value(stat);
-}
-
-} // anonymous namespace
-
-=======
->>>>>>> e519569d
 int main(int argc, char** argv) {
   const auto program = filesystem::path(__FILE__).stem().string();
   // args
@@ -292,145 +57,8 @@
   // Prepare traffic tiles
   // Get tile directory from config
   auto tile_dir = config.get<std::string>("mjolnir.tile_dir");
-<<<<<<< HEAD
-  // A place to hold the results of those threads (exceptions, stats)
-  std::list<std::promise<stats>> results;
-  // Atomically pass around stats info
-  for (size_t i = 0; i < threads.size(); ++i) {
-    // Where the range begins
-    tile_start = tile_end;
-    // Where the range ends
-    tile_end += (i < at_ceiling ? floor + 1 : floor);
-    // Make the thread
-    results.emplace_back();
-    threads[i].reset(
-        new std::thread(update_tiles, tile_dir, tile_start, tile_end, std::ref(results.back())));
-  }
-
-  // wait for it to finish
-  for (auto& thread : threads)
-    thread->join();
-
-  // collect some stats
-  uint32_t constrained_count = 0, free_flow_count = 0, compressed_count = 0, updated_count = 0,
-           duplicate_count = 0, lower_bound_count = 0, upper_bound_count = 0;
-  for (auto& result : results) {
-    try {
-      auto thread_stats = result.get_future().get();
-      constrained_count += thread_stats.constrained_count;
-      free_flow_count += thread_stats.free_flow_count;
-      compressed_count += thread_stats.compressed_count;
-      updated_count += thread_stats.updated_count;
-      duplicate_count += thread_stats.dup_count;
-      lower_bound_count += thread_stats.lower_bound_count;
-      upper_bound_count = thread_stats.upper_bound_count;
-    } catch (std::exception& e) {
-      // TODO: throw further up the chain?
-    }
-  }
-
-  LOG_INFO("Parsed " + std::to_string(constrained_count) + " constrained traffic speeds.");
-  LOG_INFO("Parsed " + std::to_string(free_flow_count) + " free flow traffic speeds.");
-  LOG_INFO("Parsed " + std::to_string(compressed_count) + " compressed records.");
-  LOG_INFO("Updated " + std::to_string(updated_count) + " directed edges.");
-  LOG_INFO("Duplicate count " + std::to_string(duplicate_count) + ".");
-  LOG_INFO("Speeds below lower bound count " + std::to_string(lower_bound_count) + ".");
-  LOG_INFO("Speeds above upper bound count " + std::to_string(upper_bound_count) + ".");
-  LOG_INFO("Finished");
-
-  if (!summary)
-    return EXIT_SUCCESS;
-
-  // don't use the .tar for stats
-  config.get_child("mjolnir").erase("tile_extract");
-
-  GraphReader reader(config.get_child("mjolnir"));
-  // Iterate through the tiles
-  int shortcuts_with_speed = 0;
-  int non_dr_with_speed = 0;
-  std::vector<uint32_t> dr_class_edges_links(8);
-  std::vector<uint32_t> dr_road_class_edges(8);
-  std::vector<uint32_t> pred_road_class_edges(8);
-  std::vector<uint32_t> ff_road_class_edges(8);
-  for (uint32_t level = 0; level < 3; level++) {
-    auto tiles = reader.GetTileSet(level);
-    for (const auto& tile_id : tiles) {
-
-      if (reader.OverCommitted()) {
-        reader.Trim();
-      }
-
-      graph_tile_ptr tile = reader.GetGraphTile(tile_id);
-      uint32_t n = tile->header()->directededgecount();
-      if (n == 0)
-        continue;
-      const DirectedEdge* de = tile->directededge(0);
-      for (uint32_t i = 0; i < n; i++, de++) {
-        uint32_t rc = (int)de->classification();
-
-        if (de->is_shortcut() && de->free_flow_speed() > 0) {
-          shortcuts_with_speed++;
-        }
-        if (de->is_shortcut()) {
-          continue;
-        }
-        if ((de->forwardaccess() & kAutoAccess)) {
-          dr_road_class_edges[rc]++;
-          if (de->link())
-            dr_class_edges_links[rc]++;
-        } else {
-          if (de->free_flow_speed()) {
-            non_dr_with_speed++;
-          }
-          continue;
-        }
-
-        // Presence of predicted speeds
-        if (de->has_predicted_speed()) {
-          pred_road_class_edges[rc]++;
-        }
-
-        // Presence of free flow and/or constrained flow speeds
-        if (de->free_flow_speed() > 0 || de->constrained_flow_speed() > 0) {
-          ff_road_class_edges[rc]++;
-        }
-
-        if (de->has_predicted_speed() && de->free_flow_speed() == 0 &&
-            de->constrained_flow_speed() == 0) {
-          LOG_WARN("Edge has predicted speed but no ff or constrained speed");
-        }
-      }
-    }
-  }
-  LOG_INFO("Stats - excluding shortcut edges");
-  LOG_INFO("non drivable with speed = " + std::to_string(non_dr_with_speed));
-  LOG_INFO("Shortcuts with speed = " + std::to_string(shortcuts_with_speed));
-  uint32_t totaldrivable = 0, totalpt = 0, totalff = 0, totaldrivablelink = 0;
-  for (uint32_t i = 0; i < 8; i++) {
-    float pct1 = 100.0f * (float)pred_road_class_edges[i] / dr_road_class_edges[i];
-    float pct2 = 100.0f * (float)ff_road_class_edges[i] / dr_road_class_edges[i];
-
-    std::stringstream ss_pct1, ss_pct2;
-    ss_pct1 << std::setprecision(1) << std::fixed << pct1;
-    ss_pct2 << std::setprecision(1) << std::fixed << pct2;
-    LOG_INFO("RC " + std::to_string(i) + ": drivable edges " +
-             std::to_string(dr_road_class_edges[i]) + " predtraffic " +
-             std::to_string(pred_road_class_edges[i]) + " pct " + ss_pct1.str() + " ff " +
-             std::to_string(ff_road_class_edges[i]) + " pct " + ss_pct2.str());
-    totaldrivable += dr_road_class_edges[i];
-    totaldrivablelink += dr_class_edges_links[i];
-    totalpt += pred_road_class_edges[i];
-    totalff += ff_road_class_edges[i];
-  }
-  LOG_INFO("total drivable = " + std::to_string(totaldrivable) +
-           " total drivable ramps/links = " + std::to_string(totaldrivablelink));
-  LOG_INFO("total drivable non ramps/links = " + std::to_string(totaldrivable - totaldrivablelink));
-  LOG_INFO("total pred " + std::to_string(totalpt));
-  LOG_INFO("total ff " + std::to_string(totalff));
-=======
   // Process traffic tiles
   vj::ProcessTrafficTiles(tile_dir, traffic_tile_dir, summary, config);
->>>>>>> e519569d
 
   return EXIT_SUCCESS;
 }