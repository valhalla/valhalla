<<<<<<< HEAD
#include <algorithm>
#include <cmath>
#include <cstdint>
#include <future>
#include <optional>
#include <random>
#include <string>
#include <thread>
=======
>>>>>>> 56ed70e1

#include "argparse_utils.h"
#include "filesystem.h"
#include "mjolnir/add_predicted_speeds.h"

#include <boost/property_tree/ptree.hpp>
#include <cxxopts.hpp>

<<<<<<< HEAD
#include "baldr/graphreader.h"
#include "baldr/predictedspeeds.h"
#include "filesystem.h"
#include "midgard/logging.h"
#include "midgard/util.h"
#include "mjolnir/graphtilebuilder.h"
#include "mjolnir/util.h"

#include "argparse_utils.h"
=======
#include <cstdint>
#include <iostream>
#include <string>
>>>>>>> 56ed70e1

namespace vm = valhalla::midgard;
namespace vb = valhalla::baldr;
namespace vj = valhalla::mjolnir;
namespace bpt = boost::property_tree;

int main(int argc, char** argv) {
  const auto program = filesystem::path(__FILE__).stem().string();
  // args
  filesystem::path traffic_tile_dir;
  bool summary = false;
  boost::property_tree::ptree config;
  try {
    // clang-format off
    cxxopts::Options options(
      program,
      program + " " + VALHALLA_VERSION + "\n\n"
      "adds predicted traffic to valhalla tiles.\n");
    options.add_options()
      ("h,help", "Print this help message.")
      ("v,version", "Print the version of this software.")
      ("j,concurrency", "Number of threads to use.", cxxopts::value<unsigned int>())
      ("c,config", "Path to the json configuration file.", cxxopts::value<std::string>())
      ("i,inline-config", "Inline json config.", cxxopts::value<std::string>())
      ("s,summary", "Output summary information about traffic coverage for the tile set", cxxopts::value<bool>(summary))
      ("t,traffic-tile-dir", "positional argument", cxxopts::value<std::string>());
    // clang-format on
    options.parse_positional({"traffic-tile-dir"});
    options.positional_help("Traffic tile dir");
    auto result = options.parse(argc, argv);
    if (!parse_common_args(program, options, result, config, "mjolnir.logging", true))
      return EXIT_SUCCESS;
    if (!result.count("traffic-tile-dir")) {
      std::cout << "You must provide a tile directory to read the csv tiles from.\n";
      return EXIT_SUCCESS;
    }
    traffic_tile_dir = filesystem::path(result["traffic-tile-dir"].as<std::string>());
  } catch (cxxopts::exceptions::exception& e) {
    std::cerr << e.what() << std::endl;
    return EXIT_FAILURE;
  } catch (std::exception& e) {
    std::cerr << "Unable to parse command line options because: " << e.what() << "\n"
              << "This is a bug, please report it at " PACKAGE_BUGREPORT << "\n";
    return EXIT_FAILURE;
  }
  // Prepare traffic tiles
  // Get tile directory from config
  auto tile_dir = config.get<std::string>("mjolnir.tile_dir");
<<<<<<< HEAD
  // A place to hold the results of those threads (exceptions, stats)
  std::list<std::promise<stats>> results;
  // Atomically pass around stats info
  for (size_t i = 0; i < threads.size(); ++i) {
    // Where the range begins
    tile_start = tile_end;
    // Where the range ends
    tile_end += (i < at_ceiling ? floor + 1 : floor);
    // Make the thread
    results.emplace_back();
    threads[i].reset(
        new std::thread(update_tiles, tile_dir, tile_start, tile_end, std::ref(results.back())));
  }

  // wait for it to finish
  for (auto& thread : threads)
    thread->join();

  // collect some stats
  uint32_t constrained_count = 0, free_flow_count = 0, compressed_count = 0, updated_count = 0,
           duplicate_count = 0;
  for (auto& result : results) {
    try {
      auto thread_stats = result.get_future().get();
      constrained_count += thread_stats.constrained_count;
      free_flow_count += thread_stats.free_flow_count;
      compressed_count += thread_stats.compressed_count;
      updated_count += thread_stats.updated_count;
      duplicate_count += thread_stats.dup_count;
    } catch (std::exception& e) {
      // TODO: throw further up the chain?
    }
  }

  LOG_INFO("Parsed " + std::to_string(constrained_count) + " constrained traffic speeds.");
  LOG_INFO("Parsed " + std::to_string(free_flow_count) + " free flow traffic speeds.");
  LOG_INFO("Parsed " + std::to_string(compressed_count) + " compressed records.");
  LOG_INFO("Updated " + std::to_string(updated_count) + " directed edges.");
  LOG_INFO("Duplicate count " + std::to_string(duplicate_count) + ".");
  LOG_INFO("Finished");

  if (!summary)
    return EXIT_SUCCESS;

  // don't use the .tar for stats
  config.get_child("mjolnir").erase("tile_extract");

  GraphReader reader(config.get_child("mjolnir"));
  // Iterate through the tiles
  int shortcuts_with_speed = 0;
  int non_dr_with_speed = 0;
  std::vector<uint32_t> dr_class_edges_links(8);
  std::vector<uint32_t> dr_road_class_edges(8);
  std::vector<uint32_t> pred_road_class_edges(8);
  std::vector<uint32_t> ff_road_class_edges(8);
  for (uint32_t level = 0; level < 3; level++) {
    auto tiles = reader.GetTileSet(level);
    for (const auto& tile_id : tiles) {

      if (reader.OverCommitted()) {
        reader.Trim();
      }

      graph_tile_ptr tile = reader.GetGraphTile(tile_id);
      uint32_t n = tile->header()->directededgecount();
      if (n == 0)
        continue;
      const DirectedEdge* de = tile->directededge(0);
      for (uint32_t i = 0; i < n; i++, de++) {
        uint32_t rc = (int)de->classification();

        if (de->is_shortcut() && de->free_flow_speed() > 0) {
          shortcuts_with_speed++;
        }
        if (de->is_shortcut()) {
          continue;
        }
        if ((de->forwardaccess() & kAutoAccess)) {
          dr_road_class_edges[rc]++;
          if (de->link())
            dr_class_edges_links[rc]++;
        } else {
          if (de->free_flow_speed()) {
            non_dr_with_speed++;
          }
          continue;
        }

        // Presence of predicted speeds
        if (de->has_predicted_speed()) {
          pred_road_class_edges[rc]++;
        }

        // Presence of free flow and/or constrained flow speeds
        if (de->free_flow_speed() > 0 || de->constrained_flow_speed() > 0) {
          ff_road_class_edges[rc]++;
        }

        if (de->has_predicted_speed() && de->free_flow_speed() == 0 &&
            de->constrained_flow_speed() == 0) {
          LOG_WARN("Edge has predicted speed but no ff or constrained speed");
        }
      }
    }
  }
  LOG_INFO("Stats - excluding shortcut edges");
  LOG_INFO("non drivable with speed = " + std::to_string(non_dr_with_speed));
  LOG_INFO("Shortcuts with speed = " + std::to_string(shortcuts_with_speed));
  uint32_t totaldrivable = 0, totalpt = 0, totalff = 0, totaldrivablelink = 0;
  for (uint32_t i = 0; i < 8; i++) {
    float pct1 = 100.0f * (float)pred_road_class_edges[i] / dr_road_class_edges[i];
    float pct2 = 100.0f * (float)ff_road_class_edges[i] / dr_road_class_edges[i];

    std::stringstream ss_pct1, ss_pct2;
    ss_pct1 << std::setprecision(1) << std::fixed << pct1;
    ss_pct2 << std::setprecision(1) << std::fixed << pct2;
    LOG_INFO("RC " + std::to_string(i) + ": drivable edges " +
             std::to_string(dr_road_class_edges[i]) + " predtraffic " +
             std::to_string(pred_road_class_edges[i]) + " pct " + ss_pct1.str() + " ff " +
             std::to_string(ff_road_class_edges[i]) + " pct " + ss_pct2.str());
    totaldrivable += dr_road_class_edges[i];
    totaldrivablelink += dr_class_edges_links[i];
    totalpt += pred_road_class_edges[i];
    totalff += ff_road_class_edges[i];
  }
  LOG_INFO("total drivable = " + std::to_string(totaldrivable) +
           " total drivable ramps/links = " + std::to_string(totaldrivablelink));
  LOG_INFO("total drivable non ramps/links = " + std::to_string(totaldrivable - totaldrivablelink));
  LOG_INFO("total pred " + std::to_string(totalpt));
  LOG_INFO("total ff " + std::to_string(totalff));
=======
  // Process traffic tiles
  vj::ProcessTrafficTiles(tile_dir, traffic_tile_dir, summary, config);
>>>>>>> 56ed70e1

  return EXIT_SUCCESS;
}<|MERGE_RESOLUTION|>--- conflicted
+++ resolved
@@ -1,14 +1,3 @@
-<<<<<<< HEAD
-#include <algorithm>
-#include <cmath>
-#include <cstdint>
-#include <future>
-#include <optional>
-#include <random>
-#include <string>
-#include <thread>
-=======
->>>>>>> 56ed70e1
 
 #include "argparse_utils.h"
 #include "filesystem.h"
@@ -17,21 +6,9 @@
 #include <boost/property_tree/ptree.hpp>
 #include <cxxopts.hpp>
 
-<<<<<<< HEAD
-#include "baldr/graphreader.h"
-#include "baldr/predictedspeeds.h"
-#include "filesystem.h"
-#include "midgard/logging.h"
-#include "midgard/util.h"
-#include "mjolnir/graphtilebuilder.h"
-#include "mjolnir/util.h"
-
-#include "argparse_utils.h"
-=======
 #include <cstdint>
 #include <iostream>
 #include <string>
->>>>>>> 56ed70e1
 
 namespace vm = valhalla::midgard;
 namespace vb = valhalla::baldr;
@@ -80,141 +57,8 @@
   // Prepare traffic tiles
   // Get tile directory from config
   auto tile_dir = config.get<std::string>("mjolnir.tile_dir");
-<<<<<<< HEAD
-  // A place to hold the results of those threads (exceptions, stats)
-  std::list<std::promise<stats>> results;
-  // Atomically pass around stats info
-  for (size_t i = 0; i < threads.size(); ++i) {
-    // Where the range begins
-    tile_start = tile_end;
-    // Where the range ends
-    tile_end += (i < at_ceiling ? floor + 1 : floor);
-    // Make the thread
-    results.emplace_back();
-    threads[i].reset(
-        new std::thread(update_tiles, tile_dir, tile_start, tile_end, std::ref(results.back())));
-  }
-
-  // wait for it to finish
-  for (auto& thread : threads)
-    thread->join();
-
-  // collect some stats
-  uint32_t constrained_count = 0, free_flow_count = 0, compressed_count = 0, updated_count = 0,
-           duplicate_count = 0;
-  for (auto& result : results) {
-    try {
-      auto thread_stats = result.get_future().get();
-      constrained_count += thread_stats.constrained_count;
-      free_flow_count += thread_stats.free_flow_count;
-      compressed_count += thread_stats.compressed_count;
-      updated_count += thread_stats.updated_count;
-      duplicate_count += thread_stats.dup_count;
-    } catch (std::exception& e) {
-      // TODO: throw further up the chain?
-    }
-  }
-
-  LOG_INFO("Parsed " + std::to_string(constrained_count) + " constrained traffic speeds.");
-  LOG_INFO("Parsed " + std::to_string(free_flow_count) + " free flow traffic speeds.");
-  LOG_INFO("Parsed " + std::to_string(compressed_count) + " compressed records.");
-  LOG_INFO("Updated " + std::to_string(updated_count) + " directed edges.");
-  LOG_INFO("Duplicate count " + std::to_string(duplicate_count) + ".");
-  LOG_INFO("Finished");
-
-  if (!summary)
-    return EXIT_SUCCESS;
-
-  // don't use the .tar for stats
-  config.get_child("mjolnir").erase("tile_extract");
-
-  GraphReader reader(config.get_child("mjolnir"));
-  // Iterate through the tiles
-  int shortcuts_with_speed = 0;
-  int non_dr_with_speed = 0;
-  std::vector<uint32_t> dr_class_edges_links(8);
-  std::vector<uint32_t> dr_road_class_edges(8);
-  std::vector<uint32_t> pred_road_class_edges(8);
-  std::vector<uint32_t> ff_road_class_edges(8);
-  for (uint32_t level = 0; level < 3; level++) {
-    auto tiles = reader.GetTileSet(level);
-    for (const auto& tile_id : tiles) {
-
-      if (reader.OverCommitted()) {
-        reader.Trim();
-      }
-
-      graph_tile_ptr tile = reader.GetGraphTile(tile_id);
-      uint32_t n = tile->header()->directededgecount();
-      if (n == 0)
-        continue;
-      const DirectedEdge* de = tile->directededge(0);
-      for (uint32_t i = 0; i < n; i++, de++) {
-        uint32_t rc = (int)de->classification();
-
-        if (de->is_shortcut() && de->free_flow_speed() > 0) {
-          shortcuts_with_speed++;
-        }
-        if (de->is_shortcut()) {
-          continue;
-        }
-        if ((de->forwardaccess() & kAutoAccess)) {
-          dr_road_class_edges[rc]++;
-          if (de->link())
-            dr_class_edges_links[rc]++;
-        } else {
-          if (de->free_flow_speed()) {
-            non_dr_with_speed++;
-          }
-          continue;
-        }
-
-        // Presence of predicted speeds
-        if (de->has_predicted_speed()) {
-          pred_road_class_edges[rc]++;
-        }
-
-        // Presence of free flow and/or constrained flow speeds
-        if (de->free_flow_speed() > 0 || de->constrained_flow_speed() > 0) {
-          ff_road_class_edges[rc]++;
-        }
-
-        if (de->has_predicted_speed() && de->free_flow_speed() == 0 &&
-            de->constrained_flow_speed() == 0) {
-          LOG_WARN("Edge has predicted speed but no ff or constrained speed");
-        }
-      }
-    }
-  }
-  LOG_INFO("Stats - excluding shortcut edges");
-  LOG_INFO("non drivable with speed = " + std::to_string(non_dr_with_speed));
-  LOG_INFO("Shortcuts with speed = " + std::to_string(shortcuts_with_speed));
-  uint32_t totaldrivable = 0, totalpt = 0, totalff = 0, totaldrivablelink = 0;
-  for (uint32_t i = 0; i < 8; i++) {
-    float pct1 = 100.0f * (float)pred_road_class_edges[i] / dr_road_class_edges[i];
-    float pct2 = 100.0f * (float)ff_road_class_edges[i] / dr_road_class_edges[i];
-
-    std::stringstream ss_pct1, ss_pct2;
-    ss_pct1 << std::setprecision(1) << std::fixed << pct1;
-    ss_pct2 << std::setprecision(1) << std::fixed << pct2;
-    LOG_INFO("RC " + std::to_string(i) + ": drivable edges " +
-             std::to_string(dr_road_class_edges[i]) + " predtraffic " +
-             std::to_string(pred_road_class_edges[i]) + " pct " + ss_pct1.str() + " ff " +
-             std::to_string(ff_road_class_edges[i]) + " pct " + ss_pct2.str());
-    totaldrivable += dr_road_class_edges[i];
-    totaldrivablelink += dr_class_edges_links[i];
-    totalpt += pred_road_class_edges[i];
-    totalff += ff_road_class_edges[i];
-  }
-  LOG_INFO("total drivable = " + std::to_string(totaldrivable) +
-           " total drivable ramps/links = " + std::to_string(totaldrivablelink));
-  LOG_INFO("total drivable non ramps/links = " + std::to_string(totaldrivable - totaldrivablelink));
-  LOG_INFO("total pred " + std::to_string(totalpt));
-  LOG_INFO("total ff " + std::to_string(totalff));
-=======
   // Process traffic tiles
   vj::ProcessTrafficTiles(tile_dir, traffic_tile_dir, summary, config);
->>>>>>> 56ed70e1
 
   return EXIT_SUCCESS;
 }