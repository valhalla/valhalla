--- conflicted
+++ resolved
@@ -525,13 +525,9 @@
                   tweeners_t::iterator& start,
                   const tweeners_t::iterator& end,
                   uint64_t dataset_id,
-<<<<<<< HEAD
+                  uint64_t checksum,
                   std::mutex& lock,
                   bool build_bounding_circles) {
-=======
-                  uint64_t checksum,
-                  std::mutex& lock) {
->>>>>>> f1d516bf
   // go while we have tiles to update
   while (true) {
     lock.lock();
@@ -644,13 +640,9 @@
   auto start = tweeners.begin();
   auto end = tweeners.end();
   for (auto& thread : threads) {
-<<<<<<< HEAD
-    thread.reset(new std::thread(bin_tweeners, std::cref(tile_dir), std::ref(start), std::cref(end),
-                                 dataset_id, std::ref(lock), build_bounding_circles));
-=======
     thread = std::make_shared<std::thread>(bin_tweeners, std::cref(tile_dir), std::ref(start),
-                                           std::cref(end), dataset_id, checksum, std::ref(lock));
->>>>>>> f1d516bf
+                                           std::cref(end), dataset_id, checksum, std::ref(lock),
+                                           build_bounding_circles);
   }
   for (auto& thread : threads) {
     thread->join();
