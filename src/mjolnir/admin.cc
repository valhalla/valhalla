#include "mjolnir/admin.h"
#include "baldr/datetime.h"
#include "mjolnir/util.h"

#include <geos_c.h>
#include <sqlite3.h>

#include <unordered_map>

namespace valhalla {
namespace mjolnir {

namespace {

// Tiles might have nodes slightly off the tile boundary. As for performance optimization the returned
// geometry is clipped, a small buffer around should be added to handle edge cases.
constexpr double kTileBboxBuffer = 1e-3;

} // namespace

Geometry::Geometry(geos_context_type ctx, GEOSGeometry* geom)
    : context(std::move(ctx)), geometry(geom) {
  prepared = GEOSPrepare_r(context.get(), geometry);
}

Geometry::~Geometry() {
  GEOSPreparedGeom_destroy_r(context.get(), prepared);
  GEOSGeom_destroy_r(context.get(), geometry);
}

bool Geometry::intersects(const PointLL& ll) const {
#if GEOS_VERSION_MINOR < 12
  auto* p = GEOSGeom_createPointFromXY_r(context.get(), ll.lng(), ll.lat());
  bool intersects = GEOSPreparedIntersects_r(context.get(), prepared, p);
  GEOSGeom_destroy_r(context.get(), p);
  return intersects;
#else
  return GEOSPreparedIntersectsXY_r(context.get(), prepared, ll.lng(), ll.lat());
#endif
}

Geometry Geometry::clone() const {
  return Geometry(context, GEOSGeom_clone_r(context.get(), geometry));
}

AdminDB::AdminDB(Sqlite3&& sqlite3)
    : db(std::move(sqlite3)), geos_context(geos_context_type(GEOS_init_r(), GEOS_finish_r)) {
  wkb_reader = GEOSWKBReader_create_r(geos_context.get());
}

AdminDB::~AdminDB() {
  GEOSWKBReader_destroy_r(geos_context.get(), wkb_reader);
}

std::optional<AdminDB> AdminDB::open(const std::string& path) {
  auto db = Sqlite3::open(path, SQLITE_OPEN_READONLY | SQLITE_OPEN_NOMUTEX);
  if (db) {
    return AdminDB(std::move(*db));
  }
  return {};
}

Geometry
AdminDB::read_wkb_and_clip(const unsigned char* wkb_blob, int wkb_size, const AABB2<PointLL>& bbox) {
  GEOSGeometry* geom = GEOSWKBReader_read_r(geos_context.get(), wkb_reader, wkb_blob, wkb_size);
  GEOSGeometry* clipped =
      GEOSClipByRect_r(geos_context.get(), geom, bbox.minx(), bbox.miny(), bbox.maxx(), bbox.maxy());
  GEOSGeom_destroy_r(geos_context.get(), geom);
  return Geometry(geos_context, clipped);
}

// Get the polygon index.  Used by tz and admin areas.  Checks if the pointLL is covered_by the
// poly.
uint32_t GetMultiPolyId(const std::multimap<uint32_t, Geometry>& polys,
                        const PointLL& ll,
                        GraphTileBuilder& graphtile) {
  uint32_t index = 0;
  for (const auto& poly : polys) {
<<<<<<< HEAD
    if (bg::covered_by(p, poly.second, bg::strategy::within::crossings_multiply<point_type>())) {
=======
    if (poly.second.intersects(ll)) {
>>>>>>> 56ed70e1
      const auto& admin = graphtile.admins_builder(poly.first);
      if (!admin.state_offset())
        index = poly.first;
      else
        return poly.first;
    }
  }
  return index;
}

// Get the polygon index.  Used by tz and admin areas.  Checks if the pointLL is covered_by the
// poly.
<<<<<<< HEAD
uint32_t GetMultiPolyId(const std::multimap<uint32_t, multi_polygon_type>& polys, const PointLL& ll) {
  uint32_t index = 0;
  point_type p(ll.lng(), ll.lat());
  for (const auto& poly : polys) {
    // TODO: we recently discovered that boost::geometry doesn't do bbox checks to speed things up
    if (bg::covered_by(p, poly.second, bg::strategy::within::crossings_multiply<point_type>())) {
      return poly.first;
=======
uint32_t GetMultiPolyId(const std::multimap<uint32_t, Geometry>& polys, const PointLL& ll) {
  for (const auto& [index, poly] : polys) {
    if (poly.intersects(ll)) {
      return index;
>>>>>>> 56ed70e1
    }
  }
  return 0; // default index
}

// This function returns a vector pairs.  The pair is a string and boolean {language,
// is_default_language}. The function takes a LL and checks if it is covered by a linguistic,
// state/providence, and country polygon. If the LL is covered by the polygon, then the language is
// added to the vector and the flag is set for whether this is a default or supported language.  The
// default language is the default_language key that is set by users for the administrative relations.
// Supported are values we can add under in the adminconstants.h.  This vector of pairs is our
// languages that will be considered for any name* or destination* keys.  Basically, we only support
// the languages that are on the signs in that area. Note:  The first pair always contains an empty
// language which makes the name key with no language the most important key.
std::vector<std::pair<std::string, bool>> GetMultiPolyIndexes(const language_poly_index& polys,
                                                              const PointLL& ll) {
  std::vector<std::pair<std::string, bool>> languages;

  // first entry is blank for the default name
  languages.emplace_back("", false);

<<<<<<< HEAD
  point_type p(ll.lng(), ll.lat());

  for (auto it = polys.qbegin(bg::index::covers(p)); it != polys.qend(); ++it) {
    // Make sure the point is in the admin poly (not just its envelope)
    if (bg::covered_by(p, std::get<1>(*it), bg::strategy::within::crossings_multiply<point_type>())) {
      auto& langs = std::get<2>(*it);
      bool is_default = std::get<3>(*it);

=======
  for (const auto& [poly, langs, is_default] : polys) {
    if (poly.intersects(ll)) {
>>>>>>> 56ed70e1
      for (const auto& l : langs) {
        if (stringLanguage(l) != Language::kNone) {
          auto needle =
              std::find_if(languages.begin(), languages.end(),
                           [&l](const std::pair<std::string, bool>& p) { return p.first == l; });

          if (needle == languages.end()) {
            languages.emplace_back(l, is_default);
          } else if (is_default) { // fr - nl or fr;en in default lang column
            needle->second = false;
          }
        }
      }
    }
  }

  return languages;
}

// Get the timezone polys from the db
std::multimap<uint32_t, Geometry> GetTimeZones(AdminDB& db, const AABB2<PointLL>& aabb) {
  const AABB2<PointLL> bbox(aabb.minx() - kTileBboxBuffer, aabb.miny() - kTileBboxBuffer,
                            aabb.maxx() + kTileBboxBuffer, aabb.maxy() + kTileBboxBuffer);
  std::multimap<uint32_t, Geometry> polys;
  sqlite3_stmt* stmt = 0;
  uint32_t ret;
  uint32_t result = 0;

  std::string sql = "select TZID, ST_AsBinary(geom) as geom_text from tz_world where ";
  sql += "ST_Intersects(geom, BuildMBR(" + std::to_string(bbox.minx()) + ",";
  sql += std::to_string(bbox.miny()) + ", " + std::to_string(bbox.maxx()) + ",";
  sql += std::to_string(bbox.maxy()) + ")) ";
  sql += "and rowid IN (SELECT rowid FROM SpatialIndex WHERE f_table_name = ";
  sql += "'tz_world' AND search_frame = BuildMBR(" + std::to_string(bbox.minx()) + ",";
  sql += std::to_string(bbox.miny()) + ", " + std::to_string(bbox.maxx()) + ",";
  sql += std::to_string(bbox.maxy()) + "));";

  ret = sqlite3_prepare_v2(db.get(), sql.c_str(), sql.length(), &stmt, 0);

  if (ret == SQLITE_OK) {
    result = sqlite3_step(stmt);

    while (result == SQLITE_ROW) {
      std::string tz_id;
      const unsigned char* wkb_blob = nullptr;
      int wkb_size = 0;

      if (sqlite3_column_type(stmt, 0) == SQLITE_TEXT) {
        tz_id = (char*)sqlite3_column_text(stmt, 0);
      }
      if (sqlite3_column_type(stmt, 1) == SQLITE_BLOB) {
        wkb_blob = static_cast<const unsigned char*>(sqlite3_column_blob(stmt, 1));
        wkb_size = sqlite3_column_bytes(stmt, 1);
      }

      uint32_t idx = DateTime::get_tz_db().to_index(tz_id);
      if (idx == 0) {
        sqlite3_finalize(stmt);
        throw std::runtime_error("Can't find timezone ID " + std::string(tz_id));
      }

      auto geom = db.read_wkb_and_clip(wkb_blob, wkb_size, bbox);
      polys.emplace(idx, std::move(geom));
      result = sqlite3_step(stmt);
    }
  }
  if (stmt) {
    sqlite3_finalize(stmt);
    stmt = 0;
  }
  return polys;
}

/***
 * Parses a language tag into a vector of individual tokens.
 */
std::vector<std::string> ParseLanguageTokens(const std::string& lang_tag) {
  auto langs = GetTagTokens(lang_tag, " - ");
  if (langs.size() == 1) {
    langs = GetTagTokens(langs.at(0));
  }

  return langs;
}

<<<<<<< HEAD
void GetData(sqlite3* db_handle,
=======
// Get the admin data from the spatialite db given an SQL statement
void GetData(AdminDB& db,
>>>>>>> 56ed70e1
             sqlite3_stmt* stmt,
             const std::string& sql,
             const AABB2<PointLL>& bbox,
             GraphTileBuilder& tilebuilder,
             std::multimap<uint32_t, Geometry>& polys,
             std::unordered_map<uint32_t, bool>& drive_on_right,
             std::unordered_map<uint32_t, bool>& allow_intersection_names,
<<<<<<< HEAD
             language_poly_index& language_ploys,
=======
             language_poly_index& language_polys,
>>>>>>> 56ed70e1
             bool languages_only = false) {
  uint32_t result = 0;
  bool dor = true;
  bool intersection_name = false;
  uint32_t ret = sqlite3_prepare_v2(db.get(), sql.c_str(), sql.length(), &stmt, 0);

  if (ret == SQLITE_OK || ret == SQLITE_ERROR) {
    result = sqlite3_step(stmt);

    if (result == SQLITE_DONE) {
      sqlite3_finalize(stmt);
      stmt = 0;
      return;
    }
  }

  while (result == SQLITE_ROW) {

    if (!languages_only) {

      std::string country_name, state_name, country_iso, state_iso, supported_languages,
          default_language;

      if (sqlite3_column_type(stmt, 0) == SQLITE_TEXT) {
        country_name = (char*)sqlite3_column_text(stmt, 0);
      }

      if (sqlite3_column_type(stmt, 1) == SQLITE_TEXT) {
        state_name = (char*)sqlite3_column_text(stmt, 1);
      }

      if (sqlite3_column_type(stmt, 2) == SQLITE_TEXT) {
        country_iso = (char*)sqlite3_column_text(stmt, 2);
      }

      if (sqlite3_column_type(stmt, 3) == SQLITE_TEXT) {
        state_iso = (char*)sqlite3_column_text(stmt, 3);
      }

      dor = true;
      if (sqlite3_column_type(stmt, 4) == SQLITE_INTEGER) {
        dor = sqlite3_column_int(stmt, 4);
      }

      intersection_name = false;
      if (sqlite3_column_type(stmt, 5) == SQLITE_INTEGER) {
        intersection_name = sqlite3_column_int(stmt, 5);
      }

      if (sqlite3_column_type(stmt, 7) == SQLITE_TEXT) {
        supported_languages = (char*)sqlite3_column_text(stmt, 7);
      }

      if (sqlite3_column_type(stmt, 8) == SQLITE_TEXT) {
        default_language = (char*)sqlite3_column_text(stmt, 8);
      }

      const unsigned char* wkb_blob = nullptr;
      int wkb_size = 0;
      if (sqlite3_column_type(stmt, 9) == SQLITE_BLOB) {
        wkb_blob = static_cast<const unsigned char*>(sqlite3_column_blob(stmt, 9));
        wkb_size = sqlite3_column_bytes(stmt, 9);
      }

      uint32_t index = tilebuilder.AddAdmin(country_name, state_name, country_iso, state_iso);
<<<<<<< HEAD
      multi_polygon_type multi_poly;
      bg::read_wkt(geom, multi_poly);
      polys.emplace(index, multi_poly);
      drive_on_right.emplace(index, dor);
      allow_intersection_names.emplace(index, intersection_name);

      bg::model::box<point_type> box{};
      bg::envelope(multi_poly, box);
      if (!default_language.empty()) {
        auto langs = ParseLanguageTokens(default_language);
        language_ploys.insert(std::make_tuple(box, multi_poly, langs, true));
      }
      if (!supported_languages.empty()) {
        auto langs = ParseLanguageTokens(supported_languages);
        language_ploys.insert(std::make_tuple(box, multi_poly, langs, false));
      }

=======

      auto geom = db.read_wkb_and_clip(wkb_blob, wkb_size, bbox);

      if (!default_language.empty()) {
        auto langs = ParseLanguageTokens(default_language);
        language_polys.push_back(std::make_tuple(geom.clone(), std::move(langs), true));
      }
      if (!supported_languages.empty()) {
        auto langs = ParseLanguageTokens(supported_languages);
        language_polys.push_back(std::make_tuple(geom.clone(), std::move(langs), false));
      }

      polys.emplace(index, std::move(geom));
      drive_on_right.emplace(index, dor);
      allow_intersection_names.emplace(index, intersection_name);

>>>>>>> 56ed70e1
    } else {

      std::string supported_languages;
      if (sqlite3_column_type(stmt, 1) == SQLITE_TEXT) {
        supported_languages = (char*)sqlite3_column_text(stmt, 1);
      }

      std::string default_language;
      if (sqlite3_column_type(stmt, 2) == SQLITE_TEXT) {
        default_language = (char*)sqlite3_column_text(stmt, 2);
      }

      const unsigned char* wkb_blob = nullptr;
      int wkb_size = 0;
      if (sqlite3_column_type(stmt, 3) == SQLITE_BLOB) {
        wkb_blob = static_cast<const unsigned char*>(sqlite3_column_blob(stmt, 3));
        wkb_size = sqlite3_column_bytes(stmt, 3);
      }

<<<<<<< HEAD
      multi_polygon_type multi_poly;
      bg::read_wkt(geom, multi_poly);
      bg::model::box<point_type> box{};
      bg::envelope(multi_poly, box);

      if (!default_language.empty()) {
        auto langs = ParseLanguageTokens(default_language);
        language_ploys.insert(std::make_tuple(box, multi_poly, langs, true));
      }
      if (!supported_languages.empty()) {
        auto langs = ParseLanguageTokens(supported_languages);
        language_ploys.insert(std::make_tuple(box, multi_poly, langs, false));
=======
      auto geom = db.read_wkb_and_clip(wkb_blob, wkb_size, bbox);

      if (!default_language.empty()) {
        auto langs = ParseLanguageTokens(default_language);
        language_polys.push_back(std::make_tuple(geom.clone(), std::move(langs), true));
      }
      if (!supported_languages.empty()) {
        auto langs = ParseLanguageTokens(supported_languages);
        language_polys.push_back(std::make_tuple(std::move(geom), std::move(langs), false));
>>>>>>> 56ed70e1
      }
    }

    result = sqlite3_step(stmt);
  }

  if (stmt) {
    sqlite3_finalize(stmt);
    stmt = 0;
  }
}

// Get the admin polys that intersect with the tile bounding box.
std::multimap<uint32_t, Geometry>
GetAdminInfo(AdminDB& db,
             std::unordered_map<uint32_t, bool>& drive_on_right,
             std::unordered_map<uint32_t, bool>& allow_intersection_names,
             language_poly_index& language_polys,
             const AABB2<PointLL>& aabb,
             GraphTileBuilder& tilebuilder) {
  const AABB2<PointLL> bbox(aabb.minx() - kTileBboxBuffer, aabb.miny() - kTileBboxBuffer,
                            aabb.maxx() + kTileBboxBuffer, aabb.maxy() + kTileBboxBuffer);

  std::multimap<uint32_t, Geometry> polys;
  sqlite3_stmt* stmt = 0;

  // default language query
  std::string sql =
      "SELECT admin_level, supported_languages, default_language, ST_AsBinary(geom) from ";
  sql +=
      " admins where (supported_languages is NOT NULL or default_language is NOT NULL) and ST_Intersects(geom, BuildMBR(" +
      std::to_string(bbox.minx()) + ",";
  sql += std::to_string(bbox.miny()) + ", " + std::to_string(bbox.maxx()) + ",";
  sql += std::to_string(bbox.maxy()) + ")) and admin_level>4 ";
  sql += "and rowid IN (SELECT rowid FROM SpatialIndex WHERE f_table_name = ";
<<<<<<< HEAD
  sql += "'admins' AND search_frame = BuildMBR(" + std::to_string(aabb.minx()) + ",";
  sql += std::to_string(aabb.miny()) + ", " + std::to_string(aabb.maxx()) + ",";
  sql += std::to_string(aabb.maxy()) + ")) order by admin_level desc, name;";
  GetData(db_handle, stmt, sql, tilebuilder, polys, drive_on_right, allow_intersection_names,
=======
  sql += "'admins' AND search_frame = BuildMBR(" + std::to_string(bbox.minx()) + ",";
  sql += std::to_string(bbox.miny()) + ", " + std::to_string(bbox.maxx()) + ",";
  sql += std::to_string(bbox.maxy()) + ")) order by admin_level desc, name;";
  GetData(db, stmt, sql, bbox, tilebuilder, polys, drive_on_right, allow_intersection_names,
>>>>>>> 56ed70e1
          language_polys, true);

  // state query
  sql = "SELECT country.name, state.name, country.iso_code, ";
  sql += "state.iso_code, state.drive_on_right, state.allow_intersection_names, state.admin_level, ";
  sql +=
      "state.supported_languages, state.default_language, ST_AsBinary(state.geom) from admins state, admins country where ";
  sql += "ST_Intersects(state.geom, BuildMBR(" + std::to_string(bbox.minx()) + ",";
  sql += std::to_string(bbox.miny()) + ", " + std::to_string(bbox.maxx()) + ",";
  sql += std::to_string(bbox.maxy()) + ")) and ";
  sql += "country.rowid = state.parent_admin and state.admin_level=4 ";
  sql += "and state.rowid IN (SELECT rowid FROM SpatialIndex WHERE f_table_name = ";
<<<<<<< HEAD
  sql += "'admins' AND search_frame = BuildMBR(" + std::to_string(aabb.minx()) + ",";
  sql += std::to_string(aabb.miny()) + ", " + std::to_string(aabb.maxx()) + ",";
  sql += std::to_string(aabb.maxy()) + ")) order by state.name, country.name;";
  GetData(db_handle, stmt, sql, tilebuilder, polys, drive_on_right, allow_intersection_names,
=======
  sql += "'admins' AND search_frame = BuildMBR(" + std::to_string(bbox.minx()) + ",";
  sql += std::to_string(bbox.miny()) + ", " + std::to_string(bbox.maxx()) + ",";
  sql += std::to_string(bbox.maxy()) + ")) order by state.name, country.name;";
  GetData(db, stmt, sql, bbox, tilebuilder, polys, drive_on_right, allow_intersection_names,
>>>>>>> 56ed70e1
          language_polys);

  // country query
  sql = "SELECT name, \"\", iso_code, \"\", drive_on_right, allow_intersection_names, admin_level, ";
  sql +=
      "supported_languages, default_language, ST_AsBinary(geom) from  admins where ST_Intersects(geom, BuildMBR(" +
      std::to_string(bbox.minx()) + ",";
  sql += std::to_string(bbox.miny()) + ", " + std::to_string(bbox.maxx()) + ",";
  sql += std::to_string(bbox.maxy()) + ")) and admin_level=2 ";
  sql += "and rowid IN (SELECT rowid FROM SpatialIndex WHERE f_table_name = ";
<<<<<<< HEAD
  sql += "'admins' AND search_frame = BuildMBR(" + std::to_string(aabb.minx()) + ",";
  sql += std::to_string(aabb.miny()) + ", " + std::to_string(aabb.maxx()) + ",";
  sql += std::to_string(aabb.maxy()) + ")) order by name;";
  GetData(db_handle, stmt, sql, tilebuilder, polys, drive_on_right, allow_intersection_names,
=======
  sql += "'admins' AND search_frame = BuildMBR(" + std::to_string(bbox.minx()) + ",";
  sql += std::to_string(bbox.miny()) + ", " + std::to_string(bbox.maxx()) + ",";
  sql += std::to_string(bbox.maxy()) + ")) order by name;";
  GetData(db, stmt, sql, bbox, tilebuilder, polys, drive_on_right, allow_intersection_names,
>>>>>>> 56ed70e1
          language_polys);

  if (stmt) { // just in case something bad happened.
    sqlite3_finalize(stmt);
    stmt = 0;
  }
  return polys;
}

// Get all the country access records from the db and save them to a map.
std::unordered_map<std::string, std::vector<int>> GetCountryAccess(AdminDB& db) {
  std::unordered_map<std::string, std::vector<int>> country_access;
  sqlite3_stmt* stmt = 0;
  uint32_t ret;
  uint32_t result = 0;
  std::string sql = "SELECT iso_code, trunk, trunk_link, track, footway, pedestrian, bridleway, "
                    "cycleway, path, motorroad from admin_access";

  ret = sqlite3_prepare_v2(db.get(), sql.c_str(), sql.length(), &stmt, 0);

  if (ret == SQLITE_OK) {
    result = sqlite3_step(stmt);

    while (result == SQLITE_ROW) {

      std::vector<int> access;
      std::string country_iso;
      if (sqlite3_column_type(stmt, 0) == SQLITE_TEXT) {
        country_iso = (char*)sqlite3_column_text(stmt, 0);
      }

      if (sqlite3_column_type(stmt, 1) == SQLITE_INTEGER) {
        access.push_back(sqlite3_column_int(stmt, 1));
      } else {
        access.push_back(-1);
      }

      if (sqlite3_column_type(stmt, 2) == SQLITE_INTEGER) {
        access.push_back(sqlite3_column_int(stmt, 2));
      } else {
        access.push_back(-1);
      }

      if (sqlite3_column_type(stmt, 3) == SQLITE_INTEGER) {
        access.push_back(sqlite3_column_int(stmt, 3));
      } else {
        access.push_back(-1);
      }

      if (sqlite3_column_type(stmt, 4) == SQLITE_INTEGER) {
        access.push_back(sqlite3_column_int(stmt, 4));
      } else {
        access.push_back(-1);
      }

      if (sqlite3_column_type(stmt, 5) == SQLITE_INTEGER) {
        access.push_back(sqlite3_column_int(stmt, 5));
      } else {
        access.push_back(-1);
      }

      if (sqlite3_column_type(stmt, 6) == SQLITE_INTEGER) {
        access.push_back(sqlite3_column_int(stmt, 6));
      } else {
        access.push_back(-1);
      }

      if (sqlite3_column_type(stmt, 7) == SQLITE_INTEGER) {
        access.push_back(sqlite3_column_int(stmt, 7));
      } else {
        access.push_back(-1);
      }

      if (sqlite3_column_type(stmt, 8) == SQLITE_INTEGER) {
        access.push_back(sqlite3_column_int(stmt, 8));
      } else {
        access.push_back(-1);
      }

      if (sqlite3_column_type(stmt, 9) == SQLITE_INTEGER) {
        access.push_back(sqlite3_column_int(stmt, 9));
      } else {
        access.push_back(-1);
      }

      country_access.emplace(country_iso, access);

      result = sqlite3_step(stmt);
    }
  }
  if (stmt) {
    sqlite3_finalize(stmt);
    stmt = 0;
  }

  return country_access;
}

} // namespace mjolnir
} // namespace valhalla<|MERGE_RESOLUTION|>--- conflicted
+++ resolved
@@ -76,11 +76,7 @@
                         GraphTileBuilder& graphtile) {
   uint32_t index = 0;
   for (const auto& poly : polys) {
-<<<<<<< HEAD
-    if (bg::covered_by(p, poly.second, bg::strategy::within::crossings_multiply<point_type>())) {
-=======
     if (poly.second.intersects(ll)) {
->>>>>>> 56ed70e1
       const auto& admin = graphtile.admins_builder(poly.first);
       if (!admin.state_offset())
         index = poly.first;
@@ -93,20 +89,10 @@
 
 // Get the polygon index.  Used by tz and admin areas.  Checks if the pointLL is covered_by the
 // poly.
-<<<<<<< HEAD
-uint32_t GetMultiPolyId(const std::multimap<uint32_t, multi_polygon_type>& polys, const PointLL& ll) {
-  uint32_t index = 0;
-  point_type p(ll.lng(), ll.lat());
-  for (const auto& poly : polys) {
-    // TODO: we recently discovered that boost::geometry doesn't do bbox checks to speed things up
-    if (bg::covered_by(p, poly.second, bg::strategy::within::crossings_multiply<point_type>())) {
-      return poly.first;
-=======
 uint32_t GetMultiPolyId(const std::multimap<uint32_t, Geometry>& polys, const PointLL& ll) {
   for (const auto& [index, poly] : polys) {
     if (poly.intersects(ll)) {
       return index;
->>>>>>> 56ed70e1
     }
   }
   return 0; // default index
@@ -128,19 +114,8 @@
   // first entry is blank for the default name
   languages.emplace_back("", false);
 
-<<<<<<< HEAD
-  point_type p(ll.lng(), ll.lat());
-
-  for (auto it = polys.qbegin(bg::index::covers(p)); it != polys.qend(); ++it) {
-    // Make sure the point is in the admin poly (not just its envelope)
-    if (bg::covered_by(p, std::get<1>(*it), bg::strategy::within::crossings_multiply<point_type>())) {
-      auto& langs = std::get<2>(*it);
-      bool is_default = std::get<3>(*it);
-
-=======
   for (const auto& [poly, langs, is_default] : polys) {
     if (poly.intersects(ll)) {
->>>>>>> 56ed70e1
       for (const auto& l : langs) {
         if (stringLanguage(l) != Language::kNone) {
           auto needle =
@@ -226,12 +201,8 @@
   return langs;
 }
 
-<<<<<<< HEAD
-void GetData(sqlite3* db_handle,
-=======
 // Get the admin data from the spatialite db given an SQL statement
 void GetData(AdminDB& db,
->>>>>>> 56ed70e1
              sqlite3_stmt* stmt,
              const std::string& sql,
              const AABB2<PointLL>& bbox,
@@ -239,11 +210,7 @@
              std::multimap<uint32_t, Geometry>& polys,
              std::unordered_map<uint32_t, bool>& drive_on_right,
              std::unordered_map<uint32_t, bool>& allow_intersection_names,
-<<<<<<< HEAD
-             language_poly_index& language_ploys,
-=======
              language_poly_index& language_polys,
->>>>>>> 56ed70e1
              bool languages_only = false) {
   uint32_t result = 0;
   bool dor = true;
@@ -309,25 +276,6 @@
       }
 
       uint32_t index = tilebuilder.AddAdmin(country_name, state_name, country_iso, state_iso);
-<<<<<<< HEAD
-      multi_polygon_type multi_poly;
-      bg::read_wkt(geom, multi_poly);
-      polys.emplace(index, multi_poly);
-      drive_on_right.emplace(index, dor);
-      allow_intersection_names.emplace(index, intersection_name);
-
-      bg::model::box<point_type> box{};
-      bg::envelope(multi_poly, box);
-      if (!default_language.empty()) {
-        auto langs = ParseLanguageTokens(default_language);
-        language_ploys.insert(std::make_tuple(box, multi_poly, langs, true));
-      }
-      if (!supported_languages.empty()) {
-        auto langs = ParseLanguageTokens(supported_languages);
-        language_ploys.insert(std::make_tuple(box, multi_poly, langs, false));
-      }
-
-=======
 
       auto geom = db.read_wkb_and_clip(wkb_blob, wkb_size, bbox);
 
@@ -344,7 +292,6 @@
       drive_on_right.emplace(index, dor);
       allow_intersection_names.emplace(index, intersection_name);
 
->>>>>>> 56ed70e1
     } else {
 
       std::string supported_languages;
@@ -364,20 +311,6 @@
         wkb_size = sqlite3_column_bytes(stmt, 3);
       }
 
-<<<<<<< HEAD
-      multi_polygon_type multi_poly;
-      bg::read_wkt(geom, multi_poly);
-      bg::model::box<point_type> box{};
-      bg::envelope(multi_poly, box);
-
-      if (!default_language.empty()) {
-        auto langs = ParseLanguageTokens(default_language);
-        language_ploys.insert(std::make_tuple(box, multi_poly, langs, true));
-      }
-      if (!supported_languages.empty()) {
-        auto langs = ParseLanguageTokens(supported_languages);
-        language_ploys.insert(std::make_tuple(box, multi_poly, langs, false));
-=======
       auto geom = db.read_wkb_and_clip(wkb_blob, wkb_size, bbox);
 
       if (!default_language.empty()) {
@@ -387,7 +320,6 @@
       if (!supported_languages.empty()) {
         auto langs = ParseLanguageTokens(supported_languages);
         language_polys.push_back(std::make_tuple(std::move(geom), std::move(langs), false));
->>>>>>> 56ed70e1
       }
     }
 
@@ -423,17 +355,10 @@
   sql += std::to_string(bbox.miny()) + ", " + std::to_string(bbox.maxx()) + ",";
   sql += std::to_string(bbox.maxy()) + ")) and admin_level>4 ";
   sql += "and rowid IN (SELECT rowid FROM SpatialIndex WHERE f_table_name = ";
-<<<<<<< HEAD
-  sql += "'admins' AND search_frame = BuildMBR(" + std::to_string(aabb.minx()) + ",";
-  sql += std::to_string(aabb.miny()) + ", " + std::to_string(aabb.maxx()) + ",";
-  sql += std::to_string(aabb.maxy()) + ")) order by admin_level desc, name;";
-  GetData(db_handle, stmt, sql, tilebuilder, polys, drive_on_right, allow_intersection_names,
-=======
   sql += "'admins' AND search_frame = BuildMBR(" + std::to_string(bbox.minx()) + ",";
   sql += std::to_string(bbox.miny()) + ", " + std::to_string(bbox.maxx()) + ",";
   sql += std::to_string(bbox.maxy()) + ")) order by admin_level desc, name;";
   GetData(db, stmt, sql, bbox, tilebuilder, polys, drive_on_right, allow_intersection_names,
->>>>>>> 56ed70e1
           language_polys, true);
 
   // state query
@@ -446,17 +371,10 @@
   sql += std::to_string(bbox.maxy()) + ")) and ";
   sql += "country.rowid = state.parent_admin and state.admin_level=4 ";
   sql += "and state.rowid IN (SELECT rowid FROM SpatialIndex WHERE f_table_name = ";
-<<<<<<< HEAD
-  sql += "'admins' AND search_frame = BuildMBR(" + std::to_string(aabb.minx()) + ",";
-  sql += std::to_string(aabb.miny()) + ", " + std::to_string(aabb.maxx()) + ",";
-  sql += std::to_string(aabb.maxy()) + ")) order by state.name, country.name;";
-  GetData(db_handle, stmt, sql, tilebuilder, polys, drive_on_right, allow_intersection_names,
-=======
   sql += "'admins' AND search_frame = BuildMBR(" + std::to_string(bbox.minx()) + ",";
   sql += std::to_string(bbox.miny()) + ", " + std::to_string(bbox.maxx()) + ",";
   sql += std::to_string(bbox.maxy()) + ")) order by state.name, country.name;";
   GetData(db, stmt, sql, bbox, tilebuilder, polys, drive_on_right, allow_intersection_names,
->>>>>>> 56ed70e1
           language_polys);
 
   // country query
@@ -467,17 +385,10 @@
   sql += std::to_string(bbox.miny()) + ", " + std::to_string(bbox.maxx()) + ",";
   sql += std::to_string(bbox.maxy()) + ")) and admin_level=2 ";
   sql += "and rowid IN (SELECT rowid FROM SpatialIndex WHERE f_table_name = ";
-<<<<<<< HEAD
-  sql += "'admins' AND search_frame = BuildMBR(" + std::to_string(aabb.minx()) + ",";
-  sql += std::to_string(aabb.miny()) + ", " + std::to_string(aabb.maxx()) + ",";
-  sql += std::to_string(aabb.maxy()) + ")) order by name;";
-  GetData(db_handle, stmt, sql, tilebuilder, polys, drive_on_right, allow_intersection_names,
-=======
   sql += "'admins' AND search_frame = BuildMBR(" + std::to_string(bbox.minx()) + ",";
   sql += std::to_string(bbox.miny()) + ", " + std::to_string(bbox.maxx()) + ",";
   sql += std::to_string(bbox.maxy()) + ")) order by name;";
   GetData(db, stmt, sql, bbox, tilebuilder, polys, drive_on_right, allow_intersection_names,
->>>>>>> 56ed70e1
           language_polys);
 
   if (stmt) { // just in case something bad happened.
