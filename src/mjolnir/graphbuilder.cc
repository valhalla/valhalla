--- conflicted
+++ resolved
@@ -984,8 +984,7 @@
 
         graphtile.nodes().back().set_timezone(tz_index);
 
-<<<<<<< HEAD
-=======
+
         // set the density as needed.
         if (use_urban_tag && node.urban())
           graphtile.nodes().back().set_density(kMaxDensity);
@@ -998,7 +997,6 @@
         //  std::to_string(tile_id.tileid()) << std::endl;
         // }
 
->>>>>>> c09e1802
         // Increment the counts in the histogram
         stats.nodecount++;
         stats.directededge_count += bundle.node_edges.size();
