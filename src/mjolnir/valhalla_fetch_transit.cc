--- conflicted
+++ resolved
@@ -39,11 +39,7 @@
 
 std::string url_encode(const std::string& unencoded) {
   char* encoded = curl_escape(unencoded.c_str(), static_cast<int>(unencoded.size()));
-<<<<<<< HEAD
-  if (encoded == nullptr)
-=======
   if (encoded == nullptr) {
->>>>>>> ac94551b
     throw std::runtime_error("url encoding failed");
   }
   std::string encoded_str(encoded);
@@ -60,14 +56,9 @@
 // TODO: use curler_t and expand its interface to be more flexible
 struct pt_curler_t {
   pt_curler_t() : connection(curl_easy_init(), [](CURL* c) { curl_easy_cleanup(c); }) {
-<<<<<<< HEAD
-    if (connection.get() == nullptr)
-      throw logged_error_t("Failed to created CURL connection");
-=======
     if (connection.get() == nullptr) {
       throw logged_error_t("Failed to created CURL connection");
     }
->>>>>>> ac94551b
     assert_curl(curl_easy_setopt(connection.get(), CURLOPT_ERRORBUFFER, error),
                 "Failed to set error buffer");
     assert_curl(curl_easy_setopt(connection.get(), CURLOPT_FOLLOWLOCATION, 1L),
@@ -108,11 +99,7 @@
             read_json(result, pt);
           } catch (...) { threw = true; }
           // has to parse and have required info
-<<<<<<< HEAD
-          if (!threw && (retry_if_no.empty() || pt.get_child_optional(retry_if_no)))
-=======
           if (!threw && (retry_if_no.empty() || pt.get_child_optional(retry_if_no))) {
->>>>>>> ac94551b
             break;
           }
           log_extra = "Unusable response ";
@@ -120,11 +107,7 @@
       }
       std::this_thread::sleep_for(std::chrono::milliseconds(500));
       // dont log rate limit stuff its too frequent
-<<<<<<< HEAD
-      if (http_code != 429 || (tries % 10) == 0)
-=======
       if (http_code != 429 || (tries % 10) == 0) {
->>>>>>> ac94551b
         LOG_WARN(log_extra + "retrying " + url);
       }
     };
@@ -133,23 +116,14 @@
 
 protected:
   void assert_curl(CURLcode code, const std::string& msg) {
-<<<<<<< HEAD
-    if (code != CURLE_OK)
-=======
     if (code != CURLE_OK) {
->>>>>>> ac94551b
       throw logged_error_t(msg + error);
     }
   };
   static size_t write_callback(char* in, size_t block_size, size_t blocks, std::stringstream* out) {
-<<<<<<< HEAD
-    if (!out)
-      return static_cast<size_t>(0);
-=======
     if (!out) {
       return static_cast<size_t>(0);
     }
->>>>>>> ac94551b
     out->write(in, block_size * blocks);
     return block_size * blocks;
   }
@@ -160,11 +134,7 @@
 std::string url(const std::string& path, const ptree& pt) {
   auto url = pt.get<std::string>("base_url") + path;
   auto key = pt.get_optional<std::string>("api_key");
-<<<<<<< HEAD
-  if (key)
-=======
   if (key) {
->>>>>>> ac94551b
     url += "&api_key=" + *key;
   }
   return url;
@@ -182,13 +152,10 @@
   // now real need to catch exceptions since we can't really proceed without this stuff
   LOG_INFO("Fetching transit feeds");
 
-<<<<<<< HEAD
   auto transit_bounding_box = pt.get_optional<std::string>("mjolnir.transit_bounding_box")
                                   ? "&bbox=" + pt.get<std::string>("mjolnir.transit_bounding_box")
                                   : "";
 
-=======
->>>>>>> ac94551b
   auto import_level = pt.get_optional<std::string>("import_level")
                           ? "&import_level=" + pt.get<std::string>("import_level")
                           : "";
@@ -221,16 +188,6 @@
       for (const auto& coord : feature.second.get_child("geometry.coordinates").front().second) {
         auto x = coord.second.front().second.get_value<float>();
         auto y = coord.second.back().second.get_value<float>();
-<<<<<<< HEAD
-        if (x < min_x)
-          min_x = x;
-        if (x > max_x)
-          max_x = x;
-        if (y < min_y)
-          min_y = y;
-        if (y > max_y)
-          max_y = y;
-=======
         if (x < min_x) {
           min_x = x;
         }
@@ -243,7 +200,6 @@
         if (y > max_y) {
           max_y = y;
         }
->>>>>>> ac94551b
       }
 
       // expand the top and bottom edges of the box to account for geodesics
@@ -251,16 +207,6 @@
       max_y += std::abs(max_y - PointLL(min_x, max_y).MidPoint({max_x, max_y}).second);
       auto min_c = tile_level.tiles.Col(min_x), min_r = tile_level.tiles.Row(min_y);
       auto max_c = tile_level.tiles.Col(max_x), max_r = tile_level.tiles.Row(max_y);
-<<<<<<< HEAD
-      if (min_c > max_c)
-        std::swap(min_c, max_c);
-      if (min_r > max_r)
-        std::swap(min_r, max_r);
-      // for each tile in the polygon figure out how heavy it is and keep track of it
-      for (auto i = min_c; i <= max_c; ++i)
-        for (auto j = min_r; j <= max_r; ++j)
-          tiles.emplace(GraphId(tile_level.tiles.TileId(i, j), tile_level.level, 0));
-=======
       if (min_c > max_c) {
         std::swap(min_c, max_c);
       }
@@ -273,7 +219,6 @@
           tiles.emplace(GraphId(tile_level.tiles.TileId(i, j), tile_level.level, 0));
         }
       }
->>>>>>> ac94551b
     }
   }
   // we want slowest to build tiles first, routes query is slowest so we weight by that
@@ -306,13 +251,8 @@
     request =
     url((boost::format("/api/v1/schedule_stop_pairs?total=true&per_page=0&bbox=%1%,%2%,%3%,%4%&service_from_date=%5%-%6%-%7%")
       % bbox.minx() % bbox.miny() % bbox.maxx() % bbox.maxy() % utc->tm_year % utc->tm_mon %
-<<<<<<< HEAD
-    utc->tm_mday).str(), pt);
-    auto pairs_total = curler(request, "meta.total").get<size_t>("meta.total");
-=======
     utc->tm_mday).str(), pt); auto pairs_total = curler(request,
     "meta.total").get<size_t>("meta.total");
->>>>>>> ac94551b
     */
     // we have anything we want it
     if (stops_total > 0 /* || routes_total > 0|| pairs_total > 0*/) {
@@ -348,11 +288,7 @@
     const auto& ll_pt = stop_pt.second.get_child("geometry_centroid.coordinates");
     auto lon = ll_pt.front().second.get_value<float>();
     auto lat = ll_pt.back().second.get_value<float>();
-<<<<<<< HEAD
-    if (!filter.Contains({lon, lat}))
-=======
     if (!filter.Contains({lon, lat})) {
->>>>>>> ac94551b
       continue;
     }
     auto* stop = tile.add_stops();
@@ -409,11 +345,7 @@
       type = Transit_Fetch_VehicleType::Transit_Fetch_VehicleType_kGondola;
     } else if (vehicle_type == "funicular") {
       type = Transit_Fetch_VehicleType::Transit_Fetch_VehicleType_kFunicular;
-<<<<<<< HEAD
-    else {
-=======
     } else {
->>>>>>> ac94551b
       LOG_ERROR("Skipping unsupported vehicle_type: " + vehicle_type + " for route " +
                 route->onestop_id());
       tile.mutable_routes()->RemoveLast();
@@ -435,25 +367,15 @@
     route_text_color = (route_text_color == "null" ? "000000" : route_text_color);
 
     auto website = websites.find(route->operated_by_onestop_id());
-<<<<<<< HEAD
-    if (website != websites.cend())
-=======
     if (website != websites.cend()) {
->>>>>>> ac94551b
       route->set_operated_by_website(website->second);
     }
 
     // use short name (e.g., BART) over long name (e.g., Bay Area Rapid Transit)
     auto short_name = short_names.find(route->operated_by_onestop_id());
-<<<<<<< HEAD
-    if (short_name != short_names.cend())
-      route->set_operated_by_name(short_name->second);
-    else
-=======
     if (short_name != short_names.cend()) {
       route->set_operated_by_name(short_name->second);
     } else
->>>>>>> ac94551b
       set_no_null(std::string, route_pt.second, "operated_by_name", "null",
                   route->set_operated_by_name);
 
@@ -509,11 +431,7 @@
     // origin
     pair->set_origin_onestop_id(pair_pt.second.get<std::string>("origin_onestop_id"));
     auto origin = stops.find(pair->origin_onestop_id());
-<<<<<<< HEAD
-    if (origin != stops.cend())
-=======
     if (origin != stops.cend()) {
->>>>>>> ac94551b
       pair->set_origin_graphid(origin->second);
     } else {
       dangles = true;
@@ -522,11 +440,7 @@
     // destination
     pair->set_destination_onestop_id(pair_pt.second.get<std::string>("destination_onestop_id"));
     auto destination = stops.find(pair->destination_onestop_id());
-<<<<<<< HEAD
-    if (destination != stops.cend())
-=======
     if (destination != stops.cend()) {
->>>>>>> ac94551b
       pair->set_destination_graphid(destination->second);
     } else {
       dangles = true;
@@ -569,12 +483,8 @@
       if (origin_time < frequency_start_time) {
         tile.mutable_stop_pairs()->RemoveLast();
         continue;
-<<<<<<< HEAD
-        // LOG_WARN("Frequency frequency_start_time after origin_time: " + pair->origin_onestop_id()
-=======
         // LOG_WARN("Frequency frequency_start_time after origin_time: " +
         // pair->origin_onestop_id()
->>>>>>> ac94551b
         // + " --> " + pair->destination_onestop_id());
       }
       pair->set_frequency_end_time(DateTime::seconds_from_midnight(frequency_end_time));
@@ -698,24 +608,14 @@
   }
 
   // write pbf to file
-<<<<<<< HEAD
-  if (!boost::filesystem::exists(transit_tile.parent_path()))
-=======
   if (!boost::filesystem::exists(transit_tile.parent_path())) {
->>>>>>> ac94551b
     boost::filesystem::create_directories(transit_tile.parent_path());
   }
   std::fstream stream(transit_tile.string(), std::ios::out | std::ios::trunc | std::ios::binary);
-<<<<<<< HEAD
-  if (!tile.SerializeToOstream(&stream))
-    LOG_ERROR("Couldn't write: " + transit_tile.string() + " it would have been " +
-              std::to_string(tile.ByteSize()));
-=======
   if (!tile.SerializeToOstream(&stream)) {
     LOG_ERROR("Couldn't write: " + transit_tile.string() + " it would have been " +
               std::to_string(tile.ByteSize()));
   }
->>>>>>> ac94551b
 
   if (tile.routes_size() && tile.stops_size() && tile.stop_pairs_size() && tile.shapes_size()) {
     LOG_INFO(transit_tile.string() + " had " + std::to_string(tile.stops_size()) + " stops " +
@@ -742,20 +642,12 @@
   auto database = pt.get_optional<std::string>("mjolnir.timezone");
   // Initialize the tz DB (if it exists)
   sqlite3* tz_db_handle = database ? GetDBHandle(*database) : nullptr;
-<<<<<<< HEAD
-  if (!database)
-    LOG_WARN("Time zone db not found.  Not saving time zone information from db.");
-  else if (!tz_db_handle)
-    LOG_WARN("Time zone db " + *database +
-             " not found.  Not saving time zone information from db.");
-=======
   if (!database) {
     LOG_WARN("Time zone db not found.  Not saving time zone information from db.");
   } else if (!tz_db_handle) {
     LOG_WARN("Time zone db " + *database +
              " not found.  Not saving time zone information from db.");
   }
->>>>>>> ac94551b
 
   // for each tile
   while (true) {
@@ -845,21 +737,13 @@
       for (const auto& operators_pt : response.get_child("operators")) {
         std::string onestop_id = operators_pt.second.get<std::string>("onestop_id", "");
         std::string website = operators_pt.second.get<std::string>("website", "");
-<<<<<<< HEAD
-        if (!onestop_id.empty() && onestop_id != "null" && !website.empty() && website != "null")
-=======
         if (!onestop_id.empty() && onestop_id != "null" && !website.empty() && website != "null") {
->>>>>>> ac94551b
           websites.emplace(onestop_id, website);
         }
 
         std::string short_name = operators_pt.second.get<std::string>("short_name", "");
         if (!onestop_id.empty() && onestop_id != "null" && !short_name.empty() &&
-<<<<<<< HEAD
-            short_name != "null")
-=======
             short_name != "null") {
->>>>>>> ac94551b
           short_names.emplace(onestop_id, short_name);
         }
       }
@@ -868,15 +752,6 @@
     } while (request && (request = *request + api_key));
 
     // pull out all ROUTES
-<<<<<<< HEAD
-    request = url((boost::format("/api/v1/"
-                                 "routes?total=false&include_geometry=false&per_page=%1%&bbox=%2%,%"
-                                 "3%,%4%,%5%") %
-                   pt.get<std::string>("per_page") % bbox.minx() % bbox.miny() % bbox.maxx() %
-                   bbox.maxy())
-                      .str(),
-                  pt);
-=======
     request = url(
         (boost::format(
              "/api/v1/"
@@ -884,7 +759,6 @@
          pt.get<std::string>("per_page") % bbox.minx() % bbox.miny() % bbox.maxx() % bbox.maxy())
             .str(),
         pt);
->>>>>>> ac94551b
     std::unordered_map<std::string, size_t> routes;
     request = *request + import_level;
 
@@ -947,20 +821,12 @@
     }
 
     // remember who dangles
-<<<<<<< HEAD
-    if (dangles)
-=======
     if (dangles) {
->>>>>>> ac94551b
       dangling.emplace_back(current);
     }
 
     // save the last tile
-<<<<<<< HEAD
-    if (tile.stop_pairs_size())
-=======
     if (tile.stop_pairs_size()) {
->>>>>>> ac94551b
       write_pbf(tile, transit_tile.string());
     }
   }
@@ -981,14 +847,6 @@
   unique_transit_t uniques;
   std::vector<std::shared_ptr<std::thread>> threads(thread_count);
   std::vector<std::promise<std::list<GraphId>>> promises(threads.size());
-<<<<<<< HEAD
-  for (size_t i = 0; i < threads.size(); ++i)
-    threads[i].reset(new std::thread(fetch_tiles, std::cref(pt), std::ref(tiles), std::ref(uniques),
-                                     std::ref(promises[i])));
-
-  // let the threads finish and get the dangling list
-  for (auto& thread : threads)
-=======
   for (size_t i = 0; i < threads.size(); ++i) {
     threads[i].reset(new std::thread(fetch_tiles, std::cref(pt), std::ref(tiles), std::ref(uniques),
                                      std::ref(promises[i])));
@@ -996,7 +854,6 @@
 
   // let the threads finish and get the dangling list
   for (auto& thread : threads) {
->>>>>>> ac94551b
     thread->join();
   }
   std::list<GraphId> dangling;
@@ -1028,11 +885,7 @@
   auto limit = std::max(static_cast<size_t>(1), buffer.size() * 2);
   cs.SetTotalBytesLimit(limit, limit);
   Transit_Fetch transit;
-<<<<<<< HEAD
-  if (!transit.ParseFromCodedStream(&cs))
-=======
   if (!transit.ParseFromCodedStream(&cs)) {
->>>>>>> ac94551b
     throw std::runtime_error("Couldn't load " + file_name);
   }
   return transit;
@@ -1047,11 +900,7 @@
   bool operator()(const GraphId& a, const GraphId& b) const {
     auto a_dist = center.Distance(grid.TileBounds(a.tileid()).Center());
     auto b_dist = center.Distance(grid.TileBounds(b.tileid()).Center());
-<<<<<<< HEAD
-    if (a_dist == b_dist)
-=======
     if (a_dist == b_dist) {
->>>>>>> ac94551b
       return a.tileid() < b.tileid();
     }
     return a_dist < b_dist;
@@ -1091,16 +940,10 @@
       auto tile = read_pbf(file_name, lock);
       std::unordered_map<std::string, GraphId> needed;
       for (const auto& stop_pair : tile.stop_pairs()) {
-<<<<<<< HEAD
-        if (!stop_pair.has_origin_graphid())
-          needed.emplace(stop_pair.origin_onestop_id(), GraphId{});
-        if (!stop_pair.has_destination_graphid())
-=======
         if (!stop_pair.has_origin_graphid()) {
           needed.emplace(stop_pair.origin_onestop_id(), GraphId{});
         }
         if (!stop_pair.has_destination_graphid()) {
->>>>>>> ac94551b
           needed.emplace(stop_pair.destination_onestop_id(), GraphId{});
         }
       }
@@ -1131,15 +974,9 @@
       for (auto& stop_pair : *tile.mutable_stop_pairs()) {
         if (!stop_pair.has_origin_graphid()) {
           auto found = needed.find(stop_pair.origin_onestop_id())->second;
-<<<<<<< HEAD
-          if (found.Is_Valid())
-            stop_pair.set_origin_graphid(found);
-          else if (not_found.find(stop_pair.origin_onestop_id()) == not_found.cend()) {
-=======
           if (found.Is_Valid()) {
             stop_pair.set_origin_graphid(found);
           } else if (not_found.find(stop_pair.origin_onestop_id()) == not_found.cend()) {
->>>>>>> ac94551b
             LOG_ERROR("Stop not found: " + stop_pair.origin_onestop_id());
             not_found.emplace(stop_pair.origin_onestop_id());
           }
@@ -1147,15 +984,9 @@
         }
         if (!stop_pair.has_destination_graphid()) {
           auto found = needed.find(stop_pair.destination_onestop_id())->second;
-<<<<<<< HEAD
-          if (found.Is_Valid())
-            stop_pair.set_destination_graphid(found);
-          else if (not_found.find(stop_pair.destination_onestop_id()) == not_found.cend()) {
-=======
           if (found.Is_Valid()) {
             stop_pair.set_destination_graphid(found);
           } else if (not_found.find(stop_pair.destination_onestop_id()) == not_found.cend()) {
->>>>>>> ac94551b
             LOG_ERROR("Stop not found: " + stop_pair.destination_onestop_id());
             not_found.emplace(stop_pair.destination_onestop_id());
           }
@@ -1187,14 +1018,6 @@
   std::mutex lock;
 
   // make let them rip
-<<<<<<< HEAD
-  for (size_t i = 0; i < threads.size(); ++i)
-    threads[i].reset(new std::thread(stitch_tiles, std::cref(pt), std::cref(all_tiles),
-                                     std::ref(dangling_tiles), std::ref(lock)));
-
-  // wait for them to finish
-  for (auto& thread : threads)
-=======
   for (size_t i = 0; i < threads.size(); ++i) {
     threads[i].reset(new std::thread(stitch_tiles, std::cref(pt), std::cref(all_tiles),
                                      std::ref(dangling_tiles), std::ref(lock)));
@@ -1202,7 +1025,6 @@
 
   // wait for them to finish
   for (auto& thread : threads) {
->>>>>>> ac94551b
     thread->join();
   }
 
@@ -1211,23 +1033,14 @@
 
 int main(int argc, char** argv) {
   if (argc < 2) {
-<<<<<<< HEAD
-    std::cerr << "Usage: " << std::string(argv[0])
-              << " valhalla_config transit_land_url per_page [target_directory] [bounding_box] "
-                 "[transit_land_api_key]"
-              << std::endl;
+    std::cerr
+        << "Usage: " << std::string(argv[0])
+        << " valhalla_config transit_land_url per_page [target_directory] [bounding_box] "
+           "[transit_land_api_key]"
+        << std::endl;
     std::cerr << "Sample: " << std::string(argv[0])
               << " conf/valhalla.json http://transit.land/ 1000 ./transit_tiles "
                  "-31.56,36.63,-6.18,42.16 transitland-YOUR_KEY_SUFFIX"
-=======
-    std::cerr
-        << "Usage: " << std::string(argv[0])
-        << " valhalla_config transit_land_url per_page [target_directory] [transit_land_api_key]"
-        << std::endl;
-    std::cerr << "Sample: " << std::string(argv[0])
-              << " conf/valhalla.json http://transit.land/ 1000 ./transit_tiles "
-                 "transitland-YOUR_KEY_SUFFIX"
->>>>>>> ac94551b
               << std::endl;
     return 1;
   }
@@ -1244,7 +1057,6 @@
     pt.add("mjolnir.transit_dir", std::string(argv[4]));
   }
   if (argc > 5) {
-<<<<<<< HEAD
     pt.get_child("mjolnir").erase("transit_bounding_box");
     pt.add("mjolnir.transit_bounding_box", std::string(argv[5]));
   }
@@ -1255,27 +1067,14 @@
   if (argc > 7) {
     pt.erase("import_level");
     pt.add("import_level", std::string(argv[7]));
-=======
-    pt.erase("api_key");
-    pt.add("api_key", std::string(argv[5]));
-  }
-  if (argc > 6) {
-    pt.erase("import_level");
-    pt.add("import_level", std::string(argv[6]));
->>>>>>> ac94551b
   }
 
   // yes we want to curl
   curl_global_init(CURL_GLOBAL_DEFAULT);
 
   std::string feed;
-<<<<<<< HEAD
   if (argc > 8) {
     feed = std::string(argv[8]);
-=======
-  if (argc > 7) {
-    feed = std::string(argv[7]);
->>>>>>> ac94551b
   }
 
   // go get information about what transit tiles we should be fetching
@@ -1291,15 +1090,9 @@
       std::to_string(TileHierarchy::levels().rbegin()->first));
   boost::filesystem::recursive_directory_iterator end_file_itr;
   std::unordered_set<GraphId> all_tiles;
-<<<<<<< HEAD
-  for (; transit_file_itr != end_file_itr; ++transit_file_itr)
-    if (boost::filesystem::is_regular(transit_file_itr->path()) &&
-        transit_file_itr->path().extension() == ".pbf")
-=======
   for (; transit_file_itr != end_file_itr; ++transit_file_itr) {
     if (boost::filesystem::is_regular(transit_file_itr->path()) &&
         transit_file_itr->path().extension() == ".pbf") {
->>>>>>> ac94551b
       all_tiles.emplace(GraphTile::GetTileId(transit_file_itr->path().string()));
     }
   }
