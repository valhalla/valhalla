#include "mjolnir/pbfgraphparser.h"
#include "mjolnir/osmpbfparser.h"
#include "mjolnir/util.h"

#include "graph_lua_proc.h"
#include "mjolnir/luatagtransform.h"
#include "mjolnir/osmaccess.h"

#include <boost/algorithm/string.hpp>
#include <boost/format.hpp>
#include <boost/optional.hpp>
#include <boost/range/algorithm/remove_if.hpp>
#include <future>
#include <thread>
#include <utility>

#include "baldr/complexrestriction.h"
#include "baldr/datetime.h"
#include "baldr/graphconstants.h"
#include "baldr/tilehierarchy.h"
#include "midgard/aabb2.h"
#include "midgard/logging.h"
#include "midgard/pointll.h"
#include "midgard/polyline2.h"
#include "midgard/sequence.h"
#include "midgard/tiles.h"
#include "mjolnir/timeparsing.h"

using namespace valhalla::midgard;
using namespace valhalla::baldr;
using namespace valhalla::mjolnir;

namespace {

// Absurd classification.
constexpr uint32_t kAbsurdRoadClass = 777777;

// Convenience method to get a number from a string. Uses try/catch in case
// stoi throws an exception
int get_number(const std::string& tag, const std::string& value) {
  int num = -1;
  try {
    num = stoi(value);
  } catch (const std::invalid_argument& arg) {
    LOG_DEBUG("invalid_argument thrown for " + tag + " value: " + value);
  } catch (const std::out_of_range& oor) {
    LOG_DEBUG("out_of_range exception thrown for " + tag + " value: " + value);
  }
  return num;
}

// Construct PBFGraphParser based on properties file and input PBF extract
struct graph_callback : public OSMPBF::Callback {
public:
  graph_callback() = delete;
  graph_callback(const graph_callback&) = delete;
  virtual ~graph_callback() {
  }

  graph_callback(const boost::property_tree::ptree& pt, OSMData& osmdata)
      : osmdata_(osmdata), lua_(get_lua(pt)) {
    current_way_node_index_ = last_node_ = last_way_ = last_relation_ = 0;

    highway_cutoff_rc_ = RoadClass::kPrimary;
    for (auto& level : TileHierarchy::levels()) {
      if (level.second.name == "highway") {
        highway_cutoff_rc_ = level.second.importance;
      }
    }

    include_driveways_ = pt.get<bool>("include_driveways", true);
    infer_internal_intersections_ =
        pt.get<bool>("data_processing.infer_internal_intersections", true);
    infer_turn_channels_ = pt.get<bool>("data_processing.infer_turn_channels", true);
    use_direction_on_ways_ = pt.get<bool>("data_processing.use_direction_on_ways", false);
    allow_alt_name_ = pt.get<bool>("data_processing.allow_alt_name", false);

    empty_node_results_ = lua_.Transform(OSMType::kNode, 0, {});
    empty_way_results_ = lua_.Transform(OSMType::kWay, 0, {});
    empty_relation_results_ = lua_.Transform(OSMType::kRelation, 0, {});

    tag_handlers_["internal_intersection"] = [this]() {
      if (!infer_internal_intersections_) {
        way_.set_internal(tag_.second == "true" ? true : false);
      }
    };
    tag_handlers_["turn_channel"] = [this]() {
      if (!infer_turn_channels_) {
        way_.set_turn_channel(tag_.second == "true" ? true : false);
      }
    };

    tag_handlers_["road_class"] = [this]() {
      RoadClass roadclass = (RoadClass)std::stoi(tag_.second);
      switch (roadclass) {

        case RoadClass::kMotorway:
          way_.set_road_class(RoadClass::kMotorway);
          break;
        case RoadClass::kTrunk:
          way_.set_road_class(RoadClass::kTrunk);
          break;
        case RoadClass::kPrimary:
          way_.set_road_class(RoadClass::kPrimary);
          break;
        case RoadClass::kSecondary:
          way_.set_road_class(RoadClass::kSecondary);
          break;
        case RoadClass::kTertiary:
          way_.set_road_class(RoadClass::kTertiary);
          break;
        case RoadClass::kUnclassified:
          way_.set_road_class(RoadClass::kUnclassified);
          break;
        case RoadClass::kResidential:
          way_.set_road_class(RoadClass::kResidential);
          break;
        default:
          way_.set_road_class(RoadClass::kServiceOther);
          break;
      }
    };
    // these flags indicate if a user set the access tags on this way.
    tag_handlers_["auto_tag"] = [this]() {
      osm_access_.set_auto_tag(true);
      has_user_tags_ = true;
    };
    tag_handlers_["truck_tag"] = [this]() {
      osm_access_.set_truck_tag(true);
      has_user_tags_ = true;
    };
    tag_handlers_["bus_tag"] = [this]() {
      osm_access_.set_bus_tag(true);
      has_user_tags_ = true;
    };
    tag_handlers_["foot_tag"] = [this]() {
      osm_access_.set_foot_tag(true);
      has_user_tags_ = true;
    };
    tag_handlers_["bike_tag"] = [this]() {
      osm_access_.set_bike_tag(true);
      has_user_tags_ = true;
    };
    tag_handlers_["moped_tag"] = [this]() {
      osm_access_.set_moped_tag(true);
      has_user_tags_ = true;
    };
    tag_handlers_["motorcycle_tag"] = [this]() {
      osm_access_.set_motorcycle_tag(true);
      has_user_tags_ = true;
    };
    tag_handlers_["hov_tag"] = [this]() {
      osm_access_.set_hov_tag(true);
      has_user_tags_ = true;
    };
    tag_handlers_["taxi_tag"] = [this]() {
      osm_access_.set_taxi_tag(true);
      has_user_tags_ = true;
    };
    tag_handlers_["motorroad_tag"] = [this]() {
      osm_access_.set_motorroad_tag(true);
      has_user_tags_ = true;
    };
    tag_handlers_["wheelchair"] = [this]() {
      way_.set_wheelchair_tag(true);
      way_.set_wheelchair(tag_.second == "true" ? true : false);
    };
    tag_handlers_["sidewalk"] = [this]() {
      if (tag_.second == "both" || tag_.second == "yes" || tag_.second == "shared" ||
          tag_.second == "raised") {
        way_.set_sidewalk_left(true);
        way_.set_sidewalk_right(true);
      } else if (tag_.second == "left") {
        way_.set_sidewalk_left(true);
      } else if (tag_.second == "right") {
        way_.set_sidewalk_right(true);
      }
    };
    tag_handlers_["auto_forward"] = [this]() {
      way_.set_auto_forward(tag_.second == "true" ? true : false);
    };
    tag_handlers_["truck_forward"] = [this]() {
      way_.set_truck_forward(tag_.second == "true" ? true : false);
    };
    tag_handlers_["bus_forward"] = [this]() {
      way_.set_bus_forward(tag_.second == "true" ? true : false);
    };
    tag_handlers_["bike_forward"] = [this]() {
      way_.set_bike_forward(tag_.second == "true" ? true : false);
    };
    tag_handlers_["emergency_forward"] = [this]() {
      way_.set_emergency_forward(tag_.second == "true" ? true : false);
    };
    tag_handlers_["hov_forward"] = [this]() {
      way_.set_hov_forward(tag_.second == "true" ? true : false);
    };
    tag_handlers_["taxi_forward"] = [this]() {
      way_.set_taxi_forward(tag_.second == "true" ? true : false);
    };
    tag_handlers_["moped_forward"] = [this]() {
      way_.set_moped_forward(tag_.second == "true" ? true : false);
    };
    tag_handlers_["motorcycle_forward"] = [this]() {
      way_.set_motorcycle_forward(tag_.second == "true" ? true : false);
    };
    tag_handlers_["auto_backward"] = [this]() {
      way_.set_auto_backward(tag_.second == "true" ? true : false);
    };
    tag_handlers_["truck_backward"] = [this]() {
      way_.set_truck_backward(tag_.second == "true" ? true : false);
    };
    tag_handlers_["bus_backward"] = [this]() {
      way_.set_bus_backward(tag_.second == "true" ? true : false);
    };
    tag_handlers_["bike_backward"] = [this]() {
      way_.set_bike_backward(tag_.second == "true" ? true : false);
    };
    tag_handlers_["emergency_backward"] = [this]() {
      way_.set_emergency_backward(tag_.second == "true" ? true : false);
    };
    tag_handlers_["hov_backward"] = [this]() {
      way_.set_hov_backward(tag_.second == "true" ? true : false);
    };
    tag_handlers_["taxi_backward"] = [this]() {
      way_.set_taxi_backward(tag_.second == "true" ? true : false);
    };
    tag_handlers_["moped_backward"] = [this]() {
      way_.set_moped_backward(tag_.second == "true" ? true : false);
    };
    tag_handlers_["motorcycle_backward"] = [this]() {
      way_.set_motorcycle_backward(tag_.second == "true" ? true : false);
    };
    tag_handlers_["pedestrian"] = [this]() {
      way_.set_pedestrian(tag_.second == "true" ? true : false);
    };
    tag_handlers_["private"] = [this]() {
      // Make sure we do not unset this flag if set previously
      if (tag_.second == "true")
        way_.set_destination_only(true);
    };
    tag_handlers_["use"] = [this]() {
      Use use = (Use)std::stoi(tag_.second);
      switch (use) {
        case Use::kCycleway:
          way_.set_use(Use::kCycleway);
          break;
        case Use::kFootway:
          way_.set_use(Use::kFootway);
          break;
        case Use::kSidewalk:
          way_.set_use(Use::kSidewalk);
          break;
        case Use::kPedestrian:
          way_.set_use(Use::kPedestrian);
          break;
        case Use::kPath:
          way_.set_use(Use::kPath);
          break;
        case Use::kSteps:
          way_.set_use(Use::kSteps);
          break;
        case Use::kBridleway:
          way_.set_use(Use::kBridleway);
          break;
        case Use::kLivingStreet:
          way_.set_use(Use::kLivingStreet);
          break;
        case Use::kParkingAisle:
          way_.set_destination_only(true);
          way_.set_use(Use::kParkingAisle);
          break;
        case Use::kDriveway:
          way_.set_destination_only(true);
          way_.set_use(Use::kDriveway);
          break;
        case Use::kAlley:
          way_.set_use(Use::kAlley);
          break;
        case Use::kEmergencyAccess:
          way_.set_use(Use::kEmergencyAccess);
          break;
        case Use::kDriveThru:
          way_.set_destination_only(true);
          way_.set_use(Use::kDriveThru);
          break;
        case Use::kTrack:
          way_.set_use(Use::kTrack);
          break;
        case Use::kOther:
          way_.set_use(Use::kOther);
          break;
        case Use::kRoad:
        default:
          way_.set_use(Use::kRoad);
          break;
      }
    };
    tag_handlers_["no_thru_traffic"] = [this]() {
      way_.set_no_thru_traffic(tag_.second == "true" ? true : false);
    };
    tag_handlers_["oneway"] = [this]() { way_.set_oneway(tag_.second == "true" ? true : false); };
    tag_handlers_["oneway_reverse"] = [this]() {
      way_.set_oneway_reverse(tag_.second == "true" ? true : false);
    };
    tag_handlers_["roundabout"] = [this]() {
      way_.set_roundabout(tag_.second == "true" ? true : false);
    };
    tag_handlers_["link"] = [this]() { way_.set_link(tag_.second == "true" ? true : false); };
    tag_handlers_["ferry"] = [this]() { way_.set_ferry(tag_.second == "true" ? true : false); };
    tag_handlers_["rail"] = [this]() { way_.set_rail(tag_.second == "true" ? true : false); };
    tag_handlers_["duration"] = [this]() {
      std::size_t found = tag_.second.find(":");
      if (found != std::string::npos) {
        std::vector<std::string> time = GetTagTokens(tag_.second, ':');
        uint32_t hour = 0, min = 0, sec = 0;
        if (time.size() == 1) { // minutes
          std::stringstream ss(time.at(0));
          ss >> min;
          min *= 60;
        } else if (time.size() == 2) { // hours and min
          std::stringstream ss(tag_.second);
          ss >> hour;
          ss.ignore();
          hour *= 3600;

          ss >> min;
          min *= 60;
        } else if (time.size() == 3) { // hours, min, and sec
          std::stringstream ss(tag_.second);
          ss >> hour;
          ss.ignore();
          hour *= 3600;

          ss >> min;
          ss.ignore();
          min *= 60;

          ss >> sec;
        }
        way_.set_duration(hour + min + sec);
      }
    };
    tag_handlers_["name"] = [this]() {
      if (!tag_.second.empty())
        name_ = tag_.second;
    };
    tag_handlers_["name:en"] = [this]() {
      if (!tag_.second.empty())
        way_.set_name_en_index(osmdata_.name_offset_map.index(tag_.second));
    };
    tag_handlers_["alt_name"] = [this]() {
      if (!tag_.second.empty() && allow_alt_name_)
        way_.set_alt_name_index(osmdata_.name_offset_map.index(tag_.second));
    };
    tag_handlers_["official_name"] = [this]() {
      if (!tag_.second.empty())
        way_.set_official_name_index(osmdata_.name_offset_map.index(tag_.second));
    };
    tag_handlers_["max_speed"] = [this]() {
      try {
        if (tag_.second == "unlimited") {
          // this way has an unlimited speed limit (german autobahn)
          max_speed_ = kUnlimitedSpeedLimit;
        } else {
          max_speed_ = std::stof(tag_.second);
        }
        way_.set_tagged_speed(true);
        has_max_speed_ = true;
      } catch (const std::out_of_range& oor) {
        LOG_INFO("out_of_range thrown for way id: " + std::to_string(osmid_));
      }
    };
    tag_handlers_["average_speed"] = [this]() {
      try {
        average_speed_ = std::stof(tag_.second);
        has_average_speed_ = true;
        way_.set_tagged_speed(true);
      } catch (const std::out_of_range& oor) {
        LOG_INFO("out_of_range thrown for way id: " + std::to_string(osmid_));
      }
    };
    tag_handlers_["advisory_speed"] = [this]() {
      try {
        advisory_speed_ = std::stof(tag_.second);
        has_advisory_speed_ = true;
        way_.set_tagged_speed(true);
      } catch (const std::out_of_range& oor) {
        LOG_INFO("out_of_range thrown for way id: " + std::to_string(osmid_));
      }
    };
    tag_handlers_["forward_speed"] = [this]() {
      try {
        way_.set_forward_speed(std::stof(tag_.second));
        way_.set_forward_tagged_speed(true);
      } catch (const std::out_of_range& oor) {
        LOG_INFO("out_of_range thrown for way id: " + std::to_string(osmid_));
      }
    };
    tag_handlers_["backward_speed"] = [this]() {
      try {
        way_.set_backward_speed(std::stof(tag_.second));
        way_.set_backward_tagged_speed(true);
      } catch (const std::out_of_range& oor) {
        LOG_INFO("out_of_range thrown for way id: " + std::to_string(osmid_));
      }
    };
    tag_handlers_["maxspeed:hgv"] = [this]() {
      try {
        way_.set_truck_speed(std::stof(tag_.second));
      } catch (const std::out_of_range& oor) {
        LOG_INFO("out_of_range thrown for way id: " + std::to_string(osmid_));
      }
    };
    tag_handlers_["truck_route"] = [this]() {
      way_.set_truck_route(tag_.second == "true" ? true : false);
    };
    tag_handlers_["hazmat"] = [this]() {
      OSMAccessRestriction restriction;
      restriction.set_type(AccessType::kHazmat);
      restriction.set_value(tag_.second == "true" ? true : false);
      restriction.set_modes(kTruckAccess);
      osmdata_.access_restrictions.insert(
          AccessRestrictionsMultiMap::value_type(osmid_, restriction));
    };
    tag_handlers_["maxheight"] = [this]() {
      OSMAccessRestriction restriction;
      restriction.set_type(AccessType::kMaxHeight);
      restriction.set_value(std::stof(tag_.second) * 100);
      restriction.set_modes(kTruckAccess);
      osmdata_.access_restrictions.insert(
          AccessRestrictionsMultiMap::value_type(osmid_, restriction));
    };
    tag_handlers_["maxwidth"] = [this]() {
      OSMAccessRestriction restriction;
      restriction.set_type(AccessType::kMaxWidth);
      restriction.set_value(std::stof(tag_.second) * 100);
      restriction.set_modes(kTruckAccess);
      osmdata_.access_restrictions.insert(
          AccessRestrictionsMultiMap::value_type(osmid_, restriction));
    };
    tag_handlers_["maxlength"] = [this]() {
      OSMAccessRestriction restriction;
      restriction.set_type(AccessType::kMaxLength);
      restriction.set_value(std::stof(tag_.second) * 100);
      restriction.set_modes(kTruckAccess);
      osmdata_.access_restrictions.insert(
          AccessRestrictionsMultiMap::value_type(osmid_, restriction));
    };
    tag_handlers_["maxweight"] = [this]() {
      OSMAccessRestriction restriction;
      restriction.set_type(AccessType::kMaxWeight);
      restriction.set_value(std::stof(tag_.second) * 100);
      restriction.set_modes(kTruckAccess);
      osmdata_.access_restrictions.insert(
          AccessRestrictionsMultiMap::value_type(osmid_, restriction));
    };
    tag_handlers_["maxaxleload"] = [this]() {
      OSMAccessRestriction restriction;
      restriction.set_type(AccessType::kMaxAxleLoad);
      restriction.set_value(std::stof(tag_.second) * 100);
      restriction.set_modes(kTruckAccess);
      osmdata_.access_restrictions.insert(
          AccessRestrictionsMultiMap::value_type(osmid_, restriction));
    };
    tag_handlers_["default_speed"] = [this]() {
      try {
        default_speed_ = std::stof(tag_.second);
        has_default_speed_ = true;
      } catch (const std::out_of_range& oor) {
        LOG_INFO("out_of_range thrown for way id: " + std::to_string(osmid_));
      }
    };
    tag_handlers_["ref"] = [this]() {
      if (!tag_.second.empty()) {
        if (!use_direction_on_ways_)
          way_.set_ref_index(osmdata_.name_offset_map.index(tag_.second));
        else
          ref_ = tag_.second;
      }
    };
    tag_handlers_["int_ref"] = [this]() {
      if (!tag_.second.empty()) {
        if (!use_direction_on_ways_)
          way_.set_int_ref_index(osmdata_.name_offset_map.index(tag_.second));
        else
          int_ref_ = tag_.second;
      }
    };
    tag_handlers_["direction"] = [this]() {
      if (!tag_.second.empty() && use_direction_on_ways_)
        direction_ = tag_.second;
    };
    tag_handlers_["int_direction"] = [this]() {
      if (!tag_.second.empty() && use_direction_on_ways_)
        int_direction_ = tag_.second;
    };
    tag_handlers_["sac_scale"] = [this]() {
      std::string value = tag_.second;
      boost::algorithm::to_lower(value);

      if (value.find("difficult_alpine_hiking") != std::string::npos) {
        way_.set_sac_scale(SacScale::kDifficultAlpineHiking);

      } else if (value.find("demanding_alpine_hiking") != std::string::npos) {
        way_.set_sac_scale(SacScale::kDemandingAlpineHiking);

      } else if (value.find("alpine_hiking") != std::string::npos) {
        way_.set_sac_scale(SacScale::kAlpineHiking);

      } else if (value.find("demanding_mountain_hiking") != std::string::npos) {
        way_.set_sac_scale(SacScale::kDemandingMountainHiking);

      } else if (value.find("mountain_hiking") != std::string::npos) {
        way_.set_sac_scale(SacScale::kMountainHiking);

      } else if (value.find("hiking") != std::string::npos) {
        way_.set_sac_scale(SacScale::kHiking);

      } else {
        way_.set_sac_scale(SacScale::kNone);
      }
    };
    tag_handlers_["surface"] = [this]() {
      std::string value = tag_.second;
      boost::algorithm::to_lower(value);

      // Find unpaved before paved since they have common string
      if (value.find("unpaved") != std::string::npos) {
        way_.set_surface(Surface::kGravel);

      } else if (value.find("paved") != std::string::npos ||
                 value.find("pavement") != std::string::npos ||
                 value.find("asphalt") != std::string::npos ||
                 value.find("concrete") != std::string::npos ||
                 value.find("cement") != std::string::npos) {
        way_.set_surface(Surface::kPavedSmooth);

      } else if (value.find("tartan") != std::string::npos ||
                 value.find("pavingstone") != std::string::npos ||
                 value.find("paving_stones") != std::string::npos ||
                 value.find("sett") != std::string::npos) {
        way_.set_surface(Surface::kPaved);

      } else if (value.find("cobblestone") != std::string::npos ||
                 value.find("brick") != std::string::npos) {
        way_.set_surface(Surface::kPavedRough);

      } else if (value.find("compacted") != std::string::npos ||
                 value.find("wood") != std::string::npos ||
                 value.find("boardwalk") != std::string::npos) {
        way_.set_surface(Surface::kCompacted);

      } else if (value.find("dirt") != std::string::npos ||
                 value.find("natural") != std::string::npos ||
                 value.find("earth") != std::string::npos ||
                 value.find("ground") != std::string::npos ||
                 value.find("mud") != std::string::npos) {
        way_.set_surface(Surface::kDirt);

      } else if (value.find("gravel") != std::string::npos ||
                 value.find("pebblestone") != std::string::npos ||
                 value.find("sand") != std::string::npos) {
        way_.set_surface(Surface::kGravel);
      } else if (value.find("grass") != std::string::npos) {
        way_.set_surface(Surface::kPath);
        // We have to set a flag as surface may come before Road classes and Uses
      } else {
        has_surface_ = false;
      }
    };
    // surface tag should win over tracktype.
    tag_handlers_["tracktype"] = [this]() {
      if (!has_surface_tag_) {
        has_surface_ = true;
        if (tag_.second == "grade1") {
          way_.set_surface(Surface::kPavedRough);
        } else if (tag_.second == "grade2") {
          way_.set_surface(Surface::kCompacted);
        } else if (tag_.second == "grade3") {
          way_.set_surface(Surface::kDirt);
        } else if (tag_.second == "grade4") {
          way_.set_surface(Surface::kGravel);
        } else if (tag_.second == "grade5") {
          way_.set_surface(Surface::kPath);
        } else {
          has_surface_ = false;
        }
      }
    };
    tag_handlers_["bicycle"] = [this]() {
      if (tag_.second == "dismount") {
        way_.set_dismount(true);
      } else if (tag_.second == "use_sidepath") {
        way_.set_use_sidepath(true);
      }
    };
    tag_handlers_["shoulder_right"] = [this]() {
      way_.set_shoulder_right(tag_.second == "true" ? true : false);
    };
    tag_handlers_["shoulder_left"] = [this]() {
      way_.set_shoulder_left(tag_.second == "true" ? true : false);
    };
    tag_handlers_["cycle_lane_right"] = [this]() {
      CycleLane cyclelane_right = (CycleLane)std::stoi(tag_.second);
      switch (cyclelane_right) {
        case CycleLane::kDedicated:
          way_.set_cyclelane_right(CycleLane::kDedicated);
          break;
        case CycleLane::kSeparated:
          way_.set_cyclelane_right(CycleLane::kSeparated);
          break;
        case CycleLane::kShared:
          way_.set_cyclelane_right(CycleLane::kShared);
          break;
        case CycleLane::kNone:
        default:
          way_.set_cyclelane_right(CycleLane::kNone);
          break;
      }
    };
    tag_handlers_["cycle_lane_left"] = [this]() {
      CycleLane cyclelane_left = (CycleLane)std::stoi(tag_.second);
      switch (cyclelane_left) {
        case CycleLane::kDedicated:
          way_.set_cyclelane_left(CycleLane::kDedicated);
          break;
        case CycleLane::kSeparated:
          way_.set_cyclelane_left(CycleLane::kSeparated);
          break;
        case CycleLane::kShared:
          way_.set_cyclelane_left(CycleLane::kShared);
          break;
        case CycleLane::kNone:
        default:
          way_.set_cyclelane_left(CycleLane::kNone);
          break;
      }
    };
    tag_handlers_["cycle_lane_right_opposite"] = [this]() {
      way_.set_cyclelane_right_opposite(tag_.second == "true" ? true : false);
    };
    tag_handlers_["cycle_lane_left_opposite"] = [this]() {
      way_.set_cyclelane_left_opposite(tag_.second == "true" ? true : false);
    };
    tag_handlers_["lanes"] = [this]() {
      way_.set_lanes(std::stoi(tag_.second));
      way_.set_tagged_lanes(true);
    };
    tag_handlers_["forward_lanes"] = [this]() {
      way_.set_forward_lanes(std::stoi(tag_.second));
      way_.set_forward_tagged_lanes(true);
    };
    tag_handlers_["backward_lanes"] = [this]() {
      way_.set_backward_lanes(std::stoi(tag_.second));
      way_.set_backward_tagged_lanes(true);
    };
    tag_handlers_["tunnel"] = [this]() { way_.set_tunnel(tag_.second == "true" ? true : false); };
    tag_handlers_["toll"] = [this]() { way_.set_toll(tag_.second == "true" ? true : false); };
    tag_handlers_["bridge"] = [this]() { way_.set_bridge(tag_.second == "true" ? true : false); };
    tag_handlers_["seasonal"] = [this]() { way_.set_seasonal(tag_.second == "true" ? true : false); };
    tag_handlers_["bike_network_mask"] = [this]() { way_.set_bike_network(std::stoi(tag_.second)); };
    tag_handlers_["bike_national_ref"] = [this]() {
      if (!tag_.second.empty())
        way_.set_bike_national_ref_index(osmdata_.name_offset_map.index(tag_.second));
    };
    tag_handlers_["bike_regional_ref"] = [this]() {
      if (!tag_.second.empty())
        way_.set_bike_regional_ref_index(osmdata_.name_offset_map.index(tag_.second));
    };
    tag_handlers_["bike_local_ref"] = [this]() {
      if (!tag_.second.empty())
        way_.set_bike_local_ref_index(osmdata_.name_offset_map.index(tag_.second));
    };
    tag_handlers_["destination"] = [this]() {
      if (!tag_.second.empty()) {
        way_.set_destination_index(osmdata_.name_offset_map.index(tag_.second));
        way_.set_exit(true);
      }
    };
    tag_handlers_["destination:forward"] = [this]() {
      if (!tag_.second.empty()) {
        way_.set_destination_forward_index(osmdata_.name_offset_map.index(tag_.second));
        way_.set_exit(true);
      }
    };
    tag_handlers_["destination:backward"] = [this]() {
      if (!tag_.second.empty()) {
        way_.set_destination_backward_index(osmdata_.name_offset_map.index(tag_.second));
        way_.set_exit(true);
      }
    };
    tag_handlers_["destination:ref"] = [this]() {
      if (!tag_.second.empty()) {
        way_.set_destination_ref_index(osmdata_.name_offset_map.index(tag_.second));
        way_.set_exit(true);
      }
    };
    tag_handlers_["destination:ref:to"] = [this]() {
      if (!tag_.second.empty()) {
        way_.set_destination_ref_to_index(osmdata_.name_offset_map.index(tag_.second));
        way_.set_exit(true);
      }
    };
    tag_handlers_["destination:street"] = [this]() {
      if (!tag_.second.empty()) {
        way_.set_destination_street_index(osmdata_.name_offset_map.index(tag_.second));
        way_.set_exit(true);
      }
    };
    tag_handlers_["destination:street:to"] = [this]() {
      if (!tag_.second.empty()) {
        way_.set_destination_street_to_index(osmdata_.name_offset_map.index(tag_.second));
        way_.set_exit(true);
      }
    };
    tag_handlers_["junction:ref"] = [this]() {
      if (!tag_.second.empty()) {
        way_.set_junction_ref_index(osmdata_.name_offset_map.index(tag_.second));
        way_.set_exit(true);
      }
    };
    tag_handlers_["turn:lanes"] = [this]() {
      // Turn lanes in the forward direction
      way_.set_fwd_turn_lanes_index(osmdata_.name_offset_map.index(tag_.second));
    };
    tag_handlers_["turn:lanes:forward"] = [this]() {
      // Turn lanes in the forward direction
      way_.set_fwd_turn_lanes_index(osmdata_.name_offset_map.index(tag_.second));
    };
    tag_handlers_["turn:lanes:backward"] = [this]() {
      // Turn lanes in the reverse direction
      way_.set_bwd_turn_lanes_index(osmdata_.name_offset_map.index(tag_.second));
    };
    tag_handlers_["guidance_view:jct:base"] = [this]() {
      way_.set_fwd_jct_base_index(osmdata_.name_offset_map.index(tag_.second));
    };
    tag_handlers_["guidance_view:jct:base:forward"] = [this]() {
      way_.set_fwd_jct_base_index(osmdata_.name_offset_map.index(tag_.second));
    };
    tag_handlers_["guidance_view:jct:overlay"] = [this]() {
      way_.set_fwd_jct_overlay_index(osmdata_.name_offset_map.index(tag_.second));
    };
    tag_handlers_["guidance_view:jct:overlay:forward"] = [this]() {
      way_.set_fwd_jct_overlay_index(osmdata_.name_offset_map.index(tag_.second));
    };
    tag_handlers_["guidance_view:jct:base:backward"] = [this]() {
      way_.set_bwd_jct_base_index(osmdata_.name_offset_map.index(tag_.second));
    };
    tag_handlers_["guidance_view:jct:overlay:backward"] = [this]() {
      way_.set_bwd_jct_overlay_index(osmdata_.name_offset_map.index(tag_.second));
    };
  }

  static std::string get_lua(const boost::property_tree::ptree& pt) {
    auto graph_lua_name = pt.get_optional<std::string>("graph_lua_name");
    if (graph_lua_name) {
      LOG_INFO("Using LUA script: " + *graph_lua_name);
      std::ifstream lua(*graph_lua_name);
      if (!lua.is_open()) {
        throw std::runtime_error("Failed to open: " + *graph_lua_name);
      }
      return std::string((std::istreambuf_iterator<char>(lua)), std::istreambuf_iterator<char>());
    }
    return std::string(lua_graph_lua, lua_graph_lua + lua_graph_lua_len);
  }

  virtual void node_callback(const uint64_t osmid,
                             const double lng,
                             const double lat,
                             const OSMPBF::Tags& tags) override {
    // unsorted extracts are just plain nasty, so they can bugger off!
    if (osmid < last_node_) {
      throw std::runtime_error("Detected unsorted input data");
    }
    last_node_ = osmid;

    // Handle bike share stations separately
    boost::optional<Tags> results = boost::none;
    if (bss_nodes_) {
      // Get tags - do't bother with Lua callout if the taglist is empty
      if (tags.size() > 0) {
        results = lua_.Transform(OSMType::kNode, osmid, tags);
      } else {
        results = empty_node_results_;
      }

      for (auto& key_value : *results) {
        if (key_value.first == "amenity" && key_value.second == "bicycle_rental") {
          // Create a new node and set its attributes
          OSMNode n{osmid};
          n.set_latlng(static_cast<float>(lng), static_cast<float>(lat));
          n.set_type(NodeType::kBikeShare);
          bss_nodes_->push_back(n);
          return; // we are done.
        }
      }
      return; // not found
    }

    // if we found all of the node ids we were looking for already we can bail
    if (current_way_node_index_ >= way_nodes_->size()) {
      return;
    }

    // if the current osmid of this node of this pbf file is greater than the waynode we are looking
    // for then it must be in another pbf file. so we need to move on to the next waynode that could
    // possibly actually be in this pbf file
    if (osmid > (*(*way_nodes_)[current_way_node_index_]).node.osmid_) {
      current_way_node_index_ =
          way_nodes_->find_first_of(OSMWayNode{{osmid}},
                                    [](const OSMWayNode& a, const OSMWayNode& b) {
                                      return a.node.osmid_ <= b.node.osmid_;
                                    },
                                    current_way_node_index_);
    }

    // if this nodes id is less than the waynode we are looking for then we know its a node we can
    // skip because it means there were no ways that we kept that referenced it. also we could run out
    // of waynodes to look for and in that case we are done as well
    if (osmid < (*(*way_nodes_)[current_way_node_index_]).node.osmid_ ||
        current_way_node_index_ >= way_nodes_->size()) {
      return;
    }

    // Get tags if not already available.  Don't bother calling Lua if there
    // are no OSM tags to process.
    if (tags.size() > 0) {
      results = results ? results : lua_.Transform(OSMType::kNode, osmid, tags);
    } else {
      results = results ? results : empty_node_results_;
    }

    const auto& highway_junction = results->find("highway");
    bool is_highway_junction =
        ((highway_junction != results->end()) && (highway_junction->second == "motorway_junction"));

    const auto& junction_name = results->find("junction");
    bool has_junction_name =
        ((junction_name != results->end()) && (junction_name->second == "named"));

    // Create a new node and set its attributes
    OSMNode n;
    n.set_id(osmid);
    n.set_latlng(static_cast<float>(lng), static_cast<float>(lat));
    bool intersection = false;
    if (is_highway_junction) {
      n.set_type(NodeType::kMotorWayJunction);
    }

    for (const auto& tag : *results) {
      if (tag.first == "highway") {
        n.set_traffic_signal(tag.second == "traffic_signals" ? true : false);
      } else if (tag.first == "forward_signal") {
        n.set_forward_signal(tag.second == "true" ? true : false);
      } else if (tag.first == "backward_signal") {
        n.set_backward_signal(tag.second == "true" ? true : false);
      } else if (is_highway_junction && (tag.first == "exit_to")) {
        bool hasTag = (tag.second.length() ? true : false);
        if (hasTag) {
          // Add the name to the unique node names list and store its index in the OSM node
          n.set_exit_to_index(osmdata_.node_names.index(tag.second));
          ++osmdata_.node_exit_to_count;
        }
      } else if (is_highway_junction && (tag.first == "ref")) {
        bool hasTag = (tag.second.length() ? true : false);
        if (hasTag) {
          // Add the name to the unique node names list and store its index in the OSM node
          n.set_ref_index(osmdata_.node_names.index(tag.second));
          ++osmdata_.node_ref_count;
        }
      } else if ((is_highway_junction || has_junction_name) && (tag.first == "name")) {
        bool hasTag = (tag.second.length() ? true : false);
        if (hasTag) {
          // Add the name to the unique node names list and store its index in the OSM node
          n.set_name_index(osmdata_.node_names.index(tag.second));
          ++osmdata_.node_name_count;
        }
      } else if (tag.first == "gate") {
        if (tag.second == "true") {
          if (!intersection) {
            intersection = true;
            ++osmdata_.edge_count;
          }
          n.set_type(NodeType::kGate);
        }
      } else if (tag.first == "bollard") {
        if (tag.second == "true") {
          if (!intersection) {
            intersection = true;
            ++osmdata_.edge_count;
          }
          n.set_type(NodeType::kBollard);
        }
      } else if (tag.first == "toll_booth") {
        if (tag.second == "true") {
          if (!intersection) {
            intersection = true;
            ++osmdata_.edge_count;
          }
          n.set_type(NodeType::kTollBooth);
        }
      } else if (tag.first == "border_control") {
        if (tag.second == "true") {
          if (!intersection) {
            intersection = true;
            ++osmdata_.edge_count;
          }
          n.set_type(NodeType::kBorderControl);
        }
      } else if (tag.first == "access_mask") {
        n.set_access(std::stoi(tag.second));
      } else if (has_junction_name) {
        n.set_named_intersection(true);
      }

      /* TODO: payment type.
      else if (tag.first == "payment_mask")
        n.set_payment_mask(std::stoi(tag.second));
      */
    }

    // If way parsing marked it as the beginning or end of a way (dead ends) we'll keep that too
    sequence<OSMWayNode>::iterator element = (*way_nodes_)[current_way_node_index_];
    auto way_node = *element;
    intersection = intersection || way_node.node.intersection_;

    // If multiple ways reference this its also an intersection
    if (!intersection && current_way_node_index_ < way_nodes_->size() - 1 &&
        osmid == (*(*way_nodes_)[current_way_node_index_ + 1]).node.osmid_) {
      intersection = true;
    }

    // Finally set the intersection flag for any reason that we outlined above
    if (intersection) {
      n.set_intersection(true);
      osmdata_.node_count++;
    }

    // Update all copies of this node that various ways referenced
    while (current_way_node_index_ < way_nodes_->size() &&
           (way_node = element = (*way_nodes_)[current_way_node_index_]).node.osmid_ == osmid) {
      // we need to keep the duplicate flag that way parsing set
      n.flat_loop_ = way_node.node.flat_loop_;
      way_node.node = n;
      element = way_node;
      ++current_way_node_index_;
      osmdata_.edge_count += intersection;
    }
    if (++osmdata_.osm_node_count % 5000000 == 0) {
      LOG_DEBUG("Processed " + std::to_string(osmdata_.osm_node_count) + " nodes on ways");
    }
    osmdata_.edge_count -= intersection; // more accurate but undercounts by skipping lone edges
  }

  virtual void way_callback(const uint64_t osmid,
                            const OSMPBF::Tags& tags,
                            const std::vector<uint64_t>& nodes) override {
    osmid_ = osmid;

    // unsorted extracts are just plain nasty, so they can bugger off!
    if (osmid_ < last_way_) {
      throw std::runtime_error("Detected unsorted input data");
    }
    last_way_ = osmid_;

    // Do not add ways with < 2 nodes. Log error or add to a problem list
    // TODO - find out if we do need these, why they exist...
    if (nodes.size() < 2) {
      return;
    }

    // Throw away closed features with following tags: building, landuse,
    // leisure, natural. See: http://wiki.openstreetmap.org/wiki/Key:area
    if (nodes[0] == nodes[nodes.size() - 1]) {
      for (const auto& tag : tags) {
        if (tag.first == "building" || tag.first == "landuse" || tag.first == "leisure" ||
            tag.first == "natural") {
          // LOG_INFO("Loop wayid " + std::to_string(osmid) + " Discard?");
          return;
        }
      }
    }

    // Transform tags. If no results that means the way does not have tags
    // suitable for use in routing.
    Tags results =
        tags.size() == 0 ? empty_way_results_ : lua_.Transform(OSMType::kWay, osmid_, tags);
    if (results.size() == 0) {
      return;
    }

    // Throw away driveways if include_driveways_ is false
    Tags::const_iterator driveways;
    try {
      if (!include_driveways_ && (driveways = results.find("use")) != results.end() &&
          static_cast<Use>(std::stoi(driveways->second)) == Use::kDriveway) {

        // only private driveways.
        Tags::const_iterator priv;
        if ((priv = results.find("private")) != results.end() && priv->second == "true") {
          return;
        }
      }
    } catch (const std::invalid_argument& arg) {
      LOG_INFO("invalid_argument thrown for way id: " + std::to_string(osmid_));
    } catch (const std::out_of_range& oor) {
      LOG_INFO("out_of_range thrown for way id: " + std::to_string(osmid_));
    }

    // Add the refs to the reference list and mark the nodes that care about when processing nodes
    loop_nodes_.clear();
    auto way_node_index = way_nodes_->size();
    for (size_t i = 0; i < nodes.size(); ++i) {
      const auto& node = nodes[i];

      // Check whether the node is on a part of a way doubling back on itself
      OSMNode osm_node{node};
      auto inserted = loop_nodes_.insert(std::make_pair(node, i));
      bool flattening = inserted.first->second > 0 && i < nodes.size() - 1 &&
                        nodes[i + 1] == nodes[inserted.first->second - 1];
      bool unflattening = i > 0 && inserted.first->second < nodes.size() - 1 &&
                          nodes[i - 1] == nodes[inserted.first->second + 1];
      osm_node.flat_loop_ = flattening || unflattening;
      osm_node.intersection_ = i == 0 || i == nodes.size() - 1;

      // Keep the node
      way_nodes_->push_back(
          {osm_node, static_cast<uint32_t>(ways_->size()), static_cast<uint32_t>(i)});

      // If this way is a loop (node occurs twice) we can make our lives way easier if we simply
      // split it up into multiple edges in the graph. If a problem is hard, avoid the problem!
      if (!inserted.second) {
        // We'll make an intersection in the middle of the loop
        auto way_node_itr = (*way_nodes_)[way_node_index + (i + inserted.first->second) / 2];
        auto way_node = *way_node_itr;
        way_node.node.intersection_ = true;
        way_node_itr = way_node;
        // Update the index in case the node is used again (a future loop)
        inserted.first->second = i;
      }
    }
    ++osmdata_.osm_way_count;
    osmdata_.osm_way_node_count += nodes.size();

    default_speed_ = 0.0f, max_speed_ = 0.0f;
    average_speed_ = 0.0f, advisory_speed_ = 0.0f;
    has_default_speed_ = false, has_max_speed_ = false;
    has_average_speed_ = false, has_advisory_speed_ = false;
    has_surface_ = true;
    name_ = {};

    // Process tags
    way_ = OSMWay{osmid_};
    way_.set_node_count(nodes.size());

    osm_access_ = OSMAccess{osmid_};
    has_user_tags_ = false;
    ref_ = int_ref_ = direction_ = int_direction_ = {};

    const auto& surface_exists = results.find("surface");
    has_surface_tag_ = (surface_exists != results.end());
    if (!has_surface_tag_) {
      has_surface_ = false;
    }

    const auto& highway_junction = results.find("highway");
    bool is_highway_junction =
        ((highway_junction != results.end()) && (highway_junction->second == "motorway_junction"));

<<<<<<< HEAD
    for (const auto& tag : results) {
      if (tag.first == "internal_intersection" && !infer_internal_intersections_) {
        w.set_internal(tag.second == "true" ? true : false);
      } else if (tag.first == "turn_channel" && !infer_turn_channels_) {
        w.set_turn_channel(tag.second == "true" ? true : false);
      } else if (tag.first == "road_class") {
        RoadClass roadclass = (RoadClass)std::stoi(tag.second);
        switch (roadclass) {

          case RoadClass::kMotorway:
            w.set_road_class(RoadClass::kMotorway);
            break;
          case RoadClass::kTrunk:
            w.set_road_class(RoadClass::kTrunk);
            break;
          case RoadClass::kPrimary:
            w.set_road_class(RoadClass::kPrimary);
            break;
          case RoadClass::kSecondary:
            w.set_road_class(RoadClass::kSecondary);
            break;
          case RoadClass::kTertiary:
            w.set_road_class(RoadClass::kTertiary);
            break;
          case RoadClass::kUnclassified:
            w.set_road_class(RoadClass::kUnclassified);
            break;
          case RoadClass::kResidential:
            w.set_road_class(RoadClass::kResidential);
            break;
          default:
            w.set_road_class(RoadClass::kServiceOther);
            break;
        }
      }
      // these flags indicate if a user set the access tags on this way.
      else if (tag.first == "auto_tag") {
        access.set_auto_tag(true);
        has_user_tags = true;
      } else if (tag.first == "truck_tag") {
        access.set_truck_tag(true);
        has_user_tags = true;
      } else if (tag.first == "bus_tag") {
        access.set_bus_tag(true);
        has_user_tags = true;
      } else if (tag.first == "foot_tag") {
        access.set_foot_tag(true);
        has_user_tags = true;
      } else if (tag.first == "bike_tag") {
        access.set_bike_tag(true);
        has_user_tags = true;
      } else if (tag.first == "moped_tag") {
        access.set_moped_tag(true);
        has_user_tags = true;
      } else if (tag.first == "motorcycle_tag") {
        access.set_motorcycle_tag(true);
        has_user_tags = true;
      } else if (tag.first == "hov_tag") {
        access.set_hov_tag(true);
        has_user_tags = true;
      } else if (tag.first == "taxi_tag") {
        access.set_taxi_tag(true);
        has_user_tags = true;
      } else if (tag.first == "motorroad_tag") {
        access.set_motorroad_tag(true);
        has_user_tags = true;
      }

      else if (tag.first == "wheelchair") {
        w.set_wheelchair_tag(true);
        w.set_wheelchair(tag.second == "true" ? true : false);
      }

      else if (tag.first == "sidewalk") {
        if (tag.second == "both" || tag.second == "yes" || tag.second == "shared" ||
            tag.second == "raised") {
          w.set_sidewalk_left(true);
          w.set_sidewalk_right(true);
        } else if (tag.second == "left") {
          w.set_sidewalk_left(true);
        } else if (tag.second == "right") {
          w.set_sidewalk_right(true);
        }
      }

      else if (tag.first == "auto_forward") {
        w.set_auto_forward(tag.second == "true" ? true : false);
      } else if (tag.first == "truck_forward") {
        w.set_truck_forward(tag.second == "true" ? true : false);
      } else if (tag.first == "bus_forward") {
        w.set_bus_forward(tag.second == "true" ? true : false);
      } else if (tag.first == "bike_forward") {
        w.set_bike_forward(tag.second == "true" ? true : false);
      } else if (tag.first == "emergency_forward") {
        w.set_emergency_forward(tag.second == "true" ? true : false);
      } else if (tag.first == "hov_forward") {
        w.set_hov_forward(tag.second == "true" ? true : false);
      } else if (tag.first == "taxi_forward") {
        w.set_taxi_forward(tag.second == "true" ? true : false);
      } else if (tag.first == "moped_forward") {
        w.set_moped_forward(tag.second == "true" ? true : false);
      } else if (tag.first == "motorcycle_forward") {
        w.set_motorcycle_forward(tag.second == "true" ? true : false);
      } else if (tag.first == "auto_backward") {
        w.set_auto_backward(tag.second == "true" ? true : false);
      } else if (tag.first == "truck_backward") {
        w.set_truck_backward(tag.second == "true" ? true : false);
      } else if (tag.first == "bus_backward") {
        w.set_bus_backward(tag.second == "true" ? true : false);
      } else if (tag.first == "bike_backward") {
        w.set_bike_backward(tag.second == "true" ? true : false);
      } else if (tag.first == "emergency_backward") {
        w.set_emergency_backward(tag.second == "true" ? true : false);
      } else if (tag.first == "hov_backward") {
        w.set_hov_backward(tag.second == "true" ? true : false);
      } else if (tag.first == "taxi_backward") {
        w.set_taxi_backward(tag.second == "true" ? true : false);
      } else if (tag.first == "moped_backward") {
        w.set_moped_backward(tag.second == "true" ? true : false);
      } else if (tag.first == "motorcycle_backward") {
        w.set_motorcycle_backward(tag.second == "true" ? true : false);
      } else if (tag.first == "pedestrian") {
        w.set_pedestrian(tag.second == "true" ? true : false);
      } else if (tag.first == "private" && tag.second == "true") {
        // Make sure we do not unset this flag if set previously
        w.set_destination_only(true);
      } else if (tag.first == "use") {
        Use use = (Use)std::stoi(tag.second);
        switch (use) {
          case Use::kCycleway:
            w.set_use(Use::kCycleway);
            break;
          case Use::kFootway:
            w.set_use(Use::kFootway);
            break;
          case Use::kSidewalk:
            w.set_use(Use::kSidewalk);
            break;
          case Use::kPedestrian:
            w.set_use(Use::kPedestrian);
            break;
          case Use::kPath:
            w.set_use(Use::kPath);
            break;
          case Use::kSteps:
            w.set_use(Use::kSteps);
            break;
          case Use::kBridleway:
            w.set_use(Use::kBridleway);
            break;
          case Use::kLivingStreet:
            w.set_use(Use::kLivingStreet);
            break;
          case Use::kParkingAisle:
            w.set_destination_only(true);
            w.set_use(Use::kParkingAisle);
            break;
          case Use::kDriveway:
            w.set_destination_only(true);
            w.set_use(Use::kDriveway);
            break;
          case Use::kAlley:
            w.set_use(Use::kAlley);
            break;
          case Use::kEmergencyAccess:
            w.set_use(Use::kEmergencyAccess);
            break;
          case Use::kDriveThru:
            w.set_destination_only(true);
            w.set_use(Use::kDriveThru);
            break;
          case Use::kServiceRoad:
            w.set_use(Use::kServiceRoad);
            break;
          case Use::kTrack:
            w.set_use(Use::kTrack);
            break;
          case Use::kOther:
            w.set_use(Use::kOther);
            break;
          case Use::kRoad:
          default:
            w.set_use(Use::kRoad);
            break;
        }
      } else if (tag.first == "no_thru_traffic") {
        w.set_no_thru_traffic(tag.second == "true" ? true : false);
      } else if (tag.first == "oneway") {
        w.set_oneway(tag.second == "true" ? true : false);
      } else if (tag.first == "oneway_reverse") {
        w.set_oneway_reverse(tag.second == "true" ? true : false);
      } else if (tag.first == "roundabout") {
        w.set_roundabout(tag.second == "true" ? true : false);
      } else if (tag.first == "link") {
        w.set_link(tag.second == "true" ? true : false);
      } else if (tag.first == "ferry") {
        w.set_ferry(tag.second == "true" ? true : false);
      } else if (tag.first == "rail") {
        w.set_rail(tag.second == "true" ? true : false);

      } else if (tag.first == "duration") {
        std::size_t found = tag.second.find(":");
        if (found == std::string::npos) {
          continue;
        }
        std::vector<std::string> time = GetTagTokens(tag.second, ':');
        uint32_t hour = 0, min = 0, sec = 0;
        if (time.size() == 1) { // minutes
          std::stringstream ss(time.at(0));
          ss >> min;
          min *= 60;
        } else if (time.size() == 2) { // hours and min
          std::stringstream ss(tag.second);
          ss >> hour;
          ss.ignore();
          hour *= 3600;

          ss >> min;
          min *= 60;
        } else if (time.size() == 3) { // hours, min, and sec
          std::stringstream ss(tag.second);
          ss >> hour;
          ss.ignore();
          hour *= 3600;

          ss >> min;
          ss.ignore();
          min *= 60;

          ss >> sec;
        }
        w.set_duration(hour + min + sec);
      }

      else if (tag.first == "name" && !tag.second.empty()) {
        name = tag.second;
      } else if (tag.first == "name:en" && !tag.second.empty()) {
        w.set_name_en_index(osmdata_.name_offset_map.index(tag.second));
      } else if (tag.first == "alt_name" && !tag.second.empty() && allow_alt_name_) {
        w.set_alt_name_index(osmdata_.name_offset_map.index(tag.second));
      } else if (tag.first == "official_name" && !tag.second.empty()) {
        w.set_official_name_index(osmdata_.name_offset_map.index(tag.second));
      } else if (tag.first == "max_speed") {
        try {
          if (tag.second == "unlimited") {
            // this way has an unlimited speed limit (german autobahn)
            max_speed = kUnlimitedSpeedLimit;
          } else {
            max_speed = std::stof(tag.second);
          }
          w.set_tagged_speed(true);
          has_max_speed = true;
        } catch (const std::out_of_range& oor) {
          LOG_INFO("out_of_range thrown for way id: " + std::to_string(osmid));
        }

      } else if (tag.first == "average_speed") {
        try {
          average_speed = std::stof(tag.second);
          has_average_speed = true;
          w.set_tagged_speed(true);
        } catch (const std::out_of_range& oor) {
          LOG_INFO("out_of_range thrown for way id: " + std::to_string(osmid));
        }
      } else if (tag.first == "advisory_speed") {
        try {
          advisory_speed = std::stof(tag.second);
          has_advisory_speed = true;
          w.set_tagged_speed(true);
        } catch (const std::out_of_range& oor) {
          LOG_INFO("out_of_range thrown for way id: " + std::to_string(osmid));
        }
      } else if (tag.first == "forward_speed") {
        try {
          w.set_forward_speed(std::stof(tag.second));
          w.set_forward_tagged_speed(true);
        } catch (const std::out_of_range& oor) {
          LOG_INFO("out_of_range thrown for way id: " + std::to_string(osmid));
        }
      } else if (tag.first == "backward_speed") {
        try {
          w.set_backward_speed(std::stof(tag.second));
          w.set_backward_tagged_speed(true);
        } catch (const std::out_of_range& oor) {
          LOG_INFO("out_of_range thrown for way id: " + std::to_string(osmid));
        }
      }

      else if (tag.first == "maxspeed:hgv") {
        try {
          w.set_truck_speed(std::stof(tag.second));
        } catch (const std::out_of_range& oor) {
          LOG_INFO("out_of_range thrown for way id: " + std::to_string(osmid));
        }
      } else if (tag.first == "truck_route") {
        w.set_truck_route(tag.second == "true" ? true : false);
=======
    for (const auto& kv : results) {
      tag_ = kv;
      const auto it = tag_handlers_.find(tag_.first);
      if (it != tag_handlers_.end()) {
        it->second();
>>>>>>> 2266b331
      }

      // motor_vehicle:conditional=no @ (16:30-07:00)
      else if (tag_.first.substr(0, 20) == "motorcar:conditional" ||
               tag_.first.substr(0, 25) == "motor_vehicle:conditional" ||
               tag_.first.substr(0, 19) == "bicycle:conditional" ||
               tag_.first.substr(0, 22) == "motorcycle:conditional" ||
               tag_.first.substr(0, 16) == "foot:conditional" ||
               tag_.first.substr(0, 22) == "pedestrian:conditional" ||
               tag_.first.substr(0, 15) == "hgv:conditional" ||
               tag_.first.substr(0, 17) == "moped:conditional" ||
               tag_.first.substr(0, 16) == "mofa:conditional" ||
               tag_.first.substr(0, 15) == "psv:conditional" ||
               tag_.first.substr(0, 16) == "taxi:conditional" ||
               tag_.first.substr(0, 15) == "bus:conditional" ||
               tag_.first.substr(0, 15) == "hov:conditional" ||
               tag_.first.substr(0, 21) == "emergency:conditional") {

        std::vector<std::string> tokens = GetTagTokens(tag_.second, '@');
        std::string tmp = tokens.at(0);
        boost::algorithm::trim(tmp);

        AccessType type = AccessType::kTimedDenied;
        if (tmp == "no") {
          type = AccessType::kTimedDenied;
        } else if (tmp == "yes" || tmp == "private" || tmp == "delivery" || tmp == "designated") {
          type = AccessType::kTimedAllowed;
        }

        if (tokens.size() == 2 && tmp.size()) {

          uint16_t mode = 0;
          if (tag_.first.substr(0, 20) == "motorcar:conditional" ||
              tag_.first.substr(0, 25) == "motor_vehicle:conditional") {
            mode = (kAutoAccess | kTruckAccess | kEmergencyAccess | kTaxiAccess | kBusAccess |
                    kHOVAccess | kMopedAccess | kMotorcycleAccess);
          } else if (tag_.first.substr(0, 19) == "bicycle:conditional") {
            mode = kBicycleAccess;
          } else if (tag_.first.substr(0, 16) == "foot:conditional" ||
                     tag_.first.substr(0, 22) == "pedestrian:conditional") {
            mode = (kPedestrianAccess | kWheelchairAccess);
          } else if (tag_.first.substr(0, 15) == "hgv:conditional") {
            mode = kTruckAccess;
          } else if (tag_.first.substr(0, 17) == "moped:conditional" ||
                     tag_.first.substr(0, 16) == "mofa:conditional") {
            mode = kMopedAccess;
          } else if (tag_.first.substr(0, 22) == "motorcycle:conditional") {
            mode = kMotorcycleAccess;
          } else if (tag_.first.substr(0, 15) == "psv:conditional") {
            mode = (kTaxiAccess | kBusAccess);
          } else if (tag_.first.substr(0, 16) == "taxi:conditional") {
            mode = kTaxiAccess;
          } else if (tag_.first.substr(0, 15) == "bus:conditional") {
            mode = kBusAccess;
          } else if (tag_.first.substr(0, 15) == "hov:conditional") {
            mode = kHOVAccess;
          } else if (tag_.first.substr(0, 21) == "emergency:conditional") {
            mode = kEmergencyAccess;
          }
          std::string tmp = tokens.at(1);
          boost::algorithm::trim(tmp);
          std::vector<std::string> conditions = GetTagTokens(tmp, ';');

          for (const auto& condition : conditions) {
            std::vector<uint64_t> values = get_time_range(condition);

            for (const auto& v : values) {
              OSMAccessRestriction restriction;
              restriction.set_type(static_cast<AccessType>(type));
              restriction.set_modes(mode);
              restriction.set_value(v);
              osmdata_.access_restrictions.insert({osmid_, restriction});
            }
          }
        }
      }
    }

    if (use_direction_on_ways_ && !ref_.empty()) {
      if (direction_.empty()) {
        way_.set_ref_index(osmdata_.name_offset_map.index(ref_));
      } else {
        std::vector<std::string> refs = GetTagTokens(ref_);
        std::vector<std::string> directions = GetTagTokens(direction_);

        std::string tmp_ref;
        if (refs.size() == directions.size()) {
          for (uint32_t i = 0; i < refs.size(); i++) {
            if (!tmp_ref.empty()) {
              tmp_ref += ";";
            }
            if (!directions.at(i).empty())
              tmp_ref += refs.at(i) + " " + directions.at(i);
            else
              tmp_ref += refs.at(i);
          }
          way_.set_ref_index(osmdata_.name_offset_map.index(tmp_ref));
        } else
          way_.set_ref_index(osmdata_.name_offset_map.index(ref_));
      }
    }

    if (use_direction_on_ways_ && !int_ref_.empty()) {
      if (int_direction_.empty()) {
        way_.set_int_ref_index(osmdata_.name_offset_map.index(int_ref_));
      } else {
        std::vector<std::string> int_refs = GetTagTokens(int_ref_);
        std::vector<std::string> int_directions = GetTagTokens(int_direction_);

        std::string tmp_ref;
        if (int_refs.size() == int_directions.size()) {
          for (uint32_t i = 0; i < int_refs.size(); i++) {
            if (!tmp_ref.empty()) {
              tmp_ref += ";";
            }
            if (!int_directions.at(i).empty())
              tmp_ref += int_refs.at(i) + " " + int_directions.at(i);
            else
              tmp_ref += int_refs.at(i);
          }
          way_.set_int_ref_index(osmdata_.name_offset_map.index(tmp_ref));
        } else
          way_.set_int_ref_index(osmdata_.name_offset_map.index(int_ref_));
      }
    }

    // add int_refs to the end of the refs for now.  makes sure that we don't add dups.
    if (use_direction_on_ways_ && way_.int_ref_index()) {
      std::string tmp = osmdata_.name_offset_map.name(way_.ref_index());

      std::vector<std::string> rs = GetTagTokens(tmp);
      std::vector<std::string> is = GetTagTokens(osmdata_.name_offset_map.name(way_.int_ref_index()));
      bool bFound = false;

      for (auto& i : is) {
        for (auto& r : rs) {
          if (i == r) {
            bFound = true;
            break;
          }
        }
        if (!bFound) {
          if (!tmp.empty()) {
            tmp += ";";
          }
          tmp += i;
        }
        bFound = false;
      }
      if (!tmp.empty()) {
        way_.set_ref_index(osmdata_.name_offset_map.index(tmp));
      }
      // no matter what, clear out the int_ref.
      way_.set_int_ref_index(0);
    }

    // Process mtb tags.
    auto mtb_scale = results.find("mtb:scale");
    bool has_mtb_scale = mtb_scale != results.end();
    if (has_mtb_scale) {
      int scale = get_number("mtb:scale", mtb_scale->second);
      if (scale >= 0) {
        // Set surface based on scale
        uint32_t scale = stoi(mtb_scale->second);
        if (scale == 0) {
          way_.set_surface(Surface::kDirt);
        } else if (scale == 1) {
          way_.set_surface(Surface::kGravel);
        } else {
          way_.set_surface(Surface::kPath);
        }
        has_surface_ = true;

        // Set bicycle access to true for all but the highest scale.
        bool access = scale < kMaxMtbScale;
        if (access && !way_.oneway_reverse()) {
          way_.set_bike_forward(true);
        }
        if (access && !way_.oneway()) {
          way_.set_bike_backward(true);
        }
      }
    }

    auto mtb_uphill_scale = results.find("mtb:scale:uphill");
    bool has_mtb_uphill_scale = mtb_uphill_scale != results.end();
    if (has_mtb_uphill_scale) {
      int scale = get_number("mtb:uphill:scale", mtb_uphill_scale->second);
      if (scale >= 0) {
        // Set surface based on scale (if no scale exists)
        uint32_t scale = stoi(mtb_uphill_scale->second);
        if (!has_mtb_scale) {
          if (scale < 2) {
            way_.set_surface(Surface::kGravel);
          } else {
            way_.set_surface(Surface::kPath);
          }
          has_surface_ = true;
        }

        // Set bicycle access to true for all but the highest scale.
        bool access = scale < kMaxMtbUphillScale;
        if (access && !way_.oneway_reverse()) {
          way_.set_bike_forward(true);
        }
        if (access && !way_.oneway()) {
          way_.set_bike_backward(true);
        }
      }
    }

    // IMBA scale
    auto mtb_imba_scale = results.find("mtb:scale:imba");
    bool has_mtb_imba = mtb_imba_scale != results.end();
    if (has_mtb_imba) {
      // Update bike access (only if neither mtb:scale nor mtb:scale:uphill is present)
      if (!has_mtb_scale && !has_mtb_uphill_scale) {
        if (!way_.oneway_reverse()) {
          way_.set_bike_forward(true);
        }
        if (!way_.oneway()) {
          way_.set_bike_backward(true);
        }
      }
    }

    // Only has MTB description - set bicycle access.
    bool has_mtb_desc = results.find("mtb:description") != results.end();
    if (has_mtb_desc && !has_mtb_scale && !has_mtb_uphill_scale && !has_mtb_imba) {
      if (!way_.oneway_reverse()) {
        way_.set_bike_forward(true);
      }
      if (!way_.oneway()) {
        way_.set_bike_backward(true);
      }
    }

    // if no surface and tracktype but we have a sac_scale, set surface to path.
    if (!has_surface_) {
      if (results.find("sac_scale") != results.end()) {
        way_.set_surface(Surface::kPath);
      } else {
        // If no surface has been set by a user, assign a surface based on Road Class and Use
        switch (way_.road_class()) {

          case RoadClass::kMotorway:
          case RoadClass::kTrunk:
          case RoadClass::kPrimary:
          case RoadClass::kSecondary:
          case RoadClass::kTertiary:
          case RoadClass::kUnclassified:
          case RoadClass::kResidential:
            way_.set_surface(Surface::kPavedSmooth);
            break;
          default:
            switch (way_.use()) {
              case Use::kFootway:
              case Use::kPedestrian:
              case Use::kSidewalk:
              case Use::kPath:
              case Use::kBridleway:
                way_.set_surface(Surface::kCompacted);
                break;
              case Use::kTrack:
                way_.set_surface(Surface::kDirt);
                break;
              case Use::kRoad:
              case Use::kParkingAisle:
              case Use::kDriveway:
              case Use::kAlley:
              case Use::kEmergencyAccess:
              case Use::kDriveThru:
              case Use::kLivingStreet:
<<<<<<< HEAD
              case Use::kServiceRoad:
                w.set_surface(Surface::kPavedSmooth);
=======
                way_.set_surface(Surface::kPavedSmooth);
>>>>>>> 2266b331
                break;
              case Use::kCycleway:
              case Use::kSteps:
                way_.set_surface(Surface::kPaved);
                break;
              default:
                // TODO:  see if we can add more logic when a user does not
                // specify a surface.
                way_.set_surface(Surface::kPaved);
                break;
            }
            break;
        }
      }
    }

    // set the speed
    if (has_average_speed_) {
      way_.set_speed(average_speed_);
    } else if (has_advisory_speed_) {
      way_.set_speed(advisory_speed_);
    } else if (has_max_speed_ && max_speed_ != kUnlimitedSpeedLimit) {
      // don't use unlimited speed limit for default edge speed
      way_.set_speed(max_speed_);
    } else if (has_default_speed_ && !way_.forward_tagged_speed() && !way_.backward_tagged_speed()) {
      way_.set_speed(default_speed_);
    }

    // set the speed limit
    if (has_max_speed_) {
      way_.set_speed_limit(max_speed_);
    }

    // I hope this does not happen, but it probably will (i.e., user sets forward speed
    // and not the backward speed and vice versa.)
    if (way_.forward_tagged_speed() && !way_.backward_tagged_speed()) {
      if (!way_.oneway()) {
        way_.set_backward_speed(way_.forward_speed());
        way_.set_backward_tagged_speed(true);
      } else // fallback to default speed.
        way_.set_speed(default_speed_);
    } else if (!way_.forward_tagged_speed() && way_.backward_tagged_speed()) {
      if (!way_.oneway()) {
        way_.set_forward_speed(way_.backward_speed());
        way_.set_forward_tagged_speed(true);
      } else // fallback to default speed.
        way_.set_speed(default_speed_);
    }

    // default to drive on right.
    way_.set_drive_on_right(true);

    // ferries / auto trains need to be set to highway cut off in config.
    if (way_.ferry() || way_.rail()) {
      way_.set_road_class(highway_cutoff_rc_);
    }

    // Delete the name from from name field if it exists in the ref.
    if (!name_.empty() && way_.ref_index()) {
      std::vector<std::string> names = GetTagTokens(name_);
      std::vector<std::string> refs = GetTagTokens(osmdata_.name_offset_map.name(way_.ref_index()));
      bool bFound = false;

      std::string tmp;

      for (auto& name : names) {
        for (auto& ref : refs) {
          if (name == ref) {
            bFound = true;
            break;
          }
        }
        if (!bFound) {
          if (!tmp.empty()) {
            tmp += ";";
          }
          tmp += name;
        }
        bFound = false;
      }
      if (!tmp.empty()) {
        way_.set_name_index(osmdata_.name_offset_map.index(tmp));
      }
    } else {
      way_.set_name_index(osmdata_.name_offset_map.index(name_));
    }

    // Infer cul-de-sac if a road edge is a loop and is low classification.
<<<<<<< HEAD
    if (!w.roundabout() && loop_nodes_.size() != nodes.size() &&
        (w.use() == Use::kRoad || w.use() == Use::kServiceRoad) &&
        w.road_class() > RoadClass::kTertiary) {
      w.set_use(Use::kCuldesac);
=======
    if (!way_.roundabout() && loop_nodes_.size() != nodes.size() && way_.use() == Use::kRoad &&
        way_.road_class() > RoadClass::kTertiary) {
      way_.set_use(Use::kCuldesac);
>>>>>>> 2266b331
    }

    if (has_user_tags_) {
      way_.set_has_user_tags(true);
      access_->push_back(osm_access_);
    }
    // Add the way to the list
    ways_->push_back(way_);
  }

  virtual void relation_callback(const uint64_t osmid,
                                 const OSMPBF::Tags& tags,
                                 const std::vector<OSMPBF::Member>& members) override {
    // unsorted extracts are just plain nasty, so they can bugger off!
    if (osmid < last_relation_) {
      throw std::runtime_error("Detected unsorted input data");
    }
    last_relation_ = osmid;

    // Get tags
    Tags results =
        tags.empty() ? empty_relation_results_ : lua_.Transform(OSMType::kRelation, osmid, tags);
    if (results.size() == 0) {
      return;
    }

    OSMRestriction restriction{};
    OSMRestriction to_restriction{};

    uint64_t from_way_id = 0;
    bool isRestriction = false, isTypeRestriction = false, hasRestriction = false;
    bool isRoad = false, isRoute = false, isBicycle = false, isConnectivity = false;
    bool isConditional = false, has_multiple_times = false;
    uint32_t bike_network_mask = 0;

    std::string network, ref, name, except;
    std::string from_lanes, from, to_lanes, to;
    std::string condition, direction;
    std::string hour_start, hour_end, day_start, day_end;
    uint32_t modes = 0;

    for (const auto& tag : results) {
      if (tag.first == "type") {
        if (tag.second == "restriction") {
          isRestriction = true;
        } else if (tag.second == "route") {
          isRoute = true;
        } else if (tag.second == "connectivity") {
          isConnectivity = true;
        }
      } else if (tag.first == "route") {
        if (tag.second == "road") {
          isRoad = true;
        } else if (tag.second == "bicycle" || tag.second == "mtb") {
          isBicycle = true;
        }
      } else if (tag.first == "restriction:conditional") {
        isConditional = true;
        condition = tag.second;
      } else if (tag.first == "direction") {
        direction = tag.second;
      } else if (tag.first == "network") {
        network = tag.second; // US:US
      } else if (tag.first == "ref") {
        ref = tag.second;
      } else if (tag.first == "name") {
        name = tag.second;
      } else if (tag.first == "except") {
        except = tag.second;
      } else if ((tag.first == "restriction" || tag.first == "restriction:motorcar" ||
                  tag.first == "restriction:motorcycle" || tag.first == "restriction:taxi" ||
                  tag.first == "restriction:bus" || tag.first == "restriction:bicycle" ||
                  tag.first == "restriction:hgv" || tag.first == "restriction:hazmat" ||
                  tag.first == "restriction:emergency") &&
                 !tag.second.empty()) {
        isRestriction = true;
        if (tag.first != "restriction") {
          isTypeRestriction = true;
        }

        if (tag.first == "restriction:motorcar") {
          modes |= (kAutoAccess | kMopedAccess);
        } else if (tag.first == "restriction:motorcycle") {
          modes |= kMotorcycleAccess;
        } else if (tag.first == "restriction:taxi") {
          modes |= kTaxiAccess;
        } else if (tag.first == "restriction:bus") {
          modes |= kBusAccess;
        } else if (tag.first == "restriction:bicycle") {
          modes |= kBicycleAccess;
        } else if (tag.first == "restriction:hgv" || tag.first == "restriction:hazmat") {
          modes |= kTruckAccess;
        } else if (tag.first == "restriction:emergency") {
          modes |= kEmergencyAccess;
        }

        RestrictionType type = (RestrictionType)std::stoi(tag.second);

        switch (type) {

          case RestrictionType::kNoLeftTurn:
          case RestrictionType::kNoRightTurn:
          case RestrictionType::kNoStraightOn:
          case RestrictionType::kNoUTurn:
          case RestrictionType::kOnlyRightTurn:
          case RestrictionType::kOnlyLeftTurn:
          case RestrictionType::kOnlyStraightOn:
          case RestrictionType::kNoEntry:
          case RestrictionType::kNoExit:
          case RestrictionType::kNoTurn:
            hasRestriction = true;
            restriction.set_type(type);
            break;
          default:
            return;
        }
      }
      // sample with date time.  1168738
      else if (tag.first == "hour_on") {
        // invalid data
        if (tag.second.find(":") == std::string::npos) {
          return;
        }

        // hour_on = 06:00;16:00
        if (tag.second.find(";") != std::string::npos) {
          has_multiple_times = true;
        }

        isConditional = true;
        hour_start = tag.second;
      } else if (tag.first == "hour_off") {
        // invalid data
        if (tag.second.find(":") == std::string::npos) {
          return;
        }

        // hour_on = 06:00;16:00
        if (tag.second.find(";") != std::string::npos) {
          has_multiple_times = true;
        }

        isConditional = true;
        hour_end = tag.second;
      } else if (tag.first == "day_on") {
        isConditional = true;
        day_start = tag.second;
      } else if (tag.first == "day_off") {
        isConditional = true;
        day_end = tag.second;
      } else if (tag.first == "bike_network_mask") {
        bike_network_mask = std::stoi(tag.second);
      } else if (tag.first == "to:lanes") {
        to_lanes = tag.second;
      } else if (tag.first == "from:lanes") {
        from_lanes = tag.second;
      } else if (tag.first == "to") {
        to = tag.second;
      } else if (tag.first == "from") {
        from = tag.second;
      }
    } // for (const auto& tag : results)

    std::vector<std::string> net = GetTagTokens(network, ':');
    bool special_network = false;
    if (net.size() == 3) {
      std::string value = net.at(2);
      boost::algorithm::to_lower(value);

      if (value == "turnpike" || value == "tp" || value == "fm" || value == "rm" || value == "loop" ||
          value == "spur" || value == "truck" || value == "business" || value == "bypass" ||
          value == "belt" || value == "alternate" || value == "alt" || value == "toll" ||
          value == "cr" || value == "byway" || value == "scenic" || value == "connector" ||
          value == "county")
        special_network = true;
    }

    if (isBicycle && isRoute && !network.empty()) {
      OSMBike bike;
      const uint32_t name_index = osmdata_.name_offset_map.index(name);
      const uint32_t ref_index = osmdata_.name_offset_map.index(ref);

      // if the network is not of type lcn, rcn, ncn, or mtb don't save.
      if (!bike_network_mask) {
        return;
      }

      bike.bike_network = bike_network_mask;
      bike.name_index = name_index;
      bike.ref_index = ref_index;

      for (const auto& member : members) {
        osmdata_.bike_relations.insert(BikeMultiMap::value_type(member.member_id, bike));
      }

    } else if (isRoad && isRoute && !network.empty() &&
               ((net.size() == 2 && !ref.empty()) ||
                (net.size() == 3 && net.at(0) == "US" && special_network))) {

      if (net.size() == 3 && net.at(2) == "Turnpike")
        net[2] = "TP";

      std::string reference;
      if (net.size() == 2 && !ref.empty()) {
        if (ref.size() == 4 && net.at(1).size() == 2) { // NJTP
          if (net.at(1) + "TP" == ref)
            reference = ref;
          else
            return;
        } else
          reference = net.at(1) + " " + ref; // US 51 or I 95
      } else if (special_network && !ref.empty())
        reference = net.at(2) + " " + ref;
      else
        reference = net.at(1) + net.at(2); // PATP

      bool bfound = false;
      for (const auto& member : members) {
        if (member.role.empty() || member.role == "forward" || member.role == "backward") {
          continue;
        }
        direction = member.role;
        osmdata_.add_to_name_map(member.member_id, direction, reference);
        bfound = true;
      }

      // direction is already set via a direction tag and not at the member level.
      if (!direction.empty() && !bfound) {
        for (const auto& member : members) {
          if (member.role == "forward") {
            osmdata_.add_to_name_map(member.member_id, direction, reference);
          } else if (member.role == "backward") {
            osmdata_.add_to_name_map(member.member_id, direction, reference, false);
          }
        }
      }
    } else if (isConnectivity && (!to_lanes.empty() || !to.empty()) &&
               (!from_lanes.empty() || !from.empty())) {
      uint32_t from_way_id = 0;
      uint32_t to_way_id = 0;
      for (const auto& member : members) {
        // from and to must be of type 1(way).
        if (member.role == "from" &&
            member.member_type == OSMPBF::Relation::MemberType::Relation_MemberType_WAY) {
          from_way_id = member.member_id;
        } else if (member.role == "to" &&
                   member.member_type == OSMPBF::Relation::MemberType::Relation_MemberType_WAY) {
          to_way_id = member.member_id;
        }
      }

      if (from_way_id && to_way_id) {
        uint32_t to_idx = osmdata_.name_offset_map.index(std::max(to, to_lanes));
        uint32_t from_idx = osmdata_.name_offset_map.index(std::max(from, from_lanes));
        osmdata_.lane_connectivity_map.insert(
            OSMLaneConnectivityMultiMap::value_type(to_way_id,
                                                    OSMLaneConnectivity{to_way_id, from_way_id,
                                                                        to_idx, from_idx}));
      }
    } else if (isRestriction && hasRestriction) {
      std::vector<uint64_t> vias;

      for (const auto& member : members) {

        // from and to must be of type 1(way).  via must be of type 0(node)
        if (member.role == "from" &&
            member.member_type == OSMPBF::Relation::MemberType::Relation_MemberType_WAY) {
          from_way_id = member.member_id;
        } else if (member.role == "to" &&
                   member.member_type == OSMPBF::Relation::MemberType::Relation_MemberType_WAY) {
          if (!restriction.to())
            restriction.set_to(member.member_id);
        } else if (member.role == "via" &&
                   member.member_type == OSMPBF::Relation::MemberType::Relation_MemberType_NODE) {
          if (vias.size()) { // mix of nodes and ways.  Not supported yet.
            from_way_id = 0;
            break;
          }
          restriction.set_via(member.member_id);
        } else if (member.role == "via" &&
                   member.member_type == OSMPBF::Relation::MemberType::Relation_MemberType_WAY) {
          if (restriction.via()) { // mix of nodes and ways.  Not supported yet.
            from_way_id = 0;
            break;
          }
          vias.push_back(member.member_id);
          osmdata_.via_set.insert(member.member_id);
        }
      }

      if (vias.size() > kMaxViasPerRestriction) {
        LOG_INFO("skipping restriction with vias > the max allowed.  OSMID: " +
                 std::to_string(osmid));
        from_way_id = 0;
      }
      // Add the restriction to the list.
      if (from_way_id != 0 && (restriction.via() || vias.size()) && restriction.to()) {
        // check for exceptions
        // isTypeRestriction == true means has restriction:<vehicle> key; otherwise, just a
        // restriction key
        if (!isTypeRestriction) {

          modes = (kAutoAccess | kMopedAccess | kTaxiAccess | kBusAccess | kBicycleAccess |
                   kTruckAccess | kEmergencyAccess | kMotorcycleAccess);
          // remove access as the restriction does not apply to these modes.
          std::vector<std::string> tokens = GetTagTokens(except);
          for (const auto& t : tokens) {
            if (t == "motorcar") {
              modes = modes & ~(kAutoAccess | kMopedAccess);
            } else if (t == "motorcycle") {
              modes = modes & ~kMotorcycleAccess;
            } else if (t == "psv") {
              modes = modes & ~(kTaxiAccess | kBusAccess);
            } else if (t == "taxi") {
              modes = modes & ~kTaxiAccess;
            } else if (t == "bus") {
              modes = modes & ~kBusAccess;
            } else if (t == "bicycle") {
              modes = modes & ~kBicycleAccess;
            } else if (t == "hgv") {
              modes = modes & ~kTruckAccess;
            } else if (t == "emergency") {
              modes = modes & ~kEmergencyAccess;
            }
          }
        }
        // restriction:<vehicle> key exists but it is a simple restriction
        // change to a complex restriction with modes.
        // or
        // restriction = x with except tags; change to a complex
        // restriction with modes.
        if (vias.size() == 0 &&
            (isTypeRestriction || isConditional || (!isTypeRestriction && except.size()))) {

          restriction.set_via(0);
          vias.push_back(restriction.to());
          osmdata_.via_set.insert(restriction.to());

          if (isConditional) {
            restriction.set_modes(modes);
            // simple restriction, but is a timed restriction
            // change to complex and set date and time info
            if (condition.empty()) {
              condition = day_start + "-";
              condition += day_end;
              // do we have multiple times entered?
              if (!has_multiple_times) {
                // no we do not...add the hours to the condition
                condition += " " + hour_start + "-";
                condition += hour_end;
              }
              // yes multiple times
              // 06:00;17:00
              // 11:00;20:00
              else {
                std::vector<std::string> hour_on = GetTagTokens(hour_start, ';');
                std::vector<std::string> hour_off = GetTagTokens(hour_end, ';');

                if (hour_on.size() > 1 && hour_on.size() == hour_off.size()) {
                  std::string hours;
                  // convert to the format of 07:30-09:30,17:30-19:30
                  for (uint32_t i = 0; i < hour_on.size(); i++) {
                    if (!hours.empty()) {
                      hours += ",";
                    }
                    hours += hour_on.at(i) + "-";
                    hours += hour_off.at(i);
                  }
                  condition += " " + hours;
                } else {
                  return; // should not make it here; has to be bad data.
                }
              } // else
            }   // if (condition.empty())

            std::vector<std::string> conditions = GetTagTokens(condition, ';');

            if (conditions.size()) {
              restriction.set_from(from_way_id);
              restriction.set_vias(vias);
              // for bi-directional we need to create the restriction in reverse.  flip the to and
              // from. also in order to avoid duplicate data in the from and to restrictions, we
              // only need to store the mode, from, and to for the to_restrictions.
              to_restriction.set_from(restriction.to());
              to_restriction.set_to(from_way_id);
              to_restriction.set_modes(restriction.modes());
              complex_restrictions_to_->push_back(to_restriction);
            } else {
              return; // bad data
            }

            for (const auto& c : conditions) {
              std::vector<uint64_t> values = get_time_range(c);
              for (const auto& v : values) { // could have multiple time domains
                restriction.set_time_domain(v);
                complex_restrictions_from_->push_back(restriction);
              }
            }
            return;
          } // if (isConditional)
        }   // end turning into complex restriction

        restriction.set_modes(modes);

        // complex restrictions -- add to end map.
        if (vias.size()) {
          restriction.set_from(from_way_id);
          restriction.set_vias(vias);
          // for bi-directional we need to create the restriction in reverse.  flip the to and from.
          // also in order to avoid duplicate data in the from and to restrictions, we only need
          // to store the mode, from, and to for the to_restrictions.
          to_restriction.set_from(restriction.to());
          to_restriction.set_to(from_way_id);
          to_restriction.set_modes(restriction.modes());
          complex_restrictions_to_->push_back(to_restriction);
          complex_restrictions_from_->push_back(restriction);
        } else { // simple restriction
          osmdata_.restrictions.insert(RestrictionsMultiMap::value_type(from_way_id, restriction));
        }
      }
    }
  }

  virtual void changeset_callback(const uint64_t changeset_id) override {
    osmdata_.max_changeset_id_ = std::max(osmdata_.max_changeset_id_, changeset_id);
  }

  // lets the sequences be set and reset
  void reset(sequence<OSMWay>* ways,
             sequence<OSMWayNode>* way_nodes,
             sequence<OSMAccess>* access,
             sequence<OSMRestriction>* complex_restrictions_from,
             sequence<OSMRestriction>* complex_restrictions_to,
             sequence<OSMNode>* bss_nodes) {
    // reset the pointers (either null them out or set them to something valid)
    ways_.reset(ways);
    way_nodes_.reset(way_nodes);
    access_.reset(access);
    complex_restrictions_from_.reset(complex_restrictions_from);
    complex_restrictions_to_.reset(complex_restrictions_to);
    bss_nodes_.reset(bss_nodes);
  }

  // WayCallback tag handlers
  using TagHandler = std::function<void()>;
  std::unordered_map<std::string, TagHandler> tag_handlers_;
  // Tag handlers capture these fields
  OSMWay way_;
  std::pair<std::string, std::string> tag_;
  uint64_t osmid_;
  float default_speed_ = 0.0f, max_speed_ = 0.0f;
  float average_speed_ = 0.0f, advisory_speed_ = 0.0f;
  bool has_default_speed_ = false, has_max_speed_ = false;
  bool has_average_speed_ = false, has_advisory_speed_ = false;
  bool has_surface_ = true;
  bool has_surface_tag_ = true;
  OSMAccess osm_access_;
  bool has_user_tags_ = false;
  std::string ref_, int_ref_, direction_, int_direction_;
  std::string name_;

  // Configuration option to include driveways
  bool include_driveways_;

  // Configuration option indicating whether or not to infer internal intersections during the graph
  // enhancer phase or use the internal_intersection key from the pbf
  bool infer_internal_intersections_;

  // Configuration option indicating whether or not to infer turn channels during the graph
  // enhancer phase or use the turn_channel key from the pbf
  bool infer_turn_channels_;

  // Configuration option indicating whether or not to process the direction key on the ways or
  // utilize the guidance relation tags during the parsing phase
  bool use_direction_on_ways_;

  // Configuration option indicating whether or not to process the alt_name key on the ways during the
  // parsing phase
  bool allow_alt_name_;

  // Road class assignment needs to be set to the highway cutoff for ferries and auto trains.
  RoadClass highway_cutoff_rc_;

  // Lua Tag Transformation class
  LuaTagTransform lua_;

  // Pointer to all the OSM data (for use by callbacks)
  OSMData& osmdata_;

  // Ways and nodes written to file, nodes are written in the order they appear in way (shape)
  std::unique_ptr<sequence<OSMWay>> ways_;
  std::unique_ptr<sequence<OSMWayNode>> way_nodes_;
  // When updating the references with the node information we keep the last index we looked at
  // this lets us only have to iterate over the whole set once
  size_t current_way_node_index_;
  uint64_t last_node_, last_way_, last_relation_;
  std::unordered_map<uint64_t, size_t> loop_nodes_;

  // user entered access
  std::unique_ptr<sequence<OSMAccess>> access_;
  // from complex restrictions
  std::unique_ptr<sequence<OSMRestriction>> complex_restrictions_from_;
  //  used to find out if a wayid is the to edge for a complex restriction
  std::unique_ptr<sequence<OSMRestriction>> complex_restrictions_to_;

  // bss nodes
  std::unique_ptr<sequence<OSMNode>> bss_nodes_;

  // empty objects initialized with defaults to use when no tags are present on objects
  Tags empty_node_results_;
  Tags empty_way_results_;
  Tags empty_relation_results_;
};

} // namespace

namespace valhalla {
namespace mjolnir {

OSMData PBFGraphParser::ParseWays(const boost::property_tree::ptree& pt,
                                  const std::vector<std::string>& input_files,
                                  const std::string& ways_file,
                                  const std::string& way_nodes_file,
                                  const std::string& access_file) {
  // TODO: option 1: each one threads makes an osmdata and we splice them together at the end
  // option 2: synchronize around adding things to a single osmdata. will have to test to see
  // which is the least expensive (memory and speed). leaning towards option 2
  unsigned int threads =
      std::max(static_cast<unsigned int>(1),
               pt.get<unsigned int>("concurrency", std::thread::hardware_concurrency()));

  // Create OSM data. Set the member pointer so that the parsing callback methods can use it.
  OSMData osmdata{};
  graph_callback callback(pt, osmdata);

  LOG_INFO("Parsing files for ways: " + boost::algorithm::join(input_files, ", "));

  // hold open all the files so that if something else (like diff application)
  // needs to mess with them we wont have troubles with inodes changing underneath us
  std::list<std::ifstream> file_handles;
  for (const auto& input_file : input_files) {
    file_handles.emplace_back(input_file, std::ios::binary);
    if (!file_handles.back().is_open()) {
      throw std::runtime_error("Unable to open: " + input_file);
    }
  }

  callback.reset(new sequence<OSMWay>(ways_file, true),
                 new sequence<OSMWayNode>(way_nodes_file, true),
                 new sequence<OSMAccess>(access_file, true), nullptr, nullptr, nullptr);
  // Parse the ways and find all node Ids needed (those that are part of a
  // way's node list. Iterate through each pbf input file.
  LOG_INFO("Parsing ways...");
  for (auto& file_handle : file_handles) {
    callback.current_way_node_index_ = callback.last_node_ = callback.last_way_ =
        callback.last_relation_ = 0;
    OSMPBF::Parser::parse(file_handle,
                          static_cast<OSMPBF::Interest>(OSMPBF::Interest::WAYS |
                                                        OSMPBF::Interest::CHANGESETS),
                          callback);
  }

  LOG_INFO("Finished with " + std::to_string(osmdata.osm_way_count) + " routable ways containing " +
           std::to_string(osmdata.osm_way_node_count) + " nodes");
  callback.reset(nullptr, nullptr, nullptr, nullptr, nullptr, nullptr);

  // we need to sort the access tags so that we can easily find them.
  LOG_INFO("Sorting osm access tags by way id...");
  {
    sequence<OSMAccess> access(access_file, false);
    access.sort([](const OSMAccess& a, const OSMAccess& b) { return a.way_id() < b.way_id(); });
  }

  LOG_INFO("Finished");

  // Return OSM data
  osmdata.initialized = true;
  return osmdata;
}

void PBFGraphParser::ParseRelations(const boost::property_tree::ptree& pt,
                                    const std::vector<std::string>& input_files,
                                    const std::string& complex_restriction_from_file,
                                    const std::string& complex_restriction_to_file,
                                    OSMData& osmdata) {
  // TODO: option 1: each one threads makes an osmdata and we splice them together at the end
  // option 2: synchronize around adding things to a single osmdata. will have to test to see
  // which is the least expensive (memory and speed). leaning towards option 2
  unsigned int threads =
      std::max(static_cast<unsigned int>(1),
               pt.get<unsigned int>("concurrency", std::thread::hardware_concurrency()));

  // Create OSM data. Set the member pointer so that the parsing callback methods can use it.
  graph_callback callback(pt, osmdata);

  // Read the OSMData to files if not initialized.
  if (!osmdata.initialized)
    callback.osmdata_.read_from_temp_files(pt.get<std::string>("tile_dir"));

  LOG_INFO("Parsing files for relations: " + boost::algorithm::join(input_files, ", "));

  // hold open all the files so that if something else (like diff application)
  // needs to mess with them we wont have troubles with inodes changing underneath us
  std::list<std::ifstream> file_handles;
  for (const auto& input_file : input_files) {
    file_handles.emplace_back(input_file, std::ios::binary);
    if (!file_handles.back().is_open()) {
      throw std::runtime_error("Unable to open: " + input_file);
    }
  }

  callback.reset(nullptr, nullptr, nullptr,
                 new sequence<OSMRestriction>(complex_restriction_from_file, true),
                 new sequence<OSMRestriction>(complex_restriction_to_file, true), nullptr);

  // Parse relations.
  LOG_INFO("Parsing relations...");
  for (auto& file_handle : file_handles) {
    callback.current_way_node_index_ = callback.last_node_ = callback.last_way_ =
        callback.last_relation_ = 0;
    OSMPBF::Parser::parse(file_handle,
                          static_cast<OSMPBF::Interest>(OSMPBF::Interest::RELATIONS |
                                                        OSMPBF::Interest::CHANGESETS),
                          callback);
  }
  LOG_INFO("Finished with " + std::to_string(osmdata.restrictions.size()) + " simple restrictions");
  LOG_INFO("Finished with " + std::to_string(osmdata.lane_connectivity_map.size()) +
           " lane connections");

  callback.reset(nullptr, nullptr, nullptr, nullptr, nullptr, nullptr);

  // Sort complex restrictions. Keep this scoped so the file handles are closed when done sorting.
  LOG_INFO("Sorting complex restrictions by from id...");
  {
    sequence<OSMRestriction> complex_restrictions_from(complex_restriction_from_file, false);
    complex_restrictions_from.sort(
        [](const OSMRestriction& a, const OSMRestriction& b) { return a < b; });
  }

  // Sort complex restrictions. Keep this scoped so the file handles are closed when done sorting.
  LOG_INFO("Sorting complex restrictions by to id...");
  {
    sequence<OSMRestriction> complex_restrictions_to(complex_restriction_to_file, false);
    complex_restrictions_to.sort(
        [](const OSMRestriction& a, const OSMRestriction& b) { return a < b; });
  }
  LOG_INFO("Finished");
}

void PBFGraphParser::ParseNodes(const boost::property_tree::ptree& pt,
                                const std::vector<std::string>& input_files,
                                const std::string& ways_file,
                                const std::string& way_nodes_file,
                                const std::string& bss_nodes_file,
                                OSMData& osmdata) {
  // TODO: option 1: each one threads makes an osmdata and we splice them together at the end
  // option 2: synchronize around adding things to a single osmdata. will have to test to see
  // which is the least expensive (memory and speed). leaning towards option 2
  unsigned int threads =
      std::max(static_cast<unsigned int>(1),
               pt.get<unsigned int>("concurrency", std::thread::hardware_concurrency()));

  // Create OSM data. Set the member pointer so that the parsing callback methods can use it.
  graph_callback callback(pt, osmdata);

  // Read the OSMData to files if not initialized.
  if (!osmdata.initialized)
    callback.osmdata_.read_from_temp_files(pt.get<std::string>("tile_dir"));

  LOG_INFO("Parsing files for nodes: " + boost::algorithm::join(input_files, ", "));

  // hold open all the files so that if something else (like diff application)
  // needs to mess with them we wont have troubles with inodes changing underneath us
  std::list<std::ifstream> file_handles;
  for (const auto& input_file : input_files) {
    file_handles.emplace_back(input_file, std::ios::binary);
    if (!file_handles.back().is_open()) {
      throw std::runtime_error("Unable to open: " + input_file);
    }
  }

  if (pt.get<bool>("import_bike_share_stations", false)) {
    LOG_INFO("Parsing bss nodes...");
    for (auto& file_handle : file_handles) {
      callback.current_way_node_index_ = callback.last_node_ = callback.last_way_ =
          callback.last_relation_ = 0;
      // we send a null way_nodes file so that only the bike share stations are parsed
      callback.reset(nullptr, nullptr, nullptr, nullptr, nullptr,
                     new sequence<OSMNode>(bss_nodes_file, true));
      OSMPBF::Parser::parse(file_handle, static_cast<OSMPBF::Interest>(OSMPBF::Interest::NODES),
                            callback);
    }
  }
  callback.reset(nullptr, nullptr, nullptr, nullptr, nullptr, nullptr);

  // we need to sort the refs so that we can easily (sequentially) update them
  // during node processing, we use memory mapping here because otherwise we aren't
  // using much mem, the scoping makes sure to let it go when done sorting
  LOG_INFO("Sorting osm way node references by node id...");
  {
    sequence<OSMWayNode> way_nodes(way_nodes_file, false);
    way_nodes.sort(
        [](const OSMWayNode& a, const OSMWayNode& b) { return a.node.osmid_ < b.node.osmid_; });
  }

  // Parse node in all the input files. Skip any that are not marked from
  // being used in a way.
  // TODO: we know how many knows we expect, stop early once we have that many
  LOG_INFO("Parsing nodes...");
  for (auto& file_handle : file_handles) {
    // each time we parse nodes we have to run through the way nodes file from the beginning because
    // because osm node ids are only sorted at the single pbf file level
    callback.reset(nullptr, new sequence<OSMWayNode>(way_nodes_file, false), nullptr, nullptr,
                   nullptr, nullptr);
    callback.current_way_node_index_ = callback.last_node_ = callback.last_way_ =
        callback.last_relation_ = 0;
    OSMPBF::Parser::parse(file_handle,
                          static_cast<OSMPBF::Interest>(OSMPBF::Interest::NODES |
                                                        OSMPBF::Interest::CHANGESETS),
                          callback);
  }
  uint64_t max_osm_id = callback.last_node_;
  callback.reset(nullptr, nullptr, nullptr, nullptr, nullptr, nullptr);
  LOG_INFO("Finished with " + std::to_string(osmdata.osm_node_count) +
           " nodes contained in routable ways");

  // we need to sort the refs so that we easily iterate over them for building edges
  // so we line them first by way index then by shape index of the node
  LOG_INFO("Sorting osm way node references by way index and node shape index...");
  {
    sequence<OSMWayNode> way_nodes(way_nodes_file, false);
    way_nodes.sort([](const OSMWayNode& a, const OSMWayNode& b) {
      if (a.way_index == b.way_index) {
        // TODO: if its equal we have screwed something up, should we check and throw here?
        return a.way_shape_node_index < b.way_shape_node_index;
      }
      return a.way_index < b.way_index;
    });
  }

  // Some OSM extracts do not have changeset Ids. For these set the max changeset Id
  // to the max OSM Id
  if (osmdata.max_changeset_id_ == 0) {
    osmdata.max_changeset_id_ = max_osm_id;
    LOG_INFO("Finished: max_osm_id " + std::to_string(osmdata.max_changeset_id_));
  } else {
    LOG_INFO("Finished: changeset id " + std::to_string(osmdata.max_changeset_id_));
  }

  // Log some information about extra node information and names
  LOG_INFO("Number of nodes with refs (exits) = " + std::to_string(osmdata.node_ref_count));
  LOG_INFO("Number of nodes with exit_to = " + std::to_string(osmdata.node_exit_to_count));
  LOG_INFO("Number of nodes with names = " + std::to_string(osmdata.node_name_count));
  LOG_INFO("Number of way refs = " + std::to_string(osmdata.way_ref.size()));
  LOG_INFO("Number of reverse way refs = " + std::to_string(osmdata.way_ref_rev.size()));
  LOG_INFO("Unique Node Strings (names, refs, etc.) = " + std::to_string(osmdata.node_names.Size()));
  LOG_INFO("Unique Strings (names, refs, etc.) = " + std::to_string(osmdata.name_offset_map.Size()));
}

} // namespace mjolnir
} // namespace valhalla<|MERGE_RESOLUTION|>--- conflicted
+++ resolved
@@ -1067,310 +1067,11 @@
     bool is_highway_junction =
         ((highway_junction != results.end()) && (highway_junction->second == "motorway_junction"));
 
-<<<<<<< HEAD
-    for (const auto& tag : results) {
-      if (tag.first == "internal_intersection" && !infer_internal_intersections_) {
-        w.set_internal(tag.second == "true" ? true : false);
-      } else if (tag.first == "turn_channel" && !infer_turn_channels_) {
-        w.set_turn_channel(tag.second == "true" ? true : false);
-      } else if (tag.first == "road_class") {
-        RoadClass roadclass = (RoadClass)std::stoi(tag.second);
-        switch (roadclass) {
-
-          case RoadClass::kMotorway:
-            w.set_road_class(RoadClass::kMotorway);
-            break;
-          case RoadClass::kTrunk:
-            w.set_road_class(RoadClass::kTrunk);
-            break;
-          case RoadClass::kPrimary:
-            w.set_road_class(RoadClass::kPrimary);
-            break;
-          case RoadClass::kSecondary:
-            w.set_road_class(RoadClass::kSecondary);
-            break;
-          case RoadClass::kTertiary:
-            w.set_road_class(RoadClass::kTertiary);
-            break;
-          case RoadClass::kUnclassified:
-            w.set_road_class(RoadClass::kUnclassified);
-            break;
-          case RoadClass::kResidential:
-            w.set_road_class(RoadClass::kResidential);
-            break;
-          default:
-            w.set_road_class(RoadClass::kServiceOther);
-            break;
-        }
-      }
-      // these flags indicate if a user set the access tags on this way.
-      else if (tag.first == "auto_tag") {
-        access.set_auto_tag(true);
-        has_user_tags = true;
-      } else if (tag.first == "truck_tag") {
-        access.set_truck_tag(true);
-        has_user_tags = true;
-      } else if (tag.first == "bus_tag") {
-        access.set_bus_tag(true);
-        has_user_tags = true;
-      } else if (tag.first == "foot_tag") {
-        access.set_foot_tag(true);
-        has_user_tags = true;
-      } else if (tag.first == "bike_tag") {
-        access.set_bike_tag(true);
-        has_user_tags = true;
-      } else if (tag.first == "moped_tag") {
-        access.set_moped_tag(true);
-        has_user_tags = true;
-      } else if (tag.first == "motorcycle_tag") {
-        access.set_motorcycle_tag(true);
-        has_user_tags = true;
-      } else if (tag.first == "hov_tag") {
-        access.set_hov_tag(true);
-        has_user_tags = true;
-      } else if (tag.first == "taxi_tag") {
-        access.set_taxi_tag(true);
-        has_user_tags = true;
-      } else if (tag.first == "motorroad_tag") {
-        access.set_motorroad_tag(true);
-        has_user_tags = true;
-      }
-
-      else if (tag.first == "wheelchair") {
-        w.set_wheelchair_tag(true);
-        w.set_wheelchair(tag.second == "true" ? true : false);
-      }
-
-      else if (tag.first == "sidewalk") {
-        if (tag.second == "both" || tag.second == "yes" || tag.second == "shared" ||
-            tag.second == "raised") {
-          w.set_sidewalk_left(true);
-          w.set_sidewalk_right(true);
-        } else if (tag.second == "left") {
-          w.set_sidewalk_left(true);
-        } else if (tag.second == "right") {
-          w.set_sidewalk_right(true);
-        }
-      }
-
-      else if (tag.first == "auto_forward") {
-        w.set_auto_forward(tag.second == "true" ? true : false);
-      } else if (tag.first == "truck_forward") {
-        w.set_truck_forward(tag.second == "true" ? true : false);
-      } else if (tag.first == "bus_forward") {
-        w.set_bus_forward(tag.second == "true" ? true : false);
-      } else if (tag.first == "bike_forward") {
-        w.set_bike_forward(tag.second == "true" ? true : false);
-      } else if (tag.first == "emergency_forward") {
-        w.set_emergency_forward(tag.second == "true" ? true : false);
-      } else if (tag.first == "hov_forward") {
-        w.set_hov_forward(tag.second == "true" ? true : false);
-      } else if (tag.first == "taxi_forward") {
-        w.set_taxi_forward(tag.second == "true" ? true : false);
-      } else if (tag.first == "moped_forward") {
-        w.set_moped_forward(tag.second == "true" ? true : false);
-      } else if (tag.first == "motorcycle_forward") {
-        w.set_motorcycle_forward(tag.second == "true" ? true : false);
-      } else if (tag.first == "auto_backward") {
-        w.set_auto_backward(tag.second == "true" ? true : false);
-      } else if (tag.first == "truck_backward") {
-        w.set_truck_backward(tag.second == "true" ? true : false);
-      } else if (tag.first == "bus_backward") {
-        w.set_bus_backward(tag.second == "true" ? true : false);
-      } else if (tag.first == "bike_backward") {
-        w.set_bike_backward(tag.second == "true" ? true : false);
-      } else if (tag.first == "emergency_backward") {
-        w.set_emergency_backward(tag.second == "true" ? true : false);
-      } else if (tag.first == "hov_backward") {
-        w.set_hov_backward(tag.second == "true" ? true : false);
-      } else if (tag.first == "taxi_backward") {
-        w.set_taxi_backward(tag.second == "true" ? true : false);
-      } else if (tag.first == "moped_backward") {
-        w.set_moped_backward(tag.second == "true" ? true : false);
-      } else if (tag.first == "motorcycle_backward") {
-        w.set_motorcycle_backward(tag.second == "true" ? true : false);
-      } else if (tag.first == "pedestrian") {
-        w.set_pedestrian(tag.second == "true" ? true : false);
-      } else if (tag.first == "private" && tag.second == "true") {
-        // Make sure we do not unset this flag if set previously
-        w.set_destination_only(true);
-      } else if (tag.first == "use") {
-        Use use = (Use)std::stoi(tag.second);
-        switch (use) {
-          case Use::kCycleway:
-            w.set_use(Use::kCycleway);
-            break;
-          case Use::kFootway:
-            w.set_use(Use::kFootway);
-            break;
-          case Use::kSidewalk:
-            w.set_use(Use::kSidewalk);
-            break;
-          case Use::kPedestrian:
-            w.set_use(Use::kPedestrian);
-            break;
-          case Use::kPath:
-            w.set_use(Use::kPath);
-            break;
-          case Use::kSteps:
-            w.set_use(Use::kSteps);
-            break;
-          case Use::kBridleway:
-            w.set_use(Use::kBridleway);
-            break;
-          case Use::kLivingStreet:
-            w.set_use(Use::kLivingStreet);
-            break;
-          case Use::kParkingAisle:
-            w.set_destination_only(true);
-            w.set_use(Use::kParkingAisle);
-            break;
-          case Use::kDriveway:
-            w.set_destination_only(true);
-            w.set_use(Use::kDriveway);
-            break;
-          case Use::kAlley:
-            w.set_use(Use::kAlley);
-            break;
-          case Use::kEmergencyAccess:
-            w.set_use(Use::kEmergencyAccess);
-            break;
-          case Use::kDriveThru:
-            w.set_destination_only(true);
-            w.set_use(Use::kDriveThru);
-            break;
-          case Use::kServiceRoad:
-            w.set_use(Use::kServiceRoad);
-            break;
-          case Use::kTrack:
-            w.set_use(Use::kTrack);
-            break;
-          case Use::kOther:
-            w.set_use(Use::kOther);
-            break;
-          case Use::kRoad:
-          default:
-            w.set_use(Use::kRoad);
-            break;
-        }
-      } else if (tag.first == "no_thru_traffic") {
-        w.set_no_thru_traffic(tag.second == "true" ? true : false);
-      } else if (tag.first == "oneway") {
-        w.set_oneway(tag.second == "true" ? true : false);
-      } else if (tag.first == "oneway_reverse") {
-        w.set_oneway_reverse(tag.second == "true" ? true : false);
-      } else if (tag.first == "roundabout") {
-        w.set_roundabout(tag.second == "true" ? true : false);
-      } else if (tag.first == "link") {
-        w.set_link(tag.second == "true" ? true : false);
-      } else if (tag.first == "ferry") {
-        w.set_ferry(tag.second == "true" ? true : false);
-      } else if (tag.first == "rail") {
-        w.set_rail(tag.second == "true" ? true : false);
-
-      } else if (tag.first == "duration") {
-        std::size_t found = tag.second.find(":");
-        if (found == std::string::npos) {
-          continue;
-        }
-        std::vector<std::string> time = GetTagTokens(tag.second, ':');
-        uint32_t hour = 0, min = 0, sec = 0;
-        if (time.size() == 1) { // minutes
-          std::stringstream ss(time.at(0));
-          ss >> min;
-          min *= 60;
-        } else if (time.size() == 2) { // hours and min
-          std::stringstream ss(tag.second);
-          ss >> hour;
-          ss.ignore();
-          hour *= 3600;
-
-          ss >> min;
-          min *= 60;
-        } else if (time.size() == 3) { // hours, min, and sec
-          std::stringstream ss(tag.second);
-          ss >> hour;
-          ss.ignore();
-          hour *= 3600;
-
-          ss >> min;
-          ss.ignore();
-          min *= 60;
-
-          ss >> sec;
-        }
-        w.set_duration(hour + min + sec);
-      }
-
-      else if (tag.first == "name" && !tag.second.empty()) {
-        name = tag.second;
-      } else if (tag.first == "name:en" && !tag.second.empty()) {
-        w.set_name_en_index(osmdata_.name_offset_map.index(tag.second));
-      } else if (tag.first == "alt_name" && !tag.second.empty() && allow_alt_name_) {
-        w.set_alt_name_index(osmdata_.name_offset_map.index(tag.second));
-      } else if (tag.first == "official_name" && !tag.second.empty()) {
-        w.set_official_name_index(osmdata_.name_offset_map.index(tag.second));
-      } else if (tag.first == "max_speed") {
-        try {
-          if (tag.second == "unlimited") {
-            // this way has an unlimited speed limit (german autobahn)
-            max_speed = kUnlimitedSpeedLimit;
-          } else {
-            max_speed = std::stof(tag.second);
-          }
-          w.set_tagged_speed(true);
-          has_max_speed = true;
-        } catch (const std::out_of_range& oor) {
-          LOG_INFO("out_of_range thrown for way id: " + std::to_string(osmid));
-        }
-
-      } else if (tag.first == "average_speed") {
-        try {
-          average_speed = std::stof(tag.second);
-          has_average_speed = true;
-          w.set_tagged_speed(true);
-        } catch (const std::out_of_range& oor) {
-          LOG_INFO("out_of_range thrown for way id: " + std::to_string(osmid));
-        }
-      } else if (tag.first == "advisory_speed") {
-        try {
-          advisory_speed = std::stof(tag.second);
-          has_advisory_speed = true;
-          w.set_tagged_speed(true);
-        } catch (const std::out_of_range& oor) {
-          LOG_INFO("out_of_range thrown for way id: " + std::to_string(osmid));
-        }
-      } else if (tag.first == "forward_speed") {
-        try {
-          w.set_forward_speed(std::stof(tag.second));
-          w.set_forward_tagged_speed(true);
-        } catch (const std::out_of_range& oor) {
-          LOG_INFO("out_of_range thrown for way id: " + std::to_string(osmid));
-        }
-      } else if (tag.first == "backward_speed") {
-        try {
-          w.set_backward_speed(std::stof(tag.second));
-          w.set_backward_tagged_speed(true);
-        } catch (const std::out_of_range& oor) {
-          LOG_INFO("out_of_range thrown for way id: " + std::to_string(osmid));
-        }
-      }
-
-      else if (tag.first == "maxspeed:hgv") {
-        try {
-          w.set_truck_speed(std::stof(tag.second));
-        } catch (const std::out_of_range& oor) {
-          LOG_INFO("out_of_range thrown for way id: " + std::to_string(osmid));
-        }
-      } else if (tag.first == "truck_route") {
-        w.set_truck_route(tag.second == "true" ? true : false);
-=======
     for (const auto& kv : results) {
       tag_ = kv;
       const auto it = tag_handlers_.find(tag_.first);
       if (it != tag_handlers_.end()) {
         it->second();
->>>>>>> 2266b331
       }
 
       // motor_vehicle:conditional=no @ (16:30-07:00)
@@ -1644,12 +1345,8 @@
               case Use::kEmergencyAccess:
               case Use::kDriveThru:
               case Use::kLivingStreet:
-<<<<<<< HEAD
               case Use::kServiceRoad:
-                w.set_surface(Surface::kPavedSmooth);
-=======
                 way_.set_surface(Surface::kPavedSmooth);
->>>>>>> 2266b331
                 break;
               case Use::kCycleway:
               case Use::kSteps:
@@ -1738,16 +1435,10 @@
     }
 
     // Infer cul-de-sac if a road edge is a loop and is low classification.
-<<<<<<< HEAD
-    if (!w.roundabout() && loop_nodes_.size() != nodes.size() &&
-        (w.use() == Use::kRoad || w.use() == Use::kServiceRoad) &&
-        w.road_class() > RoadClass::kTertiary) {
-      w.set_use(Use::kCuldesac);
-=======
-    if (!way_.roundabout() && loop_nodes_.size() != nodes.size() && way_.use() == Use::kRoad &&
+    if (!way_.roundabout() && loop_nodes_.size() != nodes.size() &&
+        (way_.use() == Use::kRoad || way_.use() == Use::kServiceRoad) &&
         way_.road_class() > RoadClass::kTertiary) {
       way_.set_use(Use::kCuldesac);
->>>>>>> 2266b331
     }
 
     if (has_user_tags_) {
