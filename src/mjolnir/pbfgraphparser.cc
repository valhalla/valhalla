--- conflicted
+++ resolved
@@ -75,11 +75,7 @@
     use_direction_on_ways_ = pt.get<bool>("data_processing.use_direction_on_ways", false);
     allow_alt_name_ = pt.get<bool>("data_processing.allow_alt_name", false);
     use_urban_tag_ = pt.get<bool>("data_processing.use_urban_tag", false);
-<<<<<<< HEAD
     use_admin_db_ = pt.get<bool>("data_processing.use_admin_db", true);
-=======
-    use_rest_area_ = pt.get<bool>("data_processing.use_rest_area", false);
->>>>>>> 2c25e792
 
     empty_node_results_ = lua_.Transform(OSMType::kNode, 0, {});
     empty_way_results_ = lua_.Transform(OSMType::kWay, 0, {});
@@ -1967,15 +1963,9 @@
   // parsing phase or to get the density during the enhancer phase
   bool use_urban_tag_;
 
-<<<<<<< HEAD
   // Configuration option indicating whether or not to process the admin iso code keys on the
   // nodes during the parsing phase or to get the admin info from the admin db
   bool use_admin_db_;
-=======
-  // Configuration option indicating whether or not to process the rest/service area keys on the ways
-  // during the parsing phase
-  bool use_rest_area_;
->>>>>>> 2c25e792
 
   // Road class assignment needs to be set to the highway cutoff for ferries and auto trains.
   RoadClass highway_cutoff_rc_;
