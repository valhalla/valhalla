#include "mjolnir/pbfgraphparser.h"
#include "baldr/complexrestriction.h"
#include "baldr/datetime.h"
#include "baldr/graphconstants.h"
#include "baldr/tilehierarchy.h"
#include "graph_lua_proc.h"
#include "midgard/aabb2.h"
#include "midgard/logging.h"
#include "midgard/pointll.h"
#include "midgard/polyline2.h"
#include "midgard/sequence.h"
#include "midgard/tiles.h"
#include "mjolnir/luatagtransform.h"
#include "mjolnir/osmaccess.h"
#include "mjolnir/osmlinguistic.h"
#include "mjolnir/timeparsing.h"
#include "mjolnir/util.h"
#include "proto/common.pb.h"
#include "scoped_timer.h"

#include <boost/algorithm/string.hpp>
#include <boost/range/algorithm/remove_if.hpp>
#include <osmium/io/pbf_input.hpp>
#include <thread>
#include <utility>

using namespace valhalla::midgard;
using namespace valhalla::baldr;
using namespace valhalla::mjolnir;

namespace {

// Limits number of Lua workers in `PBFGraphParser::ParseWays()`.
// Increase this number if downstream processing can handle more.
constexpr size_t kMaxLuaConcurrency = 8;
// Number of OSM pbf buffers per Lua worker in `PBFGraphParser::ParseWays()`.
constexpr size_t kOsmBuffersPerLua = 4;
// Number of processed OSM pbf buffers (buffer has many ways) per Lua worker. That one should be
// reasonably big because `PBFGraphParser::ParseWays()` keeps original order of OSM ways and this
// buffer allows Lua workers not to stuck if next needed buffer takes more time than others.
constexpr size_t kWaysChunksPerLua = 8;

// Convenience method to get a number from a string. Uses try/catch in case
// stoi throws an exception
int get_number(const std::string& tag, const std::string& value) { // NOLINT
  int num = -1;
  try {
    num = stoi(value);
  } catch (const std::invalid_argument& arg) {
    LOG_DEBUG("invalid_argument thrown for " + tag + " value: " + value);
  } catch (const std::out_of_range& oor) {
    LOG_DEBUG("out_of_range exception thrown for " + tag + " value: " + value);
  }
  return num;
}

// This class helps to set "culdesac" labels to loop roads correctly.
// How does it work?
// First needs to add loop roads (that are candidates to be a "culdesac" roads) using add_candidate
// method. After that, needs to call clarify_and_fix. It clarifies types of roads and marks roads as
// "culdesac" correctly. This call requires sets of OSMWayNode and OSMWay. clarify_and_fix must to
// call after finishing collecting these sets.
class culdesac_processor {
public:
  // Adds a loop road as a candidate to be a "culdesac" road.
  void add_candidate(uint64_t osm_way_id,
                     size_t osm_way_index,
                     const std::vector<uint64_t>& osm_node_ids) {
    loops_meta_.emplace(osm_way_id, loop_meta(osm_way_index));
    for (auto osm_node_id : osm_node_ids)
      node_to_loop_way_.emplace(osm_node_id, osm_way_id);
  }

  // Clarifies types of loop roads and saves fixed ways.
  void clarify_and_fix(sequence<OSMWayNode>& osm_way_node_seq, sequence<OSMWay>& osm_way_seq) {
    SCOPED_TIMER();
    osm_way_node_seq.flush();
    osm_way_seq.flush();

    size_t number_of_nodes = 0;
    size_t count_node = 0;
    OSMWay osm_way;
    for (const auto& osm_way_node : osm_way_node_seq) {
      // Reads a new way only after its nodes are read.
      if (number_of_nodes == count_node) {
        osm_way = *osm_way_seq[osm_way_node.way_index];
        number_of_nodes = osm_way.node_count();
        count_node = 0;
      }

      const auto node_to_loop_way_range = node_to_loop_way_.equal_range(osm_way_node.node.osmid_);
      for (auto it = node_to_loop_way_range.first; it != node_to_loop_way_range.second; ++it) {
        if (osm_way.way_id() != it->second && osm_way.use() == Use::kRoad) {
          loops_meta_.at(it->second).add_id_of_intersection(osm_way_node.node.osmid_);
        }
      }

      ++count_node;
    }

    fix(osm_way_seq);
  }

private:
  // loop_meta is a helper class that stores loop info.
  class loop_meta {
  public:
    explicit loop_meta(size_t way_index) : way_index_(way_index) {
    }

    size_t get_way_index() const {
      return way_index_;
    }

    bool is_culdesac() const {
      return node_ids_of_intersections_.size() <= 1;
    }

    void add_id_of_intersection(uint64_t node_id) {
      node_ids_of_intersections_.insert(node_id);
    }

  private:
    size_t way_index_;
    // Stores nodes that are intersections of loop road loop and adjacent roads.
    std::unordered_set<uint64_t> node_ids_of_intersections_;
  };

  // Sets "culdesac" labels to loop roads and saves ways.
  void fix(sequence<OSMWay>& osm_way_seq) {
    size_t number_of_culdesac = 0;
    for (const auto& loop_way_id_to_meta : loops_meta_) {
      const auto& meta = loop_way_id_to_meta.second;
      if (meta.is_culdesac()) {
        auto way_it = osm_way_seq.at(meta.get_way_index());
        auto way = *way_it;
        way.set_use(Use::kCuldesac);
        way_it = way;
        ++number_of_culdesac;
      }
    }

    LOG_INFO("Added " + std::to_string(number_of_culdesac) + " culdesac roundabouts from " +
             std::to_string(loops_meta_.size()) + " candidates.");
  }

  std::unordered_multimap<uint64_t, uint64_t> node_to_loop_way_;
  std::unordered_map<uint64_t, loop_meta> loops_meta_;
};

// Construct PBFGraphParser based on properties file and input PBF extract
struct graph_parser {
  graph_parser(const boost::property_tree::ptree& pt, OSMData& osmdata)
      : lua_(get_lua(pt)), osmdata_(osmdata) {
    current_way_node_index_ = last_node_ = last_way_ = last_relation_ = 0;

    highway_cutoff_rc_ = RoadClass::kPrimary;
    for (auto& level : TileHierarchy::levels()) {
      if (level.name == "highway") {
        highway_cutoff_rc_ = level.importance;
      }
    }

    include_platforms_ = pt.get<bool>("include_platforms", false);
    include_driveways_ = pt.get<bool>("include_driveways", true);
    include_construction_ = pt.get<bool>("include_construction", false);
    infer_internal_intersections_ =
        pt.get<bool>("data_processing.infer_internal_intersections", true);
    infer_turn_channels_ = pt.get<bool>("data_processing.infer_turn_channels", true);
    use_direction_on_ways_ = pt.get<bool>("data_processing.use_direction_on_ways", false);
    allow_alt_name_ = pt.get<bool>("data_processing.allow_alt_name", false);
    use_urban_tag_ = pt.get<bool>("data_processing.use_urban_tag", false);
    use_rest_area_ = pt.get<bool>("data_processing.use_rest_area", false);
    use_admin_db_ = pt.get<bool>("data_processing.use_admin_db", true);

    empty_node_tags_ = lua_.Transform(OSMType::kNode, 0, {});
    empty_relation_tags_ = lua_.Transform(OSMType::kRelation, 0, {});

    tag_handlers_["driving_side"] = [this]() {
      if (!use_admin_db_) {
        way_.set_drive_on_right(tag_.second == "right" ? true : false);
      }
    };
    tag_handlers_["internal_intersection"] = [this]() {
      if (!infer_internal_intersections_) {
        way_.set_internal(tag_.second == "true" ? true : false);
      }
    };
    tag_handlers_["turn_channel"] = [this]() {
      if (!infer_turn_channels_) {
        way_.set_turn_channel(tag_.second == "true" ? true : false);
      }
    };

    tag_handlers_["layer"] = [this]() {
      auto layer = static_cast<int8_t>(std::stoi(tag_.second));
      way_.set_layer(layer);
    };

    tag_handlers_["road_class"] = [this]() {
      RoadClass roadclass = (RoadClass)std::stoi(tag_.second);
      switch (roadclass) {

        case RoadClass::kMotorway:
          way_.set_road_class(RoadClass::kMotorway);
          break;
        case RoadClass::kTrunk:
          way_.set_road_class(RoadClass::kTrunk);
          break;
        case RoadClass::kPrimary:
          way_.set_road_class(RoadClass::kPrimary);
          break;
        case RoadClass::kSecondary:
          way_.set_road_class(RoadClass::kSecondary);
          break;
        case RoadClass::kTertiary:
          way_.set_road_class(RoadClass::kTertiary);
          break;
        case RoadClass::kUnclassified:
          way_.set_road_class(RoadClass::kUnclassified);
          break;
        case RoadClass::kResidential:
          way_.set_road_class(RoadClass::kResidential);
          break;
        default:
          way_.set_road_class(RoadClass::kServiceOther);
          break;
      }
    };
    // these flags indicate if a user set the access tags on this way.
    tag_handlers_["auto_tag"] = [this]() {
      osm_access_.set_auto_tag(true);
      has_user_tags_ = true;
    };
    tag_handlers_["truck_tag"] = [this]() {
      osm_access_.set_truck_tag(true);
      has_user_tags_ = true;
    };
    tag_handlers_["bus_tag"] = [this]() {
      osm_access_.set_bus_tag(true);
      has_user_tags_ = true;
    };
    tag_handlers_["foot_tag"] = [this]() {
      osm_access_.set_foot_tag(true);
      has_user_tags_ = true;
    };
    tag_handlers_["bike_tag"] = [this]() {
      osm_access_.set_bike_tag(true);
      has_user_tags_ = true;
    };
    tag_handlers_["moped_tag"] = [this]() {
      osm_access_.set_moped_tag(true);
      has_user_tags_ = true;
    };
    tag_handlers_["motorcycle_tag"] = [this]() {
      osm_access_.set_motorcycle_tag(true);
      has_user_tags_ = true;
    };
    tag_handlers_["hov_tag"] = [this]() {
      osm_access_.set_hov_tag(true);
      has_user_tags_ = true;
    };
    tag_handlers_["taxi_tag"] = [this]() {
      osm_access_.set_taxi_tag(true);
      has_user_tags_ = true;
    };
    tag_handlers_["motorroad_tag"] = [this]() {
      osm_access_.set_motorroad_tag(true);
      has_user_tags_ = true;
    };
    tag_handlers_["wheelchair"] = [this]() {
      way_.set_wheelchair_tag(true);
      way_.set_wheelchair(tag_.second == "true" ? true : false);
    };
    tag_handlers_["sidewalk"] = [this]() {
      if (tag_.second == "both" || tag_.second == "yes" || tag_.second == "shared" ||
          tag_.second == "raised") {
        way_.set_sidewalk_left(true);
        way_.set_sidewalk_right(true);
      } else if (tag_.second == "left") {
        way_.set_sidewalk_left(true);
      } else if (tag_.second == "right") {
        way_.set_sidewalk_right(true);
      }
    };
    tag_handlers_["auto_forward"] = [this]() {
      way_.set_auto_forward(tag_.second == "true" ? true : false);
    };
    tag_handlers_["truck_forward"] = [this]() {
      way_.set_truck_forward(tag_.second == "true" ? true : false);
    };
    tag_handlers_["bus_forward"] = [this]() {
      way_.set_bus_forward(tag_.second == "true" ? true : false);
    };
    tag_handlers_["bike_forward"] = [this]() {
      way_.set_bike_forward(tag_.second == "true" ? true : false);
    };
    tag_handlers_["emergency_forward"] = [this]() {
      way_.set_emergency_forward(tag_.second == "true" ? true : false);
    };
    tag_handlers_["hov_forward"] = [this]() {
      way_.set_hov_forward(tag_.second == "true" ? true : false);
    };
    tag_handlers_["taxi_forward"] = [this]() {
      way_.set_taxi_forward(tag_.second == "true" ? true : false);
    };
    tag_handlers_["moped_forward"] = [this]() {
      way_.set_moped_forward(tag_.second == "true" ? true : false);
    };
    tag_handlers_["motorcycle_forward"] = [this]() {
      way_.set_motorcycle_forward(tag_.second == "true" ? true : false);
    };
    tag_handlers_["pedestrian_forward"] = [this]() {
      way_.set_pedestrian_forward(tag_.second == "true" ? true : false);
    };
    tag_handlers_["auto_backward"] = [this]() {
      way_.set_auto_backward(tag_.second == "true" ? true : false);
    };
    tag_handlers_["truck_backward"] = [this]() {
      way_.set_truck_backward(tag_.second == "true" ? true : false);
    };
    tag_handlers_["bus_backward"] = [this]() {
      way_.set_bus_backward(tag_.second == "true" ? true : false);
    };
    tag_handlers_["bike_backward"] = [this]() {
      way_.set_bike_backward(tag_.second == "true" ? true : false);
    };
    tag_handlers_["emergency_backward"] = [this]() {
      way_.set_emergency_backward(tag_.second == "true" ? true : false);
    };
    tag_handlers_["hov_backward"] = [this]() {
      way_.set_hov_backward(tag_.second == "true" ? true : false);
    };
    tag_handlers_["taxi_backward"] = [this]() {
      way_.set_taxi_backward(tag_.second == "true" ? true : false);
    };
    tag_handlers_["moped_backward"] = [this]() {
      way_.set_moped_backward(tag_.second == "true" ? true : false);
    };
    tag_handlers_["motorcycle_backward"] = [this]() {
      way_.set_motorcycle_backward(tag_.second == "true" ? true : false);
    };
    tag_handlers_["pedestrian_backward"] = [this]() {
      way_.set_pedestrian_backward(tag_.second == "true" ? true : false);
    };
    tag_handlers_["private"] = [this]() {
      // Make sure we do not unset this flag if set previously
      if (tag_.second == "true")
        way_.set_destination_only(true);
    };
    tag_handlers_["private_hgv"] = [this]() {
      if (tag_.second == "true")
        way_.set_destination_only_hgv(true);
    };
    tag_handlers_["service"] = [this]() {
      if (tag_.second == "rest_area") {
        service_ = tag_.second;
      }
    };
    tag_handlers_["amenity"] = [this]() {
      if (tag_.second == "yes") {
        amenity_ = tag_.second;
      }
    };

    tag_handlers_["use"] = [this]() {
      Use use = (Use)std::stoi(tag_.second);
      switch (use) {
        case Use::kCycleway:
          way_.set_use(Use::kCycleway);
          break;
        case Use::kFootway:
          way_.set_use(Use::kFootway);
          break;
        case Use::kSidewalk:
          way_.set_use(Use::kSidewalk);
          break;
        case Use::kPedestrian:
          way_.set_use(Use::kPedestrian);
          break;
        case Use::kPath:
          way_.set_use(Use::kPath);
          break;
        case Use::kElevator:
          way_.set_use(Use::kElevator);
          break;
        case Use::kSteps:
          way_.set_use(Use::kSteps);
          break;
        case Use::kEscalator:
          way_.set_use(Use::kEscalator);
          break;
        case Use::kBridleway:
          way_.set_use(Use::kBridleway);
          break;
        case Use::kPedestrianCrossing:
          way_.set_use(Use::kPedestrianCrossing);
          break;
        case Use::kLivingStreet:
          way_.set_use(Use::kLivingStreet);
          break;
        case Use::kParkingAisle:
          way_.set_destination_only(true);
          way_.set_use(Use::kParkingAisle);
          break;
        case Use::kDriveway:
          way_.set_destination_only(true);
          way_.set_use(Use::kDriveway);
          break;
        case Use::kAlley:
          way_.set_use(Use::kAlley);
          break;
        case Use::kEmergencyAccess:
          way_.set_use(Use::kEmergencyAccess);
          break;
        case Use::kDriveThru:
          way_.set_destination_only(true);
          way_.set_use(Use::kDriveThru);
          break;
        case Use::kServiceRoad:
          way_.set_use(Use::kServiceRoad);
          break;
        case Use::kTrack:
          way_.set_use(Use::kTrack);
          break;
        case Use::kOther:
          way_.set_use(Use::kOther);
          break;
        case Use::kConstruction:
          way_.set_use(Use::kConstruction);
          break;
        case Use::kRoad:
        default:
          way_.set_use(Use::kRoad);
          break;
      }
    };
    tag_handlers_["no_thru_traffic"] = [this]() {
      way_.set_no_thru_traffic(tag_.second == "true" ? true : false);
    };
    tag_handlers_["oneway"] = [this]() { way_.set_oneway(tag_.second == "true" ? true : false); };
    tag_handlers_["oneway_reverse"] = [this]() {
      way_.set_oneway_reverse(tag_.second == "true" ? true : false);
    };
    tag_handlers_["roundabout"] = [this]() {
      way_.set_roundabout(tag_.second == "true" ? true : false);
    };
    tag_handlers_["link"] = [this]() { way_.set_link(tag_.second == "true" ? true : false); };
    tag_handlers_["ferry"] = [this]() { way_.set_ferry(tag_.second == "true" ? true : false); };
    tag_handlers_["rail"] = [this]() { way_.set_rail(tag_.second == "true" ? true : false); };
    tag_handlers_["duration"] = [this]() {
      std::size_t found = tag_.second.find(":");
      if (found != std::string::npos) {
        std::vector<std::string> time = GetTagTokens(tag_.second, ':');
        uint32_t hour = 0, min = 0, sec = 0;
        if (time.size() == 1) { // minutes
          std::stringstream ss(time.at(0));
          ss >> min;
          min *= 60;
        } else if (time.size() == 2) { // hours and min
          std::stringstream ss(tag_.second);
          ss >> hour;
          ss.ignore();
          hour *= 3600;

          ss >> min;
          min *= 60;
        } else if (time.size() == 3) { // hours, min, and sec
          std::stringstream ss(tag_.second);
          ss >> hour;
          ss.ignore();
          hour *= 3600;

          ss >> min;
          ss.ignore();
          min *= 60;

          ss >> sec;
        }
        way_.set_duration(hour + min + sec);
      }
    };
    tag_handlers_["name"] = [this]() {
      if (!tag_.second.empty())
        name_ = tag_.second;
    };
    tag_handlers_["name:left"] = [this]() {
      if (!tag_.second.empty())
        name_left_ = tag_.second;
    };
    tag_handlers_["name:right"] = [this]() {
      if (!tag_.second.empty())
        name_right_ = tag_.second;
    };
    tag_handlers_["name:forward"] = [this]() {
      if (!tag_.second.empty())
        name_forward_ = tag_.second;
    };
    tag_handlers_["name:backward"] = [this]() {
      if (!tag_.second.empty())
        name_backward_ = tag_.second;
    };
    tag_handlers_["alt_name"] = [this]() {
      if (!tag_.second.empty() && allow_alt_name_)
        alt_name_ = tag_.second;
    };
    tag_handlers_["alt_name:left"] = [this]() {
      if (!tag_.second.empty() && allow_alt_name_)
        alt_name_left_ = tag_.second;
    };
    tag_handlers_["alt_name:right"] = [this]() {
      if (!tag_.second.empty() && allow_alt_name_)
        alt_name_right_ = tag_.second;
    };
    tag_handlers_["official_name"] = [this]() {
      if (!tag_.second.empty())
        official_name_ = tag_.second;
    };
    tag_handlers_["official_name:left"] = [this]() {
      if (!tag_.second.empty())
        official_name_left_ = tag_.second;
    };
    tag_handlers_["official_name:right"] = [this]() {
      if (!tag_.second.empty())
        official_name_right_ = tag_.second;
    };
    tag_handlers_["tunnel:name"] = [this]() {
      if (!tag_.second.empty())
        tunnel_name_ = tag_.second;
    };
    tag_handlers_["tunnel:name:left"] = [this]() {
      if (!tag_.second.empty())
        tunnel_name_left_ = tag_.second;
    };
    tag_handlers_["tunnel:name:right"] = [this]() {
      if (!tag_.second.empty())
        tunnel_name_right_ = tag_.second;
    };
    tag_handlers_["level"] = [this]() {
      if (tag_.second.empty())
        return;

      way_.set_level_index(osmdata_.name_offset_map.index(tag_.second));
      way_.set_multiple_levels(tag_.second.length() > 2);
    };
    tag_handlers_["level:ref"] = [this]() {
      if (!tag_.second.empty())
        way_.set_level_ref_index(osmdata_.name_offset_map.index(tag_.second));
    };
    tag_handlers_["name:pronunciation"] = [this]() {
      if (!tag_.second.empty()) {
        has_pronunciation_tags_ = true;
        name_ipa_ = tag_.second;
      }
    };
    tag_handlers_["name:left:pronunciation"] = [this]() {
      if (!tag_.second.empty()) {
        has_pronunciation_tags_ = true;
        name_left_ipa_ = tag_.second;
      }
    };
    tag_handlers_["name:right:pronunciation"] = [this]() {
      if (!tag_.second.empty()) {
        has_pronunciation_tags_ = true;
        name_right_ipa_ = tag_.second;
      }
    };
    tag_handlers_["name:forward:pronunciation"] = [this]() {
      if (!tag_.second.empty()) {
        has_pronunciation_tags_ = true;
        name_forward_ipa_ = tag_.second;
      }
    };
    tag_handlers_["name:backward:pronunciation"] = [this]() {
      if (!tag_.second.empty()) {
        has_pronunciation_tags_ = true;
        name_backward_ipa_ = tag_.second;
      }
    };
    tag_handlers_["alt_name:pronunciation"] = [this]() {
      if (!tag_.second.empty() && allow_alt_name_) {
        has_pronunciation_tags_ = true;
        alt_name_ipa_ = tag_.second;
      }
    };
    tag_handlers_["alt_name:left:pronunciation"] = [this]() {
      if (!tag_.second.empty() && allow_alt_name_) {
        has_pronunciation_tags_ = true;
        alt_name_left_ipa_ = tag_.second;
      }
    };
    tag_handlers_["alt_name:right:pronunciation"] = [this]() {
      if (!tag_.second.empty() && allow_alt_name_) {
        has_pronunciation_tags_ = true;
        alt_name_right_ipa_ = tag_.second;
      }
    };
    tag_handlers_["official_name:pronunciation"] = [this]() {
      if (!tag_.second.empty()) {
        has_pronunciation_tags_ = true;
        official_name_ipa_ = tag_.second;
      }
    };
    tag_handlers_["official_name:left:pronunciation"] = [this]() {
      if (!tag_.second.empty()) {
        official_name_left_ipa_ = tag_.second;
        has_pronunciation_tags_ = true;
      }
    };
    tag_handlers_["official_name:right:pronunciation"] = [this]() {
      if (!tag_.second.empty()) {
        has_pronunciation_tags_ = true;
        official_name_right_ipa_ = tag_.second;
      }
    };
    tag_handlers_["tunnel:name:pronunciation"] = [this]() {
      if (!tag_.second.empty()) {
        has_pronunciation_tags_ = true;
        tunnel_name_ipa_ = tag_.second;
      }
    };
    tag_handlers_["tunnel:name:left:pronunciation"] = [this]() {
      if (!tag_.second.empty()) {
        has_pronunciation_tags_ = true;
        tunnel_name_left_ipa_ = tag_.second;
      }
    };
    tag_handlers_["tunnel:name:right:pronunciation"] = [this]() {
      if (!tag_.second.empty()) {
        has_pronunciation_tags_ = true;
        tunnel_name_right_ipa_ = tag_.second;
      }
    };
    tag_handlers_["name:pronunciation:nt-sampa"] = [this]() {
      if (!tag_.second.empty()) {
        has_pronunciation_tags_ = true;
        name_nt_sampa_ = tag_.second;
      }
    };
    tag_handlers_["name:left:pronunciation:nt-sampa"] = [this]() {
      if (!tag_.second.empty()) {
        has_pronunciation_tags_ = true;
        name_left_nt_sampa_ = tag_.second;
      }
    };
    tag_handlers_["name:right:pronunciation:nt-sampa"] = [this]() {
      if (!tag_.second.empty()) {
        has_pronunciation_tags_ = true;
        name_right_nt_sampa_ = tag_.second;
      }
    };
    tag_handlers_["name:forward:pronunciation:nt-sampa"] = [this]() {
      if (!tag_.second.empty()) {
        has_pronunciation_tags_ = true;
        name_forward_nt_sampa_ = tag_.second;
      }
    };
    tag_handlers_["name:backward:pronunciation:nt-sampa"] = [this]() {
      if (!tag_.second.empty()) {
        has_pronunciation_tags_ = true;
        name_backward_nt_sampa_ = tag_.second;
      }
    };
    tag_handlers_["alt_name:pronunciation:nt-sampa"] = [this]() {
      if (!tag_.second.empty() && allow_alt_name_) {
        has_pronunciation_tags_ = true;
        alt_name_nt_sampa_ = tag_.second;
      }
    };
    tag_handlers_["alt_name:left:pronunciation:nt-sampa"] = [this]() {
      if (!tag_.second.empty() && allow_alt_name_) {
        has_pronunciation_tags_ = true;
        alt_name_left_nt_sampa_ = tag_.second;
      }
    };
    tag_handlers_["alt_name:right:pronunciation:nt-sampa"] = [this]() {
      if (!tag_.second.empty() && allow_alt_name_) {
        has_pronunciation_tags_ = true;
        alt_name_right_nt_sampa_ = tag_.second;
      }
    };
    tag_handlers_["official_name:pronunciation:nt-sampa"] = [this]() {
      if (!tag_.second.empty()) {
        has_pronunciation_tags_ = true;
        official_name_nt_sampa_ = tag_.second;
      }
    };
    tag_handlers_["official_name:left:pronunciation:nt-sampa"] = [this]() {
      if (!tag_.second.empty()) {
        has_pronunciation_tags_ = true;
        official_name_left_nt_sampa_ = tag_.second;
      }
    };
    tag_handlers_["official_name:right:pronunciation:nt-sampa"] = [this]() {
      if (!tag_.second.empty()) {
        has_pronunciation_tags_ = true;
        official_name_right_nt_sampa_ = tag_.second;
      }
    };
    tag_handlers_["tunnel:name:pronunciation:nt-sampa"] = [this]() {
      if (!tag_.second.empty()) {
        has_pronunciation_tags_ = true;
        tunnel_name_nt_sampa_ = tag_.second;
      }
    };
    tag_handlers_["tunnel:name:left:pronunciation:nt-sampa"] = [this]() {
      if (!tag_.second.empty()) {
        has_pronunciation_tags_ = true;
        tunnel_name_left_nt_sampa_ = tag_.second;
      }
    };
    tag_handlers_["tunnel:name:right:pronunciation:nt-sampa"] = [this]() {
      if (!tag_.second.empty()) {
        has_pronunciation_tags_ = true;
        tunnel_name_right_nt_sampa_ = tag_.second;
      }
    };
    tag_handlers_["name:pronunciation:katakana"] = [this]() {
      if (!tag_.second.empty()) {
        has_pronunciation_tags_ = true;
        name_katakana_ = tag_.second;
      }
    };
    tag_handlers_["name:left:pronunciation:katakana"] = [this]() {
      if (!tag_.second.empty()) {
        has_pronunciation_tags_ = true;
        name_left_katakana_ = tag_.second;
      }
    };
    tag_handlers_["name:right:pronunciation:katakana"] = [this]() {
      if (!tag_.second.empty()) {
        has_pronunciation_tags_ = true;
        name_right_katakana_ = tag_.second;
      }
    };
    tag_handlers_["name:forward:pronunciation:katakana"] = [this]() {
      if (!tag_.second.empty()) {
        has_pronunciation_tags_ = true;
        name_forward_katakana_ = tag_.second;
      }
    };
    tag_handlers_["name:backward:pronunciation:katakana"] = [this]() {
      if (!tag_.second.empty()) {
        has_pronunciation_tags_ = true;
        name_backward_katakana_ = tag_.second;
      }
    };
    tag_handlers_["alt_name:pronunciation:katakana"] = [this]() {
      if (!tag_.second.empty() && allow_alt_name_) {
        has_pronunciation_tags_ = true;
        alt_name_katakana_ = tag_.second;
      }
    };
    tag_handlers_["alt_name:left:pronunciation:katakana"] = [this]() {
      if (!tag_.second.empty() && allow_alt_name_) {
        has_pronunciation_tags_ = true;
        alt_name_left_katakana_ = tag_.second;
      }
    };
    tag_handlers_["alt_name:right:pronunciation:katakana"] = [this]() {
      if (!tag_.second.empty() && allow_alt_name_) {
        has_pronunciation_tags_ = true;
        alt_name_right_katakana_ = tag_.second;
      }
    };
    tag_handlers_["official_name:pronunciation:katakana"] = [this]() {
      if (!tag_.second.empty()) {
        has_pronunciation_tags_ = true;
        official_name_katakana_ = tag_.second;
      }
    };
    tag_handlers_["official_name:left:pronunciation:katakana"] = [this]() {
      if (!tag_.second.empty()) {
        has_pronunciation_tags_ = true;
        official_name_left_katakana_ = tag_.second;
      }
    };
    tag_handlers_["official_name:right:pronunciation:katakana"] = [this]() {
      if (!tag_.second.empty()) {
        has_pronunciation_tags_ = true;
        official_name_right_katakana_ = tag_.second;
      }
    };
    tag_handlers_["tunnel:name:pronunciation:katakana"] = [this]() {
      if (!tag_.second.empty()) {
        has_pronunciation_tags_ = true;
        tunnel_name_katakana_ = tag_.second;
      }
    };
    tag_handlers_["tunnel:name:left:pronunciation:katakana"] = [this]() {
      if (!tag_.second.empty()) {
        has_pronunciation_tags_ = true;
        tunnel_name_left_katakana_ = tag_.second;
      }
    };
    tag_handlers_["tunnel:name:right:pronunciation:katakana"] = [this]() {
      if (!tag_.second.empty()) {
        has_pronunciation_tags_ = true;
        tunnel_name_right_katakana_ = tag_.second;
      }
    };
    tag_handlers_["name:pronunciation:jeita"] = [this]() {
      if (!tag_.second.empty()) {
        has_pronunciation_tags_ = true;
        name_jeita_ = tag_.second;
      }
    };
    tag_handlers_["name:left:pronunciation:jeita"] = [this]() {
      if (!tag_.second.empty()) {
        has_pronunciation_tags_ = true;
        name_left_jeita_ = tag_.second;
      }
    };
    tag_handlers_["name:right:pronunciation:jeita"] = [this]() {
      if (!tag_.second.empty()) {
        has_pronunciation_tags_ = true;
        name_right_jeita_ = tag_.second;
      }
    };
    tag_handlers_["name:forward:pronunciation:jeita"] = [this]() {
      if (!tag_.second.empty()) {
        has_pronunciation_tags_ = true;
        name_forward_jeita_ = tag_.second;
      }
    };
    tag_handlers_["name:backward:pronunciation:jeita"] = [this]() {
      if (!tag_.second.empty()) {
        has_pronunciation_tags_ = true;
        name_backward_jeita_ = tag_.second;
      }
    };
    tag_handlers_["alt_name:pronunciation:jeita"] = [this]() {
      if (!tag_.second.empty() && allow_alt_name_) {
        has_pronunciation_tags_ = true;
        alt_name_jeita_ = tag_.second;
      }
    };
    tag_handlers_["alt_name:left:pronunciation:jeita"] = [this]() {
      if (!tag_.second.empty() && allow_alt_name_) {
        has_pronunciation_tags_ = true;
        alt_name_left_jeita_ = tag_.second;
      }
    };
    tag_handlers_["alt_name:right:pronunciation:jeita"] = [this]() {
      if (!tag_.second.empty() && allow_alt_name_) {
        has_pronunciation_tags_ = true;
        alt_name_right_jeita_ = tag_.second;
      }
    };
    tag_handlers_["official_name:pronunciation:jeita"] = [this]() {
      if (!tag_.second.empty()) {
        has_pronunciation_tags_ = true;
        official_name_jeita_ = tag_.second;
      }
    };
    tag_handlers_["official_name:left:pronunciation:jeita"] = [this]() {
      if (!tag_.second.empty()) {
        has_pronunciation_tags_ = true;
        official_name_left_jeita_ = tag_.second;
      }
    };
    tag_handlers_["official_name:right:pronunciation:jeita"] = [this]() {
      if (!tag_.second.empty()) {
        has_pronunciation_tags_ = true;
        official_name_right_jeita_ = tag_.second;
      }
    };
    tag_handlers_["tunnel:name:pronunciation:jeita"] = [this]() {
      if (!tag_.second.empty()) {
        has_pronunciation_tags_ = true;
        tunnel_name_jeita_ = tag_.second;
      }
    };
    tag_handlers_["tunnel:name:left:pronunciation:jeita"] = [this]() {
      if (!tag_.second.empty()) {
        has_pronunciation_tags_ = true;
        tunnel_name_left_jeita_ = tag_.second;
      }
    };
    tag_handlers_["tunnel:name:right:pronunciation:jeita"] = [this]() {
      if (!tag_.second.empty()) {
        has_pronunciation_tags_ = true;
        tunnel_name_right_jeita_ = tag_.second;
      }
    };
    tag_handlers_["max_speed"] = [this]() {
      try {
        if (tag_.second == "unlimited") {
          // this way has an unlimited speed limit (german autobahn)
          max_speed_ = kUnlimitedSpeedLimit;
        } else {
          max_speed_ = std::stof(tag_.second);
        }
        way_.set_tagged_speed(true);
        has_max_speed_ = true;
      } catch (const std::out_of_range& oor) {
        LOG_INFO("out_of_range thrown for way id: " + std::to_string(osmid_));
      }
    };
    tag_handlers_["average_speed"] = [this]() {
      try {
        average_speed_ = std::stof(tag_.second);
        has_average_speed_ = true;
        way_.set_tagged_speed(true);
      } catch (const std::out_of_range& oor) {
        LOG_INFO("out_of_range thrown for way id: " + std::to_string(osmid_));
      }
    };
    tag_handlers_["advisory_speed"] = [this]() {
      try {
        advisory_speed_ = std::stof(tag_.second);
        has_advisory_speed_ = true;
        way_.set_tagged_speed(true);
      } catch (const std::out_of_range& oor) {
        LOG_INFO("out_of_range thrown for way id: " + std::to_string(osmid_));
      }
    };
    tag_handlers_["forward_speed"] = [this]() {
      try {
        way_.set_forward_speed(std::stof(tag_.second));
        way_.set_forward_tagged_speed(true);
      } catch (const std::out_of_range& oor) {
        LOG_INFO("out_of_range thrown for way id: " + std::to_string(osmid_));
      }
    };
    tag_handlers_["backward_speed"] = [this]() {
      try {
        way_.set_backward_speed(std::stof(tag_.second));
        way_.set_backward_tagged_speed(true);
      } catch (const std::out_of_range& oor) {
        LOG_INFO("out_of_range thrown for way id: " + std::to_string(osmid_));
      }
    };
    tag_handlers_["maxspeed:hgv"] = [this]() {
      try {
        way_.set_truck_speed(std::stof(tag_.second));
      } catch (const std::out_of_range& oor) {
        LOG_INFO("out_of_range thrown for way id: " + std::to_string(osmid_));
      }
    };
    tag_handlers_["maxspeed:hgv:forward"] = [this]() {
      try {
        way_.set_truck_speed_forward(std::stof(tag_.second));
      } catch (const std::out_of_range& oor) {
        LOG_INFO("out_of_range thrown for way id: " + std::to_string(osmid_));
      }
    };
    tag_handlers_["maxspeed:hgv:backward"] = [this]() {
      try {
        way_.set_truck_speed_backward(std::stof(tag_.second));
      } catch (const std::out_of_range& oor) {
        LOG_INFO("out_of_range thrown for way id: " + std::to_string(osmid_));
      }
    };
    tag_handlers_["maxspeed:conditional"] = [this]() {
      std::vector<std::string> tokens = GetTagTokens(tag_.second, '@');
      if (tokens.size() < 2) {
        return; // just ignore bad entries
      }

      uint8_t speed;
      if (tokens.at(0) == "no" || tokens.at(0) == "none") {
        // Handle autobahns that have unlimited speed during smaller part of the day
        speed = kUnlimitedSpeedLimit;
      } else {
        try {
          const float parsed = std::stof(tokens.at(0));
          if (parsed > kMaxAssumedSpeed) {
            // LOG_WARN("Ignoring maxspeed:conditional that exceedes max for way id: " +
            //          std::to_string(osmid_));
            return;
          }
          speed = static_cast<uint8_t>(parsed + 0.5f);
        } catch (const std::invalid_argument&) {
          return; // ignore strange things like 'walk @...'
        }
      }

      std::vector<std::string> conditions = GetTagTokens(tokens.at(1), ';');
      for (const auto& c : conditions) {
        std::vector<uint64_t> values = get_time_range(c);
        for (const auto& v : values) {
          ConditionalSpeedLimit limit = {};
          limit.td_ = TimeDomain(v);
          limit.speed_ = speed;
          osmdata_.conditional_speeds.emplace(osmid_, limit);
        }
      }
    };
    tag_handlers_["truck_route"] = [this]() {
      way_.set_truck_route(tag_.second == "true" ? true : false);
    };
    tag_handlers_["hazmat"] = [this]() {
      OSMAccessRestriction restriction;
      restriction.set_type(AccessType::kHazmat);
      restriction.set_value(tag_.second == "true" ? true : false);
      restriction.set_modes(kTruckAccess);
      osmdata_.access_restrictions.insert(
          AccessRestrictionsMultiMap::value_type(osmid_, restriction));
    };
    tag_handlers_["hazmat_forward"] = [this]() {
      OSMAccessRestriction restriction;
      restriction.set_type(AccessType::kHazmat);
      restriction.set_value(tag_.second == "true" ? true : false);
      restriction.set_modes(kTruckAccess);
      restriction.set_direction(AccessRestrictionDirection::kForward);
      osmdata_.access_restrictions.insert(
          AccessRestrictionsMultiMap::value_type(osmid_, restriction));
    };
    tag_handlers_["hazmat_backward"] = [this]() {
      OSMAccessRestriction restriction;
      restriction.set_type(AccessType::kHazmat);
      restriction.set_value(tag_.second == "true" ? true : false);
      restriction.set_modes(kTruckAccess);
      restriction.set_direction(AccessRestrictionDirection::kBackward);
      osmdata_.access_restrictions.insert(
          AccessRestrictionsMultiMap::value_type(osmid_, restriction));
    };
    tag_handlers_["maxheight"] = [this]() {
      OSMAccessRestriction restriction;
      restriction.set_type(AccessType::kMaxHeight);
      restriction.set_value(std::stof(tag_.second) * 100);
      restriction.set_modes(kTruckAccess | kAutoAccess | kHOVAccess | kTaxiAccess | kBusAccess);
      osmdata_.access_restrictions.insert(
          AccessRestrictionsMultiMap::value_type(osmid_, restriction));
    };
    tag_handlers_["maxheight_forward"] = [this]() {
      OSMAccessRestriction restriction;
      restriction.set_type(AccessType::kMaxHeight);
      restriction.set_value(std::stof(tag_.second) * 100);
      restriction.set_modes(kTruckAccess | kAutoAccess | kHOVAccess | kTaxiAccess | kBusAccess);
      restriction.set_direction(AccessRestrictionDirection::kForward);
      osmdata_.access_restrictions.insert(
          AccessRestrictionsMultiMap::value_type(osmid_, restriction));
    };
    tag_handlers_["maxheight_backward"] = [this]() {
      OSMAccessRestriction restriction;
      restriction.set_type(AccessType::kMaxHeight);
      restriction.set_value(std::stof(tag_.second) * 100);
      restriction.set_modes(kTruckAccess | kAutoAccess | kHOVAccess | kTaxiAccess | kBusAccess);
      restriction.set_direction(AccessRestrictionDirection::kBackward);
      osmdata_.access_restrictions.insert(
          AccessRestrictionsMultiMap::value_type(osmid_, restriction));
    };
    tag_handlers_["maxwidth"] = [this]() {
      OSMAccessRestriction restriction;
      restriction.set_type(AccessType::kMaxWidth);
      restriction.set_value(std::stof(tag_.second) * 100);
      restriction.set_modes(kTruckAccess | kAutoAccess | kHOVAccess | kTaxiAccess | kBusAccess);
      osmdata_.access_restrictions.insert(
          AccessRestrictionsMultiMap::value_type(osmid_, restriction));
    };
    tag_handlers_["maxwidth_forward"] = [this]() {
      OSMAccessRestriction restriction;
      restriction.set_type(AccessType::kMaxWidth);
      restriction.set_value(std::stof(tag_.second) * 100);
<<<<<<< HEAD
      restriction.set_modes(kTruckAccess | kAutoAccess | kHOVAccess | kTaxiAccess | kBusAccess);
      restriction.set_direction(AccessRestrictionDirection::kForward);
=======
      restriction.set_modes(kTruckAccess | kAutoAccess);
>>>>>>> 77ad62e2
      osmdata_.access_restrictions.insert(
          AccessRestrictionsMultiMap::value_type(osmid_, restriction));
    };
    tag_handlers_["maxwidth_backward"] = [this]() {
      OSMAccessRestriction restriction;
      restriction.set_type(AccessType::kMaxWidth);
      restriction.set_value(std::stof(tag_.second) * 100);
<<<<<<< HEAD
      restriction.set_modes(kTruckAccess | kAutoAccess | kHOVAccess | kTaxiAccess | kBusAccess);
      restriction.set_direction(AccessRestrictionDirection::kBackward);
=======
      restriction.set_modes(kTruckAccess | kAutoAccess);
>>>>>>> 77ad62e2
      osmdata_.access_restrictions.insert(
          AccessRestrictionsMultiMap::value_type(osmid_, restriction));
    };
    tag_handlers_["maxlength"] = [this]() {
      OSMAccessRestriction restriction;
      restriction.set_type(AccessType::kMaxLength);
      restriction.set_value(std::stof(tag_.second) * 100);
      restriction.set_modes(kTruckAccess);
      osmdata_.access_restrictions.insert(
          AccessRestrictionsMultiMap::value_type(osmid_, restriction));
    };
    tag_handlers_["maxlength_forward"] = [this]() {
      OSMAccessRestriction restriction;
      restriction.set_type(AccessType::kMaxLength);
      restriction.set_value(std::stof(tag_.second) * 100);
      restriction.set_modes(kTruckAccess);
      restriction.set_direction(AccessRestrictionDirection::kForward);
      osmdata_.access_restrictions.insert(
          AccessRestrictionsMultiMap::value_type(osmid_, restriction));
    };
    tag_handlers_["maxlength_backward"] = [this]() {
      OSMAccessRestriction restriction;
      restriction.set_type(AccessType::kMaxLength);
      restriction.set_value(std::stof(tag_.second) * 100);
      restriction.set_modes(kTruckAccess);
      restriction.set_direction(AccessRestrictionDirection::kBackward);
      osmdata_.access_restrictions.insert(
          AccessRestrictionsMultiMap::value_type(osmid_, restriction));
    };
    tag_handlers_["maxweight"] = [this]() {
      OSMAccessRestriction restriction;
      restriction.set_type(AccessType::kMaxWeight);
      restriction.set_value(std::stof(tag_.second) * 100);
      restriction.set_modes(kTruckAccess);
      osmdata_.access_restrictions.insert(
          AccessRestrictionsMultiMap::value_type(osmid_, restriction));
    };
    tag_handlers_["maxweight_forward"] = [this]() {
      OSMAccessRestriction restriction;
      restriction.set_type(AccessType::kMaxWeight);
      restriction.set_value(std::stof(tag_.second) * 100);
      restriction.set_modes(kTruckAccess);
      restriction.set_direction(AccessRestrictionDirection::kForward);
      osmdata_.access_restrictions.insert(
          AccessRestrictionsMultiMap::value_type(osmid_, restriction));
    };
    tag_handlers_["maxweight_backward"] = [this]() {
      OSMAccessRestriction restriction;
      restriction.set_type(AccessType::kMaxWeight);
      restriction.set_value(std::stof(tag_.second) * 100);
      restriction.set_modes(kTruckAccess);
      restriction.set_direction(AccessRestrictionDirection::kBackward);
      osmdata_.access_restrictions.insert(
          AccessRestrictionsMultiMap::value_type(osmid_, restriction));
    };
    tag_handlers_["maxaxleload"] = [this]() {
      OSMAccessRestriction restriction;
      restriction.set_type(AccessType::kMaxAxleLoad);
      restriction.set_value(std::stof(tag_.second) * 100);
      restriction.set_modes(kTruckAccess);
      osmdata_.access_restrictions.insert(
          AccessRestrictionsMultiMap::value_type(osmid_, restriction));
    };
    tag_handlers_["maxaxles"] = [this]() {
      OSMAccessRestriction restriction;
      restriction.set_type(AccessType::kMaxAxles);
      restriction.set_value(std::stoul(tag_.second));
      restriction.set_modes(kTruckAccess);
      osmdata_.access_restrictions.insert(
          AccessRestrictionsMultiMap::value_type(osmid_, restriction));
    };
    tag_handlers_["hov_type"] = [this]() {
      // If this tag is set then the way is either HOV-2 or HOV-3.
      // There are no other real-world hov levels.
      std::string hov_type = tag_.second;
      if (hov_type == "HOV2") {
        way_.set_hov_type(valhalla::baldr::HOVEdgeType::kHOV2);
      } else if (hov_type == "HOV3") {
        way_.set_hov_type(valhalla::baldr::HOVEdgeType::kHOV3);
      } else {
        LOG_WARN("Unrecognized HOV type: " + hov_type);
        way_.set_hov_type(valhalla::baldr::HOVEdgeType::kHOV3);
      }
    };
    tag_handlers_["default_speed"] = [this]() {
      try {
        default_speed_ = std::stof(tag_.second);
        has_default_speed_ = true;
      } catch (const std::out_of_range& oor) {
        LOG_INFO("out_of_range thrown for way id: " + std::to_string(osmid_));
      }
    };

    tag_handlers_["ref"] = [this]() {
      if (!tag_.second.empty()) {
        ref_ = tag_.second;
      }
    };
    tag_handlers_["ref:left"] = [this]() {
      if (!tag_.second.empty())
        ref_left_ = tag_.second;
    };
    tag_handlers_["ref:right"] = [this]() {
      if (!tag_.second.empty())
        ref_right_ = tag_.second;
    };
    tag_handlers_["int_ref"] = [this]() {
      if (!tag_.second.empty()) {
        int_ref_ = tag_.second;
      }
    };
    tag_handlers_["int_ref:left"] = [this]() {
      if (!tag_.second.empty())
        int_ref_left_ = tag_.second;
    };
    tag_handlers_["int_ref:right"] = [this]() {
      if (!tag_.second.empty())
        int_ref_right_ = tag_.second;
    };
    tag_handlers_["ref:pronunciation"] = [this]() {
      if (!tag_.second.empty()) {
        has_pronunciation_tags_ = true;
        if (use_direction_on_ways_)
          ref_ipa_ = tag_.second;
        else {
          const uint8_t t = static_cast<uint8_t>(OSMLinguistic::Type::kRef);
          pronunciationMap[std::make_pair(t, ipa)] = osmdata_.name_offset_map.index(tag_.second);
        }
      }
    };
    tag_handlers_["ref:left:pronunciation"] = [this]() {
      if (!tag_.second.empty()) {
        has_pronunciation_tags_ = true;
        ref_left_ipa_ = tag_.second;
      }
    };
    tag_handlers_["ref:right:pronunciation"] = [this]() {
      if (!tag_.second.empty()) {
        has_pronunciation_tags_ = true;
        ref_right_ipa_ = tag_.second;
      }
    };
    tag_handlers_["int_ref:pronunciation"] = [this]() {
      if (!tag_.second.empty()) {
        has_pronunciation_tags_ = true;
        if (use_direction_on_ways_)
          int_ref_ipa_ = tag_.second;
        else {
          const uint8_t t = static_cast<uint8_t>(OSMLinguistic::Type::kIntRef);
          pronunciationMap[std::make_pair(t, ipa)] = osmdata_.name_offset_map.index(tag_.second);
        }
      }
    };
    tag_handlers_["int_ref:left:pronunciation"] = [this]() {
      if (!tag_.second.empty()) {
        has_pronunciation_tags_ = true;
        int_ref_left_ipa_ = tag_.second;
      }
    };
    tag_handlers_["int_ref:right:pronunciation"] = [this]() {
      if (!tag_.second.empty()) {
        has_pronunciation_tags_ = true;
        int_ref_right_ipa_ = tag_.second;
      }
    };
    tag_handlers_["ref:pronunciation:nt-sampa"] = [this]() {
      if (!tag_.second.empty()) {
        has_pronunciation_tags_ = true;
        if (use_direction_on_ways_)
          ref_nt_sampa_ = tag_.second;
        else {
          const uint8_t t = static_cast<uint8_t>(OSMLinguistic::Type::kRef);
          pronunciationMap[std::make_pair(t, nt_sampa)] = osmdata_.name_offset_map.index(tag_.second);
        }
      }
    };
    tag_handlers_["ref:left:pronunciation:nt-sampa"] = [this]() {
      if (!tag_.second.empty()) {
        has_pronunciation_tags_ = true;
        ref_left_nt_sampa_ = tag_.second;
      }
    };
    tag_handlers_["ref:right:pronunciation:nt-sampa"] = [this]() {
      if (!tag_.second.empty()) {
        has_pronunciation_tags_ = true;
        ref_right_nt_sampa_ = tag_.second;
      }
    };
    tag_handlers_["int_ref:pronunciation:nt-sampa"] = [this]() {
      if (!tag_.second.empty()) {
        has_pronunciation_tags_ = true;
        if (use_direction_on_ways_)
          int_ref_nt_sampa_ = tag_.second;
        else {
          const uint8_t t = static_cast<uint8_t>(OSMLinguistic::Type::kIntRef);
          pronunciationMap[std::make_pair(t, nt_sampa)] = osmdata_.name_offset_map.index(tag_.second);
        }
      }
    };
    tag_handlers_["int_ref:left:pronunciation:nt-sampa"] = [this]() {
      if (!tag_.second.empty()) {
        has_pronunciation_tags_ = true;
        int_ref_left_nt_sampa_ = tag_.second;
      }
    };
    tag_handlers_["int_ref:right:pronunciation:nt-sampa"] = [this]() {
      if (!tag_.second.empty()) {
        has_pronunciation_tags_ = true;
        int_ref_right_nt_sampa_ = tag_.second;
      }
    };
    tag_handlers_["ref:pronunciation:katakana"] = [this]() {
      if (!tag_.second.empty()) {
        has_pronunciation_tags_ = true;
        if (use_direction_on_ways_)
          ref_katakana_ = tag_.second;
        else {
          const uint8_t t = static_cast<uint8_t>(OSMLinguistic::Type::kRef);
          pronunciationMap[std::make_pair(t, katakana)] = osmdata_.name_offset_map.index(tag_.second);
        }
      }
    };
    tag_handlers_["ref:left:pronunciation:katakana"] = [this]() {
      if (!tag_.second.empty()) {
        has_pronunciation_tags_ = true;
        ref_left_katakana_ = tag_.second;
      }
    };
    tag_handlers_["ref:right:pronunciation:katakana"] = [this]() {
      if (!tag_.second.empty()) {
        has_pronunciation_tags_ = true;
        ref_right_katakana_ = tag_.second;
      }
    };
    tag_handlers_["int_ref:pronunciation:katakana"] = [this]() {
      if (!tag_.second.empty()) {
        has_pronunciation_tags_ = true;
        if (use_direction_on_ways_)
          int_ref_katakana_ = tag_.second;
        else {
          const uint8_t t = static_cast<uint8_t>(OSMLinguistic::Type::kIntRef);
          pronunciationMap[std::make_pair(t, katakana)] = osmdata_.name_offset_map.index(tag_.second);
        }
      }
    };
    tag_handlers_["int_ref:left:pronunciation:katakana"] = [this]() {
      if (!tag_.second.empty()) {
        has_pronunciation_tags_ = true;
        int_ref_left_katakana_ = tag_.second;
      }
    };
    tag_handlers_["int_ref:right:pronunciation:katakana"] = [this]() {
      if (!tag_.second.empty()) {
        has_pronunciation_tags_ = true;
        int_ref_right_katakana_ = tag_.second;
      }
    };
    tag_handlers_["ref:pronunciation:jeita"] = [this]() {
      if (!tag_.second.empty()) {
        has_pronunciation_tags_ = true;
        if (use_direction_on_ways_)
          ref_jeita_ = tag_.second;
        else {
          const uint8_t t = static_cast<uint8_t>(OSMLinguistic::Type::kRef);
          pronunciationMap[std::make_pair(t, jeita)] = osmdata_.name_offset_map.index(tag_.second);
        }
      }
    };
    tag_handlers_["ref:left:pronunciation:jeita"] = [this]() {
      if (!tag_.second.empty()) {
        has_pronunciation_tags_ = true;
        ref_left_jeita_ = tag_.second;
      }
    };
    tag_handlers_["ref:right:pronunciation:jeita"] = [this]() {
      if (!tag_.second.empty()) {
        has_pronunciation_tags_ = true;
        ref_right_jeita_ = tag_.second;
      }
    };
    tag_handlers_["int_ref:pronunciation:jeita"] = [this]() {
      if (!tag_.second.empty()) {
        has_pronunciation_tags_ = true;
        if (use_direction_on_ways_)
          int_ref_jeita_ = tag_.second;
        else {
          const uint8_t t = static_cast<uint8_t>(OSMLinguistic::Type::kIntRef);
          pronunciationMap[std::make_pair(t, jeita)] = osmdata_.name_offset_map.index(tag_.second);
        }
      }
    };
    tag_handlers_["int_ref:left:pronunciation:jeita"] = [this]() {
      if (!tag_.second.empty()) {
        has_pronunciation_tags_ = true;
        int_ref_left_jeita_ = tag_.second;
      }
    };
    tag_handlers_["int_ref:right:pronunciation:jeita"] = [this]() {
      if (!tag_.second.empty()) {
        has_pronunciation_tags_ = true;
        int_ref_right_jeita_ = tag_.second;
      }
    };
    tag_handlers_["direction"] = [this]() {
      if (!tag_.second.empty() && use_direction_on_ways_)
        direction_ = tag_.second;
    };
    tag_handlers_["int_direction"] = [this]() {
      if (!tag_.second.empty() && use_direction_on_ways_)
        int_direction_ = tag_.second;
    };
    tag_handlers_["direction:pronunciation"] = [this]() {
      if (!tag_.second.empty() && use_direction_on_ways_)
        direction_pronunciation_ = tag_.second;
    };
    tag_handlers_["int_direction:pronunciation"] = [this]() {
      if (!tag_.second.empty() && use_direction_on_ways_)
        int_direction_pronunciation_ = tag_.second;
    };
    tag_handlers_["direction:pronunciation:nt-sampa"] = [this]() {
      if (!tag_.second.empty() && use_direction_on_ways_)
        direction_pronunciation_nt_sampa_ = tag_.second;
    };
    tag_handlers_["int_direction:pronunciation:nt-sampa"] = [this]() {
      if (!tag_.second.empty() && use_direction_on_ways_)
        int_direction_pronunciation_nt_sampa_ = tag_.second;
    };
    tag_handlers_["direction:pronunciation:katakana"] = [this]() {
      if (!tag_.second.empty() && use_direction_on_ways_)
        direction_pronunciation_katakana_ = tag_.second;
    };
    tag_handlers_["int_direction:pronunciation:katakana"] = [this]() {
      if (!tag_.second.empty() && use_direction_on_ways_)
        int_direction_pronunciation_katakana_ = tag_.second;
    };
    tag_handlers_["direction:pronunciation:jeita"] = [this]() {
      if (!tag_.second.empty() && use_direction_on_ways_)
        direction_pronunciation_jeita_ = tag_.second;
    };
    tag_handlers_["int_direction:pronunciation:jeita"] = [this]() {
      if (!tag_.second.empty() && use_direction_on_ways_)
        int_direction_pronunciation_jeita_ = tag_.second;
    };
    tag_handlers_["sac_scale"] = [this]() {
      std::string value = tag_.second;
      boost::algorithm::to_lower(value);

      if (value.find("difficult_alpine_hiking") != std::string::npos) {
        way_.set_sac_scale(SacScale::kDifficultAlpineHiking);

      } else if (value.find("demanding_alpine_hiking") != std::string::npos) {
        way_.set_sac_scale(SacScale::kDemandingAlpineHiking);

      } else if (value.find("alpine_hiking") != std::string::npos) {
        way_.set_sac_scale(SacScale::kAlpineHiking);

      } else if (value.find("demanding_mountain_hiking") != std::string::npos) {
        way_.set_sac_scale(SacScale::kDemandingMountainHiking);

      } else if (value.find("mountain_hiking") != std::string::npos) {
        way_.set_sac_scale(SacScale::kMountainHiking);

      } else if (value.find("hiking") != std::string::npos) {
        way_.set_sac_scale(SacScale::kHiking);

      } else {
        way_.set_sac_scale(SacScale::kNone);
      }
    };
    tag_handlers_["surface"] = [this]() {
      std::string value = tag_.second;
      boost::algorithm::to_lower(value);

      // Find unpaved before paved since they have common string
      if (value.find("unpaved") != std::string::npos) {
        way_.set_surface(Surface::kGravel);

      } else if (value.find("paved") != std::string::npos ||
                 value.find("pavement") != std::string::npos ||
                 value.find("asphalt") != std::string::npos ||
                 // concrete, concrete:lanes, concrete:plates
                 value.find("concrete") != std::string::npos ||
                 value.find("cement") != std::string::npos ||
                 value.find("chipseal") != std::string::npos ||
                 value.find("metal") != std::string::npos) {
        way_.set_surface(Surface::kPavedSmooth);

      } else if (value.find("tartan") != std::string::npos ||
                 value.find("pavingstone") != std::string::npos ||
                 value.find("paving_stones") != std::string::npos ||
                 value.find("sett") != std::string::npos ||
                 value.find("grass_paver") != std::string::npos) {
        way_.set_surface(Surface::kPaved);

      } else if (value.find("cobblestone") != std::string::npos ||
                 value.find("brick") != std::string::npos) {
        way_.set_surface(Surface::kPavedRough);

      } else if (value.find("compacted") != std::string::npos ||
                 value.find("wood") != std::string::npos ||
                 value.find("boardwalk") != std::string::npos) {
        way_.set_surface(Surface::kCompacted);

      } else if (value.find("dirt") != std::string::npos ||
                 value.find("natural") != std::string::npos ||
                 value.find("earth") != std::string::npos ||
                 value.find("ground") != std::string::npos ||
                 value.find("mud") != std::string::npos) {
        way_.set_surface(Surface::kDirt);

      } else if (value.find("gravel") != std::string::npos || // gravel, fine_gravel
                 value.find("pebblestone") != std::string::npos ||
                 value.find("sand") != std::string::npos) {
        way_.set_surface(Surface::kGravel);
      } else if (value.find("grass") != std::string::npos ||
                 value.find("stepping_stones") != std::string::npos) {
        way_.set_surface(Surface::kPath);
        // We have to set a flag as surface may come before Road classes and Uses
      } else {
        has_surface_ = false;
      }
    };

    // surface and tracktype tag should win over smoothness.
    tag_handlers_["smoothness"] = [this]() {
      if (!has_surface_tag_ && !has_tracktype_tag_) {
        has_surface_ = true;
        if (tag_.second == "excellent" || tag_.second == "good") {
          way_.set_surface(Surface::kPavedSmooth);
        } else if (tag_.second == "intermediate") {
          way_.set_surface(Surface::kPavedRough);
        } else if (tag_.second == "bad") {
          way_.set_surface(Surface::kCompacted);
        } else if (tag_.second == "very_bad") {
          way_.set_surface(Surface::kDirt);
        } else if (tag_.second == "horrible") {
          way_.set_surface(Surface::kGravel);
        } else if (tag_.second == "very_horrible") {
          way_.set_surface(Surface::kPath);
        } else if (tag_.second == "impassable") {
          way_.set_surface(Surface::kImpassable);
        } else {
          has_surface_ = false;
        }
      }
    };
    // surface tag should win over tracktype.
    tag_handlers_["tracktype"] = [this]() {
      if (!has_surface_tag_) {
        has_surface_ = true;
        if (tag_.second == "grade1") {
          way_.set_surface(Surface::kPavedRough);
        } else if (tag_.second == "grade2") {
          way_.set_surface(Surface::kCompacted);
        } else if (tag_.second == "grade3") {
          way_.set_surface(Surface::kDirt);
        } else if (tag_.second == "grade4") {
          way_.set_surface(Surface::kGravel);
        } else if (tag_.second == "grade5") {
          way_.set_surface(Surface::kPath);
        } else {
          has_surface_ = false;
        }
      }
    };
    tag_handlers_["bicycle"] = [this]() {
      if (tag_.second == "dismount") {
        way_.set_dismount(true);
      } else if (tag_.second == "use_sidepath") {
        way_.set_use_sidepath(true);
      }
    };
    tag_handlers_["shoulder_right"] = [this]() {
      way_.set_shoulder_right(tag_.second == "true" ? true : false);
    };
    tag_handlers_["shoulder_left"] = [this]() {
      way_.set_shoulder_left(tag_.second == "true" ? true : false);
    };
    tag_handlers_["cycle_lane_right"] = [this]() {
      CycleLane cyclelane_right = (CycleLane)std::stoi(tag_.second);
      switch (cyclelane_right) {
        case CycleLane::kDedicated:
          way_.set_cyclelane_right(CycleLane::kDedicated);
          break;
        case CycleLane::kSeparated:
          way_.set_cyclelane_right(CycleLane::kSeparated);
          break;
        case CycleLane::kShared:
          way_.set_cyclelane_right(CycleLane::kShared);
          break;
        case CycleLane::kNone:
        default:
          way_.set_cyclelane_right(CycleLane::kNone);
          break;
      }
    };
    tag_handlers_["cycle_lane_left"] = [this]() {
      CycleLane cyclelane_left = (CycleLane)std::stoi(tag_.second);
      switch (cyclelane_left) {
        case CycleLane::kDedicated:
          way_.set_cyclelane_left(CycleLane::kDedicated);
          break;
        case CycleLane::kSeparated:
          way_.set_cyclelane_left(CycleLane::kSeparated);
          break;
        case CycleLane::kShared:
          way_.set_cyclelane_left(CycleLane::kShared);
          break;
        case CycleLane::kNone:
        default:
          way_.set_cyclelane_left(CycleLane::kNone);
          break;
      }
    };
    tag_handlers_["cycle_lane_right_opposite"] = [this]() {
      way_.set_cyclelane_right_opposite(tag_.second == "true" ? true : false);
    };
    tag_handlers_["cycle_lane_left_opposite"] = [this]() {
      way_.set_cyclelane_left_opposite(tag_.second == "true" ? true : false);
    };
    tag_handlers_["lanes"] = [this]() {
      way_.set_lanes(std::stoi(tag_.second));
      way_.set_tagged_lanes(true);
    };
    tag_handlers_["forward_lanes"] = [this]() {
      way_.set_forward_lanes(std::stoi(tag_.second));
      way_.set_forward_tagged_lanes(true);
    };
    tag_handlers_["backward_lanes"] = [this]() {
      way_.set_backward_lanes(std::stoi(tag_.second));
      way_.set_backward_tagged_lanes(true);
    };
    tag_handlers_["tunnel"] = [this]() { way_.set_tunnel(tag_.second == "true" ? true : false); };
    tag_handlers_["toll"] = [this]() { way_.set_toll(tag_.second == "true" ? true : false); };
    tag_handlers_["bridge"] = [this]() { way_.set_bridge(tag_.second == "true" ? true : false); };
    tag_handlers_["indoor"] = [this]() { way_.set_indoor(tag_.second == "yes" ? true : false); };
    tag_handlers_["bike_network_mask"] = [this]() { way_.set_bike_network(std::stoi(tag_.second)); };
    //    tag_handlers_["bike_national_ref"] = [this]() {
    //      if (!tag_.second.empty())
    //        way_.set_bike_national_ref_index(osmdata_.name_offset_map.index(tag_.second));
    //    };
    //    tag_handlers_["bike_regional_ref"] = [this]() {
    //      if (!tag_.second.empty())
    //        way_.set_bike_regional_ref_index(osmdata_.name_offset_map.index(tag_.second));
    //    };
    //    tag_handlers_["bike_local_ref"] = [this]() {
    //      if (!tag_.second.empty())
    //        way_.set_bike_local_ref_index(osmdata_.name_offset_map.index(tag_.second));
    //    };
    tag_handlers_["destination"] = [this]() {
      if (!tag_.second.empty()) {
        destination_ = tag_.second;
        way_.set_exit(true);
      }
    };
    tag_handlers_["destination:forward"] = [this]() {
      if (!tag_.second.empty()) {
        destination_forward_ = tag_.second;
        way_.set_exit(true);
      }
    };
    tag_handlers_["destination:backward"] = [this]() {
      if (!tag_.second.empty()) {
        destination_backward_ = tag_.second;
        way_.set_exit(true);
      }
    };
    tag_handlers_["destination:ref"] = [this]() {
      if (!tag_.second.empty()) {
        destination_ref_ = tag_.second;
        way_.set_exit(true);
      }
    };
    tag_handlers_["destination:ref:to"] = [this]() {
      if (!tag_.second.empty()) {
        destination_ref_to_ = tag_.second;
        way_.set_exit(true);
      }
    };
    tag_handlers_["destination:int_ref"] = [this]() {
      if (!tag_.second.empty()) {
        way_.set_destination_int_ref_index(osmdata_.name_offset_map.index(tag_.second));
        way_.set_exit(true);
      }
    };
    tag_handlers_["destination:int_ref:to"] = [this]() {
      if (!tag_.second.empty()) {
        way_.set_destination_int_ref_to_index(osmdata_.name_offset_map.index(tag_.second));
        way_.set_exit(true);
      }
    };
    tag_handlers_["destination:street"] = [this]() {
      if (!tag_.second.empty()) {
        destination_street_ = tag_.second;
        way_.set_exit(true);
      }
    };
    tag_handlers_["destination:street:to"] = [this]() {
      if (!tag_.second.empty()) {
        destination_street_to_ = tag_.second;
        way_.set_exit(true);
      }
    };
    tag_handlers_["junction:ref"] = [this]() {
      if (!tag_.second.empty()) {
        junction_ref_ = tag_.second;
        way_.set_exit(true);
      }
    };
    tag_handlers_["junction:name"] = [this]() {
      if (!tag_.second.empty()) {
        junction_name_ = tag_.second;
        way_.set_exit(true);
      }
    };
    tag_handlers_["destination:pronunciation"] = [this]() {
      if (!tag_.second.empty()) {
        has_pronunciation_tags_ = true;
        destination_ipa_ = tag_.second;
      }
    };
    tag_handlers_["destination:forward:pronunciation"] = [this]() {
      if (!tag_.second.empty()) {
        has_pronunciation_tags_ = true;
        destination_forward_ipa_ = tag_.second;
      }
    };
    tag_handlers_["destination:backward:pronunciation"] = [this]() {
      if (!tag_.second.empty()) {
        has_pronunciation_tags_ = true;
        destination_backward_ipa_ = tag_.second;
      }
    };
    tag_handlers_["destination:ref:pronunciation"] = [this]() {
      if (!tag_.second.empty()) {
        has_pronunciation_tags_ = true;
        destination_ref_ipa_ = tag_.second;
      }
    };
    tag_handlers_["destination:ref:to:pronunciation"] = [this]() {
      if (!tag_.second.empty()) {
        has_pronunciation_tags_ = true;
        destination_ref_to_ipa_ = tag_.second;
      }
    };
    tag_handlers_["destination:street:pronunciation"] = [this]() {
      if (!tag_.second.empty()) {
        has_pronunciation_tags_ = true;
        destination_street_ipa_ = tag_.second;
      }
    };
    tag_handlers_["destination:street:to:pronunciation"] = [this]() {
      if (!tag_.second.empty()) {
        has_pronunciation_tags_ = true;
        destination_street_to_ipa_ = tag_.second;
      }
    };
    tag_handlers_["junction:ref:pronunciation"] = [this]() {
      if (!tag_.second.empty()) {
        has_pronunciation_tags_ = true;
        junction_ref_ipa_ = tag_.second;
      }
    };
    tag_handlers_["junction:name:pronunciation"] = [this]() {
      if (!tag_.second.empty()) {
        has_pronunciation_tags_ = true;
        junction_name_ipa_ = tag_.second;
      }
    };
    tag_handlers_["destination:pronunciation:nt-sampa"] = [this]() {
      if (!tag_.second.empty()) {
        has_pronunciation_tags_ = true;
        destination_nt_sampa_ = tag_.second;
      }
    };
    tag_handlers_["destination:forward:pronunciation:nt-sampa"] = [this]() {
      if (!tag_.second.empty()) {
        has_pronunciation_tags_ = true;
        destination_forward_nt_sampa_ = tag_.second;
      }
    };
    tag_handlers_["destination:backward:pronunciation:nt-sampa"] = [this]() {
      if (!tag_.second.empty()) {
        has_pronunciation_tags_ = true;
        destination_backward_nt_sampa_ = tag_.second;
      }
    };
    tag_handlers_["destination:ref:pronunciation:nt-sampa"] = [this]() {
      if (!tag_.second.empty()) {
        has_pronunciation_tags_ = true;
        destination_ref_nt_sampa_ = tag_.second;
      }
    };
    tag_handlers_["destination:ref:to:pronunciation:nt-sampa"] = [this]() {
      if (!tag_.second.empty()) {
        has_pronunciation_tags_ = true;
        destination_ref_to_nt_sampa_ = tag_.second;
      }
    };
    tag_handlers_["destination:street:pronunciation:nt-sampa"] = [this]() {
      if (!tag_.second.empty()) {
        has_pronunciation_tags_ = true;
        destination_street_nt_sampa_ = tag_.second;
      }
    };
    tag_handlers_["destination:street:to:pronunciation:nt-sampa"] = [this]() {
      if (!tag_.second.empty()) {
        has_pronunciation_tags_ = true;
        destination_street_to_nt_sampa_ = tag_.second;
      }
    };
    tag_handlers_["junction:ref:pronunciation:nt-sampa"] = [this]() {
      if (!tag_.second.empty()) {
        has_pronunciation_tags_ = true;
        junction_ref_nt_sampa_ = tag_.second;
      }
    };
    tag_handlers_["junction:name:pronunciation:nt-sampa"] = [this]() {
      if (!tag_.second.empty()) {
        has_pronunciation_tags_ = true;
        junction_name_nt_sampa_ = tag_.second;
      }
    };
    tag_handlers_["destination:pronunciation:katakana"] = [this]() {
      if (!tag_.second.empty()) {
        has_pronunciation_tags_ = true;
        destination_katakana_ = tag_.second;
      }
    };
    tag_handlers_["destination:forward:pronunciation:katakana"] = [this]() {
      if (!tag_.second.empty()) {
        has_pronunciation_tags_ = true;
        destination_forward_katakana_ = tag_.second;
      }
    };
    tag_handlers_["destination:backward:pronunciation:katakana"] = [this]() {
      if (!tag_.second.empty()) {
        has_pronunciation_tags_ = true;
        destination_backward_katakana_ = tag_.second;
      }
    };
    tag_handlers_["destination:ref:pronunciation:katakana"] = [this]() {
      if (!tag_.second.empty()) {
        has_pronunciation_tags_ = true;
        destination_ref_katakana_ = tag_.second;
      }
    };
    tag_handlers_["destination:ref:to:pronunciation:katakana"] = [this]() {
      if (!tag_.second.empty()) {
        has_pronunciation_tags_ = true;
        destination_ref_to_katakana_ = tag_.second;
      }
    };
    tag_handlers_["destination:street:pronunciation:katakana"] = [this]() {
      if (!tag_.second.empty()) {
        has_pronunciation_tags_ = true;
        destination_street_katakana_ = tag_.second;
      }
    };
    tag_handlers_["destination:street:to:pronunciation:katakana"] = [this]() {
      if (!tag_.second.empty()) {
        has_pronunciation_tags_ = true;
        destination_street_to_katakana_ = tag_.second;
      }
    };
    tag_handlers_["junction:ref:pronunciation:katakana"] = [this]() {
      if (!tag_.second.empty()) {
        has_pronunciation_tags_ = true;
        junction_ref_katakana_ = tag_.second;
      }
    };
    tag_handlers_["junction:name:pronunciation:katakana"] = [this]() {
      if (!tag_.second.empty()) {
        has_pronunciation_tags_ = true;
        junction_name_katakana_ = tag_.second;
      }
    };
    tag_handlers_["destination:pronunciation:jeita"] = [this]() {
      if (!tag_.second.empty()) {
        has_pronunciation_tags_ = true;
        destination_jeita_ = tag_.second;
      }
    };
    tag_handlers_["destination:forward:pronunciation:jeita"] = [this]() {
      if (!tag_.second.empty()) {
        has_pronunciation_tags_ = true;
        destination_forward_jeita_ = tag_.second;
      }
    };
    tag_handlers_["destination:backward:pronunciation:jeita"] = [this]() {
      if (!tag_.second.empty()) {
        has_pronunciation_tags_ = true;
        destination_backward_jeita_ = tag_.second;
      }
    };
    tag_handlers_["destination:ref:pronunciation:jeita"] = [this]() {
      if (!tag_.second.empty()) {
        has_pronunciation_tags_ = true;
        destination_ref_jeita_ = tag_.second;
      }
    };
    tag_handlers_["destination:ref:to:pronunciation:jeita"] = [this]() {
      if (!tag_.second.empty()) {
        has_pronunciation_tags_ = true;
        destination_ref_to_jeita_ = tag_.second;
      }
    };
    tag_handlers_["destination:street:pronunciation:jeita"] = [this]() {
      if (!tag_.second.empty()) {
        has_pronunciation_tags_ = true;
        destination_street_jeita_ = tag_.second;
      }
    };
    tag_handlers_["destination:street:to:pronunciation:jeita"] = [this]() {
      if (!tag_.second.empty()) {
        has_pronunciation_tags_ = true;
        destination_street_to_jeita_ = tag_.second;
      }
    };
    tag_handlers_["junction:ref:pronunciation:jeita"] = [this]() {
      if (!tag_.second.empty()) {
        has_pronunciation_tags_ = true;
        junction_ref_jeita_ = tag_.second;
      }
    };
    tag_handlers_["junction:name:pronunciation:jeita"] = [this]() {
      if (!tag_.second.empty()) {
        has_pronunciation_tags_ = true;
        junction_name_jeita_ = tag_.second;
      }
    };
    tag_handlers_["turn:lanes"] = [this]() {
      // Turn lanes in the forward direction
      way_.set_fwd_turn_lanes_index(osmdata_.name_offset_map.index(tag_.second));
    };
    tag_handlers_["turn:lanes:forward"] = [this]() {
      // Turn lanes in the forward direction
      way_.set_fwd_turn_lanes_index(osmdata_.name_offset_map.index(tag_.second));
    };
    tag_handlers_["turn:lanes:backward"] = [this]() {
      // Turn lanes in the reverse direction
      way_.set_bwd_turn_lanes_index(osmdata_.name_offset_map.index(tag_.second));
    };
    tag_handlers_["guidance_view:jct:base"] = [this]() {
      way_.set_fwd_jct_base_index(osmdata_.name_offset_map.index(tag_.second));
    };
    tag_handlers_["guidance_view:jct:base:forward"] = [this]() {
      way_.set_fwd_jct_base_index(osmdata_.name_offset_map.index(tag_.second));
    };
    tag_handlers_["guidance_view:jct:overlay"] = [this]() {
      way_.set_fwd_jct_overlay_index(osmdata_.name_offset_map.index(tag_.second));
    };
    tag_handlers_["guidance_view:jct:overlay:forward"] = [this]() {
      way_.set_fwd_jct_overlay_index(osmdata_.name_offset_map.index(tag_.second));
    };
    tag_handlers_["guidance_view:jct:base:backward"] = [this]() {
      way_.set_bwd_jct_base_index(osmdata_.name_offset_map.index(tag_.second));
    };
    tag_handlers_["guidance_view:jct:overlay:backward"] = [this]() {
      way_.set_bwd_jct_overlay_index(osmdata_.name_offset_map.index(tag_.second));
    };
    tag_handlers_["guidance_view:signboard:base"] = [this]() {
      way_.set_fwd_signboard_base_index(osmdata_.name_offset_map.index(tag_.second));
    };
    tag_handlers_["guidance_view:signboard:base:forward"] = [this]() {
      way_.set_fwd_signboard_base_index(osmdata_.name_offset_map.index(tag_.second));
    };
    tag_handlers_["guidance_view:signboard:base:backward"] = [this]() {
      way_.set_bwd_signboard_base_index(osmdata_.name_offset_map.index(tag_.second));
    };
    tag_handlers_["lit"] = [this]() { way_.set_lit(tag_.second == "true" ? true : false); };
  }

  static std::string get_lua(const boost::property_tree::ptree& pt) {
    auto graph_lua_name = pt.get_optional<std::string>("graph_lua_name");
    if (graph_lua_name) {
      LOG_INFO("Using LUA script: " + *graph_lua_name);
      std::ifstream lua(*graph_lua_name);
      if (!lua.is_open()) {
        throw std::runtime_error("Failed to open: " + *graph_lua_name);
      }
      return std::string((std::istreambuf_iterator<char>(lua)), std::istreambuf_iterator<char>());
    }
    return std::string(lua_graph_lua, lua_graph_lua + lua_graph_lua_len);
  }

  // Handle bike share stations separately
  void bss_node(const osmium::Node& node) {
    const uint64_t osmid = node.id();
    // unsorted extracts are just plain nasty, so they can bugger off!
    if (osmid < last_node_) {
      throw std::runtime_error("Detected unsorted input data");
    }
    last_node_ = osmid;

    // Get tags - do't bother with Lua callout if the taglist is empty
    const Tags tags = node.tags().empty() ? empty_node_tags_
                                          : lua_.Transform(OSMType::kNode, node.id(), node.tags());

    // bail if there is nothing bike related
    Tags::const_iterator found = tags.find("amenity");
    if (found == tags.end() || found->second != "bicycle_rental") {
      return;
    }

    // Create a new node and set its attributes
    OSMNode n{osmid};
    n.set_latlng(node.location().lon(), node.location().lat());
    n.set_type(NodeType::kBikeShare);
    valhalla::BikeShareStationInfo bss_info;

    for (auto& key_value : tags) {
      if (key_value.first == "name") {
        bss_info.set_name(key_value.second);
      } else if (key_value.first == "network") {
        bss_info.set_network(key_value.second);
      } else if (key_value.first == "ref") {
        bss_info.set_ref(key_value.second);
      } else if (key_value.first == "capacity") {
        auto capacity = std::strtoul(key_value.second.c_str(), nullptr, 10);
        if (capacity > 0) {
          bss_info.set_capacity(capacity);
        }
      } else if (key_value.first == "operator") {
        bss_info.set_operator_(key_value.second);
      }
    }

    std::string buffer;
    bss_info.SerializeToString(&buffer);
    const uint32_t bss_info_index = osmdata_.node_names.index(buffer);
    ++osmdata_.node_name_count;

    bss_nodes_->push_back({n, bss_info_index});
  }

  void node(const osmium::Node& node) {
    changeset(node.changeset());

    const uint64_t osmid = node.id();
    // unsorted extracts are just plain nasty, so they can bugger off!
    if (osmid < last_node_) {
      throw std::runtime_error("Detected unsorted input data");
    }
    last_node_ = osmid;

    // if we found all of the node ids we were looking for already we can bail
    if (current_way_node_index_ >= way_nodes_->size()) {
      return;
    }

    // if the current osmid of this node of this pbf file is greater than the waynode we are looking
    // for then it must be in another pbf file. so we need to move on to the next waynode that could
    // possibly actually be in this pbf file
    if (osmid > (*(*way_nodes_)[current_way_node_index_]).node.osmid_) {
      current_way_node_index_ = way_nodes_->find_first_of(
          OSMWayNode{{osmid}},
          [](const OSMWayNode& a, const OSMWayNode& b) { return a.node.osmid_ <= b.node.osmid_; },
          current_way_node_index_);
    }

    // if this nodes id is less than the waynode we are looking for then we know its a node we can
    // skip because it means there were no ways that we kept that referenced it. also we could run out
    // of waynodes to look for and in that case we are done as well
    if (current_way_node_index_ >= way_nodes_->size() ||
        osmid < (*(*way_nodes_)[current_way_node_index_]).node.osmid_) {
      return;
    }

    // Get tags if not already available.  Don't bother calling Lua if there
    // are no OSM tags to process.
    const Tags tags =
        node.tags().empty() ? empty_node_tags_ : lua_.Transform(OSMType::kNode, osmid, node.tags());

    const auto highway = tags.find("highway");
    bool is_highway_junction = ((highway != tags.end()) && (highway->second == "motorway_junction"));

    const auto junction = tags.find("junction");
    bool maybe_named_junction =
        junction != tags.end() && (junction->second == "named" || junction->second == "yes");
    bool named_junction = false;

    const auto barrier_toll_booth = tags.find("barrier");
    bool is_barrier_toll_booth =
        (barrier_toll_booth != tags.end()) && (barrier_toll_booth->second == "toll_booth");

    const auto highway_toll_gantry = tags.find("highway");
    bool is_highway_toll_gantry =
        (highway_toll_gantry != tags.end()) && (highway_toll_gantry->second == "toll_gantry");

    bool is_toll_node = is_barrier_toll_booth || is_highway_toll_gantry;
    bool named_toll_node = false;

    OSMNode n;
    OSMNodeLinguistic linguistics;
    n.set_id(osmid);
    n.set_latlng(node.location().lon(), node.location().lat());
    bool intersection = false;
    if (is_highway_junction) {
      n.set_type(NodeType::kMotorWayJunction);
    }
    ref_ = ref_language_ = ref_w_lang_ = name_ = language_ = name_w_lang_ = {};
    name_ipa_ = ref_ipa_ = name_nt_sampa_ = ref_nt_sampa_ = name_katakana_ = ref_katakana_ =
        name_jeita_ = ref_jeita_ = {};

    for (const auto& tag : tags) {
      // To make `ProcessNameTag` function below happy.
      tag_ = {tag.first, tag.second};

      bool is_lang_pronunciation = false;
      std::size_t found = tag.first.find(":pronunciation");
      if (found != std::string::npos)
        is_lang_pronunciation = true;

      // TODO: instead of checking this, we should delete these tag/values completely in lua
      // and save our CPUs the wasted time of iterating over them again for nothing
      auto hasTag = !tag.second.empty();
      if (tag.first == "iso:3166_1" && !use_admin_db_ && hasTag) {
        // Add the country iso code to the unique node names list and store its index in the OSM
        // node
        n.set_country_iso_index(osmdata_.node_names.index(tag.second));
        ++osmdata_.node_name_count;
      } else if ((tag.first == "state_iso_code" && !use_admin_db_) && hasTag) {
        // Add the state iso code to the unique node names list and store its index in the OSM
        // node
        n.set_state_iso_index(osmdata_.node_names.index(tag.second));
        ++osmdata_.node_name_count;
      } else if (tag.first == "highway") {
        n.set_traffic_signal(tag.second == "traffic_signals");
        n.set_stop_sign(tag.second == "stop");
        n.set_yield_sign(tag.second == "give_way");
      } else if (tag.first == "forward_signal") {
        n.set_forward_signal(tag.second == "true");
      } else if (tag.first == "backward_signal") {
        n.set_backward_signal(tag.second == "true");
      } else if (tag.first == "forward_stop") {
        n.set_forward_stop(tag.second == "true");
        n.set_direction(true);
      } else if (tag.first == "backward_stop") {
        n.set_backward_stop(tag.second == "true");
        n.set_direction(true);
      } else if (tag.first == "forward_yield") {
        n.set_forward_yield(tag.second == "true");
        n.set_direction(true);
      } else if (tag.first == "backward_yield") {
        n.set_backward_yield(tag.second == "true");
        n.set_direction(true);
      } else if (tag.first == "stop" || tag.first == "give_way") {
        n.set_minor(tag.second == "minor");
      } else if (use_urban_tag_ && tag.first == "urban") {
        n.set_urban(tag.second == "true");
      } else if (tag.first == "exit_to" && is_highway_junction && hasTag) {
        // Add the name to the unique node names list and store its index in the OSM node
        n.set_exit_to_index(osmdata_.node_names.index(tag.second));
        ++osmdata_.node_exit_to_count;
      } else if (tag.first == "ref" && is_highway_junction && hasTag) {
        // Add the name to the unique node names list and store its index in the OSM node.

        // TODO  Need to process ref:right and ref:left and add correctly in graphbuilder.
        // ref:left means the ref for the left exit and ref:right means the ref for the
        // right exit at a split
        ref_ = tag.second;
        ++osmdata_.node_ref_count;
      } else if (tag.first == "name" &&
                 (is_highway_junction || maybe_named_junction || is_toll_node) && hasTag) {
        // Add the name to the unique node names list and store its index in the OSM node
        name_ = tag.second;
        ++osmdata_.node_name_count;
        named_junction = maybe_named_junction;
        named_toll_node = is_toll_node;
      } else if (tag.first == "name:pronunciation") {
        name_ipa_ = tag.second;
      } else if (tag.first == "name:pronunciation:nt-sampa") {
        name_nt_sampa_ = tag.second;
      } else if (tag.first == "name:pronunciation:katakana") {
        name_katakana_ = tag.second;
      } else if (tag.first == "name:pronunciation:jeita") {
        name_jeita_ = tag.second;
      } else if (tag.first == "ref:pronunciation") {
        ref_ipa_ = tag.second;
      } else if (tag.first == "ref:pronunciation:nt-sampa") {
        ref_nt_sampa_ = tag.second;
      } else if (tag.first == "ref:pronunciation:katakana") {
        ref_katakana_ = tag.second;
      } else if (tag.first == "ref:pronunciation:jeita") {
        ref_jeita_ = tag.second;
      } else if (tag.first == "gate" && tag.second == "true") {
        osmdata_.edge_count += !intersection;
        intersection = true;
        n.set_type(NodeType::kGate);
      } else if (tag.first == "bollard" && tag.second == "true") {
        osmdata_.edge_count += !intersection;
        intersection = true;
        n.set_type(NodeType::kBollard);
      } else if (tag.first == "toll_booth" && tag.second == "true") {
        osmdata_.edge_count += !intersection;
        intersection = true;
        n.set_type(NodeType::kTollBooth);
      } else if (tag.first == "border_control" && tag.second == "true") {
        osmdata_.edge_count += !intersection;
        intersection = true;
        n.set_type(NodeType::kBorderControl);
      } else if (tag.first == "cash_only_toll" && tag.second == "true") {
        osmdata_.edge_count += !intersection;
        intersection = true;
        n.set_type(NodeType::kTollBooth);
        n.set_cash_only_toll(true);
      } else if (tag.first == "toll_gantry" && tag.second == "true") {
        osmdata_.edge_count += !intersection;
        intersection = true;
        n.set_type(NodeType::kTollGantry);
      } else if (tag.first == "sump_buster" && tag.second == "true") {
        osmdata_.edge_count += !intersection;
        intersection = true;
        n.set_type(NodeType::kSumpBuster);
      } else if (tag.first == "building_entrance" && tag.second == "true") {
        osmdata_.edge_count += !intersection;
        intersection = true;
        n.set_type(NodeType::kBuildingEntrance);
      } else if (tag.first == "elevator" && tag.second == "true") {
        osmdata_.edge_count += !intersection;
        intersection = true;
        n.set_type(NodeType::kElevator);
      } else if (tag.first == "access_mask") {
        n.set_access(std::stoi(tag.second));
      } else if (tag.first == "tagged_access") {
        n.set_tagged_access(std::stoi(tag.second));
      } else if (tag.first == "private") {
        n.set_private_access(tag.second == "true");
      } else if (!is_lang_pronunciation) {
        if (boost::algorithm::starts_with(tag.first, "name:") &&
            (is_highway_junction || maybe_named_junction || is_toll_node) && hasTag) {
          ProcessNameTag(tag_, name_w_lang_, language_);
          ++osmdata_.node_name_count;
          named_junction = maybe_named_junction;
        } else if (boost::algorithm::starts_with(tag.first, "ref:")) {
          ProcessNameTag(tag_, ref_w_lang_, ref_language_);
          ++osmdata_.node_ref_count;
        }
      } else {
        const std::string& t = tag.first;
        PronunciationAlphabet alphabet = PronunciationAlphabet::kIpa;
        std::size_t found = t.find(":nt-sampa");
        if (found != std::string::npos)
          alphabet = PronunciationAlphabet::kNtSampa;
        else {
          found = t.find(":katakana");
          if (found != std::string::npos)
            alphabet = PronunciationAlphabet::kKatakana;
          else {
            found = t.find(":jeita");
            if (found != std::string::npos)
              alphabet = PronunciationAlphabet::kJeita;
          }
        }
        if (boost::algorithm::starts_with(t, "name:")) {
          ProcessPronunciationTag(OSMLinguistic::Type::kNodeName, alphabet, &linguistics);
        } else if (boost::algorithm::starts_with(t, "ref:")) {
          ProcessPronunciationTag(OSMLinguistic::Type::kNodeRef, alphabet, &linguistics);
        }
      }
    }

    // begin name logic
    ProcessName(name_w_lang_, name_, language_);
    n.set_name_index(osmdata_.node_names.index(name_));
    linguistics.set_name_lang_index(osmdata_.node_names.index(language_));

    // begin ref logic
    ProcessName(ref_w_lang_, ref_, ref_language_);
    n.set_ref_index(osmdata_.node_names.index(ref_));
    linguistics.set_ref_lang_index(osmdata_.node_names.index(ref_language_));

    ProcessPronunciationName(OSMLinguistic::Type::kNodeName, PronunciationAlphabet::kIpa, name_ipa_,
                             &linguistics);

    ProcessPronunciationName(OSMLinguistic::Type::kNodeName, PronunciationAlphabet::kKatakana,
                             name_katakana_, &linguistics);

    ProcessPronunciationName(OSMLinguistic::Type::kNodeName, PronunciationAlphabet::kJeita,
                             name_jeita_, &linguistics);

    ProcessPronunciationName(OSMLinguistic::Type::kNodeName, PronunciationAlphabet::kNtSampa,
                             name_nt_sampa_, &linguistics);

    ProcessPronunciationName(OSMLinguistic::Type::kNodeRef, PronunciationAlphabet::kIpa, ref_ipa_,
                             &linguistics);

    ProcessPronunciationName(OSMLinguistic::Type::kNodeRef, PronunciationAlphabet::kKatakana,
                             ref_katakana_, &linguistics);

    ProcessPronunciationName(OSMLinguistic::Type::kNodeRef, PronunciationAlphabet::kJeita, ref_jeita_,
                             &linguistics);

    ProcessPronunciationName(OSMLinguistic::Type::kNodeRef, PronunciationAlphabet::kNtSampa,
                             ref_nt_sampa_, &linguistics);

    if (!linguistics.isEmpty()) {
      n.set_linguistic_info_index(osmdata_.node_linguistic_count);
      node_linguistics_->push_back(linguistics);
      ++osmdata_.node_linguistic_count;
    }

    // Different types of named nodes are tagged as a named intersection
    n.set_named_intersection(named_junction || named_toll_node);

    // If way parsing marked it as the beginning or end of a way (dead ends) we'll keep that too
    sequence<OSMWayNode>::iterator element = (*way_nodes_)[current_way_node_index_];
    auto way_node = *element;
    intersection = intersection || way_node.node.intersection_;

    // If multiple ways reference this its also an intersection
    if (!intersection && current_way_node_index_ < way_nodes_->size() - 1 &&
        osmid == (*(*way_nodes_)[current_way_node_index_ + 1]).node.osmid_) {
      intersection = true;
    }

    // Finally set the intersection flag for any reason that we outlined above
    if (intersection) {
      n.set_intersection(true);
      osmdata_.node_count++;
    }

    // Update all copies of this node that various ways referenced
    while (current_way_node_index_ < way_nodes_->size() &&
           (way_node = element = (*way_nodes_)[current_way_node_index_]).node.osmid_ == osmid) {
      // we need to keep the duplicate flag that way parsing set
      n.flat_loop_ = way_node.node.flat_loop_;
      way_node.node = n;
      element = way_node;
      ++current_way_node_index_;
      osmdata_.edge_count += intersection;
    }
    if (++osmdata_.osm_node_count % 5000000 == 0) {
      LOG_DEBUG("Processed " + std::to_string(osmdata_.osm_node_count) + " nodes on ways");
    }
    osmdata_.edge_count -= intersection; // more accurate but undercounts by skipping lone edges
  }

  // Intermediate structure that represents transformed (by Lua) osm way
  struct Way {
    uint64_t osmid;
    std::vector<uint64_t> nodes;
    Tags tags;
    uint64_t changeset_id;
  };

  static void transform_way(const osmium::Way& way,
                            LuaTagTransform& lua,
                            const Tags& empty_way_tags,
                            std::vector<Way>& transformed) {
    std::vector<uint64_t> nodes;
    nodes.reserve(way.nodes().size());
    for (const auto& node : way.nodes()) {
      nodes.push_back(node.ref());
    }

    // Do not add ways with < 2 nodes. Log error or add to a problem list
    // TODO - find out if we do need these, why they exist...
    if (nodes.size() < 2) {
      return;
    }

    // Throw away closed features with following tags: building, landuse,
    // leisure, natural. See: http://wiki.openstreetmap.org/wiki/Key:area
    if (nodes[0] == nodes[nodes.size() - 1]) {
      for (const auto& tag : way.tags()) {
        std::string_view key = tag.key();
        if (key == "building" || key == "landuse" || key == "leisure" || key == "natural") {
          // LOG_INFO("Loop wayid " + std::to_string(osmid) + " Discard?");
          return;
        }
      }
    }

    // Transform tags. If no results that means the way does not have tags
    // suitable for use in routing.
    Tags tags =
        way.tags().empty() ? empty_way_tags : lua.Transform(OSMType::kWay, way.id(), way.tags());
    if (tags.empty()) {
      return;
    }

    transformed.emplace_back(
        Way{static_cast<uint64_t>(way.id()), std::move(nodes), std::move(tags), way.changeset()});
  }

  void way(const Way& way) {
    changeset(way.changeset_id);

    osmid_ = way.osmid;
    // unsorted extracts are just plain nasty, so they can bugger off!
    if (osmid_ < last_way_) {
      throw std::runtime_error("Detected unsorted input data");
    }
    last_way_ = osmid_;

    const auto& nodes = way.nodes;
    const auto& tags = way.tags;

    try {
      // Throw away use if include_driveways_ is false
      Tags::const_iterator use;
      if (!include_driveways_ && (use = tags.find("use")) != tags.end() &&
          static_cast<Use>(std::stoi(use->second)) == Use::kDriveway) {

        // only private use.
        Tags::const_iterator priv;
        if ((priv = tags.find("private")) != tags.end() && priv->second == "true") {
          return;
        }
      }
      // Throw away constructions if include_construction_ is false
      if (!include_construction_ && (use = tags.find("use")) != tags.end() &&
          static_cast<Use>(std::stoi(use->second)) == Use::kConstruction) {
        return;
      }
      // Throw away platforms if include_platforms_ is false
      if (!include_platforms_ && (use = tags.find("use")) != tags.end() &&
          static_cast<Use>(std::stoi(use->second)) == Use::kPlatform) {
        return;
      }
    } catch (const std::invalid_argument& arg) {
      LOG_INFO("invalid_argument thrown for way id: " + std::to_string(osmid_));
    } catch (const std::out_of_range& oor) {
      LOG_INFO("out_of_range thrown for way id: " + std::to_string(osmid_));
    }

    // Add the refs to the reference list and mark the nodes that care about when processing nodes
    loop_nodes_.clear();
    auto way_node_index = way_nodes_->size();
    for (size_t i = 0; i < nodes.size(); ++i) {
      const auto& node = nodes[i];

      // Check whether the node is on a part of a way doubling back on itself
      OSMNode osm_node{node};
      auto inserted = loop_nodes_.emplace(node, i);
      bool flattening = inserted.first->second > 0 && i < nodes.size() - 1 &&
                        nodes[i + 1] == nodes[inserted.first->second - 1];
      bool unflattening = i > 0 && inserted.first->second < nodes.size() - 1 &&
                          nodes[i - 1] == nodes[inserted.first->second + 1];
      osm_node.flat_loop_ = flattening || unflattening;
      osm_node.intersection_ = i == 0 || i == nodes.size() - 1;

      // Keep the node
      way_nodes_->push_back(
          {osm_node, static_cast<uint32_t>(ways_->size()), static_cast<uint32_t>(i)});

      // If this way is a loop (node occurs twice) we can make our lives way easier if we simply
      // split it up into multiple edges in the graph. If a problem is hard, avoid the problem!
      if (!inserted.second) {
        // We'll make an intersection in the middle of the loop
        auto way_node_itr = (*way_nodes_)[way_node_index + (i + inserted.first->second) / 2];
        auto way_node = *way_node_itr;
        way_node.node.intersection_ = true;
        way_node_itr = way_node;
        // Update the index in case the node is used again (a future loop)
        inserted.first->second = i;
      }
    }
    ++osmdata_.osm_way_count;
    osmdata_.osm_way_node_count += nodes.size();

    default_speed_ = 0.0f, max_speed_ = 0.0f;
    average_speed_ = 0.0f, advisory_speed_ = 0.0f;
    has_default_speed_ = false, has_max_speed_ = false;
    has_average_speed_ = false, has_advisory_speed_ = false, has_surface_ = true,

    name_ = language_ = name_w_lang_ = service_ = amenity_ = name_left_ = name_right_ = lang_left_ =
        lang_right_ = name_left_w_lang_ = name_right_w_lang_ = {};

    name_forward_ = name_backward_ = lang_forward_ = lang_backward_ = name_forward_w_lang_ =
        name_backward_w_lang_ = {};

    ref_ipa_ = ref_left_ipa_ = ref_right_ipa_ = ref_katakana_ = ref_left_katakana_ =
        ref_right_katakana_ = ref_jeita_ = ref_left_jeita_ = ref_right_jeita_ = ref_nt_sampa_ =
            ref_left_nt_sampa_ = ref_right_nt_sampa_ = {};

    int_ref_ipa_ = int_ref_left_ipa_ = int_ref_right_ipa_ = int_ref_katakana_ =
        int_ref_left_katakana_ = int_ref_right_katakana_ = int_ref_jeita_ = int_ref_left_jeita_ =
            int_ref_right_jeita_ = int_ref_nt_sampa_ = int_ref_left_nt_sampa_ =
                int_ref_right_nt_sampa_ = {};

    name_ipa_ = name_left_ipa_ = name_right_ipa_ = name_forward_ipa_ = name_backward_ipa_ =
        name_katakana_ = name_left_katakana_ = name_right_katakana_ = name_forward_katakana_ =
            name_backward_katakana_ = name_jeita_ = name_left_jeita_ = name_right_jeita_ =
                name_forward_jeita_ = name_backward_jeita_ = name_nt_sampa_ = name_left_nt_sampa_ =
                    name_right_nt_sampa_ = name_forward_nt_sampa_ = name_backward_nt_sampa_ = {};

    alt_name_ipa_ = alt_name_left_ipa_ = alt_name_right_ipa_ = alt_name_katakana_ =
        alt_name_left_katakana_ = alt_name_right_katakana_ = alt_name_jeita_ = alt_name_left_jeita_ =
            alt_name_right_jeita_ = alt_name_nt_sampa_ = alt_name_left_nt_sampa_ =
                alt_name_right_nt_sampa_ = {};

    official_name_ipa_ = official_name_left_ipa_ = official_name_right_ipa_ =
        official_name_katakana_ = official_name_left_katakana_ = official_name_right_katakana_ =
            official_name_jeita_ = official_name_left_jeita_ = official_name_right_jeita_ =
                official_name_nt_sampa_ = official_name_left_nt_sampa_ =
                    official_name_right_nt_sampa_ = {};

    tunnel_name_ipa_ = tunnel_name_left_ipa_ = tunnel_name_right_ipa_ = tunnel_name_katakana_ =
        tunnel_name_left_katakana_ = tunnel_name_right_katakana_ = tunnel_name_jeita_ =
            tunnel_name_left_jeita_ = tunnel_name_right_jeita_ = tunnel_name_nt_sampa_ =
                tunnel_name_left_nt_sampa_ = tunnel_name_right_nt_sampa_ = {};

    official_name_ = official_language_ = official_name_w_lang_ = official_name_left_ =
        official_name_right_ = official_lang_left_ = official_lang_right_ =
            official_name_left_w_lang_ = official_name_right_w_lang_ = {};

    tunnel_name_ = tunnel_language_ = tunnel_name_w_lang_ = tunnel_name_left_ = tunnel_name_right_ =
        tunnel_lang_left_ = tunnel_lang_right_ = tunnel_name_left_w_lang_ =
            tunnel_name_right_w_lang_ = {};

    alt_name_ = alt_language_ = alt_name_w_lang_ = alt_name_left_ = alt_name_right_ = alt_lang_left_ =
        alt_lang_right_ = alt_name_left_w_lang_ = alt_name_right_w_lang_ = {};

    destination_ = destination_language_ = destination_w_lang_ = destination_forward_ =
        destination_forward_language_ = destination_forward_w_lang_ = destination_backward_ =
            destination_backward_language_ = destination_backward_w_lang_ = {};

    destination_ref_ = destination_ref_language_ = destination_ref_w_lang_ = destination_ref_to_ =
        destination_ref_to_language_ = destination_ref_to_w_lang_ = destination_street_ =
            destination_street_language_ = destination_street_w_lang_ = destination_street_to_ =
                destination_street_to_language_ = destination_street_to_w_lang_ = {};

    junction_ref_ = junction_ref_language_ = junction_ref_w_lang_ = junction_name_ =
        junction_name_language_ = junction_name_w_lang_ = {};

    destination_ipa_ = destination_forward_ipa_ = destination_backward_ipa_ = destination_katakana_ =
        destination_forward_katakana_ = destination_backward_katakana_ = destination_jeita_ =
            destination_forward_jeita_ = destination_backward_jeita_ = destination_nt_sampa_ =
                destination_forward_nt_sampa_ = destination_backward_nt_sampa_ = {};

    destination_ref_ipa_ = destination_ref_to_ipa_ = destination_street_ipa_ =
        destination_street_to_ipa_ = junction_ref_ipa_ = junction_name_ipa_ = {};
    destination_ref_nt_sampa_ = destination_ref_to_nt_sampa_ = destination_street_nt_sampa_ =
        destination_street_to_nt_sampa_ = junction_ref_nt_sampa_ = junction_name_nt_sampa_ = {};
    destination_ref_katakana_ = destination_ref_to_katakana_ = destination_street_katakana_ =
        destination_street_to_katakana_ = junction_ref_katakana_ = junction_name_katakana_ = {};
    destination_ref_jeita_ = destination_ref_to_jeita_ = destination_street_jeita_ =
        destination_street_to_jeita_ = junction_ref_jeita_ = junction_name_jeita_ = {};
    // Process tags
    way_ = OSMWay{osmid_};
    way_.set_node_count(nodes.size());

    osm_access_ = OSMAccess{osmid_};
    pronunciationMap.clear();
    langMap.clear();
    has_user_tags_ = false, has_pronunciation_tags_ = false;
    ref_ = ref_language_ = ref_w_lang_ = ref_left_ = ref_right_ = ref_lang_left_ = ref_lang_right_ =
        ref_left_w_lang_ = ref_right_w_lang_ = {};

    int_ref_ = int_ref_language_ = int_ref_w_lang_ = int_ref_left_ = int_ref_right_ =
        int_ref_lang_left_ = int_ref_lang_right_ = int_ref_left_w_lang_ = int_ref_right_w_lang_ = {};

    direction_ = int_direction_ = {};
    direction_pronunciation_ = int_direction_pronunciation_ = {};

    const auto& surface_exists = tags.find("surface");
    has_surface_tag_ = (surface_exists != tags.end());
    if (!has_surface_tag_) {
      has_surface_ = false;
    }

    const auto& tracktype_exists = tags.find("tracktype");
    has_tracktype_tag_ = (tracktype_exists != tags.end());

    way_.set_drive_on_right(true); // default

    for (const auto& kv : tags) {
      tag_ = {kv.first, kv.second};

      bool is_lang_pronunciation = false;
      std::size_t found = tag_.first.find(":pronunciation");
      if (found != std::string::npos)
        is_lang_pronunciation = true;

      const auto it = tag_handlers_.find(tag_.first);
      if (it != tag_handlers_.end()) {
        try {
          it->second();
        } catch (const std::exception& ex) {
          std::stringstream ss;
          ss << "Error during parsing of `" << tag_.first << "` tag on the way " << osmid_ << ": "
             << std::string{ex.what()};
          LOG_WARN(ss.str());
        }

      }
      // motor_vehicle:conditional=no @ (16:30-07:00)
      else if (boost::algorithm::starts_with(tag_.first, "access:conditional") ||
               boost::algorithm::starts_with(tag_.first, "motorcar:conditional") ||
               boost::algorithm::starts_with(tag_.first, "motor_vehicle:conditional") ||
               boost::algorithm::starts_with(tag_.first, "bicycle:conditional") ||
               boost::algorithm::starts_with(tag_.first, "motorcycle:conditional") ||
               boost::algorithm::starts_with(tag_.first, "foot:conditional") ||
               boost::algorithm::starts_with(tag_.first, "pedestrian:conditional") ||
               boost::algorithm::starts_with(tag_.first, "hgv:conditional") ||
               boost::algorithm::starts_with(tag_.first, "moped:conditional") ||
               boost::algorithm::starts_with(tag_.first, "mofa:conditional") ||
               boost::algorithm::starts_with(tag_.first, "psv:conditional") ||
               boost::algorithm::starts_with(tag_.first, "taxi:conditional") ||
               boost::algorithm::starts_with(tag_.first, "bus:conditional") ||
               boost::algorithm::starts_with(tag_.first, "hov:conditional") ||
               boost::algorithm::starts_with(tag_.first, "emergency:conditional")) {

        std::vector<std::string> tokens = GetTagTokens(tag_.second, '@');
        std::string tmp = tokens.at(0);
        boost::algorithm::trim(tmp);

        AccessType type = AccessType::kTimedDenied;
        if (tmp == "no") {
          type = AccessType::kTimedDenied;
        } else if (tmp == "yes" || tmp == "private" || tmp == "delivery" || tmp == "designated") {
          type = AccessType::kTimedAllowed;
        } else if (tmp == "destination") {
          type = AccessType::kDestinationAllowed;
        }

        if (tokens.size() == 2 && tmp.size()) {

          uint16_t mode = 0;
          if (boost::algorithm::starts_with(tag_.first, "access:conditional")) {
            mode = kAllAccess;
          } else if (boost::algorithm::starts_with(tag_.first, "motor_vehicle:conditional")) {
            mode = (kAutoAccess | kTruckAccess | kEmergencyAccess | kTaxiAccess | kBusAccess |
                    kHOVAccess | kMopedAccess | kMotorcycleAccess);
          } else if (boost::algorithm::starts_with(tag_.first, "motorcar:conditional")) {
            if (type == AccessType::kTimedAllowed) {
              mode = kAutoAccess | kHOVAccess | kTaxiAccess;
            } else {
              mode = (kAutoAccess | kTruckAccess | kEmergencyAccess | kTaxiAccess | kBusAccess |
                      kHOVAccess);
            }
          } else if (boost::algorithm::starts_with(tag_.first, "bicycle:conditional")) {
            mode = kBicycleAccess;
          } else if (boost::algorithm::starts_with(tag_.first, "foot:conditional") ||
                     boost::algorithm::starts_with(tag_.first, "pedestrian:conditional")) {
            mode = (kPedestrianAccess | kWheelchairAccess);
          } else if (boost::algorithm::starts_with(tag_.first, "hgv:conditional")) {
            mode = kTruckAccess;
          } else if (boost::algorithm::starts_with(tag_.first, "moped:conditional") ||
                     boost::algorithm::starts_with(tag_.first, "mofa:conditional")) {
            mode = kMopedAccess;
          } else if (boost::algorithm::starts_with(tag_.first, "motorcycle:conditional")) {
            mode = kMotorcycleAccess;
          } else if (boost::algorithm::starts_with(tag_.first, "psv:conditional")) {
            mode = (kTaxiAccess | kBusAccess);
          } else if (boost::algorithm::starts_with(tag_.first, "taxi:conditional")) {
            mode = kTaxiAccess;
          } else if (boost::algorithm::starts_with(tag_.first, "bus:conditional")) {
            mode = kBusAccess;
          } else if (boost::algorithm::starts_with(tag_.first, "hov:conditional")) {
            mode = kHOVAccess;
          } else if (boost::algorithm::starts_with(tag_.first, "emergency:conditional")) {
            mode = kEmergencyAccess;
          }
          std::string tmp = tokens.at(1);
          boost::algorithm::trim(tmp);
          std::vector<std::string> conditions = GetTagTokens(tmp, ';');

          for (const auto& condition : conditions) {
            std::vector<uint64_t> values = get_time_range(condition);

            for (const auto& v : values) {
              OSMAccessRestriction restriction;
              restriction.set_type(static_cast<AccessType>(type));
              restriction.set_modes(mode);
              restriction.set_value(v);
              osmdata_.access_restrictions.insert({osmid_, restriction});
            }
          }
        }
      } else if (!is_lang_pronunciation) {
        if (boost::algorithm::starts_with(tag_.first, "name:left:")) {
          ProcessLeftRightNameTag(tag_, name_left_w_lang_, lang_left_);
        } else if (boost::algorithm::starts_with(tag_.first, "name:right:")) {
          ProcessLeftRightNameTag(tag_, name_right_w_lang_, lang_right_);
        } else if (boost::algorithm::starts_with(tag_.first, "name:forward:")) {
          ProcessLeftRightNameTag(tag_, name_forward_w_lang_, lang_forward_);
        } else if (boost::algorithm::starts_with(tag_.first, "name:backward:")) {
          ProcessLeftRightNameTag(tag_, name_backward_w_lang_, lang_backward_);
        } else if (boost::algorithm::starts_with(tag_.first, "name:")) {
          ProcessNameTag(tag_, name_w_lang_, language_);
        } else if (boost::algorithm::starts_with(tag_.first, "official_name:left:")) {
          ProcessLeftRightNameTag(tag_, official_name_left_w_lang_, official_lang_left_);
        } else if (boost::algorithm::starts_with(tag_.first, "official_name:right:")) {
          ProcessLeftRightNameTag(tag_, official_name_right_w_lang_, official_lang_right_);
        } else if (boost::algorithm::starts_with(tag_.first, "official_name:")) {
          ProcessNameTag(tag_, official_name_w_lang_, official_language_);
        } else if (allow_alt_name_ && boost::algorithm::starts_with(tag_.first, "alt_name:left:")) {
          ProcessLeftRightNameTag(tag_, alt_name_left_w_lang_, alt_lang_left_);
        } else if (allow_alt_name_ && boost::algorithm::starts_with(tag_.first, "alt_name:right:")) {
          ProcessLeftRightNameTag(tag_, alt_name_right_w_lang_, alt_lang_right_);
        } else if (allow_alt_name_ && boost::algorithm::starts_with(tag_.first, "alt_name:")) {
          ProcessNameTag(tag_, alt_name_w_lang_, alt_language_);
        } else if (boost::algorithm::starts_with(tag_.first, "ref:left:")) {
          ProcessLeftRightNameTag(tag_, ref_left_w_lang_, ref_lang_left_);
        } else if (boost::algorithm::starts_with(tag_.first, "ref:right:")) {
          ProcessLeftRightNameTag(tag_, ref_right_w_lang_, ref_lang_right_);
        } else if (boost::algorithm::starts_with(tag_.first, "ref:")) {
          ProcessNameTag(tag_, ref_w_lang_, ref_language_);
        } else if (boost::algorithm::starts_with(tag_.first, "int_ref:left:")) {
          ProcessLeftRightNameTag(tag_, int_ref_left_w_lang_, int_ref_lang_left_);
        } else if (boost::algorithm::starts_with(tag_.first, "int_ref:right:")) {
          ProcessLeftRightNameTag(tag_, int_ref_right_w_lang_, int_ref_lang_right_);
        } else if (boost::algorithm::starts_with(tag_.first, "int_ref:")) {
          ProcessNameTag(tag_, int_ref_w_lang_, int_ref_language_);
        } else if (boost::algorithm::starts_with(tag_.first, "tunnel:name:left:")) {
          ProcessLeftRightNameTag(tag_, tunnel_name_left_w_lang_, tunnel_lang_left_);
        } else if (boost::algorithm::starts_with(tag_.first, "tunnel:name:right:")) {
          ProcessLeftRightNameTag(tag_, tunnel_name_right_w_lang_, tunnel_lang_right_);
        } else if (boost::algorithm::starts_with(tag_.first, "tunnel:name:")) {
          ProcessNameTag(tag_, tunnel_name_w_lang_, tunnel_language_);
        } else if (boost::algorithm::starts_with(tag_.first, "destination:backward:")) {
          ProcessNameTag(tag_, destination_backward_w_lang_, destination_backward_language_);
        } else if (boost::algorithm::starts_with(tag_.first, "destination:forward:")) {
          ProcessNameTag(tag_, destination_forward_w_lang_, destination_forward_language_);
        } else if (boost::algorithm::starts_with(tag_.first, "destination:ref:to:")) {
          ProcessNameTag(tag_, destination_ref_to_w_lang_, destination_ref_to_language_);
        } else if (boost::algorithm::starts_with(tag_.first, "destination:ref:")) {
          ProcessNameTag(tag_, destination_ref_w_lang_, destination_ref_language_);
        } else if (boost::algorithm::starts_with(tag_.first, "destination:street:to:")) {
          ProcessNameTag(tag_, destination_street_to_w_lang_, destination_street_to_language_);
        } else if (boost::algorithm::starts_with(tag_.first, "destination:street:")) {
          ProcessNameTag(tag_, destination_street_w_lang_, destination_street_language_);
        } else if (boost::algorithm::starts_with(tag_.first, "destination:")) {
          ProcessNameTag(tag_, destination_w_lang_, destination_language_);
        } else if (boost::algorithm::starts_with(tag_.first, "junction:ref:")) {
          ProcessNameTag(tag_, junction_ref_w_lang_, junction_ref_language_);
        } else if (boost::algorithm::starts_with(tag_.first, "junction:name:")) {
          ProcessNameTag(tag_, junction_name_w_lang_, junction_name_language_);
        }
      } else { // is_lang_pronunciation = true
        std::string t = tag_.first;
        PronunciationAlphabet alphabet = PronunciationAlphabet::kIpa;
        std::size_t found = t.find(":nt-sampa");
        if (found != std::string::npos)
          alphabet = PronunciationAlphabet::kNtSampa;
        else {
          found = t.find(":katakana");
          if (found != std::string::npos)
            alphabet = PronunciationAlphabet::kKatakana;
          else {
            found = t.find(":jeita");
            if (found != std::string::npos)
              alphabet = PronunciationAlphabet::kJeita;
          }
        }

        if (boost::algorithm::starts_with(t, "name:left:")) {
          ProcessLeftRightPronunciationTag(OSMLinguistic::Type::kNameLeft, alphabet);
        } else if (boost::algorithm::starts_with(t, "name:right:")) {
          ProcessLeftRightPronunciationTag(OSMLinguistic::Type::kNameRight, alphabet);
        } else if (boost::algorithm::starts_with(t, "name:forward:")) {
          ProcessLeftRightPronunciationTag(OSMLinguistic::Type::kNameForward, alphabet);
        } else if (boost::algorithm::starts_with(t, "name:backward:")) {
          ProcessLeftRightPronunciationTag(OSMLinguistic::Type::kNameBackward, alphabet);
        } else if (boost::algorithm::starts_with(t, "name:")) {
          ProcessPronunciationTag(OSMLinguistic::Type::kName, alphabet);
        } else if (boost::algorithm::starts_with(t, "official_name:left:")) {
          ProcessLeftRightPronunciationTag(OSMLinguistic::Type::kOfficialNameLeft, alphabet);
        } else if (boost::algorithm::starts_with(t, "official_name:right:")) {
          ProcessLeftRightPronunciationTag(OSMLinguistic::Type::kOfficialNameRight, alphabet);
        } else if (boost::algorithm::starts_with(t, "official_name:")) {
          ProcessPronunciationTag(OSMLinguistic::Type::kOfficialName, alphabet);
        } else if (allow_alt_name_ && boost::algorithm::starts_with(t, "alt_name:left:")) {
          ProcessLeftRightPronunciationTag(OSMLinguistic::Type::kAltNameLeft, alphabet);
        } else if (allow_alt_name_ && boost::algorithm::starts_with(t, "alt_name:right:")) {
          ProcessLeftRightPronunciationTag(OSMLinguistic::Type::kAltNameRight, alphabet);
        } else if (allow_alt_name_ && boost::algorithm::starts_with(t, "alt_name:")) {
          ProcessPronunciationTag(OSMLinguistic::Type::kAltName, alphabet);
        } else if (boost::algorithm::starts_with(t, "ref:left:")) {
          ProcessLeftRightPronunciationTag(OSMLinguistic::Type::kRefLeft, alphabet);
        } else if (boost::algorithm::starts_with(t, "ref:right:")) {
          ProcessLeftRightPronunciationTag(OSMLinguistic::Type::kRefRight, alphabet);
        } else if (boost::algorithm::starts_with(t, "ref:")) {
          ProcessPronunciationTag(OSMLinguistic::Type::kRef, alphabet);
        } else if (boost::algorithm::starts_with(t, "int_ref:left:")) {
          ProcessLeftRightPronunciationTag(OSMLinguistic::Type::kIntRefLeft, alphabet);
        } else if (boost::algorithm::starts_with(t, "int_ref:right:")) {
          ProcessLeftRightPronunciationTag(OSMLinguistic::Type::kIntRefRight, alphabet);
        } else if (boost::algorithm::starts_with(t, "int_ref:")) {
          ProcessPronunciationTag(OSMLinguistic::Type::kIntRef, alphabet);
        } else if (boost::algorithm::starts_with(t, "tunnel:name:left:")) {
          ProcessLeftRightPronunciationTag(OSMLinguistic::Type::kTunnelNameLeft, alphabet);
        } else if (boost::algorithm::starts_with(t, "tunnel:name:right:")) {
          ProcessLeftRightPronunciationTag(OSMLinguistic::Type::kTunnelNameRight, alphabet);
        } else if (boost::algorithm::starts_with(t, "tunnel:name:")) {
          ProcessPronunciationTag(OSMLinguistic::Type::kTunnelName, alphabet);
        } else if (boost::algorithm::starts_with(t, "destination:forward:")) {
          ProcessLeftRightPronunciationTag(OSMLinguistic::Type::kDestinationForward, alphabet);
        } else if (boost::algorithm::starts_with(t, "destination:backward:")) {
          ProcessLeftRightPronunciationTag(OSMLinguistic::Type::kDestinationBackward, alphabet);
        } else if (boost::algorithm::starts_with(tag_.first, "destination:ref:to:")) {
          ProcessLeftRightPronunciationTag(OSMLinguistic::Type::kDestinationRefTo, alphabet);
        } else if (boost::algorithm::starts_with(tag_.first, "destination:ref:")) {
          ProcessLeftRightPronunciationTag(OSMLinguistic::Type::kDestinationRef, alphabet);
        } else if (boost::algorithm::starts_with(tag_.first, "destination:street:to:")) {
          ProcessLeftRightPronunciationTag(OSMLinguistic::Type::kDestinationStreetTo, alphabet);
        } else if (boost::algorithm::starts_with(tag_.first, "destination:street:")) {
          ProcessLeftRightPronunciationTag(OSMLinguistic::Type::kDestinationStreet, alphabet);
        } else if (boost::algorithm::starts_with(t, "destination:")) {
          ProcessPronunciationTag(OSMLinguistic::Type::kDestination, alphabet);
        } else if (boost::algorithm::starts_with(tag_.first, "junction:ref:")) {
          ProcessLeftRightPronunciationTag(OSMLinguistic::Type::kJunctionRef, alphabet);
        } else if (boost::algorithm::starts_with(tag_.first, "junction:name:")) {
          ProcessPronunciationTag(OSMLinguistic::Type::kJunctionName, alphabet);
        }
      }
    }

    if (!use_direction_on_ways_) {

      uint8_t alpha = static_cast<uint8_t>(PronunciationAlphabet::kIpa);
      uint8_t right = static_cast<uint8_t>(OSMLinguistic::Type::kRefRight);
      uint8_t left = static_cast<uint8_t>(OSMLinguistic::Type::kRefLeft);

      if (get_pronunciation_index(right, alpha) && get_pronunciation_index(left, alpha)) {
        uint8_t type = static_cast<uint8_t>(OSMLinguistic::Type::kRef);
        ref_ipa_ = osmdata_.name_offset_map.name(get_pronunciation_index(type, alpha));
        pronunciationMap[std::make_pair(type, alpha)] = 0;
      }

      alpha = static_cast<uint8_t>(PronunciationAlphabet::kKatakana);
      if (get_pronunciation_index(right, alpha) && get_pronunciation_index(left, alpha)) {
        uint8_t type = static_cast<uint8_t>(OSMLinguistic::Type::kRef);
        ref_katakana_ = osmdata_.name_offset_map.name(get_pronunciation_index(type, alpha));
        pronunciationMap[std::make_pair(type, alpha)] = 0;
      }

      alpha = static_cast<uint8_t>(PronunciationAlphabet::kJeita);
      if (get_pronunciation_index(right, alpha) && get_pronunciation_index(left, alpha)) {
        uint8_t type = static_cast<uint8_t>(OSMLinguistic::Type::kRef);
        ref_jeita_ = osmdata_.name_offset_map.name(get_pronunciation_index(type, alpha));
        pronunciationMap[std::make_pair(type, alpha)] = 0;
      }

      alpha = static_cast<uint8_t>(PronunciationAlphabet::kNtSampa);
      if (get_pronunciation_index(right, alpha) && get_pronunciation_index(left, alpha)) {
        uint8_t type = static_cast<uint8_t>(OSMLinguistic::Type::kRef);
        ref_nt_sampa_ = osmdata_.name_offset_map.name(get_pronunciation_index(type, alpha));
        pronunciationMap[std::make_pair(type, alpha)] = 0;
      }
    }

    // We need to set a data processing flag so we need to
    // process in pbfgraphparser instead of lua because of config option use_rest_area
    if (use_rest_area_ && service_ == "rest_area" && way_.use() != Use::kConstruction) {
      if (amenity_ == "yes") {
        way_.set_use(Use::kServiceArea);
      } else {
        way_.set_use(Use::kRestArea);
      }
    }

    if (use_direction_on_ways_) {
      if (!ref_.empty())
        ProcessDirection(false);

      if (!int_ref_.empty())
        ProcessDirection(true);

      if (!ref_ipa_.empty())
        ProcessDirectionPronunciation(PronunciationAlphabet::kIpa, false);

      if (!int_ref_ipa_.empty())
        ProcessDirectionPronunciation(PronunciationAlphabet::kIpa, true);

      if (!ref_katakana_.empty())
        ProcessDirectionPronunciation(PronunciationAlphabet::kKatakana, false);

      if (!int_ref_katakana_.empty())
        ProcessDirectionPronunciation(PronunciationAlphabet::kKatakana, true);

      if (!ref_nt_sampa_.empty())
        ProcessDirectionPronunciation(PronunciationAlphabet::kNtSampa, false);

      if (!int_ref_nt_sampa_.empty())
        ProcessDirectionPronunciation(PronunciationAlphabet::kNtSampa, true);

      if (!ref_jeita_.empty())
        ProcessDirectionPronunciation(PronunciationAlphabet::kJeita, false);

      if (!int_ref_jeita_.empty())
        ProcessDirectionPronunciation(PronunciationAlphabet::kJeita, true);
    }

    // add int_refs to the end of the refs for now.  makes sure that we don't add dups.
    if (!int_ref_.empty()) {
      std::string tmp = ref_;
      std::vector<std::string> rs = GetTagTokens(tmp);
      std::vector<std::string> is = GetTagTokens(int_ref_);
      bool bFound = false;

      for (auto& i : is) {
        for (auto& r : rs) {
          if (i == r) {
            bFound = true;
            break;
          }
        }
        if (!bFound) {
          if (!tmp.empty()) {
            tmp += ";";
          }
          tmp += i;
        }
        bFound = false;
      }
      if (!tmp.empty()) {
        ref_ = tmp;
      }
      // no matter what, clear out the int_ref.
      way_.set_int_ref_index(0);
    }

    // add int_ref pronunciations to the end of the pronunciation refs for now.  makes sure that we
    // don't add dups.
    MergeRefPronunciations();

    // Process mtb tags.
    auto mtb_scale = tags.find("mtb:scale");
    bool has_mtb_scale = mtb_scale != tags.end();
    if (has_mtb_scale) {
      int scale = get_number("mtb:scale", mtb_scale->second);
      if (scale >= 0) {
        // Set surface based on scale
        uint32_t scale = stoi(mtb_scale->second);
        if (scale == 0) {
          way_.set_surface(Surface::kDirt);
        } else if (scale == 1) {
          way_.set_surface(Surface::kGravel);
        } else {
          way_.set_surface(Surface::kPath);
        }
        has_surface_ = true;

        // Set bicycle access to true for all but the highest scale.
        bool access = scale < kMaxMtbScale;
        if (access && !way_.oneway_reverse() && way_.use() != Use::kConstruction) {
          way_.set_bike_forward(true);
        }
        if (access && !way_.oneway() && way_.use() != Use::kConstruction) {
          way_.set_bike_backward(true);
        }
      }
    }

    auto mtb_uphill_scale = tags.find("mtb:scale:uphill");
    bool has_mtb_uphill_scale = mtb_uphill_scale != tags.end();
    if (has_mtb_uphill_scale) {
      int scale = get_number("mtb:uphill:scale", mtb_uphill_scale->second);
      if (scale >= 0) {
        // Set surface based on scale (if no scale exists)
        uint32_t scale = stoi(mtb_uphill_scale->second);
        if (!has_mtb_scale) {
          if (scale < 2) {
            way_.set_surface(Surface::kGravel);
          } else {
            way_.set_surface(Surface::kPath);
          }
          has_surface_ = true;
        }

        // Set bicycle access to true for all but the highest scale.
        bool access = scale < kMaxMtbUphillScale;
        if (access && !way_.oneway_reverse() && way_.use() != Use::kConstruction) {
          way_.set_bike_forward(true);
        }
        if (access && !way_.oneway() && way_.use() != Use::kConstruction) {
          way_.set_bike_backward(true);
        }
      }
    }

    // IMBA scale
    auto mtb_imba_scale = tags.find("mtb:scale:imba");
    bool has_mtb_imba = mtb_imba_scale != tags.end();
    if (has_mtb_imba) {
      // Update bike access (only if neither mtb:scale nor mtb:scale:uphill is present)
      if (!has_mtb_scale && !has_mtb_uphill_scale && way_.use() != Use::kConstruction) {
        if (!way_.oneway_reverse()) {
          way_.set_bike_forward(true);
        }
        if (!way_.oneway()) {
          way_.set_bike_backward(true);
        }
      }
    }

    // Only has MTB description - set bicycle access.
    bool has_mtb_desc = tags.find("mtb:description") != tags.end();
    if (has_mtb_desc && !has_mtb_scale && !has_mtb_uphill_scale && !has_mtb_imba &&
        way_.use() != Use::kConstruction) {
      if (!way_.oneway_reverse()) {
        way_.set_bike_forward(true);
      }
      if (!way_.oneway()) {
        way_.set_bike_backward(true);
      }
    }

    // if no surface and tracktype but we have a sac_scale, set surface to path.
    if (!has_surface_) {
      if (tags.find("sac_scale") != tags.end()) {
        way_.set_surface(Surface::kPath);
      } else {
        // If no surface has been set by a user, assign a surface based on Road Class and Use
        switch (way_.road_class()) {

          case RoadClass::kMotorway:
          case RoadClass::kTrunk:
          case RoadClass::kPrimary:
          case RoadClass::kSecondary:
          case RoadClass::kTertiary:
          case RoadClass::kUnclassified:
          case RoadClass::kResidential:
            way_.set_surface(Surface::kPavedSmooth);
            break;
          default:
            switch (way_.use()) {
              case Use::kFootway:
              case Use::kPedestrian:
              case Use::kSidewalk:
              case Use::kPath:
              case Use::kBridleway:
                way_.set_surface(Surface::kCompacted);
                break;
              case Use::kTrack:
                way_.set_surface(Surface::kDirt);
                break;
              case Use::kRoad:
              case Use::kParkingAisle:
              case Use::kDriveway:
              case Use::kAlley:
              case Use::kEmergencyAccess:
              case Use::kDriveThru:
              case Use::kLivingStreet:
              case Use::kServiceRoad:
                way_.set_surface(Surface::kPavedSmooth);
                break;
              case Use::kCycleway:
              case Use::kSteps:
                way_.set_surface(Surface::kPaved);
                break;
              default:
                // TODO:  see if we can add more logic when a user does not
                // specify a surface.
                way_.set_surface(Surface::kPaved);
                break;
            }
            break;
        }
      }
    }

    // set the speed
    if (has_average_speed_) {
      way_.set_speed(average_speed_);
    } else if (has_advisory_speed_) {
      way_.set_speed(advisory_speed_);
    } else if (has_max_speed_ && max_speed_ != kUnlimitedSpeedLimit) {
      // don't use unlimited speed limit for default edge speed
      way_.set_speed(max_speed_);
    } else if (has_default_speed_ && !way_.forward_tagged_speed() && !way_.backward_tagged_speed()) {
      way_.set_speed(default_speed_);
    }

    // set the speed limit
    if (has_max_speed_) {
      way_.set_speed_limit(max_speed_);
    }

    // I hope this does not happen, but it probably will (i.e., user sets forward speed
    // and not the backward speed and vice versa.)
    if (way_.forward_tagged_speed() && !way_.backward_tagged_speed()) {
      if (!way_.oneway()) {
        way_.set_backward_speed(way_.forward_speed());
        way_.set_backward_tagged_speed(true);
      } else // fallback to default speed.
        way_.set_speed(default_speed_);
    } else if (!way_.forward_tagged_speed() && way_.backward_tagged_speed()) {
      if (!way_.oneway()) {
        way_.set_forward_speed(way_.backward_speed());
        way_.set_forward_tagged_speed(true);
      } else // fallback to default speed.
        way_.set_speed(default_speed_);
    }

    // ferries / auto trains need to be set to highway cut off in config.
    if (way_.ferry() || way_.rail()) {
      way_.set_road_class(highway_cutoff_rc_);
    }

    // Delete the name from from name field if it exists in the ref.
    if (!name_.empty() && !ref_.empty()) {
      std::vector<std::string> names = GetTagTokens(name_);
      std::vector<std::string> refs = GetTagTokens(ref_);
      bool bFound = false;

      std::string tmp;

      for (auto& name : names) {
        for (auto& ref : refs) {
          if (name == ref) {
            bFound = true;
            break;
          }
        }
        if (!bFound) {
          if (!tmp.empty()) {
            tmp += ";";
          }
          tmp += name;
        }
        bFound = false;
      }
      if (!tmp.empty()) {
        name_ = tmp;
      } else
        name_ = "";
    }

    // edge case.  name = name:<lg> and we contain a -  or /
    // see https://www.openstreetmap.org/way/816515178#map=16/42.7888/-1.6391
    if (name_ == name_w_lang_ && !name_.empty() && GetTagTokens(language_).size() == 1) {
      bool process = false;
      std::vector<std::string> names;

      if (name_w_lang_.find(" - ") != std::string::npos) {
        names = GetTagTokens(name_w_lang_, " - ");
        process = true;
      } else if (name_w_lang_.find(" / ") != std::string::npos) {
        names = GetTagTokens(name_w_lang_, " / ");
        process = true;
      }

      if (process) {
        std::string tmp;
        std::string l;

        for (auto& name : names) {
          if (!tmp.empty()) {
            tmp += ";";
            l += ";";
          }
          tmp += name;
          l += language_;
        }
        if (!tmp.empty()) {
          name_ = tmp;
          name_w_lang_ = tmp;
          language_ = l;
        }
      }
    }

    // begin name logic
    std::string l = language_;
    ProcessName(name_w_lang_, name_, language_);
    way_.set_name_index(osmdata_.name_offset_map.index(name_));
    way_.set_name_lang_index(osmdata_.name_offset_map.index(language_));

    ProcessLRFBName(name_left_w_lang_, name_w_lang_, l, name_left_, lang_left_);
    way_.set_name_left_index(osmdata_.name_offset_map.index(name_left_));
    way_.set_name_left_lang_index(osmdata_.name_offset_map.index(lang_left_));

    ProcessLRFBName(name_right_w_lang_, name_w_lang_, l, name_right_, lang_right_);
    way_.set_name_right_index(osmdata_.name_offset_map.index(name_right_));
    way_.set_name_right_lang_index(osmdata_.name_offset_map.index(lang_right_));

    ProcessLRFBName(name_forward_w_lang_, name_w_lang_, l, name_forward_, lang_forward_);
    way_.set_name_forward_index(osmdata_.name_offset_map.index(name_forward_));
    way_.set_name_forward_lang_index(osmdata_.name_offset_map.index(lang_forward_));

    ProcessLRFBName(name_backward_w_lang_, name_w_lang_, l, name_backward_, lang_backward_);
    way_.set_name_backward_index(osmdata_.name_offset_map.index(name_backward_));
    way_.set_name_backward_lang_index(osmdata_.name_offset_map.index(lang_backward_));

    // begin official name logic
    l = official_language_;
    ProcessName(official_name_w_lang_, official_name_, official_language_);
    way_.set_official_name_index(osmdata_.name_offset_map.index(official_name_));
    way_.set_official_name_lang_index(osmdata_.name_offset_map.index(official_language_));

    ProcessLRFBName(official_name_left_w_lang_, official_name_w_lang_, l, official_name_left_,
                    official_lang_left_);
    way_.set_official_name_left_index(osmdata_.name_offset_map.index(official_name_left_));
    way_.set_official_name_left_lang_index(osmdata_.name_offset_map.index(official_lang_left_));

    ProcessLRFBName(official_name_right_w_lang_, official_name_w_lang_, l, official_name_right_,
                    official_lang_right_);
    way_.set_official_name_right_index(osmdata_.name_offset_map.index(official_name_right_));
    way_.set_official_name_right_lang_index(osmdata_.name_offset_map.index(official_lang_right_));

    // begin alt name logic
    l = alt_language_;
    ProcessName(alt_name_w_lang_, alt_name_, alt_language_);
    way_.set_alt_name_index(osmdata_.name_offset_map.index(alt_name_));
    way_.set_alt_name_lang_index(osmdata_.name_offset_map.index(alt_language_));

    ProcessLRFBName(alt_name_left_w_lang_, alt_name_w_lang_, l, alt_name_left_, alt_lang_left_);
    way_.set_alt_name_left_index(osmdata_.name_offset_map.index(alt_name_left_));
    way_.set_alt_name_left_lang_index(osmdata_.name_offset_map.index(alt_lang_left_));

    ProcessLRFBName(alt_name_right_w_lang_, alt_name_w_lang_, l, alt_name_right_, alt_lang_right_);
    way_.set_alt_name_right_index(osmdata_.name_offset_map.index(alt_name_right_));
    way_.set_alt_name_right_lang_index(osmdata_.name_offset_map.index(alt_lang_right_));

    // begin ref logic
    l = ref_language_;
    ProcessName(ref_w_lang_, ref_, ref_language_);
    way_.set_ref_index(osmdata_.name_offset_map.index(ref_));
    way_.set_ref_lang_index(osmdata_.name_offset_map.index(ref_language_));

    ProcessLRFBName(ref_left_w_lang_, ref_w_lang_, l, ref_left_, ref_lang_left_);
    way_.set_ref_left_index(osmdata_.name_offset_map.index(ref_left_));
    way_.set_ref_left_lang_index(osmdata_.name_offset_map.index(ref_lang_left_));

    ProcessLRFBName(ref_right_w_lang_, ref_w_lang_, l, ref_right_, ref_lang_right_);
    way_.set_ref_right_index(osmdata_.name_offset_map.index(ref_right_));
    way_.set_ref_right_lang_index(osmdata_.name_offset_map.index(ref_lang_right_));

    // begin int_ref logic
    l = int_ref_language_;
    ProcessName(int_ref_w_lang_, int_ref_, int_ref_language_);
    way_.set_int_ref_index(osmdata_.name_offset_map.index(int_ref_));
    way_.set_int_ref_lang_index(osmdata_.name_offset_map.index(int_ref_language_));

    ProcessLRFBName(int_ref_left_w_lang_, int_ref_w_lang_, l, int_ref_left_, int_ref_lang_left_);
    way_.set_int_ref_left_index(osmdata_.name_offset_map.index(int_ref_left_));
    way_.set_int_ref_left_lang_index(osmdata_.name_offset_map.index(int_ref_lang_left_));

    ProcessLRFBName(int_ref_right_w_lang_, int_ref_w_lang_, l, int_ref_right_, int_ref_lang_right_);
    way_.set_int_ref_right_index(osmdata_.name_offset_map.index(int_ref_right_));
    way_.set_int_ref_right_lang_index(osmdata_.name_offset_map.index(int_ref_lang_right_));

    // begin tunnel name logic
    l = tunnel_language_;
    ProcessName(tunnel_name_w_lang_, tunnel_name_, tunnel_language_);
    way_.set_tunnel_name_index(osmdata_.name_offset_map.index(tunnel_name_));
    way_.set_tunnel_name_lang_index(osmdata_.name_offset_map.index(tunnel_language_));

    ProcessLRFBName(tunnel_name_left_w_lang_, tunnel_name_w_lang_, l, tunnel_name_left_,
                    tunnel_lang_left_);
    way_.set_tunnel_name_left_index(osmdata_.name_offset_map.index(tunnel_name_left_));
    way_.set_tunnel_name_left_lang_index(osmdata_.name_offset_map.index(tunnel_lang_left_));

    ProcessLRFBName(tunnel_name_right_w_lang_, tunnel_name_w_lang_, l, tunnel_name_right_,
                    tunnel_lang_right_);
    way_.set_tunnel_name_right_index(osmdata_.name_offset_map.index(tunnel_name_right_));
    way_.set_tunnel_name_right_lang_index(osmdata_.name_offset_map.index(tunnel_lang_right_));

    uint8_t t = static_cast<uint8_t>(OSMLinguistic::Type::kName);
    uint8_t alpha = static_cast<uint8_t>(PronunciationAlphabet::kIpa);
    std::string ipa_name = osmdata_.name_offset_map.name(get_pronunciation_index(t, alpha));
    std::string ipa_lang = osmdata_.name_offset_map.name(get_lang_index(t, alpha));

    alpha = static_cast<uint8_t>(PronunciationAlphabet::kKatakana);
    std::string katakana_name = osmdata_.name_offset_map.name(get_pronunciation_index(t, alpha));
    std::string katakana_lang = osmdata_.name_offset_map.name(get_lang_index(t, alpha));

    alpha = static_cast<uint8_t>(PronunciationAlphabet::kJeita);
    std::string jeita_name = osmdata_.name_offset_map.name(get_pronunciation_index(t, alpha));
    std::string jeita_lang = osmdata_.name_offset_map.name(get_lang_index(t, alpha));

    alpha = static_cast<uint8_t>(PronunciationAlphabet::kNtSampa);
    std::string nt_sampa_name = osmdata_.name_offset_map.name(get_pronunciation_index(t, alpha));
    std::string nt_sampa_lang = osmdata_.name_offset_map.name(get_lang_index(t, alpha));

    ProcessPronunciationName(OSMLinguistic::Type::kName, PronunciationAlphabet::kIpa, name_ipa_);

    ProcessPronunciationName(OSMLinguistic::Type::kName, PronunciationAlphabet::kKatakana,
                             name_katakana_);

    ProcessPronunciationName(OSMLinguistic::Type::kName, PronunciationAlphabet::kJeita, name_jeita_);

    ProcessPronunciationName(OSMLinguistic::Type::kName, PronunciationAlphabet::kNtSampa,
                             name_nt_sampa_);

    ProcessPronunciationLRFBName(ipa_name, ipa_lang, name_left_ipa_, OSMLinguistic::Type::kNameLeft,
                                 PronunciationAlphabet::kIpa);

    ProcessPronunciationLRFBName(katakana_name, katakana_lang, name_left_katakana_,
                                 OSMLinguistic::Type::kNameLeft, PronunciationAlphabet::kKatakana);

    ProcessPronunciationLRFBName(jeita_name, jeita_lang, name_left_jeita_,
                                 OSMLinguistic::Type::kNameLeft, PronunciationAlphabet::kJeita);

    ProcessPronunciationLRFBName(nt_sampa_name, nt_sampa_lang, name_left_nt_sampa_,
                                 OSMLinguistic::Type::kNameLeft, PronunciationAlphabet::kNtSampa);

    ProcessPronunciationLRFBName(ipa_name, ipa_lang, name_right_ipa_, OSMLinguistic::Type::kNameRight,
                                 PronunciationAlphabet::kIpa);

    ProcessPronunciationLRFBName(katakana_name, katakana_lang, name_right_katakana_,
                                 OSMLinguistic::Type::kNameRight, PronunciationAlphabet::kKatakana);

    ProcessPronunciationLRFBName(jeita_name, jeita_lang, name_right_jeita_,
                                 OSMLinguistic::Type::kNameRight, PronunciationAlphabet::kJeita);

    ProcessPronunciationLRFBName(nt_sampa_name, nt_sampa_lang, name_right_nt_sampa_,
                                 OSMLinguistic::Type::kNameRight, PronunciationAlphabet::kNtSampa);

    ProcessPronunciationLRFBName(ipa_name, ipa_lang, name_backward_ipa_,
                                 OSMLinguistic::Type::kNameBackward, PronunciationAlphabet::kIpa);

    ProcessPronunciationLRFBName(katakana_name, katakana_lang, name_backward_katakana_,
                                 OSMLinguistic::Type::kNameBackward,
                                 PronunciationAlphabet::kKatakana);

    ProcessPronunciationLRFBName(jeita_name, jeita_lang, name_backward_jeita_,
                                 OSMLinguistic::Type::kNameBackward, PronunciationAlphabet::kJeita);

    ProcessPronunciationLRFBName(nt_sampa_name, nt_sampa_lang, name_backward_nt_sampa_,
                                 OSMLinguistic::Type::kNameBackward, PronunciationAlphabet::kNtSampa);

    ProcessPronunciationLRFBName(ipa_name, ipa_lang, name_forward_ipa_,
                                 OSMLinguistic::Type::kNameForward, PronunciationAlphabet::kIpa);

    ProcessPronunciationLRFBName(katakana_name, katakana_lang, name_forward_katakana_,
                                 OSMLinguistic::Type::kNameForward, PronunciationAlphabet::kKatakana);

    ProcessPronunciationLRFBName(jeita_name, jeita_lang, name_forward_jeita_,
                                 OSMLinguistic::Type::kNameForward, PronunciationAlphabet::kJeita);

    ProcessPronunciationLRFBName(nt_sampa_name, nt_sampa_lang, name_forward_nt_sampa_,
                                 OSMLinguistic::Type::kNameForward, PronunciationAlphabet::kNtSampa);

    t = static_cast<uint8_t>(OSMLinguistic::Type::kAltName);
    alpha = static_cast<uint8_t>(PronunciationAlphabet::kIpa);
    std::string ipa_alt_name = osmdata_.name_offset_map.name(get_pronunciation_index(t, alpha));
    std::string ipa_alt_lang = osmdata_.name_offset_map.name(get_lang_index(t, alpha));

    alpha = static_cast<uint8_t>(PronunciationAlphabet::kKatakana);
    std::string katakana_alt_name = osmdata_.name_offset_map.name(get_pronunciation_index(t, alpha));
    std::string katakana_alt_lang = osmdata_.name_offset_map.name(get_lang_index(t, alpha));

    alpha = static_cast<uint8_t>(PronunciationAlphabet::kJeita);
    std::string jeita_alt_name = osmdata_.name_offset_map.name(get_pronunciation_index(t, alpha));
    std::string jeita_alt_lang = osmdata_.name_offset_map.name(get_lang_index(t, alpha));

    alpha = static_cast<uint8_t>(PronunciationAlphabet::kNtSampa);
    std::string nt_sampa_alt_name = osmdata_.name_offset_map.name(get_pronunciation_index(t, alpha));
    std::string nt_sampa_alt_lang = osmdata_.name_offset_map.name(get_lang_index(t, alpha));

    ProcessPronunciationName(OSMLinguistic::Type::kAltName, PronunciationAlphabet::kIpa,
                             alt_name_ipa_);

    ProcessPronunciationName(OSMLinguistic::Type::kAltName, PronunciationAlphabet::kKatakana,
                             alt_name_katakana_);

    ProcessPronunciationName(OSMLinguistic::Type::kAltName, PronunciationAlphabet::kJeita,
                             alt_name_jeita_);

    ProcessPronunciationName(OSMLinguistic::Type::kAltName, PronunciationAlphabet::kNtSampa,
                             alt_name_nt_sampa_);

    ProcessPronunciationLRFBName(ipa_alt_name, ipa_alt_lang, alt_name_left_ipa_,
                                 OSMLinguistic::Type::kAltNameLeft, PronunciationAlphabet::kIpa);

    ProcessPronunciationLRFBName(katakana_alt_name, katakana_alt_lang, alt_name_left_katakana_,
                                 OSMLinguistic::Type::kAltNameLeft, PronunciationAlphabet::kKatakana);

    ProcessPronunciationLRFBName(jeita_alt_name, jeita_alt_lang, alt_name_left_jeita_,
                                 OSMLinguistic::Type::kAltNameLeft, PronunciationAlphabet::kJeita);

    ProcessPronunciationLRFBName(nt_sampa_alt_name, nt_sampa_alt_lang, alt_name_left_nt_sampa_,
                                 OSMLinguistic::Type::kAltNameLeft, PronunciationAlphabet::kNtSampa);

    ProcessPronunciationLRFBName(ipa_alt_name, ipa_alt_lang, alt_name_right_ipa_,
                                 OSMLinguistic::Type::kAltNameRight, PronunciationAlphabet::kIpa);

    ProcessPronunciationLRFBName(katakana_alt_name, katakana_alt_lang, alt_name_right_katakana_,
                                 OSMLinguistic::Type::kAltNameRight,
                                 PronunciationAlphabet::kKatakana);

    ProcessPronunciationLRFBName(jeita_alt_name, jeita_alt_lang, alt_name_right_jeita_,
                                 OSMLinguistic::Type::kAltNameRight, PronunciationAlphabet::kJeita);

    ProcessPronunciationLRFBName(nt_sampa_alt_name, nt_sampa_alt_lang, alt_name_right_nt_sampa_,
                                 OSMLinguistic::Type::kAltNameRight, PronunciationAlphabet::kNtSampa);

    t = static_cast<uint8_t>(OSMLinguistic::Type::kOfficialName);
    alpha = static_cast<uint8_t>(PronunciationAlphabet::kIpa);
    std::string ipa_official_name = osmdata_.name_offset_map.name(get_pronunciation_index(t, alpha));
    std::string ipa_official_lang = osmdata_.name_offset_map.name(get_lang_index(t, alpha));

    alpha = static_cast<uint8_t>(PronunciationAlphabet::kKatakana);
    std::string katakana_official_name =
        osmdata_.name_offset_map.name(get_pronunciation_index(t, alpha));
    std::string katakana_official_lang = osmdata_.name_offset_map.name(get_lang_index(t, alpha));

    alpha = static_cast<uint8_t>(PronunciationAlphabet::kJeita);
    std::string jeita_official_name =
        osmdata_.name_offset_map.name(get_pronunciation_index(t, alpha));
    std::string jeita_official_lang = osmdata_.name_offset_map.name(get_lang_index(t, alpha));

    alpha = static_cast<uint8_t>(PronunciationAlphabet::kNtSampa);
    std::string nt_sampa_official_name =
        osmdata_.name_offset_map.name(get_pronunciation_index(t, alpha));
    std::string nt_sampa_official_lang = osmdata_.name_offset_map.name(get_lang_index(t, alpha));

    ProcessPronunciationName(OSMLinguistic::Type::kOfficialName, PronunciationAlphabet::kIpa,
                             official_name_ipa_);

    ProcessPronunciationName(OSMLinguistic::Type::kOfficialName, PronunciationAlphabet::kKatakana,
                             official_name_katakana_);

    ProcessPronunciationName(OSMLinguistic::Type::kOfficialName, PronunciationAlphabet::kJeita,
                             official_name_jeita_);

    ProcessPronunciationName(OSMLinguistic::Type::kOfficialName, PronunciationAlphabet::kNtSampa,
                             official_name_nt_sampa_);

    ProcessPronunciationLRFBName(ipa_official_name, ipa_official_lang, official_name_left_ipa_,
                                 OSMLinguistic::Type::kOfficialNameLeft, PronunciationAlphabet::kIpa);

    ProcessPronunciationLRFBName(katakana_official_name, katakana_official_lang,
                                 official_name_left_katakana_, OSMLinguistic::Type::kOfficialNameLeft,
                                 PronunciationAlphabet::kKatakana);

    ProcessPronunciationLRFBName(jeita_official_name, jeita_official_lang, official_name_left_jeita_,
                                 OSMLinguistic::Type::kOfficialNameLeft,
                                 PronunciationAlphabet::kJeita);

    ProcessPronunciationLRFBName(nt_sampa_official_name, nt_sampa_official_lang,
                                 official_name_left_nt_sampa_, OSMLinguistic::Type::kOfficialNameLeft,
                                 PronunciationAlphabet::kNtSampa);

    ProcessPronunciationLRFBName(ipa_official_name, ipa_official_lang, official_name_right_ipa_,
                                 OSMLinguistic::Type::kOfficialNameRight,
                                 PronunciationAlphabet::kIpa);

    ProcessPronunciationLRFBName(katakana_official_name, katakana_official_lang,
                                 official_name_right_katakana_,
                                 OSMLinguistic::Type::kOfficialNameRight,
                                 PronunciationAlphabet::kKatakana);

    ProcessPronunciationLRFBName(jeita_official_name, jeita_official_lang, official_name_right_jeita_,
                                 OSMLinguistic::Type::kOfficialNameRight,
                                 PronunciationAlphabet::kJeita);

    ProcessPronunciationLRFBName(nt_sampa_official_name, nt_sampa_official_lang,
                                 official_name_right_nt_sampa_,
                                 OSMLinguistic::Type::kOfficialNameRight,
                                 PronunciationAlphabet::kNtSampa);

    t = static_cast<uint8_t>(OSMLinguistic::Type::kTunnelName);
    alpha = static_cast<uint8_t>(PronunciationAlphabet::kIpa);
    std::string ipa_tunnel_name = osmdata_.name_offset_map.name(get_pronunciation_index(t, alpha));
    std::string ipa_tunnel_lang = osmdata_.name_offset_map.name(get_lang_index(t, alpha));

    alpha = static_cast<uint8_t>(PronunciationAlphabet::kKatakana);
    std::string katakana_tunnel_name =
        osmdata_.name_offset_map.name(get_pronunciation_index(t, alpha));
    std::string katakana_tunnel_lang = osmdata_.name_offset_map.name(get_lang_index(t, alpha));

    alpha = static_cast<uint8_t>(PronunciationAlphabet::kJeita);
    std::string jeita_tunnel_name = osmdata_.name_offset_map.name(get_pronunciation_index(t, alpha));
    std::string jeita_tunnel_lang = osmdata_.name_offset_map.name(get_lang_index(t, alpha));

    alpha = static_cast<uint8_t>(PronunciationAlphabet::kNtSampa);
    std::string nt_sampa_tunnel_name =
        osmdata_.name_offset_map.name(get_pronunciation_index(t, alpha));
    std::string nt_sampa_tunnel_lang = osmdata_.name_offset_map.name(get_lang_index(t, alpha));

    ProcessPronunciationName(OSMLinguistic::Type::kTunnelName, PronunciationAlphabet::kIpa,
                             tunnel_name_ipa_);

    ProcessPronunciationName(OSMLinguistic::Type::kTunnelName, PronunciationAlphabet::kKatakana,
                             tunnel_name_katakana_);

    ProcessPronunciationName(OSMLinguistic::Type::kTunnelName, PronunciationAlphabet::kJeita,
                             tunnel_name_jeita_);

    ProcessPronunciationName(OSMLinguistic::Type::kTunnelName, PronunciationAlphabet::kNtSampa,
                             tunnel_name_nt_sampa_);

    ProcessPronunciationLRFBName(ipa_tunnel_name, ipa_tunnel_lang, tunnel_name_left_ipa_,
                                 OSMLinguistic::Type::kTunnelNameLeft, PronunciationAlphabet::kIpa);

    ProcessPronunciationLRFBName(katakana_tunnel_name, katakana_tunnel_lang,
                                 tunnel_name_left_katakana_, OSMLinguistic::Type::kTunnelNameLeft,
                                 PronunciationAlphabet::kKatakana);

    ProcessPronunciationLRFBName(jeita_tunnel_name, jeita_tunnel_lang, tunnel_name_left_jeita_,
                                 OSMLinguistic::Type::kTunnelNameLeft, PronunciationAlphabet::kJeita);

    ProcessPronunciationLRFBName(nt_sampa_tunnel_name, nt_sampa_tunnel_lang,
                                 tunnel_name_left_nt_sampa_, OSMLinguistic::Type::kTunnelNameLeft,
                                 PronunciationAlphabet::kNtSampa);

    ProcessPronunciationLRFBName(ipa_tunnel_name, ipa_tunnel_lang, tunnel_name_right_ipa_,
                                 OSMLinguistic::Type::kTunnelNameRight, PronunciationAlphabet::kIpa);

    ProcessPronunciationLRFBName(katakana_tunnel_name, katakana_tunnel_lang,
                                 tunnel_name_right_katakana_, OSMLinguistic::Type::kTunnelNameRight,
                                 PronunciationAlphabet::kKatakana);

    ProcessPronunciationLRFBName(jeita_tunnel_name, jeita_tunnel_lang, tunnel_name_right_jeita_,
                                 OSMLinguistic::Type::kTunnelNameRight,
                                 PronunciationAlphabet::kJeita);

    ProcessPronunciationLRFBName(nt_sampa_tunnel_name, nt_sampa_tunnel_lang,
                                 tunnel_name_right_nt_sampa_, OSMLinguistic::Type::kTunnelNameRight,
                                 PronunciationAlphabet::kNtSampa);

    t = static_cast<uint8_t>(OSMLinguistic::Type::kRef);
    alpha = static_cast<uint8_t>(PronunciationAlphabet::kIpa);
    std::string ipa_ref_name = osmdata_.name_offset_map.name(get_pronunciation_index(t, alpha));
    std::string ipa_ref_lang = osmdata_.name_offset_map.name(get_lang_index(t, alpha));

    alpha = static_cast<uint8_t>(PronunciationAlphabet::kKatakana);
    std::string katakana_ref_name = osmdata_.name_offset_map.name(get_pronunciation_index(t, alpha));
    std::string katakana_ref_lang = osmdata_.name_offset_map.name(get_lang_index(t, alpha));

    alpha = static_cast<uint8_t>(PronunciationAlphabet::kJeita);
    std::string jeita_ref_name = osmdata_.name_offset_map.name(get_pronunciation_index(t, alpha));
    std::string jeita_ref_lang = osmdata_.name_offset_map.name(get_lang_index(t, alpha));

    alpha = static_cast<uint8_t>(PronunciationAlphabet::kNtSampa);
    std::string nt_sampa_ref_name = osmdata_.name_offset_map.name(get_pronunciation_index(t, alpha));
    std::string nt_sampa_ref_lang = osmdata_.name_offset_map.name(get_lang_index(t, alpha));

    if (!use_direction_on_ways_) {
      ProcessPronunciationName(OSMLinguistic::Type::kRef, PronunciationAlphabet::kIpa, ref_ipa_);

      ProcessPronunciationName(OSMLinguistic::Type::kRef, PronunciationAlphabet::kKatakana,
                               ref_katakana_);

      ProcessPronunciationName(OSMLinguistic::Type::kRef, PronunciationAlphabet::kJeita, ref_jeita_);

      ProcessPronunciationName(OSMLinguistic::Type::kRef, PronunciationAlphabet::kNtSampa,
                               ref_nt_sampa_);
    }

    ProcessPronunciationLRFBName(ipa_ref_name, ipa_ref_lang, ref_left_ipa_,
                                 OSMLinguistic::Type::kRefLeft, PronunciationAlphabet::kIpa);

    ProcessPronunciationLRFBName(katakana_ref_name, katakana_ref_lang, ref_left_katakana_,
                                 OSMLinguistic::Type::kRefLeft, PronunciationAlphabet::kKatakana);

    ProcessPronunciationLRFBName(jeita_ref_name, jeita_ref_lang, ref_left_jeita_,
                                 OSMLinguistic::Type::kRefLeft, PronunciationAlphabet::kJeita);

    ProcessPronunciationLRFBName(nt_sampa_ref_name, nt_sampa_ref_lang, ref_left_nt_sampa_,
                                 OSMLinguistic::Type::kRefLeft, PronunciationAlphabet::kNtSampa);

    ProcessPronunciationLRFBName(ipa_ref_name, ipa_ref_lang, ref_right_ipa_,
                                 OSMLinguistic::Type::kRefRight, PronunciationAlphabet::kIpa);

    ProcessPronunciationLRFBName(katakana_ref_name, katakana_ref_lang, ref_right_katakana_,
                                 OSMLinguistic::Type::kRefRight, PronunciationAlphabet::kKatakana);

    ProcessPronunciationLRFBName(jeita_ref_name, jeita_ref_lang, ref_right_jeita_,
                                 OSMLinguistic::Type::kRefRight, PronunciationAlphabet::kJeita);

    ProcessPronunciationLRFBName(nt_sampa_ref_name, nt_sampa_ref_lang, ref_right_nt_sampa_,
                                 OSMLinguistic::Type::kRefRight, PronunciationAlphabet::kNtSampa);

    // begin destination logic
    ProcessName(destination_w_lang_, destination_, destination_language_);
    way_.set_destination_index(osmdata_.name_offset_map.index(destination_));
    way_.set_destination_lang_index(osmdata_.name_offset_map.index(destination_language_));

    ProcessName(destination_forward_w_lang_, destination_forward_, destination_forward_language_);
    way_.set_destination_forward_index(osmdata_.name_offset_map.index(destination_forward_));
    way_.set_destination_forward_lang_index(
        osmdata_.name_offset_map.index(destination_forward_language_));

    ProcessName(destination_backward_w_lang_, destination_backward_, destination_backward_language_);
    way_.set_destination_backward_index(osmdata_.name_offset_map.index(destination_backward_));
    way_.set_destination_backward_lang_index(
        osmdata_.name_offset_map.index(destination_backward_language_));

    ProcessName(junction_ref_w_lang_, junction_ref_, junction_ref_language_);
    way_.set_junction_ref_index(osmdata_.name_offset_map.index(junction_ref_));
    way_.set_junction_ref_lang_index(osmdata_.name_offset_map.index(junction_ref_language_));

    ProcessName(junction_name_w_lang_, junction_name_, junction_name_language_);
    way_.set_junction_name_index(osmdata_.name_offset_map.index(junction_name_));
    way_.set_junction_name_lang_index(osmdata_.name_offset_map.index(junction_name_language_));

    ProcessName(destination_ref_w_lang_, destination_ref_, destination_ref_language_);
    way_.set_destination_ref_index(osmdata_.name_offset_map.index(destination_ref_));
    way_.set_destination_ref_lang_index(osmdata_.name_offset_map.index(destination_ref_language_));

    ProcessName(destination_ref_to_w_lang_, destination_ref_to_, destination_ref_to_language_);
    way_.set_destination_ref_to_index(osmdata_.name_offset_map.index(destination_ref_to_));
    way_.set_destination_ref_to_lang_index(
        osmdata_.name_offset_map.index(destination_ref_to_language_));

    ProcessName(destination_street_to_w_lang_, destination_street_to_,
                destination_street_to_language_);
    way_.set_destination_street_to_index(osmdata_.name_offset_map.index(destination_street_to_));
    way_.set_destination_street_to_lang_index(
        osmdata_.name_offset_map.index(destination_street_to_language_));

    ProcessName(destination_street_w_lang_, destination_street_, destination_street_language_);
    way_.set_destination_street_index(osmdata_.name_offset_map.index(destination_street_));
    way_.set_destination_street_lang_index(
        osmdata_.name_offset_map.index(destination_street_language_));

    t = static_cast<uint8_t>(OSMLinguistic::Type::kDestination);
    alpha = static_cast<uint8_t>(PronunciationAlphabet::kIpa);
    std::string ipa_destination = osmdata_.name_offset_map.name(get_pronunciation_index(t, alpha));
    std::string ipa_destination_lang = osmdata_.name_offset_map.name(get_lang_index(t, alpha));

    alpha = static_cast<uint8_t>(PronunciationAlphabet::kKatakana);
    std::string katakana_destination =
        osmdata_.name_offset_map.name(get_pronunciation_index(t, alpha));
    std::string katakana_destination_lang = osmdata_.name_offset_map.name(get_lang_index(t, alpha));

    alpha = static_cast<uint8_t>(PronunciationAlphabet::kJeita);
    std::string jeita_destination = osmdata_.name_offset_map.name(get_pronunciation_index(t, alpha));
    std::string jeita_destination_lang = osmdata_.name_offset_map.name(get_lang_index(t, alpha));

    alpha = static_cast<uint8_t>(PronunciationAlphabet::kNtSampa);
    std::string nt_sampa_destination =
        osmdata_.name_offset_map.name(get_pronunciation_index(t, alpha));
    std::string nt_sampa_destination_lang = osmdata_.name_offset_map.name(get_lang_index(t, alpha));

    ProcessPronunciationName(OSMLinguistic::Type::kDestination, PronunciationAlphabet::kIpa,
                             destination_ipa_);

    ProcessPronunciationName(OSMLinguistic::Type::kDestination, PronunciationAlphabet::kKatakana,
                             destination_katakana_);

    ProcessPronunciationName(OSMLinguistic::Type::kDestination, PronunciationAlphabet::kJeita,
                             destination_jeita_);

    ProcessPronunciationName(OSMLinguistic::Type::kDestination, PronunciationAlphabet::kNtSampa,
                             destination_nt_sampa_);

    if (destination_forward_ipa_.empty())
      ProcessPronunciationName(OSMLinguistic::Type::kDestinationForward, PronunciationAlphabet::kIpa,
                               destination_forward_ipa_);
    else
      ProcessPronunciationLRFBName(ipa_destination, ipa_destination_lang, destination_forward_ipa_,
                                   OSMLinguistic::Type::kDestinationForward,
                                   PronunciationAlphabet::kIpa);

    if (destination_forward_katakana_.empty())
      ProcessPronunciationName(OSMLinguistic::Type::kDestinationForward,
                               PronunciationAlphabet::kKatakana, destination_forward_katakana_);
    else
      ProcessPronunciationLRFBName(katakana_destination, katakana_lang, destination_forward_katakana_,
                                   OSMLinguistic::Type::kDestinationForward,
                                   PronunciationAlphabet::kKatakana);

    if (destination_forward_jeita_.empty())
      ProcessPronunciationName(OSMLinguistic::Type::kDestinationForward,
                               PronunciationAlphabet::kJeita, destination_forward_jeita_);
    else
      ProcessPronunciationLRFBName(jeita_destination, jeita_destination_lang,
                                   destination_forward_jeita_,
                                   OSMLinguistic::Type::kDestinationForward,
                                   PronunciationAlphabet::kJeita);

    if (destination_forward_nt_sampa_.empty())
      ProcessPronunciationName(OSMLinguistic::Type::kDestinationForward,
                               PronunciationAlphabet::kNtSampa, destination_forward_nt_sampa_);
    else
      ProcessPronunciationLRFBName(nt_sampa_destination, nt_sampa_destination_lang,
                                   destination_forward_nt_sampa_,
                                   OSMLinguistic::Type::kDestinationForward,
                                   PronunciationAlphabet::kNtSampa);

    if (destination_backward_ipa_.empty())
      ProcessPronunciationName(OSMLinguistic::Type::kDestinationBackward, PronunciationAlphabet::kIpa,
                               destination_backward_ipa_);
    else
      ProcessPronunciationLRFBName(ipa_destination, ipa_destination_lang, destination_backward_ipa_,
                                   OSMLinguistic::Type::kDestinationBackward,
                                   PronunciationAlphabet::kIpa);

    if (destination_backward_katakana_.empty())
      ProcessPronunciationName(OSMLinguistic::Type::kDestinationBackward,
                               PronunciationAlphabet::kKatakana, destination_backward_katakana_);
    else
      ProcessPronunciationLRFBName(katakana_destination, katakana_destination_lang,
                                   destination_backward_katakana_,
                                   OSMLinguistic::Type::kDestinationBackward,
                                   PronunciationAlphabet::kKatakana);

    if (destination_backward_jeita_.empty())
      ProcessPronunciationName(OSMLinguistic::Type::kDestinationBackward,
                               PronunciationAlphabet::kJeita, destination_backward_jeita_);
    else
      ProcessPronunciationLRFBName(jeita_destination, jeita_destination_lang,
                                   destination_backward_jeita_,
                                   OSMLinguistic::Type::kDestinationBackward,
                                   PronunciationAlphabet::kJeita);

    if (destination_backward_nt_sampa_.empty())
      ProcessPronunciationName(OSMLinguistic::Type::kDestinationBackward,
                               PronunciationAlphabet::kNtSampa, destination_backward_nt_sampa_);
    else
      ProcessPronunciationLRFBName(nt_sampa_destination, nt_sampa_destination_lang,
                                   destination_backward_nt_sampa_,
                                   OSMLinguistic::Type::kDestinationBackward,
                                   PronunciationAlphabet::kNtSampa);

    ProcessPronunciationName(OSMLinguistic::Type::kDestinationRef, PronunciationAlphabet::kIpa,
                             destination_ref_ipa_);

    ProcessPronunciationName(OSMLinguistic::Type::kDestinationRef, PronunciationAlphabet::kKatakana,
                             destination_ref_katakana_);

    ProcessPronunciationName(OSMLinguistic::Type::kDestinationRef, PronunciationAlphabet::kJeita,
                             destination_ref_jeita_);

    ProcessPronunciationName(OSMLinguistic::Type::kDestinationRef, PronunciationAlphabet::kNtSampa,
                             destination_ref_nt_sampa_);

    ProcessPronunciationName(OSMLinguistic::Type::kDestinationRefTo, PronunciationAlphabet::kIpa,
                             destination_ref_to_ipa_);

    ProcessPronunciationName(OSMLinguistic::Type::kDestinationRefTo, PronunciationAlphabet::kKatakana,
                             destination_ref_to_katakana_);

    ProcessPronunciationName(OSMLinguistic::Type::kDestinationRefTo, PronunciationAlphabet::kJeita,
                             destination_ref_to_jeita_);

    ProcessPronunciationName(OSMLinguistic::Type::kDestinationRefTo, PronunciationAlphabet::kNtSampa,
                             destination_ref_to_nt_sampa_);

    ProcessPronunciationName(OSMLinguistic::Type::kDestinationStreet, PronunciationAlphabet::kIpa,
                             destination_street_ipa_);

    ProcessPronunciationName(OSMLinguistic::Type::kDestinationStreet,
                             PronunciationAlphabet::kKatakana, destination_street_katakana_);

    ProcessPronunciationName(OSMLinguistic::Type::kDestinationStreet, PronunciationAlphabet::kJeita,
                             destination_street_jeita_);

    ProcessPronunciationName(OSMLinguistic::Type::kDestinationStreet, PronunciationAlphabet::kNtSampa,
                             destination_street_nt_sampa_);

    ProcessPronunciationName(OSMLinguistic::Type::kDestinationStreetTo, PronunciationAlphabet::kIpa,
                             destination_street_to_ipa_);

    ProcessPronunciationName(OSMLinguistic::Type::kDestinationStreetTo,
                             PronunciationAlphabet::kKatakana, destination_street_to_katakana_);

    ProcessPronunciationName(OSMLinguistic::Type::kDestinationStreetTo, PronunciationAlphabet::kJeita,
                             destination_street_to_jeita_);

    ProcessPronunciationName(OSMLinguistic::Type::kDestinationStreetTo,
                             PronunciationAlphabet::kNtSampa, destination_street_to_nt_sampa_);

    ProcessPronunciationName(OSMLinguistic::Type::kJunctionRef, PronunciationAlphabet::kIpa,
                             junction_ref_ipa_);

    ProcessPronunciationName(OSMLinguistic::Type::kJunctionRef, PronunciationAlphabet::kKatakana,
                             junction_ref_katakana_);

    ProcessPronunciationName(OSMLinguistic::Type::kJunctionRef, PronunciationAlphabet::kJeita,
                             junction_ref_jeita_);

    ProcessPronunciationName(OSMLinguistic::Type::kJunctionRef, PronunciationAlphabet::kNtSampa,
                             junction_ref_nt_sampa_);

    ProcessPronunciationName(OSMLinguistic::Type::kJunctionName, PronunciationAlphabet::kIpa,
                             junction_name_ipa_);

    ProcessPronunciationName(OSMLinguistic::Type::kJunctionName, PronunciationAlphabet::kKatakana,
                             junction_name_katakana_);

    ProcessPronunciationName(OSMLinguistic::Type::kJunctionName, PronunciationAlphabet::kJeita,
                             junction_name_jeita_);

    ProcessPronunciationName(OSMLinguistic::Type::kJunctionName, PronunciationAlphabet::kNtSampa,
                             junction_name_nt_sampa_);

    // Infer cul-de-sac if a road edge is a loop and is low classification.
    if (!way_.roundabout() && loop_nodes_.size() != nodes.size() && way_.use() == Use::kRoad &&
        way_.road_class() > RoadClass::kTertiary) {
      // Adds a loop road as a candidate to be a "culdesac" road.
      culdesac_processor_.add_candidate(way_.way_id(), ways_->size(), nodes);
    }

    if (has_user_tags_) {
      way_.set_has_user_tags(true);
      access_->push_back(osm_access_);
    }

    if (has_pronunciation_tags_) {
      way_.set_has_pronunciation_tags(true);
      for (auto const& p : pronunciationMap) {
        if (p.second != 0) {
          OSMLinguistic ling;
          ling.key_.type_ = p.first.first;
          ling.key_.alpha_ = p.first.second;
          ling.name_offset_ = p.second;
          osmdata_.pronunciations.insert(LinguisticMultiMap::value_type(osmid_, ling));
        }
      }
      for (auto const& l : langMap) {
        if (l.second != 0) {
          OSMLinguistic ling;
          ling.key_.type_ = l.first.first;
          ling.key_.alpha_ = l.first.second;
          ling.name_offset_ = l.second;
          osmdata_.langs.insert(LinguisticMultiMap::value_type(osmid_, ling));
        }
      }
    }

    // Add the way to the list
    ways_->push_back(way_);
  }

  void relation(const osmium::Relation& relation) {
    changeset(relation.changeset());

    const uint64_t osmid = relation.id();
    // unsorted extracts are just plain nasty, so they can bugger off!
    if (osmid < last_relation_) {
      throw std::runtime_error("Detected unsorted input data");
    }
    last_relation_ = osmid;

    // Get tags
    const Tags tags = relation.tags().empty()
                          ? empty_relation_tags_
                          : lua_.Transform(OSMType::kRelation, osmid, relation.tags());
    if (tags.empty()) {
      return;
    }

    OSMRestriction restriction{};
    OSMRestriction to_restriction{};

    uint64_t from_way_id = 0;
    bool isRestriction = false, isTypeRestriction = false, hasRestriction = false;
    bool isRoad = false, isRoute = false, isBicycle = false, isConnectivity = false;
    bool isConditional = false, isProbable = false, has_multiple_times = false;
    uint32_t bike_network_mask = 0;

    std::string network, ref, name, except;
    std::string from_lanes, from, to_lanes, to;
    std::string condition, direction;
    std::string hour_start, hour_end, day_start, day_end;
    uint32_t modes = 0;

    for (const auto& tag : tags) {
      if (tag.first == "type") {
        if (tag.second == "restriction") {
          isRestriction = true;
        } else if (tag.second == "route") {
          isRoute = true;
        } else if (tag.second == "connectivity") {
          isConnectivity = true;
        }
      } else if (tag.first == "route") {
        if (tag.second == "road") {
          isRoad = true;
        } else if (tag.second == "bicycle" || tag.second == "mtb") {
          isBicycle = true;
        }
      } else if (tag.first == "restriction:conditional") {
        isConditional = true;
        condition = tag.second;
      } else if (tag.first == "restriction:probable") {
        // probability=73
        std::vector<std::string> prob_tok = GetTagTokens(tag.second, '=');
        if (prob_tok.size() == 2) {
          const auto& p = stoi(prob_tok.at(1));
          if (p > 0) {
            isProbable = true;
            restriction.set_probability(p);
          } else // A complex restriction can not have a 0 probability set.  range is 1 to 100
            return;
        }
      } else if (tag.first == "direction") {
        direction = tag.second;
      } else if (tag.first == "network") {
        network = tag.second; // US:US
      } else if (tag.first == "ref") {
        ref = tag.second;
      } else if (tag.first == "name") {
        name = tag.second;
      } else if (tag.first == "except") {
        except = tag.second;
      } else if ((tag.first == "restriction" || tag.first == "restriction:motorcar" ||
                  tag.first == "restriction:motorcycle" || tag.first == "restriction:taxi" ||
                  tag.first == "restriction:bus" || tag.first == "restriction:bicycle" ||
                  tag.first == "restriction:hgv" || tag.first == "restriction:hazmat" ||
                  tag.first == "restriction:emergency" || tag.first == "restriction:foot") &&
                 !tag.second.empty()) {
        isRestriction = true;
        if (tag.first != "restriction") {
          isTypeRestriction = true;
        }

        if (tag.first == "restriction:motorcar") {
          modes |= (kAutoAccess | kMopedAccess);
        } else if (tag.first == "restriction:motorcycle") {
          modes |= kMotorcycleAccess;
        } else if (tag.first == "restriction:taxi") {
          modes |= kTaxiAccess;
        } else if (tag.first == "restriction:bus") {
          modes |= kBusAccess;
        } else if (tag.first == "restriction:bicycle") {
          modes |= kBicycleAccess;
        } else if (tag.first == "restriction:hgv" || tag.first == "restriction:hazmat") {
          modes |= kTruckAccess;
        } else if (tag.first == "restriction:emergency") {
          modes |= kEmergencyAccess;
        } else if (tag.first == "restriction:psv") {
          modes |= (kTaxiAccess | kBusAccess);
        } else if (tag.first == "restriction:foot") {
          modes |= (kPedestrianAccess | kWheelchairAccess);
        }

        RestrictionType type = (RestrictionType)std::stoi(tag.second);

        switch (type) {

          case RestrictionType::kNoLeftTurn:
          case RestrictionType::kNoRightTurn:
          case RestrictionType::kNoStraightOn:
          case RestrictionType::kNoUTurn:
          case RestrictionType::kOnlyRightTurn:
          case RestrictionType::kOnlyLeftTurn:
          case RestrictionType::kOnlyStraightOn:
          case RestrictionType::kNoEntry:
          case RestrictionType::kNoExit:
          case RestrictionType::kNoTurn:
            hasRestriction = true;
            restriction.set_type(type);
            break;
          default:
            return;
        }
      }
      // sample with date time.  1168738
      else if (tag.first == "hour_on") {
        // invalid data
        if (tag.second.find(":") == std::string::npos) {
          return;
        }

        // hour_on = 06:00;16:00
        if (tag.second.find(";") != std::string::npos) {
          has_multiple_times = true;
        }

        isConditional = true;
        hour_start = tag.second;
      } else if (tag.first == "hour_off") {
        // invalid data
        if (tag.second.find(":") == std::string::npos) {
          return;
        }

        // hour_on = 06:00;16:00
        if (tag.second.find(";") != std::string::npos) {
          has_multiple_times = true;
        }

        isConditional = true;
        hour_end = tag.second;
      } else if (tag.first == "day_on") {
        isConditional = true;
        day_start = tag.second;
      } else if (tag.first == "day_off") {
        isConditional = true;
        day_end = tag.second;
      } else if (tag.first == "bike_network_mask") {
        bike_network_mask = std::stoi(tag.second);
      } else if (tag.first == "to:lanes") {
        to_lanes = tag.second;
      } else if (tag.first == "from:lanes") {
        from_lanes = tag.second;
      } else if (tag.first == "to") {
        to = tag.second;
      } else if (tag.first == "from") {
        from = tag.second;
      }
    } // for (const auto& tag : results)

    if (isProbable) {
      RestrictionType type = restriction.type();
      if (type == RestrictionType::kOnlyRightTurn || type == RestrictionType::kOnlyLeftTurn ||
          type == RestrictionType::kOnlyStraightOn)
        restriction.set_type(RestrictionType::kOnlyProbable);
      else
        restriction.set_type(RestrictionType::kNoProbable);
    }

    std::vector<std::string> net = GetTagTokens(network, ':');
    bool special_network = false;
    if (net.size() == 3) {
      std::string value = net.at(2);
      boost::algorithm::to_lower(value);

      if (value == "turnpike" || value == "tp" || value == "fm" || value == "rm" || value == "loop" ||
          value == "spur" || value == "truck" || value == "business" || value == "bypass" ||
          value == "belt" || value == "alternate" || value == "alt" || value == "toll" ||
          value == "cr" || value == "byway" || value == "scenic" || value == "connector" ||
          value == "county")
        special_network = true;
    }

    // Convert into a vector of helper structs to simplify processing by using
    // `std::string_view` for `role` instead of original `const char*`.
    struct Member {
      osmium::item_type member_type;
      uint64_t member_id;
      std::string_view role;
    };
    std::vector<Member> members;
    members.reserve(relation.members().size());
    for (const auto& member : relation.members()) {
      members.push_back(Member{member.type(), static_cast<uint64_t>(member.ref()), member.role()});
    }

    if (isBicycle && isRoute && !network.empty()) {
      OSMBike bike;
      const uint32_t name_index = osmdata_.name_offset_map.index(name);
      const uint32_t ref_index = osmdata_.name_offset_map.index(ref);

      // if the network is not of type lcn, rcn, ncn, or mtb don't save.
      if (!bike_network_mask) {
        return;
      }

      bike.bike_network = bike_network_mask;
      bike.name_index = name_index;
      bike.ref_index = ref_index;

      for (const auto& member : members) {
        osmdata_.bike_relations.insert(BikeMultiMap::value_type(member.member_id, bike));
      }

    } else if (isRoad && isRoute && !network.empty() &&
               ((net.size() == 2 && !ref.empty()) ||
                (net.size() == 3 && net.at(0) == "US" && special_network))) {

      if (net.size() == 3 && net.at(2) == "Turnpike")
        net[2] = "TP";

      std::string reference;
      if (net.size() == 2 && !ref.empty()) {
        if (ref.size() == 4 && net.at(1).size() == 2) { // NJTP
          if (net.at(1) + "TP" == ref)
            reference = ref;
          else
            return;
        } else
          reference = net.at(1) + " " + ref; // US 51 or I 95
      } else if (special_network && !ref.empty())
        reference = net.at(2) + " " + ref;
      else
        reference = net.at(1) + net.at(2); // PATP

      bool bfound = false;
      for (const auto& member : members) {
        if (member.role.empty() || member.role == "forward" || member.role == "backward") {
          continue;
        }
        direction = member.role;
        osmdata_.add_to_name_map(member.member_id, direction, reference);
        bfound = true;
      }

      // direction is already set via a direction tag and not at the member level.
      if (!direction.empty() && !bfound) {
        for (const auto& member : members) {
          if (member.role == "forward") {
            osmdata_.add_to_name_map(member.member_id, direction, reference);
          } else if (member.role == "backward") {
            osmdata_.add_to_name_map(member.member_id, direction, reference, false);
          }
        }
      }
    } else if (isConnectivity && (!to_lanes.empty() || !to.empty()) &&
               (!from_lanes.empty() || !from.empty())) {
      uint32_t from_way_id = 0;
      uint32_t to_way_id = 0;
      for (const auto& member : members) {
        // from and to must be of type 1(way).
        if (member.role == "from" && member.member_type == osmium::item_type::way) {
          from_way_id = member.member_id;
        } else if (member.role == "to" && member.member_type == osmium::item_type::way) {
          to_way_id = member.member_id;
        }
      }

      if (from_way_id && to_way_id) {
        uint32_t to_idx = osmdata_.name_offset_map.index(std::max(to, to_lanes));
        uint32_t from_idx = osmdata_.name_offset_map.index(std::max(from, from_lanes));
        osmdata_.lane_connectivity_map.insert(
            OSMLaneConnectivityMultiMap::value_type(to_way_id,
                                                    OSMLaneConnectivity{to_way_id, from_way_id,
                                                                        to_idx, from_idx}));
      }
    } else if (isRestriction && hasRestriction) {
      std::vector<uint64_t> vias;

      for (const auto& member : members) {

        // from and to must be of type 1(way).  via must be of type 0(node)
        if (member.role == "from" && member.member_type == osmium::item_type::way) {
          from_way_id = member.member_id;
        } else if (member.role == "to" && member.member_type == osmium::item_type::way) {
          if (!restriction.to())
            restriction.set_to(member.member_id);
        } else if (member.role == "via" && member.member_type == osmium::item_type::node) {
          if (vias.size()) { // mix of nodes and ways.  Not supported yet.
            from_way_id = 0;
            break;
          }
          restriction.set_via(member.member_id);
        } else if (member.role == "via" && member.member_type == osmium::item_type::way) {
          if (restriction.via()) { // mix of nodes and ways.  Not supported yet.
            from_way_id = 0;
            break;
          }
          vias.push_back(member.member_id);
          osmdata_.via_set.insert(member.member_id);
        }
      }

      if (vias.size() > kMaxViasPerRestriction) {
        LOG_INFO("skipping restriction with vias > the max allowed.  OSMID: " +
                 std::to_string(osmid));
        from_way_id = 0;
      }
      // Add the restriction to the list.
      if (from_way_id != 0 && (restriction.via() || vias.size()) && restriction.to()) {
        // check for exceptions
        // isTypeRestriction == true means has restriction:<vehicle> key; otherwise, just a
        // restriction key
        if (!isTypeRestriction) {

          modes = (kAutoAccess | kMopedAccess | kTaxiAccess | kBusAccess | kBicycleAccess |
                   kTruckAccess | kEmergencyAccess | kMotorcycleAccess);
          // remove access as the restriction does not apply to these modes.
          std::vector<std::string> tokens = GetTagTokens(except);
          for (const auto& t : tokens) {
            if (t == "motorcar") {
              modes = modes & ~(kAutoAccess | kMopedAccess);
            } else if (t == "motorcycle") {
              modes = modes & ~kMotorcycleAccess;
            } else if (t == "psv") {
              modes = modes & ~(kTaxiAccess | kBusAccess);
            } else if (t == "taxi") {
              modes = modes & ~kTaxiAccess;
            } else if (t == "bus") {
              modes = modes & ~kBusAccess;
            } else if (t == "bicycle") {
              modes = modes & ~kBicycleAccess;
            } else if (t == "hgv") {
              modes = modes & ~kTruckAccess;
            } else if (t == "emergency") {
              modes = modes & ~kEmergencyAccess;
            } else if (t == "foot") {
              modes = modes & ~(kPedestrianAccess | kWheelchairAccess);
            }
          }
        }
        // restriction:<vehicle> key exists but it is a simple restriction
        // change to a complex restriction with modes.
        // or
        // restriction = x with except tags; change to a complex
        // restriction with modes.
        // if probable restriction, change to a complex restriction
        if (vias.size() == 0 && (isTypeRestriction || isConditional || isProbable ||
                                 (!isTypeRestriction && except.size()))) {

          restriction.set_via(0);
          vias.push_back(restriction.to());
          osmdata_.via_set.insert(restriction.to());

          if (isConditional) {
            restriction.set_modes(modes);
            // simple restriction, but is a timed restriction
            // change to complex and set date and time info
            if (condition.empty()) {
              if (!day_start.empty() && !day_end.empty()) {
                condition = day_start + '-' + day_end;
              }
              // do we have multiple times entered?
              if (!has_multiple_times) {
                // no we do not...add the hours to the condition
                if (!hour_start.empty() && !hour_end.empty()) {
                  condition += ' ' + hour_start + '-' + hour_end;
                }
              }
              // yes multiple times
              // 06:00;17:00
              // 11:00;20:00
              else {
                std::vector<std::string> hour_on = GetTagTokens(hour_start, ';');
                std::vector<std::string> hour_off = GetTagTokens(hour_end, ';');

                if (hour_on.size() > 1 && hour_on.size() == hour_off.size()) {
                  std::string hours;
                  // convert to the format of 07:30-09:30,17:30-19:30
                  for (uint32_t i = 0; i < hour_on.size(); i++) {
                    if (!hours.empty()) {
                      hours += ",";
                    }
                    hours += hour_on.at(i) + "-";
                    hours += hour_off.at(i);
                  }
                  condition += " " + hours;
                } else {
                  return; // should not make it here; has to be bad data.
                }
              } // else
            }   // if (condition.empty())

            std::vector<std::string> conditions = GetTagTokens(condition, ';');

            if (conditions.size()) {
              restriction.set_from(from_way_id);
              restriction.set_vias(vias);
              // for bi-directional we need to create the restriction in reverse.  flip the to and
              // from. also in order to avoid duplicate data in the from and to restrictions, we
              // only need to store the mode, from, and to for the to_restrictions.
              to_restriction.set_from(restriction.to());
              to_restriction.set_to(from_way_id);
              to_restriction.set_modes(restriction.modes());
              complex_restrictions_to_->push_back(to_restriction);
            } else {
              return; // bad data
            }

            for (const auto& c : conditions) {
              std::vector<uint64_t> values = get_time_range(c);
              for (const auto& v : values) { // could have multiple time domains
                restriction.set_time_domain(v);
                complex_restrictions_from_->push_back(restriction);
              }
            }
            return;
          } // if (isConditional)
        }   // end turning into complex restriction

        restriction.set_modes(modes);

        // complex restrictions -- add to end map.
        if (vias.size()) {
          osmdata_.via_set.insert(from_way_id);
          osmdata_.via_set.insert(restriction.to());
          restriction.set_from(from_way_id);
          restriction.set_vias(vias);
          // for bi-directional we need to create the restriction in reverse.  flip the to and from.
          // also in order to avoid duplicate data in the from and to restrictions, we only need
          // to store the mode, from, and to for the to_restrictions.
          to_restriction.set_from(restriction.to());
          to_restriction.set_to(from_way_id);
          to_restriction.set_modes(restriction.modes());
          complex_restrictions_to_->push_back(to_restriction);
          complex_restrictions_from_->push_back(restriction);
        } else { // simple restriction
          osmdata_.restrictions.insert(RestrictionsMultiMap::value_type(from_way_id, restriction));
        }
      }
    }
  }

  void changeset(const uint64_t changeset_id) {
    osmdata_.max_changeset_id_ = std::max(osmdata_.max_changeset_id_, changeset_id);
  }

  // lets the sequences be set and reset
  void reset(sequence<OSMWay>* ways,
             sequence<OSMWayNode>* way_nodes,
             sequence<OSMAccess>* access,
             sequence<OSMRestriction>* complex_restrictions_from,
             sequence<OSMRestriction>* complex_restrictions_to,
             sequence<OSMBSSNode>* bss_nodes,
             sequence<OSMNodeLinguistic>* node_linguistics) {
    // reset the pointers (either null them out or set them to something valid)
    ways_.reset(ways);
    way_nodes_.reset(way_nodes);
    access_.reset(access);
    complex_restrictions_from_.reset(complex_restrictions_from);
    complex_restrictions_to_.reset(complex_restrictions_to);
    bss_nodes_.reset(bss_nodes);
    node_linguistics_.reset(node_linguistics);

    if (node_linguistics != nullptr) {
      // push empty struct at index 0
      OSMNodeLinguistic ling;
      node_linguistics_->push_back(ling);
      ++osmdata_.node_linguistic_count;
    }
  }

  void ProcessPronunciationTag(const OSMLinguistic::Type& type,
                               const PronunciationAlphabet& alphabet,
                               OSMNodeLinguistic* linguistics = nullptr) {

    uint32_t name = 0, lang = 0;
    uint8_t t = static_cast<uint8_t>(type);
    uint8_t alpha = static_cast<uint8_t>(alphabet);

    if (linguistics) {
      if (type == OSMLinguistic::Type::kNodeName) {
        switch (alphabet) {
          case PronunciationAlphabet::kIpa:
            name = linguistics->name_pronunciation_ipa_index();
            lang = linguistics->name_pronunciation_ipa_lang_index();
            break;
          case PronunciationAlphabet::kKatakana:
            name = linguistics->name_pronunciation_katakana_index();
            lang = linguistics->name_pronunciation_katakana_lang_index();
            break;
          case PronunciationAlphabet::kJeita:
            name = linguistics->name_pronunciation_jeita_index();
            lang = linguistics->name_pronunciation_jeita_lang_index();
            break;
          case PronunciationAlphabet::kNtSampa:
            name = linguistics->name_pronunciation_nt_sampa_index();
            lang = linguistics->name_pronunciation_nt_sampa_lang_index();
            break;
          case PronunciationAlphabet::kNone:
            break;
        }
      } else if (type == OSMLinguistic::Type::kNodeRef) {
        switch (alphabet) {
          case PronunciationAlphabet::kIpa:
            name = linguistics->ref_pronunciation_ipa_index();
            lang = linguistics->ref_pronunciation_ipa_lang_index();
            break;
          case PronunciationAlphabet::kKatakana:
            name = linguistics->ref_pronunciation_katakana_index();
            lang = linguistics->ref_pronunciation_katakana_lang_index();
            break;
          case PronunciationAlphabet::kJeita:
            name = linguistics->ref_pronunciation_jeita_index();
            lang = linguistics->ref_pronunciation_jeita_lang_index();
            break;
          case PronunciationAlphabet::kNtSampa:
            name = linguistics->ref_pronunciation_nt_sampa_index();
            lang = linguistics->ref_pronunciation_nt_sampa_lang_index();
            break;
          case PronunciationAlphabet::kNone:
            break;
        }
      }
    } else {
      name = get_pronunciation_index(t, alpha);
      lang = get_lang_index(t, alpha);
    }

    std::string name_w_lang, language;

    if (name != 0)
      name_w_lang =
          !linguistics ? osmdata_.name_offset_map.name(name) : osmdata_.node_names.name(name);

    if (lang != 0)
      language = !linguistics ? osmdata_.name_offset_map.name(lang) : osmdata_.node_names.name(lang);

    ProcessNameTag(tag_, name_w_lang, language, true);

    SavePronunciationData(t, alpha, name_w_lang, language, linguistics);
  }

  void ProcessLeftRightPronunciationTag(const OSMLinguistic::Type& type,
                                        const PronunciationAlphabet& alphabet) {
    uint32_t name = 0, lang = 0;
    std::string name_w_lang, language;
    uint8_t t = static_cast<uint8_t>(type);
    uint8_t alpha = static_cast<uint8_t>(alphabet);

    name = get_pronunciation_index(t, alpha);
    lang = get_lang_index(t, alpha);

    if (name != 0)
      name_w_lang = osmdata_.name_offset_map.name(name);

    if (lang != 0)
      language = osmdata_.name_offset_map.name(lang);

    ProcessLeftRightNameTag(tag_, name_w_lang, language, true);

    SavePronunciationData(t, alpha, name_w_lang, language);
  }

  void SavePronunciationData(const uint8_t type,
                             const uint8_t alphabet,
                             const std::string& pronunciation,
                             const std::string& language,
                             OSMNodeLinguistic* linguistics = nullptr) {
    if (!pronunciation.empty()) {
      has_pronunciation_tags_ = true;

      if (linguistics) {
        OSMLinguistic::Type t = static_cast<OSMLinguistic::Type>(type);
        PronunciationAlphabet alpha = static_cast<PronunciationAlphabet>(alphabet);
        if (t == OSMLinguistic::Type::kNodeName) {
          switch (alpha) {
            case PronunciationAlphabet::kIpa:
              linguistics->set_name_pronunciation_ipa_index(osmdata_.node_names.index(pronunciation));
              linguistics->set_name_pronunciation_ipa_lang_index(osmdata_.node_names.index(language));
              break;
            case PronunciationAlphabet::kKatakana:
              linguistics->set_name_pronunciation_katakana_index(
                  osmdata_.node_names.index(pronunciation));
              linguistics->set_name_pronunciation_katakana_lang_index(
                  osmdata_.node_names.index(language));
              break;
            case PronunciationAlphabet::kJeita:
              linguistics->set_name_pronunciation_jeita_index(
                  osmdata_.node_names.index(pronunciation));
              linguistics->set_name_pronunciation_jeita_lang_index(
                  osmdata_.node_names.index(language));
              break;
            case PronunciationAlphabet::kNtSampa:
              linguistics->set_name_pronunciation_nt_sampa_index(
                  osmdata_.node_names.index(pronunciation));
              linguistics->set_name_pronunciation_nt_sampa_lang_index(
                  osmdata_.node_names.index(language));
              break;
            case PronunciationAlphabet::kNone:
              break;
          }
        } else if (t == OSMLinguistic::Type::kNodeRef) {
          switch (alpha) {
            case PronunciationAlphabet::kIpa:
              linguistics->set_ref_pronunciation_ipa_index(osmdata_.node_names.index(pronunciation));
              linguistics->set_ref_pronunciation_ipa_lang_index(osmdata_.node_names.index(language));
              break;
            case PronunciationAlphabet::kKatakana:
              linguistics->set_ref_pronunciation_katakana_index(
                  osmdata_.node_names.index(pronunciation));
              linguistics->set_ref_pronunciation_katakana_lang_index(
                  osmdata_.node_names.index(language));
              break;
            case PronunciationAlphabet::kJeita:
              linguistics->set_ref_pronunciation_jeita_index(
                  osmdata_.node_names.index(pronunciation));
              linguistics->set_ref_pronunciation_jeita_lang_index(
                  osmdata_.node_names.index(language));
              break;
            case PronunciationAlphabet::kNtSampa:
              linguistics->set_ref_pronunciation_nt_sampa_index(
                  osmdata_.node_names.index(pronunciation));
              linguistics->set_ref_pronunciation_nt_sampa_lang_index(
                  osmdata_.node_names.index(language));
              break;
            case PronunciationAlphabet::kNone:
              break;
          }
        }
      } else {

        pronunciationMap[std::make_pair(type, alphabet)] =
            osmdata_.name_offset_map.index(pronunciation);
        langMap[std::make_pair(type, alphabet)] = osmdata_.name_offset_map.index(language);
      }
    }
  }

  void ProcessNameTag(const robin_hood::pair<std::string, std::string>& tag,
                      std::string& name_w_lang,
                      std::string& language,
                      bool is_lang_pronunciation = false) {
    // If we start to use admin tags for HERE, then put use_admin_db_ check back
    // if (!use_admin_db_)
    //  return;

    std::string t = tag.first;
    std::size_t found = t.find(":pronunciation");
    if (found != std::string::npos && !is_lang_pronunciation)
      return;
    else {
      if (found != std::string::npos) {
        // remove :pronunciation or :pronunciation:<type>
        t = tag.first.substr(0, found);
        has_pronunciation_tags_ = true;
      }
    }

    if (boost::algorithm::starts_with(t, "tunnel:name:"))
      t = t.substr(7);
    else if (boost::algorithm::starts_with(t, "junction:name:") ||
             boost::algorithm::starts_with(t, "junction:ref:"))
      t = t.substr(9);
    else {
      found = t.find(":lang:");
      if (found != std::string::npos) {
        t = t.substr(found + 1);
      }
    }

    // if we have column at the and of token delete it
    // TODO It looks like road bug. We shouldn't have any column ant the end
    while (t.back() == ':') {
      t.pop_back();
    }

    std::vector<std::string> tokens = GetTagTokens(t, ':');
    if (tokens.size() == 2) {

      std::string lang = tokens.at(1);
      if (stringLanguage(lang) != Language::kNone &&
          !tag.second.empty()) // name:en, name:ar, name:fr, etc
      {
        t = tag.second;
        uint32_t count = std::count(t.begin(), t.end(), ';');
        std::string l = lang;
        for (uint32_t i = 0; i < count; i++) {
          l += ";" + lang;
        }
        if (name_w_lang.empty()) {
          name_w_lang = tag.second;
          language = l;
        } else {
          name_w_lang += ";" + tag.second;
          language += ";" + l;
        }
      }
    }
  }

  void ProcessLeftRightNameTag(const robin_hood::pair<std::string, std::string>& tag,
                               std::string& name_left_right_w_lang,
                               std::string& lang_left_right,
                               bool is_lang_pronunciation = false) {
    if (!use_admin_db_)
      return;

    std::string t = tag.first;
    std::size_t found = t.find(":pronunciation");
    if (found != std::string::npos && !is_lang_pronunciation)
      return;
    else {
      if (found != std::string::npos) {
        // remove :pronunciation or :pronunciation:<type>
        t = tag.first.substr(0, found);
        has_pronunciation_tags_ = true;
      }

      if (boost::algorithm::starts_with(t, "tunnel:name:"))
        t = t.substr(7);
    }

    std::vector<std::string> tokens;
    std::string lang;

    found = t.find(":lang:");
    // destination:forward:lang:nl
    if (found != std::string::npos) {
      tokens = GetTagTokens(t, ':');
      if (tokens.size() == 4)
        lang = tokens.at(3);
    } else {
      tokens = GetTagTokens(t, ':');
      if (tokens.size() == 3)
        lang = tokens.at(2);
    }

    found = t.find(":to:");
    if (found != std::string::npos && tokens.size() == 5) {
      lang = tokens.at(4);
    }

    if (!lang.empty()) {

      if (stringLanguage(lang) != Language::kNone && !tag_.second.empty()) // name:left:en
      {
        if (name_left_right_w_lang.empty()) {
          name_left_right_w_lang = tag_.second;
          lang_left_right = lang;
        } else {
          name_left_right_w_lang += ";" + tag_.second;
          lang_left_right += ";" + lang;
        }
      }
    }
  }

  void ProcessPronunciationName(const OSMLinguistic::Type& type,
                                const PronunciationAlphabet& alphabet,
                                std::string& name_w_pronunciation,
                                OSMNodeLinguistic* linguistics = nullptr) {
    uint32_t name_index = 0, lang_index = 0;
    std::string language, name_pronunciation_w_lang;
    uint8_t t = static_cast<uint8_t>(type);
    uint8_t alpha = static_cast<uint8_t>(alphabet);

    if (linguistics) {
      if (type == OSMLinguistic::Type::kNodeName) {
        switch (alphabet) {
          case PronunciationAlphabet::kIpa:
            name_index = linguistics->name_pronunciation_ipa_index();
            lang_index = linguistics->name_pronunciation_ipa_lang_index();
            break;
          case PronunciationAlphabet::kKatakana:
            name_index = linguistics->name_pronunciation_katakana_index();
            lang_index = linguistics->name_pronunciation_katakana_lang_index();
            break;
          case PronunciationAlphabet::kJeita:
            name_index = linguistics->name_pronunciation_jeita_index();
            lang_index = linguistics->name_pronunciation_jeita_lang_index();
            break;
          case PronunciationAlphabet::kNtSampa:
            name_index = linguistics->name_pronunciation_nt_sampa_index();
            lang_index = linguistics->name_pronunciation_nt_sampa_lang_index();
            break;
          case PronunciationAlphabet::kNone:
            break;
        }
      } else if (type == OSMLinguistic::Type::kNodeRef) {
        switch (alphabet) {
          case PronunciationAlphabet::kIpa:
            name_index = linguistics->ref_pronunciation_ipa_index();
            lang_index = linguistics->ref_pronunciation_ipa_lang_index();
            break;
          case PronunciationAlphabet::kKatakana:
            name_index = linguistics->ref_pronunciation_katakana_index();
            lang_index = linguistics->ref_pronunciation_katakana_lang_index();
            break;
          case PronunciationAlphabet::kJeita:
            name_index = linguistics->ref_pronunciation_jeita_index();
            lang_index = linguistics->ref_pronunciation_jeita_lang_index();
            break;
          case PronunciationAlphabet::kNtSampa:
            name_index = linguistics->ref_pronunciation_nt_sampa_index();
            lang_index = linguistics->ref_pronunciation_nt_sampa_lang_index();
            break;
          case PronunciationAlphabet::kNone:
            break;
        }
      }
    } else {
      name_index = get_pronunciation_index(t, alpha);
      lang_index = get_lang_index(t, alpha);
    }

    if (name_index != 0)
      name_pronunciation_w_lang = !linguistics ? osmdata_.name_offset_map.name(name_index)
                                               : osmdata_.node_names.name(name_index);

    if (lang_index != 0)
      language = !linguistics ? osmdata_.name_offset_map.name(lang_index)
                              : osmdata_.node_names.name(lang_index);

    ProcessName(name_pronunciation_w_lang, name_w_pronunciation, language);

    SavePronunciationData(t, alpha, name_w_pronunciation, language, linguistics);
  }

  void ProcessPronunciationLRFBName(const std::string& pronunciation_name,
                                    const std::string& pronunciation_lang,
                                    const std::string& name_lr_fb,
                                    const OSMLinguistic::Type& type,
                                    const PronunciationAlphabet& alphabet) {

    uint32_t name_lr_fb_w_lang_index = 0, lang_lr_fb_index = 0;
    uint8_t t = static_cast<uint8_t>(type);
    uint8_t alpha = static_cast<uint8_t>(alphabet);

    name_lr_fb_w_lang_index = get_pronunciation_index(t, alpha);
    lang_lr_fb_index = get_lang_index(t, alpha);

    const std::string& name_lr_fb_w_lang = osmdata_.name_offset_map.name(name_lr_fb_w_lang_index);
    std::string name = name_lr_fb;
    std::string lang = osmdata_.name_offset_map.name(lang_lr_fb_index);

    ProcessLRFBName(name_lr_fb_w_lang, pronunciation_name, pronunciation_lang, name, lang);
    SavePronunciationData(t, alpha, name, lang);
  }

  void ProcessName(const std::string& name_w_lang, std::string& name, std::string& language) {
    if (!use_admin_db_)
      return;

    if (!name.empty()) {
      if (name_w_lang.empty())
        return;
      else {
        uint32_t count = std::count(name.begin(), name.end(), ';');
        language.insert(0, count + 1, ';');
        name += ";" + name_w_lang;
      }
    } else
      name = name_w_lang;
  }

  void ProcessLRFBName(const std::string& name_lr_fb_w_lang,
                       const std::string& name_w_lang,
                       const std::string& language,
                       std::string& name_lr_fb,
                       std::string& lang_lr_fb) {
    if (!use_admin_db_)
      return;

    if (!name_lr_fb.empty()) {

      if (name_lr_fb_w_lang.empty())

        if (!name_w_lang.empty()) { // other side of street name may not change
          name_lr_fb += ";" + name_w_lang;
          lang_lr_fb += ";" + language;
        } else
          return;
      else {
        std::string lang = lang_lr_fb;
        uint32_t count = std::count(name_lr_fb.begin(), name_lr_fb.end(), ';');
        for (uint32_t i = 0; i <= count; i++) {
          lang_lr_fb = ";" + lang;
        }

        if (!name_w_lang.empty()) { // other side of street name may not change
          name_lr_fb += ";" + name_lr_fb_w_lang + ";" + name_w_lang;
          lang_lr_fb += ";" + language;
        } else {
          name_lr_fb += ";" + name_lr_fb_w_lang;
        }
      }
    }
  }

  void ProcessDirection(bool int_ref) {

    std::string ref, direction;
    if (int_ref) {
      ref = int_ref_;
      direction = int_direction_;
    } else {
      ref = ref_;
      direction = direction_;
    }

    if (direction.empty()) {
      if (int_ref)
        int_ref_ = ref;
      else
        ref_ = ref;
    } else {
      std::vector<std::string> refs = GetTagTokens(ref);
      std::vector<std::string> directions = GetTagTokens(direction);

      std::string tmp_ref;
      if (refs.size() == directions.size()) {
        for (uint32_t i = 0; i < refs.size(); i++) {
          if (!tmp_ref.empty()) {
            tmp_ref += ";";
          }
          if (!directions.at(i).empty())
            tmp_ref += refs.at(i) + " " + directions.at(i);
          else
            tmp_ref += refs.at(i);
        }
        if (int_ref)
          int_ref_ = tmp_ref;
        else
          ref_ = tmp_ref;
      } else {
        if (int_ref)
          int_ref_ = ref;
        else
          ref_ = ref;
      }
    }
  }

  void ProcessDirectionPronunciation(const PronunciationAlphabet type, bool int_ref) {

    std::string ref_pronunciation, direction_pronunciation;
    if (int_ref) {
      switch (type) {
        case PronunciationAlphabet::kIpa:
          ref_pronunciation = int_ref_ipa_;
          direction_pronunciation = int_direction_pronunciation_;
          break;
        case PronunciationAlphabet::kKatakana:
          ref_pronunciation = int_ref_katakana_;
          direction_pronunciation = int_direction_pronunciation_katakana_;
          break;
        case PronunciationAlphabet::kNtSampa:
          ref_pronunciation = int_ref_nt_sampa_;
          direction_pronunciation = int_direction_pronunciation_nt_sampa_;
          break;
        case PronunciationAlphabet::kJeita:
          ref_pronunciation = int_ref_jeita_;
          direction_pronunciation = int_direction_pronunciation_jeita_;
          break;
        case PronunciationAlphabet::kNone:
          break;
      }
    } else {
      switch (type) {
        case PronunciationAlphabet::kIpa:
          ref_pronunciation = ref_ipa_;
          direction_pronunciation = direction_pronunciation_;
          break;
        case PronunciationAlphabet::kKatakana:
          ref_pronunciation = ref_katakana_;
          direction_pronunciation = direction_pronunciation_katakana_;
          break;
        case PronunciationAlphabet::kNtSampa:
          ref_pronunciation = ref_nt_sampa_;
          direction_pronunciation = direction_pronunciation_nt_sampa_;
          break;
        case PronunciationAlphabet::kJeita:
          ref_pronunciation = ref_jeita_;
          direction_pronunciation = direction_pronunciation_jeita_;
          break;
        case PronunciationAlphabet::kNone:
          break;
      }
    }

    if (direction_pronunciation.empty()) {
      UpdateRefPronunciation(ref_pronunciation, type, int_ref);
    } else {
      std::vector<std::string> refs = GetTagTokens(ref_pronunciation);
      std::vector<std::string> directions = GetTagTokens(direction_pronunciation);

      std::string tmp_ref;
      if (refs.size() == directions.size()) {
        for (uint32_t i = 0; i < refs.size(); i++) {
          if (!tmp_ref.empty()) {
            tmp_ref += ";";
          }
          if (!directions.at(i).empty())
            tmp_ref += refs.at(i) + " " + directions.at(i);
          else
            tmp_ref += refs.at(i);
        }
        UpdateRefPronunciation(tmp_ref, type, int_ref);
      } else
        UpdateRefPronunciation(ref_pronunciation, type, int_ref);
    }
  }

  void UpdateRefPronunciation(const std::string& ref_pronunciation,
                              const PronunciationAlphabet alphabet,
                              bool int_ref) {
    uint8_t alpha = static_cast<uint8_t>(alphabet);
    if (int_ref) {
      uint8_t t = static_cast<uint8_t>(OSMLinguistic::Type::kIntRef);
      pronunciationMap[std::make_pair(t, alpha)] = osmdata_.name_offset_map.index(ref_pronunciation);

    } else {
      uint8_t t = static_cast<uint8_t>(OSMLinguistic::Type::kRef);
      pronunciationMap[std::make_pair(t, alpha)] = osmdata_.name_offset_map.index(ref_pronunciation);
    }
  }

  void MergeRefPronunciations() {

    for (uint8_t alphabet = static_cast<uint8_t>(PronunciationAlphabet::kIpa);
         alphabet != static_cast<uint8_t>(PronunciationAlphabet::kNone); ++alphabet) {
      // add int_ref pronunciations to the end of the pronunciation refs for now.  makes sure that we
      // don't add dups.

      uint32_t index = 0;
      std::string tmp;

      uint8_t t = static_cast<uint8_t>(OSMLinguistic::Type::kIntRef);
      uint8_t alpha = static_cast<uint8_t>(alphabet);

      index = get_pronunciation_index(t, alpha);
      t = static_cast<uint8_t>(OSMLinguistic::Type::kRef);
      tmp = (index ? osmdata_.name_offset_map.name(get_pronunciation_index(t, alpha)) : "");

      if (index) {
        std::vector<std::string> rs = GetTagTokens(tmp);
        std::vector<std::string> is = GetTagTokens(osmdata_.name_offset_map.name(index));
        bool bFound = false;

        for (auto& i : is) {
          for (auto& r : rs) {
            if (i == r) {
              bFound = true;
              break;
            }
          }
          if (!bFound) {
            if (!tmp.empty()) {
              tmp += ";";
            }
            tmp += i;
          }
          bFound = false;
        }

        if (!tmp.empty()) {

          pronunciationMap[std::make_pair(t, alpha)] = osmdata_.name_offset_map.index(tmp);
        }
        // no matter what, clear out the int_ref.
        t = static_cast<uint8_t>(OSMLinguistic::Type::kIntRef);
        pronunciationMap[std::make_pair(t, alpha)] = 0;
      }
    }
  }

  // WayCallback tag handlers
  using TagHandler = std::function<void()>;
  std::unordered_map<std::string, TagHandler> tag_handlers_;
  // Tag handlers capture these fields
  OSMWay way_;
  robin_hood::pair<std::string, std::string> tag_;
  uint64_t osmid_;

  const uint8_t ipa = static_cast<uint8_t>(PronunciationAlphabet::kIpa);
  const uint8_t nt_sampa = static_cast<uint8_t>(PronunciationAlphabet::kNtSampa);
  const uint8_t katakana = static_cast<uint8_t>(PronunciationAlphabet::kKatakana);
  const uint8_t jeita = static_cast<uint8_t>(PronunciationAlphabet::kJeita);

  float default_speed_ = 0.0f, max_speed_ = 0.0f;
  float average_speed_ = 0.0f, advisory_speed_ = 0.0f;
  bool has_default_speed_ = false, has_max_speed_ = false;
  bool has_average_speed_ = false, has_advisory_speed_ = false;
  bool has_surface_ = true;
  bool has_surface_tag_ = true, has_tracktype_tag_ = true;
  OSMAccess osm_access_;
  std::map<std::pair<uint8_t, uint8_t>, uint32_t> pronunciationMap;
  std::map<std::pair<uint8_t, uint8_t>, uint32_t> langMap;
  bool has_user_tags_ = false, has_pronunciation_tags_ = false;

  std::string ref_, ref_language_, ref_w_lang_, ref_left_, ref_right_, ref_lang_left_,
      ref_lang_right_, ref_left_w_lang_, ref_right_w_lang_, payment_, payment_forward_,
      payment_backward_;

  std::string int_ref_, int_ref_language_, int_ref_w_lang_, int_ref_left_, int_ref_right_,
      int_ref_lang_left_, int_ref_lang_right_, int_ref_left_w_lang_, int_ref_right_w_lang_;

  std::string direction_, int_direction_;

  std::string direction_pronunciation_, int_direction_pronunciation_,
      direction_pronunciation_nt_sampa_, int_direction_pronunciation_nt_sampa_,
      direction_pronunciation_katakana_, int_direction_pronunciation_katakana_,
      direction_pronunciation_jeita_, int_direction_pronunciation_jeita_;
  std::string name_, language_, name_w_lang_, service_, amenity_;

  std::string ref_ipa_, ref_left_ipa_, ref_right_ipa_;
  std::string ref_katakana_, ref_left_katakana_, ref_right_katakana_;
  std::string ref_jeita_, ref_left_jeita_, ref_right_jeita_;
  std::string ref_nt_sampa_, ref_left_nt_sampa_, ref_right_nt_sampa_;

  std::string int_ref_ipa_, int_ref_left_ipa_, int_ref_right_ipa_;
  std::string int_ref_katakana_, int_ref_left_katakana_, int_ref_right_katakana_;
  std::string int_ref_jeita_, int_ref_left_jeita_, int_ref_right_jeita_;
  std::string int_ref_nt_sampa_, int_ref_left_nt_sampa_, int_ref_right_nt_sampa_;

  std::string name_ipa_, name_left_ipa_, name_right_ipa_, name_forward_ipa_, name_backward_ipa_;
  std::string name_katakana_, name_left_katakana_, name_right_katakana_, name_forward_katakana_,
      name_backward_katakana_;
  std::string name_jeita_, name_left_jeita_, name_right_jeita_, name_forward_jeita_,
      name_backward_jeita_;
  std::string name_nt_sampa_, name_left_nt_sampa_, name_right_nt_sampa_, name_forward_nt_sampa_,
      name_backward_nt_sampa_;

  std::string alt_name_ipa_, alt_name_left_ipa_, alt_name_right_ipa_;
  std::string alt_name_katakana_, alt_name_left_katakana_, alt_name_right_katakana_;
  std::string alt_name_jeita_, alt_name_left_jeita_, alt_name_right_jeita_;
  std::string alt_name_nt_sampa_, alt_name_left_nt_sampa_, alt_name_right_nt_sampa_;

  std::string official_name_ipa_, official_name_left_ipa_, official_name_right_ipa_;
  std::string official_name_katakana_, official_name_left_katakana_, official_name_right_katakana_;
  std::string official_name_jeita_, official_name_left_jeita_, official_name_right_jeita_;
  std::string official_name_nt_sampa_, official_name_left_nt_sampa_, official_name_right_nt_sampa_;

  std::string tunnel_name_ipa_, tunnel_name_left_ipa_, tunnel_name_right_ipa_;
  std::string tunnel_name_katakana_, tunnel_name_left_katakana_, tunnel_name_right_katakana_;
  std::string tunnel_name_jeita_, tunnel_name_left_jeita_, tunnel_name_right_jeita_;
  std::string tunnel_name_nt_sampa_, tunnel_name_left_nt_sampa_, tunnel_name_right_nt_sampa_;

  std::string destination_ipa_, destination_forward_ipa_, destination_backward_ipa_;
  std::string destination_katakana_, destination_forward_katakana_, destination_backward_katakana_;
  std::string destination_jeita_, destination_forward_jeita_, destination_backward_jeita_;
  std::string destination_nt_sampa_, destination_forward_nt_sampa_, destination_backward_nt_sampa_;

  std::string destination_ref_ipa_, destination_ref_to_ipa_, destination_street_ipa_,
      destination_street_to_ipa_, junction_ref_ipa_, junction_name_ipa_;
  std::string destination_ref_nt_sampa_, destination_ref_to_nt_sampa_, destination_street_nt_sampa_,
      destination_street_to_nt_sampa_, junction_ref_nt_sampa_, junction_name_nt_sampa_;
  std::string destination_ref_katakana_, destination_ref_to_katakana_, destination_street_katakana_,
      destination_street_to_katakana_, junction_ref_katakana_, junction_name_katakana_;
  std::string destination_ref_jeita_, destination_ref_to_jeita_, destination_street_jeita_,
      destination_street_to_jeita_, junction_ref_jeita_, junction_name_jeita_;

  std::string name_left_, name_right_, lang_left_, lang_right_;
  std::string name_left_w_lang_, name_right_w_lang_;

  std::string name_forward_, name_backward_, lang_forward_, lang_backward_;
  std::string name_forward_w_lang_, name_backward_w_lang_;

  std::string official_name_, official_language_, official_name_w_lang_, official_name_left_,
      official_name_right_, official_lang_left_, official_lang_right_, official_name_left_w_lang_,
      official_name_right_w_lang_;

  std::string tunnel_name_, tunnel_language_, tunnel_name_w_lang_, tunnel_name_left_,
      tunnel_name_right_, tunnel_lang_left_, tunnel_lang_right_, tunnel_name_left_w_lang_,
      tunnel_name_right_w_lang_;

  std::string alt_name_, alt_language_, alt_name_w_lang_, alt_name_left_, alt_name_right_,
      alt_lang_left_, alt_lang_right_, alt_name_left_w_lang_, alt_name_right_w_lang_;

  std::string destination_, destination_language_, destination_w_lang_, destination_forward_,
      destination_forward_language_, destination_forward_w_lang_, destination_backward_,
      destination_backward_language_, destination_backward_w_lang_;

  std::string destination_ref_, destination_ref_language_, destination_ref_w_lang_,
      destination_ref_to_, destination_ref_to_language_, destination_ref_to_w_lang_,
      destination_street_, destination_street_language_, destination_street_w_lang_,
      destination_street_to_, destination_street_to_language_, destination_street_to_w_lang_;

  std::string junction_name_, junction_name_language_, junction_name_w_lang_, junction_ref_,
      junction_ref_language_, junction_ref_w_lang_;

  // Configuration option to include highway=platform for pedestrians
  bool include_platforms_;

  // Configuration option to include driveways
  bool include_driveways_;

  // Configuration option to include roads under construction
  bool include_construction_;

  // Configuration option indicating whether or not to infer internal intersections during the graph
  // enhancer phase or use the internal_intersection key from the pbf
  bool infer_internal_intersections_;

  // Configuration option indicating whether or not to infer turn channels during the graph
  // enhancer phase or use the turn_channel key from the pbf
  bool infer_turn_channels_;

  // Configuration option indicating whether or not to process the direction key on the ways or
  // utilize the guidance relation tags during the parsing phase
  bool use_direction_on_ways_;

  // Configuration option indicating whether or not to process the alt_name key on the ways during the
  // parsing phase
  bool allow_alt_name_;

  // Configuration option indicating whether or not to process the urban key on the ways during the
  // parsing phase or to get the density during the enhancer phase
  bool use_urban_tag_;

  // Configuration option indicating whether or not to process the rest/service area keys on the ways
  // during the parsing phase
  bool use_rest_area_;

  // Configuration option indicating whether or not to process the admin iso code keys on the
  // nodes during the parsing phase or to get the admin info from the admin db
  bool use_admin_db_;

  // Road class assignment needs to be set to the highway cutoff for ferries and auto trains.
  RoadClass highway_cutoff_rc_;

  // Lua Tag Transformation class
  LuaTagTransform lua_;

  // Pointer to all the OSM data (for use by callbacks)
  OSMData& osmdata_;

  // Ways and nodes written to file, nodes are written in the order they appear in way (shape)
  std::unique_ptr<sequence<OSMWay>> ways_;
  std::unique_ptr<sequence<OSMWayNode>> way_nodes_;
  // When updating the references with the node information we keep the last index we looked at
  // this lets us only have to iterate over the whole set once
  size_t current_way_node_index_;
  uint64_t last_node_, last_way_, last_relation_;
  robin_hood::unordered_map<uint64_t, size_t> loop_nodes_;

  // user entered access
  std::unique_ptr<sequence<OSMAccess>> access_;

  // from complex restrictions
  std::unique_ptr<sequence<OSMRestriction>> complex_restrictions_from_;
  //  used to find out if a wayid is the to edge for a complex restriction
  std::unique_ptr<sequence<OSMRestriction>> complex_restrictions_to_;

  // bss nodes
  std::unique_ptr<sequence<OSMBSSNode>> bss_nodes_;

  // node linguistics
  std::unique_ptr<sequence<OSMNodeLinguistic>> node_linguistics_;

  // used to set "culdesac" labels to loop roads correctly
  culdesac_processor culdesac_processor_;

  // empty objects initialized with defaults to use when no tags are present on objects
  Tags empty_node_tags_;
  Tags empty_relation_tags_;

  uint32_t get_pronunciation_index(const uint8_t type, const uint8_t alpha) {
    auto itr = pronunciationMap.find(std::make_pair(type, alpha));
    if (itr != pronunciationMap.end()) {
      return itr->second;
    }
    return 0;
  }

  uint32_t get_lang_index(const uint8_t type, const uint8_t alpha) {
    auto itr = langMap.find(std::make_pair(type, alpha));
    if (itr != langMap.end()) {
      return itr->second;
    }
    return 0;
  }
};

} // namespace

namespace valhalla {
namespace mjolnir {

OSMData PBFGraphParser::ParseWays(const boost::property_tree::ptree& pt,
                                  const std::vector<std::string>& input_files,
                                  const std::string& ways_file,
                                  const std::string& way_nodes_file,
                                  const std::string& access_file) {
  // Create OSM data. Set the member pointer so that the parsing callback methods can use it.
  SCOPED_TIMER();
  OSMData osmdata{};
  graph_parser parser(pt, osmdata);
  const auto lua_script = graph_parser::get_lua(pt);

  // Asymmetric multithreading (in data flow order):
  // - osmium::thread::pool for parsing PBF file
  // - 1 thread to feed the lua transform pool and guarantee the order of ways
  // - `lua_concurrency` threads for lua transform, no more than `kMaxLuaConcurrency`
  // - current thread for working with OSMData in `graph_parser::way()`
  // None of them will saturate the full CPU core, so total count can be bigger than
  // `std::thread::hardware_concurrency()` or "concurrency" parameter.
  const size_t concurrency =
      std::max(static_cast<size_t>(1),
               pt.get<size_t>("concurrency", std::thread::hardware_concurrency()));
  const size_t lua_concurrency =
      std::clamp(concurrency - 1, static_cast<size_t>(1), kMaxLuaConcurrency);

  LOG_INFO("Parsing files for ways: " + boost::algorithm::join(input_files, ", "));

  parser.reset(new sequence<OSMWay>(ways_file, true), new sequence<OSMWayNode>(way_nodes_file, true),
               new sequence<OSMAccess>(access_file, true), nullptr, nullptr, nullptr, nullptr);
  // Parse the ways and find all node Ids needed (those that are part of a
  // way's node list. Iterate through each pbf input file.
  LOG_INFO("Parsing ways...");
  for (auto& file : input_files) {
    parser.current_way_node_index_ = parser.last_node_ = parser.last_way_ = parser.last_relation_ = 0;

    // These two queues maintains the order of processed ways by holding futures that correspond
    // to the promises sent to the Lua workers. Lua workers take that promises and corresponding
    // osmium buffers, process them and set the value of the promise.
    using Ways = std::vector<graph_parser::Way>;
    osmium::thread::Queue<std::future<Ways>> ways_queue(lua_concurrency * kWaysChunksPerLua);
    osmium::thread::Queue<std::pair<osmium::memory::Buffer, std::promise<Ways>>> buffer_queue(
        lua_concurrency * kOsmBuffersPerLua);

    // Single reader thread that guarantees the order of ways via future/promise magic.
    std::thread reader_thread([&file, &ways_queue, &buffer_queue, lua_concurrency] {
      osmium::io::Reader reader(file, osmium::osm_entity_bits::way);
      while (osmium::memory::Buffer buffer = reader.read()) {
        std::promise<Ways> promise;
        ways_queue.push(promise.get_future()); // Blocks if queue is full.
        buffer_queue.push(std::make_pair(std::move(buffer), std::move(promise)));
      }

      // Send stop signals to all threads.
      ways_queue.push({});
      for (size_t i = 0; i < lua_concurrency; ++i) {
        buffer_queue.push({});
      }

      reader.close(); // Explicit close to get an exception in case of an error.
    });

    // Thread pool for Lua processing.
    std::vector<std::thread> lua_pool;
    lua_pool.reserve(lua_concurrency);
    for (size_t i = 0; i < lua_concurrency; ++i) {
      lua_pool.emplace_back(std::thread([&lua_script, &buffer_queue] {
        LuaTagTransform lua(lua_script);
        const Tags empty_way_tags = lua.Transform(OSMType::kWay, 0, {});

        while (true) {
          std::pair<osmium::memory::Buffer, std::promise<Ways>> buffer_promise;
          buffer_queue.wait_and_pop(buffer_promise);
          if (!buffer_promise.first) {
            break; // End of the queue
          }

          Ways transformed;
          for (const osmium::memory::Item& item : buffer_promise.first) {
            graph_parser::transform_way(static_cast<const osmium::Way&>(item), lua, empty_way_tags,
                                        transformed);
          }
          buffer_promise.second.set_value(std::move(transformed));
        }
      }));
    }

    while (true) {
      std::future<Ways> future;
      ways_queue.wait_and_pop(future);
      if (!future.valid()) {
        break; // End of the queue
      }

      Ways transformed = future.get();
      for (const auto& way : transformed) {
        parser.way(way);
      }
    }

    reader_thread.join();
    for (auto& t : lua_pool) {
      t.join();
    }
  }

  // Clarifies types of loop roads and saves fixed ways.
  LOG_INFO("Clarifying and fixing cul-de-sacs...");
  parser.culdesac_processor_.clarify_and_fix(*parser.way_nodes_, *parser.ways_);

  LOG_INFO("Finished with " + std::to_string(osmdata.osm_way_count) + " routable ways containing " +
           std::to_string(osmdata.osm_way_node_count) + " nodes");
  parser.reset(nullptr, nullptr, nullptr, nullptr, nullptr, nullptr, nullptr);

  // we need to sort the access tags so that we can easily find them.
  LOG_INFO("Sorting osm access tags by way id...");
  {
    sequence<OSMAccess> access(access_file, false);
    access.sort([](const OSMAccess& a, const OSMAccess& b) { return a.way_id() < b.way_id(); });
  }

  LOG_INFO("Finished");

  // Return OSM data
  osmdata.initialized = true;
  return osmdata;
}

void PBFGraphParser::ParseRelations(const boost::property_tree::ptree& pt,
                                    const std::vector<std::string>& input_files,
                                    const std::string& complex_restriction_from_file,
                                    const std::string& complex_restriction_to_file,
                                    OSMData& osmdata) {
  // TODO: option 1: each one threads makes an osmdata and we splice them together at the end
  // option 2: synchronize around adding things to a single osmdata. will have to test to see
  // which is the least expensive (memory and speed). leaning towards option 2
  //  unsigned int threads =
  //      std::max(static_cast<unsigned int>(1),
  //               pt.get<unsigned int>("concurrency", std::thread::hardware_concurrency()));

  // Create OSM data. Set the member pointer so that the parsing callback methods can use it.
  SCOPED_TIMER();
  graph_parser parser(pt, osmdata);

  // Read the OSMData to files if not initialized.
  if (!osmdata.initialized)
    parser.osmdata_.read_from_temp_files(pt.get<std::string>("tile_dir"));

  LOG_INFO("Parsing files for relations: " + boost::algorithm::join(input_files, ", "));

  parser.reset(nullptr, nullptr, nullptr,
               new sequence<OSMRestriction>(complex_restriction_from_file, true),
               new sequence<OSMRestriction>(complex_restriction_to_file, true), nullptr, nullptr);

  // Parse relations.
  LOG_INFO("Parsing relations...");
  for (auto& file : input_files) {
    parser.current_way_node_index_ = parser.last_node_ = parser.last_way_ = parser.last_relation_ = 0;

    osmium::io::Reader reader(file, osmium::osm_entity_bits::relation);
    while (const osmium::memory::Buffer buffer = reader.read()) {
      for (const osmium::memory::Item& item : buffer) {
        parser.relation(static_cast<const osmium::Relation&>(item));
      }
    }
    reader.close(); // Explicit close to get an exception in case of an error.
  }
  LOG_INFO("Finished with " + std::to_string(osmdata.restrictions.size()) +
           " simple turn restrictions");
  LOG_INFO("Finished with " + std::to_string(osmdata.lane_connectivity_map.size()) +
           " lane connections");

  parser.reset(nullptr, nullptr, nullptr, nullptr, nullptr, nullptr, nullptr);

  // Sort complex restrictions. Keep this scoped so the file handles are closed when done sorting.
  LOG_INFO("Sorting complex restrictions by from id...");
  {
    sequence<OSMRestriction> complex_restrictions_from(complex_restriction_from_file, false);
    complex_restrictions_from.sort(
        [](const OSMRestriction& a, const OSMRestriction& b) { return a < b; });
  }

  // Sort complex restrictions. Keep this scoped so the file handles are closed when done sorting.
  LOG_INFO("Sorting complex restrictions by to id...");
  {
    sequence<OSMRestriction> complex_restrictions_to(complex_restriction_to_file, false);
    complex_restrictions_to.sort(
        [](const OSMRestriction& a, const OSMRestriction& b) { return a < b; });
  }
  LOG_INFO("Finished");
}

void PBFGraphParser::ParseNodes(const boost::property_tree::ptree& pt,
                                const std::vector<std::string>& input_files,
                                const std::string& way_nodes_file,
                                const std::string& bss_nodes_file,
                                const std::string& linguistic_node_file,
                                OSMData& osmdata) {
  // TODO: option 1: each one threads makes an osmdata and we splice them together at the end
  // option 2: synchronize around adding things to a single osmdata. will have to test to see
  // which is the least expensive (memory and speed). leaning towards option 2
  //  unsigned int threads =
  //      std::max(static_cast<unsigned int>(1),
  //               pt.get<unsigned int>("concurrency", std::thread::hardware_concurrency()));

  // Create OSM data. Set the member pointer so that the parsing callback methods can use it.
  SCOPED_TIMER();
  graph_parser parser(pt, osmdata);

  // Read the OSMData to files if not initialized.
  if (!osmdata.initialized)
    parser.osmdata_.read_from_temp_files(pt.get<std::string>("tile_dir"));

  LOG_INFO("Parsing files for nodes: " + boost::algorithm::join(input_files, ", "));

  if (pt.get<bool>("import_bike_share_stations", false)) {
    LOG_INFO("Parsing bss nodes...");

    bool create = true;
    for (auto& file : input_files) {
      parser.current_way_node_index_ = parser.last_node_ = parser.last_way_ = parser.last_relation_ =
          0;
      // we send a null way_nodes file so that only the bike share stations are parsed
      parser.reset(nullptr, nullptr, nullptr, nullptr, nullptr,
                   new sequence<OSMBSSNode>(bss_nodes_file, create), nullptr);
      create = false;

      osmium::io::Reader reader(file, osmium::osm_entity_bits::node);
      while (const osmium::memory::Buffer buffer = reader.read()) {
        for (const osmium::memory::Item& item : buffer) {
          parser.bss_node(static_cast<const osmium::Node&>(item));
        }
      }
      reader.close(); // Explicit close to get an exception in case of an error.
    }
    // Since the sequence must be flushed before reading it...
    parser.reset(nullptr, nullptr, nullptr, nullptr, nullptr, nullptr, nullptr);
    LOG_INFO("Found " + std::to_string(sequence<OSMBSSNode>{bss_nodes_file, false}.size()) +
             " bss nodes...");
  }
  parser.reset(nullptr, nullptr, nullptr, nullptr, nullptr, nullptr, nullptr);

  // we need to sort the refs so that we can easily (sequentially) update them
  // during node processing, we use memory mapping here because otherwise we aren't
  // using much mem, the scoping makes sure to let it go when done sorting
  LOG_INFO("Sorting osm way node references by node id...");
  {
    sequence<OSMWayNode> way_nodes(way_nodes_file, false);
    way_nodes.sort(
        [](const OSMWayNode& a, const OSMWayNode& b) { return a.node.osmid_ < b.node.osmid_; });
  }

  // Parse node in all the input files. Skip any that are not marked from
  // being used in a way.
  // TODO: we know how many knows we expect, stop early once we have that many
  LOG_INFO("Parsing nodes...");
  for (auto& file : input_files) {
    // each time we parse nodes we have to run through the way nodes file from the beginning because
    // because osm node ids are only sorted at the single pbf file level
    parser.reset(nullptr, new sequence<OSMWayNode>(way_nodes_file, false), nullptr, nullptr, nullptr,
                 nullptr, new sequence<OSMNodeLinguistic>(linguistic_node_file, true));
    parser.current_way_node_index_ = parser.last_node_ = parser.last_way_ = parser.last_relation_ = 0;

    osmium::io::Reader reader(file, osmium::osm_entity_bits::node);
    while (const osmium::memory::Buffer buffer = reader.read()) {
      for (const osmium::memory::Item& item : buffer) {
        parser.node(static_cast<const osmium::Node&>(item));
      }
    }
    reader.close(); // Explicit close to get an exception in case of an error.
  }
  uint64_t max_osm_id = parser.last_node_;
  parser.reset(nullptr, nullptr, nullptr, nullptr, nullptr, nullptr, nullptr);
  LOG_INFO("Finished with " + std::to_string(osmdata.osm_node_count) +
           " nodes contained in routable ways");

  // we need to sort the refs so that we easily iterate over them for building edges
  // so we line them first by way index then by shape index of the node
  LOG_INFO("Sorting osm way node references by way index and node shape index...");
  {
    sequence<OSMWayNode> way_nodes(way_nodes_file, false);
    way_nodes.sort([](const OSMWayNode& a, const OSMWayNode& b) {
      if (a.way_index == b.way_index) {
        // TODO: if its equal we have screwed something up, should we check and throw here?
        return a.way_shape_node_index < b.way_shape_node_index;
      }
      return a.way_index < b.way_index;
    });
  }

  // Some OSM extracts do not have changeset Ids. For these set the max changeset Id
  // to the max OSM Id
  if (osmdata.max_changeset_id_ == 0) {
    osmdata.max_changeset_id_ = max_osm_id;
    LOG_INFO("Finished: max_osm_id " + std::to_string(osmdata.max_changeset_id_));
  } else {
    LOG_INFO("Finished: changeset id " + std::to_string(osmdata.max_changeset_id_));
  }

  // Log some information about extra node information and names
  LOG_INFO("Number of nodes with refs (exits) = " + std::to_string(osmdata.node_ref_count));
  LOG_INFO("Number of nodes with exit_to = " + std::to_string(osmdata.node_exit_to_count));
  LOG_INFO("Number of nodes with names = " + std::to_string(osmdata.node_name_count));
  LOG_INFO("Number of nodes with linguistics = " + std::to_string(osmdata.node_linguistic_count));
  LOG_INFO("Number of way refs = " + std::to_string(osmdata.way_ref.size()));
  LOG_INFO("Number of reverse way refs = " + std::to_string(osmdata.way_ref_rev.size()));
  LOG_INFO("Unique Node Strings (names, refs, etc.) = " + std::to_string(osmdata.node_names.Size()));
  LOG_INFO("Unique Strings (names, refs, etc.) = " + std::to_string(osmdata.name_offset_map.Size()));
}

} // namespace mjolnir
} // namespace valhalla<|MERGE_RESOLUTION|>--- conflicted
+++ resolved
@@ -1054,12 +1054,8 @@
       OSMAccessRestriction restriction;
       restriction.set_type(AccessType::kMaxWidth);
       restriction.set_value(std::stof(tag_.second) * 100);
-<<<<<<< HEAD
       restriction.set_modes(kTruckAccess | kAutoAccess | kHOVAccess | kTaxiAccess | kBusAccess);
       restriction.set_direction(AccessRestrictionDirection::kForward);
-=======
-      restriction.set_modes(kTruckAccess | kAutoAccess);
->>>>>>> 77ad62e2
       osmdata_.access_restrictions.insert(
           AccessRestrictionsMultiMap::value_type(osmid_, restriction));
     };
@@ -1067,12 +1063,8 @@
       OSMAccessRestriction restriction;
       restriction.set_type(AccessType::kMaxWidth);
       restriction.set_value(std::stof(tag_.second) * 100);
-<<<<<<< HEAD
       restriction.set_modes(kTruckAccess | kAutoAccess | kHOVAccess | kTaxiAccess | kBusAccess);
       restriction.set_direction(AccessRestrictionDirection::kBackward);
-=======
-      restriction.set_modes(kTruckAccess | kAutoAccess);
->>>>>>> 77ad62e2
       osmdata_.access_restrictions.insert(
           AccessRestrictionsMultiMap::value_type(osmid_, restriction));
     };
@@ -1080,7 +1072,7 @@
       OSMAccessRestriction restriction;
       restriction.set_type(AccessType::kMaxLength);
       restriction.set_value(std::stof(tag_.second) * 100);
-      restriction.set_modes(kTruckAccess);
+      restriction.set_modes(kTruckAccess | kAutoAccess);
       osmdata_.access_restrictions.insert(
           AccessRestrictionsMultiMap::value_type(osmid_, restriction));
     };
@@ -1106,7 +1098,7 @@
       OSMAccessRestriction restriction;
       restriction.set_type(AccessType::kMaxWeight);
       restriction.set_value(std::stof(tag_.second) * 100);
-      restriction.set_modes(kTruckAccess);
+      restriction.set_modes(kTruckAccess | kAutoAccess);
       osmdata_.access_restrictions.insert(
           AccessRestrictionsMultiMap::value_type(osmid_, restriction));
     };
