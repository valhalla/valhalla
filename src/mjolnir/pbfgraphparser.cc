--- conflicted
+++ resolved
@@ -2404,10 +2404,7 @@
           uint16_t mode = 0;
           if (boost::algorithm::starts_with(tag_.first, "motor_vehicle:conditional")) {
             mode = (kAutoAccess | kTruckAccess | kEmergencyAccess | kTaxiAccess | kBusAccess |
-<<<<<<< HEAD
                     kHOVAccess | kMopedAccess | kMotorcycleAccess | kGolfCartAccess);
-=======
-                    kHOVAccess | kMopedAccess | kMotorcycleAccess);
           } else if (boost::algorithm::starts_with(tag_.first, "motorcar:conditional")) {
             if (type == AccessType::kTimedAllowed) {
               mode = kAutoAccess | kHOVAccess | kTaxiAccess;
@@ -2415,7 +2412,6 @@
               mode = (kAutoAccess | kTruckAccess | kEmergencyAccess | kTaxiAccess | kBusAccess |
                       kHOVAccess);
             }
->>>>>>> d25c8eee
           } else if (boost::algorithm::starts_with(tag_.first, "bicycle:conditional")) {
             mode = kBicycleAccess;
           } else if (boost::algorithm::starts_with(tag_.first, "foot:conditional") ||
