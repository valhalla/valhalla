--- conflicted
+++ resolved
@@ -1237,7 +1237,7 @@
 
   // a bunch of stuff between header and bins
   const auto* begin = reinterpret_cast<const char*>(tile->header()) + sizeof(GraphTileHeader);
-  const auto* end = reinterpret_cast<const char*>(tile->GetBin(0, 0).begin());
+  const auto* end = reinterpret_cast<const char*>(tile->GetBin(0, 0).data());
   in_mem.write(begin, end - begin);
   // the updated bins
   for (const auto& bin : bins) {
@@ -1253,10 +1253,12 @@
   }
   // the rest of the stuff after circles if it had any
   if (tile->header()->has_bounding_circles()) {
-    begin = reinterpret_cast<const char*>(tile->GetBoundingCircles(kBinsDim - 1, kBinsDim - 1).end());
+    auto last_bc = tile->GetBoundingCircles(kBinsDim - 1, kBinsDim - 1);
+    begin = reinterpret_cast<const char*>(last_bc.data() + last_bc.size());
   } else {
     // or after the bins
-    begin = reinterpret_cast<const char*>(tile->GetBin(kBinsDim - 1, kBinsDim - 1).end());
+    auto last_bin = tile->GetBin(kBinsDim - 1, kBinsDim - 1);
+    begin = reinterpret_cast<const char*>(last_bin.data() + last_bin.size());
   }
   end = reinterpret_cast<const char*>(tile->header()) + tile->header()->end_offset();
   in_mem.write(begin, end - begin);
@@ -1288,25 +1290,9 @@
   if (file.is_open()) {
     // new header
     file.write(reinterpret_cast<const char*>(&header), sizeof(GraphTileHeader));
-<<<<<<< HEAD
     // everything else
     file << in_mem.rdbuf();
     file.close();
-=======
-    // a bunch of stuff between header and bins
-    const auto* begin = reinterpret_cast<const char*>(tile->header()) + sizeof(GraphTileHeader);
-    const auto* end = reinterpret_cast<const char*>(tile->GetBin(0, 0).data());
-    file.write(begin, end - begin);
-    // the updated bins
-    for (const auto& bin : bins) {
-      file.write(reinterpret_cast<const char*>(bin.data()), bin.size() * sizeof(GraphId));
-    }
-    // the rest of the stuff after bins
-    auto last_bin = tile->GetBin(kBinsDim - 1, kBinsDim - 1);
-    begin = reinterpret_cast<const char*>(last_bin.data() + last_bin.size());
-    end = reinterpret_cast<const char*>(tile->header()) + tile->header()->end_offset();
-    file.write(begin, end - begin);
->>>>>>> 7dc1960f
   } // failed
   else {
     throw std::runtime_error("Failed to open file " + filename.string());
