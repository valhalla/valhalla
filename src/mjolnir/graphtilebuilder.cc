--- conflicted
+++ resolved
@@ -574,12 +574,8 @@
                                        const uint32_t speed_limit,
                                        const shape_container_t& lls,
                                        const std::vector<std::string>& names,
-<<<<<<< HEAD
-                                       const std::vector<std::string>& tagged_names,
+                                       const std::vector<std::string>& tagged_values,
                                        const std::vector<std::string>& pronunciations,
-=======
-                                       const std::vector<std::string>& tagged_values,
->>>>>>> 61402aeb
                                        const uint16_t types,
                                        bool& added,
                                        bool diff_names) {
@@ -649,9 +645,14 @@
           ss << pronunciation;
         }
 
+        auto encode_tag = [](valhalla::baldr::TaggedValue tag) {
+          return std::string(1, static_cast<std::string::value_type>(tag));
+        };
+
         // Add pronunciations and add its offset to edge info's list.
-        NameInfo ni{AddName(std::to_string(static_cast<uint8_t>(baldr::TaggedName::kPronunciation)) +
+        NameInfo ni{AddName(encode_tag(valhalla::baldr::TaggedValue::kPronunciation) +
                             ss.str())};
+
         ni.is_route_num_ = 0;
         ni.tagged_ = 1;
         name_info_list.emplace_back(ni);
@@ -719,12 +720,8 @@
                                        const uint32_t speed_limit,
                                        const std::string& llstr,
                                        const std::vector<std::string>& names,
-<<<<<<< HEAD
-                                       const std::vector<std::string>& tagged_names,
+                                       const std::vector<std::string>& tagged_values,
                                        const std::vector<std::string>& pronunciations,
-=======
-                                       const std::vector<std::string>& tagged_values,
->>>>>>> 61402aeb
                                        const uint16_t types,
                                        bool& added,
                                        bool diff_names) {
@@ -794,9 +791,14 @@
           ss << pronunciation;
         }
 
+        auto encode_tag = [](valhalla::baldr::TaggedValue tag) {
+          return std::string(1, static_cast<std::string::value_type>(tag));
+        };
+
         // Add pronunciations and add its offset to edge info's list.
-        NameInfo ni{AddName(std::to_string(static_cast<uint8_t>(baldr::TaggedName::kPronunciation)) +
+        NameInfo ni{AddName(encode_tag(valhalla::baldr::TaggedValue::kPronunciation) +
                             ss.str())};
+
         ni.is_route_num_ = 0;
         ni.tagged_ = 1;
         name_info_list.emplace_back(ni);
