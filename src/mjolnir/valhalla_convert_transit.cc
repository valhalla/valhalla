--- conflicted
+++ resolved
@@ -1,5 +1,10 @@
+#include <cmath>
+#include <future>
+#include <iostream>
+#include <memory>
+#include <queue>
+
 #include "baldr/rapidjson_utils.h"
-<<<<<<< HEAD
 #include "filesystem.h"
 #include "mjolnir/convert_transit.h"
 #include "mjolnir/validatetransit.h"
@@ -73,47 +78,18 @@
     std::cerr << "Unable to parse command line options because: " << e.what() << "\n"
               << "This is a bug, please report it at " PACKAGE_BUGREPORT << "\n";
 
-=======
-#include "mjolnir/convert_transit.h"
-#include "mjolnir/validatetransit.h"
-
-int main(int argc, char** argv) {
-  if (argc < 2) {
->>>>>>> 34b56eb0
     std::cerr << "Usage: " << std::string(argv[0])
               << " valhalla_config [target_directory] [test_file]" << std::endl;
     std::cerr << "Sample: " << std::string(argv[0]) << " conf/valhalla.json ./transit_tiles"
               << std::endl;
   }
 
-<<<<<<< HEAD
   return EXIT_FAILURE;
 }
 
 int main(int argc, char** argv) {
   if (!ParseArguments(argc, argv)) {
     return EXIT_FAILURE;
-=======
-  // args and config file loading
-  boost::property_tree::ptree pt;
-  rapidjson::read_json(std::string(argv[1]), pt);
-  if (argc > 2) {
-    pt.get_child("mjolnir").erase("transit_dir");
-    pt.add("mjolnir.transit_dir", std::string(argv[2]));
-  }
-  std::string testfile;
-  std::vector<valhalla::mjolnir::OneStopTest> onestoptests;
-  if (argc > 3) {
-    testfile = std::string(argv[3]);
-    onestoptests = valhalla::mjolnir::ParseTestFile(testfile);
-    std::sort(onestoptests.begin(), onestoptests.end());
-  }
-
-  // update tile dir loc.  Don't want to overwrite the real transit tiles
-  if (argc > 2) {
-    pt.get_child("mjolnir").erase("tile_dir");
-    pt.add("mjolnir.tile_dir", std::string(argv[2]));
->>>>>>> 34b56eb0
   }
 
   LOG_INFO("Building transit network.");
