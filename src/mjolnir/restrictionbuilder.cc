--- conflicted
+++ resolved
@@ -26,88 +26,6 @@
 
 namespace {
 
-<<<<<<< HEAD
-// Function to replace wayids with graphids.  Will transition up and down the hierarchy as needed.
-std::deque<GraphId> GetGraphIds(GraphId& n_graphId,
-                                GraphReader& reader,
-                                std::mutex& lock,
-                                const std::vector<uint64_t>& res_way_ids) {
-
-  std::deque<GraphId> graphids;
-
-  lock.lock();
-  graph_tile_ptr endnodetile = reader.GetGraphTile(n_graphId);
-  lock.unlock();
-
-  const NodeInfo* n_info = endnodetile->node(n_graphId);
-  bool bBeginFound = false;
-  uint64_t begin_wayid = 0;
-  uint64_t end_wayid = 0;
-
-  std::set<GraphId> visited_set;
-
-  GraphId prev_Node, avoidId;
-  GraphId currentNode = n_graphId;
-
-  for (uint32_t i = 1; i < res_way_ids.size(); i++) {
-
-    begin_wayid = res_way_ids.at(i - 1);
-    end_wayid = res_way_ids.at(i);
-
-    uint32_t j = 0;
-    while (j < n_info->edge_count()) {
-
-      const DirectedEdge* de = endnodetile->directededge(n_info->edge_index() + j);
-
-      GraphId g_id(endnodetile->id().tileid(), endnodetile->id().level(), n_info->edge_index() + j);
-
-      if (de->endnode() != prev_Node && g_id != avoidId &&
-          !(de->IsTransitLine() || de->is_shortcut() || de->use() == Use::kTransitConnection ||
-            de->use() == Use::kEgressConnection || de->use() == Use::kPlatformConnection)) {
-        // get the edge info offset
-        auto current_offset = endnodetile->edgeinfo(de->edgeinfo_offset());
-        if (end_wayid == current_offset.wayid()) {
-          // only save the last graphid as the others are not needed.
-          if (i == 1 && graphids.size() > 1) {
-            std::deque<GraphId> tmp(graphids.end() - 1, graphids.end());
-            graphids = tmp;
-          }
-
-          prev_Node = currentNode;
-          graphids.push_back(g_id);
-
-          currentNode = de->endnode();
-          // get the new tile if needed.
-          if (endnodetile->id() != currentNode.Tile_Base()) {
-            lock.lock();
-            endnodetile = reader.GetGraphTile(currentNode);
-            lock.unlock();
-          }
-
-          // get new end node and start over.
-          n_info = endnodetile->node(currentNode);
-          break;
-        } else if (begin_wayid == current_offset.wayid()) {
-          if (visited_set.find(currentNode) == visited_set.end()) {
-            prev_Node = currentNode;
-            visited_set.emplace(currentNode);
-            graphids.push_back(g_id);
-
-            currentNode = de->endnode();
-            // get the new tile if needed.
-            if (endnodetile->id() != currentNode.Tile_Base()) {
-              lock.lock();
-              endnodetile = reader.GetGraphTile(currentNode);
-              lock.unlock();
-            }
-
-            // get new end node and start over.
-            n_info = endnodetile->node(currentNode);
-            j = 0;
-            bBeginFound = true;
-            continue;
-          }
-=======
 struct EdgeId {
   uint64_t way_id;
   GraphId graph_id;
@@ -170,7 +88,6 @@
             return true;
 
           visited_nodes.erase(de->endnode());
->>>>>>> 9c3f2379
         }
 
         edge_ids.pop_back();
@@ -445,36 +362,8 @@
                                              });
           OSMRestriction restriction{};
           while (res_it != complex_restrictions_from.end() &&
-<<<<<<< HEAD
                  (restriction = *res_it).from() == edge_info.wayid()) {
             GraphId currentNode = directededge.endnode();
-=======
-                 (restriction = *res_it).from() == e_offset.wayid() && restriction.vias().size()) {
-
-            if (restriction.type() < RestrictionType::kOnlyRightTurn ||
-                restriction.type() > RestrictionType::kOnlyStraightOn) {
-
-              GraphId currentNode = directededge.endnode();
-
-              std::vector<uint64_t> res_way_ids;
-              res_way_ids.push_back(e_offset.wayid());
-
-              for (const auto& v : restriction.vias()) {
-                res_way_ids.push_back(v);
-              }
-
-              // if via = restriction.to then don't add to the res_way_ids vector.  This happens
-              // when we have a restriction:<type> with a via as a node in the osm data.
-              if (restriction.vias().size() == 1 && restriction.vias().at(0) != restriction.to()) {
-                res_way_ids.push_back(restriction.to());
-              } else if (restriction.vias().size() > 1) {
-                res_way_ids.push_back(restriction.to());
-              }
-
-              // walk in the forward direction.
-              std::vector<GraphId> tmp_ids =
-                  GetGraphIds(currentNode, reader, lock, res_way_ids, restriction.modes(), true);
->>>>>>> 9c3f2379
 
             std::vector<uint64_t> res_way_ids;
             res_way_ids.push_back(restriction.from());
@@ -485,25 +374,23 @@
 
             // if via = restriction.to then don't add to the res_way_ids vector.  This happens
             // when we have a restriction:<type> with a via as a node in the osm data.
-            if (restriction.vias().size() != 1 || restriction.vias().at(0) != restriction.to()) {
+            if (restriction.vias().size() == 1 && restriction.vias().at(0) != restriction.to()) {
+              res_way_ids.push_back(restriction.to());
+            } else if (restriction.vias().size() > 1) {
               res_way_ids.push_back(restriction.to());
             }
 
             // walk in the forward direction.
-            std::deque<GraphId> tmp_ids = GetGraphIds(currentNode, reader, lock, res_way_ids);
-
-<<<<<<< HEAD
+            std::vector<GraphId> tmp_ids =
+                GetGraphIds(currentNode, reader, lock, res_way_ids, restriction.modes(), true);
+
             // now that we have the tile and currentNode walk in the reverse direction as this is
             // really what needs to be stored in this tile.
             if (tmp_ids.size()) {
               auto goBackwards = [&](std::vector<uint64_t> res_way_ids, GraphId currentNode) {
                 std::reverse(res_way_ids.begin(), res_way_ids.end());
-                auto tmp_ids = GetGraphIds(currentNode, reader, lock, res_way_ids);
-=======
-                res_way_ids.push_back(e_offset.wayid());
-                tmp_ids =
+                auto tmp_ids =
                     GetGraphIds(currentNode, reader, lock, res_way_ids, restriction.modes(), false);
->>>>>>> 9c3f2379
 
                 if (tmp_ids.size() && tmp_ids.back().Tile_Base() == tile_id) {
                   std::vector<GraphId> vias(tmp_ids.begin() + 1, tmp_ids.end() - 1);
@@ -671,45 +558,22 @@
                 }
               }
 
-<<<<<<< HEAD
               res_way_ids.push_back(restriction.from());
-=======
-                res_way_ids.push_back(restriction_to.to());
-
-                // walk in the forward direction (reverse in relation to the restriction)
-                std::vector<GraphId> tmp_ids =
-                    GetGraphIds(currentNode, reader, lock, res_way_ids, restriction.modes(), false);
-
-                // now that we have the tile and currentNode walk in the reverse
-                // direction(forward in relation to the restriction) as this is really what
-                // needs to be stored in this tile.
-                if (tmp_ids.size()) {
-
-                  res_way_ids.clear();
-                  res_way_ids.push_back(restriction_to.to());
-
-                  for (const auto& v : restriction.vias()) {
-                    res_way_ids.push_back(v);
-                  }
->>>>>>> 9c3f2379
 
               // walk in the forward direction (reverse in relation to the restriction)
-              std::deque<GraphId> tmp_ids = GetGraphIds(currentNode, reader, lock, res_way_ids);
-
-<<<<<<< HEAD
+              std::vector<GraphId> tmp_ids =
+                  GetGraphIds(currentNode, reader, lock, res_way_ids, restriction.modes(), false);
+
               // now that we have the tile and currentNode walk in the reverse
               // direction(forward in relation to the restriction) as this is really what
               // needs to be stored in this tile.
               if (tmp_ids.size()) {
                 std::reverse(res_way_ids.begin(), res_way_ids.end());
-                tmp_ids = GetGraphIds(currentNode, reader, lock, res_way_ids);
-=======
-                  tmp_ids =
-                      GetGraphIds(currentNode, reader, lock, res_way_ids, restriction.modes(), true);
->>>>>>> 9c3f2379
+                tmp_ids =
+                    GetGraphIds(currentNode, reader, lock, res_way_ids, restriction.modes(), true);
 
                 if (tmp_ids.size() && tmp_ids.back().Tile_Base() == tile_id) {
-                  auto addForwardRestriction = [&](const std::deque<GraphId>& tmp_ids) {
+                  auto addForwardRestriction = [&](const std::vector<GraphId>& tmp_ids) {
                     std::vector<GraphId> vias(tmp_ids.begin() + 1, tmp_ids.end() - 1);
 
                     if (vias.size() > kMaxViasPerRestriction) {
