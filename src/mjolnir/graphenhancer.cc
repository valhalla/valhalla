--- conflicted
+++ resolved
@@ -870,13 +870,8 @@
 
     // Skip opposing directed edge and any edge that is not a road. Skip any
     // edges that are not driveable outbound.
-<<<<<<< HEAD
-    if (i == directededge.opp_local_idx() || !diredge.is_road() ||
-        !(diredge.forwardaccess() & kAutoAccess)) {
-=======
-    if (i == directededge.opp_local_idx() || (diredge->use() != Use::kRoad) ||
+    if (i == directededge.opp_local_idx() || !diredge->is_road() ||
         !(diredge->forwardaccess() & kAutoAccess)) {
->>>>>>> 8788210b
       continue;
     }
 
