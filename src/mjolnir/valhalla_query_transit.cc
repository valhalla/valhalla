--- conflicted
+++ resolved
@@ -38,15 +38,11 @@
   google::protobuf::io::CodedInputStream cs(
       static_cast<google::protobuf::io::ZeroCopyInputStream*>(&as));
   auto limit = std::max(static_cast<size_t>(1), buffer.size() * 2);
-<<<<<<< HEAD
-  cs.SetTotalBytesLimit(limit);
-=======
 #if GOOGLE_PROTOBUF_VERSION >= 3018000
   cs.SetTotalBytesLimit(limit);
 #else
   cs.SetTotalBytesLimit(limit, limit);
 #endif
->>>>>>> 61c748d4
   Transit transit;
   if (!transit.ParseFromCodedStream(&cs)) {
     throw std::runtime_error("Couldn't load " + file_name);
