--- conflicted
+++ resolved
@@ -59,15 +59,6 @@
   // total edge count for all reclassified paths
   // and determine for how many modes we need to ensure access (hint: only the ones using hierarchies)
   uint32_t edge_count = 0;
-<<<<<<< HEAD
-  std::bitset<sizeof(baldr::kVehicularAccess)> mode_bits(baldr::kVehicularAccess);
-  uint8_t mode_count = 0;
-
-  // will be checked during expansion, start off with all access and set to missing modes after first iteration
-  uint32_t overall_access = 0;
-  uint32_t check_access = baldr::kVehicularAccess ^ overall_access;
-  while (overall_access != baldr::kVehicularAccess || mode_count < mode_bits.count()) {
-=======
   uint8_t mode_count = 0;
   static size_t vehicle_modes =
       std::bitset<sizeof(valhalla::baldr::kVehicularAccess)>(baldr::kVehicularAccess).count();
@@ -77,7 +68,6 @@
   uint32_t overall_access = 0;
   uint32_t check_access = baldr::kVehicularAccess ^ overall_access;
   while (overall_access != baldr::kVehicularAccess || mode_count < vehicle_modes) {
->>>>>>> 9c2b8caa
     mode_count += 1;
 
     // Map to store the status and index of nodes that have been encountered.
@@ -346,29 +336,17 @@
         if (edge.first.attributes.driveableforward == edge.first.attributes.driveablereverse) {
           // Driveable in both directions - get an inbound path and an
           // outbound path.
-<<<<<<< HEAD
-          total_count += ShortestPath(node_itr.position(), end_node_idx, ways, way_nodes, edges, nodes,
-                                     true, rc, total_count);
-          total_count += ShortestPath(node_itr.position(), end_node_idx, ways, way_nodes, edges, nodes,
-                                     false, rc, total_count);
-=======
           total_count += ShortestPath(node_itr.position(), end_node_idx, ways, way_nodes, edges,
                                       nodes, true, rc, total_count);
           total_count += ShortestPath(node_itr.position(), end_node_idx, ways, way_nodes, edges,
                                       nodes, false, rc, total_count);
->>>>>>> 9c2b8caa
         } else {
           // Check if oneway inbound to the ferry
           bool inbound = (edge.first.sourcenode_ == node_itr.position())
                              ? edge.first.attributes.driveablereverse
                              : edge.first.attributes.driveableforward;
-<<<<<<< HEAD
-          total_count += ShortestPath(node_itr.position(), end_node_idx, ways, way_nodes, edges, nodes,
-                                     inbound, rc, total_count);
-=======
           total_count += ShortestPath(node_itr.position(), end_node_idx, ways, way_nodes, edges,
                                       nodes, inbound, rc, total_count);
->>>>>>> 9c2b8caa
         }
         ferry_endpoint_count++;
 
