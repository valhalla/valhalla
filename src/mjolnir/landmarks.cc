<<<<<<< HEAD
#include <filesystem>
=======
#include "mjolnir/landmarks.h"
#include "filesystem.h"

#include "baldr/graphreader.h"
#include "midgard/sequence.h"
#include "mjolnir/util.h"

#include "baldr/location.h"
#include "baldr/pathlocation.h"
#include "baldr/tilehierarchy.h"
#include "loki/search.h"
#include "mjolnir/graphtilebuilder.h"
#include "mjolnir/sqlite3.h"
#include "sif/nocost.h"

#include <osmium/io/pbf_input.hpp>
#include <sqlite3.h>

>>>>>>> 37b6490b
#include <future>
#include <string_view>
#include <thread>
#include <tuple>

#include <boost/property_tree/ptree.hpp>
#include <osmium/io/pbf_input.hpp>

#include <valhalla/baldr/graphreader.h>
#include <valhalla/baldr/landmark.h>
#include <valhalla/baldr/location.h>
#include <valhalla/baldr/pathlocation.h>
#include <valhalla/baldr/tilehierarchy.h>
#include <valhalla/loki/search.h>
#include <valhalla/midgard/sequence.h>
#include <valhalla/mjolnir/graphtilebuilder.h>
#include <valhalla/mjolnir/landmarks.h>
#include <valhalla/mjolnir/util.h>
#include <valhalla/proto/options.pb.h>
#include <valhalla/sif/nocost.h>

using namespace valhalla::baldr;
using namespace valhalla::mjolnir;
using namespace valhalla::midgard;
using namespace valhalla;

namespace {
// a 25m radius used to associate edges to landmarks, which allows us to only keep the close edges in
// the tight cities
constexpr unsigned long kLandmarkRadius = 25;
// a 75m search cutoff used to associate edges to landmarks, which should allow us to get gas stations
// that are off the road a bit (for parking)
constexpr float kLandmarkSearchCutoff = 75.;
// a slight buffer to add to landmark queries to avoid near misses in the data due to precision
constexpr double kLandmarkQueryBuffer = .000001;

// sort a sequence file to put the edges in the same tile together
bool sort_seq_file(const std::pair<GraphId, uint64_t>& a, const std::pair<GraphId, uint64_t>& b) {
  if (a.first.Tile_Base() == b.first.Tile_Base()) {
    return a.first.id() < b.first.id();
  }
  return a.first.Tile_Base() < b.first.Tile_Base();
}
} // namespace

namespace valhalla {
namespace mjolnir {
// TODO: this can be a utility and be more generic with a few more options, we could make the prepared
//  statements on the fly and retrievable by the caller, then anything in the code base that wants to
//  use sqlite can make use of this utility class. for now its ok to be specific to landmarks though
struct LandmarkDatabase::db_pimpl {
  std::optional<Sqlite3> db;
  sqlite3_stmt* insert_stmt;
  sqlite3_stmt* bounding_box_stmt;
  std::shared_ptr<void> spatial_lite;
  bool vacuum_analyze = false;

  db_pimpl(const std::string& db_name, bool read_only)
      : insert_stmt(nullptr), bounding_box_stmt(nullptr) {
    // create parent directory if it doesn't exist
    const std::filesystem::path parent_dir = std::filesystem::path(db_name).parent_path();
    if (!std::filesystem::exists(parent_dir) && !std::filesystem::create_directories(parent_dir)) {
      throw std::runtime_error("Can't create parent directory " + parent_dir.string());
    }

    // figure out if we need to create database or can just open it up
<<<<<<< HEAD
    auto flags = read_only ? SQLITE_OPEN_READONLY : SQLITE_OPEN_READWRITE | SQLITE_OPEN_CREATE;
    if (!std::filesystem::exists(db_name)) {
=======
    const auto flags = read_only ? SQLITE_OPEN_READONLY : SQLITE_OPEN_READWRITE | SQLITE_OPEN_CREATE;
    if (!filesystem::exists(db_name)) {
>>>>>>> 37b6490b
      if (read_only)
        throw std::logic_error("Cannot open sqlite database in read-only mode if it does not exist");
    } else if (!read_only) {
      std::filesystem::remove(db_name);
      LOG_INFO("deleting existing landmark database " + db_name + ", creating a new one");
    }

    // get a connection to the database
    db = Sqlite3::open(db_name, flags);
    if (!db) {
      throw std::runtime_error("Failed to open sqlite database: " + db_name);
    }

    // if the db was empty we need to initialize the schema
    char* err_msg = nullptr;
    if (flags & SQLITE_OPEN_CREATE) {
      // make the table
      const char* table =
          "SELECT InitSpatialMetaData(1); CREATE TABLE IF NOT EXISTS landmarks (id INTEGER PRIMARY KEY, name TEXT, type TEXT)";
      auto ret = sqlite3_exec(db->get(), table, NULL, NULL, &err_msg);
      if (ret != SQLITE_OK) {
        sqlite3_free(err_msg);
        throw std::runtime_error("Sqlite table creation error: " + std::string(err_msg));
      }

      // add geom column
      const char* geom = "SELECT AddGeometryColumn('landmarks', 'geom', 4326, 'POINT', 2)";
      ret = sqlite3_exec(db->get(), geom, NULL, NULL, &err_msg);
      if (ret != SQLITE_OK) {
        sqlite3_free(err_msg);
        throw std::runtime_error("Sqlite geom column creation error: " + std::string(err_msg));
      }

      // make the index
      const char* index = "SELECT CreateSpatialIndex('landmarks', 'geom')";
      ret = sqlite3_exec(db->get(), index, NULL, NULL, &err_msg);
      if (ret != SQLITE_OK) {
        sqlite3_free(err_msg);
        throw std::runtime_error("Sqlite spatial index creation error: " + std::string(err_msg));
      }

      // prep the insert statement
      const char* insert =
          "INSERT INTO landmarks (name, type, geom) VALUES (?, ?, MakePoint(?, ?, 4326))";
      ret = sqlite3_prepare_v2(db->get(), insert, strlen(insert), &insert_stmt, NULL);
      if (ret != SQLITE_OK)
        throw std::runtime_error("Sqlite prepared insert statement error: " +
                                 std::string(sqlite3_errmsg(db->get())));
    }

    // prep the select statement
    const char* select =
        "SELECT id, name, type, X(geom), Y(geom) FROM landmarks WHERE ST_Covers(BuildMbr(?, ?, ?, ?, 4326), geom)";
    auto ret = sqlite3_prepare_v2(db->get(), select, strlen(select), &bounding_box_stmt, NULL);
    if (ret != SQLITE_OK) {
      throw std::runtime_error("Sqlite prepared select statement error: " +
                               std::string(sqlite3_errmsg(db->get())));
    }
  }
  ~db_pimpl() {
    char* err_msg = nullptr;
    if (vacuum_analyze && sqlite3_exec(db->get(), "VACUUM", NULL, NULL, &err_msg) != SQLITE_OK) {
      sqlite3_free(err_msg);
      LOG_ERROR("Sqlite vacuum error: " + std::string(err_msg));
    }

    if (vacuum_analyze && sqlite3_exec(db->get(), "ANALYZE", NULL, NULL, &err_msg) != SQLITE_OK) {
      sqlite3_free(err_msg);
      LOG_ERROR("Sqlite analyze error: " + std::string(err_msg));
    }

    sqlite3_finalize(insert_stmt);
    sqlite3_finalize(bounding_box_stmt);
  }
  std::string last_error() {
    return std::string(sqlite3_errmsg(db->get()));
  }
};

LandmarkDatabase::LandmarkDatabase(const std::string& db_name, bool read_only)
    : pimpl(new db_pimpl(db_name, read_only)) {
}

void LandmarkDatabase::insert_landmark(const std::string& name,
                                       const LandmarkType& type,
                                       const double lng,
                                       const double lat) {
  auto* insert_stmt = pimpl->insert_stmt;
  if (!insert_stmt)
    throw std::logic_error("Sqlite database connection is read-only");

  sqlite3_reset(insert_stmt);
  sqlite3_clear_bindings(insert_stmt);

  sqlite3_bind_text(insert_stmt, 1, name.c_str(), name.length(), SQLITE_STATIC);
  sqlite3_bind_int(insert_stmt, 2, static_cast<int>(type));
  sqlite3_bind_double(insert_stmt, 3, lng);
  sqlite3_bind_double(insert_stmt, 4, lat);

  LOG_TRACE(sqlite3_expanded_sql(insert_stmt));
  if (sqlite3_step(insert_stmt) != SQLITE_DONE)
    throw std::runtime_error("Sqlite could not insert landmark: " + pimpl->last_error());
  pimpl->vacuum_analyze = true;
}

// get multiple landmarks by their ids
/** TODO: Currently this function dynamically creates query statement based on
 *  the number of provided primary keys.
 *  In the future, we may consider implementing a fix-sized batch retrieval approach, where
 *  multiple landmarks are retrieved in batches using a prepared SQL statement with a fixed
 *  number of placeholders (e.g., 10 question marks) to be filled with corresponding inputs.
 *  If the caller provides more than the fixed number of inputs, the function will automatically
 *  perform multiple batch retrieves.
 */
std::vector<Landmark> LandmarkDatabase::get_landmarks_by_ids(const std::vector<int64_t>& pkeys) {
  // create the sql statement with inputs
  std::string sql = "SELECT id, name, type, X(geom), Y(geom) FROM landmarks WHERE id IN (";
  for (size_t i = 0; i < pkeys.size(); ++i) {
    if (i > 0) {
      sql += ", ";
    }
    sql += std::to_string(static_cast<int>(pkeys[i]));
  }
  sql += ")";

  // callback for the sql query
  auto populate_landmarks = [](void* data, int argc, char** argv, char** col_names) {
    std::vector<Landmark>* landmarks = static_cast<std::vector<Landmark>*>(data);

    int64_t landmark_id = static_cast<int64_t>(std::stoi(argv[0]));
    const char* landmark_name = argv[1];
    int landmark_type = std::stoi(argv[2]);
    double lng = std::stod(argv[3]);
    double lat = std::stod(argv[4]);

    landmarks->emplace_back(
        Landmark(landmark_id, landmark_name, static_cast<LandmarkType>(landmark_type), lng, lat));
    return 0;
  };

  std::vector<Landmark> landmarks;
  char* err_msg = nullptr;
  // execute query
  int ret = sqlite3_exec(pimpl->db->get(), sql.c_str(), populate_landmarks, &landmarks, &err_msg);

  // check for errors in the sql execution
  if (ret != SQLITE_OK) {
    throw std::runtime_error("Sqlite execution error: " + std::string(err_msg));
  }

  return landmarks;
}

std::vector<Landmark> LandmarkDatabase::get_landmarks_by_bbox(const double minlng,
                                                              const double minlat,
                                                              const double maxlng,
                                                              const double maxlat) {
  std::vector<Landmark> landmarks;

  auto* bounding_box_stmt = pimpl->bounding_box_stmt;
  sqlite3_reset(bounding_box_stmt);
  sqlite3_clear_bindings(bounding_box_stmt);

  sqlite3_bind_double(bounding_box_stmt, 1, minlng);
  sqlite3_bind_double(bounding_box_stmt, 2, minlat);
  sqlite3_bind_double(bounding_box_stmt, 3, maxlng);
  sqlite3_bind_double(bounding_box_stmt, 4, maxlat);

  LOG_TRACE(sqlite3_expanded_sql(bounding_box_stmt));

  int ret = sqlite3_step(bounding_box_stmt);
  while (ret == SQLITE_ROW) {
    auto landmark_id = static_cast<int64_t>(sqlite3_column_int64(bounding_box_stmt, 0));
    const char* name = reinterpret_cast<const char*>(sqlite3_column_text(bounding_box_stmt, 1));
    int landmark_type = sqlite3_column_int(bounding_box_stmt, 2);
    double lng = sqlite3_column_double(bounding_box_stmt, 3);
    double lat = sqlite3_column_double(bounding_box_stmt, 4);

    landmarks.emplace_back(
        Landmark(landmark_id, name, static_cast<LandmarkType>(landmark_type), lng, lat));

    ret = sqlite3_step(bounding_box_stmt);
  }

  if (ret != SQLITE_DONE && ret != SQLITE_OK) {
    throw std::runtime_error("Sqlite could not query landmarks in bounding box: " +
                             pimpl->last_error());
  }

  return landmarks;
}

bool BuildLandmarkFromPBF(const boost::property_tree::ptree& pt,
                          const std::vector<std::string>& input_files) {
  // parse pbf to get landmark nodes
  const std::string db_name = pt.get<std::string>("landmarks", "");
  valhalla::mjolnir::LandmarkDatabase db(db_name, false);

  LOG_INFO("Parsing nodes and storing landmarks...");
  for (auto& file : input_files) {
    osmium::io::Reader reader(file, osmium::osm_entity_bits::node);
    while (const osmium::memory::Buffer buffer = reader.read()) {
      for (const osmium::memory::Item& item : buffer) {
        const osmium::Node& node = static_cast<const osmium::Node&>(item);

        std::string amenity, name;
        for (const auto& tag : node.tags()) {
          std::string_view key = tag.key();
          if (key == "amenity") {
            amenity = tag.value();
          } else if (key == "name") {
            name = tag.value();
          }
        }

        if (!amenity.empty()) {
          try {
            db.insert_landmark(name, string_to_landmark_type(amenity), node.location().lon(),
                               node.location().lat());
          } catch (...) {}
        }
      }
    }
    reader.close(); // Explicit close to get an exception in case of an error.
  }

  LOG_INFO("Successfully built landmark database from PBF");
  return true;
}

// Find landmarks in the tiles and the edges correlated to each landmark,
// and return the sequence file name where we wrote the correlations
void FindLandmarkEdges(const boost::property_tree::ptree& pt,
                       const std::vector<GraphId>& tileset,
                       const size_t& thread_number,
                       const size_t& total_threads,
                       std::promise<std::string>& seq_file_name) {
  // Open the database and create a graph reader
  const std::string db_name = pt.get<std::string>("landmarks", "");

  LandmarkDatabase db(db_name, true);
  GraphReader reader(pt);
  // create the sequence file
  std::string file_name = "landmark_dump_" + std::to_string(thread_number);
  midgard::sequence<std::pair<GraphId, uint64_t>> seq_file(file_name, true);

  for (size_t i = 0; i < tileset.size(); ++i) {
    // every i'th thread works on every i'th tile
    if (i % total_threads == thread_number) {
      // get landmarks in the tile
      midgard::AABB2<PointLL> bbox = baldr::TileHierarchy::GetGraphIdBoundingBox(tileset[i]);

      std::vector<Landmark> landmarks = db.get_landmarks_by_bbox(bbox.minx() - kLandmarkQueryBuffer,
                                                                 bbox.miny() - kLandmarkQueryBuffer,
                                                                 bbox.maxx() + kLandmarkQueryBuffer,
                                                                 bbox.maxy() + kLandmarkQueryBuffer);

      // find and collect all nearby path locations for the landmarks
      for (const auto& landmark : landmarks) {
        baldr::Location landmark_location(midgard::PointLL{landmark.lng, landmark.lat},
                                          baldr::Location::StopType::BREAK, 0, 0, kLandmarkRadius);
        landmark_location.search_cutoff_ = kLandmarkSearchCutoff;

        // call loki::Search to get nearby edges to each landmark
        std::unordered_map<valhalla::baldr::Location, PathLocation> result =
            loki::Search({landmark_location}, reader, sif::CreateNoCost({}));

        // we only have one landmark as input so the return size should be no more than one
        if (result.size() > 1) {
          throw std::logic_error(
              "Error occurred in finding nearby edges to a landmark. Result size is " +
              std::to_string(result.size()) + ", but should be one or zero");
        }
        // if the landmark should not be associated with any edge
        if (result.size() == 0) {
          continue;
        }

        std::vector<PathLocation::PathEdge> edges = result.begin()->second.edges;
        // for each edge insert edgeid - landmark_pkey pair into the sequence file
        // TODO: maybe do some filtering and only keep some of the edges it finds? (now we have the
        //  75m search cutoff)
        for (const auto& edge : edges) {
          seq_file.push_back(std::make_pair(edge.id, landmark.id));
        }
      }
    }
  }

  seq_file_name.set_value(file_name);
}

// Update tiles to associate landmarks with edges, return some stats about the numbers of updated
// tiles, edges, and landmarks. NOTE: the input sequence file seq_file is passed by reference, but
// should not be modified by these threads.
void UpdateTiles(midgard::sequence<std::pair<GraphId, uint64_t>>& seq_file,
                 const std::string& tile_dir,
                 const std::string& db_name,
                 const size_t& thread_number,
                 const size_t& total_threads,
                 std::promise<std::tuple<size_t, size_t, size_t>>& stats) {
  // open the database and initialize a unique pointer to graph tile builder
  std::unique_ptr<GraphTileBuilder> tile_builder_ptr = nullptr;

  LandmarkDatabase db(db_name, true);

  // stats to record how many tiles, edges and landmarks are updated
  size_t updated_tiles = 0, updated_edges = 0, updated_landmarks = 0;
  GraphId last_edge, last_tile;

  size_t tile_count = static_cast<size_t>(-1);
  // every i'th thread works on every i'th tile
  for (auto it = seq_file.begin(); it != seq_file.end(); ++it) {
    // if the current tile is not the same as the last one, increase counter by one
    if ((*it).first.Tile_Base() != last_tile) {
      last_tile = (*it).first.Tile_Base();
      tile_count++;
    }
    // decide whether this tile is a "every i'th tile". if not, the thread should skip it
    if (tile_count % total_threads != thread_number) {
      continue;
    }

    // now this pair is on a "every i'th tile". the thread should process it.

    // if this pair is on a new tile, then store the previous tile and move to the new tile
    if (!tile_builder_ptr ||
        tile_builder_ptr->header_builder().graphid().Tile_Base() != (*it).first.Tile_Base()) {
      // store the previously updated tile
      if (tile_builder_ptr) {
        tile_builder_ptr->StoreTileData();
        updated_tiles++;
      }
      // reset the tile builder to this new tile
      tile_builder_ptr.reset(new GraphTileBuilder(tile_dir, (*it).first.Tile_Base(), true));
    }

    // retrieve the landmark to be added
    // TODO: in the future we can do batches of ids, though it will complicate the code it will likely
    // speed up the processing
    const std::vector<Landmark> landmark =
        db.get_landmarks_by_ids({static_cast<int64_t>((*it).second)});
    if (landmark.size() != 1) {
      throw std::logic_error("Incorrect result size " + std::to_string(landmark.size()) +
                             " of retrieved landmarks, which should be 1");
    }
    // add the landmark to the tile
    GraphId edge_id = (*it).first;
    tile_builder_ptr->AddLandmark(edge_id, landmark[0]);

    // update the stats
    updated_landmarks++;
    // a single edge can have multiple landmarks
    // record the number of unique edges updated (pairs with the same edge should appear consecutively
    // in the sequence)
    if (last_edge != (*it).first) {
      updated_edges++;
      last_edge = (*it).first;
    }
  }
  // store the last updated tile
  if (tile_builder_ptr) {
    tile_builder_ptr->StoreTileData();
    updated_tiles++;
  }

  // set the stats
  stats.set_value(std::make_tuple(updated_tiles, updated_edges, updated_landmarks));
}

// Add all landmarks to tiles
bool AddLandmarks(const boost::property_tree::ptree& pt) {
  LOG_INFO("Starting adding landmarks to tiles...");

  const size_t num_threads =
      pt.get<size_t>("mjolnir.concurrency", std::thread::hardware_concurrency());
  const std::string db_name = pt.get_child("mjolnir").get<std::string>("landmarks_db", "");

  // get tile access
  baldr::GraphReader reader(pt.get_child("mjolnir"));

  // get all tile ids and sort the tiles in descending order by size to balance the threads
  // TODO: it is possible in a global tileset that we have coverage only at level 2 for some places
  // and we'd still like to get landmarks there. we'll probably need to fix this.
  auto tileset = reader.GetTileSet(1);
  std::vector<GraphId> vec_tileset(tileset.begin(),
                                   tileset.end()); // turn the unordered_set into a vector for sorting

  std::sort(vec_tileset.begin(), vec_tileset.end(), [&](const auto id_a, const auto id_b) {
    return reader.GetGraphTile(id_a)->header()->nodecount() >
           reader.GetGraphTile(id_b)->header()->nodecount();
  });

  LOG_INFO("Finding landmarks and their correlated edges...");

  std::vector<std::shared_ptr<std::thread>> threads(num_threads);
  std::vector<std::promise<std::string>> sequence_file_names(num_threads);
  for (size_t i = 0; i < num_threads; ++i) {
    threads[i].reset(new std::thread(FindLandmarkEdges, std::cref(pt.get_child("mjolnir")),
                                     std::cref(vec_tileset), i, num_threads,
                                     std::ref(sequence_file_names[i])));
  }

  // join all the threads and collect the sequence file names
  for (auto& thread : threads) {
    thread->join();
  }

  std::vector<std::string> seq_names{};
  seq_names.reserve(sequence_file_names.size());
  for (std::promise<std::string>& s : sequence_file_names) {
    seq_names.push_back(s.get_future().get());
  }

  LOG_INFO("Sorting landmark edge pairs by tile...");

  // concatenate all sequence files and sort the merged sequence file
  std::string merged_seq_file = seq_names.back();
  seq_names.pop_back();

  std::ofstream seq_file(merged_seq_file, std::ios_base::binary | std::ios_base::app);
  for (std::string& s : seq_names) {
    std::ifstream seq(s, std::ios_base::binary);
    seq_file << seq.rdbuf();
  }
  seq_file.close();

  midgard::sequence<std::pair<GraphId, uint64_t>> merged_sequence_file(merged_seq_file, false);
  merged_sequence_file.sort(sort_seq_file);

  LOG_INFO("Updating tiles...");

  // re-open the thread pool to update tiles
  std::vector<std::promise<std::tuple<size_t, size_t, size_t>>> stats_info(
      num_threads); // tiles, edges, landmarks

  const std::string tile_dir = reader.tile_dir();
  for (size_t i = 0; i < num_threads; ++i) {
    // assume the data size that each thread processes doesn't affect performance a lot
    threads[i].reset(new std::thread(UpdateTiles, std::ref(merged_sequence_file), tile_dir, db_name,
                                     i, num_threads, std::ref(stats_info[i])));
  }

  for (auto& thread : threads) {
    thread->join();
  }

  // collect and log the stats
  size_t tiles = 0, edges = 0, landmarks = 0;
  for (std::promise<std::tuple<size_t, size_t, size_t>>& s : stats_info) {
    std::tuple<size_t, size_t, size_t> data = s.get_future().get();
    tiles += std::get<0>(data);
    edges += std::get<1>(data);
    landmarks += std::get<2>(data);
  }

  LOG_INFO("Updated " + std::to_string(tiles) + " unique tiles, " + std::to_string(edges) +
           " unique directed edges, and wrote " + std::to_string(landmarks) +
           " landmarks (including repeated ones)");

  return true;
}

} // end namespace mjolnir
} // end namespace valhalla<|MERGE_RESOLUTION|>--- conflicted
+++ resolved
@@ -1,25 +1,4 @@
-<<<<<<< HEAD
 #include <filesystem>
-=======
-#include "mjolnir/landmarks.h"
-#include "filesystem.h"
-
-#include "baldr/graphreader.h"
-#include "midgard/sequence.h"
-#include "mjolnir/util.h"
-
-#include "baldr/location.h"
-#include "baldr/pathlocation.h"
-#include "baldr/tilehierarchy.h"
-#include "loki/search.h"
-#include "mjolnir/graphtilebuilder.h"
-#include "mjolnir/sqlite3.h"
-#include "sif/nocost.h"
-
-#include <osmium/io/pbf_input.hpp>
-#include <sqlite3.h>
-
->>>>>>> 37b6490b
 #include <future>
 #include <string_view>
 #include <thread>
@@ -27,6 +6,7 @@
 
 #include <boost/property_tree/ptree.hpp>
 #include <osmium/io/pbf_input.hpp>
+#include <sqlite3.h>
 
 #include <valhalla/baldr/graphreader.h>
 #include <valhalla/baldr/landmark.h>
@@ -37,6 +17,7 @@
 #include <valhalla/midgard/sequence.h>
 #include <valhalla/mjolnir/graphtilebuilder.h>
 #include <valhalla/mjolnir/landmarks.h>
+#include <valhalla/mjolnir/sqlite3.h>
 #include <valhalla/mjolnir/util.h>
 #include <valhalla/proto/options.pb.h>
 #include <valhalla/sif/nocost.h>
@@ -86,13 +67,8 @@
     }
 
     // figure out if we need to create database or can just open it up
-<<<<<<< HEAD
-    auto flags = read_only ? SQLITE_OPEN_READONLY : SQLITE_OPEN_READWRITE | SQLITE_OPEN_CREATE;
+    const auto flags = read_only ? SQLITE_OPEN_READONLY : SQLITE_OPEN_READWRITE | SQLITE_OPEN_CREATE;
     if (!std::filesystem::exists(db_name)) {
-=======
-    const auto flags = read_only ? SQLITE_OPEN_READONLY : SQLITE_OPEN_READWRITE | SQLITE_OPEN_CREATE;
-    if (!filesystem::exists(db_name)) {
->>>>>>> 37b6490b
       if (read_only)
         throw std::logic_error("Cannot open sqlite database in read-only mode if it does not exist");
     } else if (!read_only) {
