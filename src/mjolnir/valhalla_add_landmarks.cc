--- conflicted
+++ resolved
@@ -39,20 +39,7 @@
     return EXIT_FAILURE;
   }
 
-<<<<<<< HEAD
-  // configure logging
-  auto logging_subtree = pt.get_child_optional("mjolnir.logging");
-  if (logging_subtree) {
-    auto logging_config =
-        valhalla::midgard::ToMap<const boost::property_tree::ptree&,
-                                 std::unordered_map<std::string, std::string>>(logging_subtree.get());
-    valhalla::midgard::logging::Configure(logging_config);
-  }
-
-  if (!valhalla::mjolnir::AddLandmarks(pt)) {
-=======
   if (!valhalla::mjolnir::AddLandmarks(config.get_child("mjolnir"))) {
->>>>>>> ba5730e9
     return EXIT_FAILURE;
   };
 
