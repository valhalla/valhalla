#include "mjolnir/shortcutbuilder.h"
#include "mjolnir/graphtilebuilder.h"

#include <boost/format.hpp>
#include <boost/property_tree/ptree.hpp>
#include <iostream>
#include <map>
#include <ostream>
#include <set>
#include <sstream>
#include <string>
#include <utility>
#include <vector>

#include "baldr/graphconstants.h"
#include "baldr/graphid.h"
#include "baldr/graphreader.h"
#include "baldr/graphtile.h"
#include "baldr/tilehierarchy.h"
#include "midgard/encoded.h"
#include "midgard/logging.h"
#include "midgard/pointll.h"
#include "mjolnir/util.h"
#include "sif/osrm_car_duration.h"

using namespace valhalla::midgard;
using namespace valhalla::baldr;
using namespace valhalla::mjolnir;

namespace {

// Simple structure to hold the 2 pair of directed edges at a node.
// First edge in the pair is incoming and second is outgoing
struct EdgePairs {
  std::pair<GraphId, GraphId> edge1;
  std::pair<GraphId, GraphId> edge2;
};

/**
 * Test if 2 edges have matching attributes such that they should be
 * considered for combining into a shortcut edge.
 */
bool EdgesMatch(const graph_tile_ptr& tile, const DirectedEdge* edge1, const DirectedEdge* edge2) {
  // Check if edges end at same node.
  if (edge1->endnode() == edge2->endnode()) {
    return false;
  }

  // Make sure access matches. Need to consider opposite direction for one of
  // the edges since both edges are outbound from the node.
  if (edge1->forwardaccess() != edge2->reverseaccess() ||
      edge1->reverseaccess() != edge2->forwardaccess()) {
    return false;
  }

  // Neither directed edge can have exit signs or be a roundabout.
  // TODO - other sign types?
  if (edge1->sign() || edge2->sign() || edge1->roundabout() || edge2->roundabout()) {
    return false;
  }

  // Neither edge can be part of a complex turn restriction or differ on access restrictions
  if (edge1->start_restriction() || edge1->end_restriction() || edge2->start_restriction() ||
      edge2->end_restriction() || edge1->access_restriction() != edge2->access_restriction()) {
    return false;
  }

  // classification, link, use, and attributes must also match.
  // NOTE: might want "better" bridge attribution. Seems most overpasses
  // get marked as a bridge and lead to less shortcuts - so we don't consider
  // bridge and tunnel here
  if (edge1->classification() != edge2->classification() || edge1->link() != edge2->link() ||
      edge1->use() != edge2->use() || edge1->toll() != edge2->toll() ||
      edge1->destonly() != edge2->destonly() || edge1->unpaved() != edge2->unpaved() ||
      edge1->surface() != edge2->surface() || edge1->roundabout() != edge2->roundabout()) {
    return false;
  }

  // Names must match
  // TODO - this allows matches in any order. Do we need to maintain order?
  // TODO - should allow near matches?
  std::vector<std::string> edge1names = tile->GetNames(edge1);
  std::vector<std::string> edge2names = tile->GetNames(edge2);
  std::sort(edge1names.begin(), edge1names.end());
  std::sort(edge2names.begin(), edge2names.end());
  if (edge1names != edge2names)
    return false;

  // if they have access restrictions those must match (for modes that use shortcuts)
  if (edge1->access_restriction()) {
    auto res1 = tile->GetAccessRestrictions(edge1 - tile->directededge(0), kVehicularAccess);
    auto res2 = tile->GetAccessRestrictions(edge2 - tile->directededge(0), kVehicularAccess);
    if (res1.size() != res2.size())
      return false;
    for (size_t i = 0; i < res1.size(); ++i) {
      res1[i].set_edgeindex(0);
      res2[i].set_edgeindex(0);
<<<<<<< HEAD
      if (res1.value() != res2.value())
=======
      if (res1[i].value() != res2[i].value())
>>>>>>> 5c729b92
        return false;
    }
  }

  return true;
}

// Get the GraphId of the opposing edge.
GraphId GetOpposingEdge(const GraphId& node,
                        const DirectedEdge* edge,
                        GraphReader& reader,
                        const uint64_t wayid) {
  // Get the tile at the end node
  graph_tile_ptr tile = reader.GetGraphTile(edge->endnode());
  const NodeInfo* nodeinfo = tile->node(edge->endnode().id());

  // Get the directed edges and return when the end node matches
  // the specified node and length matches
  GraphId edgeid(edge->endnode().tileid(), edge->endnode().level(), nodeinfo->edge_index());
  const DirectedEdge* directededge = tile->directededge(nodeinfo->edge_index());
  for (uint32_t i = 0, n = nodeinfo->edge_count(); i < n; i++, directededge++, ++edgeid) {
    if (directededge->use() == Use::kTransitConnection ||
        directededge->use() == Use::kEgressConnection ||
        directededge->use() == Use::kPlatformConnection ||
        directededge->use() == Use::kConstruction) {
      continue;
    }
    if (directededge->endnode() == node && directededge->classification() == edge->classification() &&
        directededge->length() == edge->length() &&
        ((directededge->link() && edge->link()) || (directededge->use() == edge->use())) &&
        wayid == tile->edgeinfo(directededge).wayid()) {
      return edgeid;
    }
  }
  PointLL ll = nodeinfo->latlng(tile->header()->base_ll());
  LOG_ERROR("Opposing directed edge not found at LL= " + std::to_string(ll.lat()) + "," +
            std::to_string(ll.lng()));
  return GraphId(0, 0, 0);
}

/**
 * Is there an opposing edge with matching edgeinfo offset. The end node of the directed edge
 * must be in the same tile as the directed edge.
 * @param  tile          Graph tile of the edge
 * @param  directededge  Directed edge to match.
 */
bool OpposingEdgeInfoMatches(const graph_tile_ptr& tile, const DirectedEdge* edge) {
  // Get the nodeinfo at the end of the edge. Iterate through the directed edges and return
  // true if a matching edgeinfo offset if found.
  const NodeInfo* nodeinfo = tile->node(edge->endnode().id());
  const DirectedEdge* directededge = tile->directededge(nodeinfo->edge_index());
  for (uint32_t i = 0; i < nodeinfo->edge_count(); i++, directededge++) {
    // Return true if the edge info matches (same name, shape, etc.)
    if (directededge->edgeinfo_offset() == edge->edgeinfo_offset()) {
      return true;
    }
  }
  return false;
}

// Get the ISO country code at the end node
std::string EndNodeIso(const DirectedEdge* edge, GraphReader& reader) {
  graph_tile_ptr tile = reader.GetGraphTile(edge->endnode());
  const NodeInfo* nodeinfo = tile->node(edge->endnode().id());
  return tile->admininfo(nodeinfo->admin_index()).country_iso();
}

/**
 * Test if the node is eligible to be contracted (part of a shortcut).
 * @param reader    Graph reader.
 * @param tile      Current tile.
 * @param nodeinfo  Node information.
 * @param node      Node id.
 * @param edgepairs Ingoing and outgoing edge Ids (if node can be contracted).
 * @return  Returns true if the node can be contracted (part of shortcut),
 *          false if not.
 */
bool CanContract(GraphReader& reader,
                 const graph_tile_ptr& tile,
                 const GraphId& node,
                 EdgePairs& edgepairs) {
  const NodeInfo* nodeinfo = tile->node(node);
  if (!nodeinfo->can_contract()) {
    return false;
  }

  // Do not create a shortcut across a node that has any upward transitions
  if (nodeinfo->transition_count() > 0) {
    for (const auto& trans : tile->GetNodeTransitions(node)) {
      if (trans.up()) {
        return false;
      }
    }
  }

  // Get list of valid edges, excluding transit connection edges.
  // Also skip shortcut edge - this can happen if tile cache is cleared
  // and this enters a tile where shortcuts have already been created.
  std::vector<GraphId> edges;
  GraphId edgeid(node.tileid(), node.level(), nodeinfo->edge_index());
  for (uint32_t i = 0, n = nodeinfo->edge_count(); i < n; i++, ++edgeid) {
    const DirectedEdge* directededge = tile->directededge(edgeid);
    if (directededge->can_form_shortcut()) {
      edges.push_back(edgeid);
    }
  }

  // Must have only 2 edges at this level
  if (edges.size() != 2) {
    return false;
  }

  // Get the directed edges - these are the outbound edges from the node.
  const DirectedEdge* edge1 = tile->directededge(edges[0]);
  const DirectedEdge* edge2 = tile->directededge(edges[1]);

  if (!EdgesMatch(tile, edge1, edge2))
    return false;

  // Exactly one pair of edges match. Check if any other remaining edges
  // are drivable outbound from the node. If so this cannot be contracted.
  // NOTE-this seems to cause issues on PA Tpke / Breezewood
  /*  for (uint32_t i = 0; i < n; i++) {
      if (i != match.first && i != match.second) {
        if (tile->directededge(edges[i])->forwardaccess() & kAutoAccess)
          return false;
      }
    }*/

  // Get the opposing directed edges - these are the inbound edges to the node.
  uint64_t wayid1 = tile->edgeinfo(edge1).wayid();
  uint64_t wayid2 = tile->edgeinfo(edge2).wayid();
  GraphId oppedge1 = GetOpposingEdge(node, edge1, reader, wayid1);
  GraphId oppedge2 = GetOpposingEdge(node, edge2, reader, wayid2);
  const DirectedEdge* oppdiredge1 = reader.GetGraphTile(oppedge1)->directededge(oppedge1);
  const DirectedEdge* oppdiredge2 = reader.GetGraphTile(oppedge2)->directededge(oppedge2);

  // If either opposing directed edge has exit signs return false
  if (oppdiredge1->sign() || oppdiredge2->sign()) {
    return false;
  }

  // Do not allow a shortcut on a ramp crossing at a traffic signal or where
  // more than 3 edges meet.
  if (edge1->link() && edge2->link() && (nodeinfo->traffic_signal() || nodeinfo->edge_count() > 3)) {
    return false;
  }

  // Cannot have turn restriction from either inbound edge edge to
  // the other outbound edge
  if (((oppdiredge1->restrictions() & (1 << edge2->localedgeidx())) != 0) ||
      ((oppdiredge2->restrictions() & (1 << edge1->localedgeidx())) != 0)) {
    return false;
  }

  // Can not have different speeds in the same direction
  if ((oppdiredge1->speed() != edge2->speed()) || (oppdiredge2->speed() != edge1->speed())) {
    return false;
  }

  // ISO country codes at the end nodes must equal this node
  std::string iso = tile->admininfo(nodeinfo->admin_index()).country_iso();
  std::string e1_iso = EndNodeIso(edge1, reader);
  std::string e2_iso = EndNodeIso(edge2, reader);
  if (e1_iso != iso || e2_iso != iso) {
    return false;
  }

  // Simple check for a possible maneuver where the continuation is a turn
  // and there are other edges at the node (forward intersecting edge or a
  // 'T' intersection
  if (nodeinfo->local_edge_count() > 2) {
    // Find number of drivable edges
    uint32_t drivable = 0;
    for (uint32_t i = 0; i < nodeinfo->local_edge_count(); i++) {
      if (nodeinfo->local_driveability(i) != Traversability::kNone) {
        drivable++;
      }
    }
    if (drivable > 2) {
      uint32_t heading1 = (nodeinfo->heading(edge1->localedgeidx()) + 180) % 360;
      uint32_t turn_degree = GetTurnDegree(heading1, nodeinfo->heading(edge2->localedgeidx()));
      if (turn_degree > 60 && turn_degree < 300) {
        return false;
      }
    }
  }

  // Store the pairs of base edges entering and exiting this node
  edgepairs.edge1 = std::make_pair(oppedge1, edges[1]);
  edgepairs.edge2 = std::make_pair(oppedge2, edges[0]);
  return true;
}

// Connect 2 edges shape and update the next end node in the new level
uint32_t ConnectEdges(GraphReader& reader,
                      const GraphId& startnode,
                      const GraphId& edgeid,
                      std::list<PointLL>& shape,
                      GraphId& endnode,
                      uint32_t& opp_local_idx,
                      uint32_t& restrictions,
                      float& average_density,
                      float& total_duration,
                      float& total_truck_duration) {
  // Get the tile and directed edge.
  auto tile = reader.GetGraphTile(startnode);
  const DirectedEdge* directededge = tile->directededge(edgeid);

  // Add edge and turn duration for car
  auto const nodeinfo = tile->node(startnode);
  auto const turn_duration = OSRMCarTurnDuration(directededge, nodeinfo, opp_local_idx);
  total_duration += turn_duration;
  auto const speed = tile->GetSpeed(directededge, kNoFlowMask);
  assert(speed != 0);
  auto const edge_duration = directededge->length() / (speed * kKPHtoMetersPerSec);
  total_duration += edge_duration;

  // Add edge and turn duration for truck
  // Currently use the same as for cars. TODO: implement for trucks
  total_truck_duration += turn_duration;
  auto const truck_speed = tile->GetSpeed(directededge, kNoFlowMask, kInvalidSecondsOfWeek, true);
  assert(truck_speed != 0);
  auto const edge_duration_truck = directededge->length() / (truck_speed * kKPHtoMetersPerSec);
  total_truck_duration += edge_duration_truck;

  // Copy the restrictions and opposing local index. Want to set the shortcut
  // edge's restrictions and opp_local_idx to the last directed edge in the chain
  opp_local_idx = directededge->opp_local_idx();
  restrictions = directededge->restrictions();

  // Get the shape for this edge. Reverse if directed edge is not forward.
  auto encoded = tile->edgeinfo(directededge).encoded_shape();
  std::list<PointLL> edgeshape = valhalla::midgard::decode7<std::list<PointLL>>(encoded);
  if (!directededge->forward()) {
    std::reverse(edgeshape.begin(), edgeshape.end());
  }

  // Append shape to the shortcut's shape. Skip first point since it
  // should equal the last of the prior edge.
  edgeshape.pop_front();
  shape.splice(shape.end(), edgeshape);

  // Add to the weighted average
  average_density += directededge->length() * directededge->density();

  // Update the end node and return the length
  endnode = directededge->endnode();
  return directededge->length();
}

// Check if the edge is entering a contracted node
bool IsEnteringEdgeOfContractedNode(GraphReader& reader, const GraphId& nodeid, const GraphId& edge) {
  EdgePairs edgepairs;
  graph_tile_ptr tile = reader.GetGraphTile(nodeid);
  bool c = CanContract(reader, tile, nodeid, edgepairs);
  return c && (edgepairs.edge1.first == edge || edgepairs.edge2.first == edge);
}

// Add shortcut edges (if they should exist) from the specified node
// TODO - need to add access restrictions?
uint32_t AddShortcutEdges(GraphReader& reader,
                          const graph_tile_ptr& tile,
                          GraphTileBuilder& tilebuilder,
                          const GraphId& start_node,
                          const uint32_t edge_index,
                          const uint32_t edge_count,
                          std::unordered_map<uint32_t, uint32_t>& shortcuts) {
  // Shortcut edges have to start at a node that is not contracted - return if
  // this node can be contracted.
  EdgePairs edgepairs;
  if (CanContract(reader, tile, start_node, edgepairs)) {
    return 0;
  }

  // Check if this is the last edge in a shortcut (if the endnode cannot be contracted).
  auto last_edge = [&reader](graph_tile_ptr tile, const GraphId& endnode, EdgePairs& edgepairs) {
    return !CanContract(reader, tile, endnode, edgepairs);
  };

  // Iterate through directed edges of the base node
  uint32_t shortcut = 0;
  uint32_t shortcut_count = 0;
  GraphId edge_id(start_node.tileid(), start_node.level(), edge_index);
  for (uint32_t i = 0; i < edge_count; i++, ++edge_id) {
    // Skip transit connection edges.
    const DirectedEdge* directededge = tile->directededge(edge_id);
    if (!directededge->can_form_shortcut()) {
      continue;
    }

    // NOTE - only kMaxShortcutsFromNode are allowed from a node. However,
    // a problem exists if we do not add a shortcut and the opposing shortcut
    // is added. So more than kMaxShortcutsFromNode can be created, but we will
    // only mark up to kMaxShortcutsFromNode regular edges as superseded.

    // Get the end node and check if the edge is set as a matching, entering
    // edge of the contracted node.
    GraphId end_node = directededge->endnode();
    if (IsEnteringEdgeOfContractedNode(reader, end_node, edge_id)) {
      // Form a shortcut edge.
      DirectedEdge newedge = *directededge;
      uint32_t length = newedge.length();

      // For computing weighted density and total turn duration along the shortcut
      float average_density = length * newedge.density();
      uint32_t const speed = tile->GetSpeed(directededge, kNoFlowMask);
      assert(speed != 0);
      float total_duration = length / (speed * kKPHtoMetersPerSec);
      uint32_t const truck_speed =
          tile->GetSpeed(directededge, kNoFlowMask, kInvalidSecondsOfWeek, true);
      assert(truck_speed != 0);
      float total_truck_duration = directededge->length() / (truck_speed * kKPHtoMetersPerSec);

      // Get the shape for this edge. If this initial directed edge is not
      // forward - reverse the shape so the edge info stored is forward for
      // the first added edge info
      auto edgeinfo = tile->edgeinfo(directededge);
      std::list<PointLL> shape =
          valhalla::midgard::decode7<std::list<PointLL>>(edgeinfo.encoded_shape());
      if (!directededge->forward()) {
        std::reverse(shape.begin(), shape.end());
      }

      // Get names - they apply over all edges of the shortcut
      auto names = edgeinfo.GetNames();
      auto tagged_values = edgeinfo.GetTaggedValues();
      auto linguistics = edgeinfo.GetLinguisticTaggedValues();

      auto types = edgeinfo.GetTypes();

      // Add any access restriction records. TODO - make sure we don't contract
      // across edges with different restrictions.
      if (newedge.access_restriction()) {
        auto restrictions = tile->GetAccessRestrictions(edge_id.id(), kAllAccess);
        for (const auto& res : restrictions) {
          tilebuilder.AddAccessRestriction(AccessRestriction(tilebuilder.directededges().size(),
                                                             res.type(), res.modes(), res.value()));
        }
      }

      // Connect edges to the shortcut while the end node is marked as
      // contracted (contains edge pairs in the shortcut info).
      uint32_t rst = 0;
      // For turn duration calculation during contraction
      uint32_t opp_local_idx = directededge->opp_local_idx();
      GraphId next_edge_id = edge_id;
      while (true) {
        EdgePairs edgepairs;
        graph_tile_ptr tile = reader.GetGraphTile(end_node);
        if (last_edge(tile, end_node, edgepairs)) {
          break;
        }

        // Edge should match one of the 2 first (inbound) edges in the
        // pair. Choose the matching outgoing (second) edge.
        if (edgepairs.edge1.first == next_edge_id) {
          next_edge_id = edgepairs.edge1.second;
        } else if (edgepairs.edge2.first == next_edge_id) {
          next_edge_id = edgepairs.edge2.second;
        } else {
          // Break out of loop. This case can happen when a shortcut edge
          // enters another shortcut edge (but is not drivable in reverse
          // direction from the node).
          const DirectedEdge* de = tile->directededge(next_edge_id);
          LOG_ERROR("Edge not found in edge pairs. WayID = " +
                    std::to_string(tile->edgeinfo(de).wayid()));
          break;
        }

        // Connect the matching outbound directed edge (updates the next
        // end node in the new level). Keep track of the last restriction
        // on the connected shortcut - need to set that so turn restrictions
        // off of shortcuts work properly
        length += ConnectEdges(reader, end_node, next_edge_id, shape, end_node, opp_local_idx, rst,
                               average_density, total_duration, total_truck_duration);
      }

      // Do we need to force adding edgeinfo (opposing edge could have diff names)?
      // If end node is in the same tile and opposing edge does not have matching
      // edge_info_offset).
      bool diff_names = directededge->endnode().tileid() == edge_id.tileid() &&
                        !OpposingEdgeInfoMatches(tile, directededge);

      // Add the edge info. Use length and number of shape points to match an
      // edge in case multiple shortcut edges exist between the 2 nodes.
      // Test whether this shape is forward or reverse (in case an existing
      // edge exists). Shortcuts use way Id = 0.Set mean elevation to 0 as a placeholder,
      // set it later if adding elevation to this dataset.
      bool forward = true;
      uint32_t idx = ((length & 0xfffff) | ((shape.size() & 0xfff) << 20));
      uint32_t edge_info_offset =
          tilebuilder.AddEdgeInfo(idx, start_node, end_node, 0, 0, edgeinfo.bike_network(),
                                  edgeinfo.speed_limit(), shape, names, tagged_values, linguistics,
                                  types, forward, diff_names);

      newedge.set_edgeinfo_offset(edge_info_offset);

      // Set the forward flag on this directed edge. If a new edge was added
      // the direction is forward otherwise the prior edge was the one stored
      // in the forward direction
      newedge.set_forward(forward);

      // Shortcut edge has the opp_local_idx and restrictions of the last
      // directed edge in the shortcut chain
      newedge.set_opp_local_idx(opp_local_idx);
      newedge.set_restrictions(rst);

      // Update the length, curvature, and end node
      newedge.set_length(length);
      newedge.set_curvature(compute_curvature(shape));
      newedge.set_endnode(end_node);

      // Set the default weighted grade for the edge. No edge elevation is added.
      newedge.set_weighted_grade(6);

      // Sanity check - should never see a shortcut with signs
      if (newedge.sign()) {
        LOG_ERROR("Shortcut edge with exit signs");
      }

      // Get turn lanes from the base directed edge. Add them if this is the last edge otherwise
      // set the turnlanes flag to false;
      if (directededge->turnlanes() && last_edge(reader.GetGraphTile(directededge->endnode()),
                                                 directededge->endnode(), edgepairs)) {
        uint32_t offset = tile->turnlanes_offset(edge_id.id());
        tilebuilder.AddTurnLanes(tilebuilder.directededges().size(), tile->GetName(offset));
        newedge.set_turnlanes(true);
      } else {
        newedge.set_turnlanes(false);
      }

      // TODO: for now just drop lane connectivity for shortcuts
      // they can be retrieved later by re-tracing path (via trace_attribute)
      if (newedge.laneconnectivity()) {
        newedge.set_laneconnectivity(false);
      }

      // Compute the weighted edge density
      newedge.set_density(average_density / (static_cast<float>(length)));

      // Update speed to the one that takes turn durations into account
      assert(total_duration > 0);
      uint32_t new_speed =
          static_cast<uint32_t>(std::round(length / total_duration * kMetersPerSectoKPH));
      newedge.set_speed(new_speed);

      assert(total_truck_duration > 0);
      uint32_t new_truck_speed =
          static_cast<uint32_t>(std::round(length / total_truck_duration * kMetersPerSectoKPH));
      newedge.set_truck_speed(new_truck_speed);

      // Add shortcut edge. Add to the shortcut map (associates the base edge
      // index to the shortcut index). Remove superseded mask that may have
      // been copied from base directed edge
      shortcuts[i] = shortcut + 1;
      newedge.set_shortcut(shortcut + 1);
      newedge.set_superseded(0);

      // Make sure shortcut edge is not marked as internal edge
      newedge.set_internal(false);

      // Add new directed edge to tile builder
      tilebuilder.directededges().emplace_back(std::move(newedge));
      shortcut_count++;
      shortcut++;
    }
  }

  // Log a warning (with the node lat,lon) if the max number of shortcuts from a node
  // is exceeded. This is not serious (see NOTE above) but good to know where it occurs.
  if (shortcut_count > kMaxShortcutsFromNode) {
    PointLL ll = tile->get_node_ll(start_node);
    LOG_WARN("Exceeding max shortcut edges from a node at LL = " + std::to_string(ll.lat()) + "," +
             std::to_string(ll.lng()));
  }
  return shortcut_count;
}

// Form shortcuts for tiles in this level.
uint32_t FormShortcuts(GraphReader& reader, const TileLevel& level) {
  // Iterate through the tiles at this level (TODO - can we mark the tiles
  // the tiles that shortcuts end within?)
  reader.Clear();
  bool added = false;
  uint32_t shortcut_count = 0;
  uint32_t ntiles = level.tiles.TileCount();
  uint32_t tile_level = (uint32_t)level.level;
  graph_tile_ptr tile;
  for (uint32_t tileid = 0; tileid < ntiles; tileid++) {
    // Get the graph tile. Skip if no tile exists (common case)
    tile = reader.GetGraphTile(GraphId(tileid, tile_level, 0));
    if (!tile) {
      continue;
    }

    // Create GraphTileBuilder for the new tile
    GraphId new_tile(tileid, tile_level, 0);
    GraphTileBuilder tilebuilder(reader.tile_dir(), new_tile, false);

    // Since the old tile is not serialized we must copy any data that is not
    // dependent on edge Id into the new builders (e.g., node transitions)
    if (tile->header()->transitioncount() > 0) {
      for (uint32_t i = 0; i < tile->header()->transitioncount(); ++i) {
        tilebuilder.transitions().emplace_back(std::move(*(tile->transition(i))));
      }
    }

    // Iterate through the nodes in the tile
    GraphId node_id(tileid, tile_level, 0);
    for (uint32_t n = 0; n < tile->header()->nodecount(); n++, ++node_id) {
      // Get the node info, copy node index and count from old tile
      NodeInfo nodeinfo = *(tile->node(node_id));
      uint32_t old_edge_index = nodeinfo.edge_index();
      uint32_t old_edge_count = nodeinfo.edge_count();

      // Update node information
      const auto& admin = tile->admininfo(nodeinfo.admin_index());
      nodeinfo.set_edge_index(tilebuilder.directededges().size());
      nodeinfo.set_admin_index(tilebuilder.AddAdmin(admin.country_text(), admin.state_text(),
                                                    admin.country_iso(), admin.state_iso()));

      // Current edge count
      size_t edge_count = tilebuilder.directededges().size();

      // Add shortcut edges first.
      std::unordered_map<uint32_t, uint32_t> shortcuts;
      shortcut_count += AddShortcutEdges(reader, tile, tilebuilder, node_id, old_edge_index,
                                         old_edge_count, shortcuts);

      // Copy the rest of the directed edges from this node
      GraphId edgeid(tileid, tile_level, old_edge_index);
      for (uint32_t i = 0; i < old_edge_count; i++, ++edgeid) {
        // Copy the directed edge information and update end node,
        // edge data offset, and opp_index
        const DirectedEdge* directededge = tile->directededge(edgeid);
        DirectedEdge newedge = *directededge;

        // Get signs from the base directed edge
        if (directededge->sign()) {
          std::vector<SignInfo> signs = tile->GetSigns(edgeid.id());
          if (signs.size() == 0) {
            LOG_ERROR("Base edge should have signs, but none found");
          }
          tilebuilder.AddSigns(tilebuilder.directededges().size(), signs);
        }

        // Get turn lanes from the base directed edge
        if (directededge->turnlanes()) {
          uint32_t offset = tile->turnlanes_offset(edgeid.id());
          tilebuilder.AddTurnLanes(tilebuilder.directededges().size(), tile->GetName(offset));
        }

        // Get access restrictions from the base directed edge. Add these to
        // the list of access restrictions in the new tile. Update the
        // edge index in the restriction to be the current directed edge Id
        if (directededge->access_restriction()) {
          auto restrictions = tile->GetAccessRestrictions(edgeid.id(), kAllAccess);
          for (const auto& res : restrictions) {
            tilebuilder.AddAccessRestriction(AccessRestriction(tilebuilder.directededges().size(),
                                                               res.type(), res.modes(), res.value()));
          }
        }

        // Copy lane connectivity
        if (directededge->laneconnectivity()) {
          auto laneconnectivity = tile->GetLaneConnectivity(edgeid.id());
          if (laneconnectivity.size() == 0) {
            LOG_ERROR("Base edge should have lane connectivity, but none found");
          }
          for (auto& lc : laneconnectivity) {
            lc.set_to(tilebuilder.directededges().size());
          }
          tilebuilder.AddLaneConnectivity(laneconnectivity);
        }

        // Get edge info, shape, and names from the old tile and add
        // to the new. Use prior edgeinfo offset as the key to make sure
        // edges that have the same end nodes are differentiated (this
        // should be a valid key since tile sizes aren't changed)
        auto edgeinfo = tile->edgeinfo(directededge);
        uint32_t edge_info_offset =
            tilebuilder.AddEdgeInfo(directededge->edgeinfo_offset(), node_id, directededge->endnode(),
                                    edgeinfo.wayid(), edgeinfo.mean_elevation(),
                                    edgeinfo.bike_network(), edgeinfo.speed_limit(),
                                    edgeinfo.encoded_shape(), edgeinfo.GetNames(),
                                    edgeinfo.GetTaggedValues(), edgeinfo.GetLinguisticTaggedValues(),
                                    edgeinfo.GetTypes(), added);

        newedge.set_edgeinfo_offset(edge_info_offset);

        // Set the superseded mask - this is the shortcut mask that supersedes this edge
        // (outbound from the node). Do not set (keep as 0) if maximum number of shortcuts
        // from a node has been exceeded.
        auto s = shortcuts.find(i);
        uint32_t superseded_idx = (s != shortcuts.end()) ? s->second : 0;
        if (superseded_idx <= kMaxShortcutsFromNode) {
          newedge.set_superseded(superseded_idx);
        }

        // Add directed edge
        tilebuilder.directededges().emplace_back(std::move(newedge));
      }

      // Set the edge count for the new node
      nodeinfo.set_edge_count(tilebuilder.directededges().size() - edge_count);

      // Get named signs from the base node
      if (nodeinfo.named_intersection()) {

        std::vector<SignInfo> signs = tile->GetSigns(n, true);
        if (signs.size() == 0) {
          LOG_ERROR("Base node should have signs, but none found");
        }
        tilebuilder.AddSigns(tilebuilder.nodes().size(), signs);
      }
      tilebuilder.nodes().emplace_back(std::move(nodeinfo));
    }

    // Store the new tile
    tilebuilder.StoreTileData();
    LOG_DEBUG((boost::format("ShortcutBuilder created tile %1%: %2% bytes") % tile %
               tilebuilder.header_builder().end_offset())
                  .str());

    // Check if we need to clear the tile cache.
    if (reader.OverCommitted()) {
      reader.Trim();
    }
  }
  return shortcut_count;
}

} // namespace

namespace valhalla {
namespace mjolnir {

// Build shortcuts. Shortcut edges are possible through nodes that
// only connect to 2 edges on the hierarchy level, and have compatible
// attributes. Shortcut edges are inserted before regular edges.
void ShortcutBuilder::Build(const boost::property_tree::ptree& pt) {

  // TODO: thread this. would need to make sure we dont make shortcuts
  // across tile boundaries so that we are only messing with one tile
  // in one thread at a time

  // Get GraphReader
  GraphReader reader(pt.get_child("mjolnir"));

  auto tile_level = TileHierarchy::levels().rbegin();
  tile_level++;
  for (; tile_level != TileHierarchy::levels().rend(); ++tile_level) {
    // Create shortcuts on this level
    LOG_INFO("Creating shortcuts on level " + std::to_string(tile_level->level));
    [[maybe_unused]] uint32_t count = FormShortcuts(reader, *tile_level);
    LOG_INFO("Finished with " + std::to_string(count) + " shortcuts");
  }
}

} // namespace mjolnir
} // namespace valhalla<|MERGE_RESOLUTION|>--- conflicted
+++ resolved
@@ -95,11 +95,7 @@
     for (size_t i = 0; i < res1.size(); ++i) {
       res1[i].set_edgeindex(0);
       res2[i].set_edgeindex(0);
-<<<<<<< HEAD
-      if (res1.value() != res2.value())
-=======
       if (res1[i].value() != res2[i].value())
->>>>>>> 5c729b92
         return false;
     }
   }
