#include <cstdint>
#include <string>
#include <vector>

#include "baldr/graphconstants.h"
#include "filesystem.h"
#include "mjolnir/adminbuilder.h"
#include "mjolnir/adminconstants.h"
#include "mjolnir/osmpbfparser.h"
#include "mjolnir/pbfadminparser.h"
#include "mjolnir/util.h"

<<<<<<< HEAD
=======
#include <boost/geometry.hpp>
#include <boost/geometry/geometries/geometries.hpp>
#include <boost/geometry/geometries/register/point.hpp>
>>>>>>> 7eb47846
#include <boost/property_tree/ptree.hpp>

#include <geos_c.h>

<<<<<<< HEAD
using geometry_t = std::unique_ptr<GEOSGeometry, decltype(&GEOSGeom_destroy)>;
=======
BOOST_GEOMETRY_REGISTER_POINT_2D(valhalla::midgard::PointLL,
                                 double,
                                 boost::geometry::cs::geographic<boost::geometry::degree>,
                                 first,
                                 second);
using ring_t = boost::geometry::model::ring<valhalla::midgard::PointLL>;
using polygon_t = boost::geometry::model::polygon<valhalla::midgard::PointLL>;
using multipolygon_t = boost::geometry::model::multi_polygon<polygon_t>;
>>>>>>> 7eb47846

using namespace valhalla::mjolnir;
using namespace valhalla::baldr;
using namespace valhalla::midgard;

namespace {

<<<<<<< HEAD
// a simple singleton to wrap geos setup and tear down
=======
/**
 * a simple singleton to wrap geos setup and tear down as well as conversion to and from boost types
 */
>>>>>>> 7eb47846
struct geos_helper_t {
  static const geos_helper_t& get() {
    static geos_helper_t singleton;
    return singleton;
  }
<<<<<<< HEAD
=======
  template <typename striped_container_t>
  static GEOSGeometry* from_striped_container(const striped_container_t& coords) {
    // sadly we dont layout the memory in parallel arrays so we have to copy to geos
    GEOSCoordSequence* geos_coords = GEOSCoordSeq_create(coords.size(), 2);
    for (unsigned int i = 0; i < static_cast<unsigned int>(coords.size()); ++i) {
      GEOSCoordSeq_setX(geos_coords, i, coords[i].first);
      GEOSCoordSeq_setY(geos_coords, i, coords[i].second);
    }
    return GEOSGeom_createLinearRing(geos_coords);
  }
  template <typename striped_container_t>
  static striped_container_t to_striped_container(const GEOSGeometry* geometry) {
    // sadly we dont layout the memory in parallel arrays so we have to copy from geos
    auto* coords = GEOSGeom_getCoordSeq(geometry);
    unsigned int coords_size;
    GEOSCoordSeq_getSize(coords, &coords_size);
    striped_container_t container;
    container.resize(coords_size);
    for (unsigned int i = 0; i < coords_size; ++i) {
      GEOSCoordSeq_getX(coords, i, &container[i].first);
      GEOSCoordSeq_getY(coords, i, &container[i].second);
    }
    return container;
  }
>>>>>>> 7eb47846

protected:
  static void message_handler(const char* fmt, ...) {
    va_list ap;
    va_start(ap, fmt);
    vprintf(fmt, ap);
    va_end(ap);
<<<<<<< HEAD
  }
  geos_helper_t() {
    initGEOS(message_handler, message_handler);
  }
  ~geos_helper_t() {
    finishGEOS();
  }
};

/**
 * Temporarily convert to a less convenient geos representation in c to get access to a working
 * buffer implementation and then back to boost geometry
 * @param ring   to buffer to fix self intersections
 * @param rings  any resulting rings are output here
 * @param inners if some kind of self intersection should cause inners to be created we push them here
 */
void buffer_ring(const ring_t& ring, std::vector<ring_t>& rings, std::vector<ring_t>& inners) {
  // for collecting polygons
  auto add = [&](auto* geos_poly) {
    rings.emplace_back(geos_helper_t::to_striped_container<ring_t>(GEOSGetExteriorRing(geos_poly)));
    for (int i = 0; i < GEOSGetNumInteriorRings(geos_poly); ++i) {
      auto* inner = GEOSGetInteriorRingN(geos_poly, i);
      inners.push_back(geos_helper_t::to_striped_container<ring_t>(inner));
    }
  };

  auto* outer_ring = geos_helper_t::from_striped_container(ring);
  auto* geos_poly = GEOSGeom_createPolygon(outer_ring, nullptr, 0);
  auto* buffered = GEOSBuffer(geos_poly, 0, 8);
  GEOSNormalize(buffered);
  auto geom_type = GEOSGeomTypeId(buffered);
  switch (geom_type) {
    case GEOS_POLYGON: {
      add(buffered);
      break;
    }
    case GEOS_MULTIPOLYGON: {
      for (int i = 0; i < GEOSGetNumGeometries(buffered); ++i) {
        auto* geom = GEOSGetGeometryN(buffered, i);
        if (GEOSGeomTypeId(geom) != GEOS_POLYGON)
          throw std::runtime_error("Unusable geometry type after buffering");
        add(geom);
      }
      break;
    }
    default:
      throw std::runtime_error("Unusable geometry type after buffering");
  }
=======
  }
  geos_helper_t() {
    initGEOS(message_handler, message_handler);
  }
  ~geos_helper_t() {
    finishGEOS();
  }
};

/**
 * Temporarily convert to a less convenient geos representation in c to get access to a working
 * buffer implementation and then back to boost geometry
 * @param ring   to buffer to fix self intersections
 * @param rings  any resulting rings are output here
 * @param inners if some kind of self intersection should cause inners to be created we push them here
 */
void buffer_ring(const ring_t& ring, std::vector<ring_t>& rings, std::vector<ring_t>& inners) {
  // for collecting polygons
  auto add = [&](auto* geos_poly) {
    rings.emplace_back(geos_helper_t::to_striped_container<ring_t>(GEOSGetExteriorRing(geos_poly)));
    for (int i = 0; i < GEOSGetNumInteriorRings(geos_poly); ++i) {
      auto* inner = GEOSGetInteriorRingN(geos_poly, i);
      inners.push_back(geos_helper_t::to_striped_container<ring_t>(inner));
    }
  };

  auto* outer_ring = geos_helper_t::from_striped_container(ring);
  auto* geos_poly = GEOSGeom_createPolygon(outer_ring, nullptr, 0);
  auto* buffered = GEOSBuffer(geos_poly, 0, 8);
  GEOSNormalize(buffered);
  auto geom_type = GEOSGeomTypeId(buffered);
  switch (geom_type) {
    case GEOS_POLYGON: {
      add(buffered);
      break;
    }
    case GEOS_MULTIPOLYGON: {
      for (int i = 0; i < GEOSGetNumGeometries(buffered); ++i) {
        auto* geom = GEOSGetGeometryN(buffered, i);
        if (GEOSGeomTypeId(geom) != GEOS_POLYGON)
          throw std::runtime_error("Unusable geometry type after buffering");
        add(geom);
      }
      break;
    }
    default:
      throw std::runtime_error("Unusable geometry type after buffering");
  }
>>>>>>> 7eb47846
  GEOSGeom_destroy(geos_poly);
  GEOSGeom_destroy(buffered);
}

/**
 * @param polygon       to buffer to fix self intersections
 * @param multipolygon  any resulting polygons are output here
 */
void buffer_polygon(const polygon_t& polygon, multipolygon_t& multipolygon) {
  // for collecting polygons
  auto add = [&](auto* geos_poly) {
    auto& poly = *multipolygon.emplace(multipolygon.end());
    poly.outer() = geos_helper_t::to_striped_container<ring_t>(GEOSGetExteriorRing(geos_poly));
    for (int i = 0; i < GEOSGetNumInteriorRings(geos_poly); ++i) {
      auto* inner = GEOSGetInteriorRingN(geos_poly, i);
      poly.inners().push_back(geos_helper_t::to_striped_container<ring_t>(inner));
    }
  };

  auto* outer_ring = geos_helper_t::from_striped_container(polygon.outer());
  std::vector<GEOSGeometry*> inner_rings;
  inner_rings.reserve(polygon.inners().size());
  for (const auto& inner : polygon.inners())
    inner_rings.push_back(geos_helper_t::from_striped_container(inner));
  auto* geos_poly = GEOSGeom_createPolygon(outer_ring, &inner_rings.front(), inner_rings.size());
  auto* buffered = GEOSBuffer(geos_poly, 0, 8);
  GEOSNormalize(buffered);
  auto geom_type = GEOSGeomTypeId(buffered);
  switch (geom_type) {
    case GEOS_POLYGON: {
      add(buffered);
      break;
    }
    case GEOS_MULTIPOLYGON: {
      for (int i = 0; i < GEOSGetNumGeometries(buffered); ++i) {
        auto* geom = GEOSGetGeometryN(buffered, i);
        if (GEOSGeomTypeId(geom) != GEOS_POLYGON)
          throw std::runtime_error("Unusable geometry type after buffering");
        add(geom);
      }
      break;
    }
    default:
      throw std::runtime_error("Unusable geometry type after buffering");
  }
  GEOSGeom_destroy(geos_poly);
  GEOSGeom_destroy(buffered);
}

/**
<<<<<<< HEAD
 * Create line segments from the way members of a given admin either for outers or inners
 * If a given admin is incomplete (eg. missing members) no segments are returned
=======
 * Build a look up of ring segments for a given admin either for outers or inners
 * The look up can then be used to merge the segments together into connected rings
 * If a given admin is incomplete (in that its missing members) the function will throw
>>>>>>> 7eb47846
 * @param admin_data   used to look up ways shape (nodes)
 * @param admin        the admin for which we are building the lookup
 * @param name         the name of the admin handy for error reporting
 * @param outer        whether or not we should build a lookup for outers or inners
<<<<<<< HEAD
 * @returns            the line segments contained in the admins ways
 */
geometry_t to_multilinestring(const OSMAdminData& admin_data,
                              const OSMAdmin& admin,
                              const std::string& name,
                              bool outer) {
  std::vector<GEOSGeometry*> segments;
  segments.reserve(admin.ways.size());
  unsigned int coord_count = 0;

=======
 * @param lines        ring segments that are built as output to be later connected together
 * @param line_lookup  a look up to find ring segments to help in connecting them together
 * @return true if all the members of the relation had corresponding geometry
 */
bool to_segments(const OSMAdminData& admin_data,
                 const OSMAdmin& admin,
                 const std::string& name,
                 bool outer,
                 std::vector<ring_t>& lines,
                 std::unordered_multimap<valhalla::midgard::PointLL, size_t>& line_lookup) {
>>>>>>> 7eb47846
  // get all the individual members of the admin relation merged into one ring
  auto role_itr = admin.roles.begin();
  for (const auto memberid : admin.ways) {
    // skip roles we arent interested in
    if (*(role_itr++) != outer)
      continue;

    // A relation may be included in an extract but it's members may not
    // Example:  PA extract can contain an NY relation but wont have all its members
    auto w_itr = admin_data.way_map.find(memberid);
    if (w_itr == admin_data.way_map.end()) {
      LOG_WARN(name + " (" + std::to_string(admin.id) + ") is missing way member " +
               std::to_string(memberid));
<<<<<<< HEAD
      // since no one owns these we have to deallocate them manually
      std::for_each(segments.begin(), segments.end(), GEOSGeom_destroy);
      return {nullptr, nullptr};
    }

    // build the line geom
    unsigned int i = 0;
    GEOSCoordSequence* sequence = GEOSCoordSeq_create(w_itr->second.size(), 2);
=======
      return false;
    }

    // build the line geom
    ring_t coords;
>>>>>>> 7eb47846
    for (const auto node_id : w_itr->second) {
      // although unlikely, we could have the way but not all the nodes
      auto n_itr = admin_data.shape_map.find(node_id);
      if (n_itr == admin_data.shape_map.end()) {
        LOG_WARN(name + " (" + std::to_string(admin.id) + ") with way member " +
                 std::to_string(memberid) + " is missing node " + std::to_string(node_id));
<<<<<<< HEAD
        // since no one owns these we have to deallocate them manually
        std::for_each(segments.begin(), segments.end(), GEOSGeom_destroy);
        return {nullptr, nullptr};
      }
      GEOSCoordSeq_setX(sequence, i, n_itr->second.first);
      GEOSCoordSeq_setY(sequence, i, n_itr->second.second);
      ++coord_count;
    }
    segments.emplace_back(GEOSGeom_createLineString(sequence));
  }

  // this shouldnt happen
  if (coord_count == 0) {
    LOG_WARN(name + " (" + std::to_string(admin.id) + ") with no usable ways");
    return {nullptr, nullptr};
  }

  // this collection takes ownership of all the unowned geoms we created above
  return {GEOSGeom_createCollection(GEOS_MULTILINESTRING, &segments[0], coord_count),
          GEOSGeom_destroy};
}

struct polygon_data {
  polygon_t polygon;
  polygon_t::inner_container_type postponed_inners;
  double area;
  bool operator<(const polygon_data& p) const {
    return area < p.area;
  }
};

/**
 * Takes outer and inner rings and combines them first into polygons and finally into a multipolygon
 * @param admin_info  a simple pair of name and relation id used for logging
 * @param outers      outer rings of polygons
 * @param inners      inner rings of polygons
 * @return the multipolygon of the combined outer and inner rings
 */
geometry_t to_multipolygon(const std::pair<std::string, uint64_t>& admin_info,
                           geometry_t& outers,
                           geometry_t& inners) {
  // Associate an area with each outer so we can
  std::vector<polygon_data> polys;
  for (auto& outer : outers) {
    polygon_data pd{};
    pd.polygon.outer() = std::move(outer);
    pd.area = boost::geometry::area(pd.polygon);
    polys.emplace_back(std::move(pd));
  }

  // sort ascending by area
  std::sort(polys.begin(), polys.end());

  // here we try to figure out which polygon to assign each inner to
  // thankfully it seems second order enclaves arent a problem to worry about in practice
  // previously this mess existed but thankfully no more:
  // https://en.wikipedia.org/wiki/India%E2%80%93Bangladesh_enclaves
  // additionally it seems like the second order enclaves that do still exists (NL and AE)
  // are mapped such that they are outers that live inside the inners (basically multipolygon)
  for (const auto& inner : inners) {
    auto area = boost::geometry::area(inner);
    bool found = false;
    for (auto& poly : polys) {
      // is this the smallest polygon that can contain this inner?
      if (poly.area > area && boost::geometry::covered_by(inner, poly.polygon)) {
        poly.postponed_inners.emplace_back(std::move(inner));
        found = true;
        break;
      }
    }
    if (!found) {
      LOG_WARN("Inner with no outer " + admin_info.first + " (" + std::to_string(admin_info.second) +
               ") " + " near lat,lon " + std::to_string(inner.front().y()) + "," +
               std::to_string(inner.front().x()));
    }
=======
        return false;
      }
      coords.push_back(n_itr->second);
    }

    // remember how to find this line
    if (!coords.empty()) {
      line_lookup.insert({coords.front(), lines.size()});
      line_lookup.insert({coords.back(), lines.size()});
      lines.push_back(std::move(coords));
    }
  }
  return true;
}

/**
 * Converts a series of a linestrings into one or more polygons (rings) by connecting contiguous
 * ones until a ring is formed
 * @param admin_info  a simple pair that has the admins name and relation id, useful for logging
 * @param lines       the line segments we need to merge into rings
 * @param line_lookup a multi map that lets one easily find a line segment by its first or last point
 * @param rings       a place to put the finally formed rings
 * @param inners      a place to put any inners that occur from self intersection corrections
 * @return zero or more rings
 */
void to_rings(const std::pair<std::string, uint64_t>& admin_info,
              std::vector<ring_t>& lines,
              std::unordered_multimap<valhalla::midgard::PointLL, size_t>& line_lookup,
              std::vector<ring_t>& rings,
              std::vector<ring_t>& inners) {

  // keep going while we have threads to pull
  while (!line_lookup.empty()) {
    // start connecting the first line we have to adjacent ones
    ring_t ring;
    for (auto line_itr = line_lookup.begin(); line_itr != line_lookup.end();
         line_itr = line_lookup.find(ring.back())) {
      // grab the line segment to add
      auto line_index = line_itr->second;
      auto& line = lines[line_index];
      // we can add this line in the forward direction
      if ((ring.empty() && line_itr->first == line.front()) ||
          (!ring.empty() && ring.back() == line.front())) {
        ring.insert(ring.end(), std::make_move_iterator(line.begin() + !ring.empty()),
                    std::make_move_iterator(line.end()));
      } // have to add this segment backwards
      else {
        ring.insert(ring.end(), std::make_move_iterator(line.rbegin() + !ring.empty()),
                    std::make_move_iterator(line.rend()));
      }

      // done with this segment and its other end
      line_lookup.erase(line_itr);
      line_itr = line_lookup.find(ring.back());
      while (line_itr != line_lookup.end() && line_itr->second != line_index)
        ++line_itr;
      assert(line_itr != line_lookup.end());
      line_lookup.erase(line_itr);
    }

    // degenerate rings are ignored, unconnected rings or missing relation members cause this
    if (ring.size() < 4 || ring.front() != ring.back()) {
      LOG_WARN("Degenerate ring for " + admin_info.first + " (" + std::to_string(admin_info.second) +
               ") " + " near lat,lon " + std::to_string(ring.back().y()) + "," +
               std::to_string(ring.back().x()));
      continue;
    }

    // otherwise we try to make sure the ring is not self intersecting etc and correct it if it is
    multipolygon_t buffered;
    buffer_ring(ring, rings, inners);
>>>>>>> 7eb47846
  }
}

<<<<<<< HEAD
  // Make a simple container of multiple polygons
  multipolygon_t multipolygon;
  multipolygon.reserve(polys.size());
  for (auto& poly : polys) {
    multipolygon_t buffered;
    poly.polygon.inners().swap(poly.postponed_inners);
    buffer_polygon(poly.polygon, multipolygon);
  }
=======
struct polygon_data {
  polygon_t polygon;
  polygon_t::inner_container_type postponed_inners;
  double area;
  bool operator<(const polygon_data& p) const {
    return area < p.area;
  }
};

/**
 * Takes outer and inner rings and combines them first into polygons and finally into a multipolygon
 * @param admin_info  a simple pair of name and relation id used for logging
 * @param outers      outer rings of polygons
 * @param inners      inner rings of polygons
 * @return the multipolygon of the combined outer and inner rings
 */
multipolygon_t to_multipolygon(const std::pair<std::string, uint64_t>& admin_info,
                               std::vector<ring_t>& outers,
                               std::vector<ring_t>& inners) {
  // Associate an area with each outer so we can
  std::vector<polygon_data> polys;
  for (auto& outer : outers) {
    polygon_data pd{};
    pd.polygon.outer() = std::move(outer);
    pd.area = boost::geometry::area(pd.polygon);
    polys.emplace_back(std::move(pd));
  }

  // sort ascending by area
  std::sort(polys.begin(), polys.end());

  // here we try to figure out which polygon to assign each inner to
  // thankfully it seems second order enclaves arent a problem to worry about in practice
  // previously this mess existed but thankfully no more:
  // https://en.wikipedia.org/wiki/India%E2%80%93Bangladesh_enclaves
  // additionally it seems like the second order enclaves that do still exists (NL and AE)
  // are mapped such that they are outers that live inside the inners (basically multipolygon)
  for (const auto& inner : inners) {
    auto area = boost::geometry::area(inner);
    bool found = false;
    for (auto& poly : polys) {
      // is this the smallest polygon that can contain this inner?
      if (poly.area > area && boost::geometry::covered_by(inner, poly.polygon)) {
        poly.postponed_inners.emplace_back(std::move(inner));
        found = true;
        break;
      }
    }
    if (!found) {
      LOG_WARN("Inner with no outer " + admin_info.first + " (" + std::to_string(admin_info.second) +
               ") " + " near lat,lon " + std::to_string(inner.front().y()) + "," +
               std::to_string(inner.front().x()));
    }
  }

  // Make a simple container of multiple polygons
  multipolygon_t multipolygon;
  multipolygon.reserve(polys.size());
  for (auto& poly : polys) {
    multipolygon_t buffered;
    poly.polygon.inners().swap(poly.postponed_inners);
    buffer_polygon(poly.polygon, multipolygon);
  }
>>>>>>> 7eb47846
  return multipolygon;
}

} // anonymous namespace

namespace valhalla {
namespace mjolnir {

/**
 * Build admins from protocol buffer input.
 */
bool BuildAdminFromPBF(const boost::property_tree::ptree& pt,
                       const std::vector<std::string>& input_files) {

<<<<<<< HEAD
  // Read the OSM protocol buffer file. Callbacks for nodes, ways, and
  // relations are defined within the PBFParser class
  OSMAdminData admin_data = PBFAdminParser::Parse(pt, input_files);

  // done with the protobuffer library, cant use it again after this
  OSMPBF::Parser::free();

=======
>>>>>>> 7eb47846
  // Bail if bad path
  auto database = pt.get_optional<std::string>("admin");

  if (!database) {
    LOG_ERROR("Admin config info not found. Admins will not be created.");
    return false;
  }

  const filesystem::path parent_dir = filesystem::path(*database).parent_path();
  if (!filesystem::exists(parent_dir) && !filesystem::create_directories(parent_dir)) {
    LOG_ERROR("Can't create parent directory " + parent_dir.string());
    return false;
  }

  // Read the OSM protocol buffer file. Callbacks for nodes, ways, and
  // relations are defined within the PBFParser class
  OSMAdminData admin_data = PBFAdminParser::Parse(pt, input_files);

  // done with the protobuffer library, cant use it again after this
  OSMPBF::Parser::free();

  if (filesystem::exists(*database)) {
    filesystem::remove(*database);
  }

  sqlite3* db_handle;
  sqlite3_stmt* stmt;
  uint32_t ret;
  char* err_msg = NULL;
  std::string sql;

  ret = sqlite3_open_v2((*database).c_str(), &db_handle, SQLITE_OPEN_READWRITE | SQLITE_OPEN_CREATE,
                        NULL);
  // TODO: these blocks are the same like 20 times or so
  // let's abstract the sqlite commands somewhere
  if (ret != SQLITE_OK) {
    LOG_ERROR("cannot open " + (*database));
    sqlite3_close(db_handle);
    return false;
  }

  // loading SpatiaLite as an extension
  auto db_conn = make_spatialite_cache(db_handle);

  /* creating an admin POLYGON table */
  sql = "SELECT InitSpatialMetaData(1); CREATE TABLE admins (";
  sql += "admin_level INTEGER NOT NULL,";
  sql += "iso_code TEXT,";
  sql += "parent_admin INTEGER,";
  sql += "name TEXT NOT NULL,";
  sql += "name_en TEXT,";
  sql += "drive_on_right INTEGER NULL,";
  sql += "allow_intersection_names INTEGER NULL,";
  sql += "default_language TEXT,";
  sql += "supported_languages TEXT)";

  ret = sqlite3_exec(db_handle, sql.c_str(), NULL, NULL, &err_msg);
  if (ret != SQLITE_OK) {
    LOG_ERROR("Error: " + std::string(err_msg));
    sqlite3_free(err_msg);
    sqlite3_close(db_handle);
    return false;
  }

  /* creating an admin access table
   * We could support all the commented out
   * columns below; however, for now we only
   * need the following ones until more people
   * update the specs on the wiki.
   */

  sql = "CREATE TABLE admin_access (";
  sql += "admin_id INTEGER NOT NULL,";
  sql += "iso_code TEXT,";
  // sql += "motorway INTEGER DEFAULT NULL,";
  // sql += "motorway_link INTEGER DEFAULT NULL,";
  sql += "trunk INTEGER DEFAULT NULL,";
  sql += "trunk_link INTEGER DEFAULT NULL,";
  // sql += "prim_ary INTEGER DEFAULT NULL,";
  // sql += "prim_ary_link INTEGER DEFAULT NULL,";
  // sql += "secondary INTEGER DEFAULT NULL,";
  // sql += "secondary_link INTEGER DEFAULT NULL,";
  // sql += "residential INTEGER DEFAULT NULL,";
  // sql += "residential_link INTEGER DEFAULT NULL,";
  // sql += "service INTEGER DEFAULT NULL,";
  // sql += "tertiary INTEGER DEFAULT NULL,";
  // sql += "tertiary_link INTEGER DEFAULT NULL,";
  // sql += "road INTEGER DEFAULT NULL,";
  sql += "track INTEGER DEFAULT NULL,";
  // sql += "unclassified INTEGER DEFAULT NULL,";
  // sql += "undefined INTEGER DEFAULT NULL,";
  // sql += "unknown INTEGER DEFAULT NULL,";
  // sql += "living_street INTEGER DEFAULT NULL,";
  sql += "footway INTEGER DEFAULT NULL,";
  sql += "pedestrian INTEGER DEFAULT NULL,";
  // sql += "steps INTEGER DEFAULT NULL,";
  sql += "bridleway INTEGER DEFAULT NULL,";
  // sql += "construction INTEGER DEFAULT NULL,";
  sql += "cycleway INTEGER DEFAULT NULL,";
  // sql += "bus_guideway INTEGER DEFAULT NULL,";
  sql += "path INTEGER DEFAULT NULL,";
  sql += "motorroad INTEGER DEFAULT NULL)";

  ret = sqlite3_exec(db_handle, sql.c_str(), NULL, NULL, &err_msg);
  if (ret != SQLITE_OK) {
    LOG_ERROR("Error: " + std::string(err_msg));
    sqlite3_free(err_msg);
    sqlite3_close(db_handle);
    return false;
  }

  LOG_INFO("Created admin access table.");

  /* creating a MULTIPOLYGON Geometry column */
  sql = "SELECT AddGeometryColumn('admins', ";
  sql += "'geom', 4326, 'MULTIPOLYGON', 2)";
  ret = sqlite3_exec(db_handle, sql.c_str(), NULL, NULL, &err_msg);
  if (ret != SQLITE_OK) {
    LOG_ERROR("Error: " + std::string(err_msg));
    sqlite3_free(err_msg);
    sqlite3_close(db_handle);
    return false;
  }

  LOG_INFO("Created admin table.");

  /*
   * inserting some MULTIPOLYGONs
   * this time too we'll use a Prepared Statement
   */
  sql = "INSERT INTO admins (admin_level, iso_code, parent_admin, name, name_en, ";
  sql +=
      "drive_on_right, allow_intersection_names, default_language, supported_languages, geom) VALUES (?,?,?,?,?,?,?,?,?,";
  sql += "CastToMulti(GeomFromText(?, 4326)))";

  ret = sqlite3_prepare_v2(db_handle, sql.c_str(), strlen(sql.c_str()), &stmt, NULL);
  if (ret != SQLITE_OK) {
    LOG_ERROR("SQL error: " + sql);
    LOG_ERROR(std::string(sqlite3_errmsg(db_handle)));
  }
  ret = sqlite3_exec(db_handle, "BEGIN", NULL, NULL, &err_msg);
  if (ret != SQLITE_OK) {
    LOG_ERROR("Error: " + std::string(err_msg));
    sqlite3_free(err_msg);
    sqlite3_close(db_handle);
    return false;
  }

  // initialize geos
  geos_helper_t::get();

  // for each admin area (relation)
  uint32_t count = 0;
  for (const auto& admin : admin_data.admins) {
    std::pair<std::string, uint64_t> admin_info(admin_data.name_offset_map.name(admin.name_index),
                                                admin.id);
    LOG_DEBUG("Building admin: " + admin_info.first);

    // do inners and outers separately
    bool complete = true;
<<<<<<< HEAD
    geometry_t outers{nullptr, GEOSGeom_destroy};
    geometry_t inners{nullptr, GEOSGeom_destroy};
    for (auto oi : {std::make_pair(true, &outers), std::make_pair(false, &inners)}) {
      // grab the ring segments and a lookup to find them when connecting them
      auto multilinestring = to_multilinestring(admin_data, admin, admin_info.first, oi.first);
      if (!multilinestring) {
=======
    std::array<std::vector<ring_t>, 2> outers_inners;
    for (bool outer : {true, false}) {
      // grab the ring segments and a lookup to find them when connecting them
      std::vector<ring_t> lines;
      std::unordered_multimap<valhalla::midgard::PointLL, size_t> line_lookup;
      if (!to_segments(admin_data, admin, admin_info.first, outer, lines, line_lookup)) {
>>>>>>> 7eb47846
        complete = false;
        break;
      }
      // connect them into a series of one or more rings
<<<<<<< HEAD
      oi.second->reset(GEOSLineMerge(multilinestring.get()));
    }

    // if we didn't have a complete relation (ie some members were missing) we bail
    if (!complete || !outers) {
=======
      to_rings(admin_info, lines, line_lookup, outers_inners[!outer], outers_inners[1]);
    }

    // if we didn't have a complete relation (ie some members were missing) we bail
    if (!complete || outers_inners.front().empty()) {
>>>>>>> 7eb47846
      LOG_WARN(admin_info.first + " (" + std::to_string(admin_info.second) +
               ") is degenerate and will be skipped");
      continue;
    }

    // convert the rings into multipolygons
<<<<<<< HEAD
    auto multipolygon = to_multipolygon(admin_info, outers, inners);

    // convert that into wkt format so we can put it into sqlite
    std::stringstream ss;
    ss << boost::geometry::wkt(multipolygon);
=======
    auto multipolygon = to_multipolygon(admin_info, outers_inners.front(), outers_inners.back());

    // convert that into wkt format so we can put it into sqlite
    std::stringstream ss;
    ss << std::setprecision(7) << boost::geometry::wkt(multipolygon);
>>>>>>> 7eb47846
    auto wkt = ss.str();
    if (wkt.empty())
      continue;

    // load it into sqlite
    count++;
    sqlite3_reset(stmt);
    sqlite3_clear_bindings(stmt);
    sqlite3_bind_int(stmt, 1, admin.admin_level);

    std::string iso;
    if (admin.iso_code_index) {
      iso = admin_data.name_offset_map.name(admin.iso_code_index);
      sqlite3_bind_text(stmt, 2, iso.c_str(), iso.length(), SQLITE_STATIC);
    } else {
      sqlite3_bind_null(stmt, 2);
    }

    sqlite3_bind_null(stmt, 3);

    sqlite3_bind_text(stmt, 4, admin_info.first.c_str(), admin_info.first.length(), SQLITE_STATIC);

<<<<<<< HEAD
    std::string name_en;
=======
    std::string name_en, default_language;
>>>>>>> 7eb47846
    if (admin.name_en_index) {
      name_en = admin_data.name_offset_map.name(admin.name_en_index);
      sqlite3_bind_text(stmt, 5, name_en.c_str(), name_en.length(), SQLITE_STATIC);
    } else {
      sqlite3_bind_null(stmt, 5);
    }

<<<<<<< HEAD
    sqlite3_bind_int(stmt, 6, admin.drive_on_right);
    sqlite3_bind_int(stmt, 7, admin.allow_intersection_names);
    sqlite3_bind_text(stmt, 8, wkt.c_str(), wkt.length(), SQLITE_STATIC);

=======
    uint32_t level = admin.admin_level;
    if (level == 2 || level == 4)
      sqlite3_bind_int(stmt, 6, admin.drive_on_right);
    else
      sqlite3_bind_null(stmt, 6);

    if (level == 2 || level == 4)
      sqlite3_bind_int(stmt, 7, admin.allow_intersection_names);
    else
      sqlite3_bind_null(stmt, 7);

    if (admin.default_language_index) {
      default_language = admin_data.name_offset_map.name(admin.default_language_index);
      sqlite3_bind_text(stmt, 8, default_language.c_str(), default_language.length(), SQLITE_STATIC);
    } else {
      sqlite3_bind_null(stmt, 8);
    }

    sqlite3_bind_null(stmt, 9);
    sqlite3_bind_text(stmt, 10, wkt.c_str(), wkt.length(), SQLITE_STATIC);
>>>>>>> 7eb47846
    /* performing INSERT INTO */
    ret = sqlite3_step(stmt);
    if (ret == SQLITE_DONE || ret == SQLITE_ROW) {
      continue;
    }
    LOG_ERROR("sqlite3_step() error: " + std::string(sqlite3_errmsg(db_handle)));
    LOG_ERROR("sqlite3_step() Name: " + admin_data.name_offset_map.name(admin.name_index));
    LOG_ERROR("sqlite3_step() Name:en: " + admin_data.name_offset_map.name(admin.name_en_index));
    LOG_ERROR("sqlite3_step() Admin Level: " + std::to_string(admin.admin_level));
    LOG_ERROR("sqlite3_step() Drive on Right: " + std::to_string(admin.drive_on_right));
    LOG_ERROR("sqlite3_step() Allow Intersection Names: " +
              std::to_string(admin.allow_intersection_names));
<<<<<<< HEAD
=======
    LOG_ERROR("sqlite3_step() Default Language: " +
              admin_data.name_offset_map.name(admin.default_language_index));
>>>>>>> 7eb47846
  }

  sqlite3_finalize(stmt);
  ret = sqlite3_exec(db_handle, "COMMIT", NULL, NULL, &err_msg);
  if (ret != SQLITE_OK) {
    LOG_ERROR("Error: " + std::string(err_msg));
    sqlite3_free(err_msg);
    sqlite3_close(db_handle);
    return false;
    ;
  }
  LOG_INFO("Inserted " + std::to_string(count) + " admin areas");

  sql = "SELECT CreateSpatialIndex('admins', 'geom')";
  ret = sqlite3_exec(db_handle, sql.c_str(), NULL, NULL, &err_msg);
  if (ret != SQLITE_OK) {
    LOG_ERROR("Error: " + std::string(err_msg));
    sqlite3_free(err_msg);
    sqlite3_close(db_handle);
    return false;
  }
  LOG_INFO("Created spatial index");

  sql = "CREATE INDEX IdxLevel ON admins (admin_level)";
  ret = sqlite3_exec(db_handle, sql.c_str(), NULL, NULL, &err_msg);
  if (ret != SQLITE_OK) {
    LOG_ERROR("Error: " + std::string(err_msg));
    sqlite3_free(err_msg);
    sqlite3_close(db_handle);
    return false;
  }
  LOG_INFO("Created Level index");

  sql = "CREATE INDEX IdxDriveOnRight ON admins (drive_on_right)";
  ret = sqlite3_exec(db_handle, sql.c_str(), NULL, NULL, &err_msg);
  if (ret != SQLITE_OK) {
    LOG_ERROR("Error: " + std::string(err_msg));
    sqlite3_free(err_msg);
    sqlite3_close(db_handle);
    return false;
  }
  LOG_INFO("Created Drive On Right index");

  sql = "CREATE INDEX IdxAllowIntersectionNames ON admins (allow_intersection_names)";
  ret = sqlite3_exec(db_handle, sql.c_str(), NULL, NULL, &err_msg);
  if (ret != SQLITE_OK) {
    LOG_ERROR("Error: " + std::string(err_msg));
    sqlite3_free(err_msg);
    sqlite3_close(db_handle);
    return false;
  }
  LOG_INFO("Created allow intersection names index");

  sql = "update admins set drive_on_right = (select a.drive_on_right from admins";
  sql += " a where ST_Covers(a.geom, admins.geom) and admins.admin_level != ";
  sql += "a.admin_level and a.drive_on_right=0) where rowid = ";
  sql += "(select admins.rowid from admins a where ST_Covers(a.geom, admins.geom) ";
  sql += "and admins.admin_level != a.admin_level and a.drive_on_right=0)";
  ret = sqlite3_exec(db_handle, sql.c_str(), NULL, NULL, &err_msg);
  if (ret != SQLITE_OK) {
    LOG_ERROR("Error: " + std::string(err_msg));
    sqlite3_free(err_msg);
    sqlite3_close(db_handle);
    return false;
  }
  LOG_INFO("Done updating drive on right column.");

  sql = "update admins set allow_intersection_names = (select a.allow_intersection_names from admins";
  sql += " a where ST_Covers(a.geom, admins.geom) and admins.admin_level != ";
  sql += "a.admin_level and a.allow_intersection_names=1) where rowid = ";
  sql += "(select admins.rowid from admins a where ST_Covers(a.geom, admins.geom) ";
  sql += "and admins.admin_level != a.admin_level and a.allow_intersection_names=1)";
  ret = sqlite3_exec(db_handle, sql.c_str(), NULL, NULL, &err_msg);
  if (ret != SQLITE_OK) {
    LOG_ERROR("Error: " + std::string(err_msg));
    sqlite3_free(err_msg);
    sqlite3_close(db_handle);
    return false;
  }
  LOG_INFO("Done updating allow intersection names column.");

  sql = "update admins set parent_admin = (select a.rowid from admins";
  sql += " a where ST_Covers(a.geom, admins.geom) and admins.admin_level != ";
  sql += "a.admin_level) where rowid = ";
  sql += "(select admins.rowid from admins a where ST_Covers(a.geom, admins.geom) ";
  sql += "and admins.admin_level != a.admin_level)";
  ret = sqlite3_exec(db_handle, sql.c_str(), NULL, NULL, &err_msg);
  if (ret != SQLITE_OK) {
    LOG_ERROR("Error: " + std::string(err_msg));
    sqlite3_free(err_msg);
    sqlite3_close(db_handle);
    return false;
  }
  LOG_INFO("Done updating parent admin");

  sql = "update admins set supported_languages = ? ";
  sql += "where (name = ? or name_en = ?) and admin_level = ? ";

  ret = sqlite3_prepare_v2(db_handle, sql.c_str(), strlen(sql.c_str()), &stmt, NULL);
  if (ret != SQLITE_OK) {
    LOG_ERROR("SQL error: " + sql);
    LOG_ERROR(std::string(sqlite3_errmsg(db_handle)));
  }
  ret = sqlite3_exec(db_handle, "BEGIN", NULL, NULL, &err_msg);
  if (ret != SQLITE_OK) {
    LOG_ERROR("Error: " + std::string(err_msg));
    sqlite3_free(err_msg);
    sqlite3_close(db_handle);
    return false;
  }

  for (const auto& languages : kSupportedLanguages) {

    sqlite3_reset(stmt);
    sqlite3_clear_bindings(stmt);
    sqlite3_bind_text(stmt, 1, languages.second.second.c_str(), languages.second.second.length(),
                      SQLITE_STATIC);
    sqlite3_bind_text(stmt, 2, languages.first.c_str(), languages.first.length(), SQLITE_STATIC);
    sqlite3_bind_text(stmt, 3, languages.first.c_str(), languages.first.length(), SQLITE_STATIC);
    sqlite3_bind_int(stmt, 4, (int)languages.second.first);

    /* performing update */
    ret = sqlite3_step(stmt);
    if (ret == SQLITE_DONE || ret == SQLITE_ROW) {
      continue;
    }
    LOG_ERROR("Supported Languages: sqlite3_step() error: " + std::string(sqlite3_errmsg(db_handle)) +
              ".  Ignore if not using a planet extract or check if there was a name change for " +
              languages.first.c_str());
  }

  sqlite3_finalize(stmt);
  ret = sqlite3_exec(db_handle, "COMMIT", NULL, NULL, &err_msg);
  if (ret != SQLITE_OK) {
    LOG_ERROR("Error: " + std::string(err_msg));
    sqlite3_free(err_msg);
    sqlite3_close(db_handle);
    return false;
  }

  LOG_INFO("Done updating supported languages");

  sql = "INSERT into admin_access (admin_id, iso_code, trunk, trunk_link, track, footway, ";
  sql += "pedestrian, bridleway, cycleway, path, motorroad) VALUES (";
  sql += "(select rowid from admins where (name = ? or name_en = ?)), ";
  sql += "(select iso_code from admins where (name = ? or name_en = ?)), ";
  sql += "?, ?, ?, ?, ?, ?, ?, ?, ?)";

  ret = sqlite3_prepare_v2(db_handle, sql.c_str(), strlen(sql.c_str()), &stmt, NULL);
  if (ret != SQLITE_OK) {
    LOG_ERROR("SQL error: " + sql);
    LOG_ERROR(std::string(sqlite3_errmsg(db_handle)));
  }
  ret = sqlite3_exec(db_handle, "BEGIN", NULL, NULL, &err_msg);
  if (ret != SQLITE_OK) {
    LOG_ERROR("Error: " + std::string(err_msg));
    sqlite3_free(err_msg);
    sqlite3_close(db_handle);
    return false;
  }

  for (const auto& access : kCountryAccess) {

    const std::vector<int> column_values = access.second;

    sqlite3_reset(stmt);
    sqlite3_clear_bindings(stmt);
    sqlite3_bind_text(stmt, 1, access.first.c_str(), access.first.length(), SQLITE_STATIC);
    sqlite3_bind_text(stmt, 2, access.first.c_str(), access.first.length(), SQLITE_STATIC);
    sqlite3_bind_text(stmt, 3, access.first.c_str(), access.first.length(), SQLITE_STATIC);
    sqlite3_bind_text(stmt, 4, access.first.c_str(), access.first.length(), SQLITE_STATIC);

    for (uint32_t col = 0; col != column_values.size(); ++col) {
      int val = column_values.at(col);
      if (val != -1) {
        sqlite3_bind_int(stmt, col + 5, val);
      } else {
        sqlite3_bind_null(stmt, col + 5);
      }
    }

    /* performing INSERT INTO */
    ret = sqlite3_step(stmt);
    if (ret == SQLITE_DONE || ret == SQLITE_ROW) {
      continue;
    }
    LOG_ERROR("sqlite3_step() error: " + std::string(sqlite3_errmsg(db_handle)) +
              ".  Ignore if not using a planet extract or check if there was a name change for " +
              access.first.c_str());
  }

  sqlite3_finalize(stmt);
  ret = sqlite3_exec(db_handle, "COMMIT", NULL, NULL, &err_msg);
  if (ret != SQLITE_OK) {
    LOG_ERROR("Error: " + std::string(err_msg));
    sqlite3_free(err_msg);
    sqlite3_close(db_handle);
    return false;
  }

  sqlite3_close(db_handle);

  LOG_INFO("Finished.");

  return true;
}

} // namespace mjolnir

} // namespace valhalla<|MERGE_RESOLUTION|>--- conflicted
+++ resolved
@@ -10,28 +10,11 @@
 #include "mjolnir/pbfadminparser.h"
 #include "mjolnir/util.h"
 
-<<<<<<< HEAD
-=======
-#include <boost/geometry.hpp>
-#include <boost/geometry/geometries/geometries.hpp>
-#include <boost/geometry/geometries/register/point.hpp>
->>>>>>> 7eb47846
 #include <boost/property_tree/ptree.hpp>
 
 #include <geos_c.h>
 
-<<<<<<< HEAD
 using geometry_t = std::unique_ptr<GEOSGeometry, decltype(&GEOSGeom_destroy)>;
-=======
-BOOST_GEOMETRY_REGISTER_POINT_2D(valhalla::midgard::PointLL,
-                                 double,
-                                 boost::geometry::cs::geographic<boost::geometry::degree>,
-                                 first,
-                                 second);
-using ring_t = boost::geometry::model::ring<valhalla::midgard::PointLL>;
-using polygon_t = boost::geometry::model::polygon<valhalla::midgard::PointLL>;
-using multipolygon_t = boost::geometry::model::multi_polygon<polygon_t>;
->>>>>>> 7eb47846
 
 using namespace valhalla::mjolnir;
 using namespace valhalla::baldr;
@@ -39,45 +22,12 @@
 
 namespace {
 
-<<<<<<< HEAD
 // a simple singleton to wrap geos setup and tear down
-=======
-/**
- * a simple singleton to wrap geos setup and tear down as well as conversion to and from boost types
- */
->>>>>>> 7eb47846
 struct geos_helper_t {
   static const geos_helper_t& get() {
     static geos_helper_t singleton;
     return singleton;
   }
-<<<<<<< HEAD
-=======
-  template <typename striped_container_t>
-  static GEOSGeometry* from_striped_container(const striped_container_t& coords) {
-    // sadly we dont layout the memory in parallel arrays so we have to copy to geos
-    GEOSCoordSequence* geos_coords = GEOSCoordSeq_create(coords.size(), 2);
-    for (unsigned int i = 0; i < static_cast<unsigned int>(coords.size()); ++i) {
-      GEOSCoordSeq_setX(geos_coords, i, coords[i].first);
-      GEOSCoordSeq_setY(geos_coords, i, coords[i].second);
-    }
-    return GEOSGeom_createLinearRing(geos_coords);
-  }
-  template <typename striped_container_t>
-  static striped_container_t to_striped_container(const GEOSGeometry* geometry) {
-    // sadly we dont layout the memory in parallel arrays so we have to copy from geos
-    auto* coords = GEOSGeom_getCoordSeq(geometry);
-    unsigned int coords_size;
-    GEOSCoordSeq_getSize(coords, &coords_size);
-    striped_container_t container;
-    container.resize(coords_size);
-    for (unsigned int i = 0; i < coords_size; ++i) {
-      GEOSCoordSeq_getX(coords, i, &container[i].first);
-      GEOSCoordSeq_getY(coords, i, &container[i].second);
-    }
-    return container;
-  }
->>>>>>> 7eb47846
 
 protected:
   static void message_handler(const char* fmt, ...) {
@@ -85,7 +35,6 @@
     va_start(ap, fmt);
     vprintf(fmt, ap);
     va_end(ap);
-<<<<<<< HEAD
   }
   geos_helper_t() {
     initGEOS(message_handler, message_handler);
@@ -134,56 +83,7 @@
     default:
       throw std::runtime_error("Unusable geometry type after buffering");
   }
-=======
-  }
-  geos_helper_t() {
-    initGEOS(message_handler, message_handler);
-  }
-  ~geos_helper_t() {
-    finishGEOS();
-  }
-};
-
-/**
- * Temporarily convert to a less convenient geos representation in c to get access to a working
- * buffer implementation and then back to boost geometry
- * @param ring   to buffer to fix self intersections
- * @param rings  any resulting rings are output here
- * @param inners if some kind of self intersection should cause inners to be created we push them here
- */
-void buffer_ring(const ring_t& ring, std::vector<ring_t>& rings, std::vector<ring_t>& inners) {
-  // for collecting polygons
-  auto add = [&](auto* geos_poly) {
-    rings.emplace_back(geos_helper_t::to_striped_container<ring_t>(GEOSGetExteriorRing(geos_poly)));
-    for (int i = 0; i < GEOSGetNumInteriorRings(geos_poly); ++i) {
-      auto* inner = GEOSGetInteriorRingN(geos_poly, i);
-      inners.push_back(geos_helper_t::to_striped_container<ring_t>(inner));
-    }
-  };
-
-  auto* outer_ring = geos_helper_t::from_striped_container(ring);
-  auto* geos_poly = GEOSGeom_createPolygon(outer_ring, nullptr, 0);
-  auto* buffered = GEOSBuffer(geos_poly, 0, 8);
-  GEOSNormalize(buffered);
-  auto geom_type = GEOSGeomTypeId(buffered);
-  switch (geom_type) {
-    case GEOS_POLYGON: {
-      add(buffered);
-      break;
-    }
-    case GEOS_MULTIPOLYGON: {
-      for (int i = 0; i < GEOSGetNumGeometries(buffered); ++i) {
-        auto* geom = GEOSGetGeometryN(buffered, i);
-        if (GEOSGeomTypeId(geom) != GEOS_POLYGON)
-          throw std::runtime_error("Unusable geometry type after buffering");
-        add(geom);
-      }
-      break;
-    }
-    default:
-      throw std::runtime_error("Unusable geometry type after buffering");
-  }
->>>>>>> 7eb47846
+
   GEOSGeom_destroy(geos_poly);
   GEOSGeom_destroy(buffered);
 }
@@ -234,19 +134,12 @@
 }
 
 /**
-<<<<<<< HEAD
  * Create line segments from the way members of a given admin either for outers or inners
  * If a given admin is incomplete (eg. missing members) no segments are returned
-=======
- * Build a look up of ring segments for a given admin either for outers or inners
- * The look up can then be used to merge the segments together into connected rings
- * If a given admin is incomplete (in that its missing members) the function will throw
->>>>>>> 7eb47846
  * @param admin_data   used to look up ways shape (nodes)
  * @param admin        the admin for which we are building the lookup
  * @param name         the name of the admin handy for error reporting
  * @param outer        whether or not we should build a lookup for outers or inners
-<<<<<<< HEAD
  * @returns            the line segments contained in the admins ways
  */
 geometry_t to_multilinestring(const OSMAdminData& admin_data,
@@ -257,18 +150,6 @@
   segments.reserve(admin.ways.size());
   unsigned int coord_count = 0;
 
-=======
- * @param lines        ring segments that are built as output to be later connected together
- * @param line_lookup  a look up to find ring segments to help in connecting them together
- * @return true if all the members of the relation had corresponding geometry
- */
-bool to_segments(const OSMAdminData& admin_data,
-                 const OSMAdmin& admin,
-                 const std::string& name,
-                 bool outer,
-                 std::vector<ring_t>& lines,
-                 std::unordered_multimap<valhalla::midgard::PointLL, size_t>& line_lookup) {
->>>>>>> 7eb47846
   // get all the individual members of the admin relation merged into one ring
   auto role_itr = admin.roles.begin();
   for (const auto memberid : admin.ways) {
@@ -282,7 +163,6 @@
     if (w_itr == admin_data.way_map.end()) {
       LOG_WARN(name + " (" + std::to_string(admin.id) + ") is missing way member " +
                std::to_string(memberid));
-<<<<<<< HEAD
       // since no one owns these we have to deallocate them manually
       std::for_each(segments.begin(), segments.end(), GEOSGeom_destroy);
       return {nullptr, nullptr};
@@ -291,20 +171,12 @@
     // build the line geom
     unsigned int i = 0;
     GEOSCoordSequence* sequence = GEOSCoordSeq_create(w_itr->second.size(), 2);
-=======
-      return false;
-    }
-
-    // build the line geom
-    ring_t coords;
->>>>>>> 7eb47846
     for (const auto node_id : w_itr->second) {
       // although unlikely, we could have the way but not all the nodes
       auto n_itr = admin_data.shape_map.find(node_id);
       if (n_itr == admin_data.shape_map.end()) {
         LOG_WARN(name + " (" + std::to_string(admin.id) + ") with way member " +
                  std::to_string(memberid) + " is missing node " + std::to_string(node_id));
-<<<<<<< HEAD
         // since no one owns these we have to deallocate them manually
         std::for_each(segments.begin(), segments.end(), GEOSGeom_destroy);
         return {nullptr, nullptr};
@@ -380,83 +252,9 @@
                ") " + " near lat,lon " + std::to_string(inner.front().y()) + "," +
                std::to_string(inner.front().x()));
     }
-=======
-        return false;
-      }
-      coords.push_back(n_itr->second);
-    }
-
-    // remember how to find this line
-    if (!coords.empty()) {
-      line_lookup.insert({coords.front(), lines.size()});
-      line_lookup.insert({coords.back(), lines.size()});
-      lines.push_back(std::move(coords));
-    }
-  }
-  return true;
+  }
 }
 
-/**
- * Converts a series of a linestrings into one or more polygons (rings) by connecting contiguous
- * ones until a ring is formed
- * @param admin_info  a simple pair that has the admins name and relation id, useful for logging
- * @param lines       the line segments we need to merge into rings
- * @param line_lookup a multi map that lets one easily find a line segment by its first or last point
- * @param rings       a place to put the finally formed rings
- * @param inners      a place to put any inners that occur from self intersection corrections
- * @return zero or more rings
- */
-void to_rings(const std::pair<std::string, uint64_t>& admin_info,
-              std::vector<ring_t>& lines,
-              std::unordered_multimap<valhalla::midgard::PointLL, size_t>& line_lookup,
-              std::vector<ring_t>& rings,
-              std::vector<ring_t>& inners) {
-
-  // keep going while we have threads to pull
-  while (!line_lookup.empty()) {
-    // start connecting the first line we have to adjacent ones
-    ring_t ring;
-    for (auto line_itr = line_lookup.begin(); line_itr != line_lookup.end();
-         line_itr = line_lookup.find(ring.back())) {
-      // grab the line segment to add
-      auto line_index = line_itr->second;
-      auto& line = lines[line_index];
-      // we can add this line in the forward direction
-      if ((ring.empty() && line_itr->first == line.front()) ||
-          (!ring.empty() && ring.back() == line.front())) {
-        ring.insert(ring.end(), std::make_move_iterator(line.begin() + !ring.empty()),
-                    std::make_move_iterator(line.end()));
-      } // have to add this segment backwards
-      else {
-        ring.insert(ring.end(), std::make_move_iterator(line.rbegin() + !ring.empty()),
-                    std::make_move_iterator(line.rend()));
-      }
-
-      // done with this segment and its other end
-      line_lookup.erase(line_itr);
-      line_itr = line_lookup.find(ring.back());
-      while (line_itr != line_lookup.end() && line_itr->second != line_index)
-        ++line_itr;
-      assert(line_itr != line_lookup.end());
-      line_lookup.erase(line_itr);
-    }
-
-    // degenerate rings are ignored, unconnected rings or missing relation members cause this
-    if (ring.size() < 4 || ring.front() != ring.back()) {
-      LOG_WARN("Degenerate ring for " + admin_info.first + " (" + std::to_string(admin_info.second) +
-               ") " + " near lat,lon " + std::to_string(ring.back().y()) + "," +
-               std::to_string(ring.back().x()));
-      continue;
-    }
-
-    // otherwise we try to make sure the ring is not self intersecting etc and correct it if it is
-    multipolygon_t buffered;
-    buffer_ring(ring, rings, inners);
->>>>>>> 7eb47846
-  }
-}
-
-<<<<<<< HEAD
   // Make a simple container of multiple polygons
   multipolygon_t multipolygon;
   multipolygon.reserve(polys.size());
@@ -465,71 +263,6 @@
     poly.polygon.inners().swap(poly.postponed_inners);
     buffer_polygon(poly.polygon, multipolygon);
   }
-=======
-struct polygon_data {
-  polygon_t polygon;
-  polygon_t::inner_container_type postponed_inners;
-  double area;
-  bool operator<(const polygon_data& p) const {
-    return area < p.area;
-  }
-};
-
-/**
- * Takes outer and inner rings and combines them first into polygons and finally into a multipolygon
- * @param admin_info  a simple pair of name and relation id used for logging
- * @param outers      outer rings of polygons
- * @param inners      inner rings of polygons
- * @return the multipolygon of the combined outer and inner rings
- */
-multipolygon_t to_multipolygon(const std::pair<std::string, uint64_t>& admin_info,
-                               std::vector<ring_t>& outers,
-                               std::vector<ring_t>& inners) {
-  // Associate an area with each outer so we can
-  std::vector<polygon_data> polys;
-  for (auto& outer : outers) {
-    polygon_data pd{};
-    pd.polygon.outer() = std::move(outer);
-    pd.area = boost::geometry::area(pd.polygon);
-    polys.emplace_back(std::move(pd));
-  }
-
-  // sort ascending by area
-  std::sort(polys.begin(), polys.end());
-
-  // here we try to figure out which polygon to assign each inner to
-  // thankfully it seems second order enclaves arent a problem to worry about in practice
-  // previously this mess existed but thankfully no more:
-  // https://en.wikipedia.org/wiki/India%E2%80%93Bangladesh_enclaves
-  // additionally it seems like the second order enclaves that do still exists (NL and AE)
-  // are mapped such that they are outers that live inside the inners (basically multipolygon)
-  for (const auto& inner : inners) {
-    auto area = boost::geometry::area(inner);
-    bool found = false;
-    for (auto& poly : polys) {
-      // is this the smallest polygon that can contain this inner?
-      if (poly.area > area && boost::geometry::covered_by(inner, poly.polygon)) {
-        poly.postponed_inners.emplace_back(std::move(inner));
-        found = true;
-        break;
-      }
-    }
-    if (!found) {
-      LOG_WARN("Inner with no outer " + admin_info.first + " (" + std::to_string(admin_info.second) +
-               ") " + " near lat,lon " + std::to_string(inner.front().y()) + "," +
-               std::to_string(inner.front().x()));
-    }
-  }
-
-  // Make a simple container of multiple polygons
-  multipolygon_t multipolygon;
-  multipolygon.reserve(polys.size());
-  for (auto& poly : polys) {
-    multipolygon_t buffered;
-    poly.polygon.inners().swap(poly.postponed_inners);
-    buffer_polygon(poly.polygon, multipolygon);
-  }
->>>>>>> 7eb47846
   return multipolygon;
 }
 
@@ -543,17 +276,6 @@
  */
 bool BuildAdminFromPBF(const boost::property_tree::ptree& pt,
                        const std::vector<std::string>& input_files) {
-
-<<<<<<< HEAD
-  // Read the OSM protocol buffer file. Callbacks for nodes, ways, and
-  // relations are defined within the PBFParser class
-  OSMAdminData admin_data = PBFAdminParser::Parse(pt, input_files);
-
-  // done with the protobuffer library, cant use it again after this
-  OSMPBF::Parser::free();
-
-=======
->>>>>>> 7eb47846
   // Bail if bad path
   auto database = pt.get_optional<std::string>("admin");
 
@@ -714,57 +436,32 @@
 
     // do inners and outers separately
     bool complete = true;
-<<<<<<< HEAD
     geometry_t outers{nullptr, GEOSGeom_destroy};
     geometry_t inners{nullptr, GEOSGeom_destroy};
     for (auto oi : {std::make_pair(true, &outers), std::make_pair(false, &inners)}) {
       // grab the ring segments and a lookup to find them when connecting them
       auto multilinestring = to_multilinestring(admin_data, admin, admin_info.first, oi.first);
       if (!multilinestring) {
-=======
-    std::array<std::vector<ring_t>, 2> outers_inners;
-    for (bool outer : {true, false}) {
-      // grab the ring segments and a lookup to find them when connecting them
-      std::vector<ring_t> lines;
-      std::unordered_multimap<valhalla::midgard::PointLL, size_t> line_lookup;
-      if (!to_segments(admin_data, admin, admin_info.first, outer, lines, line_lookup)) {
->>>>>>> 7eb47846
         complete = false;
         break;
       }
       // connect them into a series of one or more rings
-<<<<<<< HEAD
       oi.second->reset(GEOSLineMerge(multilinestring.get()));
     }
 
     // if we didn't have a complete relation (ie some members were missing) we bail
     if (!complete || !outers) {
-=======
-      to_rings(admin_info, lines, line_lookup, outers_inners[!outer], outers_inners[1]);
-    }
-
-    // if we didn't have a complete relation (ie some members were missing) we bail
-    if (!complete || outers_inners.front().empty()) {
->>>>>>> 7eb47846
       LOG_WARN(admin_info.first + " (" + std::to_string(admin_info.second) +
                ") is degenerate and will be skipped");
       continue;
     }
 
     // convert the rings into multipolygons
-<<<<<<< HEAD
     auto multipolygon = to_multipolygon(admin_info, outers, inners);
 
     // convert that into wkt format so we can put it into sqlite
     std::stringstream ss;
     ss << boost::geometry::wkt(multipolygon);
-=======
-    auto multipolygon = to_multipolygon(admin_info, outers_inners.front(), outers_inners.back());
-
-    // convert that into wkt format so we can put it into sqlite
-    std::stringstream ss;
-    ss << std::setprecision(7) << boost::geometry::wkt(multipolygon);
->>>>>>> 7eb47846
     auto wkt = ss.str();
     if (wkt.empty())
       continue;
@@ -787,11 +484,7 @@
 
     sqlite3_bind_text(stmt, 4, admin_info.first.c_str(), admin_info.first.length(), SQLITE_STATIC);
 
-<<<<<<< HEAD
-    std::string name_en;
-=======
     std::string name_en, default_language;
->>>>>>> 7eb47846
     if (admin.name_en_index) {
       name_en = admin_data.name_offset_map.name(admin.name_en_index);
       sqlite3_bind_text(stmt, 5, name_en.c_str(), name_en.length(), SQLITE_STATIC);
@@ -799,12 +492,6 @@
       sqlite3_bind_null(stmt, 5);
     }
 
-<<<<<<< HEAD
-    sqlite3_bind_int(stmt, 6, admin.drive_on_right);
-    sqlite3_bind_int(stmt, 7, admin.allow_intersection_names);
-    sqlite3_bind_text(stmt, 8, wkt.c_str(), wkt.length(), SQLITE_STATIC);
-
-=======
     uint32_t level = admin.admin_level;
     if (level == 2 || level == 4)
       sqlite3_bind_int(stmt, 6, admin.drive_on_right);
@@ -825,7 +512,7 @@
 
     sqlite3_bind_null(stmt, 9);
     sqlite3_bind_text(stmt, 10, wkt.c_str(), wkt.length(), SQLITE_STATIC);
->>>>>>> 7eb47846
+
     /* performing INSERT INTO */
     ret = sqlite3_step(stmt);
     if (ret == SQLITE_DONE || ret == SQLITE_ROW) {
@@ -838,11 +525,8 @@
     LOG_ERROR("sqlite3_step() Drive on Right: " + std::to_string(admin.drive_on_right));
     LOG_ERROR("sqlite3_step() Allow Intersection Names: " +
               std::to_string(admin.allow_intersection_names));
-<<<<<<< HEAD
-=======
     LOG_ERROR("sqlite3_step() Default Language: " +
               admin_data.name_offset_map.name(admin.default_language_index));
->>>>>>> 7eb47846
   }
 
   sqlite3_finalize(stmt);
