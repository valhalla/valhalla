--- conflicted
+++ resolved
@@ -147,11 +147,7 @@
   // https://github.com/valhalla/valhalla/pull/4500/files#r1445039739
   auto unused_size = std::to_string(polygon.inners().size());
 
-<<<<<<< HEAD
-  for (const auto& inner : polygon.inners())
-=======
   for (const auto& inner : polygon.inners()) {
->>>>>>> 90ae30e0
     inner_rings.push_back(geos_helper_t::from_striped_container(inner));
   }
   auto* geos_poly = GEOSGeom_createPolygon(outer_ring, &inner_rings.front(), inner_rings.size());
