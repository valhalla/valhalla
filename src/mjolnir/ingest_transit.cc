#include <cmath>
#include <cstdint>
#include <fstream>
#include <functional>
#include <future>
#include <iostream>
#include <memory>
#include <mutex>
#include <queue>
#include <random>
#include <sstream>
#include <string>
#include <thread>
#include <unordered_map>
#include <unordered_set>

#include <boost/algorithm/string.hpp>
#include <boost/format.hpp>
#include <boost/property_tree/ptree.hpp>
#include <boost/tokenizer.hpp>
#include <curl/curl.h>

#include "baldr/graphconstants.h"
#include "baldr/graphid.h"
#include "baldr/graphtile.h"
#include "baldr/rapidjson_utils.h"
#include "baldr/tilehierarchy.h"
#include "midgard/encoded.h"
#include "midgard/logging.h"
#include "midgard/sequence.h"
#include "midgard/tiles.h"

#include "filesystem.h"
#include "just_gtfs/just_gtfs.h"
#include "midgard/util.h"
#include "mjolnir/admin.h"
#include "mjolnir/ingest_transit.h"
#include "mjolnir/servicedays.h"
#include "mjolnir/util.h"
#include "proto/transit.pb.h"

#include <google/protobuf/io/coded_stream.h>
#include <google/protobuf/io/zero_copy_stream_impl_lite.h>

using namespace boost::property_tree;
using namespace valhalla::midgard;
using namespace valhalla::baldr;
using namespace valhalla::mjolnir;

namespace {

struct feed_object_t {
  gtfs::Id id;
  std::string feed;
};

} // namespace

// information referred by tileBuilder saved spatially
namespace std {
template <> struct hash<feed_object_t> {
  inline size_t operator()(const feed_object_t& o) const {
    return hash<string>()(o.id + o.feed);
  }
};
template <> struct equal_to<feed_object_t> {
  inline bool operator()(const feed_object_t& a, const feed_object_t& b) const {
    return a.id == b.id && a.feed == b.feed;
  }
};
} // namespace std

namespace {

struct tile_transit_info_t {
  GraphId graphid;
  // TODO: unordered multimap-string to a pair of strings that maps from station (parent_id) ->
  //  platform/egress (child) (Max 2 kinds / many could exists)
  std::unordered_multimap<feed_object_t, gtfs::Id> station_children;
  std::unordered_set<feed_object_t> stations;
  std::unordered_set<feed_object_t> trips;
  std::unordered_map<feed_object_t, size_t> routes;
  std::unordered_map<feed_object_t, size_t> shapes;

  bool operator<(const tile_transit_info_t& t1) const {
    // the queue needs to be able to sort
    return stations.size() < t1.stations.size();
  }
};

struct feed_cache_t {
  std::unordered_map<std::string, gtfs::Feed> cache;
  std::string gtfs_dir;

  feed_cache_t(const std::string& gtfs_dir) : gtfs_dir(gtfs_dir) {
  }

  const gtfs::Feed& operator()(const feed_object_t& feed_object) {
    auto found = cache.find(feed_object.feed);
    if (found != cache.end()) {
      return found->second;
    }

    auto inserted = cache.insert({feed_object.feed, gtfs::Feed(gtfs_dir + feed_object.feed)});
    inserted.first->second.read_feed();
    return inserted.first->second;
  }
};

struct dist_sort_t {
  PointLL center;
  Tiles<PointLL> grid;
  dist_sort_t(const GraphId& center, const Tiles<PointLL>& grid) : grid(grid) {
    this->center = grid.TileBounds(center.tileid()).Center();
  }
  bool operator()(const GraphId& a, const GraphId& b) const {
    auto a_dist = center.Distance(grid.TileBounds(a.tileid()).Center());
    auto b_dist = center.Distance(grid.TileBounds(b.tileid()).Center());
    if (a_dist == b_dist) {
      return a.tileid() < b.tileid();
    }
    return a_dist < b_dist;
  }
};

struct unique_transit_t {
  std::mutex lock;
  std::unordered_map<std::string, size_t> trips;
  std::unordered_map<std::string, size_t> block_ids;
  std::unordered_map<std::string, size_t> lines;
};

std::string get_tile_path(const std::string& tile_dir, const GraphId& tile_id) {
  auto file_name = GraphTile::FileSuffix(tile_id);
  file_name = file_name.substr(0, file_name.size() - 3) + "pbf";
  return tile_dir + file_name;
};

// converts service start/end dates of the form (yyyymmdd) into epoch seconds
uint32_t to_local_epoch_sec(const std::string& dt) {
  date::local_seconds tp;
  std::istringstream in{dt};
  in >> date::parse("%Y%m%d", tp);
  return static_cast<uint32_t>(tp.time_since_epoch().count());
};

std::string get_origin_id_base(const std::string& stop_id, const std::string feed_name) {
  return feed_name + "_" + stop_id;
}

// Read from GTFS feed, sort data into the unique tiles they belong to
std::priority_queue<tile_transit_info_t> select_transit_tiles(const std::string& gtfs_path) {

  std::set<GraphId> tiles;
  const auto& local_tiles = TileHierarchy::levels().back().tiles;
  std::unordered_map<GraphId, tile_transit_info_t> tile_map;

  // adds a tile_info for the tile_id to tile_map if there is none yet, and returns the tile_info
  // object
  auto get_tile_info = [&tile_map, &local_tiles](const gtfs::Stop& stop) -> tile_transit_info_t& {
    auto graphid = GraphId(local_tiles.TileId(stop.stop_lat, stop.stop_lon),
                           TileHierarchy::GetTransitLevel().level, 0);

    return tile_map.insert({graphid, tile_transit_info_t{graphid}}).first->second;
  };

  filesystem::recursive_directory_iterator gtfs_feed_itr(gtfs_path);
  filesystem::recursive_directory_iterator end_file_itr;
  for (; gtfs_feed_itr != end_file_itr; ++gtfs_feed_itr) {
    const auto& feed_path = gtfs_feed_itr->path();
    if (filesystem::is_directory(feed_path)) {
      // feed_path has a trailing separator
      const auto feed_name = feed_path.filename().string();

      LOG_INFO("Loading " + feed_name);
      gtfs::Feed feed(feed_path.string());
      feed.read_feed();
<<<<<<< HEAD
      LOG_INFO("Done loading, now parsing " + feed_name);
=======
      LOG_INFO("Done loading, now parsing " + feed_path);
>>>>>>> 7bf7cde2

      const auto& stops = feed.get_stops();
      // 1st pass to add all the stations, so we can add stops to its children in a 2nd pass
      for (const auto& stop : stops) {
        if (stop.location_type == gtfs::StopLocationType::Station) {
          auto& tile_info = get_tile_info(stop);
          tile_info.stations.insert({stop.stop_id, feed_name});
        }
      }

      // 2nd pass to add the platforms/stops
      for (const auto& stop : stops) {
        // TODO: GenericNode & BoardingArea could be useful at some point
        if (!(stop.location_type == gtfs::StopLocationType::StopOrPlatform) &&
            !(stop.location_type == gtfs::StopLocationType::EntranceExit)) {
          continue;
        }

        auto& tile_info = get_tile_info(stop);

        // if this station doesn't exist, we need to create it: we use the fact that this entry is
        // not a station type to fake a station object in write_stops()
        auto station_in_tile = tile_info.stations.find({stop.parent_station, feed_name});
        if (station_in_tile != tile_info.stations.end()) {
          tile_info.station_children.insert({{stop.parent_station, feed_name}, stop.stop_id});
        } else {
          // we don't have the parent station, if
          // 1) this stop has none or 2) its parent station is in another tile
          // TODO: need to handle the 2nd case somehow! Fow now, log it as ERROR
          auto parent_station = feed.get_stop(stop.parent_station);
          if (parent_station &&
              tile_info.graphid !=
                  GraphId(local_tiles.TileId(parent_station->stop_lat, parent_station->stop_lon),
                          TileHierarchy::GetTransitLevel().level, 0)) {
            LOG_WARN("Station ID " + stop.parent_station + " is not in stop's " + stop.stop_id +
                     " tile: " + std::to_string(tile_info.graphid));
          }
          tile_info.stations.insert({stop.stop_id, feed_name});
          tile_info.station_children.insert({{stop.stop_id, feed_name}, stop.stop_id});
        }

        for (const auto& stopTime : feed.get_stop_times_for_stop(stop.stop_id)) {
          // add trip, route, agency and service_id from stop_time, it's the only place with that info
          // TODO: should we throw here?
          auto trip = feed.get_trip(stopTime.trip_id);
          auto route = feed.get_route(trip->route_id);
          if (!trip || !route || trip->service_id.empty()) {
            LOG_ERROR("Missing trip or route or service_id for trip");
            continue;
          }

<<<<<<< HEAD
          tile_info.trips.insert({trip->trip_id, feed_name});
          tile_info.routes.insert({{route->route_id, feed_name}, tile_info.routes.size()});

          // shapes are optional, don't keep non-existing shapes around
          if (!trip->shape_id.empty()) {
            tile_info.shapes.insert({{trip->shape_id, feed_name}, tile_info.shapes.size()});
=======
          tile_info.trips.insert({trip->trip_id, feed_path});
          tile_info.routes.insert({{route->route_id, feed_path}, tile_info.routes.size()});

          // shapes are optional, don't keep non-existing shapes around
          if (!trip->shape_id.empty()) {
            tile_info.shapes.insert({{trip->shape_id, feed_path}, tile_info.shapes.size()});
>>>>>>> 7bf7cde2
          }
        }
      }

      LOG_INFO("Done parsing " + std::to_string(tile_map.size()) + " transit tiles for GTFS feed " +
               feed_name);
    }
  }
  std::priority_queue<tile_transit_info_t> queue;
  for (auto it = tile_map.begin(); it != tile_map.end(); it++) {
    queue.push(it->second);
  }
  return queue;
}

void setup_stops(Transit& tile,
                 const gtfs::Stop& tile_stop,
                 GraphId& node_id,
                 std::unordered_map<feed_object_t, GraphId>& platform_node_ids,
                 const std::string& feed_name,
                 NodeType node_type,
                 bool isGenerated,
                 GraphId prev_id = {}) {
  auto* node = tile.mutable_nodes()->Add();
  node->set_lon(tile_stop.stop_lon);
  node->set_lat(tile_stop.stop_lat);

  // change set_type to match the child / parent type.
  node->set_type(static_cast<uint32_t>(node_type));
  node->set_graphid(node_id);

  if (node_type != NodeType::kTransitEgress) {
    node->set_prev_type_graphid(prev_id.Is_Valid() ? prev_id : node_id - 1);
  } // in/egresses need accessibility set so that transit connect edges inherit that access
  else {
    // TODO: its unclear how to determine unidirectionality (entrance-only vs exit-only) from the gtfs
    //  spec, perhaps one should use pathways.txt::is_bidirectional to differentiate?
    node->set_traversability(static_cast<uint32_t>(Traversability::kBoth));
  }
  node->set_name(tile_stop.stop_name);
  node->set_timezone(tile_stop.stop_timezone);
  bool wheelchair_accessible = (tile_stop.wheelchair_boarding == "1");
  node->set_wheelchair_boarding(wheelchair_accessible);
  node->set_generated(isGenerated);
  const auto& onestop_base = get_origin_id_base(tile_stop.stop_id, feed_name);
  node->set_onestop_id(isGenerated ? onestop_base + "_" + to_string(node_type) : onestop_base);
  if (node_type == NodeType::kMultiUseTransitPlatform) {
    // when this platform is not generated, we can use its actual given id verbatim because thats how
    // other gtfs entities will refer to it. however when it is generated we must use its parents id
    // and not the generated one because the references in the feed have no idea that we are doing
    // the generation of new ideas for non-existant platforms
    platform_node_ids[{tile_stop.stop_id, feed_name}] = node_id;
  }
  node_id++;
}

/**
 * Writes all of the nodes of the graph in pbf tile
 * @param tile       the transit pbf tile to modify
 * @param tile_info  ephemeral info from the transit feeds which we write into the tile
 * @return a map of string gtfs id to graph id (so node id) for every platform in the tile
 *         later on we use these ids to connect platforms that reference each other in the schedule
 */
std::unordered_map<feed_object_t, GraphId>
write_stops(Transit& tile, const tile_transit_info_t& tile_info, feed_cache_t& feeds) {
  const auto& tile_children = tile_info.station_children;
  auto node_id = tile_info.graphid;

  // loop through all stations inside the tile, and write PBF nodes in the order that is expected
  // anything can be in tile_info.stations, but we can distinguish and write the proper order
  std::unordered_map<feed_object_t, GraphId> platform_node_ids;
  for (const feed_object_t& station : tile_info.stations) {
    const auto& feed = feeds(station);
    auto station_as_stop = feed.get_stop(station.id);

    // Add the Egress
    int node_count = tile.nodes_size();
    for (const auto& child : tile_children) {
      auto child_stop = feed.get_stop(child.second);
      if (child.first.id == station.id &&
          child_stop->location_type == gtfs::StopLocationType::EntranceExit) {
        setup_stops(tile, *child_stop, node_id, platform_node_ids, station.feed,
                    NodeType::kTransitEgress, false);
      }
    }
    // We require an in/egress so if we didnt add one we need to fake one
    if (tile.nodes_size() == node_count) {
      setup_stops(tile, *station_as_stop, node_id, platform_node_ids, station.feed,
                  NodeType::kTransitEgress, true);
    }

    // Add the Station
    GraphId prev_id(tile.nodes(node_count).graphid());
    if (station_as_stop->location_type == gtfs::StopLocationType::Station) {
      // TODO(nils): what happens to the station if it was actually in another tile but still recorded
      // here (see above)?!
      setup_stops(tile, *station_as_stop, node_id, platform_node_ids, station.feed,
                  NodeType::kTransitStation, false, prev_id);
    } else {
      // if there was a platform/egress with no parent station, we add one
      setup_stops(tile, *station_as_stop, node_id, platform_node_ids, station.feed,
                  NodeType::kTransitStation, true, prev_id);
    }

    // Add the Platform
    node_count = tile.nodes_size();
    prev_id = GraphId(tile.nodes().rbegin()->graphid());
    for (const auto& child : tile_children) {
      auto child_stop = feed.get_stop(child.second);

      if (child.first.id == station.id &&
          child_stop->location_type == gtfs::StopLocationType::StopOrPlatform) {
        setup_stops(tile, *child_stop, node_id, platform_node_ids, station.feed,
                    NodeType::kMultiUseTransitPlatform, false, prev_id);
      }
    }
    // This really shouldn't happen, as platform IDs are referenced by the
    // stop_times.txt and the whole downstream logic would get messed up
    // can only happen if there was an entrance and a platform at the same station
    // without that station being referenced by their parent_station atttributes
    if (tile.nodes_size() == node_count) {
      LOG_ERROR("Generated platform for station " + station_as_stop->stop_id);
      setup_stops(tile, *station_as_stop, node_id, platform_node_ids, station.feed,
                  NodeType::kMultiUseTransitPlatform, true, prev_id);
    }
  }
  return platform_node_ids;
}

// read feed data per stop, given shape
float get_stop_pair_dist(const gtfs::Stop& stop_connect,
                         const gtfs::Shape& trip_shape,
                         const gtfs::StopTime& pointStopTime) {
  // check which segment would belong to which tile
  if (pointStopTime.shape_dist_traveled > 0) {
    return pointStopTime.shape_dist_traveled;
  } else if (!trip_shape.size()) {
<<<<<<< HEAD
=======
    LOG_ERROR("No shape for stop " + stop_connect.stop_id + ". Can't determine dist_traveled.");
>>>>>>> 7bf7cde2
    return 0.f;
  }

  // collect all distances and return the index with the lowest
  float dist_traveled = 0;
  float final_dist_traveled = 0;
  float min_sq_distance = INFINITY;

  PointLL stopPoint = PointLL(stop_connect.stop_lon, stop_connect.stop_lat);
  projector_t project(stopPoint);
  for (size_t segment = 0; segment < trip_shape.size() - 1; segment++) {
    auto currOrigin = trip_shape[segment];
    auto currDest = trip_shape[segment + 1];
    // TODO: we can use the trip_shape.shape_dist_traveled here too and early exit if it's there
    PointLL originPoint = PointLL(currOrigin.shape_pt_lon, currOrigin.shape_pt_lat);
    PointLL destPoint = PointLL(currDest.shape_pt_lon, currDest.shape_pt_lat);

    PointLL proj_point = project(originPoint, destPoint);
    float sq_distance = project.approx.DistanceSquared(proj_point);

    float segment_length = originPoint.Distance(destPoint);
    dist_traveled += segment_length;

    DistanceApproximator<PointLL> proj_approx(proj_point);
    if (sq_distance < min_sq_distance) {
      min_sq_distance = sq_distance;
      final_dist_traveled =
          proj_approx.DistanceSquared(originPoint) > proj_approx.DistanceSquared(destPoint)
              ? dist_traveled
              : dist_traveled - segment_length;
    }
  }
  return final_dist_traveled;
}

// return dangling stop_pairs, write stop data from feed
bool write_stop_pair(
    Transit& tile,
    const tile_transit_info_t& tile_info,
    const feed_object_t& feed_trip,
    const gtfs::Feed& feed,
    const std::unordered_map<feed_object_t, GraphId>& platform_node_ids,
    unique_transit_t& uniques,
    const google::protobuf::RepeatedPtrField<valhalla::mjolnir::Transit_Node>& tile_nodes) {
  bool dangles = false;

  const auto& tile_tripId = feed_trip.id;
  const std::string currFeedPath = feed_trip.feed;

  const auto& currTrip = feed.get_trip(tile_tripId);
<<<<<<< HEAD
  const auto& trip_calendar = feed.get_calendar(currTrip->service_id);
  if (!currTrip || !trip_calendar) {
    LOG_ERROR("Feed " + feed_trip.feed + ", trip ID" + tile_tripId +
              " can't be found or has no calendar.txt entry, skipping...");
    return false;
  }

  // get the gtfs shape and our pbf shape_id if present
  const auto& currShape = feed.get_shape(currTrip->shape_id);
  auto pbf_shape_it = tile_info.shapes.find({currTrip->shape_id, feed_trip.feed});
=======
  const auto& currShape = feed.get_shape(currTrip->shape_id);
  const auto& trip_calendar = feed.get_calendar(currTrip->service_id);
>>>>>>> 7bf7cde2

  // already sorted by stop_sequence
  const auto tile_stopTimes = feed.get_stop_times_for_trip(tile_tripId);

  for (size_t stop_sequence = 0; stop_sequence < tile_stopTimes.size() - 1; stop_sequence++) {
    const auto& origin_stopTime = tile_stopTimes[stop_sequence];
    const auto& origin_stopId = origin_stopTime.stop_id;
    const auto& origin_stop = feed.get_stop(origin_stopId);
    assert(origin_stop);
    const auto& dest_stopTime = tile_stopTimes[stop_sequence + 1];
    const auto& dest_stopId = dest_stopTime.stop_id;
    const auto& dest_stop = feed.get_stop(dest_stopId);
    assert(dest_stop);
    const auto origin_graphid_it = platform_node_ids.find({origin_stopId, currFeedPath});
    const auto dest_graphid_it = platform_node_ids.find({dest_stopId, currFeedPath});
    const bool origin_is_in_tile = origin_graphid_it != platform_node_ids.end();
    const bool dest_is_in_tile = dest_graphid_it != platform_node_ids.end();

    // if it's not in the tile, we can't do anything else than take it's gtfs stop_id
    // we check further down when stitching and adjust if it's was generated
    std::string origin_onestop_id = origin_is_in_tile
                                        ? tile_nodes.Get(origin_graphid_it->second.id()).onestop_id()
                                        : get_origin_id_base(origin_stopId, feed_trip.feed);
    std::string dest_onestop_id = dest_is_in_tile
                                      ? tile_nodes.Get(dest_graphid_it->second.id()).onestop_id()
                                      : get_origin_id_base(dest_stopId, feed_trip.feed);

    // we don't use this value unless the origin is in the tile, so it's fine to set it false
    bool origin_is_generated =
        origin_is_in_tile ? tile_nodes.Get(origin_graphid_it->second.id()).generated() : false;
    bool dest_is_generated =
        dest_is_in_tile ? tile_nodes.Get(dest_graphid_it->second.id()).generated() : false;

    // check if this stop_pair (the origin of the pair) is inside the current tile
    if ((origin_is_in_tile || dest_is_in_tile) && origin_stopTime.trip_id == dest_stopTime.trip_id) {
      auto* stop_pair = tile.add_stop_pairs();

<<<<<<< HEAD
      // add information from calendar.txt and calendar_dates.txt
=======
>>>>>>> 7bf7cde2
      auto* service_dow = stop_pair->mutable_service_days_of_week();
      service_dow->Add(trip_calendar->monday == gtfs::CalendarAvailability::Available);
      service_dow->Add(trip_calendar->tuesday == gtfs::CalendarAvailability::Available);
      service_dow->Add(trip_calendar->wednesday == gtfs::CalendarAvailability::Available);
      service_dow->Add(trip_calendar->thursday == gtfs::CalendarAvailability::Available);
      service_dow->Add(trip_calendar->friday == gtfs::CalendarAvailability::Available);
      service_dow->Add(trip_calendar->saturday == gtfs::CalendarAvailability::Available);
      service_dow->Add(trip_calendar->sunday == gtfs::CalendarAvailability::Available);
<<<<<<< HEAD

      const gtfs::CalendarDates& trip_calDates = feed.get_calendar_dates(currTrip->service_id);
      bool had_added_date = false;
      for (const auto& cal_date_item : trip_calDates) {
        auto d = to_local_epoch_sec(cal_date_item.date.get_raw_date());
        if (cal_date_item.exception_type == gtfs::CalendarDateException::Added) {
          stop_pair->add_service_added_dates(d);
          had_added_date = true;
        } else
          stop_pair->add_service_except_dates(d);
      }

      // this shouldn't happen, but let's make sure it doesn't
      // in convert_transit we'll check if there was a valid date for this service and skip if not
      if (!service_dow->size() && !had_added_date) {
        LOG_WARN("Service ID " + currTrip->service_id +
                 " has no valid calendar or calendar_dates entry, skipping...");
        tile.mutable_stop_pairs()->RemoveLast();
        continue;
      }

      // test this, but careful, we might have to adjust the test's dist_shape_traveled or whatever
      // for the test shapes to be a bit more realistic with the actual map where it travels much
      // further than the GTFS objects indicate
      if (!currShape.empty()) {
        stop_pair->set_shape_id(pbf_shape_it->second);
      }

=======
      // skip if no days are valid
      if (!trip_calendar || !service_dow->size()) {
        LOG_WARN("Service ID " + currTrip->service_id + " has no calendar entry, skip.");
        continue;
      }

>>>>>>> 7bf7cde2
      stop_pair->set_service_start_date(to_local_epoch_sec(trip_calendar->start_date.get_raw_date()));
      stop_pair->set_service_end_date(to_local_epoch_sec(trip_calendar->end_date.get_raw_date()));

      dangles = dangles || !origin_is_in_tile || !dest_is_in_tile;
      stop_pair->set_bikes_allowed(currTrip->bikes_allowed == gtfs::TripAccess::Yes);

      if (currTrip->block_id != "") {
        uniques.lock.lock();
        auto inserted = uniques.block_ids.insert({currTrip->block_id, uniques.block_ids.size() + 1});
        stop_pair->set_block_id(inserted.first->second);
        uniques.lock.unlock();
      }

<<<<<<< HEAD
      stop_pair->set_origin_onestop_id(origin_onestop_id);
=======
      bool origin_is_generated = tile_info.station_children.find({origin_stopId, currFeedPath}) !=
                                 tile_info.station_children.end();
      auto origin_onestop_id =
          origin_is_generated ? origin_stopId + "_" + to_string(NodeType::kMultiUseTransitPlatform)
                              : origin_stopId;
      stop_pair->set_origin_onestop_id(origin_onestop_id);

      bool dest_is_generated = tile_info.station_children.find({dest_stopId, currFeedPath}) !=
                               tile_info.station_children.end();
      auto dest_onestop_id = dest_is_generated
                                 ? dest_stopId + "_" + to_string(NodeType::kMultiUseTransitPlatform)
                                 : dest_stopId;
>>>>>>> 7bf7cde2
      stop_pair->set_destination_onestop_id(dest_onestop_id);
      stop_pair->set_destination_arrival_time(dest_stopTime.arrival_time.get_total_seconds());

      stop_pair->set_origin_departure_time(origin_stopTime.departure_time.get_total_seconds());

      if (origin_is_in_tile) {
<<<<<<< HEAD
=======
        stop_pair->set_origin_departure_time(origin_stopTime.departure_time.get_total_seconds());
>>>>>>> 7bf7cde2
        // So we looked up the node graphid by name, the name is either the actual name of the
        // platform (track 5 or something) OR its just the name of the station (in the case that the
        // platform is generated). So when its generated we will have gotten back the graphid for
        // the parent station, not for the platform, and the generated platform in that case will be
        // the next node after the station (we did this in write_stops); this also means that every
        // platform which is generated has one individual station
        stop_pair->set_origin_graphid(origin_graphid_it->second +
                                      static_cast<uint64_t>(origin_is_generated));

<<<<<<< HEAD
        // call function to set shape, only if it has a shape_id, otherwise no need (see
        // convert_transit)
        if (stop_pair->has_shape_id()) {
          float dist = get_stop_pair_dist(*origin_stop, currShape, origin_stopTime);
          stop_pair->set_origin_dist_traveled(dist);
        }
=======
        // call function to set shape
        float dist = get_stop_pair_dist(*origin_stop, currShape, origin_stopTime);
        stop_pair->set_origin_dist_traveled(dist);
>>>>>>> 7bf7cde2
      }

      if (dest_is_in_tile) {
        // Same as above wrt to named and unnamed (generated) platforms
        stop_pair->set_destination_graphid(dest_graphid_it->second +
                                           static_cast<uint64_t>(dest_is_generated));
<<<<<<< HEAD
        // call function to set dist_traveled, only if it has a shape_id, otherwise no need (see
        // convert_transit)
        if (stop_pair->has_shape_id()) {
          float dist = get_stop_pair_dist(*dest_stop, currShape, dest_stopTime);
          stop_pair->set_destination_dist_traveled(dist);
        }
=======
        // call function to set shape
        float dist = get_stop_pair_dist(*dest_stop, currShape, dest_stopTime);
        stop_pair->set_destination_dist_traveled(dist);
>>>>>>> 7bf7cde2
      }
      auto route_it = tile_info.routes.find({currTrip->route_id, currFeedPath});

      stop_pair->set_route_index(route_it->second);

<<<<<<< HEAD
=======
      // add information from calendar_dates.txt
      const gtfs::CalendarDates& trip_calDates = feed.get_calendar_dates(currTrip->service_id);
      for (const auto& cal_date_item : trip_calDates) {
        auto d = to_local_epoch_sec(cal_date_item.date.get_raw_date());
        if (cal_date_item.exception_type == gtfs::CalendarDateException::Added)
          stop_pair->add_service_added_dates(d);
        else
          stop_pair->add_service_except_dates(d);
      }

>>>>>>> 7bf7cde2
      // grab the headsign
      stop_pair->set_trip_headsign(currTrip->trip_headsign);

      uniques.lock.lock();
      auto inserted = uniques.trips.insert({currTrip->trip_id, uniques.trips.size()});
      stop_pair->set_trip_id(inserted.first->second);
      uniques.lock.unlock();

      stop_pair->set_wheelchair_accessible(currTrip->wheelchair_accessible == gtfs::TripAccess::Yes);

      // get frequency info
      if (!feed.get_frequencies(currTrip->trip_id).empty()) {
        const auto& currFrequencies = feed.get_frequencies(currTrip->trip_id);
        if (currFrequencies.size() > 1) {
          // TODO(nils): this should be properly handled as 1 trip id can have
          // multiple frequencies, e.g. the example Google feed does
          LOG_WARN("More than one frequencies based schedule for " + currTrip->trip_id);
        }

        auto freq_start_time = (currFrequencies[0].start_time.get_raw_time());
        auto freq_end_time = (currFrequencies[0].end_time.get_raw_time());
        auto freq_time = freq_start_time + freq_end_time;

        // TODO: check which type of frequency it is, could be exact_time = true (meaning schedule
        // starts exactly
        //  at start_time and ends before end_time, one headway after the other) or schedule based
        //  (start_time is approximate, i.e. we don't know when the departure really is, only how long
        //  it'll take)

        if (currFrequencies.size() > 0) {
          stop_pair->set_frequency_end_time(DateTime::seconds_from_midnight(freq_end_time));
          stop_pair->set_frequency_headway_seconds(currFrequencies[0].headway_secs);
        }

        auto line_id = stop_pair->origin_onestop_id() < stop_pair->destination_onestop_id()
                           ? stop_pair->origin_onestop_id() + stop_pair->destination_onestop_id() +
                                 currTrip->route_id + freq_time
                           : stop_pair->destination_onestop_id() + stop_pair->origin_onestop_id() +
                                 currTrip->route_id + freq_time;
        uniques.lock.lock();
        uniques.lines.insert({line_id, uniques.lines.size()});
        uniques.lock.unlock();
      }
    }
  }

  return dangles;
}

// read routes data from feed
void write_routes(Transit& tile, const tile_transit_info_t& tile_info, feed_cache_t& feeds) {

  const auto& tile_routeIds = tile_info.routes;

  // loop through all stops inside the tile

  for (const auto& feed_route : tile_routeIds) {
    const auto& tile_routeId = feed_route.first.id;
    const auto& feed = feeds(feed_route.first);
    auto* route = tile.add_routes();
    auto currRoute = feed.get_route(tile_routeId);

    route->set_name(currRoute->route_short_name);
    route->set_onestop_id(currRoute->route_id);
    route->set_operated_by_onestop_id(currRoute->agency_id);

    auto currAgency = feed.get_agency(currRoute->agency_id);
    route->set_operated_by_name(currAgency->agency_name);
    route->set_operated_by_website(currAgency->agency_url);
    // TODO(nils): add operated_by_onestop_id to the route, convert transit sets it and it's
    // used for filtering

    route->set_route_color(strtol(currRoute->route_color.c_str(), nullptr, 16));
    route->set_route_desc(currRoute->route_desc);
    route->set_route_long_name(currRoute->route_long_name);
    route->set_route_text_color(strtol(currRoute->route_text_color.c_str(), nullptr, 16));
    route->set_vehicle_type(
        (valhalla::mjolnir::Transit_VehicleType)(static_cast<int>(currRoute->route_type)));
  }
}

// grab feed data from feed
void write_shapes(Transit& tile, const tile_transit_info_t& tile_info, feed_cache_t& feeds) {

  // loop through all shapes inside the tile
  for (const auto& feed_shape : tile_info.shapes) {
    const auto& tile_shape = feed_shape.first.id;
    const auto& feed = feeds(feed_shape.first);
    auto* shape = tile.add_shapes();
    const gtfs::Shape& currShape = feed.get_shape(tile_shape, true);
    shape->set_shape_id(feed_shape.second);
    std::vector<PointLL> trip_shape;
    for (const auto& shape_pt : currShape) {
      trip_shape.emplace_back(PointLL(shape_pt.shape_pt_lon, shape_pt.shape_pt_lat));
    }
    shape->set_encoded_shape(encode7(trip_shape));
  }
}

// pre-processes feed data and writes to the pbfs (calls the 'write' functions)
void ingest_tiles(const std::string& gtfs_dir,
                  const std::string& transit_dir,
                  const uint32_t pbf_trip_limit,
                  std::priority_queue<tile_transit_info_t>& queue,
                  unique_transit_t& uniques,
                  std::promise<std::list<GraphId>>& promise) {

  std::list<GraphId> dangling;

  while (true) {
    tile_transit_info_t current;
    uniques.lock.lock();
    if (queue.empty()) {
      uniques.lock.unlock();
      break;
    }
    current = queue.top();
    queue.pop();
    uniques.lock.unlock();

    Transit tile;
    bool dangles = false;
    uint16_t ext = 0;

    const auto tile_path = get_tile_path(transit_dir, current.graphid);
    auto current_path = tile_path;

    // collect all the feeds in this tile
<<<<<<< HEAD
    feed_cache_t feeds(gtfs_dir);
=======
    feed_cache_t feeds;
>>>>>>> 7bf7cde2
    for (const auto& route : current.routes) {
      feeds(route.first);
    }

    write_routes(tile, current, feeds);
    write_shapes(tile, current, feeds);
    std::unordered_map<feed_object_t, GraphId> platform_node_ids = write_stops(tile, current, feeds);

    // we have to be careful with writing stop_pairs to not exceed PBF's stupid 2 GB limit
<<<<<<< HEAD
    const auto tile_nodes = tile.nodes();
=======
>>>>>>> 7bf7cde2
    size_t trip_count = 0;
    for (const auto& trip : current.trips) {
      trip_count++;

      dangles =
          write_stop_pair(tile, current, trip, feeds(trip), platform_node_ids, uniques, tile_nodes) ||
          dangles;

      if (trip_count >= pbf_trip_limit) {
        LOG_INFO("Writing " + current_path);
        write_pbf(tile, current_path);
        tile.Clear();
        trip_count = 0;
        current_path = tile_path + "." + std::to_string(ext++);
      }
    }

    if (dangles) {
      dangling.emplace_back(current.graphid);
    }

    // write the last tile
    if (tile.stop_pairs_size()) {
      LOG_INFO("Writing " + current_path);
      write_pbf(tile, current_path);
    }
  }
  promise.set_value(dangling);
}

// connect the stop_pairs that span multiple tiles by processing dangling tiles
void stitch_tiles(const std::string& transit_dir,
                  const std::unordered_set<GraphId>& all_tiles,
                  std::list<GraphId>& tiles,
                  std::mutex& lock) {
  auto grid = TileHierarchy::GetTransitLevel().tiles;
<<<<<<< HEAD

  // for a missing stop_pair member's onestop_id we had to take the stop's gtfs stop_id
  // but generated nodes actually have their node_type appended on the onestop_id, so here we
  // need to remove the node_type before matching a candidate tile's nodes with the missing ones
  const auto stop_id_from_onestop_id = [](const auto& n_oid, NodeType node_type) {
    const auto type_found = n_oid.find("_" + to_string(node_type));
    return type_found != n_oid.npos ? n_oid.substr(0, n_oid.length() - type_found) : n_oid;
  };
=======
  auto transit_dir = pt.get<std::string>("mjolnir.transit_dir");
>>>>>>> 7bf7cde2

  // for each tile
  while (true) {
    GraphId current;
    lock.lock();
    if (tiles.empty()) {
      lock.unlock();
      break;
    }
    current = tiles.front();
    tiles.pop_front();
    lock.unlock();

    auto tile_path = get_tile_path(transit_dir, current);
    auto current_path = tile_path;
    int ext = 0;

    do {

      // open tile make a hash of missing stop to invalid graphid
      auto tile = read_pbf(current_path);
      std::unordered_map<std::string, GraphId> needed;
      for (const auto& stop_pair : tile.stop_pairs()) {
        if (!stop_pair.has_origin_graphid()) {
          needed.emplace(stop_pair.origin_onestop_id(), GraphId{});
        }
        if (!stop_pair.has_destination_graphid()) {
          needed.emplace(stop_pair.destination_onestop_id(), GraphId{});
        }
      }

      // do while we have more to find and arent sick of searching
      std::set<GraphId, dist_sort_t> unchecked(all_tiles.cbegin(), all_tiles.cend(),
                                               dist_sort_t(current, grid));
      // the first one will have to be the same tile as current, so remove it
      unchecked.erase(unchecked.begin());
      size_t found = 0;
      while (found < needed.size() && unchecked.size()) {
        // crack it open to see if it has what we want
        auto neighbor_id = *unchecked.cbegin();
        unchecked.erase(unchecked.begin());
        auto neighbor_file_name = get_tile_path(transit_dir, neighbor_id);
        auto neighbor = read_pbf(neighbor_file_name, lock);
        for (const auto& node : neighbor.nodes()) {
<<<<<<< HEAD
          const auto node_type = static_cast<NodeType>(node.type());
          if (node_type != NodeType::kMultiUseTransitPlatform) {
            continue;
          }
          auto platform_itr = needed.find(stop_id_from_onestop_id(node.onestop_id(), node_type));
=======
          auto platform_itr = needed.find(node.onestop_id());
>>>>>>> 7bf7cde2
          if (platform_itr != needed.cend()) {
            platform_itr->second.value = node.graphid();
            ++found;
          }
        }
      }

      // get the ids fixed up and write pbf to file
      std::unordered_set<std::string> not_found;
      for (auto& stop_pair : *tile.mutable_stop_pairs()) {
        if (!stop_pair.has_origin_graphid()) {
          auto found_stop = needed.find(stop_pair.origin_onestop_id())->second;
          if (found_stop.Is_Valid()) {
            stop_pair.set_origin_graphid(found_stop);
          } else if (not_found.find(stop_pair.origin_onestop_id()) == not_found.cend()) {
            LOG_ERROR("Stop not found: " + stop_pair.origin_onestop_id());
            not_found.emplace(stop_pair.origin_onestop_id());
          }
          // else{ TODO: we could delete this stop pair }
        }
        if (!stop_pair.has_destination_graphid()) {
          auto found_stop = needed.find(stop_pair.destination_onestop_id())->second;
          if (found_stop.Is_Valid()) {
            stop_pair.set_destination_graphid(found_stop);
          } else if (not_found.find(stop_pair.destination_onestop_id()) == not_found.cend()) {
            LOG_ERROR("Stop not found: " + stop_pair.destination_onestop_id());
            not_found.emplace(stop_pair.destination_onestop_id());
          }
          // else{ TODO: we could delete this stop pair }
        }
      }
      lock.lock();
      write_pbf(tile, current_path);
      lock.unlock();
      LOG_INFO(current_path + " stitched " + std::to_string(found) + " of " +
               std::to_string(needed.size()) + " stops");

      current_path = tile_path + "." + std::to_string(ext++);
    } while (filesystem::exists(current_path));
  }
}
} // namespace

namespace valhalla {
namespace mjolnir {

// thread and call ingest_tiles
std::list<GraphId> ingest_transit(const boost::property_tree::ptree& pt) {
  // remove transit directory if it exists
  std::string transit_dir = pt.get<std::string>("mjolnir.transit_dir");
  if (transit_dir.back() != filesystem::path::preferred_separator) {
    transit_dir.push_back(filesystem::path::preferred_separator);
  }
<<<<<<< HEAD
=======
  transit_dir += std::to_string(TileHierarchy::GetTransitLevel().level);
>>>>>>> 7bf7cde2
  if (filesystem::exists(transit_dir) && !filesystem::is_empty(transit_dir)) {
    LOG_WARN("Non-empty " + transit_dir + " will be purged of tiles");
    filesystem::remove_all(transit_dir);
  }
<<<<<<< HEAD

  std::string gtfs_dir = pt.get<std::string>("mjolnir.transit_feeds_dir");
  if (gtfs_dir.back() != filesystem::path::preferred_separator) {
    gtfs_dir.push_back(filesystem::path::preferred_separator);
  }
=======
>>>>>>> 7bf7cde2

  auto thread_count =
      pt.get<unsigned int>("mjolnir.concurrency", std::max(static_cast<unsigned int>(1),
                                                           std::thread::hardware_concurrency()));
  // go get information about what transit tiles we should be fetching
  LOG_INFO("Tiling GTFS Feeds");
  auto tiles = select_transit_tiles(gtfs_dir);

  LOG_INFO("Writing " + std::to_string(tiles.size()) + " transit pbf tiles with " +
           std::to_string(thread_count) + " threads...");

  // schedule some work
  unique_transit_t uniques;
  std::vector<std::shared_ptr<std::thread>> threads(thread_count);
  std::vector<std::promise<std::list<GraphId>>> promises(threads.size());

<<<<<<< HEAD
  auto pbf_trip_limit = pt.get<uint32_t>("mjolnir.transit_pbf_limit");

=======
>>>>>>> 7bf7cde2
  for (size_t i = 0; i < threads.size(); ++i) {
    threads[i].reset(new std::thread(ingest_tiles, std::cref(gtfs_dir), std::cref(transit_dir),
                                     pbf_trip_limit, std::ref(tiles), std::ref(uniques),
                                     std::ref(promises[i])));
  }

  // let the threads finish and get the dangling list
  for (auto& thread : threads) {
    thread->join();
  }
  std::list<GraphId> dangling;
  for (auto& promise : promises) {
    try {
      dangling.splice(dangling.end(), promise.get_future().get());
    } catch (std::exception& e) {
      // TODO: throw further up the chain?
    }
  }

  LOG_INFO("Finished");
  return dangling;
}

// thread and call stitch_tiles
void stitch_transit(const boost::property_tree::ptree& pt, std::list<GraphId>& dangling_tiles) {

  auto thread_count =
      pt.get<unsigned int>("mjolnir.concurrency", std::max(static_cast<unsigned int>(1),
                                                           std::thread::hardware_concurrency()));
  // figure out which transit tiles even exist
  auto transit_dir = pt.get<std::string>("mjolnir.transit_dir");
  if (transit_dir.back() != filesystem::path::preferred_separator) {
    transit_dir.push_back(filesystem::path::preferred_separator);
  }
  filesystem::recursive_directory_iterator transit_file_itr(
      transit_dir + std::to_string(TileHierarchy::GetTransitLevel().level));
  filesystem::recursive_directory_iterator end_file_itr;
  std::unordered_set<GraphId> all_tiles;
  for (; transit_file_itr != end_file_itr; ++transit_file_itr) {
    if (filesystem::is_regular_file(transit_file_itr->path()) &&
        transit_file_itr->path().extension() == ".pbf") {
      all_tiles.emplace(GraphTile::GetTileId(transit_file_itr->path().string()));
    }
  }

  LOG_INFO("Stitching " + std::to_string(dangling_tiles.size()) + " transit tiles with " +
           std::to_string(thread_count) + " threads...");

  // figure out where the work should go
  std::vector<std::shared_ptr<std::thread>> threads(thread_count);

  // make let them rip
  std::mutex lock;
  for (size_t i = 0; i < threads.size(); ++i) {
    threads[i].reset(new std::thread(stitch_tiles, std::cref(transit_dir), std::cref(all_tiles),
                                     std::ref(dangling_tiles), std::ref(lock)));
  }

  // wait for them to finish
  for (auto& thread : threads) {
    thread->join();
  }

  LOG_INFO("Finished");
}

Transit read_pbf(const std::string& file_name, std::mutex& lock) {
  lock.lock();
  std::fstream file(file_name, std::ios::in | std::ios::binary);
  if (!file) {
    lock.unlock();
    throw std::runtime_error("Couldn't load " + file_name);
  }
  std::string buffer((std::istreambuf_iterator<char>(file)), std::istreambuf_iterator<char>());
  lock.unlock();
  google::protobuf::io::ArrayInputStream as(static_cast<const void*>(buffer.c_str()), buffer.size());
  google::protobuf::io::CodedInputStream cs(
      static_cast<google::protobuf::io::ZeroCopyInputStream*>(&as));
  auto limit = std::max(static_cast<size_t>(1), buffer.size() * 2);
#if GOOGLE_PROTOBUF_VERSION >= 3006000
  cs.SetTotalBytesLimit(limit);
#else
  cs.SetTotalBytesLimit(limit, limit);
#endif
  Transit transit;
  if (!transit.ParseFromCodedStream(&cs)) {
    throw std::runtime_error("Couldn't load " + file_name);
  }
  return transit;
}

Transit read_pbf(const std::string& file_name) {
  std::fstream file(file_name, std::ios::in | std::ios::binary);
  if (!file) {
    throw std::runtime_error("Couldn't load " + file_name);
  }
  std::string buffer((std::istreambuf_iterator<char>(file)), std::istreambuf_iterator<char>());
  google::protobuf::io::ArrayInputStream as(static_cast<const void*>(buffer.c_str()), buffer.size());
  google::protobuf::io::CodedInputStream cs(
      static_cast<google::protobuf::io::ZeroCopyInputStream*>(&as));
  auto limit = std::max(static_cast<size_t>(1), buffer.size() * 2);
#if GOOGLE_PROTOBUF_VERSION >= 3006000
  cs.SetTotalBytesLimit(limit);
#else
  cs.SetTotalBytesLimit(limit, limit);
#endif
  Transit transit;
  if (!transit.ParseFromCodedStream(&cs)) {
    throw std::runtime_error("Couldn't load " + file_name);
  }
  return transit;
}

void write_pbf(const Transit& tile, const filesystem::path& transit_tile) {
  // check for empty stop pairs and routes.
  if (tile.stop_pairs_size() == 0 && tile.routes_size() == 0 && tile.shapes_size() == 0) {
    LOG_WARN(transit_tile.string() + " had no data and will not be stored");
    return;
  }

  // write pbf to file
  if (!filesystem::exists(transit_tile.parent_path())) {
    filesystem::create_directories(transit_tile.parent_path());
  }
#if GOOGLE_PROTOBUF_VERSION >= 3001000
  auto size = tile.ByteSizeLong();
#else
  auto size = tile.ByteSize();
#endif
  valhalla::midgard::mem_map<char> buffer;
  buffer.create(transit_tile.string(), size);
  if (!tile.SerializeToArray(buffer.get(), size)) {
    LOG_ERROR("Couldn't write: " + transit_tile.string() + " it would have been " +
              std::to_string(size));
  }

  if (tile.routes_size() && tile.nodes_size() && tile.stop_pairs_size() && tile.shapes_size()) {
    LOG_INFO(transit_tile.string() + " had " + std::to_string(tile.nodes_size()) + " nodes " +
             std::to_string(tile.routes_size()) + " routes " + std::to_string(tile.shapes_size()) +
             " shapes " + std::to_string(tile.stop_pairs_size()) + " stop pairs");
  } else {
    LOG_INFO(transit_tile.string() + " had " + std::to_string(tile.stop_pairs_size()) +
             " stop pairs");
  }
}

} // namespace mjolnir
} // namespace valhalla<|MERGE_RESOLUTION|>--- conflicted
+++ resolved
@@ -175,11 +175,7 @@
       LOG_INFO("Loading " + feed_name);
       gtfs::Feed feed(feed_path.string());
       feed.read_feed();
-<<<<<<< HEAD
       LOG_INFO("Done loading, now parsing " + feed_name);
-=======
-      LOG_INFO("Done loading, now parsing " + feed_path);
->>>>>>> 7bf7cde2
 
       const auto& stops = feed.get_stops();
       // 1st pass to add all the stations, so we can add stops to its children in a 2nd pass
@@ -231,21 +227,12 @@
             continue;
           }
 
-<<<<<<< HEAD
           tile_info.trips.insert({trip->trip_id, feed_name});
           tile_info.routes.insert({{route->route_id, feed_name}, tile_info.routes.size()});
 
           // shapes are optional, don't keep non-existing shapes around
           if (!trip->shape_id.empty()) {
             tile_info.shapes.insert({{trip->shape_id, feed_name}, tile_info.shapes.size()});
-=======
-          tile_info.trips.insert({trip->trip_id, feed_path});
-          tile_info.routes.insert({{route->route_id, feed_path}, tile_info.routes.size()});
-
-          // shapes are optional, don't keep non-existing shapes around
-          if (!trip->shape_id.empty()) {
-            tile_info.shapes.insert({{trip->shape_id, feed_path}, tile_info.shapes.size()});
->>>>>>> 7bf7cde2
           }
         }
       }
@@ -383,10 +370,6 @@
   if (pointStopTime.shape_dist_traveled > 0) {
     return pointStopTime.shape_dist_traveled;
   } else if (!trip_shape.size()) {
-<<<<<<< HEAD
-=======
-    LOG_ERROR("No shape for stop " + stop_connect.stop_id + ". Can't determine dist_traveled.");
->>>>>>> 7bf7cde2
     return 0.f;
   }
 
@@ -437,7 +420,6 @@
   const std::string currFeedPath = feed_trip.feed;
 
   const auto& currTrip = feed.get_trip(tile_tripId);
-<<<<<<< HEAD
   const auto& trip_calendar = feed.get_calendar(currTrip->service_id);
   if (!currTrip || !trip_calendar) {
     LOG_ERROR("Feed " + feed_trip.feed + ", trip ID" + tile_tripId +
@@ -448,10 +430,6 @@
   // get the gtfs shape and our pbf shape_id if present
   const auto& currShape = feed.get_shape(currTrip->shape_id);
   auto pbf_shape_it = tile_info.shapes.find({currTrip->shape_id, feed_trip.feed});
-=======
-  const auto& currShape = feed.get_shape(currTrip->shape_id);
-  const auto& trip_calendar = feed.get_calendar(currTrip->service_id);
->>>>>>> 7bf7cde2
 
   // already sorted by stop_sequence
   const auto tile_stopTimes = feed.get_stop_times_for_trip(tile_tripId);
@@ -489,10 +467,7 @@
     if ((origin_is_in_tile || dest_is_in_tile) && origin_stopTime.trip_id == dest_stopTime.trip_id) {
       auto* stop_pair = tile.add_stop_pairs();
 
-<<<<<<< HEAD
       // add information from calendar.txt and calendar_dates.txt
-=======
->>>>>>> 7bf7cde2
       auto* service_dow = stop_pair->mutable_service_days_of_week();
       service_dow->Add(trip_calendar->monday == gtfs::CalendarAvailability::Available);
       service_dow->Add(trip_calendar->tuesday == gtfs::CalendarAvailability::Available);
@@ -501,7 +476,6 @@
       service_dow->Add(trip_calendar->friday == gtfs::CalendarAvailability::Available);
       service_dow->Add(trip_calendar->saturday == gtfs::CalendarAvailability::Available);
       service_dow->Add(trip_calendar->sunday == gtfs::CalendarAvailability::Available);
-<<<<<<< HEAD
 
       const gtfs::CalendarDates& trip_calDates = feed.get_calendar_dates(currTrip->service_id);
       bool had_added_date = false;
@@ -530,14 +504,6 @@
         stop_pair->set_shape_id(pbf_shape_it->second);
       }
 
-=======
-      // skip if no days are valid
-      if (!trip_calendar || !service_dow->size()) {
-        LOG_WARN("Service ID " + currTrip->service_id + " has no calendar entry, skip.");
-        continue;
-      }
-
->>>>>>> 7bf7cde2
       stop_pair->set_service_start_date(to_local_epoch_sec(trip_calendar->start_date.get_raw_date()));
       stop_pair->set_service_end_date(to_local_epoch_sec(trip_calendar->end_date.get_raw_date()));
 
@@ -551,32 +517,13 @@
         uniques.lock.unlock();
       }
 
-<<<<<<< HEAD
       stop_pair->set_origin_onestop_id(origin_onestop_id);
-=======
-      bool origin_is_generated = tile_info.station_children.find({origin_stopId, currFeedPath}) !=
-                                 tile_info.station_children.end();
-      auto origin_onestop_id =
-          origin_is_generated ? origin_stopId + "_" + to_string(NodeType::kMultiUseTransitPlatform)
-                              : origin_stopId;
-      stop_pair->set_origin_onestop_id(origin_onestop_id);
-
-      bool dest_is_generated = tile_info.station_children.find({dest_stopId, currFeedPath}) !=
-                               tile_info.station_children.end();
-      auto dest_onestop_id = dest_is_generated
-                                 ? dest_stopId + "_" + to_string(NodeType::kMultiUseTransitPlatform)
-                                 : dest_stopId;
->>>>>>> 7bf7cde2
       stop_pair->set_destination_onestop_id(dest_onestop_id);
+
       stop_pair->set_destination_arrival_time(dest_stopTime.arrival_time.get_total_seconds());
-
       stop_pair->set_origin_departure_time(origin_stopTime.departure_time.get_total_seconds());
 
       if (origin_is_in_tile) {
-<<<<<<< HEAD
-=======
-        stop_pair->set_origin_departure_time(origin_stopTime.departure_time.get_total_seconds());
->>>>>>> 7bf7cde2
         // So we looked up the node graphid by name, the name is either the actual name of the
         // platform (track 5 or something) OR its just the name of the station (in the case that the
         // platform is generated). So when its generated we will have gotten back the graphid for
@@ -586,54 +533,29 @@
         stop_pair->set_origin_graphid(origin_graphid_it->second +
                                       static_cast<uint64_t>(origin_is_generated));
 
-<<<<<<< HEAD
         // call function to set shape, only if it has a shape_id, otherwise no need (see
         // convert_transit)
         if (stop_pair->has_shape_id()) {
           float dist = get_stop_pair_dist(*origin_stop, currShape, origin_stopTime);
           stop_pair->set_origin_dist_traveled(dist);
         }
-=======
-        // call function to set shape
-        float dist = get_stop_pair_dist(*origin_stop, currShape, origin_stopTime);
-        stop_pair->set_origin_dist_traveled(dist);
->>>>>>> 7bf7cde2
       }
 
       if (dest_is_in_tile) {
         // Same as above wrt to named and unnamed (generated) platforms
         stop_pair->set_destination_graphid(dest_graphid_it->second +
                                            static_cast<uint64_t>(dest_is_generated));
-<<<<<<< HEAD
         // call function to set dist_traveled, only if it has a shape_id, otherwise no need (see
         // convert_transit)
         if (stop_pair->has_shape_id()) {
           float dist = get_stop_pair_dist(*dest_stop, currShape, dest_stopTime);
           stop_pair->set_destination_dist_traveled(dist);
         }
-=======
-        // call function to set shape
-        float dist = get_stop_pair_dist(*dest_stop, currShape, dest_stopTime);
-        stop_pair->set_destination_dist_traveled(dist);
->>>>>>> 7bf7cde2
       }
       auto route_it = tile_info.routes.find({currTrip->route_id, currFeedPath});
 
       stop_pair->set_route_index(route_it->second);
 
-<<<<<<< HEAD
-=======
-      // add information from calendar_dates.txt
-      const gtfs::CalendarDates& trip_calDates = feed.get_calendar_dates(currTrip->service_id);
-      for (const auto& cal_date_item : trip_calDates) {
-        auto d = to_local_epoch_sec(cal_date_item.date.get_raw_date());
-        if (cal_date_item.exception_type == gtfs::CalendarDateException::Added)
-          stop_pair->add_service_added_dates(d);
-        else
-          stop_pair->add_service_except_dates(d);
-      }
-
->>>>>>> 7bf7cde2
       // grab the headsign
       stop_pair->set_trip_headsign(currTrip->trip_headsign);
 
@@ -762,11 +684,7 @@
     auto current_path = tile_path;
 
     // collect all the feeds in this tile
-<<<<<<< HEAD
     feed_cache_t feeds(gtfs_dir);
-=======
-    feed_cache_t feeds;
->>>>>>> 7bf7cde2
     for (const auto& route : current.routes) {
       feeds(route.first);
     }
@@ -775,11 +693,9 @@
     write_shapes(tile, current, feeds);
     std::unordered_map<feed_object_t, GraphId> platform_node_ids = write_stops(tile, current, feeds);
 
+    // keep the tile's nodes, they'll be cleared if we exceed the config's trip_limit
+    const auto tile_nodes = tile.nodes();
     // we have to be careful with writing stop_pairs to not exceed PBF's stupid 2 GB limit
-<<<<<<< HEAD
-    const auto tile_nodes = tile.nodes();
-=======
->>>>>>> 7bf7cde2
     size_t trip_count = 0;
     for (const auto& trip : current.trips) {
       trip_count++;
@@ -816,7 +732,6 @@
                   std::list<GraphId>& tiles,
                   std::mutex& lock) {
   auto grid = TileHierarchy::GetTransitLevel().tiles;
-<<<<<<< HEAD
 
   // for a missing stop_pair member's onestop_id we had to take the stop's gtfs stop_id
   // but generated nodes actually have their node_type appended on the onestop_id, so here we
@@ -825,9 +740,6 @@
     const auto type_found = n_oid.find("_" + to_string(node_type));
     return type_found != n_oid.npos ? n_oid.substr(0, n_oid.length() - type_found) : n_oid;
   };
-=======
-  auto transit_dir = pt.get<std::string>("mjolnir.transit_dir");
->>>>>>> 7bf7cde2
 
   // for each tile
   while (true) {
@@ -872,15 +784,11 @@
         auto neighbor_file_name = get_tile_path(transit_dir, neighbor_id);
         auto neighbor = read_pbf(neighbor_file_name, lock);
         for (const auto& node : neighbor.nodes()) {
-<<<<<<< HEAD
           const auto node_type = static_cast<NodeType>(node.type());
           if (node_type != NodeType::kMultiUseTransitPlatform) {
             continue;
           }
           auto platform_itr = needed.find(stop_id_from_onestop_id(node.onestop_id(), node_type));
-=======
-          auto platform_itr = needed.find(node.onestop_id());
->>>>>>> 7bf7cde2
           if (platform_itr != needed.cend()) {
             platform_itr->second.value = node.graphid();
             ++found;
@@ -934,22 +842,15 @@
   if (transit_dir.back() != filesystem::path::preferred_separator) {
     transit_dir.push_back(filesystem::path::preferred_separator);
   }
-<<<<<<< HEAD
-=======
-  transit_dir += std::to_string(TileHierarchy::GetTransitLevel().level);
->>>>>>> 7bf7cde2
   if (filesystem::exists(transit_dir) && !filesystem::is_empty(transit_dir)) {
     LOG_WARN("Non-empty " + transit_dir + " will be purged of tiles");
     filesystem::remove_all(transit_dir);
   }
-<<<<<<< HEAD
 
   std::string gtfs_dir = pt.get<std::string>("mjolnir.transit_feeds_dir");
   if (gtfs_dir.back() != filesystem::path::preferred_separator) {
     gtfs_dir.push_back(filesystem::path::preferred_separator);
   }
-=======
->>>>>>> 7bf7cde2
 
   auto thread_count =
       pt.get<unsigned int>("mjolnir.concurrency", std::max(static_cast<unsigned int>(1),
@@ -966,11 +867,8 @@
   std::vector<std::shared_ptr<std::thread>> threads(thread_count);
   std::vector<std::promise<std::list<GraphId>>> promises(threads.size());
 
-<<<<<<< HEAD
   auto pbf_trip_limit = pt.get<uint32_t>("mjolnir.transit_pbf_limit");
 
-=======
->>>>>>> 7bf7cde2
   for (size_t i = 0; i < threads.size(); ++i) {
     threads[i].reset(new std::thread(ingest_tiles, std::cref(gtfs_dir), std::cref(transit_dir),
                                      pbf_trip_limit, std::ref(tiles), std::ref(uniques),
