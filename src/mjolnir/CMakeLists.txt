
add_custom_command(OUTPUT ${CMAKE_CURRENT_BINARY_DIR}/admin_lua_proc.h
  COMMAND ${CMAKE_COMMAND} -P ${VALHALLA_SOURCE_DIR}/cmake/Binary2Header.cmake
      ${VALHALLA_SOURCE_DIR}/lua/admin.lua
      ${CMAKE_CURRENT_BINARY_DIR}/admin_lua_proc.h
      --variable-name lua_admin_lua
  WORKING_DIRECTORY ${VALHALLA_SOURCE_DIR}
  COMMENT "Compiling lua/admin.lua to admin_lua_proc.h"
  DEPENDS ${VALHALLA_SOURCE_DIR}/lua/admin.lua
  VERBATIM)

add_custom_command(OUTPUT ${CMAKE_CURRENT_BINARY_DIR}/graph_lua_proc.h
  COMMAND ${CMAKE_COMMAND} -P ${VALHALLA_SOURCE_DIR}/cmake/Binary2Header.cmake
      ${VALHALLA_SOURCE_DIR}/lua/graph.lua
      ${CMAKE_CURRENT_BINARY_DIR}/graph_lua_proc.h
      --variable-name lua_graph_lua
  WORKING_DIRECTORY ${VALHALLA_SOURCE_DIR}
  COMMENT "Compiling lua/graph.lua to graph_lua_proc.h"
  DEPENDS ${VALHALLA_SOURCE_DIR}/lua/graph.lua
  VERBATIM)

file(GLOB headers ${VALHALLA_SOURCE_DIR}/valhalla/mjolnir/*.h)

if (UNIX)
  # Enables stricter compiler checks on a file-by-file basis
  # which allows us to migrate piecemeal
  set_source_files_properties(
    bssbuilder.cc
    complexrestrictionbuilder.cc
    countryaccess.cc
    dataquality.cc
    directededgebuilder.cc
    graphtilebuilder.cc
    edgeinfobuilder.cc
    elevationbuilder.cc
    graphenhancer.cc
    graphvalidator.cc
    hierarchybuilder.cc
    linkclassification.cc
    luatagtransform.cc
    node_expander.cc
    osmdata.cc
    osmpbfparser.cc
    osmaccessrestriction.cc
    osmrestriction.cc
<<<<<<< HEAD
    osmway.cc
    pbfadminparser.cc
    restrictionbuilder.cc
    shortcutbuilder.cc
    timeparsing.cc
    transitbuilder.cc
    util.cc
    validatetransit.cc
    PROPERTIES COMPILE_FLAGS "-Werror -Wall -Wextra -Wno-error=missing-field-initializers")
=======
    speed_assigner.h
    PROPERTIES COMPILE_FLAGS "-Werror -Wall")
>>>>>>> 6d9f04ba
endif (UNIX)

set(sources
  ${CMAKE_CURRENT_BINARY_DIR}/graph_lua_proc.h
  ${CMAKE_CURRENT_BINARY_DIR}/admin_lua_proc.h
  admin.cc
  adminbuilder.cc
  bssbuilder.cc
  complexrestrictionbuilder.cc
  countryaccess.cc
  dataquality.cc
  directededgebuilder.cc
  graphtilebuilder.cc
  edgeinfobuilder.cc
  elevationbuilder.cc
  ferry_connections.cc
  graphbuilder.cc
  graphenhancer.cc
  graphfilter.cc
  graphvalidator.cc
  hierarchybuilder.cc
  linkclassification.cc
  luatagtransform.cc
  node_expander.cc
  osmdata.cc
  osmpbfparser.cc
  osmaccessrestriction.cc
  osmrestriction.cc
  osmway.cc
  pbfadminparser.cc
  pbfgraphparser.cc
  restrictionbuilder.cc
  servicedays.cc
  shortcutbuilder.cc
  speed_assigner.h
  timeparsing.cc
  transitbuilder.cc
  util.cc
  validatetransit.cc)

valhalla_module(NAME mjolnir
  SOURCES ${sources}
  HEADERS ${headers}
  INCLUDE_DIRECTORIES
    PUBLIC
      ${VALHALLA_SOURCE_DIR}
      ${VALHALLA_SOURCE_DIR}/valhalla
      ${VALHALLA_SOURCE_DIR}/third_party/date/include
      ${VALHALLA_SOURCE_DIR}/third_party/rapidjson/include
      $<$<BOOL:${WIN32}>:${VALHALLA_SOURCE_DIR}/third_party/dirent/include>
      ${PROTOBUF_INCLUDE_DIR}
   PRIVATE
      ${CMAKE_CURRENT_BINARY_DIR}
      ${CMAKE_CURRENT_BINARY_DIR}/valhalla
  DEPENDS
    valhalla::proto
    valhalla::baldr
    SpatiaLite::SpatiaLite
    SQLite3::SQLite3
    Lua::Lua
    Threads::Threads
    ZLIB::ZLIB
    robin_hood::robin_hood)<|MERGE_RESOLUTION|>--- conflicted
+++ resolved
@@ -43,7 +43,6 @@
     osmpbfparser.cc
     osmaccessrestriction.cc
     osmrestriction.cc
-<<<<<<< HEAD
     osmway.cc
     pbfadminparser.cc
     restrictionbuilder.cc
@@ -52,11 +51,8 @@
     transitbuilder.cc
     util.cc
     validatetransit.cc
+    speed_assigner.h
     PROPERTIES COMPILE_FLAGS "-Werror -Wall -Wextra -Wno-error=missing-field-initializers")
-=======
-    speed_assigner.h
-    PROPERTIES COMPILE_FLAGS "-Werror -Wall")
->>>>>>> 6d9f04ba
 endif (UNIX)
 
 set(sources
