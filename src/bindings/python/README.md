--- conflicted
+++ resolved
@@ -27,11 +27,9 @@
 pip install .
 ```
 
-<<<<<<< HEAD
+
 In case you need to do a source installation (from `sdist`), follow the [build instructions](https://valhalla.github.io/valhalla/building/) for your platform to install the needed dependencies. Then a simple `pip install pyvalhalla` should work fine for Linux/OSX. On Windows one needs to install C++ developer tools, see also below in the developer notes for external `vcpkg` usage to resolve dependencies.
 
-=======
->>>>>>> cc58d84b
 > [!TIP]
 > **For developers**: `pip install -e` (editable build) will by default build into a temp directory, so everytime it's invoked it'll rebuild all of libvalhalla. Use the following command to enable real incremental builds:
 > 
@@ -42,13 +40,10 @@
 >   -Cbuild-dir=build_python (or other build dir) \
 >   -Ccmake.build-type=Release \
 >   -Ccmake.define.VALHALLA_VERSION_MODIFIER="$(git rev-parse --short HEAD)"
-<<<<<<< HEAD
 >   # optionally for vcpkg package management
 >   -Ccmake.define.CMAKE_TOOLCHAIN_FILE="$VCPKG_ROOT/scripts/buildsystems/vcpkg.cmake"
 >   -Ccmake.define.VCPKG_TARGET_TRIPLET=x64-windows
 >   -Ccmake.define.VCPKG_OVERLAY_PORTS=overlay-ports-vcpkg
-=======
->>>>>>> cc58d84b
 > ```
 > 
 > Similarly for building a wheel:
@@ -60,13 +55,10 @@
 >   -Cbuild-dir=build_python (or other build dir) \
 >   -Ccmake.build-type=Release \
 >   -Ccmake.define.VALHALLA_VERSION_MODIFIER="$(git rev-parse --short HEAD)"
-<<<<<<< HEAD
 >   # optionally for vcpkg package management
 >   -Ccmake.define.CMAKE_TOOLCHAIN_FILE="$VCPKG_ROOT/scripts/buildsystems/vcpkg.cmake"
 >   -Ccmake.define.VCPKG_TARGET_TRIPLET=x64-windows
 >   -Ccmake.define.VCPKG_OVERLAY_PORTS=overlay-ports-vcpkg
-=======
->>>>>>> cc58d84b
 > ```
 >
 > Both commands have to repeated for each build.
