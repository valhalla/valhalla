## Valhalla Python bindings

[![pyvalhalla version](https://img.shields.io/pypi/v/pyvalhalla?label=pyvalhalla)](https://pypi.org/project/pyvalhalla/) [![pyvalhalla-weekly version](https://img.shields.io/pypi/v/pyvalhalla-weekly?label=pyvalhalla-weekly)](https://pypi.org/project/pyvalhalla-weekly/)

This folder contains the Python bindings to [Valhalla routing engine](https://github.com/valhalla/valhalla).

> [!NOTE]
> `pyvalhalla(-weekly)` packages are currently only published for:
> - `linux-x86_x64`
> - `linux-aarch64`
> - `win-amd64`
> - `macos-arm64`

On top of the (very) high-level Python bindings, we package some data-building Valhalla executables to ease the process of graph creation or run Valhalla as a service, see [below](#valhalla-executables).

### Installation

<<<<<<< HEAD
We publish CPython packages as **binary wheels** for Win (`amd64`), MacOS (`arm64`) and Linux (`x86_64`/`aarch64`) distributions with `glibc>=2.28`. To decrease disk footprint of the PyPI releases, we only publish a single `abi3` wheel per platform, which **requires Python >= 3.12**. We **do not** offer a source distribution on PyPI, however, the bindings build cleanly with a normal Valhalla source installation.
=======
We publish CPython packages as **binary wheels** for Win (`amd64`), MacOS (`arm64`) and Linux (`x86_64`) distributions with `glibc>=2.28`. To decrease disk footprint of the PyPI releases, we only publish a single `abi3` wheel per platform, which **requires Python >= 3.12**. We **do not** offer a source distribution on PyPI.
>>>>>>> cc58d84b

`pip install pyvalhalla` to install the most recent Valhalla **release**.  
`pip install pyvalhalla-weekly` to install the weekly published Valhalla **master commit**.

Or manually in the current Python environment with e.g.

```shell
git clone https://github.com/valhalla/valhalla
cd valhalla
pip install .
```

> [!TIP]
> **For developers**: `pip install -e` (editable build) will by default build into a temp directory, so everytime it's invoked it'll rebuild all of libvalhalla. Use the following command to enable real incremental builds:
> 
> ```shell
> # produces pyproject.toml, optionally specify the package name
> cmake -DPYVALHALLA_NAME=pyvalhalla-weekly -P cmake/ValhallaConfigPyProject.cmake
> pip install -e . --no-build-isolation \
>   -Cbuild-dir=build_python (or other build dir) \
>   -Ccmake.build-type=Release \
>   -Ccmake.define.VALHALLA_VERSION_MODIFIER="$(git rev-parse --short HEAD)"
> ```
> 
> Similarly for building a wheel:
> 
> ```shell
> # produces pyproject.toml, optionally specify the package name
> cmake -DPYVALHALLA_NAME=pyvalhalla -P cmake/ValhallaConfigPyProject.cmake
> pip wheel . -w dist --no-build-isolation \
>   -Cbuild-dir=build_python (or other build dir) \
>   -Ccmake.build-type=Release \
>   -Ccmake.define.VALHALLA_VERSION_MODIFIER="$(git rev-parse --short HEAD)"
> ```
>
> Both commands have to repeated for each build.

### Usage

#### Bindings

Find a more extended notebook in `./examples`, e.g. how to [use the actor](https://github.com/valhalla/valhalla/blob/master/src/bindings/python/examples/actor_examples.ipynb).

Before using the Python bindings you need to have access to a routable Valhalla graph. Once you installed the `pyvalhalla` package you can create one with

```shell
wget https://download.geofabrik.de/europe/andorra-latest.osm.pbf
<<<<<<< HEAD
python -c "from valhalla import get_config; conf = get_config()"
=======
>>>>>>> cc58d84b
python -m valhalla valhalla_build_tiles -c <valhalla.json> andorra-latest.osm.pbf
```

Once you have created a graph locally, you can use it like this:

```python
from valhalla import Actor, get_config, get_help

# generate configuration
config = get_config(tile_extract='./custom_files/valhalla_tiles.tar', verbose=True)

# print the help for specific config items (has the same structure as the output of get_config()
print(get_help()["service_limits"]["auto"]["max_distance"])

# instantiate Actor to load graph and call actions
actor = Actor(config)
route = actor.route({"locations": [...]})
```

#### Valhalla executables

To access the C++ (native) executables, there are 2 options:

- (recommended) execute the module, e.g. `python -m valhalla valhalla_build_tiles -h`
- execute the Python wrapper scripts directly, e.g. `valhalla_build_tiles -h`

> [!NOTE]
> For the latter option to work, the Python environment's `bin/` folder has to be in the `$PATH`. Inside virtual environments, that's always the case.

Executing the scripts directly might also not work properly if there's a system-wide Valhalla installation, unless the Python environment's `bin/` folder has higher priority than system folders in `$PATH`. The module execution uses an explicit Python executable which should be preferred.

There are also some additional commands we added:

- `--help`: print the help for `python -m valhalla` explicitly
- `--quiet`: redirect `stdout` of the C++ executables to `/dev/null`; can be added **once** anywhere in the command, will not be forwarded to a C++ executable
- `print_bin_path`: simply prints the absolute path to the package-internal `bin/` directory where the C++ executables are; useful if the executables should be accessed directly in some script

To find out which Valhalla executables are currently included, run `python -m valhalla --help`. We limit the number of executables to control the wheel size. However, we're open to include any other executable if there's a good reason.

### Building from source

Note, building the bindings from source is usually best done by building Valhalla with `cmake -B build -DENABLE_PYTHON_BINDING=ON ...`. However, if you want to package your own `pyvalhalla` bindings for some reason (e.g. fork in a bigger team), you can follow the below instructions, which are also executed by our CI.

The Python build respects a few CMake configuration variables:

- `VALHALLA_VERSION_MODIFIER` (optional): Will append a string to the actual Valhalla version string, e.g. `$(git rev-parse --short HEAD)` will append the current branch's commit hash.

#### `cibuildwheel`

On our CI, this orchestrates the packaging of all `pyvalhalla` wheels for every supported, minor Python version and every platform. It can also be run locally (obviously only being able to build wheels for _your_ platform), e.g.

```shell
python -m pip install cibuildwheel
cibuildwheel --print-build-identifiers
cibuildwheel --only cp313-manylinux_x86_64

# for windows you'll have to set an env var to the vcpkg win root
VCPKG_ARCH_ROOT="build/vcpkg_installed/custom-x64-windows" cibuildwheel --only cp313-win_amd64
```

The build looks at a few environment variables:

- `VCPKG_ARCH_ROOT` (required for Win): The relative/absolute directory of the `vcpkg` root.

In the end, you'll find the wheel in `./wheelhouse`.

#### Linux

To package arch-dependent Linux bindings we use a `manylinux` fork, where we install all dependencies into the `manylinux_2_28` image, based on AlmaLinux 8. This is necessary to have a broad `glibc` compatibility with many semi-recent Linux distros.

Either pull the `manylinux` image, or build it locally for testing:

```shell
docker pull ghcr.io/valhalla/manylinux:2_28_valhalla_python

# or pull the image from ghcr.io
git clone https://github.com/valhalla/manylinux
cd manylinux
POLICY=manylinux_2_28 PLATFORM=x86_64 COMMIT_SHA=$(git rev-parse --verify HEAD) BUILDX_BUILDER=builder-docker-container ./build.sh
docker tag quay.io/pypa/manylinux_2_28_x86_64:$(git rev-parse --verify HEAD) ghcr.io/valhalla/manylinux:2_28_valhalla_python
```

Once built, start a container to actually build Valhalla using AlmaLinux 8:

```shell
cd valhalla
docker run -dt -v $PWD:/valhalla-py --name valhalla-py --workdir /valhalla-py ghcr.io/valhalla/manylinux:2_28_valhalla_python
docker exec -t valhalla-py /valhalla-py/src/bindings/python/scripts/build_manylinux.sh build_manylinux 3.13
```

This will also build & install `libvalhalla` before building the bindings. At this point there should be a `wheelhouse` folder with the fixed python wheel, ready to be installed or distributed to arbitrary python 3.13 installations.

### Testing (**`linux` only**)

We have a small [test script](https://github.com/valhalla/valhalla/blob/master/src/bindings/python/test/test_pyvalhalla_package.sh) which makes sure that all the executables are working properly. If run locally for some reason, install a `pyvalhalla` wheel first. We run this in CI in a fresh Docker container with no dependencies installed, mostly to verify dynamic linking of the vendored dependencies.<|MERGE_RESOLUTION|>--- conflicted
+++ resolved
@@ -15,11 +15,7 @@
 
 ### Installation
 
-<<<<<<< HEAD
-We publish CPython packages as **binary wheels** for Win (`amd64`), MacOS (`arm64`) and Linux (`x86_64`/`aarch64`) distributions with `glibc>=2.28`. To decrease disk footprint of the PyPI releases, we only publish a single `abi3` wheel per platform, which **requires Python >= 3.12**. We **do not** offer a source distribution on PyPI, however, the bindings build cleanly with a normal Valhalla source installation.
-=======
-We publish CPython packages as **binary wheels** for Win (`amd64`), MacOS (`arm64`) and Linux (`x86_64`) distributions with `glibc>=2.28`. To decrease disk footprint of the PyPI releases, we only publish a single `abi3` wheel per platform, which **requires Python >= 3.12**. We **do not** offer a source distribution on PyPI.
->>>>>>> cc58d84b
+We publish CPython packages as **binary wheels** for Win (`amd64`), MacOS (`arm64`) and Linux (`x86_64`/`aarch64`) distributions with `glibc>=2.28`. To decrease disk footprint of the PyPI releases, we only publish a single `abi3` wheel per platform, which **requires Python >= 3.12**. To install on Python < 3.12, make sure to install the system dependencies as described in [the docs](https://valhalla.github.io/valhalla/building/#platform-specific-builds) before trying a `pip install pyvalhalla`.
 
 `pip install pyvalhalla` to install the most recent Valhalla **release**.  
 `pip install pyvalhalla-weekly` to install the weekly published Valhalla **master commit**.
@@ -67,10 +63,6 @@
 
 ```shell
 wget https://download.geofabrik.de/europe/andorra-latest.osm.pbf
-<<<<<<< HEAD
-python -c "from valhalla import get_config; conf = get_config()"
-=======
->>>>>>> cc58d84b
 python -m valhalla valhalla_build_tiles -c <valhalla.json> andorra-latest.osm.pbf
 ```
 
