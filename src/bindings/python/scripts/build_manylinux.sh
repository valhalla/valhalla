#!/usr/bin/env bash
set -o errexit -o pipefail -o nounset

BUILD_DIR="${1:-build_manylinux}"
# if someone specifies the python version, we'll build this wheel to ./wheelhouse
PYTHON_VERSION="${2:-}"

echo "[INFO] ccache dir is $(ccache -k cache_dir) with CCACHE_DIR=${CCACHE_DIR:-}"
# we have a few packages installed to the system as well as built from source
# we need to prioritize the ones built from source
# NOTE: this shouldn't break those packages, as the ones we duplicate so far (e.g. geos)
# have no own dependencies which might be installed on the system and thus outdated
export LD_LIBRARY_PATH="/usr/local/lib64:/usr/local/lib"

cmake -B ${BUILD_DIR} -G Ninja \
  -DCMAKE_POSITION_INDEPENDENT_CODE=ON \
  -DCMAKE_INTERPROCEDURAL_OPTIMIZATION=OFF `# turns off lto, which triggers a gcc/ld bug` \
  -DENABLE_PYTHON_BINDINGS=OFF `# setuptools will build the bindings` \
  -DENABLE_TESTS=OFF \
<<<<<<< HEAD
  -DENABLE_WERROR=OFF \
  -DENABLE_GDAL=ON \
=======
  -DENABLE_SINGLE_FILES_WERROR=OFF \
  -DENABLE_GDAL=OFF `# way too many huge dependencies` \
>>>>>>> 9a5bce70
  -DCMAKE_BUILD_TYPE=Release \
  -DVALHALLA_VERSION_MODIFIER=${VALHALLA_VERSION_MODIFIER:-}

echo "[INFO] Building & installing libvalhalla..."
LDFLAGS=-fno-lto cmake --build ${BUILD_DIR} -j$(nproc) > /dev/null
cmake --install ${BUILD_DIR}

ccache -s

if ! [ -z "$PYTHON_VERSION" ]; then
  echo "[INFO] Building the pyvalhalla wheel for python v${PYTHON_VERSION}."
  python$PYTHON_VERSION -m pip install -r src/bindings/python/requirements-build.txt > /dev/null
  # patch auditwheel so that it allows to vendor libraries also linked to libpython
  python$PYTHON_VERSION src/bindings/python/scripts/auditwheel_patch.py libexpat.so.1 libz.so.1
  python$PYTHON_VERSION setup.py bdist_wheel

  # repair the wheel
  for whl in dist/*; do
    python$PYTHON_VERSION -m auditwheel repair --plat manylinux_2_28_x86_64 "${whl}"
  done
fi

echo "[INFO] Done."<|MERGE_RESOLUTION|>--- conflicted
+++ resolved
@@ -17,13 +17,8 @@
   -DCMAKE_INTERPROCEDURAL_OPTIMIZATION=OFF `# turns off lto, which triggers a gcc/ld bug` \
   -DENABLE_PYTHON_BINDINGS=OFF `# setuptools will build the bindings` \
   -DENABLE_TESTS=OFF \
-<<<<<<< HEAD
   -DENABLE_WERROR=OFF \
-  -DENABLE_GDAL=ON \
-=======
-  -DENABLE_SINGLE_FILES_WERROR=OFF \
   -DENABLE_GDAL=OFF `# way too many huge dependencies` \
->>>>>>> 9a5bce70
   -DCMAKE_BUILD_TYPE=Release \
   -DVALHALLA_VERSION_MODIFIER=${VALHALLA_VERSION_MODIFIER:-}
 
