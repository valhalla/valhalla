--- conflicted
+++ resolved
@@ -158,16 +158,12 @@
   {205, R"("disable_hierarchy_pruning" exceeded the max distance, ignoring disable_hierarchy_pruning)"},
   {206, R"(CostMatrix does not consider "targets" with "date_time" set, ignoring date_time)"},
   {207, R"(TimeDistanceMatrix does not consider "shape_format", ignoring shape_format)"},
-<<<<<<< HEAD
-  {208, R"(CostMatrix algorithm used, ignoring "matrix_locations")"},
-  {209, R"(Distance exceeded max_timedep_distance for arrive_by, probably ignoring date_time)"},
-  // 3xx is used when costing options were specified but we had to change them internally for some reason
-=======
   {208, R"(Hard exclusions are not allowed on this server, ignoring hard excludes)"},
   {209, R"(Customized hierarchy limits are not allowed on this server, using default hierarchy limits)"},
   {210, R"(Provided hierarchy limits exceeded maximum allowed values, using max allowed hierarchy limits)"},
+  {211, R"(CostMatrix algorithm used, ignoring "matrix_locations")"},
+  {212, R"(Distance exceeded max_timedep_distance for arrive_by, probably ignoring date_time)"},
   // 3xx is used when costing or location options were specified but we had to change them internally for some reason
->>>>>>> ee713256
   {300, R"(Many:Many CostMatrix was requested, but server only allows 1:Many TimeDistanceMatrix)"},
   {301, R"(1:Many TimeDistanceMatrix was requested, but server only allows Many:Many CostMatrix)"},
   {302, R"("search_filter.level" was specified without a custom "search_cutoff", setting default default cutoff to )"},
