--- conflicted
+++ resolved
@@ -741,12 +741,6 @@
     }
   }
 
-<<<<<<< HEAD
-=======
-  // TODO: remove this?
-  options.set_do_not_track(rapidjson::get<bool>(doc, "/healthcheck", false));
-
->>>>>>> 76a6b894
   // Elevation service options
   options.set_range(rapidjson::get(doc, "/range", false));
   constexpr uint32_t MAX_HEIGHT_PRECISION = 2;
