#include <iostream>
#include <sstream>
#include <typeinfo>
#include <unordered_map>

#include "baldr/datetime.h"
#include "baldr/graphconstants.h"
#include "baldr/location.h"
#include "loki/worker.h"
#include "midgard/encoded.h"
#include "midgard/logging.h"
#include "midgard/util.h"
#include "odin/util.h"
#include "odin/worker.h"
#include "proto_conversions.h"
#include "sif/costfactory.h"
#include "thor/worker.h"
#include "worker.h"

#include <boost/optional.hpp>
#include <boost/property_tree/ptree.hpp>
#include <cpp-statsd-client/StatsdClient.hpp>

using namespace valhalla;
#ifdef ENABLE_SERVICES
using namespace prime_server;
#endif

namespace {

// clang-format off
constexpr const char* HTTP_400 = "Bad Request";
constexpr const char* HTTP_404 = "Not Found";
constexpr const char* HTTP_405 = "Method Not Allowed";
constexpr const char* HTTP_500 = "Internal Server Error";
constexpr const char* HTTP_501 = "Not Implemented";
constexpr const char* HTTP_503 = "Service Unavailable";
constexpr const char* OSRM_INVALID_URL = R"({"code":"InvalidUrl","message":"URL string is invalid."})";
constexpr const char* OSRM_INVALID_SERVICE = R"({"code":"InvalidService","message":"Service name is invalid."})";
constexpr const char* OSRM_INVALID_OPTIONS = R"({"code":"InvalidOptions","message":"Options are invalid."})";
constexpr const char* OSRM_INVALID_VALUE = R"({"code":"InvalidValue","message":"The successfully parsed query parameters are invalid."})";
constexpr const char* OSRM_NO_ROUTE = R"({"code":"NoRoute","message":"Impossible route between points"})";
constexpr const char* OSRM_NO_SEGMENT = R"({"code":"NoSegment","message":"One of the supplied input coordinates could not snap to street segment."})";
constexpr const char* OSRM_SHUTDOWN = R"({"code":"ServiceUnavailable","message":"The service is shutting down."})";
constexpr const char* OSRM_SERVER_ERROR = R"({"code":"InvalidUrl","message":"Failed to serialize route."})";
constexpr const char* OSRM_DISTANCE_EXCEEDED = R"({"code":"DistanceExceeded","message":"Path distance exceeds the max distance limit."})";
constexpr const char* OSRM_PERIMETER_EXCEEDED = R"({"code":"PerimeterExceeded","message":"Perimeter of avoid polygons exceeds the max limit."})";
constexpr const char* OSRM_BREAKAGE_EXCEEDED = R"({"code":"BreakageDistanceExceeded","message":"All coordinates are too far away from each other"})";

using ve = valhalla_exception_t;
const std::unordered_map<unsigned, valhalla::valhalla_exception_t> error_codes{
    {100, {100, "Failed to parse json request", 400, HTTP_400, OSRM_INVALID_URL, "json_parse_failed"}},
    {101, {101, "Try a POST or GET request instead", 405, HTTP_405, OSRM_INVALID_URL, "wrong_http_method"}},
    {102, {102, "The service is shutting down", 503, HTTP_503, OSRM_SHUTDOWN, "shutting_down"}},
    {103, {103, "Failed to parse pbf request", 400, HTTP_400, OSRM_INVALID_URL, "pbf_parse_failed"}},
    {106, {106, "Try any of", 404, HTTP_404, OSRM_INVALID_SERVICE, "wrong_action"}},
    {107, {107, "Not Implemented", 501, HTTP_501, OSRM_INVALID_SERVICE, "empty_action"}},
    {110, {110, "Insufficiently specified required parameter 'locations'", 400, HTTP_400, OSRM_INVALID_OPTIONS, "locations_parse_failed"}},
    {111, {111, "Insufficiently specified required parameter 'time'", 400, HTTP_400, OSRM_INVALID_OPTIONS, "time_parse_failed"}},
    {112, {112, "Insufficiently specified required parameter 'locations' or 'sources & targets'", 400, HTTP_400, OSRM_INVALID_OPTIONS, "matrix_locations_parse_failed"}},
    {113, {113, "Insufficiently specified required parameter 'contours'", 400, HTTP_400, OSRM_INVALID_OPTIONS, "contours_parse_failed"}},
    {114, {114, "Insufficiently specified required parameter 'shape' or 'encoded_polyline'", 400, HTTP_400, OSRM_INVALID_OPTIONS, "shape_parse_failed"}},
    {115, {115, "Insufficiently specified required parameter 'action'", 400, HTTP_400, OSRM_INVALID_OPTIONS, "action_parse_failed"}},
    {120, {120, "Insufficient number of locations provided", 400, HTTP_400, OSRM_INVALID_OPTIONS, "not_enough_locations"}},
    {121, {121, "Insufficient number of sources provided", 400, HTTP_400, OSRM_INVALID_OPTIONS, "not_enough_sources"}},
    {122, {122, "Insufficient number of targets provided", 400, HTTP_400, OSRM_INVALID_OPTIONS, "not_enough_targets"}},
    {123, {123, "Insufficient shape provided", 400, HTTP_400, OSRM_INVALID_OPTIONS, "not_enough_shape"}},
    {124, {124, "No edge/node costing provided", 400, HTTP_400, OSRM_INVALID_OPTIONS, "costing_required"}},
    {125, {125, "No costing method found", 400, HTTP_400, OSRM_INVALID_OPTIONS, "wrong_costing"}},
    {126, {126, "No shape provided", 400, HTTP_400, OSRM_INVALID_OPTIONS, "shape_required"}},
    {127, {127, "Recostings require a valid costing parameter", 400, HTTP_400, OSRM_INVALID_OPTIONS, "recosting_parse_failed"}},
    {128, {128, "Recostings require a unique 'name' field for each recosting", 400, HTTP_400, OSRM_INVALID_OPTIONS, "no_recosting_duplicate_names"}},
    {130, {130, "Failed to parse location", 400, HTTP_400, OSRM_INVALID_VALUE, "location_parse_failed"}},
    {131, {131, "Failed to parse source", 400, HTTP_400, OSRM_INVALID_VALUE, "source_parse_failed"}},
    {132, {132, "Failed to parse target", 400, HTTP_400, OSRM_INVALID_VALUE, "target_parse_failed"}},
    {133, {133, "Failed to parse avoid", 400, HTTP_400, OSRM_INVALID_VALUE, "avoid_parse_failed"}},
    {134, {134, "Failed to parse shape", 400, HTTP_400, OSRM_INVALID_VALUE, "shape_parse_failed"}},
    {135, {135, "Failed to parse trace", 400, HTTP_400, OSRM_INVALID_VALUE, "trace_parse_failed"}},
    {136, {136, "durations size not compatible with trace size", 400, HTTP_400, OSRM_INVALID_VALUE, "trace_duration_mismatch"}},
    {137, {137, "Failed to parse polygon", 400, HTTP_400, OSRM_INVALID_VALUE, "polygon_parse_failed"}},
    {140, {140, "Action does not support multimodal costing", 400, HTTP_400, OSRM_INVALID_VALUE, "no_multimodal"}},
    {141, {141, "Arrive by for multimodal not implemented yet", 501, HTTP_501, OSRM_INVALID_VALUE, "no_arrive_by_multimodal"}},
    {142, {142, "Arrive by not implemented for isochrones", 501, HTTP_501, OSRM_INVALID_VALUE, "no_arrive_by_isochrones"}},
    {143, {143, "ignore_closures in costing and exclude_closures in search_filter cannot both be specified", 400, HTTP_400, OSRM_INVALID_VALUE, "closures_conflict"}},
    {144, {144, "Action does not support expansion", 400, HTTP_400, OSRM_INVALID_VALUE, "no_action_for_expansion"}},
    {150, {150, "Exceeded max locations", 400, HTTP_400, OSRM_INVALID_VALUE, "too_many_locations"}},
    {151, {151, "Exceeded max time", 400, HTTP_400, OSRM_INVALID_VALUE, "too_large_time"}},
    {152, {152, "Exceeded max contours", 400, HTTP_400, OSRM_INVALID_VALUE, "too_many_contours"}},
    {153, {153, "Too many shape points", 400, HTTP_400, OSRM_INVALID_VALUE, "too_large_shape"}},
    {154, {154, "Path distance exceeds the max distance limit", 400, HTTP_400, OSRM_DISTANCE_EXCEEDED, "too_large_distance"}},
    {155, {155, "Outside the valid walking distance at the beginning or end of a multimodal route", 400, HTTP_400, OSRM_INVALID_URL, "too_large_first_last_walking_distance"}},
    {156, {156, "Outside the valid walking distance between stops of a multimodal route", 400, HTTP_400, OSRM_INVALID_URL, "too_large_in_between_walking_distance"}},
    {157, {157, "Exceeded max avoid locations", 400, HTTP_400, OSRM_INVALID_VALUE, "too_many_avoids"}},
    {158, {158, "Input trace option is out of bounds", 400, HTTP_400, OSRM_INVALID_VALUE, "trace_option_invalid"}},
    {159, {159, "use_timestamps set with no timestamps present", 400, HTTP_400, OSRM_INVALID_VALUE, "missing_timestamps"}},
    {160, {160, "Date and time required for origin for date_type of depart at", 400, HTTP_400, OSRM_INVALID_OPTIONS, "missing_depart_date"}},
    {161, {161, "Date and time required for destination for date_type of arrive by", 400, HTTP_400, OSRM_INVALID_OPTIONS, "missing_arrive_date"}},
    {162, {162, "Date and time is invalid.  Format is YYYY-MM-DDTHH:MM", 400, HTTP_400, OSRM_INVALID_VALUE, "date_parse_failed"}},
    {163, {163, "Invalid date_type", 400, HTTP_400, OSRM_INVALID_VALUE, "wrong_date_type"}},
    {164, {164, "Invalid shape format", 400, HTTP_400, OSRM_INVALID_VALUE, "wrong_shape_format"}},
    {165, {165, "Date and time required for destination for date_type of invariant", 400, HTTP_400, OSRM_INVALID_OPTIONS, "missing_invariant_date"}},
    {167, {167, "Exceeded maximum circumference for exclude_polygons", 400, HTTP_400, OSRM_PERIMETER_EXCEEDED, "too_large_polygon"}},
    {168, {168, "Invalid expansion property type", 400, HTTP_400, OSRM_INVALID_OPTIONS, "invalid_expansion_property"}},
    {170, {170, "Locations are in unconnected regions. Go check/edit the map at osm.org", 400, HTTP_400, OSRM_NO_ROUTE, "impossible_route"}},
    {171, {171, "No suitable edges near location", 400, HTTP_400, OSRM_NO_SEGMENT, "no_edges_near"}},
    {172, {172, "Exceeded breakage distance for all pairs", 400, HTTP_400, OSRM_BREAKAGE_EXCEEDED, "too_large_breakage_distance"}},
    {199, {199, "Unknown", 400, HTTP_400, OSRM_INVALID_URL, "unknown"}},
    {200, {200, "Failed to parse intermediate request format", 500, HTTP_500, OSRM_INVALID_URL, "pbf_parse_failed"}},
    {201, {201, "Failed to parse TripLeg", 500, HTTP_500, OSRM_INVALID_URL, "trip_parse_failed"}},
    {202, {202, "Could not build directions for TripLeg", 500, HTTP_500, OSRM_INVALID_URL, "directions_building_failed"}},
    {203, {203, "The service is shutting down", 503, HTTP_503, OSRM_SHUTDOWN, "shutting_down"}},
    {210, {210, "Trip path does not have any nodes", 400, HTTP_400, OSRM_INVALID_URL, "no_nodes"}},
    {211, {211, "Trip path has only one node", 400, HTTP_400, OSRM_INVALID_URL, "one_node"}},
    {212, {212, "Trip must have at least 2 locations", 400, HTTP_400, OSRM_INVALID_OPTIONS, "not_enough_locations"}},
    {213, {213, "Error - No shape or invalid node count", 400, HTTP_400, OSRM_INVALID_URL, "shape_parse_failed"}},
    {220, {220, "Turn degree out of range for cardinal direction", 400, HTTP_400, OSRM_INVALID_URL, "wrong_turn_degree"}},
    {230, {230, "Invalid DirectionsLeg_Maneuver_Type in method FormTurnInstruction", 400, HTTP_400, OSRM_INVALID_URL, "wrong_maneuver_form_turn"}},
    {231, {231, "Invalid DirectionsLeg_Maneuver_Type in method FormRelativeTwoDirection", 400, HTTP_400, OSRM_INVALID_URL, "wrong_maneuver_form_relative_two"}},
    {232, {232, "Invalid DirectionsLeg_Maneuver_Type in method FormRelativeThreeDirection", 400, HTTP_400, OSRM_INVALID_URL, "wrong_maneuver_form_relative_three"}},
    {299, {299, "Unknown", 400, HTTP_400, OSRM_INVALID_URL, "unknown"}},
    {312, {312, "Insufficiently specified required parameter 'shape' or 'encoded_polyline'", 400, HTTP_400, OSRM_INVALID_OPTIONS, "shape_parse_failed"}},
    {313, {313, "'resample_distance' must be >= ", 400, HTTP_400, OSRM_INVALID_URL, "wrong_resample_distance"}},
    {314, {314, "Too many shape points", 400, HTTP_400, OSRM_INVALID_VALUE, "too_many_shape_points"}},
    {400, {400, "Unknown action", 400, HTTP_400, OSRM_INVALID_SERVICE, "wrong_action"}},
    {401, {401, "Failed to parse intermediate request format", 500, HTTP_500, OSRM_SERVER_ERROR, "options_parse_failed"}},
    {402, {402, "The service is shutting down", 503, HTTP_503, OSRM_SHUTDOWN, "shutting_down"}},
    {420, {420, "Failed to parse correlated location", 400, HTTP_400, OSRM_INVALID_VALUE, "candidate_parse_failed"}},
    {421, {421, "Failed to parse location", 400, HTTP_400, OSRM_INVALID_VALUE, "location_parse_failed"}},
    {422, {422, "Failed to parse source", 400, HTTP_400, OSRM_INVALID_VALUE, "source_parse_failed"}},
    {423, {423, "Failed to parse target", 400, HTTP_400, OSRM_INVALID_VALUE, "target_parse_failed"}},
    {424, {424, "Failed to parse shape", 400, HTTP_400, OSRM_INVALID_VALUE, "shape_parse_failed"}},
    {430, {430, "Exceeded max iterations in CostMatrix::SourceToTarget", 400, HTTP_400, OSRM_INVALID_URL, "too_many_iterations_cost_matrix"}},
    {440, {440, "Cannot reach destination - too far from a transit stop", 400, HTTP_400, OSRM_INVALID_URL, "transit_unreachable"}},
    {441, {441, "Location is unreachable", 400, HTTP_400, OSRM_INVALID_URL, "matrix_element_unreachable"}},
    {442, {442, "No path could be found for input", 400, HTTP_400, OSRM_NO_ROUTE, "no_path"}},
    {443, {443, "Exact route match algorithm failed to find path", 400, HTTP_400, OSRM_NO_SEGMENT, "shape_match_failed"}},
    {444, {444, "Map Match algorithm failed to find path", 400, HTTP_400, OSRM_NO_SEGMENT, "map_match_failed"}},
    {445, {445, "Shape match algorithm specification in api request is incorrect. Please see documentation for valid shape_match input.", 400, HTTP_400, OSRM_INVALID_URL, "wrong_match_type"}},
    {499, {499, "Unknown", 400, HTTP_400, OSRM_INVALID_URL, "unknown"}},
    {503, {503, "Leg count mismatch", 400, HTTP_400, OSRM_INVALID_URL, "wrong_number_of_legs"}},
    {504, {504, "This service does not support GeoTIFF serialization.", 400, HTTP_400, OSRM_INVALID_VALUE, "unknown"}},
    {599, {599, "Unknown serialization error", 400, HTTP_400, OSRM_INVALID_VALUE, "unknown"}},
};

// unordered map for warning pairs
const std::unordered_map<int, std::string> warning_codes = {
  // 1xx is for deprecations
  {100, R"(auto_shorter costing is deprecated, use "shortest" costing option instead)"},
  {101,
    R"(hov costing is deprecated, use "include_hov2" costing option instead)"},
  {102, R"(auto_data_fix is deprecated, use the "ignore_*" costing options instead)"},
  {103, R"(best_paths has been deprecated, use "alternates" instead)"},
  // 2xx is used for ineffective parameters, i.e. we ignore them because of reasons
  {200, R"(path distance exceeds the max distance limit for time-dependent matrix, ignoring date_time)"},
  {201, R"("sources" have date_time set, but "arrive_by" was requested, ignoring date_time)"},
  {202, R"("targets" have date_time set, but "depart_at" was requested, ignoring date_time)"},
  {203, R"("waiting_time" is set on a location of type "via" or "through", ignoring waiting_time)"},
  {204, R"("exclude_polygons" received invalid input, ignoring exclude_polygons)"},
  {205, R"("disable_hierarchy_pruning" exceeded the max distance, ignoring disable_hierarchy_pruning)"},
  {206, R"(CostMatrix does not consider "targets" with "date_time" set, ignoring date_time)"},
  {207, R"(TimeDistanceMatrix does not consider "shape_format", ignoring shape_format)"},
  // 3xx is used when costing options were specified but we had to change them internally for some reason
  {300, R"(Many:Many CostMatrix was requested, but server only allows 1:Many TimeDistanceMatrix)"},
  {301, R"(1:Many TimeDistanceMatrix was requested, but server only allows Many:Many CostMatrix)"},
  // 4xx is used when we do sneaky important things the user should be aware of
  {400, R"(CostMatrix turned off destination-only on a second pass for connections: )"}
};
// clang-format on

rapidjson::Document from_string(const std::string& json, const valhalla_exception_t& e) {
  rapidjson::Document d;
  if (json.empty()) {
    d.SetObject();
    return d;
  }
  d.Parse(json.c_str());
  if (d.HasParseError()) {
    throw e;
  }
  return d;
}

bool add_date_to_locations(Options& options,
                           google::protobuf::RepeatedPtrField<valhalla::Location>& locations,
                           const std::string& node) {
  if (options.has_date_time_case() && !locations.empty()) {
    auto dt = options.date_time_type();
    if (options.action() != Options::sources_to_targets) {
      switch (dt) {
        case Options::current:
          locations.Mutable(0)->set_date_time("current");
          break;
        case Options::depart_at:
          locations.Mutable(0)->set_date_time(options.date_time());
          break;
        case Options::arrive_by:
          locations.Mutable(locations.size() - 1)->set_date_time(options.date_time());
          break;
        case Options::invariant:
          for (auto& loc : locations)
            loc.set_date_time(options.date_time());
        default:
          break;
      }
    } else {
      if (node == (dt == Options::arrive_by ? "targets" : "sources")) {
        for (auto& loc : locations) {
          loc.set_date_time(dt == Options::current ? "current" : options.date_time());
        }
      }
    }
  }

  return std::find_if(locations.begin(), locations.end(), [](valhalla::Location loc) {
           return !loc.date_time().empty();
         }) != locations.end();
}

// Parses JSON rings of the form [[lon1, lat1], [lon2, lat2], ...]] and operates on
// PBF objects of the sort "repeated LatLng". Invalid rings will be corrected during search operation.
template <typename ring_pbf_t>
void parse_ring(ring_pbf_t* ring, const rapidjson::Value& coord_array) {

  // for protobuf we just validate what is there
  if (ring->coords_size()) {
    if (ring->coords_size() < 2)
      throw std::runtime_error("Polygon coordinates must consist of [Lon, Lat] arrays.");
    for (auto& coord : *ring->mutable_coords()) {
      if (!coord.has_lat_case() || !coord.has_lng_case())
        throw std::runtime_error("Polygon coordinates must consist of [Lon, Lat] arrays.");

      coord.set_lng(midgard::circular_range_clamp<double>(coord.lng(), -180, 180));
      if (coord.lat() < -90.0 || coord.lat() > 90.0) {
        throw std::runtime_error("Latitude must be in the range [-90, 90] degrees");
      }
    }
    return;
  }

  // for json we need to do some parsing
  for (const auto& coords : coord_array.GetArray()) {
    if (coords.Size() < 2) {
      throw std::runtime_error("Polygon coordinates must consist of [Lon, Lat] arrays.");
    }

    double lon = coords[0].GetDouble();
    lon = midgard::circular_range_clamp<double>(lon, -180, 180);
    double lat = coords[1].GetDouble();
    if (lat < -90.0 || lat > 90.0) {
      throw std::runtime_error("Latitude must be in the range [-90, 90] degrees");
    }

    auto* ll = ring->add_coords();
    ll->set_lng(lon);
    ll->set_lat(lat);
  }
}

void parse_location(valhalla::Location* location,
                    const rapidjson::Value& r_loc,
                    Api& request,
                    const boost::optional<bool>& ignore_closures,
                    bool is_last_loc) {
  auto lat = rapidjson::get_optional<double>(r_loc, "/lat");
  if (location->has_ll() && location->ll().has_lat_case()) {
    lat = location->ll().lat();
  }
  if (!lat) {
    throw std::runtime_error{"lat is missing"};
  };

  if (*lat < -90.0 || *lat > 90.0) {
    throw std::runtime_error("Latitude must be in the range [-90, 90] degrees");
  }

  auto lon = rapidjson::get_optional<double>(r_loc, "/lon");
  if (location->has_ll() && location->ll().has_lng_case()) {
    lon = location->ll().lng();
  }
  if (!lon) {
    throw std::runtime_error{"lon is missing"};
  };

  lon = midgard::circular_range_clamp<double>(*lon, -180, 180);
  location->mutable_ll()->set_lat(*lat);
  location->mutable_ll()->set_lng(*lon);

  // trace attributes does not support legs or breaks at discontinuities
  auto stop_type_json = rapidjson::get_optional<std::string>(r_loc, "/type");
  if (request.options().action() == Options::trace_attributes) {
    location->set_type(valhalla::Location::kVia);
  } // other actions let you specify whatever type of stop you want
  else if (stop_type_json) {
    Location::Type type = Location::kBreak;
    Location_Type_Enum_Parse(*stop_type_json, &type);
    location->set_type(type);
  } // and if you didnt set it it defaulted to break which is not the default for trace_route
  else if (request.options().action() == Options::trace_route && !location->has_time_case()) {
    location->set_type(valhalla::Location::kVia);
  }

  auto name = rapidjson::get_optional<std::string>(r_loc, "/name");
  if (name) {
    location->set_name(*name);
  }
  auto street = rapidjson::get_optional<std::string>(r_loc, "/street");
  if (street) {
    location->set_street(*street);
  }
  auto date_time = rapidjson::get_optional<std::string>(r_loc, "/date_time");
  if (date_time) {
    location->set_date_time(*date_time);
  }
  auto heading = rapidjson::get_optional<int>(r_loc, "/heading");
  if (heading) {
    location->set_heading(*heading);
  }
  auto heading_tolerance = rapidjson::get_optional<int>(r_loc, "/heading_tolerance");
  if (heading_tolerance) {
    location->set_heading_tolerance(*heading_tolerance);
  }
  auto preferred_layer = rapidjson::get_optional<int>(r_loc, "/preferred_layer");
  if (preferred_layer) {
    location->set_preferred_layer(*preferred_layer);
  }
  auto node_snap_tolerance = rapidjson::get_optional<float>(r_loc, "/node_snap_tolerance");
  if (node_snap_tolerance) {
    location->set_node_snap_tolerance(*node_snap_tolerance);
  }
  auto minimum_reachability = rapidjson::get_optional<unsigned int>(r_loc, "/minimum_reachability");
  if (minimum_reachability) {
    location->set_minimum_reachability(*minimum_reachability);
  }
  auto radius = rapidjson::get_optional<unsigned int>(r_loc, "/radius");
  if (radius) {
    location->set_radius(*radius);
  }
  auto accuracy = rapidjson::get_optional<unsigned int>(r_loc, "/accuracy");
  if (accuracy) {
    location->set_accuracy(*accuracy);
  }
  auto time =
      rapidjson::get<double>(r_loc, "/time", location->has_time_case() ? location->time() : -1);
  location->set_time(time);
  auto rank_candidates =
      rapidjson::get<bool>(r_loc, "/rank_candidates", !location->skip_ranking_candidates());
  location->set_skip_ranking_candidates(!rank_candidates);
  auto preferred_side = rapidjson::get_optional<std::string>(r_loc, "/preferred_side");
  valhalla::Location::PreferredSide side;
  if (preferred_side && PreferredSide_Enum_Parse(*preferred_side, &side)) {
    location->set_preferred_side(side);
  }
  lat = rapidjson::get_optional<double>(r_loc, "/display_lat");
  if (location->has_display_ll() && location->display_ll().has_lat_case())
    lat = location->display_ll().lat();
  lon = rapidjson::get_optional<double>(r_loc, "/display_lon");
  if (location->has_display_ll() && location->display_ll().has_lng_case())
    lon = location->display_ll().lng();
  if (lat && lon && *lat >= -90.0 && *lat <= 90.0) {
    lon = midgard::circular_range_clamp<double>(*lon, -180, 180);
    location->mutable_display_ll()->set_lat(*lat);
    location->mutable_display_ll()->set_lng(*lon);
  } else
    location->clear_display_ll();
  auto search_cutoff = rapidjson::get_optional<unsigned int>(r_loc, "/search_cutoff");
  if (search_cutoff) {
    location->set_search_cutoff(*search_cutoff);
  }
  auto street_side_tolerance = rapidjson::get_optional<unsigned int>(r_loc, "/street_side_tolerance");
  if (street_side_tolerance) {
    location->set_street_side_tolerance(*street_side_tolerance);
  }
  auto street_side_max_distance =
      rapidjson::get_optional<unsigned int>(r_loc, "/street_side_max_distance");
  if (street_side_max_distance) {
    location->set_street_side_max_distance(*street_side_max_distance);
  }
  auto street_side_cutoff = rapidjson::get_optional<std::string>(r_loc, "/street_side_cutoff");
  if (street_side_cutoff) {
    valhalla::RoadClass cutoff_street_side;
    if (RoadClass_Enum_Parse(*street_side_cutoff, &cutoff_street_side)) {
      location->set_street_side_cutoff(cutoff_street_side);
    }
  }

  boost::optional<bool> exclude_closures;
  // is it json?
  auto search_filter = rapidjson::get_child_optional(r_loc, "/search_filter");
  if (search_filter) {
    // search_filter.min_road_class
    auto min_road_class =
        rapidjson::get<std::string>(*search_filter, "/min_road_class", "service_other");
    valhalla::RoadClass min_rc;
    if (RoadClass_Enum_Parse(min_road_class, &min_rc)) {
      location->mutable_search_filter()->set_min_road_class(min_rc);
    }
    // search_filter.max_road_class
    auto max_road_class = rapidjson::get<std::string>(*search_filter, "/max_road_class", "motorway");
    valhalla::RoadClass max_rc;
    if (RoadClass_Enum_Parse(max_road_class, &max_rc)) {
      location->mutable_search_filter()->set_max_road_class(max_rc);
    }
    // search_filter.exclude_tunnel
    location->mutable_search_filter()->set_exclude_tunnel(
        rapidjson::get<bool>(*search_filter, "/exclude_tunnel", false));
    // search_filter.exclude_bridge
    location->mutable_search_filter()->set_exclude_bridge(
        rapidjson::get<bool>(*search_filter, "/exclude_bridge", false));
    // search_filter.exclude_ramp
    location->mutable_search_filter()->set_exclude_ramp(
        rapidjson::get<bool>(*search_filter, "/exclude_ramp", false));
    // search_filter.exclude_closures
    exclude_closures = rapidjson::get_optional<bool>(*search_filter, "/exclude_closures");
  } // or is it pbf
  else if (location->has_search_filter()) {
    if (location->search_filter().has_min_road_class_case() &&
        !RoadClass_IsValid(location->search_filter().min_road_class()))
      location->mutable_search_filter()->clear_min_road_class();
    if (location->search_filter().has_max_road_class_case() &&
        !RoadClass_IsValid(location->search_filter().max_road_class()))
      location->mutable_search_filter()->clear_max_road_class();
    if (location->search_filter().has_exclude_closures_case())
      exclude_closures = location->search_filter().exclude_closures();
  }

  // if you specified both of these they may contradict so we throw up our hands
  if (ignore_closures && exclude_closures) {
    throw valhalla_exception_t{143};
  }
  // do we actually want to filter closures on THIS location
  // NOTE: that ignore_closures takes precedence
  location->mutable_search_filter()->set_exclude_closures(
      ignore_closures ? !(*ignore_closures) : (exclude_closures ? *exclude_closures : true));
  if (!location->search_filter().has_min_road_class_case()) {
    location->mutable_search_filter()->set_min_road_class(valhalla::kServiceOther);
  }
  if (!location->search_filter().has_max_road_class_case()) {
    location->mutable_search_filter()->set_max_road_class(valhalla::kMotorway);
  }

  float waiting_secs = rapidjson::get<float>(r_loc, "/waiting", 0.f);
  switch (location->type()) {
    case Location_Type_kBreak:
    case Location_Type_kBreakThrough:
      // set waiting_time to 0 on origin/destination
      {
        auto loc_idx = location->correlation().original_index();
        // TODO: waiting time can be less than 0
        location->set_waiting_secs(loc_idx == 0 || is_last_loc || waiting_secs < 0.f ? 0.f
                                                                                     : waiting_secs);
        break;
      }
    default:
      if (waiting_secs)
        add_warning(request, 203);
  }
}

/**
 * Parses the locations and sets some defaults
 *
 * @param doc                       The JSON body
 * @param options                   The request options to be filled in
 * @param node                      The type of locations passed
 * @param location_parse_error_code The code raised if this method throws
 * @param ignore_closures           Whether to ignore closures
 * @param had_date_time             Gets set to true if any location had a date_time string
 */
void parse_locations(const rapidjson::Document& doc,
                     Api& request,
                     const std::string& node,
                     unsigned location_parse_error_code,
                     const boost::optional<bool>& ignore_closures,
                     bool& had_date_time) {
  auto& options = *request.mutable_options();

  google::protobuf::RepeatedPtrField<valhalla::Location>* locations = nullptr;
  if (node == "locations") {
    locations = options.mutable_locations();
  } else if (node == "shape") {
    locations = options.mutable_shape();
  } else if (node == "trace") {
    locations = options.mutable_trace();
  } else if (node == "sources") {
    locations = options.mutable_sources();
  } else if (node == "targets") {
    locations = options.mutable_targets();
  } else if (node == "exclude_locations" || node == "avoid_locations") {
    locations = options.mutable_exclude_locations();
  } else {
    return;
  }

  bool filter_closures = true;
  bool loc_had_time = false;
  try {
    // should we parse json?
    auto request_locations =
        rapidjson::get_optional<rapidjson::Value::ConstArray>(doc, std::string("/" + node).c_str());
    if (request_locations) {
      uint32_t last_loc_idx = request_locations->Size() - 1;
      for (const auto& r_loc : *request_locations) {
        auto* loc = locations->Add();
        auto loc_idx = locations->size() - 1;
        loc->mutable_correlation()->set_original_index(loc_idx);
        parse_location(loc, r_loc, request, ignore_closures, loc_idx == last_loc_idx);
        loc_had_time = loc_had_time || !loc->date_time().empty();
        // turn off filtering closures when any locations search filter allows closures
        filter_closures = filter_closures && loc->search_filter().exclude_closures();
      }
    } // maybe its deserialized pbf
    else if (!locations->empty()) {
      int i = 0;
      uint32_t locs_amount = locations->size() - 1;
      for (auto& loc : *locations) {
        bool is_last_edge = i == locs_amount;
        loc.mutable_correlation()->set_original_index(i++);
        parse_location(&loc, {}, request, ignore_closures, is_last_edge);
        loc_had_time = loc_had_time || !loc.date_time().empty();
        // turn off filtering closures when any locations search filter allows closures
        filter_closures = filter_closures && loc.search_filter().exclude_closures();
      }
    }

    if (locations->empty())
      return;

    // first and last locations get the default type of break no matter what
    locations->Mutable(0)->set_type(valhalla::Location::kBreak);
    locations->Mutable(locations->size() - 1)->set_type(valhalla::Location::kBreak);

    // push the date time information down into the locations
    if (!loc_had_time) {
      had_date_time = add_date_to_locations(options, *locations, node) || had_date_time;
    }
    had_date_time = loc_had_time || had_date_time;

    // If any of the locations had search_filter.exclude_closures set to false,
    // we tell the costing to let all closed roads through, so that we can do
    // a secondary per-location filtering using loki's search_filter
    // functionality. Otherwise we default to skipping closed roads
    for (auto& costing : *options.mutable_costings()) {
      costing.second.set_filter_closures(filter_closures);
    }
  }
  // Forward valhalla_exception_t types as-is, since they contain a more specific error message
  catch (const valhalla_exception_t& e) {
    throw e;
  } // generic exceptions and other stuff get a generic message
  catch (...) {
    throw valhalla_exception_t{location_parse_error_code};
  }
}

void parse_contours(const rapidjson::Document& doc,
                    google::protobuf::RepeatedPtrField<Contour>* contours) {

  // make sure the isoline definitions are valid
  auto json_contours = rapidjson::get_optional<rapidjson::Value::ConstArray>(doc, "/contours");
  if (json_contours) {
    for (const auto& json_contour : *json_contours) {
      // Grab contour time and distance
      auto t = rapidjson::get_optional<float>(json_contour, "/time");
      auto d = rapidjson::get_optional<float>(json_contour, "/distance");

      // Set contour time/distance
      auto* contour = contours->Add();
      if (t) {
        contour->set_time(*t);
      }
      if (d) {
        contour->set_distance(*d);
      }

      // If specified, grab and set contour color
      auto color = rapidjson::get_optional<std::string>(json_contour, "/color");
      if (color) {
        contour->set_color(*color);
      }
    }
  }

  for (const auto& c : *contours) {
    // You need at least something
    if (!c.has_time_case() && !c.has_distance_case()) {
      throw valhalla_exception_t{111};
    }
  }
}

// parse all costings needed to fulfill the request, including recostings
void parse_recostings(const rapidjson::Document& doc,
                      const std::string& key,
                      valhalla::Options& options) {
  // make sure we only have unique recosting names in the end
  std::unordered_set<std::string> names;
  auto check_name = [&names](const valhalla::Costing& recosting) -> void {
    if (!recosting.has_name_case()) {
      throw valhalla_exception_t{127};
    } else if (!names.insert(recosting.name()).second) {
      throw valhalla_exception_t{128};
    }
  };

  // look either in JSON & PBF
  auto recostings = rapidjson::get_child_optional(doc, "/recostings");
  if (recostings && recostings->IsArray()) {
    names.reserve(recostings->GetArray().Size());
    for (size_t i = 0; i < recostings->GetArray().Size(); ++i) {
      // parse the options
      std::string key = "/recostings/" + std::to_string(i);
      sif::ParseCosting(doc, key, options.add_recostings());
      check_name(*options.recostings().rbegin());
    }
  } else if (options.recostings().size()) {
    for (auto& recosting : *options.mutable_recostings()) {
      check_name(recosting);
      sif::ParseCosting(doc, key, &recosting, recosting.type());
    }
  }
}

/**
 * This function takes a json document and parses it into an options (request pbf) object.
 * The implementation is such that if you passed an already filled out options object the
 * function will still validate it and set the defaults, but if json is provided it will
 * override anything this is in the options object
 * @param doc      the rapidjson request doc
 * @param action   which request action will be performed
 * @param options  the options to fill out or validate if they are already filled out
 */
void from_json(rapidjson::Document& doc, Options::Action action, Api& api) {
  // if its a pbf request we want to keep the options and clear the rest
  bool pbf = false;
  if (api.has_options() && doc.ObjectEmpty()) {
    api.clear_trip();
    api.clear_directions();
    api.clear_status();
    api.clear_info();
    pbf = true;
  } // when its json we start with a blank slate and fill it all in
  else {
    api.Clear();
  }

  // set the action
  auto& options = *api.mutable_options();
  if (Options::Action_IsValid(action))
    options.set_action(action);

  // TODO: stop doing this after a sufficient amount of time has passed
  // move anything nested in deprecated directions_options up to the top level
  auto deprecated = get_child_optional(doc, "/directions_options");
  auto& allocator = doc.GetAllocator();
  if (deprecated) {
    for (const auto& key : {"/units", "/narrative", "/format", "/language"}) {
      auto child = rapidjson::get_child_optional(*deprecated, key);
      if (child) {
        doc.AddMember(rapidjson::Value(&key[1], allocator), *child, allocator);
      }
    }
    // delete options if it existed
    doc.RemoveMember("directions_options");
  }

  auto fmt = rapidjson::get_optional<std::string>(doc, "/format");
  Options::Format format;
  if (fmt && Options_Format_Enum_Parse(*fmt, &format)) {
    options.set_format(format);
  }

  auto id = rapidjson::get_optional<std::string>(doc, "/id");
  if (id) {
    options.set_id(*id);
  }

  auto jsonp = rapidjson::get_optional<std::string>(doc, "/jsonp");
  if (jsonp) {
    options.set_jsonp(*jsonp);
  }

  // so that we serialize correctly at the end we fix up any request discrepancies
  if (options.format() == Options::pbf) {
    const std::unordered_set<Options::Action> pbf_actions{Options::route,
                                                          Options::optimized_route,
                                                          Options::trace_route,
                                                          Options::centroid,
                                                          Options::trace_attributes,
                                                          Options::status,
                                                          Options::sources_to_targets,
                                                          Options::isochrone};
    // if its not a pbf supported action we reset to json
    if (pbf_actions.count(options.action()) == 0) {
      options.set_format(Options::json);
    } // and if it is then jsonp wont work because javascript doesnt support byte arrays
    else {
      options.clear_jsonp();
    }
  }
#ifndef ENABLE_GDAL
  else if (options.format() == Options::geotiff) {
    throw valhalla_exception_t{504};
  }
#endif

  auto units = rapidjson::get_optional<std::string>(doc, "/units");
  if (units && ((*units == "miles") || (*units == "mi"))) {
    options.set_units(Options::miles);
  }

  // Whether or not to run isochrones in reverse in absence of time dependence
  options.set_reverse(rapidjson::get<bool>(doc, "/reverse", false));

  auto language = rapidjson::get_optional<std::string>(doc, "/language");
  if (language && odin::get_locales().find(*language) != odin::get_locales().end()) {
    options.set_language(*language);
  }
  if (!options.has_language_case()) {
    options.set_language("en-US");
  }

  // deprecated
  auto narrative = rapidjson::get_optional<bool>(doc, "/narrative");
  if (narrative && !*narrative) {
    options.set_directions_type(DirectionsType::none);
  }

  auto dir_type = rapidjson::get_optional<std::string>(doc, "/directions_type");
  DirectionsType directions_type;
  if (dir_type && DirectionsType_Enum_Parse(*dir_type, &directions_type)) {
    options.set_directions_type(directions_type);
  }

  // costing defaults to none which is only valid for locate
  auto costing_str =
      rapidjson::get<std::string>(doc, "/costing",
                                  pbf ? Costing_Enum_Name(options.costing_type()) : "none");

  // auto_shorter is deprecated and will be turned into
  // shortest=true costing option. maybe remove in v4?
  if (costing_str == "auto_shorter") {

    add_warning(api, 100);

    costing_str = "auto";
    rapidjson::SetValueByPointer(doc, "/costing", "auto");
    auto json_options = rapidjson::GetValueByPointer(doc, "/costing_options/auto_shorter");
    if (json_options) {
      rapidjson::SetValueByPointer(doc, "/costing_options/auto", *json_options);
    }
    rapidjson::SetValueByPointer(doc, "/costing_options/auto/shortest", true);
  }

  // hov costing is deprecated and will be turned into auto costing with
  // include_hov2=true costing option.
  if (costing_str == "hov") {

    // add warning for hov costing
    add_warning(api, 101);

    costing_str = "auto";
    rapidjson::SetValueByPointer(doc, "/costing", "auto");
    auto json_options = rapidjson::GetValueByPointer(doc, "/costing_options/hov");
    if (json_options) {
      rapidjson::SetValueByPointer(doc, "/costing_options/auto", *json_options);
    }
    rapidjson::SetValueByPointer(doc, "/costing_options/auto/include_hov2", true);
  }

  // auto_data_fix is deprecated and will be turned into
  // ignore all the things costing option. maybe remove in v4?
  if (costing_str == "auto_data_fix") {

    // warning for auto data fix
    add_warning(api, 102);

    costing_str = "auto";
    rapidjson::SetValueByPointer(doc, "/costing", "auto");
    auto json_options = rapidjson::GetValueByPointer(doc, "/costing_options/auto_data_fix");
    if (json_options) {
      rapidjson::SetValueByPointer(doc, "/costing_options/auto", *json_options);
    }
    rapidjson::SetValueByPointer(doc, "/costing_options/auto/ignore_restrictions", true);
    rapidjson::SetValueByPointer(doc, "/costing_options/auto/ignore_oneways", true);
    rapidjson::SetValueByPointer(doc, "/costing_options/auto/ignore_access", true);
    rapidjson::SetValueByPointer(doc, "/costing_options/auto/ignore_closures", true);
  }

  // set the costing based on the name given and parse its costing options
  Costing::Type costing;
  if (!valhalla::Costing_Enum_Parse(costing_str, &costing))
    throw valhalla_exception_t{125, "'" + costing_str + "'"};
  else
    options.set_costing_type(costing);

  // date_time
  auto date_time_type = rapidjson::get_optional<unsigned int>(doc, "/date_time/type");
  if (date_time_type && Options::DateTimeType_IsValid(*date_time_type + 1)) {
    options.set_date_time_type(static_cast<Options::DateTimeType>(*date_time_type + 1));
  }
  if (options.date_time_type() != Options::no_time) {
    // check the type is in bounds
    auto v = options.date_time_type();
    if (v >= Options::DateTimeType_ARRAYSIZE)
      throw valhalla_exception_t{163};
    // check the value exists for depart at and arrive by
    auto date_time_value =
        v != Options::current
            ? rapidjson::get<std::string>(doc, "/date_time/value", options.date_time())
            : std::string("current");
    if (date_time_value.empty()) {
      if (v == Options::depart_at)
        throw valhalla_exception_t{160};
      else if (v == Options::arrive_by)
        throw valhalla_exception_t{161};
      else if (v == Options::invariant)
        throw valhalla_exception_t{165};
    }
    // check the value is sane
    if (date_time_value != "current" && !baldr::DateTime::is_iso_valid(date_time_value))
      throw valhalla_exception_t{162};
    options.set_date_time(date_time_value);
  } // not specified but you want transit, then we default to current
  else if (options.costing_type() == Costing::multimodal ||
           options.costing_type() == Costing::transit) {
    options.set_date_time_type(Options::current);
    options.set_date_time("current");
  }

  // failure scenarios with respect to time dependence
  if (options.date_time_type() != Options::no_time) {
    if (options.date_time_type() == Options::arrive_by ||
        options.date_time_type() == Options::invariant) {
      if (options.costing_type() == Costing::multimodal || options.costing_type() == Costing::transit)
        throw valhalla_exception_t{141};
      if (options.action() == Options::isochrone)
        throw valhalla_exception_t{142};
    }
  }

  // Set the output precision for shape/geometry (polyline encoding). Defaults to polyline6
  // This also controls the input precision for encoded_polyline in height action
  // TODO - this just for OSRM compatibility at the moment but could be supported
  auto shape_format = rapidjson::get_optional<std::string>(doc, "/shape_format");
  if (shape_format) {
    if (*shape_format == "polyline6") {
      options.set_shape_format(polyline6);
    } else if (*shape_format == "polyline5") {
      options.set_shape_format(polyline5);
    } else if (*shape_format == "geojson") {
      options.set_shape_format(geojson);
    } else if (*shape_format == "no_shape") {
      if (action == Options::height) {
        throw valhalla_exception_t{164};
      }
      options.set_shape_format(no_shape);
    } else {
      // Throw an error if shape format is invalid
      throw valhalla_exception_t{164};
    }
  } else if (action == Options::sources_to_targets) {
    options.set_shape_format(options.has_shape_format_case() ? options.shape_format() : no_shape);
  }

  // whether or not to output b64 encoded openlr
  auto linear_references = rapidjson::get_optional<bool>(doc, "/linear_references");
  if (linear_references) {
    options.set_linear_references(*linear_references);
  }

  // whatever our costing is, check to see if we are going to ignore_closures
  std::stringstream ss;
  ss << "/costing_options/" << costing_str << "/ignore_closures";
  auto ignore_closures = costing_str != "multimodal"
                             ? rapidjson::get_optional<bool>(doc, ss.str().c_str())
                             : boost::none;
  for (const auto& co : options.costings()) {
    if (co.second.type() == options.costing_type() &&
        co.second.options().has_ignore_closures_case()) {
      ignore_closures = co.second.options().ignore_closures();
      break;
    }
  }

  // TODO(nils): if we parse the costing options before the ignore_closures logic,
  //   the gurka_closure_penalty test fails. investigate why.. intuitively it makes no sense,
  //   as in the above logic the costing options aren't even parsed yet,
  //   so how can it determine "ignore_closures" there?
  sif::ParseCosting(doc, "/costing_options", options);

  // if any of the locations params have a date_time object in their locations, we'll remember
  // only /sources_to_targets will parse more than one location collection and there it's fine
  bool had_date_time = false;

  // parse map matching location input and encoded_polyline for height actions
  auto encoded_polyline = rapidjson::get_optional<std::string>(doc, "/encoded_polyline");
  if (encoded_polyline) {
    options.set_encoded_polyline(*encoded_polyline);
  }
  if (options.has_encoded_polyline_case()) {

    // Set the precision to use when decoding the polyline. For height actions (only)
    // either polyline6 (default) or polyline5 are supported. All other actions only
    // support polyline6 inputs at this time.
    double precision = 1e-6;
    if (options.action() == Options::height) {
      precision = options.shape_format() == valhalla::polyline5 ? 1e-5 : 1e-6;
    }

    options.mutable_shape()->Clear();
    auto decoded =
        midgard::decode<std::vector<midgard::PointLL>>(options.encoded_polyline(), precision);
    for (const auto& ll : decoded) {
      auto* sll = options.mutable_shape()->Add();
      sll->mutable_ll()->set_lat(ll.lat());
      sll->mutable_ll()->set_lng(ll.lng());
      // set type to via by default
      sll->set_type(valhalla::Location::kVia);
      sll->set_time(-1);
    }
    // first and last always get type break
    if (options.shape_size()) {
      options.mutable_shape(0)->set_type(valhalla::Location::kBreak);
      options.mutable_shape(options.shape_size() - 1)->set_type(valhalla::Location::kBreak);
    }
    // add the date time
    add_date_to_locations(options, *options.mutable_shape(), "shape");
  } // fall back from encoded polyline to array of locations
  else {
    parse_locations(doc, api, "shape", 134, ignore_closures, had_date_time);

    // if no shape then try 'trace'
    if (options.shape().size() == 0) {
      parse_locations(doc, api, "trace", 135, ignore_closures, had_date_time);
    }
  }

  // Begin time for timestamps when entered given durations/delta times (defaults to 0)
  auto t = rapidjson::get_optional<unsigned int>(doc, "/begin_time");
  double begin_time = 0.0;
  if (t) {
    begin_time = *t;
  }

  // Use durations (per shape point pair) to set time
  auto durations = rapidjson::get_optional<rapidjson::Value::ConstArray>(doc, "/durations");
  if (durations) {
    // Make sure durations is sized appropriately
    if (options.shape_size() > 0 && durations->Size() != (unsigned int)options.shape_size() - 1) {
      throw valhalla_exception_t{136};
    }

    // Set time to begin_time at the first trace point.
    options.mutable_shape()->Mutable(0)->set_time(begin_time);

    // Iterate through the durations and add to elapsed time - set time on
    // successive trace points.
    double current_time = begin_time;
    int index = 1;
    for (const auto& dur : *durations) {
      auto duration = dur.GetDouble();
      current_time += duration;
      options.mutable_shape()->Mutable(index)->set_time(current_time);
      ++index;
    }
  }

  // Option to use timestamps when computing elapsed time for matched routes
  options.set_use_timestamps(rapidjson::get<bool>(doc, "/use_timestamps", options.use_timestamps()));

  // Option to prioritize bidirectional a* over timedependent forward when depart_at is set.
  options.set_prioritize_bidirectional(
      rapidjson::get<bool>(doc, "/prioritize_bidirectional", options.prioritize_bidirectional()));

  // Throw an error if use_timestamps is set to true but there are no timestamps in the
  // trace (or no durations present)
  if (options.use_timestamps()) {
    bool has_time = false;
    for (const auto& s : options.shape()) {
      if (s.has_time_case()) {
        has_time = true;
        break;
      }
    }
    if (!has_time) {
      throw valhalla_exception_t{159};
    }
  }

  // Get the elevation interval for returning elevation along the path in a route or
  // trace attribute call. Defaults to 0.0 (no elevation is returned)
  constexpr float kMaxElevationInterval = 1000.0f;
  auto elevation_interval = rapidjson::get_optional<float>(doc, "/elevation_interval");
  if (elevation_interval) {
    options.set_elevation_interval(
        std::max(std::min(*elevation_interval, kMaxElevationInterval), 0.0f));
  } else {
    // Constrain to range [0-kMaxElevationInterval]
    options.set_elevation_interval(
        std::max(std::min(options.elevation_interval(), kMaxElevationInterval), 0.0f));
  }

  // Elevation service options
  options.set_range(rapidjson::get(doc, "/range", options.range()));
  constexpr uint32_t MAX_HEIGHT_PRECISION = 2;
  auto height_precision = rapidjson::get_optional<unsigned int>(doc, "/height_precision");
  if (height_precision && *height_precision <= MAX_HEIGHT_PRECISION) {
    options.set_height_precision(*height_precision);
  }

  // matrix can be slimmed down but shouldn't by default for backwards-compatibility reasons
  if (options.action() == Options::sources_to_targets) {
    options.set_verbose(
        rapidjson::get(doc, "/verbose", options.has_verbose_case() ? options.verbose() : true));
  } else {
    options.set_verbose(rapidjson::get(doc, "/verbose", options.verbose()));
  }

  // parse any named costings for re-costing a given path
  parse_recostings(doc, "/recostings", options);

  // get the locations in there
  parse_locations(doc, api, "locations", 130, ignore_closures, had_date_time);

  // get the sources in there
  parse_locations(doc, api, "sources", 131, ignore_closures, had_date_time);

  // get the targets in there
  parse_locations(doc, api, "targets", 132, ignore_closures, had_date_time);

  // if not a time dependent route/mapmatch disable time dependent edge speed/flow data sources
  if (options.date_time_type() == Options::no_time && !had_date_time &&
      (options.shape_size() == 0 || options.shape(0).time() == -1)) {
    for (auto& costing : *options.mutable_costings()) {
      costing.second.mutable_options()->set_flow_mask(
          static_cast<uint8_t>(costing.second.options().flow_mask()) &
          ~(valhalla::baldr::kPredictedFlowMask | valhalla::baldr::kCurrentFlowMask));
    }
  }

  // get the avoids in there
  // TODO: remove "avoid_locations/polygons" after some while
  if (doc.HasMember("avoid_locations"))
    parse_locations(doc, api, "avoid_locations", 133, ignore_closures, had_date_time);
  else
    parse_locations(doc, api, "exclude_locations", 133, ignore_closures, had_date_time);

  // Get the matrix_loctions option and set if sources or targets size is one
  // (option is only supported with one to many or many to one matrix requests)
  // TODO(nils): Why is that? IMO this makes a lot of sense for a many:many call
  // of timedistancematrix as well no?
  auto matrix_locations = rapidjson::get_optional<int>(doc, "/matrix_locations");
  if (matrix_locations && (options.sources_size() == 1 || options.targets_size() == 1)) {
    options.set_matrix_locations(*matrix_locations);
  } else if (!options.has_matrix_locations_case()) {
    options.set_matrix_locations(std::numeric_limits<uint32_t>::max());
  }

  // get the avoid polygons in there
  auto rings_req =
      rapidjson::get_child_optional(doc, doc.HasMember("avoid_polygons") ? "/avoid_polygons"
                                                                         : "/exclude_polygons");
  if (rings_req) {
    if (!rings_req->IsArray()) {
      add_warning(api, 204);
    } else {
      auto* rings_pbf = options.mutable_exclude_polygons();
      try {
        for (const auto& req_poly : rings_req->GetArray()) {
          if (!req_poly.IsArray() || (req_poly.IsArray() && req_poly.GetArray().Empty())) {
            continue;
          }
          auto* ring = rings_pbf->Add();
          parse_ring(ring, req_poly);
        }
      } catch (...) { throw valhalla_exception_t{137}; }
    }
  } // if it was there in the pbf already
  else if (options.exclude_polygons_size()) {
    for (auto& ring : *options.mutable_exclude_polygons()) {
      parse_ring(&ring, rapidjson::Value{});
    }
  }

  // get some parameters
  auto resample_distance = rapidjson::get_optional<double>(doc, "/resample_distance");
  if (resample_distance) {
    options.set_resample_distance(*resample_distance);
  }

  // expansion action
  auto exp_action_str = rapidjson::get_optional<std::string>(doc, "/action");
  Options::Action exp_action;
  if (exp_action_str) {
    if (!Options_ExpansionAction_Enum_Parse(*exp_action_str, &exp_action)) {
      throw valhalla_exception_t(144, *exp_action_str);
    }
    options.set_expansion_action(exp_action);
  } else if (options.action() == Options_Action_expansion) {
    throw valhalla_exception_t(115, std::string("action"));
  }

  // expansion response properties
  auto exp_props_req = rapidjson::get_child_optional(doc, "/expansion_properties");
  auto* exp_props_pbf = options.mutable_expansion_properties();
  Options::ExpansionProperties exp_prop;
  if (exp_props_req && exp_props_req->IsArray()) {
    for (const auto& prop : exp_props_req->GetArray()) {
      if (!valhalla::Options_ExpansionProperties_Enum_Parse(std::string(prop.GetString()),
                                                            &exp_prop)) {
        throw valhalla_exception_t(168, std::string(prop.GetString()));
      }
      exp_props_pbf->Add(exp_prop);
    }
  }

  // should the expansion track opposites?
  options.set_skip_opposites(rapidjson::get<bool>(doc, "/skip_opposites", options.skip_opposites()));

  // get the contours in there
  parse_contours(doc, options.mutable_contours());

  // if specified, get the polygons boolean in there
  options.set_polygons(rapidjson::get<bool>(doc, "/polygons", options.polygons()));

  // if specified, get the denoise in there
  auto denoise =
      rapidjson::get<float>(doc, "/denoise", options.has_denoise_case() ? options.denoise() : 1.0);
  options.set_denoise(std::max(std::min(denoise, 1.f), 0.f));

  // if specified, get the generalize value in there
  auto generalize = rapidjson::get_optional<float>(doc, "/generalize");
  if (generalize) {
    options.set_generalize(*generalize);
  }

  // if specified, get the show_locations boolean in there
  options.set_show_locations(rapidjson::get<bool>(doc, "/show_locations", options.show_locations()));

  // if specified, get the shape_match in there
  auto shape_match_str = rapidjson::get_optional<std::string>(doc, "/shape_match");
  ShapeMatch shape_match;
  if (shape_match_str) {
    if (valhalla::ShapeMatch_Enum_Parse(*shape_match_str, &shape_match)) {
      options.set_shape_match(shape_match);
    } else {
      throw valhalla_exception_t{445};
    }
  }

  // if specified, get the trace gps_accuracy value in there
  auto gps_accuracy = rapidjson::get_optional<float>(doc, "/trace_options/gps_accuracy");
  if (gps_accuracy) {
    options.set_gps_accuracy(*gps_accuracy);
  }

  // if specified, get the trace search_radius value in there
  auto search_radius = rapidjson::get_optional<float>(doc, "/trace_options/search_radius");
  if (search_radius) {
    options.set_search_radius(*search_radius);
  }

  // if specified, get the trace turn_penalty_factor value in there
  auto turn_penalty_factor =
      rapidjson::get_optional<float>(doc, "/trace_options/turn_penalty_factor");
  if (turn_penalty_factor) {
    options.set_turn_penalty_factor(*turn_penalty_factor);
  }

  // if specified, get the breakage_distance value in there
  auto breakage_distance = rapidjson::get_optional<float>(doc, "/trace_options/breakage_distance");
  if (breakage_distance) {
    options.set_breakage_distance(*breakage_distance);
  }

  // if specified, get the interpolation_distance value in there
  auto interpolation_distance =
      rapidjson::get_optional<float>(doc, "/trace_options/interpolation_distance");
  if (interpolation_distance) {
    options.set_interpolation_distance(*interpolation_distance);
  }

  // if specified, get the filter_action value in there
  auto filter_action_str = rapidjson::get_optional<std::string>(doc, "/filters/action");
  FilterAction filter_action;
  if (filter_action_str && valhalla::FilterAction_Enum_Parse(*filter_action_str, &filter_action)) {
    options.set_filter_action(filter_action);
  }

  // if specified, get the filter_attributes value in there
  auto filter_attributes_json =
      rapidjson::get_optional<rapidjson::Value::ConstArray>(doc, "/filters/attributes");
  if (filter_attributes_json) {
    for (const auto& filter_attribute : *filter_attributes_json) {
      std::string attribute = filter_attribute.GetString();
      // we renamed `edge.tagged_names` to `thor::kEdgeTaggedValues` and do it for backward
      // compatibility
      if (attribute == "edge.tagged_names") {
        attribute = baldr::kEdgeTaggedValues;
      }
      options.add_filter_attributes(attribute);
    }
  }

  // add warning for deprecated best_paths
  if (rapidjson::get_optional<uint32_t>(doc, "/best_paths")) {
    add_warning(api, 103);
  }
  // deprecated best_paths for map matching top k
  auto best_paths = std::max(uint32_t(1), rapidjson::get<uint32_t>(doc, "/best_paths", 1));

  // how many alternates are desired, default to none and if its multi point its also none
  options.set_alternates(rapidjson::get<uint32_t>(doc, "/alternates",
                                                  options.has_alternates_case() ? options.alternates()
                                                                                : best_paths - 1));
  if (options.action() != Options::trace_attributes && options.locations_size() > 2)
    options.set_alternates(0);

  // whether to return guidance_views, default false
  options.set_guidance_views(rapidjson::get<bool>(doc, "/guidance_views", options.guidance_views()));

  // whether to return bannerInstructions in OSRM serializer, default false
  options.set_banner_instructions(
      rapidjson::get<bool>(doc, "/banner_instructions", options.banner_instructions()));

  // whether to return voiceInstructions in OSRM serializer, default false
  options.set_voice_instructions(
      rapidjson::get<bool>(doc, "/voice_instructions", options.voice_instructions()));

  // whether to include roundabout_exit maneuvers, default true
  auto roundabout_exits =
      rapidjson::get<bool>(doc, "/roundabout_exits",
                           options.has_roundabout_exits_case() ? options.roundabout_exits() : true);
  options.set_roundabout_exits(roundabout_exits);

  // force these into the output so its obvious what we did to the user
  doc.AddMember({"language", allocator}, {options.language(), allocator}, allocator);
  doc.AddMember({"format", allocator},
                {valhalla::Options_Format_Enum_Name(options.format()), allocator}, allocator);
}

} // namespace

namespace valhalla {

valhalla_exception_t::valhalla_exception_t(unsigned code, const std::string& extra)
    : std::runtime_error("") {
  auto code_itr = error_codes.find(code);
  if (code_itr != error_codes.cend()) {
    *this = code_itr->second;
  }
  if (!extra.empty())
    message += ": " + extra;
}

// function to add warnings to proto info object
void add_warning(valhalla::Api& api, unsigned code, const std::string& extra) {
<<<<<<< HEAD
  auto message = warning_codes.find(code);
  if (message != warning_codes.end()) {
    auto* warning = api.mutable_info()->mutable_warnings()->Add();
    auto msg = extra.empty() ? message->second : message->second + ": " + extra;
    warning->set_description(msg);
    warning->set_code(message->first);
=======
  auto warning = warning_codes.find(code);
  if (warning != warning_codes.end()) {
    auto* warning_pbf = api.mutable_info()->mutable_warnings()->Add();
    warning_pbf->set_description(warning->second + extra);
    warning_pbf->set_code(warning->first);
>>>>>>> 663e04ee
  }
}

std::string serialize_error(const valhalla_exception_t& exception, Api& request) {
  // get the http status
  std::stringstream body;

  // overwrite with osrm error response
  if (request.options().format() == Options::osrm) {
    body << (request.options().has_jsonp_case() ? request.options().jsonp() + "(" : "")
         << exception.osrm_error << (request.options().has_jsonp_case() ? ")" : "");
  } // valhalla json error response
  else if (request.options().format() != Options::pbf) {
    // build up the json map
    auto json_error = baldr::json::map({});
    json_error->emplace("status", exception.http_message);
    json_error->emplace("status_code", static_cast<uint64_t>(exception.http_code));
    json_error->emplace("error", std::string(exception.message));
    json_error->emplace("error_code", static_cast<uint64_t>(exception.code));
    body << (request.options().has_jsonp_case() ? request.options().jsonp() + "(" : "") << *json_error
         << (request.options().has_jsonp_case() ? ")" : "");
  }

  // keep track of what the error was
  auto* err = request.mutable_info()->mutable_errors()->Add();
  err->set_description(exception.message);
  err->set_code(exception.code);

  // write a few stats about the error
  auto worker = exception.code < 200 || (exception.code >= 300 && exception.code < 400)
                    ? ".loki."
                    : (exception.code >= 400 && exception.code <= 500 ? ".thor." : ".odin.");
  const auto& action = Options_Action_Enum_Name(request.options().action());
  auto level = 500 <= exception.http_code && exception.http_code < 600 ? ".error" : ".warn";

  auto* err_stat = request.mutable_info()->mutable_statistics()->Add();
  err_stat->set_key(action + level + worker + exception.statsd_key);
  err_stat->set_value(1);
  err_stat->set_type(count);

  // pbf format output, we only send back the info with errors in it
  if (request.options().format() == Options::pbf) {
    Api error_only;
    error_only.mutable_info()->Swap(request.mutable_info());
    auto bytes = error_only.SerializeAsString();
    // if we are handling a service request we need the request intact
    if (error_only.info().is_service())
      error_only.mutable_info()->Swap(request.mutable_info());
    // otherwise we can blank the object save for the info
    else
      request.Swap(&error_only);
    return bytes;
  }

  // json
  return body.str();
}

void ParseApi(const std::string& request, Options::Action action, valhalla::Api& api) {
  // maybe parse some json
  auto document = from_string(request, valhalla_exception_t{100});
  from_json(document, action, api);
}

#ifdef ENABLE_SERVICES
void ParseApi(const http_request_t& request, valhalla::Api& api) {
  // block all but get and post
  if (request.method != method_t::POST && request.method != method_t::GET) {
    throw valhalla_exception_t{101};
  };

  // this is a service request
  api.Clear();
  api.mutable_info()->set_is_service(true);

  // get the action
  Options::Action action = static_cast<Options::Action>(Options::Action_ARRAYSIZE);
  if (!request.path.empty())
    Options_Action_Enum_Parse(request.path.substr(1), &action);

  // if its a protobuf mime go with that
  auto pbf_content = request.headers.find("Content-Type");
  if (pbf_content != request.headers.end() && pbf_content->second == worker::PBF_MIME.second) {
    if (!api.ParseFromString(request.body)) {
      throw valhalla_exception_t{103};
    }
    // validate the options
    rapidjson::Document dummy;
    dummy.SetObject();
    from_json(dummy, action, api);
    return;
  }

  // parse the json input
  rapidjson::Document document;
  auto& allocator = document.GetAllocator();
  const auto& json = request.query.find("json");
  if (json != request.query.end() && json->second.size() && json->second.front().size()) {
    document.Parse(json->second.front().c_str());
  } // no json parameter, check the body
  else if (!request.body.empty()) {
    document.Parse(request.body.c_str());
  } // no json at all
  else {
    document.SetObject();
  }

  // if parsing failed
  if (document.HasParseError()) {
    throw valhalla_exception_t{100};
  };

  // throw the query params into the rapidjson doc
  for (const auto& kv : request.query) {
    // skip json or empty entries
    if (kv.first == "json" || kv.first.empty() || kv.second.empty() || kv.second.front().empty()) {
      continue;
    }

    // turn single value entries into single key value
    if (kv.second.size() == 1) {
      document.AddMember({kv.first, allocator}, {kv.second.front(), allocator}, allocator);
      continue;
    }

    // make an array of values for this key
    rapidjson::Value array{rapidjson::kArrayType};
    for (const auto& value : kv.second) {
      array.PushBack({value, allocator}, allocator);
    }
    document.AddMember({kv.first, allocator}, array, allocator);
  }

  // parse out the options
  from_json(document, action, api);
}

const headers_t::value_type CORS{"Access-Control-Allow-Origin", "*"};
const headers_t::value_type ATTACHMENT{"Content-Disposition", "attachment; filename=route.gpx"};

worker_t::result_t serialize_error(const valhalla_exception_t& exception,
                                   http_request_info_t& request_info,
                                   Api& request) {
  worker_t::result_t result{false, std::list<std::string>(), ""};
  http_response_t response(exception.http_code, exception.http_message,
                           serialize_error(exception, request),
                           headers_t{CORS, request.options().has_jsonp_case() ? worker::JS_MIME
                                                                              : worker::JSON_MIME});
  response.from_info(request_info);
  result.messages.emplace_back(response.to_string());

  return result;
}

worker_t::result_t
to_response(const std::string& data, http_request_info_t& request_info, const Api& request) {
  // try to get all the proper headers
  auto fmt = request.options().format();
  const auto& mime = fmt == Options::json || fmt == Options::osrm
                         ? worker::JSON_MIME
                         : (fmt == Options::pbf ? worker::PBF_MIME : worker::GPX_MIME);
  headers_t headers{CORS, mime};
  if (fmt == Options::gpx)
    headers.insert(ATTACHMENT);

  // jsonp needs wrapped in a javascript function call
  worker_t::result_t result{false, std::list<std::string>(), ""};
  if (request.options().has_jsonp_case()) {
    headers.insert(worker::JS_MIME); // reset content type to javascript
    std::ostringstream stream;
    stream << request.options().jsonp() << '(';
    stream << data;
    stream << ')';

    http_response_t response(200, "OK", stream.str(), headers);
    response.from_info(request_info);
    result.messages.emplace_back(response.to_string());
  } // everything else is bytes already
  else {
    http_response_t response(200, "OK", data, headers);
    response.from_info(request_info);
    result.messages.emplace_back(response.to_string());
  }
  return result;
}

#endif

// TODO: when we want to use this in mjolnir too we can move this into a private header
// this is a wrapper of a third party lib that provides a client for statsd integration
// since metrics are important both for on- and offline processing we keep the impl here
// running services can use it and also data ETL that lives in mjolnir can use it
struct statsd_client_t : public Statsd::StatsdClient {
  statsd_client_t(const boost::property_tree::ptree& conf)
      : Statsd::StatsdClient(conf.get<std::string>("statsd.host", ""),
                             conf.get<int>("statsd.port", 8125),
                             conf.get<std::string>("statsd.prefix", ""),
                             conf.get<uint64_t>("statsd.batch_size", 500),
                             0) {
    auto host = conf.get<std::string>("statsd.host", "");
    if (!errorMessage().empty() && !host.empty()) {
      LOG_ERROR(errorMessage());
    }
    auto added_tags = conf.get_child_optional("statsd.tags");
    if (added_tags) {
      for (const auto& tag : *added_tags) {
        tags.push_back(tag.second.data());
      }
    }
  }
  std::vector<std::string> tags;
};

service_worker_t::service_worker_t(const boost::property_tree::ptree& conf) : interrupt(nullptr) {
  if (conf.count("statsd")) {
    statsd_client = std::make_unique<statsd_client_t>(conf);
  }
}
service_worker_t::~service_worker_t() {
}
void service_worker_t::set_interrupt(const std::function<void()>* interrupt_function) {
  interrupt = interrupt_function;
}
void service_worker_t::cleanup() {
  if (statsd_client) {
    // sends metrics to statsd server over udp
    statsd_client->flush();
  }
}
void service_worker_t::enqueue_statistics(Api& api) const {
  // nothing to do without stats
  if (!statsd_client || !api.has_info() || api.info().statistics().empty())
    return;

  // these have been filled out as the request progressed through the system
  for (const auto& stat : api.info().statistics()) {
    float frequency = stat.frequency() ? stat.frequency() : 1.f;
    switch (stat.type()) {
      case count:
        statsd_client->count(stat.key(), static_cast<int>(stat.value() + 0.5), frequency,
                             statsd_client->tags);
        break;
      case gauge:
        statsd_client->gauge(stat.key(), static_cast<unsigned int>(stat.value() + 0.5), frequency,
                             statsd_client->tags);
        break;
      case timing:
        statsd_client->timing(stat.key(), static_cast<unsigned int>(stat.value() + 0.5), frequency,
                              statsd_client->tags);
        break;
      case set:
        statsd_client->set(stat.key(), static_cast<unsigned int>(stat.value() + 0.5), frequency,
                           statsd_client->tags);
        break;
    }
  }

  // before we are done with the request, if this was not an error we log it was ok
  if (api.info().errors().empty()) {
    const auto& action = Options_Action_Enum_Name(api.options().action());
    statsd_client->count(action + ".info." + service_name() + ".ok", 1, 1.f, statsd_client->tags);
  }
}

midgard::Finally<std::function<void()>> service_worker_t::measure_scope_time(Api& api) const {
  // we copy the captures that could go out of scope
  auto start = std::chrono::steady_clock::now();
  return midgard::Finally<std::function<void()>>([this, &api, start]() {
    auto elapsed = std::chrono::steady_clock::now() - start;
    auto e = std::chrono::duration_cast<std::chrono::duration<double, std::milli>>(elapsed).count();
    const auto& action = Options_Action_Enum_Name(api.options().action());

    auto* stat = api.mutable_info()->mutable_statistics()->Add();
    stat->set_key(action + ".info." + service_name() + ".latency_ms");
    stat->set_value(e);
    stat->set_type(timing);
  });
}

void service_worker_t::started() {
  if (statsd_client) {
    statsd_client->count("none.info." + service_name() + ".worker_started", 1, 1.f,
                         statsd_client->tags);
  }
}

} // namespace valhalla<|MERGE_RESOLUTION|>--- conflicted
+++ resolved
@@ -1255,20 +1255,12 @@
 
 // function to add warnings to proto info object
 void add_warning(valhalla::Api& api, unsigned code, const std::string& extra) {
-<<<<<<< HEAD
   auto message = warning_codes.find(code);
   if (message != warning_codes.end()) {
-    auto* warning = api.mutable_info()->mutable_warnings()->Add();
+    auto* warning_pbf = api.mutable_info()->mutable_warnings()->Add();
     auto msg = extra.empty() ? message->second : message->second + ": " + extra;
-    warning->set_description(msg);
-    warning->set_code(message->first);
-=======
-  auto warning = warning_codes.find(code);
-  if (warning != warning_codes.end()) {
-    auto* warning_pbf = api.mutable_info()->mutable_warnings()->Add();
-    warning_pbf->set_description(warning->second + extra);
-    warning_pbf->set_code(warning->first);
->>>>>>> 663e04ee
+    warning_pbf->set_description(msg);
+    warning_pbf->set_code(message->first);
   }
 }
 
