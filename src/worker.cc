--- conflicted
+++ resolved
@@ -159,11 +159,8 @@
   {206, R"(CostMatrix does not consider "targets" with "date_time" set, ignoring date_time)"},
   {207, R"(TimeDistanceMatrix does not consider "shape_format", ignoring shape_format)"},
   {208, R"(Hard exclusions are not allowed on this server, ignoring hard excludes)"},
-<<<<<<< HEAD
-=======
   {209, R"(Customized hierarchy limits are not allowed on this server, using default hierarchy limits)"},
   {210, R"(Provided hierarchy limits exceeded maximum allowed values, using max allowed hierarchy limits)"},
->>>>>>> 56ed70e1
   // 3xx is used when costing or location options were specified but we had to change them internally for some reason
   {300, R"(Many:Many CostMatrix was requested, but server only allows 1:Many TimeDistanceMatrix)"},
   {301, R"(1:Many TimeDistanceMatrix was requested, but server only allows Many:Many CostMatrix)"},
