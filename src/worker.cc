#include <iostream>
#include <sstream>
#include <unordered_map>

#include "baldr/datetime.h"
#include "baldr/location.h"
#include "midgard/encoded.h"
#include "midgard/logging.h"
#include "midgard/util.h"
#include "odin/util.h"
#include "worker.h"

using namespace valhalla;

namespace {
// Credits: http://werkzeug.pocoo.org/
const std::unordered_map<unsigned, std::string> HTTP_STATUS_CODES{
    // 1xx
    {100, "Continue"},
    {101, "Switching Protocols"},
    {102, "Processing"},

    // 2xx
    {200, "OK"},
    {201, "Created"},
    {202, "Accepted"},
    {203, "Non Authoritative Information"},
    {204, "No Content"},
    {205, "Reset Content"},
    {206, "Partial Content"},
    {207, "Multi Status"},
    {226, "IM Used"}, // see RFC 322

    // 3xx
    {300, "Multiple Choices"},
    {301, "Moved Permanently"},
    {302, "Found"},
    {303, "See Other"},
    {304, "Not Modified"},
    {305, "Use Proxy"},
    {307, "Temporary Redirect"},

    // 4xx
    {400, "Bad Request"},
    {401, "Unauthorized"},
    {402, "Payment Required"}, // unuse
    {403, "Forbidden"},
    {404, "Not Found"},
    {405, "Method Not Allowed"},
    {406, "Not Acceptable"},
    {407, "Proxy Authentication Required"},
    {408, "Request Timeout"},
    {409, "Conflict"},
    {410, "Gone"},
    {411, "Length Required"},
    {412, "Precondition Failed"},
    {413, "Request Entity Too Large"},
    {414, "Request URI Too Long"},
    {415, "Unsupported Media Type"},
    {416, "Requested Range Not Satisfiable"},
    {417, "Expectation Failed"},
    {418, "I\'m a teapot"}, // see RFC 232
    {422, "Unprocessable Entity"},
    {423, "Locked"},
    {424, "Failed Dependency"},
    {426, "Upgrade Required"},
    {428, "Precondition Required"}, // see RFC 658
    {429, "Too Many Requests"},
    {431, "Request Header Fields Too Large"},
    {449, "Retry With"}, // proprietary MS extension

    // 5xx
    {500, "Internal Server Error"},
    {501, "Not Implemented"},
    {502, "Bad Gateway"},
    {503, "Service Unavailable"},
    {504, "Gateway Timeout"},
    {505, "HTTP Version Not Supported"},
    {507, "Insufficient Storage"},
    {510, "Not Extended"},
};

const std::unordered_map<unsigned, unsigned> ERROR_TO_STATUS{
    {100, 400}, {101, 405}, {106, 404}, {107, 501},

    {110, 400}, {111, 400}, {112, 400}, {113, 400}, {114, 400},

    {120, 400}, {121, 400}, {122, 400}, {123, 400}, {124, 400}, {125, 400}, {126, 400},

    {130, 400}, {131, 400}, {132, 400}, {133, 400},

    {140, 400}, {141, 501}, {142, 501},

    {150, 400}, {151, 400}, {152, 400}, {153, 400}, {154, 400}, {155, 400}, {156, 400},
    {157, 400}, {158, 400},

    {160, 400}, {161, 400}, {162, 400}, {163, 400},

    {170, 400}, {171, 400}, {172, 400},

    {199, 400},

    {200, 500}, {201, 500}, {202, 500},

    {210, 400}, {211, 400}, {212, 400}, {213, 400},

    {220, 400},

    {230, 400}, {231, 400}, {232, 400},

    {299, 400},

    {304, 404}, {305, 501},

    {310, 400}, {311, 400}, {312, 400}, {313, 400}, {314, 400},

    {399, 400},

    {400, 400}, {401, 500},

    {420, 400}, {421, 400}, {422, 400}, {423, 400}, {424, 400},

    {430, 400},

    {440, 400}, {441, 400}, {442, 400}, {443, 400}, {444, 400}, {445, 400},

    {499, 400},

    {500, 500}, {501, 500}, {502, 400},

    {599, 400},
};

const std::unordered_map<unsigned, std::string> OSRM_ERRORS_CODES{
    // loki project 1xx
    {100, R"({"code":"InvalidUrl","message":"URL string is invalid."})"},
    {101, R"({"code":"InvalidUrl","message":"URL string is invalid."})"},
    {106, R"({"code":"InvalidService","message":"Service name is invalid."})"},
    {107, R"({"code":"InvalidService","message":"Service name is invalid."})"},
    {110, R"({"code":"InvalidOptions","message":"Options are invalid."})"},
    {111, R"({"code":"InvalidOptions","message":"Options are invalid."})"},
    {112, R"({"code":"InvalidOptions","message":"Options are invalid."})"},
    {113, R"({"code":"InvalidOptions","message":"Options are invalid."})"},
    {114, R"({"code":"InvalidOptions","message":"Options are invalid."})"},

    {120, R"({"code":"InvalidOptions","message":"Options are invalid."})"},
    {121, R"({"code":"InvalidOptions","message":"Options are invalid."})"},
    {122, R"({"code":"InvalidOptions","message":"Options are invalid."})"},
    {123, R"({"code":"InvalidOptions","message":"Options are invalid."})"},
    {124, R"({"code":"InvalidOptions","message":"Options are invalid."})"},
    {125, R"({"code":"InvalidOptions","message":"Options are invalid."})"},
    {126, R"({"code":"InvalidOptions","message":"Options are invalid."})"},

    {130,
     R"({"code":"InvalidValue","message":"The successfully parsed query parameters are invalid."})"},
    {131,
     R"({"code":"InvalidValue","message":"The successfully parsed query parameters are invalid."})"},
    {132,
     R"({"code":"InvalidValue","message":"The successfully parsed query parameters are invalid."})"},
    {133,
     R"({"code":"InvalidValue","message":"The successfully parsed query parameters are invalid."})"},

    {140,
     R"({"code":"InvalidValue","message":"The successfully parsed query parameters are invalid."})"},
    {141,
     R"({"code":"InvalidValue","message":"The successfully parsed query parameters are invalid."})"},
    {142,
     R"({"code":"InvalidValue","message":"The successfully parsed query parameters are invalid."})"},

    {150,
     R"({"code":"InvalidValue","message":"The successfully parsed query parameters are invalid."})"},
    {151,
     R"({"code":"InvalidValue","message":"The successfully parsed query parameters are invalid."})"},
    {152,
     R"({"code":"InvalidValue","message":"The successfully parsed query parameters are invalid."})"},
    {153,
     R"({"code":"InvalidValue","message":"The successfully parsed query parameters are invalid."})"},
    {154, R"({"code":"InvalidUrl","message":"URL string is invalid."})"},
    {155, R"({"code":"InvalidUrl","message":"URL string is invalid."})"},
    {156, R"({"code":"InvalidUrl","message":"URL string is invalid."})"},
    {157,
     R"({"code":"InvalidValue","message":"The successfully parsed query parameters are invalid."})"},
    {158,
     R"({"code":"InvalidValue","message":"The successfully parsed query parameters are invalid."})"},

    {160, R"({"code":"InvalidOptions","message":"Options are invalid."})"},
    {161, R"({"code":"InvalidOptions","message":"Options are invalid."})"},
    {162,
     R"({"code":"InvalidValue","message":"The successfully parsed query parameters are invalid."})"},
    {163,
     R"({"code":"InvalidValue","message":"The successfully parsed query parameters are invalid."})"},

    {170,
     R"({"code":"InvalidValue","message":"The successfully parsed query parameters are invalid."})"},
    {171,
     R"({"code":"NoSegment","message":"One of the supplied input coordinates could not snap to street segment."})"},

    {199, R"({"code":"InvalidUrl","message":"URL string is invalid."})"},

    // odin project 2xx
    {200, R"({"code":"InvalidUrl","message":"URL string is invalid."})"},
    {201, R"({"code":"InvalidUrl","message":"URL string is invalid."})"},
    {202, R"({"code":"InvalidUrl","message":"URL string is invalid."})"},

    {210, R"({"code":"InvalidUrl","message":"URL string is invalid."})"},
    {211, R"({"code":"InvalidUrl","message":"URL string is invalid."})"},
    {212, R"({"code":"InvalidOptions","message":"Options are invalid."})"},
    {213, R"({"code":"InvalidUrl","message":"URL string is invalid."})"},

    {220, R"({"code":"InvalidUrl","message":"URL string is invalid."})"},

    {230, R"({"code":"InvalidUrl","message":"URL string is invalid."})"},
    {231, R"({"code":"InvalidUrl","message":"URL string is invalid."})"},
    {232, R"({"code":"InvalidUrl","message":"URL string is invalid."})"},

    {299, R"({"code":"InvalidUrl","message":"URL string is invalid."})"},

    // skadi project 3xx
    {304, R"({"code":"InvalidService","message":"Service name is invalid."})"},
    {305, R"({"code":"InvalidService","message":"Service name is invalid."})"},

    {310, R"({"code":"InvalidOptions","message":"Options are invalid."})"},
    {311, R"({"code":"InvalidUrl","message":"URL string is invalid."})"},
    {312, R"({"code":"InvalidOptions","message":"Options are invalid."})"},
    {313, R"({"code":"InvalidUrl","message":"URL string is invalid."})"},
    {314,
     R"({"code":"InvalidValue","message":"The successfully parsed query parameters are invalid."})"},

    {399, R"({"code":"InvalidUrl","message":"URL string is invalid."})"},

    // thor project 4xx
    {400, R"({"code":"InvalidService","message":"Service name is invalid."})"},
    {401, R"({"code":"InvalidUrl","message":"URL string is invalid."})"},

    {420,
     R"({"code":"InvalidValue","message":"The successfully parsed query parameters are invalid."})"},
    {421,
     R"({"code":"InvalidValue","message":"The successfully parsed query parameters are invalid."})"},
    {422,
     R"({"code":"InvalidValue","message":"The successfully parsed query parameters are invalid."})"},
    {423,
     R"({"code":"InvalidValue","message":"The successfully parsed query parameters are invalid."})"},
    {424,
     R"({"code":"InvalidValue","message":"The successfully parsed query parameters are invalid."})"},

    {430, R"({"code":"InvalidUrl","message":"URL string is invalid."})"},

    {440, R"({"code":"InvalidUrl","message":"URL string is invalid."})"},
    {441, R"({"code":"InvalidUrl","message":"URL string is invalid."})"},
    {442, R"({"code":"NoRoute","message":"Impossible route between points"})"},
    {443,
     R"({"code":"NoSegment","message":"One of the supplied input coordinates could not snap to street segment."})"},
    {444,
     R"({"code":"NoSegment","message":"One of the supplied input coordinates could not snap to street segment."})"},
    {445, R"({"code":"InvalidUrl","message":"URL string is invalid."})"},

    {499, R"({"code":"InvalidUrl","message":"URL string is invalid."})"},

    // tyr project 5xx
    {500, R"({"code":"InvalidUrl","message":"URL string is invalid."})"},
    {501, R"({"code":"InvalidUrl","message":"URL string is invalid."})"},
    {502, R"({"code":"InvalidUrl","message":"URL string is invalid."})"},

    {599, R"({"code":"InvalidUrl","message":"URL string is invalid."})"}};

rapidjson::Document from_string(const std::string& json, const std::exception& e) {
  rapidjson::Document d;
  d.Parse(json.c_str());
  if (d.HasParseError()) {
    throw e;
  }
  return d;
}

std::vector<std::string> split(const std::string delimiter, std::string string_to_split) {
    std::vector<std::string> strings;

    if (string_to_split.find(delimiter) == std::string::npos) {
      strings.push_back(string_to_split);
    } else {
      size_t position = 0;
      std::string substring;
      while ((position = string_to_split.find(delimiter)) != std::string::npos) {
        substring = string_to_split.substr(0, position);
        strings.push_back(substring);
        string_to_split.erase(0, position + delimiter.length());
      }
    }

    return strings;
}

void parse_locations(const rapidjson::Document& doc,
                     google::protobuf::RepeatedPtrField<odin::Location>* locations,
                     const std::string& node,
                     unsigned location_parse_error_code,
                     bool track) {

  auto request_locations =
      rapidjson::get_optional<rapidjson::Value::ConstArray>(doc, std::string("/" + node).c_str());
  if (request_locations) {
    for (const auto& r_loc : *request_locations) {
      try {
        auto* location = locations->Add();
        location->set_original_index(locations->size() - 1);

        auto lat = rapidjson::get_optional<float>(r_loc, "/lat");
        if (!lat) {
          throw std::runtime_error{"lat is missing"};
        };

        if (*lat < -90.0f || *lat > 90.0f) {
          throw std::runtime_error("Latitude must be in the range [-90, 90] degrees");
        }

        auto lon = rapidjson::get_optional<float>(r_loc, "/lon");
        if (!lon) {
          throw std::runtime_error{"lon is missing"};
        };

        lon = midgard::circular_range_clamp<float>(*lon, -180, 180);
        location->mutable_ll()->set_lat(*lat);
        location->mutable_ll()->set_lng(*lon);

        auto stop_type_json = rapidjson::get_optional<std::string>(r_loc, "/type");
        if (stop_type_json && *stop_type_json == std::string("through")) {
          location->set_type(odin::Location::kThrough);
        }

        auto name = rapidjson::get_optional<std::string>(r_loc, "/name");
        if (name) {
          location->set_name(*name);
        }
        auto street = rapidjson::get_optional<std::string>(r_loc, "/street");
        if (street) {
          location->set_street(*street);
        }
        auto city = rapidjson::get_optional<std::string>(r_loc, "/city");
        if (city) {
          location->set_city(*city);
        }
        auto state = rapidjson::get_optional<std::string>(r_loc, "/state");
        if (state) {
          location->set_state(*state);
        }
        auto zip = rapidjson::get_optional<std::string>(r_loc, "/postal_code");
        if (zip) {
          location->set_postal_code(*zip);
        }
        auto country = rapidjson::get_optional<std::string>(r_loc, "/country");
        if (country) {
          location->set_country(*country);
        }
        auto phone = rapidjson::get_optional<std::string>(r_loc, "/phone");
        if (phone) {
          location->set_phone(*phone);
        }
        auto url = rapidjson::get_optional<std::string>(r_loc, "/url");
        if (url) {
          location->set_url(*url);
        }

        auto date_time = rapidjson::get_optional<std::string>(r_loc, "/date_time");
        if (date_time) {
          location->set_date_time(*date_time);
        }
        auto heading = rapidjson::get_optional<int>(r_loc, "/heading");
        if (heading) {
          location->set_heading(*heading);
        }
        auto heading_tolerance = rapidjson::get_optional<int>(r_loc, "/heading_tolerance");
        if (heading_tolerance) {
          location->set_heading_tolerance(*heading_tolerance);
        }
        auto node_snap_tolerance = rapidjson::get_optional<float>(r_loc, "/node_snap_tolerance");
        if (node_snap_tolerance) {
          location->set_node_snap_tolerance(*node_snap_tolerance);
        }
        auto way_id = rapidjson::get_optional<uint64_t>(r_loc, "/way_id");
        if (way_id) {
          location->set_way_id(*way_id);
        }
        auto minimum_reachability =
            rapidjson::get_optional<unsigned int>(r_loc, "/minimum_reachability");
        if (minimum_reachability) {
          location->set_minimum_reachability(*minimum_reachability);
        }
        auto radius = rapidjson::get_optional<unsigned int>(r_loc, "/radius");
        if (radius) {
          location->set_radius(*radius);
        }
        auto accuracy = rapidjson::get_optional<unsigned int>(r_loc, "/accuracy");
        if (accuracy) {
          location->set_accuracy(*accuracy);
        }
        auto time = rapidjson::get_optional<unsigned int>(r_loc, "/time");
        if (time) {
          location->set_time(*time);
        }
        auto rank_candidates = rapidjson::get_optional<bool>(r_loc, "/rank_candidates");
        if (rank_candidates) {
          location->set_rank_candidates(*rank_candidates);
        }
      } catch (...) { throw valhalla_exception_t{location_parse_error_code}; }
    }
    if (track) {
      midgard::logging::Log(node + "_count::" + std::to_string(request_locations->Size()),
                            " [ANALYTICS] ");
    }
  }
}

void from_json(rapidjson::Document& doc, odin::DirectionsOptions& options) {
  bool track = !options.has_do_not_track() || !options.do_not_track();

  // TODO: stop doing this after a sufficient amount of time has passed
  // move anything nested in deprecated directions_options up to the top level
  auto deprecated = get_child_optional(doc, "/directions_options");
  auto& allocator = doc.GetAllocator();
  if (deprecated) {
<<<<<<< HEAD
    for (const auto& key : {"/units", "/narrative", "/format", "/language", "/grades", "/surface",
                            "/cycle_lane", "/use", "/node_type", "/toll", "/bridge", "/tunnel"}) {
=======
    for (const auto& key : {"/units", "/narrative", "/format", "/language", "/properties"}) {
>>>>>>> c70e83b6
      auto child = rapidjson::get_child_optional(*deprecated, key);
      if (child) {
        doc.AddMember(rapidjson::Value(&key[1], allocator), *child, allocator);
      }
    }
    // delete directions_options if it existed
    doc.RemoveMember("directions_options");
  }

  auto fmt = rapidjson::get_optional<std::string>(doc, "/format");
  odin::DirectionsOptions::Format format;
  if (fmt && odin::DirectionsOptions::Format_Parse(*fmt, &format)) {
    options.set_format(format);
  }

  auto id = rapidjson::get_optional<std::string>(doc, "/id");
  if (id) {
    options.set_id(*id);
  }

  auto jsonp = rapidjson::get_optional<std::string>(doc, "/jsonp");
  if (jsonp) {
    options.set_jsonp(*jsonp);
  }

  auto units = rapidjson::get_optional<std::string>(doc, "/units");
  if (units) {
    if ((*units == "miles") || (*units == "mi")) {
      options.set_units(odin::DirectionsOptions::miles);
    } else {
      options.set_units(odin::DirectionsOptions::kilometers);
    }
  }

  auto language = rapidjson::get_optional<std::string>(doc, "/language");
  if (language && odin::get_locales().find(*language) != odin::get_locales().end()) {
    options.set_language(*language);
  }

  auto narrative = rapidjson::get_optional<bool>(doc, "/narrative");
  if (narrative) {
    options.set_narrative(*narrative);
  }

  auto properties = rapidjson::get_optional<std::string>(doc, "/properties");
  if (properties) {
    auto property_vector = split("|", *properties);

    for (auto property: property_vector) {
      if (property == "grades")
        options.set_grades(true);
    }
  }

  auto surface = rapidjson::get_optional<bool>(doc, "/surface");
  if (surface)
    options.set_surface(*surface);

  auto cycle_lane = rapidjson::get_optional<bool>(doc, "/cycle_lane");
  if (cycle_lane)
    options.set_cycle_lane(*cycle_lane);

  auto use = rapidjson::get_optional<bool>(doc, "/use");
  if (use)
    options.set_use(*use);

  auto toll = rapidjson::get_optional<bool>(doc, "/toll");
  if (toll)
    options.set_toll(*toll);

  auto bridge = rapidjson::get_optional<bool>(doc, "/bridge");
  if (bridge)
    options.set_bridge(*bridge);

  auto tunnel = rapidjson::get_optional<bool>(doc, "/tunnel");
  if (bridge)
    options.set_tunnel(*tunnel);

  auto encoded_polyline = rapidjson::get_optional<std::string>(doc, "/encoded_polyline");
  if (encoded_polyline) {
    options.set_encoded_polyline(*encoded_polyline);
    auto decoded = midgard::decode<std::vector<midgard::PointLL>>(*encoded_polyline);
    for (const auto& ll : decoded) {
      auto* sll = options.mutable_shape()->Add();
      sll->mutable_ll()->set_lat(ll.lat());
      sll->mutable_ll()->set_lng(ll.lng());
    }
  } else {
    parse_locations(doc, options.mutable_shape(), "shape", 134, false);
  }

  // TODO: remove this?
  options.set_do_not_track(rapidjson::get_optional<bool>(doc, "/healthcheck").get_value_or(false));

  options.set_range(rapidjson::get(doc, "/range", false));

  options.set_verbose(rapidjson::get(doc, "/verbose", false));

  // costing
  auto costing_str = rapidjson::get_optional<std::string>(doc, "/costing");
  if (costing_str) {
    // try the string directly, some strings are keywords so add an underscore
    odin::DirectionsOptions::Costing costing;
    if (odin::DirectionsOptions::Costing_Parse(*costing_str, &costing)) {
      options.set_costing(costing);
    } else if (odin::DirectionsOptions::Costing_Parse(*costing_str + '_', &costing)) {
      options.set_costing(costing);
    } else {
      throw valhalla_exception_t{125, "'" + *costing_str + "'"};
    };
  }

  // TODO: costing options

  // get the locations in there
  parse_locations(doc, options.mutable_locations(), "locations", 130, track);

  // get the sources in there
  parse_locations(doc, options.mutable_sources(), "sources", 131, track);

  // get the targets in there
  parse_locations(doc, options.mutable_targets(), "targets", 132, track);

  // get the avoids in there
  parse_locations(doc, options.mutable_avoid_locations(), "avoid_locations", 133, track);

  // time type
  auto date_time_type = rapidjson::get_optional<float>(doc, "/date_time/type");
  if (date_time_type && odin::DirectionsOptions::DateTimeType_IsValid(*date_time_type)) {
    options.set_date_time_type(static_cast<odin::DirectionsOptions::DateTimeType>(*date_time_type));
  } // not specified but you want transit, then we default to current
  else if (options.has_costing() && (options.costing() == odin::DirectionsOptions::multimodal ||
                                     options.costing() == odin::DirectionsOptions::transit)) {
    options.set_date_time_type(odin::DirectionsOptions::current);
  }

  // time value
  if (options.has_date_time_type()) {
    auto date_time_value = rapidjson::get_optional<std::string>(doc, "/date_time/value");
    switch (options.date_time_type()) {
      case odin::DirectionsOptions::current:
        options.set_date_time("current");
        options.mutable_locations(0)->set_date_time("current");
        break;
      case odin::DirectionsOptions::depart_at:
        if (!date_time_value) {
          throw valhalla_exception_t{160};
        };
        if (!baldr::DateTime::is_iso_local(*date_time_value)) {
          throw valhalla_exception_t{162};
        };
        options.set_date_time(*date_time_value);
        options.mutable_locations(0)->set_date_time(*date_time_value);
        break;
      case odin::DirectionsOptions::arrive_by:
        // not yet for transit
        if (options.costing() == odin::DirectionsOptions::multimodal ||
            options.costing() == odin::DirectionsOptions::transit) {
          throw valhalla_exception_t{141};
        };
        if (!date_time_value) {
          throw valhalla_exception_t{161};
        };
        if (!baldr::DateTime::is_iso_local(*date_time_value)) {
          throw valhalla_exception_t{162};
        };
        options.set_date_time(*date_time_value);
        options.mutable_locations()->rbegin()->set_date_time(*date_time_value);
        break;
      default:
        throw valhalla_exception_t{163};
    }
  }

  // get some parameters
  auto resample_distance = rapidjson::get_optional<double>(doc, "/resample_distance");
  if (resample_distance) {
    options.set_resample_distance(*resample_distance);
  }

  // force these into the output so its obvious what we did to the user
  doc.AddMember({"language", allocator}, {options.language(), allocator}, allocator);
  doc.AddMember({"format", allocator},
                {odin::DirectionsOptions::Format_Name(options.format()), allocator}, allocator);
}
} // namespace

namespace valhalla {

valhalla_request_t::valhalla_request_t() {
  document.SetObject();
}
void valhalla_request_t::parse(const std::string& request, odin::DirectionsOptions::Action action) {
  document = from_string(request, valhalla_exception_t{100});
  options.set_action(action);
  from_json(document, options);
  // TODO: sanity check the parsed values
}
void valhalla_request_t::parse(const std::string& request, const std::string& serialized_options) {
  document = from_string(request, valhalla_exception_t{100});
  options.ParseFromString(serialized_options);
  // TODO: sanity check the parsed values
}

#ifdef HAVE_HTTP
void valhalla_request_t::parse(const http_request_t& request) {

  // block all but get and post
  if (request.method != method_t::POST && request.method != method_t::GET) {
    throw valhalla_exception_t{101};
  };

  auto& allocator = document.GetAllocator();
  // parse the input
  const auto& json = request.query.find("json");
  if (json != request.query.end() && json->second.size() && json->second.front().size()) {
    document.Parse(json->second.front().c_str());
    // no json parameter, check the body
  } else if (!request.body.empty()) {
    document.Parse(request.body.c_str());
    // no json at all
  } else {
    document.SetObject();
  }
  // if parsing failed
  if (document.HasParseError()) {
    throw valhalla_exception_t{100};
  };

  // throw the query params into the rapidjson doc
  for (const auto& kv : request.query) {
    // skip json or empty entries
    if (kv.first == "json" || kv.first.empty() || kv.second.empty() || kv.second.front().empty()) {
      continue;
    }

    // turn single value entries into single key value
    if (kv.second.size() == 1) {
      document.AddMember({kv.first, allocator}, {kv.second.front(), allocator}, allocator);
      continue;
    }

    // make an array of values for this key
    rapidjson::Value array{rapidjson::kArrayType};
    for (const auto& value : kv.second) {
      array.PushBack({value, allocator}, allocator);
    }
    document.AddMember({kv.first, allocator}, array, allocator);
  }

  // set the action
  odin::DirectionsOptions::Action action;
  if (!request.path.empty() &&
      odin::DirectionsOptions::Action_Parse(request.path.substr(1), &action)) {
    options.set_action(action);
  }

  // disable analytics
  auto do_not_track = request.headers.find("DNT");
  options.set_do_not_track(options.do_not_track() ||
                           (do_not_track != request.headers.cend() && do_not_track->second == "1"));

  // parse out the options
  from_json(document, options);
}

const headers_t::value_type CORS{"Access-Control-Allow-Origin", "*"};
const headers_t::value_type JSON_MIME{"Content-type", "application/json;charset=utf-8"};
const headers_t::value_type JS_MIME{"Content-type", "application/javascript;charset=utf-8"};
const headers_t::value_type XML_MIME{"Content-type", "text/xml;charset=utf-8"};
const headers_t::value_type GPX_MIME{"Content-type", "application/gpx+xml;charset=utf-8"};
const headers_t::value_type ATTACHMENT{"Content-Disposition", "attachment; filename=route.gpx"};

worker_t::result_t jsonify_error(const valhalla_exception_t& exception,
                                 http_request_info_t& request_info,
                                 const valhalla_request_t& request) {
  // get the http status
  auto status = ERROR_TO_STATUS.find(exception.code)->second;
  auto message = HTTP_STATUS_CODES.find(status)->second;
  std::stringstream body;

  // overwrite with osrm error response
  if (request.options.format() == odin::DirectionsOptions::osrm) {
    auto found = OSRM_ERRORS_CODES.find(exception.code);
    if (found == OSRM_ERRORS_CODES.cend()) {
      found = OSRM_ERRORS_CODES.find(199);
    }
    body << (request.options.has_jsonp() ? request.options.jsonp() + "(" : "") << found->second
         << (request.options.has_jsonp() ? ")" : "");
  } // valhalla error response
  else {
    // build up the json map
    auto json_error = baldr::json::map({});
    json_error->emplace("status", message);
    json_error->emplace("status_code", static_cast<uint64_t>(status));
    json_error->emplace("error", std::string(exception.message));
    json_error->emplace("error_code", static_cast<uint64_t>(exception.code));
    body << (request.options.has_jsonp() ? request.options.jsonp() + "(" : "") << *json_error
         << (request.options.has_jsonp() ? ")" : "");
  }

  worker_t::result_t result{false};
  http_response_t response(status, message, body.str(),
                           headers_t{CORS, request.options.has_jsonp() ? JS_MIME : JSON_MIME});
  response.from_info(request_info);
  result.messages.emplace_back(response.to_string());

  return result;
}

worker_t::result_t to_response(const baldr::json::ArrayPtr& array,
                               http_request_info_t& request_info,
                               const valhalla_request_t& request) {
  std::ostringstream stream;
  // jsonp callback if need be
  if (request.options.has_jsonp()) {
    stream << request.options.jsonp() << '(';
  }
  stream << *array;
  if (request.options.has_jsonp()) {
    stream << ')';
  }

  worker_t::result_t result{false};
  http_response_t response(200, "OK", stream.str(),
                           headers_t{CORS, request.options.has_jsonp() ? JS_MIME : JSON_MIME});
  response.from_info(request_info);
  result.messages.emplace_back(response.to_string());
  return result;
}

worker_t::result_t to_response(const baldr::json::MapPtr& map,
                               http_request_info_t& request_info,
                               const valhalla_request_t& request) {
  std::ostringstream stream;
  // jsonp callback if need be
  if (request.options.has_jsonp()) {
    stream << request.options.jsonp() << '(';
  }
  stream << *map;
  if (request.options.has_jsonp()) {
    stream << ')';
  }

  worker_t::result_t result{false};
  http_response_t response(200, "OK", stream.str(),
                           headers_t{CORS, request.options.has_jsonp() ? JS_MIME : JSON_MIME});
  response.from_info(request_info);
  result.messages.emplace_back(response.to_string());
  return result;
}

worker_t::result_t to_response_json(const std::string& json,
                                    http_request_info_t& request_info,
                                    const valhalla_request_t& request) {
  std::ostringstream stream;
  // jsonp callback if need be
  if (request.options.has_jsonp()) {
    stream << request.options.jsonp() << '(';
  }
  stream << json;
  if (request.options.has_jsonp()) {
    stream << ')';
  }

  worker_t::result_t result{false};
  http_response_t response(200, "OK", stream.str(),
                           headers_t{CORS, request.options.has_jsonp() ? JS_MIME : JSON_MIME});
  response.from_info(request_info);
  result.messages.emplace_back(response.to_string());
  return result;
}

worker_t::result_t to_response_xml(const std::string& xml,
                                   http_request_info_t& request_info,
                                   const valhalla_request_t& request) {
  worker_t::result_t result{false};
  http_response_t response(200, "OK", xml, headers_t{CORS, GPX_MIME, ATTACHMENT});
  response.from_info(request_info);
  result.messages.emplace_back(response.to_string());
  return result;
}

#endif

service_worker_t::service_worker_t() : interrupt(nullptr) {
}
service_worker_t::~service_worker_t() {
}
void service_worker_t::set_interrupt(const std::function<void()>& interrupt_function) {
  interrupt = &interrupt_function;
};

} // namespace valhalla<|MERGE_RESOLUTION|>--- conflicted
+++ resolved
@@ -418,12 +418,8 @@
   auto deprecated = get_child_optional(doc, "/directions_options");
   auto& allocator = doc.GetAllocator();
   if (deprecated) {
-<<<<<<< HEAD
-    for (const auto& key : {"/units", "/narrative", "/format", "/language", "/grades", "/surface",
-                            "/cycle_lane", "/use", "/node_type", "/toll", "/bridge", "/tunnel"}) {
-=======
+
     for (const auto& key : {"/units", "/narrative", "/format", "/language", "/properties"}) {
->>>>>>> c70e83b6
       auto child = rapidjson::get_child_optional(*deprecated, key);
       if (child) {
         doc.AddMember(rapidjson::Value(&key[1], allocator), *child, allocator);
@@ -475,32 +471,20 @@
     for (auto property: property_vector) {
       if (property == "grades")
         options.set_grades(true);
-    }
-  }
-
-  auto surface = rapidjson::get_optional<bool>(doc, "/surface");
-  if (surface)
-    options.set_surface(*surface);
-
-  auto cycle_lane = rapidjson::get_optional<bool>(doc, "/cycle_lane");
-  if (cycle_lane)
-    options.set_cycle_lane(*cycle_lane);
-
-  auto use = rapidjson::get_optional<bool>(doc, "/use");
-  if (use)
-    options.set_use(*use);
-
-  auto toll = rapidjson::get_optional<bool>(doc, "/toll");
-  if (toll)
-    options.set_toll(*toll);
-
-  auto bridge = rapidjson::get_optional<bool>(doc, "/bridge");
-  if (bridge)
-    options.set_bridge(*bridge);
-
-  auto tunnel = rapidjson::get_optional<bool>(doc, "/tunnel");
-  if (bridge)
-    options.set_tunnel(*tunnel);
+      else if (property == "surface")
+        options.set_surface(true);
+      else if (property == "cycle_lane")
+        options.set_cycle_lane(true);
+      else if (property == "use")
+        options.set_use(true);
+      else if (property == "toll")
+        options.set_toll(true);
+      else if (property == "bridge")
+        options.set_bridge(true);
+      else if (property == "tunnel")
+        options.set_tunnel(true);
+    }
+  }
 
   auto encoded_polyline = rapidjson::get_optional<std::string>(doc, "/encoded_polyline");
   if (encoded_polyline) {
