#include <iostream>
#include <sstream>
#include <typeinfo>
#include <unordered_map>

#include "baldr/datetime.h"
#include "baldr/graphconstants.h"
#include "baldr/location.h"
#include "loki/worker.h"
#include "midgard/encoded.h"
#include "midgard/logging.h"
#include "midgard/util.h"
#include "odin/util.h"
#include "odin/worker.h"
#include "proto_conversions.h"
#include "sif/costfactory.h"
#include "thor/worker.h"
#include "worker.h"

#include <boost/property_tree/ptree.hpp>
#include <cpp-statsd-client/StatsdClient.hpp>

using namespace valhalla;
#ifdef HAVE_HTTP
using namespace prime_server;
#endif

namespace {

// clang-format off
constexpr const char* HTTP_400 = "Bad Request";
constexpr const char* HTTP_404 = "Not Found";
constexpr const char* HTTP_405 = "Method Not Allowed";
constexpr const char* HTTP_500 = "Internal Server Error";
constexpr const char* HTTP_501 = "Not Implemented";
constexpr const char* HTTP_503 = "Service Unavailable";
constexpr const char* OSRM_INVALID_URL = R"({"code":"InvalidUrl","message":"URL string is invalid."})";
constexpr const char* OSRM_INVALID_SERVICE = R"({"code":"InvalidService","message":"Service name is invalid."})";
constexpr const char* OSRM_INVALID_OPTIONS = R"({"code":"InvalidOptions","message":"Options are invalid."})";
constexpr const char* OSRM_INVALID_VALUE = R"({"code":"InvalidValue","message":"The successfully parsed query parameters are invalid."})";
constexpr const char* OSRM_NO_ROUTE = R"({"code":"NoRoute","message":"Impossible route between points"})";
constexpr const char* OSRM_NO_SEGMENT = R"({"code":"NoSegment","message":"One of the supplied input coordinates could not snap to street segment."})";
constexpr const char* OSRM_SHUTDOWN = R"({"code":"ServiceUnavailable","message":"The service is shutting down."})";
constexpr const char* OSRM_SERVER_ERROR = R"({"code":"InvalidUrl","message":"Failed to serialize route."})";
constexpr const char* OSRM_DISTANCE_EXCEEDED = R"({"code":"DistanceExceeded","message":"Path distance exceeds the max distance limit."})";
constexpr const char* OSRM_PERIMETER_EXCEEDED = R"({"code":"PerimeterExceeded","message":"Perimeter of avoid polygons exceeds the max limit."})";
constexpr const char* OSRM_BREAKAGE_EXCEEDED = R"({"code":"BreakageDistanceExceeded","message":"All coordinates are too far away from each other"})";
constexpr const char* OSRM_CHINESE_PERIMETER_EXCEEDED = R"({"code":"ChinesePerimeterExceeded","message":"Perimeter of chinese polygon exceeds the max limit."})";

using ve = valhalla_exception_t;
const std::unordered_map<unsigned, valhalla::valhalla_exception_t> error_codes{
    {100, {100, "Failed to parse json request", 400, HTTP_400, OSRM_INVALID_URL, "json_parse_failed"}},
    {101, {101, "Try a POST or GET request instead", 405, HTTP_405, OSRM_INVALID_URL, "wrong_http_method"}},
    {102, {102, "The service is shutting down", 503, HTTP_503, OSRM_SHUTDOWN, "shutting_down"}},
    {103, {103, "Failed to parse pbf request", 400, HTTP_400, OSRM_INVALID_URL, "pbf_parse_failed"}},
    {106, {106, "Try any of", 404, HTTP_404, OSRM_INVALID_SERVICE, "wrong_action"}},
    {107, {107, "Not Implemented", 501, HTTP_501, OSRM_INVALID_SERVICE, "empty_action"}},
    {110, {110, "Insufficiently specified required parameter 'locations'", 400, HTTP_400, OSRM_INVALID_OPTIONS, "locations_parse_failed"}},
    {111, {111, "Insufficiently specified required parameter 'time'", 400, HTTP_400, OSRM_INVALID_OPTIONS, "time_parse_failed"}},
    {112, {112, "Insufficiently specified required parameter 'locations' or 'sources & targets'", 400, HTTP_400, OSRM_INVALID_OPTIONS, "matrix_locations_parse_failed"}},
    {113, {113, "Insufficiently specified required parameter 'contours'", 400, HTTP_400, OSRM_INVALID_OPTIONS, "contours_parse_failed"}},
    {114, {114, "Insufficiently specified required parameter 'shape' or 'encoded_polyline'", 400, HTTP_400, OSRM_INVALID_OPTIONS, "shape_parse_failed"}},
    {115, {115, "Insufficiently specified required parameter 'action'", 400, HTTP_400, OSRM_INVALID_OPTIONS, "action_parse_failed"}},
    {120, {120, "Insufficient number of locations provided", 400, HTTP_400, OSRM_INVALID_OPTIONS, "not_enough_locations"}},
    {121, {121, "Insufficient number of sources provided", 400, HTTP_400, OSRM_INVALID_OPTIONS, "not_enough_sources"}},
    {122, {122, "Insufficient number of targets provided", 400, HTTP_400, OSRM_INVALID_OPTIONS, "not_enough_targets"}},
    {123, {123, "Insufficient shape provided", 400, HTTP_400, OSRM_INVALID_OPTIONS, "not_enough_shape"}},
    {124, {124, "No edge/node costing provided", 400, HTTP_400, OSRM_INVALID_OPTIONS, "costing_required"}},
    {125, {125, "No costing method found", 400, HTTP_400, OSRM_INVALID_OPTIONS, "wrong_costing"}},
    {126, {126, "No shape provided", 400, HTTP_400, OSRM_INVALID_OPTIONS, "shape_required"}},
    {127, {127, "Recostings require both name and costing parameters", 400, HTTP_400, OSRM_INVALID_OPTIONS, "recosting_parse_failed"}},
    {130, {130, "Failed to parse location", 400, HTTP_400, OSRM_INVALID_VALUE, "location_parse_failed"}},
    {131, {131, "Failed to parse source", 400, HTTP_400, OSRM_INVALID_VALUE, "source_parse_failed"}},
    {132, {132, "Failed to parse target", 400, HTTP_400, OSRM_INVALID_VALUE, "target_parse_failed"}},
    {133, {133, "Failed to parse avoid", 400, HTTP_400, OSRM_INVALID_VALUE, "avoid_parse_failed"}},
    {134, {134, "Failed to parse shape", 400, HTTP_400, OSRM_INVALID_VALUE, "shape_parse_failed"}},
    {135, {135, "Failed to parse trace", 400, HTTP_400, OSRM_INVALID_VALUE, "trace_parse_failed"}},
    {136, {136, "durations size not compatible with trace size", 400, HTTP_400, OSRM_INVALID_VALUE, "trace_duration_mismatch"}},
    {137, {137, "Failed to parse polygon", 400, HTTP_400, OSRM_INVALID_VALUE, "polygon_parse_failed"}},
    {140, {140, "Action does not support multimodal costing", 400, HTTP_400, OSRM_INVALID_VALUE, "no_multimodal"}},
    {141, {141, "Arrive by for multimodal not implemented yet", 501, HTTP_501, OSRM_INVALID_VALUE, "no_arrive_by_multimodal"}},
    {142, {142, "Arrive by not implemented for isochrones", 501, HTTP_501, OSRM_INVALID_VALUE, "no_arrive_by_isochrones"}},
    {143, {143, "ignore_closures in costing and exclude_closures in search_filter cannot both be specified", 400, HTTP_400, OSRM_INVALID_VALUE, "closures_conflict"}},
    {144, {144, "Action does not support expansion", 400, HTTP_400, OSRM_INVALID_VALUE, "no_action_for_expansion"}},
    {150, {150, "Exceeded max locations", 400, HTTP_400, OSRM_INVALID_VALUE, "too_many_locations"}},
    {151, {151, "Exceeded max time", 400, HTTP_400, OSRM_INVALID_VALUE, "too_large_time"}},
    {152, {152, "Exceeded max contours", 400, HTTP_400, OSRM_INVALID_VALUE, "too_many_contours"}},
    {153, {153, "Too many shape points", 400, HTTP_400, OSRM_INVALID_VALUE, "too_large_shape"}},
    {154, {154, "Path distance exceeds the max distance limit", 400, HTTP_400, OSRM_DISTANCE_EXCEEDED, "too_large_distance"}},
    {155, {155, "Outside the valid walking distance at the beginning or end of a multimodal route", 400, HTTP_400, OSRM_INVALID_URL, "too_large_first_last_walking_distance"}},
    {156, {156, "Outside the valid walking distance between stops of a multimodal route", 400, HTTP_400, OSRM_INVALID_URL, "too_large_in_between_walking_distance"}},
    {157, {157, "Exceeded max avoid locations", 400, HTTP_400, OSRM_INVALID_VALUE, "too_many_avoids"}},
    {158, {158, "Input trace option is out of bounds", 400, HTTP_400, OSRM_INVALID_VALUE, "trace_option_invalid"}},
    {159, {159, "use_timestamps set with no timestamps present", 400, HTTP_400, OSRM_INVALID_VALUE, "missing_timestamps"}},
    {160, {160, "Date and time required for origin for date_type of depart at", 400, HTTP_400, OSRM_INVALID_OPTIONS, "missing_depart_date"}},
    {161, {161, "Date and time required for destination for date_type of arrive by", 400, HTTP_400, OSRM_INVALID_OPTIONS, "missing_arrive_date"}},
    {162, {162, "Date and time is invalid.  Format is YYYY-MM-DDTHH:MM", 400, HTTP_400, OSRM_INVALID_VALUE, "date_parse_failed"}},
    {163, {163, "Invalid date_type", 400, HTTP_400, OSRM_INVALID_VALUE, "wrong_date_type"}},
    {164, {164, "Invalid shape format", 400, HTTP_400, OSRM_INVALID_VALUE, "wrong_shape_format"}},
    {165, {165, "Date and time required for destination for date_type of invariant", 400, HTTP_400, OSRM_INVALID_OPTIONS, "missing_invariant_date"}},
    {167, {167, "Exceeded maximum circumference for exclude_polygons", 400, HTTP_400, OSRM_PERIMETER_EXCEEDED, "too_large_polygon"}},
    {168, {168, "Invalid expansion property type", 400, HTTP_400, OSRM_INVALID_OPTIONS, "invalid_expansion_property"}},
    {170, {170, "Locations are in unconnected regions. Go check/edit the map at osm.org", 400, HTTP_400, OSRM_NO_ROUTE, "impossible_route"}},
    {171, {171, "No suitable edges near location", 400, HTTP_400, OSRM_NO_SEGMENT, "no_edges_near"}},
    {172, {172, "Exceeded breakage distance for all pairs", 400, HTTP_400, OSRM_BREAKAGE_EXCEEDED, "too_large_breakage_distance"}},
    {173, {173, "Exceeded maximum circumference for chinese_polygon", 400, HTTP_400, OSRM_CHINESE_PERIMETER_EXCEEDED, "too_large_chinese_polygon"}},
    {199, {199, "Unknown", 400, HTTP_400, OSRM_INVALID_URL, "unknown"}},
    {200, {200, "Failed to parse intermediate request format", 500, HTTP_500, OSRM_INVALID_URL, "pbf_parse_failed"}},
    {201, {201, "Failed to parse TripLeg", 500, HTTP_500, OSRM_INVALID_URL, "trip_parse_failed"}},
    {202, {202, "Could not build directions for TripLeg", 500, HTTP_500, OSRM_INVALID_URL, "directions_building_failed"}},
    {203, {203, "The service is shutting down", 503, HTTP_503, OSRM_SHUTDOWN, "shutting_down"}},
    {210, {210, "Trip path does not have any nodes", 400, HTTP_400, OSRM_INVALID_URL, "no_nodes"}},
    {211, {211, "Trip path has only one node", 400, HTTP_400, OSRM_INVALID_URL, "one_node"}},
    {212, {212, "Trip must have at least 2 locations", 400, HTTP_400, OSRM_INVALID_OPTIONS, "not_enough_locations"}},
    {213, {213, "Error - No shape or invalid node count", 400, HTTP_400, OSRM_INVALID_URL, "shape_parse_failed"}},
    {220, {220, "Turn degree out of range for cardinal direction", 400, HTTP_400, OSRM_INVALID_URL, "wrong_turn_degree"}},
    {230, {230, "Invalid DirectionsLeg_Maneuver_Type in method FormTurnInstruction", 400, HTTP_400, OSRM_INVALID_URL, "wrong_maneuver_form_turn"}},
    {231, {231, "Invalid DirectionsLeg_Maneuver_Type in method FormRelativeTwoDirection", 400, HTTP_400, OSRM_INVALID_URL, "wrong_maneuver_form_relative_two"}},
    {232, {232, "Invalid DirectionsLeg_Maneuver_Type in method FormRelativeThreeDirection", 400, HTTP_400, OSRM_INVALID_URL, "wrong_maneuver_form_relative_three"}},
    {299, {299, "Unknown", 400, HTTP_400, OSRM_INVALID_URL, "unknown"}},
    {312, {312, "Insufficiently specified required parameter 'shape' or 'encoded_polyline'", 400, HTTP_400, OSRM_INVALID_OPTIONS, "shape_parse_failed"}},
    {313, {313, "'resample_distance' must be >= ", 400, HTTP_400, OSRM_INVALID_URL, "wrong_resample_distance"}},
    {314, {314, "Too many shape points", 400, HTTP_400, OSRM_INVALID_VALUE, "too_many_shape_points"}},
    {400, {400, "Unknown action", 400, HTTP_400, OSRM_INVALID_SERVICE, "wrong_action"}},
    {401, {401, "Failed to parse intermediate request format", 500, HTTP_500, OSRM_SERVER_ERROR, "options_parse_failed"}},
    {402, {402, "The service is shutting down", 503, HTTP_503, OSRM_SHUTDOWN, "shutting_down"}},
    {420, {420, "Failed to parse correlated location", 400, HTTP_400, OSRM_INVALID_VALUE, "candidate_parse_failed"}},
    {421, {421, "Failed to parse location", 400, HTTP_400, OSRM_INVALID_VALUE, "location_parse_failed"}},
    {422, {422, "Failed to parse source", 400, HTTP_400, OSRM_INVALID_VALUE, "source_parse_failed"}},
    {423, {423, "Failed to parse target", 400, HTTP_400, OSRM_INVALID_VALUE, "target_parse_failed"}},
    {424, {424, "Failed to parse shape", 400, HTTP_400, OSRM_INVALID_VALUE, "shape_parse_failed"}},
    {430, {430, "Exceeded max iterations in CostMatrix::SourceToTarget", 400, HTTP_400, OSRM_INVALID_URL, "too_many_iterations_cost_matrix"}},
    {440, {440, "Cannot reach destination - too far from a transit stop", 400, HTTP_400, OSRM_INVALID_URL, "transit_unreachable"}},
    {441, {441, "Location is unreachable", 400, HTTP_400, OSRM_INVALID_URL, "matrix_element_unreachable"}},
    {442, {442, "No path could be found for input", 400, HTTP_400, OSRM_NO_ROUTE, "no_path"}},
    {443, {443, "Exact route match algorithm failed to find path", 400, HTTP_400, OSRM_NO_SEGMENT, "shape_match_failed"}},
    {444, {444, "Map Match algorithm failed to find path", 400, HTTP_400, OSRM_NO_SEGMENT, "map_match_failed"}},
    {445, {445, "Shape match algorithm specification in api request is incorrect. Please see documentation for valid shape_match input.", 400, HTTP_400, OSRM_INVALID_URL, "wrong_match_type"}},
    {450, {450, "Impossible to find chinese postman route on not strongly connected segment.", 400, HTTP_400, OSRM_NO_ROUTE, "no_path"}},
    {451, {451, "Failed to find the nearest road for origin or destination because they are outside the Chinese polygon or too close to the polygon's edge..", 400, HTTP_400, OSRM_NO_SEGMENT, "no_edges_near"}},
    {499, {499, "Unknown", 400, HTTP_400, OSRM_INVALID_URL, "unknown"}},
    {503, {503, "Leg count mismatch", 400, HTTP_400, OSRM_INVALID_URL, "wrong_number_of_legs"}},
};

// clang-format on

rapidjson::Document from_string(const std::string& json, const valhalla_exception_t& e) {
  rapidjson::Document d;
  if (json.empty()) {
    d.SetObject();
    return d;
  }
  d.Parse(json.c_str());
  if (d.HasParseError()) {
    throw e;
  }
  return d;
}

void add_date_to_locations(Options& options,
                           google::protobuf::RepeatedPtrField<valhalla::Location>& locations) {
  // otherwise we do what the person was asking for
  if (options.has_date_time_case() && !locations.empty()) {
    switch (options.date_time_type()) {
      case Options::current:
        locations.Mutable(0)->set_date_time("current");
        break;
      case Options::depart_at:
        locations.Mutable(0)->set_date_time(options.date_time());
        break;
      case Options::arrive_by:
        locations.Mutable(locations.size() - 1)->set_date_time(options.date_time());
        break;
      case Options::invariant:
        for (auto& loc : locations)
          loc.set_date_time(options.date_time());
      default:
        break;
    }
  }
}

// Parses JSON rings of the form [[lon1, lat1], [lon2, lat2], ...]] and operates on
// PBF objects of the sort "repeated LatLng". Invalid rings will be corrected during search operation.
template <typename ring_pbf_t>
void parse_ring(ring_pbf_t* ring, const rapidjson::Value& coord_array) {

  // for protobuf we just validate what is there
  if (ring->coords_size()) {
    if (ring->coords_size() < 2)
      throw std::runtime_error("Polygon coordinates must consist of [Lon, Lat] arrays.");
    for (auto& coord : *ring->mutable_coords()) {
      if (!coord.has_lat_case() || !coord.has_lng_case())
        throw std::runtime_error("Polygon coordinates must consist of [Lon, Lat] arrays.");

      coord.set_lng(midgard::circular_range_clamp<double>(coord.lng(), -180, 180));
      if (coord.lat() < -90.0 || coord.lat() > 90.0) {
        throw std::runtime_error("Latitude must be in the range [-90, 90] degrees");
      }
    }
    return;
  }

  // for json we need to do some parsing
  for (const auto& coords : coord_array.GetArray()) {
    if (coords.Size() < 2) {
      throw std::runtime_error("Polygon coordinates must consist of [Lon, Lat] arrays.");
    }

    double lon = coords[0].GetDouble();
    lon = midgard::circular_range_clamp<double>(lon, -180, 180);
    double lat = coords[1].GetDouble();
    if (lat < -90.0 || lat > 90.0) {
      throw std::runtime_error("Latitude must be in the range [-90, 90] degrees");
    }

    auto* ll = ring->add_coords();
    ll->set_lng(lon);
    ll->set_lat(lat);
  }
}

void parse_location(valhalla::Location* location,
                    const rapidjson::Value& r_loc,
                    Options& options,
                    const boost::optional<bool>& ignore_closures) {
  auto lat = rapidjson::get_optional<double>(r_loc, "/lat");
  if (location->has_ll() && location->ll().has_lat_case()) {
    lat = location->ll().lat();
  }
  if (!lat) {
    throw std::runtime_error{"lat is missing"};
  };

  if (*lat < -90.0 || *lat > 90.0) {
    throw std::runtime_error("Latitude must be in the range [-90, 90] degrees");
  }

  auto lon = rapidjson::get_optional<double>(r_loc, "/lon");
  if (location->has_ll() && location->ll().has_lng_case()) {
    lon = location->ll().lng();
  }
  if (!lon) {
    throw std::runtime_error{"lon is missing"};
  };

  lon = midgard::circular_range_clamp<double>(*lon, -180, 180);
  location->mutable_ll()->set_lat(*lat);
  location->mutable_ll()->set_lng(*lon);

  // trace attributes does not support legs or breaks at discontinuities
  auto stop_type_json = rapidjson::get_optional<std::string>(r_loc, "/type");
  if (options.action() == Options::trace_attributes) {
    location->set_type(valhalla::Location::kVia);
  } // other actions let you specify whatever type of stop you want
  else if (stop_type_json) {
    Location::Type type = Location::kBreak;
    Location_Type_Enum_Parse(*stop_type_json, &type);
    location->set_type(type);
  } // and if you didnt set it it defaulted to break which is not the default for trace_route
  else if (options.action() == Options::trace_route && !location->has_time_case()) {
    location->set_type(valhalla::Location::kVia);
  }

  auto name = rapidjson::get_optional<std::string>(r_loc, "/name");
  if (name) {
    location->set_name(*name);
  }
  auto street = rapidjson::get_optional<std::string>(r_loc, "/street");
  if (street) {
    location->set_street(*street);
  }
  auto city = rapidjson::get_optional<std::string>(r_loc, "/city");
  if (city) {
    location->set_city(*city);
  }
  auto state = rapidjson::get_optional<std::string>(r_loc, "/state");
  if (state) {
    location->set_state(*state);
  }
  auto zip = rapidjson::get_optional<std::string>(r_loc, "/postal_code");
  if (zip) {
    location->set_postal_code(*zip);
  }
  auto country = rapidjson::get_optional<std::string>(r_loc, "/country");
  if (country) {
    location->set_country(*country);
  }
  auto phone = rapidjson::get_optional<std::string>(r_loc, "/phone");
  if (phone) {
    location->set_phone(*phone);
  }
  auto url = rapidjson::get_optional<std::string>(r_loc, "/url");
  if (url) {
    location->set_url(*url);
  }

  auto date_time = rapidjson::get_optional<std::string>(r_loc, "/date_time");
  if (date_time) {
    location->set_date_time(*date_time);
  }
  auto heading = rapidjson::get_optional<int>(r_loc, "/heading");
  if (heading) {
    location->set_heading(*heading);
  }
  auto heading_tolerance = rapidjson::get_optional<int>(r_loc, "/heading_tolerance");
  if (heading_tolerance) {
    location->set_heading_tolerance(*heading_tolerance);
  }
  auto preferred_layer = rapidjson::get_optional<int>(r_loc, "/preferred_layer");
  if (preferred_layer) {
    location->set_preferred_layer(*preferred_layer);
  }
  auto node_snap_tolerance = rapidjson::get_optional<float>(r_loc, "/node_snap_tolerance");
  if (node_snap_tolerance) {
    location->set_node_snap_tolerance(*node_snap_tolerance);
  }
  auto way_id = rapidjson::get_optional<uint64_t>(r_loc, "/way_id");
  if (way_id) {
    location->set_way_id(*way_id);
  }
  auto minimum_reachability = rapidjson::get_optional<unsigned int>(r_loc, "/minimum_reachability");
  if (minimum_reachability) {
    location->set_minimum_reachability(*minimum_reachability);
  }
  auto radius = rapidjson::get_optional<unsigned int>(r_loc, "/radius");
  if (radius) {
    location->set_radius(*radius);
  }
  auto accuracy = rapidjson::get_optional<unsigned int>(r_loc, "/accuracy");
  if (accuracy) {
    location->set_accuracy(*accuracy);
  }
  auto time =
      rapidjson::get<double>(r_loc, "/time", location->has_time_case() ? location->time() : -1);
  location->set_time(time);
  auto rank_candidates = rapidjson::get<bool>(r_loc, "/rank_candidates",
                                              location->has_skip_ranking_candidates_case()
                                                  ? !location->skip_ranking_candidates()
                                                  : true);
  location->set_skip_ranking_candidates(!rank_candidates);
  auto preferred_side = rapidjson::get_optional<std::string>(r_loc, "/preferred_side");
  valhalla::Location::PreferredSide side;
  if (preferred_side && PreferredSide_Enum_Parse(*preferred_side, &side)) {
    location->set_preferred_side(side);
  }
  lat = rapidjson::get_optional<double>(r_loc, "/display_lat");
  if (location->has_display_ll() && location->display_ll().has_lat_case())
    lat = location->display_ll().lat();
  lon = rapidjson::get_optional<double>(r_loc, "/display_lon");
  if (location->has_display_ll() && location->display_ll().has_lng_case())
    lon = location->display_ll().lng();
  if (lat && lon && *lat >= -90.0 && *lat <= 90.0) {
    lon = midgard::circular_range_clamp<double>(*lon, -180, 180);
    location->mutable_display_ll()->set_lat(*lat);
    location->mutable_display_ll()->set_lng(*lon);
  } else
    location->clear_display_ll();
  auto search_cutoff = rapidjson::get_optional<unsigned int>(r_loc, "/search_cutoff");
  if (search_cutoff) {
    location->set_search_cutoff(*search_cutoff);
  }
  auto street_side_tolerance = rapidjson::get_optional<unsigned int>(r_loc, "/street_side_tolerance");
  if (street_side_tolerance) {
    location->set_street_side_tolerance(*street_side_tolerance);
  }
  auto street_side_max_distance =
      rapidjson::get_optional<unsigned int>(r_loc, "/street_side_max_distance");
  if (street_side_max_distance) {
    location->set_street_side_max_distance(*street_side_max_distance);
  }

  boost::optional<bool> exclude_closures;
  // is it json?
  auto search_filter = rapidjson::get_child_optional(r_loc, "/search_filter");
  if (search_filter) {
    // search_filter.min_road_class
    auto min_road_class =
        rapidjson::get<std::string>(*search_filter, "/min_road_class", "service_other");
    valhalla::RoadClass min_rc;
    if (RoadClass_Enum_Parse(min_road_class, &min_rc)) {
      location->mutable_search_filter()->set_min_road_class(min_rc);
    }
    // search_filter.max_road_class
    auto max_road_class = rapidjson::get<std::string>(*search_filter, "/max_road_class", "motorway");
    valhalla::RoadClass max_rc;
    if (RoadClass_Enum_Parse(max_road_class, &max_rc)) {
      location->mutable_search_filter()->set_max_road_class(max_rc);
    }
    // search_filter.exclude_tunnel
    location->mutable_search_filter()->set_exclude_tunnel(
        rapidjson::get<bool>(*search_filter, "/exclude_tunnel", false));
    // search_filter.exclude_bridge
    location->mutable_search_filter()->set_exclude_bridge(
        rapidjson::get<bool>(*search_filter, "/exclude_bridge", false));
    // search_filter.exclude_ramp
    location->mutable_search_filter()->set_exclude_ramp(
        rapidjson::get<bool>(*search_filter, "/exclude_ramp", false));
    // search_filter.exclude_closures
    exclude_closures = rapidjson::get<bool>(*search_filter, "/exclude_closures", true);
  } // or is it pbf
  else if (location->has_search_filter()) {
    if (location->search_filter().has_min_road_class_case() &&
        !RoadClass_IsValid(location->search_filter().min_road_class()))
      location->mutable_search_filter()->clear_min_road_class();
    if (location->search_filter().has_max_road_class_case() &&
        !RoadClass_IsValid(location->search_filter().max_road_class()))
      location->mutable_search_filter()->clear_max_road_class();
    exclude_closures = location->search_filter().has_exclude_closures_case()
                           ? location->search_filter().exclude_closures()
                           : true;
  }

  // bail if you specified both of these, too confusing to work out how to use both at once
  if (ignore_closures && exclude_closures) {
    throw valhalla_exception_t{143};
  }
  // do we actually want to filter closures on THIS location
  // NOTE: that ignore_closures takes precedence
  location->mutable_search_filter()->set_exclude_closures(
      ignore_closures ? !(*ignore_closures) : (exclude_closures ? *exclude_closures : true));
  if (!location->search_filter().has_min_road_class_case()) {
    location->mutable_search_filter()->set_min_road_class(valhalla::kServiceOther);
  }
  if (!location->search_filter().has_max_road_class_case()) {
    location->mutable_search_filter()->set_max_road_class(valhalla::kMotorway);
  }
}

void parse_locations(const rapidjson::Document& doc,
                     Options& options,
                     const std::string& node,
                     unsigned location_parse_error_code,
                     const boost::optional<bool>& ignore_closures) {

  google::protobuf::RepeatedPtrField<valhalla::Location>* locations = nullptr;
  if (node == "locations") {
    locations = options.mutable_locations();
  } else if (node == "shape") {
    locations = options.mutable_shape();
  } else if (node == "trace") {
    locations = options.mutable_trace();
  } else if (node == "sources") {
    locations = options.mutable_sources();
  } else if (node == "targets") {
    locations = options.mutable_targets();
  } else if (node == "exclude_locations" || node == "avoid_locations") {
    locations = options.mutable_exclude_locations();
  } else {
    return;
  }

  bool had_date_time = false;
  bool filter_closures = true;
<<<<<<< HEAD
  try {
    // should we parse json?
    auto request_locations =
        rapidjson::get_optional<rapidjson::Value::ConstArray>(doc, std::string("/" + node).c_str());
    if (request_locations) {
      for (const auto& r_loc : *request_locations) {
        auto* loc = locations->Add();
        loc->set_original_index(locations->size() - 1);
        parse_location(loc, r_loc, options, ignore_closures);
        had_date_time = had_date_time || loc->has_date_time_case();
        // turn off filtering closures when any locations search filter allows closures
        filter_closures = filter_closures && loc->search_filter().exclude_closures();
      }
    } // maybe its deserialized pbf
    else if (!locations->empty()) {
      int i = 0;
      for (auto& loc : *locations) {
        loc.set_original_index(i++);
        parse_location(&loc, {}, options, ignore_closures);
        had_date_time = had_date_time || loc.has_date_time_case();
        // turn off filtering closures when any locations search filter allows closures
        filter_closures = filter_closures && loc.search_filter().exclude_closures();
=======
  auto request_locations =
      rapidjson::get_optional<rapidjson::Value::ConstArray>(doc, std::string("/" + node).c_str());
  if (request_locations) {
    for (const auto& r_loc : *request_locations) {
      try {
        auto* location = locations->Add();
        location->set_original_index(locations->size() - 1);

        auto lat = rapidjson::get_optional<double>(r_loc, "/lat");
        if (!lat) {
          throw std::runtime_error{"lat is missing"};
        };

        if (*lat < -90.0 || *lat > 90.0) {
          throw std::runtime_error("Latitude must be in the range [-90, 90] degrees");
        }

        auto lon = rapidjson::get_optional<double>(r_loc, "/lon");
        if (!lon) {
          throw std::runtime_error{"lon is missing"};
        };

        lon = midgard::circular_range_clamp<double>(*lon, -180, 180);
        location->mutable_ll()->set_lat(*lat);
        location->mutable_ll()->set_lng(*lon);

        // trace attributes does not support legs or breaks at discontinuities
        auto stop_type_json = rapidjson::get_optional<std::string>(r_loc, "/type");
        if (options.action() == Options::trace_attributes) {
          location->set_type(valhalla::Location::kVia);
        } // other actions let you specify whatever type of stop you want
        else if (stop_type_json) {
          valhalla::Location::Type type = valhalla::Location::kBreak;
          Location_Type_Enum_Parse(*stop_type_json, &type);
          location->set_type(type);
        } // and if you didnt set it it defaulted to break which is not the default for trace_route
        else if (options.action() == Options::trace_route) {
          location->set_type(valhalla::Location::kVia);
        }

        auto name = rapidjson::get_optional<std::string>(r_loc, "/name");
        if (name) {
          location->set_name(*name);
        }
        auto street = rapidjson::get_optional<std::string>(r_loc, "/street");
        if (street) {
          location->set_street(*street);
        }
        auto city = rapidjson::get_optional<std::string>(r_loc, "/city");
        if (city) {
          location->set_city(*city);
        }
        auto state = rapidjson::get_optional<std::string>(r_loc, "/state");
        if (state) {
          location->set_state(*state);
        }
        auto zip = rapidjson::get_optional<std::string>(r_loc, "/postal_code");
        if (zip) {
          location->set_postal_code(*zip);
        }
        auto country = rapidjson::get_optional<std::string>(r_loc, "/country");
        if (country) {
          location->set_country(*country);
        }
        auto phone = rapidjson::get_optional<std::string>(r_loc, "/phone");
        if (phone) {
          location->set_phone(*phone);
        }
        auto url = rapidjson::get_optional<std::string>(r_loc, "/url");
        if (url) {
          location->set_url(*url);
        }

        auto date_time = rapidjson::get_optional<std::string>(r_loc, "/date_time");
        if (date_time) {
          location->set_date_time(*date_time);
          had_date_time = true;
        }
        auto heading = rapidjson::get_optional<int>(r_loc, "/heading");
        if (heading) {
          location->set_heading(*heading);
        }
        auto heading_tolerance = rapidjson::get_optional<int>(r_loc, "/heading_tolerance");
        if (heading_tolerance) {
          location->set_heading_tolerance(*heading_tolerance);
        }
        auto preferred_layer = rapidjson::get_optional<int>(r_loc, "/preferred_layer");
        if (preferred_layer) {
          location->set_preferred_layer(*preferred_layer);
        }
        auto node_snap_tolerance = rapidjson::get_optional<float>(r_loc, "/node_snap_tolerance");
        if (node_snap_tolerance) {
          location->set_node_snap_tolerance(*node_snap_tolerance);
        }
        auto way_id = rapidjson::get_optional<uint64_t>(r_loc, "/way_id");
        if (way_id) {
          location->set_way_id(*way_id);
        }
        auto minimum_reachability =
            rapidjson::get_optional<unsigned int>(r_loc, "/minimum_reachability");
        if (minimum_reachability) {
          location->set_minimum_reachability(*minimum_reachability);
        }
        auto radius = rapidjson::get_optional<unsigned int>(r_loc, "/radius");
        if (radius) {
          location->set_radius(*radius);
        }
        auto accuracy = rapidjson::get_optional<unsigned int>(r_loc, "/accuracy");
        if (accuracy) {
          location->set_accuracy(*accuracy);
        }
        auto time = rapidjson::get<double>(r_loc, "/time", -1);
        location->set_time(time);
        auto rank_candidates = rapidjson::get<bool>(r_loc, "/rank_candidates", true);
        location->set_skip_ranking_candidates(!rank_candidates);
        auto preferred_side = rapidjson::get_optional<std::string>(r_loc, "/preferred_side");
        valhalla::Location::PreferredSide side;
        if (preferred_side && PreferredSide_Enum_Parse(*preferred_side, &side)) {
          location->set_preferred_side(side);
        }
        lat = rapidjson::get_optional<double>(r_loc, "/display_lat");
        lon = rapidjson::get_optional<double>(r_loc, "/display_lon");
        if (lat && lon && *lat >= -90.0 && *lat <= 90.0) {
          lon = midgard::circular_range_clamp<double>(*lon, -180, 180);
          location->mutable_display_ll()->set_lat(*lat);
          location->mutable_display_ll()->set_lng(*lon);
        }
        auto search_cutoff = rapidjson::get_optional<unsigned int>(r_loc, "/search_cutoff");
        if (search_cutoff) {
          location->set_search_cutoff(*search_cutoff);
        }
        auto street_side_tolerance =
            rapidjson::get_optional<unsigned int>(r_loc, "/street_side_tolerance");
        if (street_side_tolerance) {
          location->set_street_side_tolerance(*street_side_tolerance);
        }
        auto street_side_max_distance =
            rapidjson::get_optional<unsigned int>(r_loc, "/street_side_max_distance");
        if (street_side_max_distance) {
          location->set_street_side_max_distance(*street_side_max_distance);
        }

        boost::optional<bool> exclude_closures;
        auto search_filter = rapidjson::get_child_optional(r_loc, "/search_filter");
        if (search_filter) {
          // search_filter.min_road_class
          auto min_road_class =
              rapidjson::get<std::string>(*search_filter, "/min_road_class", "service_other");
          valhalla::RoadClass min_rc;
          if (RoadClass_Enum_Parse(min_road_class, &min_rc)) {
            location->mutable_search_filter()->set_min_road_class(min_rc);
          }
          // search_filter.max_road_class
          auto max_road_class =
              rapidjson::get<std::string>(*search_filter, "/max_road_class", "motorway");
          valhalla::RoadClass max_rc;
          if (RoadClass_Enum_Parse(max_road_class, &max_rc)) {
            location->mutable_search_filter()->set_max_road_class(max_rc);
          }
          // search_filter.exclude_tunnel
          location->mutable_search_filter()->set_exclude_tunnel(
              rapidjson::get_optional<bool>(*search_filter, "/exclude_tunnel").get_value_or(false));
          // search_filter.exclude_bridge
          location->mutable_search_filter()->set_exclude_bridge(
              rapidjson::get_optional<bool>(*search_filter, "/exclude_bridge").get_value_or(false));
          // search_filter.exclude_ramp
          location->mutable_search_filter()->set_exclude_ramp(
              rapidjson::get_optional<bool>(*search_filter, "/exclude_ramp").get_value_or(false));
          // search_filter.exclude_closures
          exclude_closures = rapidjson::get<bool>(*search_filter, "/exclude_closures", true);
        }

        // bail if you specified both of these, too confusing to work out how to use both at once
        if (ignore_closures && exclude_closures) {
          throw valhalla_exception_t{143};
        }
        // do we actually want to filter closures on THIS location
        // NOTE: that ignore_closures takes precedence
        location->mutable_search_filter()->set_exclude_closures(
            ignore_closures ? !(*ignore_closures) : (exclude_closures ? *exclude_closures : true));
        if (!location->search_filter().has_min_road_class_case()) {
          location->mutable_search_filter()->set_min_road_class(valhalla::kServiceOther);
        }
        if (!location->search_filter().has_max_road_class_case()) {
          location->mutable_search_filter()->set_max_road_class(valhalla::kMotorway);
        }
        // set exclude_closures_disabled if any of the locations has the
        // search_filter.exclude_closures set as false
        if (!location->search_filter().exclude_closures()) {
          filter_closures = false;
        }
>>>>>>> 4aea4ac7
      }
    }

    if (locations->empty())
      return;

    // first and last locations get the default type of break no matter what
    locations->Mutable(0)->set_type(valhalla::Location::kBreak);
    locations->Mutable(locations->size() - 1)->set_type(valhalla::Location::kBreak);

    // push the date time information down into the locations
    if (!had_date_time) {
      add_date_to_locations(options, *locations);
    }

    // If any of the locations had search_filter.exclude_closures set to false,
    // we tell the costing to let all closed roads through, so that we can do
    // a secondary per-location filtering using loki's search_filter
    // functionality. Otherwise we default to skipping closed roads
    for (auto& costing : *options.mutable_costing_options()) {
      costing.second.set_filter_closures(filter_closures);
    }
  }
  // Forward valhalla_exception_t types as-is, since they contain a more specific error message
  catch (const valhalla_exception_t& e) {
    throw e;
  } // generic execptions and other stuff get a generic message
  catch (...) {
    throw valhalla_exception_t{location_parse_error_code};
  }
}

void parse_contours(const rapidjson::Document& doc,
                    google::protobuf::RepeatedPtrField<Contour>* contours) {

  // make sure the isoline definitions are valid
  auto json_contours = rapidjson::get_optional<rapidjson::Value::ConstArray>(doc, "/contours");
  if (json_contours) {
    for (const auto& json_contour : *json_contours) {
      // Grab contour time and distance
      auto t = rapidjson::get_optional<float>(json_contour, "/time");
      auto d = rapidjson::get_optional<float>(json_contour, "/distance");

      // Set contour time/distance
      auto* contour = contours->Add();
      if (t) {
        contour->set_time(*t);
      }
      if (d) {
        contour->set_distance(*d);
      }

      // If specified, grab and set contour color
      auto color = rapidjson::get_optional<std::string>(json_contour, "/color");
      if (color) {
        contour->set_color(*color);
      }
    }
  }

  for (const auto& c : *contours) {
    // You need at least something
    if (!c.has_time_case() && !c.has_distance_case()) {
      throw valhalla_exception_t{111};
    }
  }
}

/**
 * This function takes a json document and parses it into an options (request pbf) object.
 * The implementation is such that if you passed an already filled out options object the
 * function will still validate it and set the defaults, but if json is provided it will
 * override anything this is in the options object
 * @param doc      the rapidjson request doc
 * @param options  the options to fill out or validate if they are already filled out
 */
void from_json(rapidjson::Document& doc, Options& options) {
  // TODO: stop doing this after a sufficient amount of time has passed
  // move anything nested in deprecated directions_options up to the top level
  auto deprecated = get_child_optional(doc, "/directions_options");
  auto& allocator = doc.GetAllocator();
  if (deprecated) {
    for (const auto& key : {"/units", "/narrative", "/format", "/language"}) {
      auto child = rapidjson::get_child_optional(*deprecated, key);
      if (child) {
        doc.AddMember(rapidjson::Value(&key[1], allocator), *child, allocator);
      }
    }
    // delete options if it existed
    doc.RemoveMember("directions_options");
  }

  auto fmt = rapidjson::get_optional<std::string>(doc, "/format");
  Options::Format format;
  if (fmt && Options_Format_Enum_Parse(*fmt, &format)) {
    options.set_format(format);
  }

  auto id = rapidjson::get_optional<std::string>(doc, "/id");
  if (id) {
    options.set_id(*id);
  }

  auto jsonp = rapidjson::get_optional<std::string>(doc, "/jsonp");
  if (jsonp) {
    options.set_jsonp(*jsonp);
  }

  // so that we serialize correctly at the end we fix up any request discrepancies
  if (options.format() == Options::pbf) {
    const std::unordered_set<Options::Action> pbf_actions{
        Options::route,    Options::optimized_route,  Options::trace_route,
        Options::centroid, Options::trace_attributes, Options::status,
    };
    // if its not a pbf supported action we reset to json
    if (pbf_actions.count(options.action()) == 0) {
      options.set_format(Options::json);
    } // and if it is then jsonp wont work because javascript doesnt support byte arrays
    else {
      options.clear_jsonp();
    }
  }

  auto units = rapidjson::get_optional<std::string>(doc, "/units");
  if (units) {
    if ((*units == "miles") || (*units == "mi")) {
      options.set_units(Options::miles);
    } else {
      options.set_units(Options::kilometers);
    }
  }

  auto language = rapidjson::get_optional<std::string>(doc, "/language");
  if (language && odin::get_locales().find(*language) != odin::get_locales().end()) {
    options.set_language(*language);
  }
  if (!options.has_language_case()) {
    options.set_language("en-US");
  }

  // deprecated
  auto narrative = rapidjson::get_optional<bool>(doc, "/narrative");
  if (narrative && !*narrative) {
    options.set_directions_type(DirectionsType::none);
  }

  auto dir_type = rapidjson::get_optional<std::string>(doc, "/directions_type");
  DirectionsType directions_type;
  if (dir_type && DirectionsType_Enum_Parse(*dir_type, &directions_type)) {
    options.set_directions_type(directions_type);
  }

  // date_time
  auto date_time_type = rapidjson::get_optional<unsigned int>(doc, "/date_time/type");
  if (date_time_type && Options::DateTimeType_IsValid(*date_time_type)) {
    options.set_date_time_type(static_cast<Options::DateTimeType>(*date_time_type));
  }
  if (options.has_date_time_type_case()) {
    // check the type is in bounds
    auto v = options.date_time_type();
    if (v >= Options::DateTimeType_ARRAYSIZE)
      throw valhalla_exception_t{163};
    // check the value exists for depart at and arrive by
    auto date_time_value =
        v != Options::current
            ? rapidjson::get<std::string>(doc, "/date_time/value", options.date_time())
            : std::string("current");
    if (date_time_value.empty()) {
      if (v == Options::depart_at)
        throw valhalla_exception_t{160};
      else if (v == Options::arrive_by)
        throw valhalla_exception_t{161};
      else if (v == Options::invariant)
        throw valhalla_exception_t{165};
    }
    // check the value is sane
    if (date_time_value != "current" && !baldr::DateTime::is_iso_valid(date_time_value))
      throw valhalla_exception_t{162};
    options.set_date_time(date_time_value);
  } // not specified but you want transit, then we default to current
  else if (options.has_costing_case() &&
           (options.costing() == multimodal || options.costing() == transit)) {
    options.set_date_time_type(Options::current);
    options.set_date_time("current");
  }

  // failure scenarios with respect to time dependence
  if (options.has_date_time_type_case()) {
    if (options.date_time_type() == Options::arrive_by ||
        options.date_time_type() == Options::invariant) {
      if (options.costing() == multimodal || options.costing() == transit)
        throw valhalla_exception_t{141};
      if (options.action() == Options::isochrone)
        throw valhalla_exception_t{142};
    }
  }

  // Set the output precision for shape/geometry (polyline encoding). Defaults to polyline6
  // This also controls the input precision for encoded_polyline in height action
  // TODO - this just for OSRM compatibility at the moment but could be supported
  auto shape_format = rapidjson::get_optional<std::string>(doc, "/shape_format");
  if (shape_format) {
    if (*shape_format == "polyline6") {
      options.set_shape_format(polyline6);
    } else if (*shape_format == "polyline5") {
      options.set_shape_format(polyline5);
    } else if (*shape_format == "geojson") {
      options.set_shape_format(geojson);
    } else {
      // Throw an error if shape format is invalid
      throw valhalla_exception_t{164};
    }
  }
  if (!options.has_shape_format_case()) {
    options.set_shape_format(polyline6);
  }

  // whether or not to output b64 encoded openlr
  auto linear_references = rapidjson::get_optional<bool>(doc, "/linear_references");
  if (linear_references) {
    options.set_linear_references(*linear_references);
  }

  // costing defaults to none which is only valid for locate
  auto costing_str = rapidjson::get<std::string>(doc, "/costing", "none");

  // auto_shorter is deprecated and will be turned into
  // shortest=true costing option. maybe remove in v4?
  if (costing_str == "auto_shorter") {
    costing_str = "auto";
    rapidjson::SetValueByPointer(doc, "/costing", "auto");
    auto json_options = rapidjson::GetValueByPointer(doc, "/costing_options/auto_shorter");
    if (json_options) {
      rapidjson::SetValueByPointer(doc, "/costing_options/auto", *json_options);
    }
    rapidjson::SetValueByPointer(doc, "/costing_options/auto/shortest", true);
  }

  // hov costing is deprecated and will be turned into auto costing with
  // include_hov2=true costing option.
  if (costing_str == "hov") {
    costing_str = "auto";
    rapidjson::SetValueByPointer(doc, "/costing", "auto");
    auto json_options = rapidjson::GetValueByPointer(doc, "/costing_options/hov");
    if (json_options) {
      rapidjson::SetValueByPointer(doc, "/costing_options/auto", *json_options);
    }
    rapidjson::SetValueByPointer(doc, "/costing_options/auto/include_hov2", true);
  }

  // auto_data_fix is deprecated and will be turned into
  // ignore all the things costing option. maybe remove in v4?
  if (costing_str == "auto_data_fix") {
    costing_str = "auto";
    rapidjson::SetValueByPointer(doc, "/costing", "auto");
    auto json_options = rapidjson::GetValueByPointer(doc, "/costing_options/auto_data_fix");
    if (json_options) {
      rapidjson::SetValueByPointer(doc, "/costing_options/auto", *json_options);
    }
    rapidjson::SetValueByPointer(doc, "/costing_options/auto/ignore_restrictions", true);
    rapidjson::SetValueByPointer(doc, "/costing_options/auto/ignore_oneways", true);
    rapidjson::SetValueByPointer(doc, "/costing_options/auto/ignore_access", true);
    rapidjson::SetValueByPointer(doc, "/costing_options/auto/ignore_closures", true);
  }

  // whatever our costing is, check to see if we are going to ignore_closures
  std::stringstream ss;
  ss << "/costing_options/" << costing_str << "/ignore_closures";
  auto ignore_closures = costing_str != "multimodal"
                             ? rapidjson::get_optional<bool>(doc, ss.str().c_str())
                             : boost::none;
  if (options.has_costing_case()) {
    for (const auto& co : options.costing_options()) {
      if (co.second.costing() == options.costing() && co.second.has_ignore_closures_case()) {
        ignore_closures = co.second.ignore_closures();
        break;
      }
    }
  }

  // parse map matching location input and encoded_polyline for height actions
  auto encoded_polyline = rapidjson::get_optional<std::string>(doc, "/encoded_polyline");
  if (encoded_polyline) {
    options.set_encoded_polyline(*encoded_polyline);
  }
  if (options.has_encoded_polyline_case()) {

    // Set the precision to use when decoding the polyline. For height actions (only)
    // either polyline6 (default) or polyline5 are supported. All other actions only
    // support polyline6 inputs at this time.
    double precision = 1e-6;
    if (options.action() == Options::height) {
      precision = options.shape_format() == valhalla::polyline5 ? 1e-5 : 1e-6;
    }

    options.mutable_shape()->Clear();
    auto decoded =
        midgard::decode<std::vector<midgard::PointLL>>(options.encoded_polyline(), precision);
    for (const auto& ll : decoded) {
      auto* sll = options.mutable_shape()->Add();
      sll->mutable_ll()->set_lat(ll.lat());
      sll->mutable_ll()->set_lng(ll.lng());
      // set type to via by default
      sll->set_type(valhalla::Location::kVia);
      sll->set_time(-1);
    }
    // first and last always get type break
    if (options.shape_size()) {
      options.mutable_shape(0)->set_type(valhalla::Location::kBreak);
      options.mutable_shape(options.shape_size() - 1)->set_type(valhalla::Location::kBreak);
    }
    // add the date time
    add_date_to_locations(options, *options.mutable_shape());
  } // fall back from encoded polyline to array of locations
  else {
    parse_locations(doc, options, "shape", 134, ignore_closures);

    // if no shape then try 'trace'
    if (options.shape().size() == 0) {
      parse_locations(doc, options, "trace", 135, ignore_closures);
    }
  }

  // Begin time for timestamps when entered given durations/delta times (defaults to 0)
  auto t = rapidjson::get_optional<unsigned int>(doc, "/begin_time");
  double begin_time = 0.0;
  if (t) {
    begin_time = *t;
  }

  // Use durations (per shape point pair) to set time
  auto durations = rapidjson::get_optional<rapidjson::Value::ConstArray>(doc, "/durations");
  if (durations) {
    // Make sure durations is sized appropriately
    if (options.shape_size() > 0 && durations->Size() != (unsigned int)options.shape_size() - 1) {
      throw valhalla_exception_t{136};
    }

    // Set time to begin_time at the first trace point.
    options.mutable_shape()->Mutable(0)->set_time(begin_time);

    // Iterate through the durations and add to elapsed time - set time on
    // successive trace points.
    double current_time = begin_time;
    int index = 1;
    for (const auto& dur : *durations) {
      auto duration = dur.GetDouble();
      current_time += duration;
      options.mutable_shape()->Mutable(index)->set_time(current_time);
      ++index;
    }
  }

  // Option to use timestamps when computing elapsed time for matched routes
  options.set_use_timestamps(rapidjson::get<bool>(doc, "/use_timestamps", options.use_timestamps()));

  // Option to prioritize bidirectional a* over timedependent forward when depart_at is set.
  options.set_prioritize_bidirectional(
      rapidjson::get<bool>(doc, "/prioritize_bidirectional", options.prioritize_bidirectional()));

  // Throw an error if use_timestamps is set to true but there are no timestamps in the
  // trace (or no durations present)
  if (options.use_timestamps()) {
    bool has_time = false;
    for (const auto& s : options.shape()) {
      if (s.has_time_case()) {
        has_time = true;
        break;
      }
    }
    if (!has_time) {
      throw valhalla_exception_t{159};
    }
  }

  // Elevation service options
  options.set_range(rapidjson::get(doc, "/range", options.range()));
  constexpr uint32_t MAX_HEIGHT_PRECISION = 2;
  auto height_precision = rapidjson::get_optional<unsigned int>(doc, "/height_precision");
  if (height_precision && *height_precision <= MAX_HEIGHT_PRECISION) {
    options.set_height_precision(*height_precision);
  }

  options.set_verbose(rapidjson::get(doc, "/verbose", options.verbose()));

  // set the costing if it wasn't already set
  Costing costing;
  if (!options.has_costing_case() && valhalla::Costing_Enum_Parse(costing_str, &costing)) {
    options.set_costing(costing);
  }
  if (!options.has_costing_case()) {
    throw valhalla_exception_t{125, "'" + costing_str + "'"};
  }

  // Parse all of the costing options in their specified order
  sif::ParseCostingOptions(doc, "/costing_options", options);

  // parse any named costings for re-costing a given path
  auto recostings = rapidjson::get_child_optional(doc, "/recostings");
  if (recostings && recostings->IsArray()) {
    for (size_t i = 0; i < recostings->GetArray().Size(); ++i) {
      // parse the options
      std::string key = "/recostings/" + std::to_string(i);
      sif::ParseCostingOptions(doc, key, options.add_recostings());
      if (!options.recostings().rbegin()->has_name_case()) {
        throw valhalla_exception_t{127};
      }
    }
    // TODO: throw if not all names are unique?
  }

  // get the locations in there
  parse_locations(doc, options, "locations", 130, ignore_closures);

  // get the sources in there
  parse_locations(doc, options, "sources", 131, ignore_closures);

  // get the targets in there
  parse_locations(doc, options, "targets", 132, ignore_closures);

  // get the avoids in there
  // TODO: remove "avoid_locations/polygons" after some while
  if (doc.HasMember("avoid_locations"))
    parse_locations(doc, options, "avoid_locations", 133, ignore_closures);
  else
    parse_locations(doc, options, "exclude_locations", 133, ignore_closures);

  // get the avoid polygons in there
  auto rings_req =
      rapidjson::get_child_optional(doc, doc.HasMember("avoid_polygons") ? "/avoid_polygons"
                                                                         : "/exclude_polygons");
  if (rings_req) {
    auto* rings_pbf = options.mutable_exclude_polygons();
    try {
      for (const auto& req_poly : rings_req->GetArray()) {
        auto* ring = rings_pbf->Add();
        parse_ring(ring, req_poly);
      }
    } catch (...) { throw valhalla_exception_t{137}; }
  } // if it was there in the pbf already
  else if (options.exclude_polygons_size()) {
    for (auto& ring : *options.mutable_exclude_polygons()) {
      parse_ring(&ring, rapidjson::Value{});
    }
  }

  // get the avoid chinese polygon in there
  auto chinese_polygon = rapidjson::get_child_optional(doc, "/chinese_postman_polygon");
  if (chinese_polygon) {
    valhalla::Options_Ring* ring_pbf = options.mutable_chinese_polygon();
    try {
      parse_ring(ring_pbf, *chinese_polygon);
    } catch (...) { throw valhalla_exception_t{137}; }
  }

  // if not a time dependent route/mapmatch disable time dependent edge speed/flow data sources
  if (!options.has_date_time_type_case() &&
      (options.shape_size() == 0 || options.shape(0).time() == -1)) {
    for (auto& costing : *options.mutable_costing_options()) {
      costing.second.set_flow_mask(
          static_cast<uint8_t>(costing.second.flow_mask()) &
          ~(valhalla::baldr::kPredictedFlowMask | valhalla::baldr::kCurrentFlowMask));
    }
  }

  // get some parameters
  auto resample_distance = rapidjson::get_optional<double>(doc, "/resample_distance");
  if (resample_distance) {
    options.set_resample_distance(*resample_distance);
  }

  // expansion action
  auto exp_action_str = rapidjson::get_optional<std::string>(doc, "/action");
  Options::Action exp_action;
  if (exp_action_str) {
    if (!Options_ExpansionAction_Enum_Parse(*exp_action_str, &exp_action)) {
      throw valhalla_exception_t(144, *exp_action_str);
    }
    options.set_expansion_action(exp_action);
  } else if (options.action() == Options_Action_expansion) {
    throw valhalla_exception_t(115, std::string("action"));
  }

  // expansion response properties
  auto exp_props_req = rapidjson::get_child_optional(doc, "/expansion_properties");
  auto* exp_props_pbf = options.mutable_expansion_properties();
  Options::ExpansionProperties exp_prop;
  if (exp_props_req && exp_props_req->IsArray()) {
    for (const auto& prop : exp_props_req->GetArray()) {
      if (!valhalla::Options_ExpansionProperties_Enum_Parse(std::string(prop.GetString()),
                                                            &exp_prop)) {
        throw valhalla_exception_t(168, std::string(prop.GetString()));
      }
      exp_props_pbf->Add(exp_prop);
    }
  }

  // should the expansion track opposites?
  options.set_skip_opposites(rapidjson::get<bool>(doc, "/skip_opposites", options.skip_opposites()));

  // get the contours in there
  parse_contours(doc, options.mutable_contours());

  // if specified, get the polygons boolean in there
  options.set_polygons(rapidjson::get<bool>(doc, "/polygons", options.polygons()));

  // if specified, get the denoise in there
  auto denoise =
      rapidjson::get<float>(doc, "/denoise", options.has_denoise_case() ? options.denoise() : 1.0);
  options.set_denoise(std::max(std::min(denoise, 1.f), 0.f));

  // if specified, get the generalize value in there
  auto generalize = rapidjson::get_optional<float>(doc, "/generalize");
  if (generalize) {
    options.set_generalize(*generalize);
  }

  // if specified, get the show_locations boolean in there
  options.set_show_locations(rapidjson::get<bool>(doc, "/show_locations", options.show_locations()));

  // if specified, get the shape_match in there
  auto shape_match_str = rapidjson::get_optional<std::string>(doc, "/shape_match");
  ShapeMatch shape_match;
  if (shape_match_str) {
    if (valhalla::ShapeMatch_Enum_Parse(*shape_match_str, &shape_match)) {
      options.set_shape_match(shape_match);
    } else {
      throw valhalla_exception_t{445};
    }
  }

  // if specified, get the trace gps_accuracy value in there
  auto gps_accuracy = rapidjson::get_optional<float>(doc, "/trace_options/gps_accuracy");
  if (gps_accuracy) {
    options.set_gps_accuracy(*gps_accuracy);
  }

  // if specified, get the trace search_radius value in there
  auto search_radius = rapidjson::get_optional<float>(doc, "/trace_options/search_radius");
  if (search_radius) {
    options.set_search_radius(*search_radius);
  }

  // if specified, get the trace turn_penalty_factor value in there
  auto turn_penalty_factor =
      rapidjson::get_optional<float>(doc, "/trace_options/turn_penalty_factor");
  if (turn_penalty_factor) {
    options.set_turn_penalty_factor(*turn_penalty_factor);
  }

  // if specified, get the breakage_distance value in there
  auto breakage_distance = rapidjson::get_optional<float>(doc, "/trace_options/breakage_distance");
  if (breakage_distance) {
    options.set_breakage_distance(*breakage_distance);
  }

  // if specified, get the interpolation_distance value in there
  auto interpolation_distance =
      rapidjson::get_optional<float>(doc, "/trace_options/interpolation_distance");
  if (interpolation_distance) {
    options.set_interpolation_distance(*interpolation_distance);
  }

  // if specified, get the filter_action value in there
  auto filter_action_str = rapidjson::get_optional<std::string>(doc, "/filters/action");
  FilterAction filter_action;
  if (filter_action_str && valhalla::FilterAction_Enum_Parse(*filter_action_str, &filter_action)) {
    options.set_filter_action(filter_action);
  }

  // if specified, get the filter_attributes value in there
  auto filter_attributes_json =
      rapidjson::get_optional<rapidjson::Value::ConstArray>(doc, "/filters/attributes");
  if (filter_attributes_json) {
    for (const auto& filter_attribute : *filter_attributes_json) {
      std::string attribute = filter_attribute.GetString();
      // we renamed `edge.tagged_names` to `thor::kEdgeTaggedValues` and do it for backward
      // compatibility
      if (attribute == "edge.tagged_names") {
        attribute = thor::kEdgeTaggedValues;
      }
      options.add_filter_attributes(attribute);
    }
  }

  // deprecated best_paths for map matching top k
  auto best_paths = std::max(uint32_t(1), rapidjson::get<uint32_t>(doc, "/best_paths", 1));

  // how many alternates are desired, default to none and if its multi point its also none
  options.set_alternates(rapidjson::get<uint32_t>(doc, "/alternates",
                                                  options.has_alternates_case() ? options.alternates()
                                                                                : best_paths - 1));
  if (options.action() != Options::trace_attributes && options.locations_size() > 2)
    options.set_alternates(0);

  // whether to return guidance_views, default false
  options.set_guidance_views(rapidjson::get<bool>(doc, "/guidance_views", options.guidance_views()));

  // whether to include roundabout_exit maneuvers, default true
  auto roundabout_exits =
      rapidjson::get<bool>(doc, "/roundabout_exits",
                           options.has_roundabout_exits_case() ? options.roundabout_exits() : true);
  options.set_roundabout_exits(roundabout_exits);

  // force these into the output so its obvious what we did to the user
  doc.AddMember({"language", allocator}, {options.language(), allocator}, allocator);
  doc.AddMember({"format", allocator},
                {valhalla::Options_Format_Enum_Name(options.format()), allocator}, allocator);
}

} // namespace

namespace valhalla {

valhalla_exception_t::valhalla_exception_t(unsigned code, const std::string& extra)
    : std::runtime_error("") {
  auto code_itr = error_codes.find(code);
  if (code_itr != error_codes.cend()) {
    *this = code_itr->second;
  }
  if (!extra.empty())
    message += ":" + extra;
}

std::string serialize_error(const valhalla_exception_t& exception, Api& request) {
  // get the http status
  std::stringstream body;

  // overwrite with osrm error response
  if (request.options().format() == Options::osrm) {
    body << (request.options().has_jsonp_case() ? request.options().jsonp() + "(" : "")
         << exception.osrm_error << (request.options().has_jsonp_case() ? ")" : "");
  } // valhalla json error response
  else if (request.options().format() != Options::pbf) {
    // build up the json map
    auto json_error = baldr::json::map({});
    json_error->emplace("status", exception.http_message);
    json_error->emplace("status_code", static_cast<uint64_t>(exception.http_code));
    json_error->emplace("error", std::string(exception.message));
    json_error->emplace("error_code", static_cast<uint64_t>(exception.code));
    body << (request.options().has_jsonp_case() ? request.options().jsonp() + "(" : "") << *json_error
         << (request.options().has_jsonp_case() ? ")" : "");
  }

  // keep track of what the error was
  auto* err = request.mutable_info()->mutable_errors()->Add();
  err->set_description(exception.message);
  err->set_code(exception.code);

  // write a few stats about the error
  auto worker = exception.code < 200 || (exception.code >= 300 && exception.code < 400)
                    ? ".loki."
                    : (exception.code >= 400 && exception.code <= 500 ? ".thor." : ".odin.");
  const auto& action = Options_Action_Enum_Name(request.options().action());
  auto level = 500 <= exception.http_code && exception.http_code < 600 ? ".error" : ".warn";

  auto* err_stat = request.mutable_info()->mutable_statistics()->Add();
  err_stat->set_key(action + level + worker + exception.statsd_key);
  err_stat->set_value(1);
  err_stat->set_type(count);

  // pbf format output
  if (request.options().format() == Options::pbf) {
    return request.SerializeAsString();
  }

  // json
  return body.str();
}

void ParseApi(const std::string& request, Options::Action action, valhalla::Api& api) {
  // if its a pbf request we only want to clear the stuff we are going to eventually set
  if (api.has_options() && request.empty()) {
    api.clear_trip();
    api.clear_directions();
    api.clear_status();
    api.clear_info();
  } // otherwise blank it all just in case
  else {
    api.Clear();
  }

  // maybe parse some json
  api.mutable_options()->set_action(action);
  auto document = from_string(request, valhalla_exception_t{100});
  from_json(document, *api.mutable_options());
}

#ifdef HAVE_HTTP
void ParseApi(const http_request_t& request, valhalla::Api& api) {
  // block all but get and post
  if (request.method != method_t::POST && request.method != method_t::GET) {
    throw valhalla_exception_t{101};
  };

  // set the action
  api.Clear();
  auto& options = *api.mutable_options();
  Options::Action action;
  if (!request.path.empty() && Options_Action_Enum_Parse(request.path.substr(1), &action)) {
    // if this is a pbf request, its action is overridden by the request path
    options.set_action(action);
  }

  // if its a protobuf mime go with that
  auto pbf_content = request.headers.find("Content-Type");
  if (pbf_content != request.headers.end() && pbf_content->second == worker::PBF_MIME.second) {
    if (!api.ParseFromString(request.body)) {
      throw valhalla_exception_t{103};
    }
    // validate the options
    rapidjson::Document document;
    from_json(document, *api.mutable_options());
    return;
  }

  // parse the json input
  rapidjson::Document document;
  auto& allocator = document.GetAllocator();
  const auto& json = request.query.find("json");
  if (json != request.query.end() && json->second.size() && json->second.front().size()) {
    document.Parse(json->second.front().c_str());
  } // no json parameter, check the body
  else if (!request.body.empty()) {
    document.Parse(request.body.c_str());
  } // no json at all
  else {
    document.SetObject();
  }

  // if parsing failed
  if (document.HasParseError()) {
    throw valhalla_exception_t{100};
  };

  // throw the query params into the rapidjson doc
  for (const auto& kv : request.query) {
    // skip json or empty entries
    if (kv.first == "json" || kv.first.empty() || kv.second.empty() || kv.second.front().empty()) {
      continue;
    }

    // turn single value entries into single key value
    if (kv.second.size() == 1) {
      document.AddMember({kv.first, allocator}, {kv.second.front(), allocator}, allocator);
      continue;
    }

    // make an array of values for this key
    rapidjson::Value array{rapidjson::kArrayType};
    for (const auto& value : kv.second) {
      array.PushBack({value, allocator}, allocator);
    }
    document.AddMember({kv.first, allocator}, array, allocator);
  }

  // parse out the options
  from_json(document, options);
}

const headers_t::value_type CORS{"Access-Control-Allow-Origin", "*"};
const headers_t::value_type ATTACHMENT{"Content-Disposition", "attachment; filename=route.gpx"};

worker_t::result_t serialize_error(const valhalla_exception_t& exception,
                                   http_request_info_t& request_info,
                                   Api& request) {
  worker_t::result_t result{false, std::list<std::string>(), ""};
  http_response_t response(exception.http_code, exception.http_message,
                           serialize_error(exception, request),
                           headers_t{CORS, request.options().has_jsonp_case() ? worker::JS_MIME
                                                                              : worker::JSON_MIME});
  response.from_info(request_info);
  result.messages.emplace_back(response.to_string());

  return result;
}

worker_t::result_t
to_response(const std::string& data, http_request_info_t& request_info, const Api& request) {
  // try to get all the proper headers
  auto fmt = request.options().format();
  const auto& mime = fmt == Options::json || fmt == Options::osrm
                         ? worker::JSON_MIME
                         : (fmt == Options::pbf ? worker::PBF_MIME : worker::GPX_MIME);
  headers_t headers{CORS, mime};
  if (fmt == Options::gpx)
    headers.insert(ATTACHMENT);

  // jsonp needs wrapped in a javascript function call
  worker_t::result_t result{false, std::list<std::string>(), ""};
  if (request.options().has_jsonp_case()) {
    headers.insert(worker::JS_MIME); // reset content type to javascript
    std::ostringstream stream;
    stream << request.options().jsonp() << '(';
    stream << data;
    stream << ')';

    http_response_t response(200, "OK", stream.str(), headers);
    response.from_info(request_info);
    result.messages.emplace_back(response.to_string());
  } // everything else is bytes already
  else {
    http_response_t response(200, "OK", data, headers);
    response.from_info(request_info);
    result.messages.emplace_back(response.to_string());
  }
  return result;
}

#endif

// TODO: when we want to use this in mjolnir too we can move this into a private header
// this is a wrapper of a third party lib that provides a client for statsd integration
// since metrics are important both for on- and offline processing we keep the impl here
// running services can use it and also data ETL that lives in mjolnir can use it
struct statsd_client_t : public Statsd::StatsdClient {
  statsd_client_t(const boost::property_tree::ptree& conf)
      : Statsd::StatsdClient(conf.get<std::string>("statsd.host", ""),
                             conf.get<int>("statsd.port", 8125),
                             conf.get<std::string>("statsd.prefix", ""),
                             conf.get<uint64_t>("statsd.batch_size", 500),
                             0) {
    auto host = conf.get<std::string>("statsd.host", "");
    if (!errorMessage().empty() && !host.empty()) {
      LOG_ERROR(errorMessage());
    }
    auto added_tags = conf.get_child_optional("statsd.tags");
    if (added_tags) {
      for (const auto& tag : *added_tags) {
        tags.push_back(tag.second.data());
      }
    }
  }
  std::vector<std::string> tags;
};

service_worker_t::service_worker_t(const boost::property_tree::ptree& conf) : interrupt(nullptr) {
  if (conf.count("statsd")) {
    statsd_client = std::make_unique<statsd_client_t>(conf);
  }
}
service_worker_t::~service_worker_t() {
}
void service_worker_t::set_interrupt(const std::function<void()>* interrupt_function) {
  interrupt = interrupt_function;
}
void service_worker_t::cleanup() {
  if (statsd_client) {
    // sends metrics to statsd server over udp
    statsd_client->flush();
  }
}
void service_worker_t::enqueue_statistics(Api& api) const {
  // nothing to do without stats
  if (!statsd_client || !api.has_info() || api.info().statistics().empty())
    return;

  // these have been filled out as the request progressed through the system
  for (const auto& stat : api.info().statistics()) {
    float frequency = stat.has_frequency_case() ? stat.frequency() : 1.f;
    switch (stat.type()) {
      case count:
        statsd_client->count(stat.key(), static_cast<int>(stat.value() + 0.5), frequency,
                             statsd_client->tags);
        break;
      case gauge:
        statsd_client->gauge(stat.key(), static_cast<unsigned int>(stat.value() + 0.5), frequency,
                             statsd_client->tags);
        break;
      case timing:
        statsd_client->timing(stat.key(), static_cast<unsigned int>(stat.value() + 0.5), frequency,
                              statsd_client->tags);
        break;
      case set:
        statsd_client->set(stat.key(), static_cast<unsigned int>(stat.value() + 0.5), frequency,
                           statsd_client->tags);
        break;
    }
  }

  // before we are done with the request, if this was not an error we log it was ok
  if (api.info().errors().empty()) {
    const auto& action = Options_Action_Enum_Name(api.options().action());
    statsd_client->count(action + ".info." + service_name() + ".ok", 1, 1.f, statsd_client->tags);
  }
}

midgard::Finally<std::function<void()>> service_worker_t::measure_scope_time(Api& api) const {
  // we copy the captures that could go out of scope
  auto start = std::chrono::steady_clock::now();
  return midgard::Finally<std::function<void()>>([this, &api, start]() {
    auto elapsed = std::chrono::steady_clock::now() - start;
    auto e = std::chrono::duration_cast<std::chrono::duration<double, std::milli>>(elapsed).count();
    const auto& action = Options_Action_Enum_Name(api.options().action());

    auto* stat = api.mutable_info()->mutable_statistics()->Add();
    stat->set_key(action + ".info." + service_name() + ".latency_ms");
    stat->set_value(e);
    stat->set_type(timing);
  });
}

void service_worker_t::started() {
  if (statsd_client) {
    statsd_client->count("none.info." + service_name() + ".worker_started", 1, 1.f,
                         statsd_client->tags);
  }
}

} // namespace valhalla<|MERGE_RESOLUTION|>--- conflicted
+++ resolved
@@ -452,7 +452,6 @@
 
   bool had_date_time = false;
   bool filter_closures = true;
-<<<<<<< HEAD
   try {
     // should we parse json?
     auto request_locations =
@@ -475,199 +474,6 @@
         had_date_time = had_date_time || loc.has_date_time_case();
         // turn off filtering closures when any locations search filter allows closures
         filter_closures = filter_closures && loc.search_filter().exclude_closures();
-=======
-  auto request_locations =
-      rapidjson::get_optional<rapidjson::Value::ConstArray>(doc, std::string("/" + node).c_str());
-  if (request_locations) {
-    for (const auto& r_loc : *request_locations) {
-      try {
-        auto* location = locations->Add();
-        location->set_original_index(locations->size() - 1);
-
-        auto lat = rapidjson::get_optional<double>(r_loc, "/lat");
-        if (!lat) {
-          throw std::runtime_error{"lat is missing"};
-        };
-
-        if (*lat < -90.0 || *lat > 90.0) {
-          throw std::runtime_error("Latitude must be in the range [-90, 90] degrees");
-        }
-
-        auto lon = rapidjson::get_optional<double>(r_loc, "/lon");
-        if (!lon) {
-          throw std::runtime_error{"lon is missing"};
-        };
-
-        lon = midgard::circular_range_clamp<double>(*lon, -180, 180);
-        location->mutable_ll()->set_lat(*lat);
-        location->mutable_ll()->set_lng(*lon);
-
-        // trace attributes does not support legs or breaks at discontinuities
-        auto stop_type_json = rapidjson::get_optional<std::string>(r_loc, "/type");
-        if (options.action() == Options::trace_attributes) {
-          location->set_type(valhalla::Location::kVia);
-        } // other actions let you specify whatever type of stop you want
-        else if (stop_type_json) {
-          valhalla::Location::Type type = valhalla::Location::kBreak;
-          Location_Type_Enum_Parse(*stop_type_json, &type);
-          location->set_type(type);
-        } // and if you didnt set it it defaulted to break which is not the default for trace_route
-        else if (options.action() == Options::trace_route) {
-          location->set_type(valhalla::Location::kVia);
-        }
-
-        auto name = rapidjson::get_optional<std::string>(r_loc, "/name");
-        if (name) {
-          location->set_name(*name);
-        }
-        auto street = rapidjson::get_optional<std::string>(r_loc, "/street");
-        if (street) {
-          location->set_street(*street);
-        }
-        auto city = rapidjson::get_optional<std::string>(r_loc, "/city");
-        if (city) {
-          location->set_city(*city);
-        }
-        auto state = rapidjson::get_optional<std::string>(r_loc, "/state");
-        if (state) {
-          location->set_state(*state);
-        }
-        auto zip = rapidjson::get_optional<std::string>(r_loc, "/postal_code");
-        if (zip) {
-          location->set_postal_code(*zip);
-        }
-        auto country = rapidjson::get_optional<std::string>(r_loc, "/country");
-        if (country) {
-          location->set_country(*country);
-        }
-        auto phone = rapidjson::get_optional<std::string>(r_loc, "/phone");
-        if (phone) {
-          location->set_phone(*phone);
-        }
-        auto url = rapidjson::get_optional<std::string>(r_loc, "/url");
-        if (url) {
-          location->set_url(*url);
-        }
-
-        auto date_time = rapidjson::get_optional<std::string>(r_loc, "/date_time");
-        if (date_time) {
-          location->set_date_time(*date_time);
-          had_date_time = true;
-        }
-        auto heading = rapidjson::get_optional<int>(r_loc, "/heading");
-        if (heading) {
-          location->set_heading(*heading);
-        }
-        auto heading_tolerance = rapidjson::get_optional<int>(r_loc, "/heading_tolerance");
-        if (heading_tolerance) {
-          location->set_heading_tolerance(*heading_tolerance);
-        }
-        auto preferred_layer = rapidjson::get_optional<int>(r_loc, "/preferred_layer");
-        if (preferred_layer) {
-          location->set_preferred_layer(*preferred_layer);
-        }
-        auto node_snap_tolerance = rapidjson::get_optional<float>(r_loc, "/node_snap_tolerance");
-        if (node_snap_tolerance) {
-          location->set_node_snap_tolerance(*node_snap_tolerance);
-        }
-        auto way_id = rapidjson::get_optional<uint64_t>(r_loc, "/way_id");
-        if (way_id) {
-          location->set_way_id(*way_id);
-        }
-        auto minimum_reachability =
-            rapidjson::get_optional<unsigned int>(r_loc, "/minimum_reachability");
-        if (minimum_reachability) {
-          location->set_minimum_reachability(*minimum_reachability);
-        }
-        auto radius = rapidjson::get_optional<unsigned int>(r_loc, "/radius");
-        if (radius) {
-          location->set_radius(*radius);
-        }
-        auto accuracy = rapidjson::get_optional<unsigned int>(r_loc, "/accuracy");
-        if (accuracy) {
-          location->set_accuracy(*accuracy);
-        }
-        auto time = rapidjson::get<double>(r_loc, "/time", -1);
-        location->set_time(time);
-        auto rank_candidates = rapidjson::get<bool>(r_loc, "/rank_candidates", true);
-        location->set_skip_ranking_candidates(!rank_candidates);
-        auto preferred_side = rapidjson::get_optional<std::string>(r_loc, "/preferred_side");
-        valhalla::Location::PreferredSide side;
-        if (preferred_side && PreferredSide_Enum_Parse(*preferred_side, &side)) {
-          location->set_preferred_side(side);
-        }
-        lat = rapidjson::get_optional<double>(r_loc, "/display_lat");
-        lon = rapidjson::get_optional<double>(r_loc, "/display_lon");
-        if (lat && lon && *lat >= -90.0 && *lat <= 90.0) {
-          lon = midgard::circular_range_clamp<double>(*lon, -180, 180);
-          location->mutable_display_ll()->set_lat(*lat);
-          location->mutable_display_ll()->set_lng(*lon);
-        }
-        auto search_cutoff = rapidjson::get_optional<unsigned int>(r_loc, "/search_cutoff");
-        if (search_cutoff) {
-          location->set_search_cutoff(*search_cutoff);
-        }
-        auto street_side_tolerance =
-            rapidjson::get_optional<unsigned int>(r_loc, "/street_side_tolerance");
-        if (street_side_tolerance) {
-          location->set_street_side_tolerance(*street_side_tolerance);
-        }
-        auto street_side_max_distance =
-            rapidjson::get_optional<unsigned int>(r_loc, "/street_side_max_distance");
-        if (street_side_max_distance) {
-          location->set_street_side_max_distance(*street_side_max_distance);
-        }
-
-        boost::optional<bool> exclude_closures;
-        auto search_filter = rapidjson::get_child_optional(r_loc, "/search_filter");
-        if (search_filter) {
-          // search_filter.min_road_class
-          auto min_road_class =
-              rapidjson::get<std::string>(*search_filter, "/min_road_class", "service_other");
-          valhalla::RoadClass min_rc;
-          if (RoadClass_Enum_Parse(min_road_class, &min_rc)) {
-            location->mutable_search_filter()->set_min_road_class(min_rc);
-          }
-          // search_filter.max_road_class
-          auto max_road_class =
-              rapidjson::get<std::string>(*search_filter, "/max_road_class", "motorway");
-          valhalla::RoadClass max_rc;
-          if (RoadClass_Enum_Parse(max_road_class, &max_rc)) {
-            location->mutable_search_filter()->set_max_road_class(max_rc);
-          }
-          // search_filter.exclude_tunnel
-          location->mutable_search_filter()->set_exclude_tunnel(
-              rapidjson::get_optional<bool>(*search_filter, "/exclude_tunnel").get_value_or(false));
-          // search_filter.exclude_bridge
-          location->mutable_search_filter()->set_exclude_bridge(
-              rapidjson::get_optional<bool>(*search_filter, "/exclude_bridge").get_value_or(false));
-          // search_filter.exclude_ramp
-          location->mutable_search_filter()->set_exclude_ramp(
-              rapidjson::get_optional<bool>(*search_filter, "/exclude_ramp").get_value_or(false));
-          // search_filter.exclude_closures
-          exclude_closures = rapidjson::get<bool>(*search_filter, "/exclude_closures", true);
-        }
-
-        // bail if you specified both of these, too confusing to work out how to use both at once
-        if (ignore_closures && exclude_closures) {
-          throw valhalla_exception_t{143};
-        }
-        // do we actually want to filter closures on THIS location
-        // NOTE: that ignore_closures takes precedence
-        location->mutable_search_filter()->set_exclude_closures(
-            ignore_closures ? !(*ignore_closures) : (exclude_closures ? *exclude_closures : true));
-        if (!location->search_filter().has_min_road_class_case()) {
-          location->mutable_search_filter()->set_min_road_class(valhalla::kServiceOther);
-        }
-        if (!location->search_filter().has_max_road_class_case()) {
-          location->mutable_search_filter()->set_max_road_class(valhalla::kMotorway);
-        }
-        // set exclude_closures_disabled if any of the locations has the
-        // search_filter.exclude_closures set as false
-        if (!location->search_filter().exclude_closures()) {
-          filter_closures = false;
-        }
->>>>>>> 4aea4ac7
       }
     }
 
