#include "baldr/rapidjson_utils.h"
#include <boost/property_tree/ptree.hpp>
#include <cstdint>
#include <cxxopts.hpp>
#include <iostream>
#include <string>
#include <vector>

#include "config.h"
#include "worker.h"

#include "baldr/graphid.h"
#include "baldr/graphreader.h"
#include "baldr/pathlocation.h"
#include "baldr/tilehierarchy.h"
#include "loki/search.h"
#include "meili/map_matcher.h"
#include "meili/map_matcher_factory.h"
#include "meili/match_result.h"
#include "midgard/encoded.h"
#include "sif/costfactory.h"
#include "thor/pathinfo.h"
#include "thor/route_matcher.h"

#include "argparse_utils.h"

using namespace valhalla;
using namespace valhalla::sif;
using namespace valhalla::meili;
using namespace valhalla::baldr;
using namespace valhalla::loki;
using namespace valhalla::thor;
using namespace valhalla::midgard;

void print_edge(GraphReader& reader,
                const cost_ptr_t& costing,
                const GraphId& current_id,
                GraphId& pred_id,
                Cost& edge_total,
                Cost& trans_total,
                uint64_t& current_osmid) {
  // std::cout << "id: " << current_id << "\n";
  auto tile = reader.GetGraphTile(current_id);
  auto edge = tile->directededge(current_id);
  auto edgeinfo = tile->edgeinfo(edge);

  if (edgeinfo.wayid() != current_osmid) {
    current_osmid = edgeinfo.wayid();
    std::string name = edgeinfo.GetNames().size() == 0 ? "unnamed" : edgeinfo.GetNames()[0];
    std::cout << "+++++++++++++++++++++++++++++++++++++\n";
    std::cout << "wayid: " << current_osmid << std::endl;
    std::cout << "name: " << name << std::endl;
    std::cout << "+++++++++++++++++++++++++++++++++++++\n\n";
  }

  if (pred_id != kInvalidGraphId) {
    auto pred_tile = reader.GetGraphTile(pred_id);
    auto pred_edge = pred_tile->directededge(pred_id);
    auto predinfo = tile->edgeinfo(pred_edge);
    auto node_id = pred_edge->endnode();
    auto node_tile = reader.GetGraphTile(node_id);
    auto node = node_tile->node(node_id);
    EdgeLabel pred_label(0, pred_id, pred_edge, {}, 0.0f, 0.0f, static_cast<sif::TravelMode>(0), 0,
                         {}, kInvalidRestriction, true, false, InternalTurn::kNoTurn);
    std::cout << "-------Transition-------\n";
    std::cout << "Pred GraphId: " << pred_id << std::endl;
    Cost trans_cost = costing->TransitionCost(edge, node, pred_label);
    trans_total += trans_cost;
    std::cout << "TransitionCost cost: " << trans_cost.cost;
    std::cout << " secs: " << trans_cost.secs << "\n";
    std::cout << "------------------------\n\n";
  }
  pred_id = current_id;

  std::cout << "----------Edge----------\n";
  std::cout << "Edge GraphId: " << current_id << std::endl;
  std::cout << "Edge length: " << edge->length() << std::endl;
  Cost edge_cost = costing->EdgeCost(edge, tile);
  edge_total += edge_cost;
  std::cout << "EdgeCost cost: " << edge_cost.cost << " secs: " << edge_cost.secs << "\n";
  std::cout << "------------------------\n\n";
}

void walk_edges(const std::string& shape,
                GraphReader& reader,
                const valhalla::sif::mode_costing_t& mode_costings,
                valhalla::sif::TravelMode mode) {
  auto cost = mode_costings[static_cast<uint32_t>(mode)];

  // Get shape
  std::vector<PointLL> shape_pts = decode<std::vector<PointLL>>(shape);
  if (shape_pts.size() <= 1) {
    std::cerr << "Not enough shape points to compute the path...exiting" << std::endl;
  }

  // Use the shape to form a single edge correlation at the start and end of
  // the shape (using heading).
  std::vector<valhalla::baldr::Location> locations{shape_pts.front(), shape_pts.back()};
  locations.front().heading_ = std::round(PointLL::HeadingAlongPolyline(shape_pts, 30.f));
  locations.back().heading_ = std::round(PointLL::HeadingAtEndOfPolyline(shape_pts, 30.f));

  const auto projections = Search(locations, reader, cost);
  std::vector<PathLocation> path_location;
  valhalla::Options options;

  for (const auto& ll : shape_pts) {
    auto* sll = options.mutable_shape()->Add();
    sll->mutable_ll()->set_lat(ll.lat());
    sll->mutable_ll()->set_lng(ll.lng());
    // set type to via by default
    sll->set_type(valhalla::Location::kVia);
  }
  // first and last always get type break
  if (options.shape_size()) {
    options.mutable_shape(0)->set_type(valhalla::Location::kBreak);
    options.mutable_shape(options.shape_size() - 1)->set_type(valhalla::Location::kBreak);
  }

  for (const auto& loc : locations) {
    path_location.push_back(projections.at(loc));
    PathLocation::toPBF(path_location.back(), options.mutable_locations()->Add(), reader);
  }

  std::vector<std::vector<PathInfo>> paths;
  std::vector<PathLocation> correlated;
  bool rtn = RouteMatcher::FormPath(mode_costings, mode, reader, options, paths);
  if (!rtn) {
    std::cerr << "ERROR: RouteMatcher returned false - did not match complete shape." << std::endl;
  }
  GraphId pred_id;
  GraphId current_id;
  uint64_t current_osmid = 0;
  Cost edge_total;
  Cost trans_total;
  const auto& path = paths.front();
  for (const auto& path_info : path) {
    // std::cout << "lat: " << result.lnglat.lat() << " lon: " << result.lnglat.lng() << std::endl;
    if (path_info.edgeid == current_id || path_info.edgeid == kInvalidGraphId) {
      continue;
    }

    current_id = path_info.edgeid;
    print_edge(reader, cost, current_id, pred_id, edge_total, trans_total, current_osmid);
  }

  std::cout << "+------------------------------------------------------------------------+\n";
  std::cout << "| Total Edge Cost       : " << std::setw(10) << edge_total.cost
            << "  Total Edge Secs       : " << std::setw(10) << edge_total.secs << " |\n";
  std::cout << "| Total Transition Cost : " << std::setw(10) << trans_total.cost
            << "  Total Transition Secs : " << std::setw(10) << trans_total.secs << " |\n";
  Cost total_cost = edge_total + trans_total;
  std::cout << "| Total Cost            : " << std::setw(10) << total_cost.cost
            << "  Total Secs            : " << std::setw(10) << total_cost.secs << " |\n";
  std::cout << "+------------------------------------------------------------------------+\n";
  std::cout << "\n\n";
}

// args
std::string routetype, route_config;
std::string json_str = "";
std::string shape = "";

// Main method for testing a single path
int main(int argc, char* argv[]) {
  const auto program = filesystem::path(__FILE__).stem().string();

  try {
    // clang-format off
    cxxopts::Options options(
      program,
      program + " " + VALHALLA_VERSION + "\n\n"
      "a simple command line dev tool for comparing the cost between "
      "two routes.\n"
      "Use the -j option for specifying the locations or the -s option to enter an encoded shape.\n\n");

    options.add_options()
      ("h,help", "Print this help message.")
      ("v,version", "Print the version of this software.")
      ("t,type", "Route Type: auto|bicycle|pedestrian|truck etc. Default auto.", cxxopts::value<std::string>()->default_value("auto"))
      ("s,shape", "", cxxopts::value<std::string>())
      ("j,json", R"(JSON Example: {"paths":"
        "[[{"lat":12.47,"lon":15.2},{"lat":12.46,"lon":15.21}],[{"lat":12.36,"lon":15.17},{"lat":12.37,"lon":15.18}]],"
        "costing":"bicycle","costing_options":{"bicycle":{"use_roads":0.55,"use_hills":0.1}}})", cxxopts::value<std::string>())
      ("config", "positional argument", cxxopts::value<std::string>());
    // clang-format on

    options.parse_positional({"config"});
    options.positional_help("Config file path");
    auto result = options.parse(argc, argv);
    if (!parse_common_args(program, options, result, "mjolnir.logging"))
      return EXIT_SUCCESS;

    if (result.count("json")) {
      json_str = result["json"].as<std::string>();
    } else if (result.count("shape")) {
      shape = result["shape"].as<std::string>();
    } else {
      throw cxxopts::OptionException(
          "The json parameter or shape parameter was not supplied but is required.\n\n" +
          options.help());
    }
  } catch (cxxopts::OptionException& e) {
    std::cerr << e.what() << std::endl;
    return EXIT_FAILURE;
  } catch (std::exception& e) {
    std::cerr << "Unable to parse command line options because: " << e.what() << "\n"
              << "This is a bug, please report it at " PACKAGE_BUGREPORT << "\n";
    return EXIT_FAILURE;
  }

  // Path Traces
  std::vector<std::vector<valhalla::baldr::Location>> paths;

  // argument checking and verification
  boost::property_tree::ptree json_ptree;
  Api request;
  ////////////////////////////////////////////////////////////////////////////
  // Process json input
  bool map_match = true;
  if (!json_str.empty()) {
    ParseApi(json_str, valhalla::Options::trace_route, request);
    std::stringstream stream(json_str);
    rapidjson::read_json(stream, json_ptree);
    try {
      for (const auto& path : json_ptree.get_child("paths")) {
        paths.push_back({});
        std::vector<valhalla::baldr::Location>& locations = paths.back();
        for (const auto& location : path.second) {
          // Get the location from the ptree
          // TODO - this was copied from the defunct Location::FromPtree
          const auto& pt = location.second;
          float lat = pt.get<float>("lat");
          if (lat < -90.0f || lat > 90.0f) {
            throw std::runtime_error("Latitude must be in the range [-90, 90] degrees");
          }
          float lon = valhalla::midgard::circular_range_clamp<float>(pt.get<float>("lon"), -180, 180);

          baldr::Location loc({lon, lat}, (pt.get<std::string>("type", "break") == "through"
                                               ? baldr::Location::StopType::THROUGH
                                               : baldr::Location::StopType::BREAK));

          loc.name_ = pt.get<std::string>("name", "");
          loc.street_ = pt.get<std::string>("street", "");

          auto date_time = pt.get_optional<std::string>("date_time");
          loc.date_time_ = date_time ? std::make_optional<std::string>(*date_time) : std::nullopt;
          auto heading = pt.get_optional<float>("heading");
          loc.heading_ = heading ? std::make_optional<float>(*heading) : std::nullopt;
          loc.heading_tolerance_ = pt.get<float>("heading_tolerance", loc.heading_tolerance_);
          loc.node_snap_tolerance_ = pt.get<float>("node_snap_tolerance", loc.node_snap_tolerance_);

          loc.min_outbound_reach_ = loc.min_inbound_reach_ =
              pt.get<unsigned int>("minimum_reachability", 50);
          loc.radius_ = pt.get<unsigned long>("radius", 0);
          locations.emplace_back(std::move(loc));
        }
      }
    } catch (...) { throw std::runtime_error("insufficiently specified required parameter 'paths'"); }
    // Parse out the type of route - this provides the costing method to use
    try {
      routetype = json_ptree.get<std::string>("costing");
    } catch (...) { throw std::runtime_error("No edge/node costing provided"); }
  } else if (!shape.empty()) {
    map_match = false;
  }

  // Get something we can use to fetch tiles
<<<<<<< HEAD
  valhalla::baldr::GraphReader reader(valhalla::config().get_child("mjolnir"));
=======
  valhalla::baldr::GraphReader reader(config().get_child("mjolnir"));
>>>>>>> 6a83b61a

  if (!map_match) {
    rapidjson::Document doc;
    sif::ParseCosting(doc, "/costing_options", *request.mutable_options());
  }

  // Construct costing
  valhalla::Costing::Type costing;
  if (valhalla::Costing_Enum_Parse(routetype, &costing)) {
    request.mutable_options()->set_costing_type(costing);
  } else {
    throw std::runtime_error("No costing method found");
  }
  valhalla::sif::TravelMode mode;
  auto mode_costings = valhalla::sif::CostFactory{}.CreateModeCosting(request.options(), mode);
  auto cost_ptr = mode_costings[static_cast<uint32_t>(mode)];

  // If a shape is entered use edge walking
  if (!map_match) {
    walk_edges(shape, reader, mode_costings, mode);
    return EXIT_SUCCESS;
  }

  // If JSON is entered we do map matching
  MapMatcherFactory map_matcher_factory(config());
  std::shared_ptr<valhalla::meili::MapMatcher> matcher(map_matcher_factory.Create(request.options()));

  uint32_t i = 0;
  for (const auto& path : paths) {
    std::cout << "==========================================================================\n";
    std::cout << "                                 PATH " << i << std::endl;
    std::cout << "==========================================================================\n\n";
    std::vector<Measurement> measurements;
    measurements.reserve(path.size());
    for (const auto& location : path) {
      measurements.emplace_back(
          Measurement{{location.latlng_.lng(), location.latlng_.lat()},
                      matcher->config().emission_cost.gps_accuracy_meters + 10,
                      matcher->config().candidate_search.search_radius_meters + 10});
    }

    auto results = matcher->OfflineMatch(measurements).front().results;

    GraphId pred_id;
    GraphId current_id;
    uint64_t current_osmid = 0;
    Cost edge_total;
    Cost trans_total;
    for (const auto& result : results) {
      // std::cout << "lat: " << result.lnglat.lat() << " lon: " << result.lnglat.lng() <<
      // std::endl;
      if (result.edgeid == current_id || result.edgeid == kInvalidGraphId) {
        continue;
      }

      current_id = result.edgeid;
      print_edge(reader, cost_ptr, current_id, pred_id, edge_total, trans_total, current_osmid);
    }
    std::cout << "+------------------------------------------------------------------------+\n";
    std::cout << "| Total Edge Cost       : " << std::setw(10) << edge_total.cost
              << "  Total Edge Secs       : " << std::setw(10) << edge_total.secs << " |\n";
    std::cout << "| Total Transition Cost : " << std::setw(10) << trans_total.cost
              << "  Total Transition Secs : " << std::setw(10) << trans_total.secs << " |\n";
    Cost total_cost = edge_total + trans_total;
    std::cout << "| Total Cost            : " << std::setw(10) << total_cost.cost
              << "  Total Secs            : " << std::setw(10) << total_cost.secs << " |\n";
    std::cout << "+------------------------------------------------------------------------+\n";
    ++i;
    std::cout << "\n\n";
  }

  return EXIT_SUCCESS;
}<|MERGE_RESOLUTION|>--- conflicted
+++ resolved
@@ -265,11 +265,7 @@
   }
 
   // Get something we can use to fetch tiles
-<<<<<<< HEAD
-  valhalla::baldr::GraphReader reader(valhalla::config().get_child("mjolnir"));
-=======
   valhalla::baldr::GraphReader reader(config().get_child("mjolnir"));
->>>>>>> 6a83b61a
 
   if (!map_match) {
     rapidjson::Document doc;
