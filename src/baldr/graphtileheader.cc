#include "baldr/graphtileheader.h"
#include "config.h"

#include <algorithm>

using namespace valhalla::baldr;

namespace valhalla {
namespace baldr {

// Default constructor.
GraphTileHeader::GraphTileHeader()
    : // initialization of bitfields done here in c++20 can be done in the class definition
      graphid_(0), density_(0), name_quality_(0), speed_quality_(0), exit_quality_(0),
      has_elevation_(0), has_ext_directededge_(0), nodecount_(0), directededgecount_(0),
      predictedspeeds_count_(0), spare1_(0), transitioncount_(0), spare3_(0), turnlane_count_(0),
<<<<<<< HEAD
      spare4_(0), transfercount_(0), spare2_(0), departurecount_(0), stopcount_(0), spare5_(0),
      routecount_(0), schedulecount_(0), signcount_(0), spare6_(0), access_restriction_count_(0),
      admincount_(0), spare7_(0) {
  // e.g. 3.99.99-23af13j is 15 bytes, fits perfectly
  set_version(VALHALLA_PRINT_VERSION);
=======
      spare4_(0), transfercount_(0), departurecount_(0), stopcount_(0), spare5_(0), routecount_(0),
      schedulecount_(0), signcount_(0), spare6_(0), access_restriction_count_(0), admincount_(0),
      spare7_(0) {
  set_version(PACKAGE_VERSION);
>>>>>>> 3049a5f0
}

// Set the version string.
void GraphTileHeader::set_version(const std::string& version) {
  // reinitializing the version array before copying
  version_ = {};
  std::copy(version.begin(), version.begin() + std::min(kMaxVersionSize, version.size()),
            version_.data());
  version_[kMaxVersionSize - 1] = 0;
}

// Sets the number of transit departures in this tile.
void GraphTileHeader::set_departurecount(const uint32_t departures) {
  // Check against limit
  if (departures > kMaxTransitDepartures) {
    throw std::runtime_error("Exceeding maximum number of transit departures per tile");
  }
  departurecount_ = departures;
}

// Sets the number of transit stops in this tile.
void GraphTileHeader::set_stopcount(const uint32_t stops) {
  // Check against limit
  if (stops > kMaxTransitStops) {
    throw std::runtime_error("Exceeding maximum number of transit stops per tile");
  }
  stopcount_ = stops;
}

// Sets the number of transit routes in this tile.
void GraphTileHeader::set_routecount(const uint32_t routes) {
  // Check against limit
  if (routes > kMaxTransitRoutes) {
    throw std::runtime_error("Exceeding maximum number of transit routes per tile");
  }
  routecount_ = routes;
}

// Sets the number of transit schedules in this tile.
void GraphTileHeader::set_schedulecount(const uint32_t schedules) {
  // Check against limit
  if (schedules > kMaxTransitSchedules) {
    throw std::runtime_error("Exceeding maximum number of transit schedule entries per tile");
  }
  schedulecount_ = schedules;
}

// Sets the number of transit transfers in this tile.
void GraphTileHeader::set_transfercount(const uint32_t transfers) {
  // Check against limit
  if (transfers > kMaxTransfers) {
    throw std::runtime_error("Exceeding maximum number of transit transfer entries per tile");
  }
  transfercount_ = transfers;
}

// Sets the edge bin offsets
void GraphTileHeader::set_edge_bin_offsets(const uint32_t (&offsets)[kBinCount]) {
  std::copy(std::begin(offsets), std::end(offsets), bin_offsets_.data());
}

// Get the offsets to the given bin in the 5x5 grid.
std::pair<uint32_t, uint32_t> GraphTileHeader::bin_offset(size_t index) const {
  if (index < kBinCount) {
    return std::make_pair(index == 0 ? 0 : bin_offsets_[index - 1], bin_offsets_[index]);
  }
  throw std::runtime_error("Bin out of bounds");
}

} // namespace baldr
} // namespace valhalla<|MERGE_RESOLUTION|>--- conflicted
+++ resolved
@@ -14,18 +14,10 @@
       graphid_(0), density_(0), name_quality_(0), speed_quality_(0), exit_quality_(0),
       has_elevation_(0), has_ext_directededge_(0), nodecount_(0), directededgecount_(0),
       predictedspeeds_count_(0), spare1_(0), transitioncount_(0), spare3_(0), turnlane_count_(0),
-<<<<<<< HEAD
-      spare4_(0), transfercount_(0), spare2_(0), departurecount_(0), stopcount_(0), spare5_(0),
-      routecount_(0), schedulecount_(0), signcount_(0), spare6_(0), access_restriction_count_(0),
-      admincount_(0), spare7_(0) {
-  // e.g. 3.99.99-23af13j is 15 bytes, fits perfectly
-  set_version(VALHALLA_PRINT_VERSION);
-=======
       spare4_(0), transfercount_(0), departurecount_(0), stopcount_(0), spare5_(0), routecount_(0),
       schedulecount_(0), signcount_(0), spare6_(0), access_restriction_count_(0), admincount_(0),
       spare7_(0) {
   set_version(PACKAGE_VERSION);
->>>>>>> 3049a5f0
 }
 
 // Set the version string.
