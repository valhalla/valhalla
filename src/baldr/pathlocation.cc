#include "baldr/pathlocation.h"

namespace valhalla {
namespace baldr {

PathLocation::PathEdge::PathEdge(const GraphId& id,
                                 const double percent_along,
                                 const midgard::PointLL& projected,
                                 const double score,
                                 const std::pair<midgard::PointLL, uint16_t>& bounding_circle,
                                 const SideOfStreet sos,
                                 const unsigned int outbound_reach,
                                 const unsigned int inbound_reach,
                                 const float projected_heading)
    : id(id), percent_along(percent_along), projected(projected), bounding_circle(bounding_circle),
      sos(sos), distance(score), outbound_reach(outbound_reach), inbound_reach(inbound_reach),
      projected_heading(projected_heading) {
}

PathLocation::PathEdge::PathEdge(const GraphId& id,
                                 const double percent_along,
                                 const midgard::PointLL& projected,
                                 const double score,
                                 const SideOfStreet sos,
                                 const unsigned int outbound_reach,
                                 const unsigned int inbound_reach,
                                 const float projected_heading,
                                 const bool snapped)
    : id(id), percent_along(percent_along), projected(projected), sos(sos), distance(score),
      outbound_reach(outbound_reach), inbound_reach(inbound_reach),
<<<<<<< HEAD
      projected_heading(projected_heading) {
  bounding_circle = std::make_pair(midgard::PointLL{0, 0}, 0.f);
=======
      projected_heading(projected_heading), snapped(snapped) {
>>>>>>> f1d516bf
}
bool PathLocation::PathEdge::begin_node() const {
  return percent_along == 0.f && snapped;
}
bool PathLocation::PathEdge::end_node() const {
  return percent_along == 1.f && snapped;
}

PathLocation::PathLocation(const Location& location) : Location(location) {
  edges.reserve(16);
}

bool PathLocation::operator==(const PathLocation& other) const {
  // Check all of the scalar properties
  if (other.min_outbound_reach_ != min_outbound_reach_ ||
      other.min_inbound_reach_ != min_inbound_reach_ || other.radius_ != radius_ ||
      other.stoptype_ != stoptype_ || other.latlng_ != latlng_ || other.heading_ != heading_ ||
      other.heading_tolerance_ != heading_tolerance_ ||
      other.node_snap_tolerance_ != node_snap_tolerance_ || other.date_time_ != date_time_ ||
      other.name_ != name_ || other.street_ != street_ || other.edges.size() != edges.size()) {
    return false;
  }

  return shares_edges(other);
}

bool PathLocation::shares_edges(const PathLocation& other) const {
  // Check that the other PathLocation has all the edges we do
  for (const auto& edge : edges) {
    bool found = false;
    for (const auto& other_edge : other.edges) {
      if (edge.id == other_edge.id && edge.sos == other_edge.sos &&
          midgard::equal<double>(edge.percent_along, other_edge.percent_along) &&
          midgard::equal<double>(edge.distance, other_edge.distance, .1) &&
          edge.projected.ApproximatelyEqual(other_edge.projected)) {
        found = true;
        break;
      }
    }
    if (!found) {
      return false;
    }
  }
  return true;
}

} // namespace baldr
} // namespace valhalla<|MERGE_RESOLUTION|>--- conflicted
+++ resolved
@@ -28,12 +28,8 @@
                                  const bool snapped)
     : id(id), percent_along(percent_along), projected(projected), sos(sos), distance(score),
       outbound_reach(outbound_reach), inbound_reach(inbound_reach),
-<<<<<<< HEAD
-      projected_heading(projected_heading) {
+      projected_heading(projected_heading), snapped(snapped) {
   bounding_circle = std::make_pair(midgard::PointLL{0, 0}, 0.f);
-=======
-      projected_heading(projected_heading), snapped(snapped) {
->>>>>>> f1d516bf
 }
 bool PathLocation::PathEdge::begin_node() const {
   return percent_along == 0.f && snapped;
