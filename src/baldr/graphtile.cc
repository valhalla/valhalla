--- conflicted
+++ resolved
@@ -472,11 +472,7 @@
   for (uint32_t tile_id = graphid.tileid(); tile_id != 0; tile_id /= 10) {
     tile_id_str[ind--] = '0' + static_cast<char>(tile_id % 10);
     if ((tile_id_strlen - ind) % 4 == 0) {
-<<<<<<< HEAD
-      tile_id_str[ind > 0 ? ind-- : ind] = separator;
-=======
       ind--; // skip an additional character to leave space for separators
->>>>>>> 9ee1d312
     }
   }
   // add separators
