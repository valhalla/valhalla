--- conflicted
+++ resolved
@@ -13,20 +13,12 @@
                                      bool exclude_bridge,
                                      bool exclude_toll,
                                      bool exclude_ramp,
-<<<<<<< HEAD
                                      bool exclude_ferry,
                                      bool exclude_closures)
     : min_road_class_(min_road_class), max_road_class_(max_road_class),
       exclude_tunnel_(exclude_tunnel), exclude_bridge_(exclude_bridge), exclude_toll_(exclude_toll),
       exclude_ramp_(exclude_ramp), exclude_ferry_(exclude_ferry),
-      exclude_closures_(exclude_closures) {
-=======
-                                     bool exclude_closures,
-                                     float level)
-    : min_road_class_(min_road_class), max_road_class_(max_road_class),
-      exclude_tunnel_(exclude_tunnel), exclude_bridge_(exclude_bridge), exclude_ramp_(exclude_ramp),
       exclude_closures_(exclude_closures), level_(level) {
->>>>>>> 40e898e5
 }
 
 // TODO: get defaults from config singleton
