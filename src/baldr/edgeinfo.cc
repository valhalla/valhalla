#include "baldr/edgeinfo.h"
#include "baldr/graphconstants.h"
#include "midgard/elevation_encoding.h"

using namespace valhalla::baldr;

namespace {

// should return true if not equal to TaggedValue::kLinguistic
bool IsNonLiguisticTagValue(char ch) {
  return static_cast<TaggedValue>(ch) != TaggedValue::kLinguistic;
}

json::MapPtr bike_network_json(uint8_t mask) {
  return json::map({
      {"national", static_cast<bool>(mask & kNcn)},
      {"regional", static_cast<bool>(mask & kRcn)},
      {"local", static_cast<bool>(mask & kLcn)},
      {"mountain", static_cast<bool>(mask & kMcn)},
  });
}

json::ArrayPtr names_json(const std::vector<std::string>& names) {
  auto a = json::array({});
  for (const auto& n : names) {
    a->push_back(n);
  }
  return a;
}

/**
 * Parse a 7-bit encoded varint.
 *
 * @param encoded the encoded c string
 * @param i       value to store the varint size in
 *
 */
int32_t parse_varint(const char*& encoded) {
  int32_t byte = 0, shift = 0, result = 0;

  while (byte & 0x80 || shift == 0) {
    byte = int32_t(*encoded);
    result |= (byte & 0x7f) << shift;
    shift += 7;
    ++encoded;
  }

  return (result & 1 ? ~result : result) >> 1;
}

// per tag parser. each returned string includes the leading TaggedValue.
std::vector<std::string> parse_tagged_value(const char* ptr) {
  switch (static_cast<TaggedValue>(ptr[0])) {
    case TaggedValue::kLayer:
    case TaggedValue::kBssInfo:
    case TaggedValue::kLevel:
    case TaggedValue::kLevelRef:
    case TaggedValue::kTunnel:
    case TaggedValue::kBridge:
      return {std::string(ptr)};
    case TaggedValue::kLandmark: {
      std::string landmark_name = ptr + 10;
      size_t landmark_size = landmark_name.size() + 10;
      return {std::string(ptr, landmark_size)};
    }
    case TaggedValue::kLevels: {
      auto start = ptr + 1;
      int size = static_cast<int>(parse_varint(start));
      return {std::string(ptr, (start + size) - ptr)};
    }
    case TaggedValue::kConditionalSpeedLimits: {
      return {std::string(ptr, 1 + sizeof(ConditionalSpeedLimit))};
    }
    case TaggedValue::kLinguistic:
    default:
      return {};
  }
}

} // namespace

namespace valhalla {
namespace baldr {

std::pair<std::vector<std::pair<float, float>>, uint32_t> decode_levels(const std::string& encoded) {
  uint32_t precision = 0;
  std::vector<std::pair<float, float>> decoded;
  decoded.reserve(4);

  auto ptr = encoded.data();

  // first varint is the size
  auto size = parse_varint(ptr);
  // we keep track of where the string ends
  auto end = ptr + size;
  // second varint is the precision
  if (int32_t prec_power = parse_varint(ptr) > 0)
    precision = pow(10, prec_power);

  // keep track of whether we're looking at the first or second value
  // of a contiguous block
  bool prev = false;

  while (ptr != end) {
    int32_t val = parse_varint(ptr);
    if (val == kLevelRangeSeparator) {
      prev = false;
      continue;
    }
    float f = precision == 0 ? static_cast<float>(val)
                             : static_cast<float>(val) / static_cast<float>(precision);
    if (!prev) {
      // first value
      // (temporarily) set to the same value to indicate a single number
      decoded.emplace_back(std::pair<float, float>{f, f});
      prev = true;
    } else {
      // we found a second value
      decoded.back().second = f;
    }
  }

  return {decoded, static_cast<uint32_t>(precision)};
}

EdgeInfo::EdgeInfo(char* ptr, const char* names_list, const size_t names_list_length)
    : names_list_(names_list), names_list_length_(names_list_length) {

  ei_ = *reinterpret_cast<EdgeInfoInner*>(ptr);
  ptr += sizeof(EdgeInfoInner);

  // Set name info list pointer
  name_info_list_ = reinterpret_cast<NameInfo*>(ptr);
  ptr += (name_count() * sizeof(NameInfo));

  // Set encoded_shape_ pointer
  encoded_shape_ = ptr;
  ptr += (encoded_shape_size() * sizeof(char));

  // Optional second half of 64bit way id
  extended_wayid2_ = extended_wayid3_ = 0;
  if (ei_.extended_wayid_size_ > 0) {
    extended_wayid2_ = static_cast<uint8_t>(*ptr);
    ptr += sizeof(uint8_t);
  }
  if (ei_.extended_wayid_size_ > 1) {
    extended_wayid3_ = static_cast<uint8_t>(*ptr);
    ptr += sizeof(uint8_t);
  }

  // Set encoded elevation pointer
  encoded_elevation_ = reinterpret_cast<int8_t*>(ptr);
}

EdgeInfo::~EdgeInfo() {
  // nothing to delete these are all shallow pointers for the moment held
  // by another object
}

// Get the name info for the specified name index.
NameInfo EdgeInfo::GetNameInfo(uint8_t index) const {
  if (index < ei_.name_count_) {
    return name_info_list_[index];
  } else {
    throw std::runtime_error("StreetNameOffset index was out of bounds");
  }
}

// Get a list of names
std::vector<std::string> EdgeInfo::GetNames() const {
  // Get each name
  std::vector<std::string> names;
  names.reserve(name_count());
  const NameInfo* ni = name_info_list_;
  for (uint32_t i = 0; i < name_count(); i++, ni++) {
    if (ni->tagged_)
      continue;

    if (ni->name_offset_ < names_list_length_) {
      names.push_back(names_list_ + ni->name_offset_);
    } else {
      throw std::runtime_error("GetNames: offset exceeds size of text list");
    }
  }
  return names;
}

// Get a list of names tagged and/or untagged with tag status
std::vector<std::pair<std::string, bool>> EdgeInfo::GetNames(bool include_tagged_values) const {
  // Get each name
  std::vector<std::pair<std::string, bool>> name_type_pairs;
  name_type_pairs.reserve(name_count());
  const NameInfo* ni = name_info_list_;
  for (uint32_t i = 0; i < name_count(); i++, ni++) {
    // Skip any tagged names (FUTURE code may make use of them)
    if (ni->tagged_ && !include_tagged_values) {
      continue;
    }
    if (ni->tagged_) {
      if (ni->name_offset_ < names_list_length_) {
        const char* name = names_list_ + ni->name_offset_;
        if (IsNonLiguisticTagValue(name[0])) {
          name_type_pairs.push_back({std::string(name + 1), false});
        }
      } else
        throw std::runtime_error("GetNames: offset exceeds size of text list");
    } else if (ni->name_offset_ < names_list_length_) {
      name_type_pairs.push_back({names_list_ + ni->name_offset_, ni->is_route_num_});
    } else {
      throw std::runtime_error("GetNames: offset exceeds size of text list");
    }
  }
  return name_type_pairs;
}

// Get the linguistic, tagged names for an edge
std::vector<std::string> EdgeInfo::GetLinguisticTaggedValues() const {
  // Get each name
  std::vector<std::string> names;

  names.reserve(name_count());
  const NameInfo* ni = name_info_list_;
  for (uint32_t i = 0; i < name_count(); i++, ni++) {
    if (!ni->tagged_)
      continue;

    if (ni->name_offset_ < names_list_length_) {
      const auto* name = names_list_ + ni->name_offset_;
      try {
        TaggedValue tv = static_cast<baldr::TaggedValue>(name[0]);
        if (tv == baldr::TaggedValue::kLinguistic) {
          name += 1;
          while (*name != '\0') {
            const auto header = midgard::unaligned_read<linguistic_text_header_t>(name);
            names.emplace_back(
                std::string(reinterpret_cast<const char*>(&header), kLinguisticHeaderSize) +
                std::string((name + kLinguisticHeaderSize), header.length_));
            name += header.length_ + kLinguisticHeaderSize;
          }
        }
      } catch (const std::invalid_argument& arg) {
        LOG_DEBUG("invalid_argument thrown for name: " + std::string(name));
      }
    } else {
      throw std::runtime_error("GetTaggedNames: offset exceeds size of text list");
    }
  }
  return names;
}

// Get a list of names
std::vector<std::tuple<std::string, bool, uint8_t>>
EdgeInfo::GetNamesAndTypes(bool include_tagged_values) const {
  // Get each name
  std::vector<std::tuple<std::string, bool, uint8_t>> name_type_pairs;

  name_type_pairs.reserve(name_count());
  const NameInfo* ni = name_info_list_;
  for (uint32_t i = 0; i < name_count(); i++, ni++) {
    // Skip any tagged names (FUTURE code may make use of them)
    if (ni->tagged_ && !include_tagged_values) {
      continue;
    }

    if (ni->tagged_) {
      if (ni->name_offset_ < names_list_length_) {
        const char* name = names_list_ + ni->name_offset_;
        auto tag = name[0];
        if (IsNonLiguisticTagValue(tag)) {
          name_type_pairs.push_back({std::string(name + 1), false, static_cast<uint8_t>(tag)});
        }
      } else {
        throw std::runtime_error("GetNamesAndTypes: offset exceeds size of text list");
      }
    } else if (ni->name_offset_ < names_list_length_) {
      name_type_pairs.push_back({names_list_ + ni->name_offset_, ni->is_route_num_, 0});
    } else {
      throw std::runtime_error("GetNamesAndTypes: offset exceeds size of text list");
    }
  }
  return name_type_pairs;
}

// Get a list of tagged values.  We do not return linguistic tagged values here.  Use
// GetLinguisticTaggedValues to obtain those
std::vector<std::string> EdgeInfo::GetTaggedValues() const {
  // Get each name
  std::vector<std::string> tagged_values;
  tagged_values.reserve(name_count());
  const NameInfo* ni = name_info_list_;
  for (uint32_t i = 0; i < name_count(); i++, ni++) {
    if (!ni->tagged_)
      continue;

    if (ni->name_offset_ < names_list_length_) {
      const char* value = names_list_ + ni->name_offset_;
      try {
        TaggedValue tv = static_cast<baldr::TaggedValue>(value[0]);
        if (tv == baldr::TaggedValue::kLinguistic) {
          continue;
        }

        // add a per tag parser that returns 0 or more strings, parser skips tags it doesnt know
        std::vector<std::string> contents = parse_tagged_value(value);
        std::move(contents.begin(), contents.end(), std::back_inserter(tagged_values));
      } catch (const std::invalid_argument& arg) {
        LOG_DEBUG("invalid_argument thrown for tagged value: " + std::string(value));
      }
    } else {
      throw std::runtime_error("GetTaggedNames: offset exceeds size of text list");
    }
  }
  return tagged_values;
}

// Get a list of tagged names
const std::multimap<TaggedValue, std::string>& EdgeInfo::GetTags() const {
  // we could check `tag_cache_.empty()` here, but many edges contain no tags
  // and it would mean we traverse all names on each `GetTags` call
  // for such edges
  if (!tag_cache_ready_) {
    // Get each name
    const NameInfo* ni = name_info_list_;
    for (uint32_t i = 0; i < name_count(); i++, ni++) {
      // Skip any non tagged names
      if (ni->tagged_) {
        if (ni->name_offset_ < names_list_length_) {
          const char* value = names_list_ + ni->name_offset_;
          try {
            // no pronunciations for some reason...
            TaggedValue tv = static_cast<baldr::TaggedValue>(value[0]);
            if (tv == baldr::TaggedValue::kLinguistic) {
              continue;
            }
            // get whatever tag value was in there
            // add a per tag parser that returns 0 or more strings, parser skips tags it doesnt know
            auto contents = parse_tagged_value(value);
            for (const std::string& c : contents) {
              // remove the leading TaggedValue byte from the content
              tag_cache_.emplace(tv, c.substr(1));
            }
          } catch (const std::logic_error& arg) {
            LOG_DEBUG("logic_error thrown for tagged value: " + std::string(value));
          }
        } else {
          throw std::runtime_error("GetTags: offset exceeds size of text list");
        }
      }
    }

    if (tag_cache_.size())
      tag_cache_ready_ = true;
  }

  return tag_cache_;
}

std::unordered_map<uint8_t, std::tuple<uint8_t, uint8_t, std::string>>
EdgeInfo::GetLinguisticMap() const {
  std::unordered_map<uint8_t, std::tuple<uint8_t, uint8_t, std::string>> index_linguistic_map;
  index_linguistic_map.reserve(name_count());
  const NameInfo* ni = name_info_list_;
  for (uint32_t i = 0; i < name_count(); i++, ni++) {
    if (!ni->tagged_)
      continue;

    if (ni->name_offset_ < names_list_length_) {
      const auto* name = names_list_ + ni->name_offset_;
      try {
        TaggedValue tv = static_cast<baldr::TaggedValue>(name[0]);
        if (tv == baldr::TaggedValue::kLinguistic) {
          name += 1;
          while (*name != '\0') {
            std::tuple<uint8_t, uint8_t, std::string> liguistic_attributes;
            uint8_t name_index = 0;
            const auto header = midgard::unaligned_read<linguistic_text_header_t>(name);

            std::get<kLinguisticMapTuplePhoneticAlphabetIndex>(liguistic_attributes) =
                header.phonetic_alphabet_;
            std::get<kLinguisticMapTupleLanguageIndex>(liguistic_attributes) = header.language_;

            std::get<kLinguisticMapTuplePronunciationIndex>(liguistic_attributes) =
                std::string(name + kLinguisticHeaderSize, header.length_);
            name += header.length_ + kLinguisticHeaderSize;
            name_index = header.name_index_;

            auto iter = index_linguistic_map.insert(std::make_pair(name_index, liguistic_attributes));

            // Edge case.  Sometimes when phonemes exist but the language for that phoneme is not
            // supported in that area, we toss the phoneme but add the default language for that
            // name/destination key.  We only want to return the highest ranking phoneme type
            // over the language.
            if (!iter.second &&
                (std::get<kLinguisticMapTuplePhoneticAlphabetIndex>(liguistic_attributes) >
                 std::get<kLinguisticMapTuplePhoneticAlphabetIndex>(iter.first->second)) &&
                (std::get<kLinguisticMapTuplePhoneticAlphabetIndex>(liguistic_attributes) !=
                 static_cast<uint8_t>(PronunciationAlphabet::kNone)) &&
                (std::get<kLinguisticMapTupleLanguageIndex>(liguistic_attributes) ==
                 std::get<kLinguisticMapTupleLanguageIndex>(iter.first->second))) {
              iter.first->second = liguistic_attributes;
            }
          }
        }
      } catch (const std::invalid_argument& arg) {
        LOG_DEBUG("invalid_argument thrown for name: " + std::string(name));
      }
    } else {
      throw std::runtime_error("GetLinguisticMap: offset exceeds size of text list");
    }
  }

  return index_linguistic_map;
}

// Get the types.  Are these names route numbers or not?
uint16_t EdgeInfo::GetTypes() const {
  // Get the types.
  uint16_t types = 0;
  for (uint32_t i = 0; i < name_count(); i++) {
    NameInfo info = GetNameInfo(i);
    types |= static_cast<uint64_t>(info.is_route_num_) << i;
  }
  return types;
}

// Returns shape as a vector of PointLL
// TODO: use shared ptr here so that we dont have to worry about lifetime
const std::vector<midgard::PointLL>& EdgeInfo::shape() const {
  // if we haven't yet decoded the shape, do so
  if (encoded_shape_ != nullptr && shape_.empty()) {
    shape_ = midgard::decode7<std::vector<midgard::PointLL>>(encoded_shape_, ei_.encoded_shape_size_);
  }
  return shape_;
}

// Returns the encoded shape string
std::string EdgeInfo::encoded_shape() const {
  return encoded_shape_ == nullptr ? midgard::encode7(shape_)
                                   : std::string(encoded_shape_, ei_.encoded_shape_size_);
}

// Returns the encoded elevation along the edge as well as the sampling interval.
// The sampling interval is uniform (based on the length of the edge).
std::vector<int8_t> EdgeInfo::encoded_elevation(const uint32_t length, double& interval) const {
  if (!has_elevation()) {
    // If no elevation then the edge length is shorter than the sampling interval...set the
    // interval to the edge length. The elevation at the nodes will be used in this case.
    interval = length;
    return std::vector<int8_t>();
  }

  // Set the sampling interval
  interval = midgard::sampling_interval(length);

  // Number of elevations encoded (start and end of the edge are stored in NodeInfo)
  uint32_t n = midgard::encoded_elevation_count(length);
  return std::vector<int8_t>(encoded_elevation_, encoded_elevation_ + n);
}

std::vector<ConditionalSpeedLimit> EdgeInfo::conditional_speed_limits() const {
  std::vector<ConditionalSpeedLimit> limits;
  const auto cond_limits_range = GetTags().equal_range(TaggedValue::kConditionalSpeedLimits);
  for (auto it = cond_limits_range.first; it != cond_limits_range.second; ++it) {
    const ConditionalSpeedLimit* l =
        reinterpret_cast<const ConditionalSpeedLimit*>(it->second.data());
    limits.push_back(*l);
  }
  return limits;
}

int8_t EdgeInfo::layer() const {
  const auto& tags = GetTags();
  auto itr = tags.find(TaggedValue::kLayer);
  if (itr == tags.end()) {
    return 0;
  }
  const auto& value = itr->second;
  if (value.size() != 1) {
    throw std::runtime_error("layer must contain 1-byte value");
  }
  return static_cast<int8_t>(value.front());
}

std::pair<std::vector<std::pair<float, float>>, uint32_t> EdgeInfo::levels() const {
  const auto& tags = GetTags();
  auto itr = tags.find(TaggedValue::kLevels);
  if (itr == tags.end()) {
    return {};
  }
  try {
    return decode_levels(itr->second);
  } catch (...) { throw std::runtime_error("failed to decode levels"); };
}

bool EdgeInfo::includes_level(float lvl) const {
  const auto& tags = GetTags();
  auto itr = tags.find(TaggedValue::kLevels);
  if (itr == tags.end()) {
    return false;
  }
<<<<<<< HEAD
  try {
    auto decoded = std::get<0>(decode_levels(itr->second));
    auto lower = std::lower_bound(decoded.cbegin(), decoded.cend(), lvl,
                                  [&](const decltype(decoded)::value_type& val, float lvl) {
                                    return val.second < lvl;
                                  });
    if (lower != decoded.end())
      return lower->first <= lvl && lvl <= lower->second;
  } catch (...) { LOG_ERROR("Unable to parse encoded level, way_id " + std::to_string(wayid())); }
  return false;
=======
  auto decoded = std::get<0>(decode_levels(itr->second));
  auto lower = std::lower_bound(decoded.cbegin(), decoded.cend(), lvl,
                                [&](const decltype(decoded)::value_type& val, float lvl) {
                                  return val.second < lvl;
                                });
  return lower != decoded.end() && lower->first <= lvl && lvl <= lower->second;
>>>>>>> e3118f0d
}

std::vector<std::string> EdgeInfo::level_ref() const {
  const auto& tags = GetTags();
  std::vector<std::string> values;
  for (auto [itr, range_end] = tags.equal_range(TaggedValue::kLevelRef); itr != range_end; ++itr) {
    values.emplace_back(itr->second);
  }
  return values;
}

json::MapPtr EdgeInfo::json() const {
  json::MapPtr edge_info = json::map({
      {"way_id", static_cast<uint64_t>(wayid())},
      {"bike_network", bike_network_json(bike_network())},
      {"names", names_json(GetNames())},
      {"shape", midgard::encode(shape())},
  });
  // add the mean_elevation depending on its validity
  const auto elev = mean_elevation();
  if (elev == kNoElevationData) {
    edge_info->emplace("mean_elevation", nullptr);
  } else {
    edge_info->emplace("mean_elevation", static_cast<int64_t>(elev));
  }

  if (speed_limit() == kUnlimitedSpeedLimit) {
    edge_info->emplace("speed_limit", std::string("unlimited"));
  } else {
    edge_info->emplace("speed_limit", static_cast<uint64_t>(speed_limit()));
  }

  json::MapPtr conditional_speed_limits;
  for (const auto& [tag, value] : GetTags()) {
    switch (tag) {
      case TaggedValue::kLayer:
        break;
      case TaggedValue::kLinguistic:
        break;
      case TaggedValue::kBssInfo:
        break;
      case TaggedValue::kLevel:
        break;
      case TaggedValue::kLevelRef:
        break;
      case TaggedValue::kLandmark:
        break;
      case TaggedValue::kLevels: {
        json::ArrayPtr levels = json::array({});
        std::vector<std::pair<float, float>> decoded;
        uint32_t precision;
        std::tie(decoded, precision) = decode_levels(value);
        for (auto& range : decoded) {
          if (range.first == range.second) {
            // single number
            levels->emplace_back(json::fixed_t{range.first, precision});
          } else {
            // range
            json::ArrayPtr level = json::array({});
            level->emplace_back(json::fixed_t{range.first, precision});
            level->emplace_back(json::fixed_t{range.second, precision});
            levels->emplace_back(level);
          }
        }
        edge_info->emplace("levels", levels);
        break;
      }
      case TaggedValue::kConditionalSpeedLimits: {
        if (!conditional_speed_limits) {
          conditional_speed_limits = json::map({});
        }
        const ConditionalSpeedLimit* l = reinterpret_cast<const ConditionalSpeedLimit*>(value.data());
        conditional_speed_limits->emplace(l->td_.to_string(), static_cast<uint64_t>(l->speed_));
        break;
      }
      case TaggedValue::kTunnel:
        break;
      case TaggedValue::kBridge:
        break;
    }
  }
  if (conditional_speed_limits) {
    edge_info->emplace("conditional_speed_limits", std::move(conditional_speed_limits));
  }

  return edge_info;
}

} // namespace baldr
} // namespace valhalla<|MERGE_RESOLUTION|>--- conflicted
+++ resolved
@@ -498,25 +498,12 @@
   if (itr == tags.end()) {
     return false;
   }
-<<<<<<< HEAD
-  try {
-    auto decoded = std::get<0>(decode_levels(itr->second));
-    auto lower = std::lower_bound(decoded.cbegin(), decoded.cend(), lvl,
-                                  [&](const decltype(decoded)::value_type& val, float lvl) {
-                                    return val.second < lvl;
-                                  });
-    if (lower != decoded.end())
-      return lower->first <= lvl && lvl <= lower->second;
-  } catch (...) { LOG_ERROR("Unable to parse encoded level, way_id " + std::to_string(wayid())); }
-  return false;
-=======
   auto decoded = std::get<0>(decode_levels(itr->second));
   auto lower = std::lower_bound(decoded.cbegin(), decoded.cend(), lvl,
                                 [&](const decltype(decoded)::value_type& val, float lvl) {
                                   return val.second < lvl;
                                 });
   return lower != decoded.end() && lower->first <= lvl && lvl <= lower->second;
->>>>>>> e3118f0d
 }
 
 std::vector<std::string> EdgeInfo::level_ref() const {
