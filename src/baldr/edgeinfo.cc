#include "baldr/edgeinfo.h"
#include "baldr/graphconstants.h"

#include "midgard/encoded.h"

using namespace valhalla::baldr;

namespace {

// should return true for any tags which we should consider "named"
bool IsNameTag(char ch) {
  static const std::unordered_set<TaggedValue> kNameTags = {TaggedValue::kBridge,
                                                            TaggedValue::kTunnel};
  return kNameTags.count(static_cast<TaggedValue>(static_cast<uint8_t>(ch))) > 0;
}

json::MapPtr bike_network_json(uint8_t mask) {
  return json::map({
      {"national", static_cast<bool>(mask & kNcn)},
      {"regional", static_cast<bool>(mask & kRcn)},
      {"local", static_cast<bool>(mask & kLcn)},
      {"mountain", static_cast<bool>(mask & kMcn)},
  });
}

json::ArrayPtr names_json(const std::vector<std::string>& names) {
  auto a = json::array({});
  for (const auto& n : names) {
    a->push_back(n);
  }
  return a;
}

std::vector<std::string> split(const std::string& source, char delimiter) {
  std::vector<std::string> tokens;
  std::string token;
  std::istringstream tokenStream(source);
  while (std::getline(tokenStream, token, delimiter)) {
    tokens.push_back(token);
  }
  return tokens;
}

} // namespace

namespace valhalla {
namespace baldr {

EdgeInfo::EdgeInfo(char* ptr, const char* names_list, const size_t names_list_length)
    : names_list_(names_list), names_list_length_(names_list_length) {

  ei_ = *reinterpret_cast<EdgeInfoInner*>(ptr);
  ptr += sizeof(EdgeInfoInner);

  // Set name info list pointer
  name_info_list_ = reinterpret_cast<NameInfo*>(ptr);
  ptr += (name_count() * sizeof(NameInfo));

  // Set encoded_shape_ pointer
  encoded_shape_ = ptr;
  ptr += (encoded_shape_size() * sizeof(char));

  // Optional second half of 64bit way id
  extended_wayid2_ = extended_wayid3_ = 0;
  if (ei_.extended_wayid_size_ > 0) {
    extended_wayid2_ = static_cast<uint8_t>(*ptr);
    ptr += sizeof(uint8_t);
  }
  if (ei_.extended_wayid_size_ > 1) {
    extended_wayid3_ = static_cast<uint8_t>(*ptr);
    ptr += sizeof(uint8_t);
  }
}

EdgeInfo::~EdgeInfo() {
  // nothing to delete these are all shallow pointers for the moment held
  // by another object
}

// Get the name info for the specified name index.
NameInfo EdgeInfo::GetNameInfo(uint8_t index) const {
  if (index < ei_.name_count_) {
    return name_info_list_[index];
  } else {
    throw std::runtime_error("StreetNameOffset index was out of bounds");
  }
}

// Get a list of names
std::vector<std::string> EdgeInfo::GetNames() const {
<<<<<<< HEAD
=======
  return GetTaggedValuesOrNames(false);
}

std::vector<std::string> EdgeInfo::GetTaggedValues() const {
  return GetTaggedValuesOrNames(true);
}

std::vector<std::string> EdgeInfo::GetTaggedValuesOrNames(bool only_tagged_values) const {
>>>>>>> 61402aeb
  // Get each name
  std::vector<std::string> names;
  names.reserve(name_count());
  const NameInfo* ni = name_info_list_;
  for (uint32_t i = 0; i < name_count(); i++, ni++) {
<<<<<<< HEAD
    if (ni->tagged_)
=======
    if ((only_tagged_values && !ni->tagged_) || (!only_tagged_values && ni->tagged_)) {
>>>>>>> 61402aeb
      continue;

    if (ni->name_offset_ < names_list_length_) {
      names.emplace_back(names_list_ + ni->name_offset_);
    } else {
      throw std::runtime_error("GetNames: offset exceeds size of text list");
    }
  }
  return names;
}

// Get a list of tagged names
std::vector<std::string> EdgeInfo::GetTaggedNames(bool only_pronunciations) const {
  // Get each name
  std::vector<std::string> names;
  names.reserve(name_count());
  const NameInfo* ni = name_info_list_;
  for (uint32_t i = 0; i < name_count(); i++, ni++) {
    if (!ni->tagged_)
      continue;

    if (ni->name_offset_ < names_list_length_) {
      std::string name = names_list_ + ni->name_offset_;
      if (name.size() > 1) {
        uint8_t num = 0;
        try {
          num = std::stoi(name.substr(0, 1));
          if (static_cast<baldr::TaggedName>(num) == baldr::TaggedName::kPronunciation) {
            if (!only_pronunciations)
              continue;

            size_t location = name.length() + 1; // start from here
            name = name.substr(1);               // remove the tagged name type...actual data remains

            auto verbal_tokens = split(name, '#');
            // 0 \0 1 \0 ˌwɛst ˈhaʊstən stɹiːt
            // key  type value
            uint8_t index = 0;
            std::string key, type;
            for (const auto& v : verbal_tokens) {
              if (index == 0) { // key
                key = v;
                index++;
              } else if (index == 1) { // type
                type = v;
                index++;
              } else { // value
                names.push_back(key + '#' + type + '#' + v);
                index = 0;
              }
            }
          } else if (!only_pronunciations) {
            names.push_back(names_list_ + ni->name_offset_);
          }
        } catch (const std::invalid_argument& arg) {
          LOG_DEBUG("invalid_argument thrown for name: " + name);
        }
      } else {
        throw std::runtime_error("GetTaggedNames: Tagged name with no text");
      }
    } else {
      throw std::runtime_error("GetTaggedNames: offset exceeds size of text list");
    }
  }
  return names;
}

// Get a list of names
std::vector<std::pair<std::string, bool>>
<<<<<<< HEAD
EdgeInfo::GetNamesAndTypes(std::vector<uint8_t>& types, bool include_tagged_names) const {
=======
EdgeInfo::GetNamesAndTypes(bool include_tagged_values) const {
>>>>>>> 61402aeb
  // Get each name
  std::vector<std::pair<std::string, bool>> name_type_pairs;
  name_type_pairs.reserve(name_count());
  const NameInfo* ni = name_info_list_;
  for (uint32_t i = 0; i < name_count(); i++, ni++) {
    // Skip any tagged names (FUTURE code may make use of them)
    if (ni->tagged_ && !include_tagged_values) {
      continue;
    }
    if (ni->tagged_) {
      if (ni->name_offset_ < names_list_length_) {
        std::string name = names_list_ + ni->name_offset_;
<<<<<<< HEAD
        if (name.size() > 1) {
          uint8_t num = 0;
=======
        if (name.size() > 1 && IsNameTag(name[0])) {
>>>>>>> 61402aeb
          try {
            num = std::stoi(name.substr(0, 1));
            if (static_cast<baldr::TaggedName>(num) != baldr::TaggedName::kPronunciation) {
              name_type_pairs.push_back({name.substr(1), false});
              types.push_back(num);
            }

          } catch (const std::invalid_argument& arg) {
            LOG_DEBUG("invalid_argument thrown for name: " + name);
          }
        }
      } else
        throw std::runtime_error("GetNamesAndTypes: offset exceeds size of text list");
    } else if (ni->name_offset_ < names_list_length_) {
      name_type_pairs.push_back({names_list_ + ni->name_offset_, ni->is_route_num_});
      types.push_back(0);
    } else {
      throw std::runtime_error("GetNamesAndTypes: offset exceeds size of text list");
    }
  }
  return name_type_pairs;
}

// Get a list of tagged names
<<<<<<< HEAD
std::vector<std::pair<std::string, uint8_t>> EdgeInfo::GetTaggedNamesAndTypes() const {
  // Get each name
  std::vector<std::pair<std::string, uint8_t>> name_type_pairs;
  name_type_pairs.reserve(name_count());
  const NameInfo* ni = name_info_list_;
  for (uint32_t i = 0; i < name_count(); i++, ni++) {
    // Skip any non tagged names
    if (ni->tagged_) {
      if (ni->name_offset_ < names_list_length_) {
        std::string name = names_list_ + ni->name_offset_;
        if (name.size() > 1) {
          uint8_t num = 0;
          try {
            num = std::stoi(name.substr(0, 1));
            if (static_cast<baldr::TaggedName>(num) != baldr::TaggedName::kPronunciation)
              name_type_pairs.push_back({name.substr(1), num});

          } catch (const std::invalid_argument& arg) {
            LOG_DEBUG("invalid_argument thrown for name: " + name);
=======
const std::multimap<TaggedValue, std::string>& EdgeInfo::GetTags() const {
  // we could check `tag_cache_.empty()` here, but many edges contain no tags
  // and it would mean we traverse all names on each `GetTags` call
  // for such edges
  if (!tag_cache_ready_) {
    // Get each name
    const NameInfo* ni = name_info_list_;
    for (uint32_t i = 0; i < name_count(); i++, ni++) {
      // Skip any non tagged names
      if (ni->tagged_) {
        if (ni->name_offset_ < names_list_length_) {
          std::string name = names_list_ + ni->name_offset_;
          if (name.size() > 1) {
            uint8_t num = 0;
            try {
              num = static_cast<uint8_t>(name.at(0));
              tag_cache_.emplace(static_cast<TaggedValue>(num), name.substr(1));
            } catch (const std::logic_error& arg) {
              LOG_DEBUG("logic_error thrown for name: " + name);
            }
>>>>>>> 61402aeb
          }
        } else {
          throw std::runtime_error("GetTags: offset exceeds size of text list");
        }
      }
    }

    tag_cache_ready_ = true;
  }

  return tag_cache_;
}

std::unordered_map<uint8_t, std::pair<uint8_t, std::string>> EdgeInfo::GetPronunciationsMap() const {
  std::unordered_map<uint8_t, std::pair<uint8_t, std::string>> index_pronunciation_map;
  index_pronunciation_map.reserve(name_count());
  const NameInfo* ni = name_info_list_;
  for (uint32_t i = 0; i < name_count(); i++, ni++) {
    if (!ni->tagged_)
      continue;

    if (ni->name_offset_ < names_list_length_) {
      std::string name = names_list_ + ni->name_offset_;
      if (name.length() > 1) {
        uint8_t num = 0;
        try {
          num = std::stoi(name.substr(0, 1));
          if (static_cast<baldr::TaggedName>(num) == baldr::TaggedName::kPronunciation) {
            size_t location = name.length() + 1; // start from here
            name = name.substr(1);               // remove the tagged name type...actual data remains

            auto pronunciation_tokens = split(name, '#');
            // index # alphabet # pronunciation
            // 0     # 1        # ˌwɛst ˈhaʊstən stɹiːt
            uint8_t token_index = 0, index, pronunciation_alphabet;
            for (const auto& token : pronunciation_tokens) {
              if (token_index == 0) { // index
                index = std::stoi(token);
                token_index++;
              } else if (token_index == 1) { // pronunciation_alphabet
                pronunciation_alphabet = std::stoi(token);
                token_index++;
              } else { // value
                std::unordered_map<uint8_t, std::pair<uint8_t, std::string>>::iterator iter =
                    index_pronunciation_map.find(index);

                if (iter == index_pronunciation_map.end())
                  index_pronunciation_map.emplace(
                      std::make_pair(index, std::make_pair(pronunciation_alphabet, token)));
                else {
                  if (pronunciation_alphabet > (iter->second).first) {
                    iter->second = std::make_pair(pronunciation_alphabet, token);
                  }
                }
                token_index = 0;
              }
            }
          }
        } catch (const std::invalid_argument& arg) {
          LOG_DEBUG("invalid_argument thrown for name: " + name);
        }
      } else {
        throw std::runtime_error("GetPronunciationsMap: Tagged name with no text");
      }
    } else {
      throw std::runtime_error("GetPronunciationsMap: offset exceeds size of text list");
    }
  }

  return index_pronunciation_map;
}

// Get the types.  Are these names route numbers or not?
uint16_t EdgeInfo::GetTypes() const {
  // Get the types.
  uint16_t types = 0;
  for (uint32_t i = 0; i < name_count(); i++) {
    NameInfo info = GetNameInfo(i);
    types |= static_cast<uint64_t>(info.is_route_num_) << i;
  }
  return types;
}

// Returns shape as a vector of PointLL
// TODO: use shared ptr here so that we dont have to worry about lifetime
const std::vector<midgard::PointLL>& EdgeInfo::shape() const {
  // if we haven't yet decoded the shape, do so
  if (encoded_shape_ != nullptr && shape_.empty()) {
    shape_ = midgard::decode7<std::vector<midgard::PointLL>>(encoded_shape_, ei_.encoded_shape_size_);
  }
  return shape_;
}

// Returns the encoded shape string
std::string EdgeInfo::encoded_shape() const {
  return encoded_shape_ == nullptr ? midgard::encode7(shape_)
                                   : std::string(encoded_shape_, ei_.encoded_shape_size_);
}

int8_t EdgeInfo::layer() const {
  const auto& tags = GetTags();
  auto itr = tags.find(TaggedValue::kLayer);
  if (itr == tags.end()) {
    return 0;
  }
  const auto& value = itr->second;
  if (value.size() != 1) {
    throw std::runtime_error("layer must contain 1-byte value");
  }
  return static_cast<int8_t>(value.front());
}

json::MapPtr EdgeInfo::json() const {
  json::MapPtr edge_info = json::map({
      {"way_id", static_cast<uint64_t>(wayid())},
      {"mean_elevation", static_cast<uint64_t>(mean_elevation())},
      {"bike_network", bike_network_json(bike_network())},
      {"names", names_json(GetNames())},
      {"shape", midgard::encode(shape())},
  });

  if (speed_limit() == kUnlimitedSpeedLimit) {
    edge_info->emplace("speed_limit", std::string("unlimited"));
  } else {
    edge_info->emplace("speed_limit", static_cast<uint64_t>(speed_limit()));
  }

  return edge_info;
}

} // namespace baldr
} // namespace valhalla<|MERGE_RESOLUTION|>--- conflicted
+++ resolved
@@ -8,6 +8,7 @@
 namespace {
 
 // should return true for any tags which we should consider "named"
+// do not return TaggedValue::kPronunciation
 bool IsNameTag(char ch) {
   static const std::unordered_set<TaggedValue> kNameTags = {TaggedValue::kBridge,
                                                             TaggedValue::kTunnel};
@@ -88,31 +89,16 @@
 
 // Get a list of names
 std::vector<std::string> EdgeInfo::GetNames() const {
-<<<<<<< HEAD
-=======
-  return GetTaggedValuesOrNames(false);
-}
-
-std::vector<std::string> EdgeInfo::GetTaggedValues() const {
-  return GetTaggedValuesOrNames(true);
-}
-
-std::vector<std::string> EdgeInfo::GetTaggedValuesOrNames(bool only_tagged_values) const {
->>>>>>> 61402aeb
   // Get each name
   std::vector<std::string> names;
   names.reserve(name_count());
   const NameInfo* ni = name_info_list_;
   for (uint32_t i = 0; i < name_count(); i++, ni++) {
-<<<<<<< HEAD
     if (ni->tagged_)
-=======
-    if ((only_tagged_values && !ni->tagged_) || (!only_tagged_values && ni->tagged_)) {
->>>>>>> 61402aeb
       continue;
 
     if (ni->name_offset_ < names_list_length_) {
-      names.emplace_back(names_list_ + ni->name_offset_);
+      names.push_back(names_list_ + ni->name_offset_);
     } else {
       throw std::runtime_error("GetNames: offset exceeds size of text list");
     }
@@ -121,7 +107,7 @@
 }
 
 // Get a list of tagged names
-std::vector<std::string> EdgeInfo::GetTaggedNames(bool only_pronunciations) const {
+std::vector<std::string> EdgeInfo::GetTaggedValues(bool only_pronunciations) const {
   // Get each name
   std::vector<std::string> names;
   names.reserve(name_count());
@@ -135,14 +121,14 @@
       if (name.size() > 1) {
         uint8_t num = 0;
         try {
-          num = std::stoi(name.substr(0, 1));
-          if (static_cast<baldr::TaggedName>(num) == baldr::TaggedName::kPronunciation) {
+          num = static_cast<uint8_t>(name.at(0));
+          TaggedValue tv = static_cast<baldr::TaggedValue>(num);
+          if (tv == baldr::TaggedValue::kPronunciation) {
             if (!only_pronunciations)
               continue;
 
             size_t location = name.length() + 1; // start from here
             name = name.substr(1);               // remove the tagged name type...actual data remains
-
             auto verbal_tokens = split(name, '#');
             // 0 \0 1 \0 ˌwɛst ˈhaʊstən stɹiːt
             // key  type value
@@ -178,11 +164,8 @@
 
 // Get a list of names
 std::vector<std::pair<std::string, bool>>
-<<<<<<< HEAD
-EdgeInfo::GetNamesAndTypes(std::vector<uint8_t>& types, bool include_tagged_names) const {
-=======
-EdgeInfo::GetNamesAndTypes(bool include_tagged_values) const {
->>>>>>> 61402aeb
+EdgeInfo::GetNamesAndTypes(std::vector<uint8_t>& types, bool include_tagged_values) const {
+
   // Get each name
   std::vector<std::pair<std::string, bool>> name_type_pairs;
   name_type_pairs.reserve(name_count());
@@ -195,19 +178,10 @@
     if (ni->tagged_) {
       if (ni->name_offset_ < names_list_length_) {
         std::string name = names_list_ + ni->name_offset_;
-<<<<<<< HEAD
-        if (name.size() > 1) {
-          uint8_t num = 0;
-=======
         if (name.size() > 1 && IsNameTag(name[0])) {
->>>>>>> 61402aeb
           try {
-            num = std::stoi(name.substr(0, 1));
-            if (static_cast<baldr::TaggedName>(num) != baldr::TaggedName::kPronunciation) {
-              name_type_pairs.push_back({name.substr(1), false});
-              types.push_back(num);
-            }
-
+            name_type_pairs.push_back({name.substr(1), false});
+            types.push_back(static_cast<uint8_t>(name.at(0)));
           } catch (const std::invalid_argument& arg) {
             LOG_DEBUG("invalid_argument thrown for name: " + name);
           }
@@ -225,27 +199,6 @@
 }
 
 // Get a list of tagged names
-<<<<<<< HEAD
-std::vector<std::pair<std::string, uint8_t>> EdgeInfo::GetTaggedNamesAndTypes() const {
-  // Get each name
-  std::vector<std::pair<std::string, uint8_t>> name_type_pairs;
-  name_type_pairs.reserve(name_count());
-  const NameInfo* ni = name_info_list_;
-  for (uint32_t i = 0; i < name_count(); i++, ni++) {
-    // Skip any non tagged names
-    if (ni->tagged_) {
-      if (ni->name_offset_ < names_list_length_) {
-        std::string name = names_list_ + ni->name_offset_;
-        if (name.size() > 1) {
-          uint8_t num = 0;
-          try {
-            num = std::stoi(name.substr(0, 1));
-            if (static_cast<baldr::TaggedName>(num) != baldr::TaggedName::kPronunciation)
-              name_type_pairs.push_back({name.substr(1), num});
-
-          } catch (const std::invalid_argument& arg) {
-            LOG_DEBUG("invalid_argument thrown for name: " + name);
-=======
 const std::multimap<TaggedValue, std::string>& EdgeInfo::GetTags() const {
   // we could check `tag_cache_.empty()` here, but many edges contain no tags
   // and it would mean we traverse all names on each `GetTags` call
@@ -262,11 +215,12 @@
             uint8_t num = 0;
             try {
               num = static_cast<uint8_t>(name.at(0));
-              tag_cache_.emplace(static_cast<TaggedValue>(num), name.substr(1));
+              TaggedValue tv = static_cast<baldr::TaggedValue>(num);
+              if (tv != baldr::TaggedValue::kPronunciation)
+                tag_cache_.emplace(tv, name.substr(1));
             } catch (const std::logic_error& arg) {
               LOG_DEBUG("logic_error thrown for name: " + name);
             }
->>>>>>> 61402aeb
           }
         } else {
           throw std::runtime_error("GetTags: offset exceeds size of text list");
@@ -274,7 +228,8 @@
       }
     }
 
-    tag_cache_ready_ = true;
+    if (tag_cache_.size())
+      tag_cache_ready_ = true;
   }
 
   return tag_cache_;
@@ -293,11 +248,11 @@
       if (name.length() > 1) {
         uint8_t num = 0;
         try {
-          num = std::stoi(name.substr(0, 1));
-          if (static_cast<baldr::TaggedName>(num) == baldr::TaggedName::kPronunciation) {
+          num = static_cast<uint8_t>(name.at(0));
+          TaggedValue tv = static_cast<baldr::TaggedValue>(num);
+          if (tv == baldr::TaggedValue::kPronunciation) {
             size_t location = name.length() + 1; // start from here
             name = name.substr(1);               // remove the tagged name type...actual data remains
-
             auto pronunciation_tokens = split(name, '#');
             // index # alphabet # pronunciation
             // 0     # 1        # ˌwɛst ˈhaʊstən stɹiːt
