#include <fstream>
#include <iostream>
#include <string>
#include <sys/stat.h>
#include <utility>

#include "baldr/connectivity_map.h"
#include "baldr/curl_tilegetter.h"
#include "baldr/graphreader.h"
#include "filesystem.h"
#include "incident_singleton.h"
#include "midgard/encoded.h"
#include "midgard/logging.h"
#include "shortcut_recovery.h"

using namespace valhalla::midgard;

namespace {

constexpr size_t DEFAULT_MAX_CACHE_SIZE = 1073741824; // 1 gig
constexpr size_t AVERAGE_TILE_SIZE = 2097152;         // 2 megs
constexpr size_t AVERAGE_MM_TILE_SIZE = 1024;         // 1k

struct tile_index_entry {
  uint64_t offset;  // byte offset from the beginning of the tar
  uint32_t tile_id; // just level and tileindex hence fitting in 32bits
  uint32_t size;    // size of the tile in bytes
};

} // namespace

namespace valhalla {
namespace baldr {

tile_gone_error_t::tile_gone_error_t(const std::string& errormessage)
    : std::runtime_error(errormessage) {
}

tile_gone_error_t::tile_gone_error_t(std::string prefix, baldr::GraphId edgeid)
    : std::runtime_error(std::move(prefix) + ", tile no longer available " +
                         std::to_string(edgeid.Tile_Base())) {
}

GraphReader::tile_extract_t::tile_extract_t(const boost::property_tree::ptree& pt) {
  // A lambda for loading the contents of a graph tile tar from an index file
  bool traffic_from_index = false;
  auto index_loader = [this, &traffic_from_index](const std::string& filename,
                                                  const char* index_begin, const char* file_begin,
                                                  size_t size) -> decltype(midgard::tar::contents) {
    // has to be our specially named index.bin file
    if (filename != "index.bin")
      return {};

    // get the info
    decltype(midgard::tar::contents) contents;
    auto entry_size = sizeof(tile_index_entry);
    auto entries = midgard::iterable_t<tile_index_entry>(reinterpret_cast<tile_index_entry*>(
                                                             const_cast<char*>(index_begin)),
                                                         size / sizeof(tile_index_entry));
    for (const auto& entry : entries) {
      auto inserted = contents.insert(
          std::make_pair(std::to_string(entry.tile_id),
                         std::make_pair(const_cast<char*>(file_begin + entry.offset), entry.size)));
      if (!traffic_from_index) {
        tiles.emplace(std::piecewise_construct, std::forward_as_tuple(entry.tile_id),
                      std::forward_as_tuple(const_cast<char*>(file_begin + entry.offset),
                                            entry.size));
      } else {
        traffic_tiles.emplace(std::piecewise_construct, std::forward_as_tuple(entry.tile_id),
                              std::forward_as_tuple(const_cast<char*>(file_begin + entry.offset),
                                                    entry.size));
      }
    }
    // hand it back to the tar parser
    return contents;
  };

  bool scan_tar = pt.get<bool>("data_processing.scan_tar", false);

  // if you really meant to load it
  if (pt.get_optional<std::string>("tile_extract")) {
    try {
      // load the tar
      // TODO: use the "scan" to iterate over tar
      archive.reset(new midgard::tar(pt.get<std::string>("tile_extract"), true, index_loader));
      // map files to graph ids
      if (tiles.empty()) {
        for (const auto& c : archive->contents) {
          try {
            auto id = GraphTile::GetTileId(c.first);
            tiles[id] = std::make_pair(const_cast<char*>(c.second.first), c.second.second);
          } catch (...) {
            // It's possible to put non-tile files inside the tarfile.  As we're only
            // parsing the file *name* as a GraphId here, we will just silently skip
            // any file paths that can't be parsed by GraphId::GetTileId()
            // If we end up with *no* recognizable tile files in the tarball at all,
            // checks lower down will warn on that.
          }
        }
      } else if (scan_tar) {
        checksum = 0;
        for (const auto& kv : tiles) {
          checksum += *const_cast<char*>(kv.second.first);
        }
      }
      // couldn't load it
      if (tiles.empty()) {
        LOG_WARN("Tile extract contained no usuable tiles");
        archive.reset();
      } // loaded ok but with possibly bad blocks
      else {
        LOG_INFO("Tile extract successfully loaded with tile count: " + std::to_string(tiles.size()));
        if (archive->corrupt_blocks) {
          LOG_WARN("Tile extract had " + std::to_string(archive->corrupt_blocks) + " corrupt blocks");
        }
      }
    } catch (const std::exception& e) {
      LOG_ERROR(e.what());
      LOG_WARN("Tile extract could not be loaded");
    }
  }

  if (pt.get_optional<std::string>("traffic_extract")) {
    try {
      // load the tar
      traffic_from_index = true;
      traffic_archive.reset(
          new midgard::tar(pt.get<std::string>("traffic_extract"), true, index_loader));
      if (traffic_tiles.empty()) {
        LOG_WARN(
            "Traffic extract contained no index file, expect degraded performance for tile (re-)loading.");
        // map files to graph ids
        for (auto& c : traffic_archive->contents) {
          try {
            auto id = GraphTile::GetTileId(c.first);
            traffic_tiles[id] = std::make_pair(const_cast<char*>(c.second.first), c.second.second);
          } catch (...) {
            // It's possible to put non-tile files inside the tarfile.  As we're only
            // parsing the file *name* as a GraphId here, we will just silently skip
            // any file paths that can't be parsed by GraphId::GetTileId()
            // If we end up with *no* recognizable tile files in the tarball at all,
            // checks lower down will warn on that.
          }
        }
      }
      // couldn't load it
      if (traffic_tiles.empty()) {
        LOG_WARN("Traffic tile extract contained no usuable tiles");
        archive.reset();
      } // loaded ok but with possibly bad blocks
      else {
        LOG_INFO("Traffic tile extract successfully loaded with tile count: " +
                 std::to_string(traffic_tiles.size()));
        if (traffic_archive->corrupt_blocks) {
          LOG_WARN("Traffic tile extract had " + std::to_string(traffic_archive->corrupt_blocks) +
                   " corrupt blocks");
        }
      }
    } catch (const std::exception& e) {
      LOG_WARN(e.what());
      LOG_WARN("Traffic tile extract could not be loaded");
    }
  }
}

// ----------------------------------------------------------------------------
// FlatTileCache implementation
// ----------------------------------------------------------------------------

// Constructor.
FlatTileCache::FlatTileCache(size_t max_size) : cache_size_(0), max_cache_size_(max_size) {
  index_offsets_[0] = 0;
  index_offsets_[1] = index_offsets_[0] + TileHierarchy::levels()[0].tiles.TileCount();
  index_offsets_[2] = index_offsets_[1] + TileHierarchy::levels()[1].tiles.TileCount();
  index_offsets_[3] = index_offsets_[2] + TileHierarchy::levels()[2].tiles.TileCount();
  cache_indices_.resize(index_offsets_[3] + TileHierarchy::GetTransitLevel().tiles.TileCount(), -1);
}

// Reserves enough cache to hold (max_cache_size / tile_size) items.
void FlatTileCache::Reserve(size_t tile_size) {
  cache_.reserve(max_cache_size_ / tile_size);
}

// Checks if tile exists in the cache.
bool FlatTileCache::Contains(const GraphId& graphid) const {
  return get_index(graphid) != -1;
}

// Lets you know if the cache is too large.
bool FlatTileCache::OverCommitted() const {
  return cache_size_ > max_cache_size_;
}

// Clears the cache.
void FlatTileCache::Clear() {
  cache_size_ = 0;
  cache_.clear();
  // TODO: this could be optimized by using the remaining bits in tileid. we need to track a 7bit
  // value which is the current color of the cache. every time we clear we increment the color,
  // thereby invalidating the last rounds color. we'd also need to check the color instead of just
  // checking for the index being set to -1. when the color wraps around to 0 again we would have to
  // do the hard reassign here, though that should be quite infrequent
  cache_indices_.assign(index_offsets_[3] + TileHierarchy::GetTransitLevel().tiles.TileCount(), -1);
}

// Get a pointer to a graph tile object given a GraphId.
graph_tile_ptr FlatTileCache::Get(const GraphId& graphid) const {
  auto index = get_index(graphid);
  if (index == -1)
    return nullptr;
  return cache_[index];
}

// Puts a copy of a tile of into the cache.
graph_tile_ptr FlatTileCache::Put(const GraphId& graphid, graph_tile_ptr tile, size_t size) {
  // TODO: protect against crazy tileid?
  cache_size_ += size;
  cache_indices_[get_offset(graphid)] = cache_.size();
  cache_.emplace_back(std::move(tile));
  return cache_.back();
}

void FlatTileCache::Trim() {
  Clear();
}

// ----------------------------------------------------------------------------
// SimpleTileCache implementation
// ----------------------------------------------------------------------------

// Constructor.
SimpleTileCache::SimpleTileCache(size_t max_size) : cache_size_(0), max_cache_size_(max_size) {
}

// Reserves enough cache to hold (max_cache_size / tile_size) items.
void SimpleTileCache::Reserve(size_t tile_size) {
  cache_.reserve(max_cache_size_ / tile_size);
}

// Checks if tile exists in the cache.
bool SimpleTileCache::Contains(const GraphId& graphid) const {
  return cache_.find(graphid) != cache_.end();
}

// Lets you know if the cache is too large.
bool SimpleTileCache::OverCommitted() const {
  return cache_size_ > max_cache_size_;
}

// Clears the cache.
void SimpleTileCache::Clear() {
  cache_size_ = 0;
  cache_.clear();
}

// Get a pointer to a graph tile object given a GraphId.
graph_tile_ptr SimpleTileCache::Get(const GraphId& graphid) const {
  auto cached = cache_.find(graphid);
  if (cached != cache_.end()) {
    return cached->second;
  }
  return nullptr;
}

// Puts a copy of a tile of into the cache.
graph_tile_ptr SimpleTileCache::Put(const GraphId& graphid, graph_tile_ptr tile, size_t size) {
  cache_size_ += size;
  return cache_.emplace(graphid, std::move(tile)).first->second;
}

void SimpleTileCache::Trim() {
  Clear();
}

// ----------------------------------------------------------------------------
// TileCacheLRU implementation
// ----------------------------------------------------------------------------

// Constructor.
TileCacheLRU::TileCacheLRU(size_t max_size, MemoryLimitControl mem_control)
    : mem_control_(mem_control), cache_size_(0), max_cache_size_(max_size) {
}

void TileCacheLRU::Reserve(size_t tile_size) {
  assert(tile_size != 0);
  cache_.reserve(max_cache_size_ / tile_size);
}

bool TileCacheLRU::Contains(const GraphId& graphid) const {
  // todo: real experiments are needed to check if we need to
  // promote the entry in LRU list to the head here
  return cache_.find(graphid) != cache_.cend();
}

bool TileCacheLRU::OverCommitted() const {
  return cache_size_ > max_cache_size_;
}

void TileCacheLRU::Clear() {
  cache_size_ = 0;
  cache_.clear();
  key_val_lru_list_.clear();
}

void TileCacheLRU::Trim() {
  TrimToFit(0);
}

graph_tile_ptr TileCacheLRU::Get(const GraphId& graphid) const {
  auto cached = cache_.find(graphid);
  if (cached == cache_.cend()) {
    return nullptr;
  }

  const KeyValueIter& entry_iter = cached->second;
  MoveToLruHead(entry_iter);

  return entry_iter->tile;
}

size_t TileCacheLRU::TrimToFit(const size_t required_size) {
  size_t freed_space = 0;
  while ((OverCommitted() || (max_cache_size_ - cache_size_) < required_size) &&
         !key_val_lru_list_.empty()) {
    const KeyValue& entry_to_evict = key_val_lru_list_.back();
    const auto tile_size = entry_to_evict.tile->header()->end_offset();
    cache_size_ -= tile_size;
    freed_space += tile_size;
    cache_.erase(entry_to_evict.id);
    key_val_lru_list_.pop_back();
  }
  return freed_space;
}

void TileCacheLRU::MoveToLruHead(const KeyValueIter& entry_iter) const {
  key_val_lru_list_.splice(key_val_lru_list_.begin(), key_val_lru_list_, entry_iter);
}

graph_tile_ptr TileCacheLRU::Put(const GraphId& graphid, graph_tile_ptr tile, size_t new_tile_size) {
  if (new_tile_size > max_cache_size_) {
    throw std::runtime_error("TileCacheLRU: tile size is bigger than max cache size");
  }

  auto cached = cache_.find(graphid);
  if (cached == cache_.end()) {
    if (mem_control_ == MemoryLimitControl::HARD) {
      TrimToFit(new_tile_size);
    }
    key_val_lru_list_.emplace_front(KeyValue{graphid, std::move(tile)});
    cache_.emplace(graphid, key_val_lru_list_.begin());
  } else {
    // Value update; the new size may be different form the previous
    // TODO: in practice tile size for a specific id never changes
    //  if tile set is changed (e.g. new version), the cache should be cleared
    //  do we need to take it into account here? (can dramatically simplify the code)
    // note: SimpleTileCache does not handle the overwrite at the moment
    auto& entry_iter = cached->second;
    const auto old_tile_size = entry_iter->tile->header()->end_offset();

    // do it before TrimToFit avoid its eviction to free space
    MoveToLruHead(entry_iter);

    if (mem_control_ == MemoryLimitControl::HARD) {
      if (new_tile_size > old_tile_size) {
        const auto extra_size_required = new_tile_size - old_tile_size;
        // We do not allow insertion of items greater than the cache size
        // Thus it's not possible the current value will be evicted.
        TrimToFit(extra_size_required);
      }
    }

    entry_iter->tile = std::move(tile);
    cache_size_ -= old_tile_size;
  }
  cache_size_ += new_tile_size;

  return key_val_lru_list_.front().tile;
}

// ----------------------------------------------------------------------------
// SynchronizedTileCache implementation
// ----------------------------------------------------------------------------

// Constructor.
SynchronizedTileCache::SynchronizedTileCache(TileCache& cache, std::mutex& mutex)
    : cache_(cache), mutex_ref_(mutex) {
}

// Reserves enough cache to hold (max_cache_size / tile_size) items.
void SynchronizedTileCache::Reserve(size_t tile_size) {
  std::lock_guard<std::mutex> lock(mutex_ref_);
  cache_.Reserve(tile_size);
}

// Checks if tile exists in the cache.
bool SynchronizedTileCache::Contains(const GraphId& graphid) const {
  std::lock_guard<std::mutex> lock(mutex_ref_);
  return cache_.Contains(graphid);
}

// Lets you know if the cache is too large.
bool SynchronizedTileCache::OverCommitted() const {
  std::lock_guard<std::mutex> lock(mutex_ref_);
  return cache_.OverCommitted();
}

// Clears the cache.
void SynchronizedTileCache::Clear() {
  std::lock_guard<std::mutex> lock(mutex_ref_);
  cache_.Clear();
}

void SynchronizedTileCache::Trim() {
  std::lock_guard<std::mutex> lock(mutex_ref_);
  cache_.Trim();
}

// Get a pointer to a graph tile object given a GraphId.
graph_tile_ptr SynchronizedTileCache::Get(const GraphId& graphid) const {
  std::lock_guard<std::mutex> lock(mutex_ref_);
  return cache_.Get(graphid);
}

// Puts a copy of a tile of into the cache.
graph_tile_ptr SynchronizedTileCache::Put(const GraphId& graphid, graph_tile_ptr tile, size_t size) {
  std::lock_guard<std::mutex> lock(mutex_ref_);
  return cache_.Put(graphid, std::move(tile), size);
}

// Constructs tile cache.
TileCache* TileCacheFactory::createTileCache(const boost::property_tree::ptree& pt) {
  size_t max_cache_size = pt.get<size_t>("max_cache_size", DEFAULT_MAX_CACHE_SIZE);

  bool use_lru_cache = pt.get<bool>("use_lru_mem_cache", false);
  auto lru_mem_control = pt.get<bool>("lru_mem_cache_hard_control", false)
                             ? TileCacheLRU::MemoryLimitControl::HARD
                             : TileCacheLRU::MemoryLimitControl::SOFT;

  bool use_simple_cache = pt.get<bool>("use_simple_mem_cache", false);

  // wrap tile cache with thread-safe version
  if (pt.get<bool>("global_synchronized_cache", false)) {
    // Handle synchronization of cache
    static std::mutex globalCacheMutex_;
    static std::shared_ptr<TileCache> globalTileCache_;
    // We need to lock the factory method itself to prevent races
    static std::mutex factoryMutex;
    std::lock_guard<std::mutex> lock(factoryMutex);
    if (!globalTileCache_) {
      if (use_lru_cache) {
        globalTileCache_.reset(new TileCacheLRU(max_cache_size, lru_mem_control));
      } else {
        // globalTileCache_.reset(new SimpleTileCache(max_cache_size));
        globalTileCache_.reset(new FlatTileCache(max_cache_size));
      }
    }
    return new SynchronizedTileCache(*globalTileCache_, globalCacheMutex_);
  }

  // or do you want to use an LRU cache
  if (use_lru_cache) {
    return new TileCacheLRU(max_cache_size, lru_mem_control);
  }

  // maybe you want a basic hashmap of tiles
  if (use_simple_cache) {
    return new SimpleTileCache(max_cache_size);
  }

  // by default you get a fixed size vector of tiles, requires about 8.5 megs of ram
  return new FlatTileCache(max_cache_size);
}

// Constructor using separate tile files
GraphReader::GraphReader(const boost::property_tree::ptree& pt,
                         std::unique_ptr<tile_getter_t>&& tile_getter)
<<<<<<< HEAD
    : tile_extract_(new GraphReader::tile_extract_t(pt)),
      tile_dir_(pt.get<std::string>("tile_dir", "")), tile_getter_(std::move(tile_getter)),
=======
    : tile_extract_(get_extract_instance(pt)),
      tile_dir_(tile_extract_->tiles.empty() ? pt.get<std::string>("tile_dir", "") : ""),
      tile_getter_(std::move(tile_getter)),
>>>>>>> 3957ff52
      max_concurrent_users_(pt.get<size_t>("max_concurrent_reader_users", 1)),
      tile_url_(pt.get<std::string>("tile_url", "")), cache_(TileCacheFactory::createTileCache(pt)) {

  // Make a tile fetcher if we havent passed one in from somewhere else
  if (!tile_getter_ && !tile_url_.empty()) {
    tile_getter_ = std::make_unique<curl_tile_getter_t>(max_concurrent_users_,
                                                        pt.get<std::string>("user_agent", ""),
                                                        pt.get<bool>("tile_url_gz", false));
  }

  // validate tile url
  if (!tile_url_.empty() && tile_url_.find(GraphTile::kTilePathPattern) == std::string::npos)
    throw std::runtime_error("Not found tilePath pattern in tile url");

  // Reserve cache (based on whether using individual tile files or shared,
  // mmap'd file
  cache_->Reserve(tile_extract_->tiles.empty() ? AVERAGE_TILE_SIZE : AVERAGE_MM_TILE_SIZE);

  // Initialize the incident cache singleton if we have any kind of configuration to do so. if the
  // configuration is wrong or any kind of problem occurs this throws. the call below will spawn a
  // single background thread which is responsible for loading incidents continually
  enable_incidents_ = !pt.get<std::string>("incident_log", "").empty() ||
                      !pt.get<std::string>("incident_dir", "").empty();
  if (enable_incidents_) {
    incident_singleton_t::get({}, pt,
                              tile_extract_->tiles.empty() ? std::unordered_set<GraphId>{}
                                                           : GetTileSet());
  }

  // Fill shortcut recovery cache if requested or by default in memmap mode
  if (pt.get<bool>("shortcut_caching", false)) {
    shortcut_recovery_t::get_instance(this);
  }
}

// Method to test if tile exists
bool GraphReader::DoesTileExist(const GraphId& graphid) const {
  if (!graphid.Is_Valid() || graphid.level() > TileHierarchy::get_max_level()) {
    return false;
  }
  // if you are using an extract only check that
  if (!tile_extract_->tiles.empty()) {
    return tile_extract_->tiles.find(graphid) != tile_extract_->tiles.cend();
  }
  // otherwise check memory or disk
  if (cache_->Contains(graphid)) {
    return true;
  }
  if (tile_dir_.empty())
    return false;
  std::string file_location =
      tile_dir_ + filesystem::path::preferred_separator + GraphTile::FileSuffix(graphid.Tile_Base());
  struct stat buffer;
  return stat(file_location.c_str(), &buffer) == 0 ||
         stat((file_location + ".gz").c_str(), &buffer) == 0;
}

class TarballGraphMemory final : public GraphMemory {
public:
  TarballGraphMemory(std::shared_ptr<midgard::tar> archive, std::pair<char*, size_t> position)
      : archive_(std::move(archive)) {
    data = position.first;
    size = position.second;
  }

private:
  const std::shared_ptr<midgard::tar> archive_;
};

// Get a pointer to a graph tile object given a GraphId. Return nullptr
// if the tile is not found/empty
graph_tile_ptr GraphReader::GetGraphTile(const GraphId& graphid) {
  // TODO: clear the cache automatically once we become overcommitted by a certain amount

  // Return nullptr if not a valid tile
  if (!graphid.Is_Valid()) {
    return nullptr;
  }

  // Check if the level/tileid combination is in the cache
  auto base = graphid.Tile_Base();
  if (const auto& cached = cache_->Get(base)) {
    // LOG_DEBUG("Memory cache hit " + GraphTile::FileSuffix(base));
    return cached;
  }

  // Try getting it from the memmapped tar extract
  if (!tile_extract_->tiles.empty()) {
    // Do we have this tile
    auto t = tile_extract_->tiles.find(base);
    if (t == tile_extract_->tiles.cend()) {
      // LOG_DEBUG("Memory map cache miss " + GraphTile::FileSuffix(base));
      return nullptr;
    }
    auto memory = std::make_unique<TarballGraphMemory>(tile_extract_->archive, t->second);

    auto traffic_ptr = tile_extract_->traffic_tiles.find(base);
    auto traffic_memory = traffic_ptr != tile_extract_->traffic_tiles.end()
                              ? std::make_unique<TarballGraphMemory>(tile_extract_->traffic_archive,
                                                                     traffic_ptr->second)
                              : nullptr;

    // This initializes the tile from mmap
    auto tile = GraphTile::Create(base, std::move(memory), std::move(traffic_memory));
    if (!tile) {
      // LOG_DEBUG("Memory map cache miss " + GraphTile::FileSuffix(base));
      return nullptr;
    }
    // LOG_DEBUG("Memory map cache hit " + GraphTile::FileSuffix(base));

    // Keep a copy in the cache and return it
    const size_t size = AVERAGE_MM_TILE_SIZE; // tile.end_offset();  // TODO what size??
    return cache_->Put(base, std::move(tile), size);
  } // Try getting it from flat file
  else {
    auto traffic_ptr = tile_extract_->traffic_tiles.find(base);
    auto traffic_memory = traffic_ptr != tile_extract_->traffic_tiles.end()
                              ? std::make_unique<TarballGraphMemory>(tile_extract_->traffic_archive,
                                                                     traffic_ptr->second)
                              : nullptr;

    // Try to get it from disk and if we cant..
    graph_tile_ptr tile = GraphTile::Create(tile_dir_, base, std::move(traffic_memory));
    if (!tile || !tile->header()) {
      if (!tile_getter_) {
        return nullptr;
      }

      {
        std::lock_guard<std::mutex> lock(_404s_lock);
        if (_404s.find(base) != _404s.end()) {
          // LOG_DEBUG("Url cache miss " + GraphTile::FileSuffix(base));
          return nullptr;
        }
      }

      // Get it from the url and cache it to disk if you can
      tile = GraphTile::CacheTileURL(tile_url_, base, tile_getter_.get(), tile_dir_);
      if (!tile) {
        std::lock_guard<std::mutex> lock(_404s_lock);
        _404s.insert(base);
        // LOG_DEBUG("Url cache miss " + GraphTile::FileSuffix(base));
        return nullptr;
      }
      // LOG_DEBUG("Url cache hit " + GraphTile::FileSuffix(base));
    } else {
      // LOG_DEBUG("Disk cache hit " + GraphTile::FileSuffix(base));
    }

    // Keep a copy in the cache and return it
    const size_t size = tile->header()->end_offset();
    return cache_->Put(base, std::move(tile), size);
  }
}

// Convenience method to get an opposing directed edge graph Id.
GraphId GraphReader::GetOpposingEdgeId(const GraphId& edgeid, graph_tile_ptr& opp_tile) {
  // If you cant get the tile you get an invalid id
  auto tile = opp_tile;
  if (!GetGraphTile(edgeid, tile)) {
    return {};
  };

  // For now return an invalid Id if this is a transit edge
  const auto* directededge = tile->directededge(edgeid);
  if (directededge->IsTransitLine()) {
    return {};
  };

  // If edge leaves the tile get the end node's tile
  GraphId id = directededge->endnode();
  if (!GetGraphTile(id, opp_tile)) {
    return {};
  };

  // Get the opposing edge
  id.set_id(opp_tile->node(id)->edge_index() + directededge->opp_index());
  return id;
}

// Convenience method to determine if 2 directed edges are connected.
bool GraphReader::AreEdgesConnected(const GraphId& edge1, const GraphId& edge2) {
  // Check if there is a transition edge between n1 and n2
  auto is_transition = [this](const GraphId& n1, const GraphId& n2) {
    if (n1.level() == n2.level()) {
      return false;
    } else {
      graph_tile_ptr tile = GetGraphTile(n1);
      const NodeInfo* ni = nullptr;
      if (!tile || (ni = tile->node(n1))->transition_count() == 0) {
        return false;
      }
      const NodeTransition* trans = tile->transition(ni->transition_index());
      for (uint32_t i = 0; i < ni->transition_count(); ++i, ++trans) {
        if (trans->endnode() == n2) {
          return true;
        }
      }
    }
    return false;
  };

  // Get both directed edges
  graph_tile_ptr t1 = GetGraphTile(edge1);
  graph_tile_ptr t2 = t1;

  if (!t1 || !(t2 = GetGraphTile(edge2, t2))) {
    return false;
  }
  const DirectedEdge* de1 = t1->directededge(edge1);
  const DirectedEdge* de2 = t2->directededge(edge2);

  if (de1->endnode() == de2->endnode() || is_transition(de1->endnode(), de2->endnode())) {
    return true;
  }

  // Get opposing edge to de1
  const DirectedEdge* de1_opp = GetOpposingEdge(edge1, t1);
  if (de1_opp &&
      (de1_opp->endnode() == de2->endnode() || is_transition(de1_opp->endnode(), de2->endnode()))) {
    return true;
  }

  // Get opposing edge to de2 and compare to both edge1 endnodes
  const DirectedEdge* de2_opp = GetOpposingEdge(edge2, t2);
  return de1_opp && de2_opp &&
         (de2_opp->endnode() == de1->endnode() || de2_opp->endnode() == de1_opp->endnode() ||
          is_transition(de2_opp->endnode(), de1->endnode()) ||
          is_transition(de2_opp->endnode(), de1_opp->endnode()));
}

// Convenience method to determine if 2 directed edges are connected from
// end node of edge1 to the start node of edge2.
bool GraphReader::AreEdgesConnectedForward(const GraphId& edge1,
                                           const GraphId& edge2,
                                           graph_tile_ptr& tile) {
  // Get end node of edge1
  GraphId endnode = edge_endnode(edge1, tile);
  if (endnode.Tile_Base() != edge1.Tile_Base()) {
    tile = GetGraphTile(endnode);
    if (tile == nullptr) {
      return false;
    }
  }

  // If edge2 is on a different tile level transition to the node on that level
  if (edge2.level() != endnode.level()) {
    for (const auto& trans : tile->GetNodeTransitions(endnode)) {
      if (trans.endnode().level() == edge2.level()) {
        endnode = trans.endnode();
        tile = GetGraphTile(endnode);
        if (tile == nullptr) {
          return false;
        }
        break;
      }
    }
  }

  // Check if edge2's Id is an outgoing directed edge of the node
  const NodeInfo* node = tile->node(endnode);
  return (node->edge_index() <= edge2.id() && edge2.id() < (node->edge_index() + node->edge_count()));
}

// Get the shortcut edge that includes this edge.
GraphId GraphReader::GetShortcut(const GraphId& id) {
  // Lambda to get continuing edge at a node. Skips the specified edge Id
  // transition edges, shortcut edges, and transit connections. Returns
  // nullptr if more than one edge remains or no continuing edge is found.
  auto continuing_edge = [](const graph_tile_ptr& tile, const GraphId& edgeid,
                            const NodeInfo* nodeinfo) {
    uint32_t idx = nodeinfo->edge_index();
    const DirectedEdge* continuing_edge = static_cast<const DirectedEdge*>(nullptr);
    const DirectedEdge* directededge = tile->directededge(idx);
    for (uint32_t i = 0; i < nodeinfo->edge_count(); i++, directededge++, idx++) {
      if (idx == edgeid.id() || directededge->is_shortcut() ||
          directededge->use() == Use::kTransitConnection ||
          directededge->use() == Use::kEgressConnection ||
          directededge->use() == Use::kPlatformConnection) {
        continue;
      }
      if (continuing_edge != nullptr) {
        return static_cast<const DirectedEdge*>(nullptr);
      }
      continuing_edge = directededge;
    }
    return continuing_edge;
  };

  // No shortcuts on the local level or transit level.
  if (id.level() >= TileHierarchy::levels().back().level) {
    return {};
  }

  // If this edge is a shortcut return this edge Id
  graph_tile_ptr tile = GetGraphTile(id);
  const DirectedEdge* directededge = tile->directededge(id);
  if (directededge->is_shortcut()) {
    return id;
  }

  // Walk backwards along the opposing directed edge until a shortcut
  // beginning is found or to get the continuing edge until a node that starts
  // the shortcut is found or there are 2 or more other regular edges at the
  // node.
  GraphId edgeid = id;
  const NodeInfo* node = nullptr;
  const DirectedEdge* cont_de = nullptr;
  while (true) {
    // Get the continuing directed edge. Initial case is to use the opposing
    // directed edge.
    cont_de = (node == nullptr) ? GetOpposingEdge(id) : continuing_edge(tile, edgeid, node);
    if (cont_de == nullptr) {
      return {};
    }

    // Get the end node and end node tile
    GraphId endnode = cont_de->endnode();
    if (cont_de->leaves_tile()) {
      tile = GetGraphTile(endnode.Tile_Base());
    }
    node = tile->node(endnode);

    // Get the opposing edge Id and its directed edge
    uint32_t idx = node->edge_index() + cont_de->opp_index();
    edgeid = {endnode.tileid(), endnode.level(), idx};
    directededge = tile->directededge(edgeid);
    if (directededge->superseded()) {
      // Get the shortcut edge Id that supersedes this edge
      uint32_t idx = node->edge_index() + (directededge->superseded() - 1);
      return GraphId(endnode.tileid(), endnode.level(), idx);
    }
  }
  return {};
}

// Unpack edges for a given shortcut edge
std::vector<GraphId> GraphReader::RecoverShortcut(const GraphId& shortcut_id) {
  return shortcut_recovery_t::get_instance().get(shortcut_id, *this);
}

// Convenience method to get the relative edge density (from the
// begin node of an edge).
uint32_t GraphReader::GetEdgeDensity(const GraphId& edgeid) {
  // Get the end node of the opposing directed edge
  const DirectedEdge* opp_edge = GetOpposingEdge(edgeid);
  if (opp_edge) {
    GraphId id = opp_edge->endnode();
    graph_tile_ptr tile = GetGraphTile(id);
    return (tile != nullptr) ? tile->node(id)->density() : 0;
  } else {
    return 0;
  }
}

// Get the end nodes of a directed edge.
std::pair<GraphId, GraphId> GraphReader::GetDirectedEdgeNodes(graph_tile_ptr tile,
                                                              const DirectedEdge* edge) {
  GraphId end_node = edge->endnode();
  GraphId start_node;
  graph_tile_ptr t2 = (edge->leaves_tile()) ? GetGraphTile(end_node) : std::move(tile);
  if (t2 != nullptr) {
    auto edge_idx = t2->node(end_node)->edge_index() + edge->opp_index();
    start_node = t2->directededge(edge_idx)->endnode();
  }
  return std::make_pair(start_node, end_node);
}

std::string GraphReader::encoded_edge_shape(const valhalla::baldr::GraphId& edgeid) {
  auto t_debug = GetGraphTile(edgeid);
  if (t_debug == nullptr) {
    return {};
  }

  const baldr::DirectedEdge* directedEdge = t_debug->directededge(edgeid);
  auto shape = t_debug->edgeinfo(directedEdge).shape();
  if (!directedEdge->forward()) {
    std::reverse(shape.begin(), shape.end());
  }
  return midgard::encode(shape);
}

// Note: this will grab all road tiles and transit tiles.
std::unordered_set<GraphId> GraphReader::GetTileSet() const {
  // either mmap'd tiles
  std::unordered_set<GraphId> tiles;
  if (tile_extract_->tiles.size()) {
    for (const auto& t : tile_extract_->tiles) {
      tiles.emplace(t.first);
    }
  } // or individually on disk
  else if (!tile_dir_.empty()) {
    // for each level
    for (uint8_t level = 0; level <= TileHierarchy::GetTransitLevel().level; ++level) {
      // crack open this level of tiles directory
      filesystem::path root_dir(tile_dir_ + filesystem::path::preferred_separator +
                                std::to_string(level) + filesystem::path::preferred_separator);
      if (filesystem::exists(root_dir) && filesystem::is_directory(root_dir)) {
        // iterate over all the files in there
        for (filesystem::recursive_directory_iterator i(root_dir), end; i != end; ++i) {
          if (i->is_regular_file() || i->is_symlink()) {
            // add it if it can be parsed as a valid tile file name
            try {
              tiles.emplace(GraphTile::GetTileId(i->path().string()));
            } catch (...) {}
          }
        }
      }
    }
  }

  // give them back
  return tiles;
}

// Get the set of tiles for a specified level
std::unordered_set<GraphId> GraphReader::GetTileSet(const uint8_t level) const {
  // either mmap'd tiles
  std::unordered_set<GraphId> tiles;
  if (tile_extract_->tiles.size()) {
    for (const auto& t : tile_extract_->tiles) {
      if (static_cast<GraphId>(t.first).level() == level) {
        tiles.emplace(t.first);
      }
    } // or individually on disk
  } else if (!tile_dir_.empty()) {
    // crack open this level of tiles directory
    filesystem::path root_dir(tile_dir_ + filesystem::path::preferred_separator +
                              std::to_string(level) + filesystem::path::preferred_separator);
    if (filesystem::exists(root_dir) && filesystem::is_directory(root_dir)) {
      // iterate over all the files in the directory and turn into GraphIds
      for (filesystem::recursive_directory_iterator i(root_dir), end; i != end; ++i) {
        if (i->is_regular_file() || i->is_symlink()) {
          // add it if it can be parsed as a valid tile file name
          try {
            tiles.emplace(GraphTile::GetTileId(i->path().string()));
          } catch (...) {}
        }
      }
    }
  }
  return tiles;
}

AABB2<PointLL> GraphReader::GetMinimumBoundingBox(const AABB2<PointLL>& bb) {
  // Iterate through all the tiles that intersect this bounding box
  const auto& ids = TileHierarchy::GetGraphIds(bb);
  AABB2<PointLL> min_bb{PointLL{}, PointLL{}};
  for (const auto& tile_id : ids) {
    // Don't take too much ram
    if (OverCommitted())
      Trim();

    // Look at every node in the tile
    auto tile = GetGraphTile(tile_id);
    for (uint32_t i = 0; tile && i < tile->header()->nodecount(); i++) {

      // If the node is within the input bounding box
      const auto* node = tile->node(i);
      auto node_ll = node->latlng(tile->header()->base_ll());
      if (bb.Contains(node_ll)) {

        // If we havent done anything with our bbox yet initialize it
        if (!min_bb.minpt().IsValid())
          min_bb = AABB2<PointLL>(node_ll, node_ll);

        // Look at the shape of each edge leaving the node
        const auto* diredge = tile->directededge(node->edge_index());
        for (uint32_t i = 0; i < node->edge_count(); i++, diredge++) {
          auto shape = tile->edgeinfo(diredge).lazy_shape();
          while (!shape.empty()) {
            min_bb.Expand(shape.pop());
          }
        }
      }
    }
  }

  // give back the expanded box
  return min_bb;
}

int GraphReader::GetTimezone(const baldr::GraphId& node, graph_tile_ptr& tile) {
  GetGraphTile(node, tile);
  return (tile == nullptr) ? 0 : tile->node(node)->timezone();
}

std::shared_ptr<const valhalla::IncidentsTile>
GraphReader::GetIncidentTile(const GraphId& tile_id) const {
  return enable_incidents_ ? incident_singleton_t::get(tile_id.Tile_Base())
                           : std::shared_ptr<valhalla::IncidentsTile>{};
}

IncidentResult GraphReader::GetIncidents(const GraphId& edge_id, graph_tile_ptr& tile) {
  // if we are not doing this for any reason then bail
  std::shared_ptr<const valhalla::IncidentsTile> itile;
  if (!enable_incidents_ || !GetGraphTile(edge_id, tile) ||
      !tile->trafficspeed(tile->directededge(edge_id)).has_incidents ||
      !(itile = GetIncidentTile(edge_id))) {
    return {};
  }

  // get the range of incidents we care about and hand it back, equal_range has no lambda option
  auto begin = std::partition_point(itile->locations().begin(), itile->locations().end(),
                                    [&edge_id](const valhalla::IncidentsTile::Location& candidate) {
                                      // first one that is >= the id we want
                                      bool is_found = candidate.edge_index() < edge_id.id();
                                      return is_found;
                                    });
  auto end = std::partition_point(begin, itile->locations().end(),
                                  [&edge_id](const valhalla::IncidentsTile::Location& candidate) {
                                    // first one that is > the id we want
                                    bool is_found = candidate.edge_index() <= edge_id.id();
                                    return is_found;
                                  });

  int begin_index = begin - itile->locations().begin();
  int end_index = end - itile->locations().begin();

  return {itile, begin_index, end_index};
}

const valhalla::IncidentsTile::Metadata&
getIncidentMetadata(const std::shared_ptr<const valhalla::IncidentsTile>& tile,
                    const valhalla::IncidentsTile::Location& incident_location) {
  const auto metadata_index = incident_location.metadata_index();
  if (metadata_index >= tile->metadata_size()) {
    throw std::runtime_error(std::string("Invalid incident tile with an incident_index of ") +
                             std::to_string(metadata_index) + " but total incident metadata of " +
                             std::to_string(tile->metadata_size()));
  }
  return tile->metadata(metadata_index);
}

} // namespace baldr
} // namespace valhalla<|MERGE_RESOLUTION|>--- conflicted
+++ resolved
@@ -474,14 +474,9 @@
 // Constructor using separate tile files
 GraphReader::GraphReader(const boost::property_tree::ptree& pt,
                          std::unique_ptr<tile_getter_t>&& tile_getter)
-<<<<<<< HEAD
-    : tile_extract_(new GraphReader::tile_extract_t(pt)),
-      tile_dir_(pt.get<std::string>("tile_dir", "")), tile_getter_(std::move(tile_getter)),
-=======
     : tile_extract_(get_extract_instance(pt)),
       tile_dir_(tile_extract_->tiles.empty() ? pt.get<std::string>("tile_dir", "") : ""),
       tile_getter_(std::move(tile_getter)),
->>>>>>> 3957ff52
       max_concurrent_users_(pt.get<size_t>("max_concurrent_reader_users", 1)),
       tile_url_(pt.get<std::string>("tile_url", "")), cache_(TileCacheFactory::createTileCache(pt)) {
 
