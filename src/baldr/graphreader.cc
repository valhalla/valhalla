--- conflicted
+++ resolved
@@ -23,41 +23,6 @@
 namespace baldr {
 
 struct GraphReader::tile_extract_t {
-<<<<<<< HEAD
-  tile_extract_t(const boost::property_tree::ptree& pt)
-      : file_name(pt.get<std::string>("tile_extract", "")), tar(file_name) {
-
-    // no tar was loaded
-    if (tar.tar_file.empty()) {
-      // warn if you were actually trying to load something
-      if (!file_name.empty())
-        LOG_WARN("Tile extract " + file_name + " could not be loaded");
-      return;
-    }
-
-    // map file names to tile ids
-    for (auto& c : tar.contents) {
-      try {
-        auto id = GraphTile::GetTileId(c.first);
-        tiles[id] = std::make_pair(const_cast<char*>(c.second.first), c.second.second);
-      } // bad tile name
-      catch (...) {
-        LOG_WARN("Skipping file " + c.first + " in extract " + file_name);
-      }
-    }
-
-    // found no files in the tar that looked like tiles
-    if (tiles.empty()) {
-      LOG_WARN("Tile extract " + file_name + " contained no valid tiles");
-    } // we got some tiles
-    else {
-      LOG_INFO("Tile extract " + file_name + " successfully loaded with " +
-               std::to_string(tiles.size()) + " tiles");
-      // but maybe we missed some because of some strange blocks in the tar
-      if (tar.corrupt_blocks) {
-        LOG_WARN("Tile extract " + file_name + " had " + std::to_string(tar.corrupt_blocks) +
-                 " corrupt blocks");
-=======
   tile_extract_t(const boost::property_tree::ptree& pt) {
     // if you really meant to load it
     if (pt.get_optional<std::string>("tile_extract")) {
@@ -88,7 +53,6 @@
       } catch (const std::exception& e) {
         LOG_ERROR(e.what());
         LOG_WARN("Tile extract could not be loaded");
->>>>>>> 7c6ff3d7
       }
     }
   }
