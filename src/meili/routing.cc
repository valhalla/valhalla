#include <unordered_map>
#include <unordered_set>
#include <vector>

#include "baldr/graphid.h"
#include "baldr/graphreader.h"
#include "baldr/nodetransition.h"
#include "baldr/pathlocation.h"
#include "midgard/distanceapproximator.h"
#include "sif/costconstants.h"
#include "sif/dynamiccost.h"

#include "meili/routing.h"

namespace valhalla {

namespace meili {

LabelSet::LabelSet(const float max_cost, const float bucket_size) {
  const auto edgecost = [this](const uint32_t label) { return labels_[label].sortcost(); };
  queue_.reset(new baldr::DoubleBucketQueue(0.0f, max_cost, bucket_size, edgecost));
}

void LabelSet::put(const baldr::GraphId& nodeid,
                   const baldr::GraphId& edgeid,
                   const float source,
                   const float target,
                   const sif::Cost& cost,
                   const float turn_cost,
                   const float sortcost,
                   const uint32_t predecessor,
                   const baldr::DirectedEdge* edge,
                   const sif::TravelMode mode,
                   int restriction_idx) {
  if (!nodeid.Is_Valid()) {
    throw std::runtime_error("invalid nodeid");
  }

  // Find the node Id. If not found, create a new label and push
  // it to the queue
  const auto it = node_status_.find(nodeid);
  if (it == node_status_.end()) {
    const uint32_t idx = labels_.size();
    labels_.emplace_back(nodeid, kInvalidDestination, edgeid, source, target, cost, turn_cost,
                         sortcost, predecessor, edge, mode, restriction_idx);
    queue_->add(idx);
    node_status_.emplace(nodeid, idx);
  } else {
    // Node has been found. Check if there is a lower sortcost than the
    // existing label - if so update priority queue and Label
    const auto& status = it->second;
    if (!status.permanent && sortcost < labels_[status.label_idx].sortcost()) {
      // Update queue first since it uses the label cost within the decrease
      // method to determine the current bucket.
      queue_->decrease(status.label_idx, sortcost);
      labels_[status.label_idx] = {nodeid, kInvalidDestination, edgeid,   source,      target,
                                   cost,   turn_cost,           sortcost, predecessor, edge,
                                   mode,   restriction_idx};
    }
  }
}

void LabelSet::put(const uint16_t dest,
                   const baldr::GraphId& edgeid,
                   const float source,
                   const float target,
                   const sif::Cost& cost,
                   const float turn_cost,
                   const float sortcost,
                   const uint32_t predecessor,
                   const baldr::DirectedEdge* edge,
                   const sif::TravelMode travelmode,
                   int restriction_idx) {
  if (dest == kInvalidDestination) {
    throw std::runtime_error("invalid destination");
  }

  // Find the destination. If not count, create a new label and push it
  // to the queue
  baldr::GraphId inv;
  const auto it = dest_status_.find(dest);
  if (it == dest_status_.end()) {
    const uint32_t idx = labels_.size();
    labels_.emplace_back(inv, dest, edgeid, source, target, cost, turn_cost, sortcost, predecessor,
                         edge, travelmode, restriction_idx);
    queue_->add(idx);
    dest_status_.emplace(dest, idx);
  } else {
    // Decrease cost of the existing label
    const auto& status = it->second;
    if (!status.permanent && sortcost < labels_[status.label_idx].sortcost()) {
      // Update queue first since it uses the label cost within the decrease
      // method to determine the current bucket.
      queue_->decrease(status.label_idx, sortcost);
      labels_[status.label_idx] = {inv,         dest, edgeid,     source,
                                   target,      cost, turn_cost,  sortcost,
                                   predecessor, edge, travelmode, restriction_idx};
    }
  }
}

// Get the next label from the priority queue. Marks the popped label
// as permanent (best path found).
uint32_t LabelSet::pop() {
  const auto idx = queue_->pop();

  // Mark the popped label as permanent (optimal)
  if (idx != baldr::kInvalidLabel) {
    const auto& label = labels_[idx];
    if (label.nodeid().Is_Valid()) {
      const auto it = node_status_.find(label.nodeid());

      // When these logic errors happen, go check LabelSet::put
      if (it == node_status_.end()) {
        // No exception, unless BucketQueue::put was wrong: it said it
        // added but actually failed
        throw std::logic_error("all nodes in the queue should have its status");
      }
      auto& status = it->second;
      if (status.label_idx != idx) {
        throw std::logic_error(
            "the index stored in the node status " + std::to_string(status.label_idx) +
            " is not synced up with the index popped from the queue idx = " + std::to_string(idx));
      }
      if (status.permanent) {
        // For example, if the queue has popped up an index 2, and
        // marked the label at this index as permanent (optimal), then
        // some time later the queue pops up another index 2
        // (duplicated), this logic error will be thrown
        throw std::logic_error("the principle of optimality is violated during routing,"
                               " probably negative costs occurred");
      }

      status.permanent = true;
    } else { // assert(label.dest != kInvalidDestination)
      const auto it = dest_status_.find(label.dest());

      if (it == dest_status_.end()) {
        throw std::logic_error("all dests in the queue should have its status");
      }
      auto& status = it->second;
      if (status.label_idx != idx) {
        throw std::logic_error(
            "the index stored in the dest status " + std::to_string(status.label_idx) +
            " is not synced up with the index popped from the queue idx = " + std::to_string(idx));
      }
      if (status.permanent) {
        throw std::logic_error("the principle of optimality is violated during routing,"
                               " probably negative costs occurred");
      }

      status.permanent = true;
    }
  }
  return idx;
}

/**
 * Test if an edge is allowed. Checks if the predecessor edge label is valid
 * (invalid for origin edges) and whether costing allows the edge. Also checks
 * if still on the same edge as the predecessor (allow if so).
 */
inline bool IsEdgeAllowed(const baldr::DirectedEdge* edge,
                          const baldr::GraphId& edgeid,
                          const sif::cost_ptr_t& costing,
                          const Label& pred_edgelabel,
<<<<<<< HEAD
                          const baldr::GraphTile* tile,
                          uint8_t& restriction_idx) {
=======
                          const graph_tile_ptr& tile,
                          int& restriction_idx) {
>>>>>>> 0e2ec2f7
  bool valid_pred = (!pred_edgelabel.edgeid().Is_Valid() && costing->Filter(edge, tile) != 0.f) ||
                    edgeid == pred_edgelabel.edgeid();
  bool restricted = !costing->Allowed(edge, pred_edgelabel, tile, edgeid, 0, 0, restriction_idx);
  return valid_pred || !restricted;
}

/**
 * Set origin.
 */
void set_origin(baldr::GraphReader& reader,
                const std::vector<baldr::PathLocation>& origin,
                uint16_t origin_idx,
                const labelset_ptr_t& labelset,
                const sif::TravelMode travelmode,
                const sif::cost_ptr_t& costing,
                const Label* edgelabel) {
  // Push dummy labels (invalid edgeid, zero cost, no predecessor) to
  // the queue for the initial expansion later. These dummy labels
  // will also serve as roots in search trees, and sentinels to
  // indicate it reaches the beginning of a route when constructing the
  // route
  graph_tile_ptr tile;
  for (const auto& edge : origin[origin_idx].edges) {
    if (edge.begin_node()) {
      auto edge_nodes = reader.GetDirectedEdgeNodes(edge.id, tile);
      const auto nodeid = edge_nodes.first;
      if (nodeid.Is_Valid()) {
        // If both origin and destination are nodes, then always check
        // the origin node but won't check the destination node
        const auto nodeinfo = reader.nodeinfo(nodeid, tile);
        if (!nodeinfo || !costing->Allowed(nodeinfo)) {
          continue;
        }
        labelset->put(nodeid, travelmode, edgelabel);
      }
    } else if (edge.end_node()) {
      auto edge_nodes = reader.GetDirectedEdgeNodes(edge.id, tile);
      const auto nodeid = edge_nodes.second;
      if (nodeid.Is_Valid()) {
        // If both origin and destination are nodes, then always check
        // the origin node but won't check the destination node
        const auto nodeinfo = reader.nodeinfo(nodeid, tile);
        if (!nodeinfo || !costing->Allowed(nodeinfo)) {
          continue;
        }
        labelset->put(nodeid, travelmode, edgelabel);
      }
    } else {
      // Will decide whether to filter out this edge later
      labelset->put(origin_idx, travelmode, edgelabel);
    }
  }
}

/**
 * Set destinations. Note that we put the origin in the destinations as well.
 * TODO: are we doing this because to skip outliers? in other words, if we cant find a path to any of
 * the destinations in the right column then we'll at least have the path from the left column to
 * itself, which we can then use to route directly to the (right + 1)th column effectively skipping
 * the right column as an outlier
 */
void set_destinations(baldr::GraphReader& reader,
                      const std::vector<baldr::PathLocation>& destinations,
                      std::unordered_map<baldr::GraphId, std::unordered_set<uint16_t>>& node_dests,
                      std::unordered_map<baldr::GraphId, std::unordered_set<uint16_t>>& edge_dests) {
  graph_tile_ptr tile;
  for (uint16_t dest = 0; dest < destinations.size(); dest++) {
    for (const auto& edge : destinations[dest].edges) {
      if (edge.begin_node()) {
        auto edge_nodes = reader.GetDirectedEdgeNodes(edge.id, tile);
        const auto nodeid = edge_nodes.first;
        if (!nodeid.Is_Valid()) {
          continue;
        }
        node_dests[nodeid].insert(dest);
      } else if (edge.end_node()) {
        auto edge_nodes = reader.GetDirectedEdgeNodes(edge.id, tile);
        const auto nodeid = edge_nodes.second;
        if (!nodeid.Is_Valid()) {
          continue;
        }
        node_dests[nodeid].insert(dest);
      } else {
        edge_dests[edge.id].insert(dest);
      }
    }
  }
}

/**
 * Get the inbound heading of the predecessor edge (using the edge Label).
 * @param  reader   Graphreader - need this in cases where the node info
 *                  does not have the heading (more than 8 edges at the node).
 * @param  label    Predecessor edge label.
 * @param  nodeinfo Nodeinfo at the end of the predecessor edge.
 * @return  Returns the inbound edge heading.
 */
inline uint16_t get_inbound_edgelabel_heading(baldr::GraphReader& reader,
                                              const Label& label,
                                              const baldr::NodeInfo* nodeinfo) {
  // Get the opposing local index of the predecessor edge. If this is less
  // than 8 then we can get the heading from the nodeinfo.
  const auto idx = label.opp_local_idx();
  if (idx < 8) {
    return nodeinfo->heading(idx);
  } else {
    // Have to get the heading from the edge shape...
    graph_tile_ptr tile;
    const auto directededge = reader.directededge(label.edgeid(), tile);
    const auto edgeinfo = tile->edgeinfo(directededge->edgeinfo_offset());
    const auto& shape = edgeinfo.shape();
    if (shape.size() >= 2) {
      float heading = (directededge->forward()) ? shape.back().Heading(shape.rbegin()[1])
                                                : shape.front().Heading(shape[1]);
      return static_cast<uint16_t>(std::max(0.f, std::min(359.f, heading)));
    } else {
      return 0;
    }
  }
}

/**
 * Get the heading of the outbound edge.
 * @param  tile           Graph tile at the node.
 * @param  outbound_edge  Outbound directed edge.
 * @param  nodeinfo       Nodeinfo at the start of the outbound edge.
 * @return Returns the outbound edge heading.
 */
// Get the outbound heading of the edge.
inline uint16_t get_outbound_edge_heading(const graph_tile_ptr& tile,
                                          const baldr::DirectedEdge* outbound_edge,
                                          const baldr::NodeInfo* nodeinfo) {
  // Get the local index of the outbound edge. If this is less
  // than 8 then we can get the heading from the nodeinfo.
  const auto idx = outbound_edge->localedgeidx();
  if (idx < 8) {
    return nodeinfo->heading(idx);
  } else {
    const auto edgeinfo = tile->edgeinfo(outbound_edge->edgeinfo_offset());
    const auto& shape = edgeinfo.shape();
    if (shape.size() >= 2) {
      float heading = (outbound_edge->forward()) ? shape.front().Heading(shape[1])
                                                 : shape.back().Heading(shape.rbegin()[1]);
      return static_cast<uint16_t>(std::max(0.f, std::min(359.f, heading)));
    } else {
      return 0;
    }
  }
}

// find_shortest_path(s) from an origin to a set of destination.
//
// Uses an "expand" lambda method to expand all edges from a node. Any
// transition edges immediately move to the end node of the transition edge
// and expand any edges from that node. In this manner, no transition edges
// get added to the label set.
//
// Also uses a heuristic function (lambda) that estimates cost
// from current node (incorporated in the approximator) to a cluster of
// destinations within a circle formed by the search radius around the lnglat
// (the location of next measurement).

// To not overestimate the heuristic cost:

// 1. if current node is outside the circle, the heuristic cost must
// be the great circle distance to the measurement minus the search
// radius, since there might be a destination at the boundary of the
// circle

// 2. if current node is within the circle, the heuristic cost must be
// zero since a destination could be anywhere within the circle,
// including the same location with current node

// Therefore, the heuristic cost is max(0, distance_to_lnglat - search_radius)

/**
 * Find the shortest path(s) from an origin to set of destinations.
 */
std::unordered_map<uint16_t, uint32_t>
find_shortest_path(baldr::GraphReader& reader,
                   const std::vector<baldr::PathLocation>& destinations,
                   uint16_t origin_idx,
                   labelset_ptr_t labelset,
                   const midgard::DistanceApproximator<midgard::PointLL>& approximator,
                   const float search_radius,
                   sif::cost_ptr_t costing,
                   const Label* edgelabel,
                   const float turn_cost_table[181],
                   const float max_dist,
                   const float max_time) {
  Label label;
  const sif::TravelMode travelmode = costing->travel_mode();

  // Destinations along edges
  std::unordered_map<baldr::GraphId, std::unordered_set<uint16_t>> edge_dests;

  // Destinations at nodes
  std::unordered_map<baldr::GraphId, std::unordered_set<uint16_t>> node_dests;

  // Lambda for heuristic
  float search_rad2 = search_radius * search_radius;
  const auto heuristic = [&approximator, &search_radius,
                          &search_rad2](const midgard::PointLL& lnglat) {
    float d2 = approximator.DistanceSquared(lnglat);
    return (d2 < search_rad2) ? 0.0f : sqrtf(d2) - search_radius;
  };

  // Lambda method to expand along edges from this node. This method has to be
  // set-up to be called recursively (for transition edges) so we set up a
  // function reference.
  std::function<void(const baldr::GraphId&, const uint32_t, const bool)> expand;
  expand = [&](const baldr::GraphId& node, const uint32_t label_idx, const bool from_transition) {
    // Get the node's info. The tile will be guaranteed to be nodeid's tile
    // in this block. Return if node is not found or is not allowed by costing
    graph_tile_ptr tile = reader.GetGraphTile(node);
    if (tile == nullptr) {
      return;
    }
    const baldr::NodeInfo* nodeinfo = tile->node(node);
    if (!costing->Allowed(nodeinfo)) {
      return;
    }

    // Get the inbound edge heading (clamped to range [0,360])
    const auto inbound_hdg =
        label.edgeid().Is_Valid() ? get_inbound_edgelabel_heading(reader, label, nodeinfo) : 0;

    // Expand from end node in forward direction.
    baldr::GraphId edgeid = {node.tileid(), node.level(), nodeinfo->edge_index()};
    const baldr::DirectedEdge* directededge = tile->directededge(edgeid);
    for (uint32_t i = 0; i < nodeinfo->edge_count(); ++i, ++directededge, ++edgeid) {
      // Skip it if its a shortcut or transit connection
      if (directededge->is_shortcut() || directededge->use() == baldr::Use::kTransitConnection) {
        continue;
      }

      // Skip it if its not allowed
      uint8_t restriction_idx = -1;
      if (!IsEdgeAllowed(directededge, edgeid, costing, label, tile, restriction_idx)) {
        continue;
      }

      // Get outbound heading (clamped to range [0,360]) and add to turn cost
      // based on turn degree
      float turn_cost = label.turn_cost();
      if (label.edgeid().Is_Valid()) {
        const auto outbound_hdg = get_outbound_edge_heading(tile, directededge, nodeinfo);
        turn_cost += turn_cost_table[midgard::get_turn_degree180(inbound_hdg, outbound_hdg)];
      }

      // If destinations found along the edge, add segments to each
      // destination to the queue
      const auto it = edge_dests.find(edgeid);
      if (it != edge_dests.end()) {
        for (const auto dest : it->second) {
          for (const auto& edge : destinations[dest].edges) {
            if (edge.id == edgeid) {
              // Get cost - use EdgeCost to get time along the edge. Override
              // cost portion to be distance. Heuristic cost from a destination
              // to itself must be 0, so sortcost = cost
              sif::Cost cost(label.cost().cost + directededge->length() * edge.percent_along,
                             label.cost().secs +
                                 costing->EdgeCost(directededge, tile).secs * edge.percent_along);
              // We only add the labels if we are under the limits for distance and for time or time
              // limit is 0
              if (cost.cost < max_dist && (max_time < 0 || cost.secs < max_time)) {
                labelset->put(dest, edgeid, 0.f, edge.percent_along, cost, turn_cost, cost.cost,
                              label_idx, directededge, travelmode, restriction_idx);
              }
            }
          }
        }
      }

      // Get the end node tile and nodeinfo (to compute heuristic)
      graph_tile_ptr endtile =
          directededge->leaves_tile() ? reader.GetGraphTile(directededge->endnode()) : tile;
      if (endtile != nullptr) {
        // Get cost - use EdgeCost to get time along the edge. Override
        // cost portion to be distance. Add heuristic to get sort cost.
        sif::Cost cost(label.cost().cost + directededge->length(),
                       label.cost().secs + costing->EdgeCost(directededge, tile).secs);
        // We only add the labels if we are under the limits for distance and for time or time limit
        // is 0
        if (cost.cost < max_dist && (max_time < 0 || cost.secs < max_time)) {
          float sortcost = cost.cost + heuristic(endtile->get_node_ll(directededge->endnode()));
          labelset->put(directededge->endnode(), edgeid, 0.0f, 1.0f, cost, turn_cost, sortcost,
                        label_idx, directededge, travelmode, restriction_idx);
        }
      }
    }

    // Handle transitions - expand from the end node each transition
    if (!from_transition && nodeinfo->transition_count() > 0) {
      const baldr::NodeTransition* trans = tile->transition(nodeinfo->transition_index());
      for (uint32_t i = 0; i < nodeinfo->transition_count(); ++i, ++trans) {
        expand(trans->endnode(), label_idx, true);
      }
    }
  };

  // Load origin to the queue of the labelset
  set_origin(reader, destinations, origin_idx, labelset, travelmode, costing, edgelabel);

  // Load destinations
  set_destinations(reader, destinations, node_dests, edge_dests);

  // TODO: use faster unordered_map impl like matrix PR does
  std::unordered_map<uint16_t, uint32_t> results;
  while (true) {
    uint32_t label_idx = labelset->pop();
    if (label_idx == baldr::kInvalidLabel) {
      LOG_TRACE("Exhausted labels without finding all destinations");
      break;
    }

    // Copy the Label since it is possible for it to be invalidated when new
    // labels are added.
    label = labelset->label(label_idx);
    // Check if we are looking for a node destination on this label
    if (label.nodeid().Is_Valid()) {
      // If this node is a destination, path to destinations at this
      // node is found: remember them and remove this node from the
      // destination list
      const auto it = node_dests.find(label.nodeid());
      if (it != node_dests.end()) {
        for (const auto dest : it->second) {
          results[dest] = label_idx;
        }
        node_dests.erase(it);
      }

      // Congrats!
      if (node_dests.empty() && edge_dests.empty()) {
        LOG_TRACE("The last node destination was found");
        break;
      }

      // Expand edges from this node
      expand(label.nodeid(), label_idx, false);
    } // Check if this destination can be found on an edge
    else {
      // Path to a destination along an edge is found: remember it and
      // remove the destination from the destination list
      const auto destination_idx = label.dest();
      results[destination_idx] = label_idx;
      for (const auto& edge : destinations[destination_idx].edges) {
        const auto it = edge_dests.find(edge.id);
        if (it != edge_dests.end()) {
          it->second.erase(destination_idx);
          if (it->second.empty()) {
            edge_dests.erase(it);
          }
        }
      }

      // Congrats!
      if (edge_dests.empty() && node_dests.empty()) {
        LOG_TRACE("The last edge destination was found");
        break;
      }

      // If this isnt the origin label then we dont need to queue any edges from it
      // we only needed to check if it was a yet to be found destination above
      if (destination_idx != origin_idx)
        continue;

      // Expand origin: add segments from origin to destinations ahead
      // at the same edge as well as at the opposite edge to the queue
      const auto& origin = destinations[origin_idx];
      bool allows_immediate_uturn = origin.stoptype_ == baldr::Location::StopType::BREAK ||
                                    origin.stoptype_ == baldr::Location::StopType::VIA;
      for (const auto& origin_edge : origin.edges) {
        // The tile will be guaranteed to be directededge's tile in this loop
        graph_tile_ptr start_tile = nullptr;
        const auto* directed_edge = reader.directededge(origin_edge.id, start_tile);

        // Skip if edge is not allowed
        uint8_t restriction_idx = -1;
        if (!directed_edge || !IsEdgeAllowed(directed_edge, origin_edge.id, costing, label,
                                             start_tile, restriction_idx)) {
          continue;
        }

        // If this location doesnt allow uturns AND this is the opposing edge of the edge label coming
        // into the location THEN skip it because it would be a uturn
        if (!allows_immediate_uturn && label.edgeid().Is_Valid() &&
            label.edgeid() != origin_edge.id &&
            label.opp_local_idx() == directed_edge->localedgeidx()) {
          continue;
        }

        // All destinations on this origin edge
        float turn_cost = label.turn_cost();
        for (const auto other_dest : edge_dests[origin_edge.id]) {
          // All edges of this destination
          for (const auto& destination_edge : destinations[other_dest].edges) {
            if (origin_edge.id == destination_edge.id &&
                origin_edge.percent_along <= destination_edge.percent_along) {
              // Get cost - use EdgeCost to get time along the edge. Override
              // cost portion to be distance. The heuristic cost from a
              // destination to itself must be 0
              float segment_percentage = (destination_edge.percent_along - origin_edge.percent_along);
              sif::Cost cost(label.cost().cost + directed_edge->length() * segment_percentage,
                             label.cost().secs + costing->EdgeCost(directed_edge, start_tile).secs *
                                                     segment_percentage);
              // We only add the labels if we are under the limits for distance and for time or
              // time limit is 0
              if (cost.cost < max_dist && (max_time < 0 || cost.secs < max_time)) {
                labelset->put(other_dest, origin_edge.id, origin_edge.percent_along,
                              destination_edge.percent_along, cost, turn_cost, cost.cost, label_idx,
                              directed_edge, travelmode, restriction_idx);
              }
            }
          }
        }

        // Get cost - use EdgeCost to get time along the edge. Override
        // cost portion to be distance. The heuristic cost from a
        // destination to itself must be 0
        float f = (1.0f - origin_edge.percent_along);
        sif::Cost cost(label.cost().cost + directed_edge->length() * f,
                       label.cost().secs + costing->EdgeCost(directed_edge, start_tile).secs * f);
        // We only add the labels if we are under the limits for distance and for time or time
        // limit is 0
        if (cost.cost < max_dist && (max_time < 0 || cost.secs < max_time)) {
          // Get the end node tile and node lat,lon to compute heuristic
          graph_tile_ptr endtile = reader.GetGraphTile(directed_edge->endnode());
          if (endtile == nullptr) {
            continue;
          }
          float sortcost = cost.cost + heuristic(endtile->get_node_ll(directed_edge->endnode()));
          labelset->put(directed_edge->endnode(), origin_edge.id, origin_edge.percent_along, 1.f,
                        cost, turn_cost, sortcost, label_idx, directed_edge, travelmode,
                        restriction_idx);
        }
      }
    }
  }
  // TODO - do we need to clear since it is constructed prior to each call??
  labelset->clear_queue();
  labelset->clear_status();
  return results;
}

} // namespace meili

} // namespace valhalla<|MERGE_RESOLUTION|>--- conflicted
+++ resolved
@@ -164,13 +164,10 @@
                           const baldr::GraphId& edgeid,
                           const sif::cost_ptr_t& costing,
                           const Label& pred_edgelabel,
-<<<<<<< HEAD
-                          const baldr::GraphTile* tile,
+                          const graph_tile_ptr& tile,
                           uint8_t& restriction_idx) {
-=======
                           const graph_tile_ptr& tile,
                           int& restriction_idx) {
->>>>>>> 0e2ec2f7
   bool valid_pred = (!pred_edgelabel.edgeid().Is_Valid() && costing->Filter(edge, tile) != 0.f) ||
                     edgeid == pred_edgelabel.edgeid();
   bool restricted = !costing->Allowed(edge, pred_edgelabel, tile, edgeid, 0, 0, restriction_idx);
