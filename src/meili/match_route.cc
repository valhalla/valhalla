--- conflicted
+++ resolved
@@ -253,18 +253,12 @@
         // we modify the first segment of the new_segments accordingly to replace the previous
         // one in the route.
         new_segments.front().source = route.back().source;
-<<<<<<< HEAD
-        if(new_segments.front().last_match_idx == -1 && new_segments.front().first_match_idx != -1)
-          new_segments.front().last_match_idx = new_segments.front().first_match_idx;
-        new_segments.front().first_match_idx = route.back().first_match_idx;
-=======
         // Prefer first_match_idx from previous segments but do not replace valid value with invalid.
         if (route.back().first_match_idx != -1)
           new_segments.front().first_match_idx = route.back().first_match_idx;
         // Prefer last_match_idx from new segments but do not replace valid value with invalid.
         if (new_segments.front().last_match_idx == -1)
           new_segments.front().last_match_idx = route.back().last_match_idx;
->>>>>>> ec7a9cc2
         route.pop_back();
       }
 
