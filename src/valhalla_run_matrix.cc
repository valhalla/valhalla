--- conflicted
+++ resolved
@@ -170,14 +170,8 @@
         kv.first == "max_distance_disable_hierarchy_culling") {
       continue;
     }
-<<<<<<< HEAD
-    max_matrix_distance.emplace(kv.first,
-                                config().get<float>("service_limits." + kv.first +
-                                                    ".max_matrix_distance"));
-=======
     max_matrix_distance.emplace(kv.first, config().get<float>("service_limits." + kv.first +
                                                               ".max_matrix_distance"));
->>>>>>> 6a83b61a
   }
 
   if (max_matrix_distance.empty()) {
