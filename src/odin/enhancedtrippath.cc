--- conflicted
+++ resolved
@@ -122,12 +122,8 @@
 
 const std::string& TripLeg_VehicleType_Name(int v) {
   static const std::unordered_map<int, std::string> values{
-<<<<<<< HEAD
-      {0, "kCar"}, {1, "kMotorcycle"}, {2, "kAutoBus"}, {3, "kTractorTrailer"}, {4, "kMotorScooter"},
-      {5, "kFourWheelDrive"}, {6, "kGolfCart"},
-=======
       {0, "kCar"}, {1, "kMotorcycle"}, {2, "kAutoBus"}, {3, "kTruck"}, {4, "kMotorScooter"},
->>>>>>> 7eb47846
+      {6, "kGolfCart"},
   };
   auto f = values.find(v);
   if (f == values.cend())
