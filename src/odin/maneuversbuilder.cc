--- conflicted
+++ resolved
@@ -110,16 +110,8 @@
   // Enhance signless interchanges
   EnhanceSignlessInterchnages(maneuvers);
 
-<<<<<<< HEAD
-  // Process the turn lanes
-  ProcessTurnLanes(maneuvers);
-
   // Process the guidance view junctions and signboards
   ProcessGuidanceViews(maneuvers);
-=======
-  // Process the guidance view junctions
-  ProcessGuidanceViewJunctions(maneuvers);
->>>>>>> 086f5e5d
 
   // Update the maneuver placement for internal intersection turns
   UpdateManeuverPlacementForInternalIntersectionTurns(maneuvers);
