#include <fstream>
#include <functional>
#include <iostream>
#include <list>
#include <memory>
#include <set>
#include <sstream>
#include <stdexcept>
#include <streambuf>
#include <string>
#include <thread>
#include <unordered_set>

#include "baldr/rapidjson_utils.h"
#include <boost/property_tree/ptree.hpp>

#ifdef HAVE_HTTP
#include <prime_server/http_protocol.hpp>
#include <prime_server/prime_server.hpp>
using namespace prime_server;
#endif

#include "midgard/logging.h"

#include "loki/worker.h"
#include "odin/worker.h"
#include "thor/worker.h"
#include "tyr/actor.h"

int main(int argc, char** argv) {
#ifdef HAVE_HTTP
  if (argc < 2 || argc > 4) {
    LOG_ERROR("Usage: " + std::string(argv[0]) + " config/file.json [concurrency]");
    LOG_ERROR("Usage: " + std::string(argv[0]) + " config/file.json action json_request");
    return 1;
  }
#else
  if (argc < 4) {
    LOG_ERROR("Usage: " + std::string(argv[0]) + " config/file.json action json_request");
    return 1;
  }
#endif

  // config file
  // TODO: validate the config
  std::string config_file(argv[1]);
  boost::property_tree::ptree config;
  rapidjson::read_json(config_file, config);

  // one shot direct request mode
  if (argc == 4) {
    // because we want the program output to go only to stdout we force any logging to be stderr
    valhalla::midgard::logging::Configure({{"type", "std_err"}});

    // setup an object that can answer the request
    valhalla::tyr::actor_t actor(config);

    // figure out which action
    valhalla::Options::Action action;
    if (!valhalla::Options_Action_Enum_Parse(argv[2], &action)) {
      std::cerr << "Unknown action" << std::endl;
      return 1;
    }

    // if argv[3] is a file, then use its content as request, otherwise use it directly
    std::string request_str;
    try {
      std::ifstream request_file(argv[3]);
      if (request_file) {
        request_str = std::string((std::istreambuf_iterator<char>(request_file)),
                                  std::istreambuf_iterator<char>());
      } else {
        request_str = argv[3];
      }
    } catch (const std::exception& e) {
      LOG_ERROR(e.what());
      return 1;
    } catch (...) {
      LOG_ERROR("Unknown exception thrown while reading request string or file");
      return 1;
    }

    // do the right action
    valhalla::Api request;
    try {
      switch (action) {
        case valhalla::Options::route:
          std::cout << actor.route(request_str, nullptr, &request) << std::endl;
          break;
        case valhalla::Options::locate:
          std::cout << actor.locate(request_str, nullptr, &request) << std::endl;
          break;
        case valhalla::Options::sources_to_targets:
          std::cout << actor.matrix(request_str, nullptr, &request) << std::endl;
          break;
        case valhalla::Options::optimized_route:
          std::cout << actor.optimized_route(request_str, nullptr, &request) << std::endl;
          break;
        case valhalla::Options::isochrone:
          std::cout << actor.isochrone(request_str, nullptr, &request) << std::endl;
          break;
        case valhalla::Options::trace_route:
          std::cout << actor.trace_route(request_str, nullptr, &request) << std::endl;
          break;
        case valhalla::Options::trace_attributes:
          std::cout << actor.trace_attributes(request_str, nullptr, &request) << std::endl;
          break;
        case valhalla::Options::height:
          std::cout << actor.height(request_str, nullptr, &request) << std::endl;
          break;
        case valhalla::Options::transit_available:
          std::cout << actor.transit_available(request_str, nullptr, &request) << std::endl;
          break;
        case valhalla::Options::expansion:
          std::cout << actor.expansion(request_str, nullptr, &request) << std::endl;
          break;
<<<<<<< HEAD
        case valhalla::Options::chinese_postman:
          std::cout << actor.chinese_postman(request_str, nullptr, &request) << std::endl;
=======
        case valhalla::Options::status:
          std::cout << actor.status(request_str, nullptr, &request) << std::endl;
>>>>>>> dd8699dc
          break;
        default:
          std::cerr << "Unknown action" << std::endl;
          return 1;
      }
    } // request processing error specific error condition
    catch (const valhalla::valhalla_exception_t& ve) {
      std::cout << valhalla::jsonify_error(ve, request) << std::endl;
      return 1;
    } // it was a regular exception!?
    catch (const std::exception& e) {
      std::cout << jsonify_error({599, std::string(e.what())}, request) << std::endl;
      return 1;
    } // anything else
    catch (...) {
      std::cout << jsonify_error({599, std::string("Unknown exception thrown")}, request)
                << std::endl;
      return 1;
    }

    // we are done
    return 0;
  }

#ifdef HAVE_HTTP
  // gracefully shutdown when asked via SIGTERM
  prime_server::quiesce(config.get<unsigned int>("httpd.service.drain_seconds", 28),
                        config.get<unsigned int>("httpd.service.shutting_seconds", 1));

  // grab the endpoints
  std::string listen = config.get<std::string>("httpd.service.listen");
  std::string loopback = config.get<std::string>("httpd.service.loopback");
  std::string interrupt = config.get<std::string>("httpd.service.interrupt");
  std::string loki_proxy = config.get<std::string>("loki.service.proxy");
  std::string thor_proxy = config.get<std::string>("thor.service.proxy");
  std::string odin_proxy = config.get<std::string>("odin.service.proxy");
  // TODO: add multipoint accumulator worker

  // check the server endpoint
  if (listen.find("tcp://") != 0) {
    if (listen.find("ipc://") != 0) {
      LOG_ERROR("You must listen on either tcp://ip:port or ipc://some_socket_file");
      return EXIT_FAILURE;
    } else {
      LOG_WARN("Listening on a domain socket limits the server to local requests");
    }
  }

  // configure logging
  boost::optional<boost::property_tree::ptree&> logging_subtree =
      config.get_child_optional("tyr.logging");
  if (logging_subtree) {
    auto logging_config =
        valhalla::midgard::ToMap<const boost::property_tree::ptree&,
                                 std::unordered_map<std::string, std::string>>(logging_subtree.get());
    valhalla::midgard::logging::Configure(logging_config);
  }

  // number of workers to use at each stage
  auto worker_concurrency = std::thread::hardware_concurrency();
  if (argc > 2) {
    worker_concurrency = std::stoul(argv[2]);
  }

  // setup the cluster within this process
  zmq::context_t context;
  std::thread server_thread =
      std::thread(std::bind(&http_server_t::serve, http_server_t(context, listen, loki_proxy + "_in",
                                                                 loopback, interrupt, true)));

  // loki layer
  std::thread loki_proxy_thread(
      std::bind(&proxy_t::forward, proxy_t(context, loki_proxy + "_in", loki_proxy + "_out")));
  loki_proxy_thread.detach();
  std::list<std::thread> loki_worker_threads;
  for (size_t i = 0; i < worker_concurrency; ++i) {
    loki_worker_threads.emplace_back(valhalla::loki::run_service, config);
    loki_worker_threads.back().detach();
  }

  // thor layer
  std::thread thor_proxy_thread(
      std::bind(&proxy_t::forward, proxy_t(context, thor_proxy + "_in", thor_proxy + "_out")));
  thor_proxy_thread.detach();
  std::list<std::thread> thor_worker_threads;
  for (size_t i = 0; i < worker_concurrency; ++i) {
    thor_worker_threads.emplace_back(valhalla::thor::run_service, config);
    thor_worker_threads.back().detach();
  }

  // odin layer
  std::thread odin_proxy_thread(
      std::bind(&proxy_t::forward, proxy_t(context, odin_proxy + "_in", odin_proxy + "_out")));
  odin_proxy_thread.detach();
  std::list<std::thread> odin_worker_threads;
  for (size_t i = 0; i < worker_concurrency; ++i) {
    odin_worker_threads.emplace_back(valhalla::odin::run_service, config);
    odin_worker_threads.back().detach();
  }

  // TODO: add multipoint accumulator

  // wait forever (or for interrupt)
  server_thread.join();
#endif

  return 0;
}<|MERGE_RESOLUTION|>--- conflicted
+++ resolved
@@ -114,13 +114,10 @@
         case valhalla::Options::expansion:
           std::cout << actor.expansion(request_str, nullptr, &request) << std::endl;
           break;
-<<<<<<< HEAD
         case valhalla::Options::chinese_postman:
           std::cout << actor.chinese_postman(request_str, nullptr, &request) << std::endl;
-=======
         case valhalla::Options::status:
           std::cout << actor.status(request_str, nullptr, &request) << std::endl;
->>>>>>> dd8699dc
           break;
         default:
           std::cerr << "Unknown action" << std::endl;
