#include <valhalla/config.h>
#include <valhalla/midgard/logging.h>
#include <valhalla/midgard/util.h>

#include <boost/property_tree/ptree.hpp>
#include <cxxopts.hpp>

#include <filesystem>
#include <iostream>
#include <thread>

/**
 * Parses common command line arguments across executables. It
 * - alters the config ptree and sets the concurrency config, where it favors the command line arg,
 * then falls back to the config and finally to all threads
 * - sets the logging configuration
 *
 * @param program The executable's name
 * @param opts    The command line options
 * @param result  The parsed result
 * @param config  The config which will be populated here
 * @param log     The logging config node's key. If empty, logging will not be configured.
 * @param use_threads Whether this program multi-threads
 * @param extra_help Optional function pointer to print more stuff to the end of the help message.
 *
 * @returns true if the program should continue, false if we should EXIT_SUCCESS
 * @throws cxxopts::exceptions::exception Thrown if there's no valid configuration
 */
bool parse_common_args(const std::string& program,
                       const cxxopts::Options& opts,
                       const cxxopts::ParseResult& result,
                       boost::property_tree::ptree* conf,
                       const std::string& log,
                       const bool use_threads = false,
                       std::function<void()> extra_help = nullptr) {

  if (result.count("help")) {
    std::cout << opts.help() << "\n";
    if (extra_help) {
      extra_help();
    };
    return false;
  }

  if (result.count("version")) {
    std::cout << std::string(program) << " " << VALHALLA_PRINT_VERSION << "\n";
    return false;
  }

<<<<<<< HEAD
  // Read the config file
  if (result.count("inline-config")) {
    conf = valhalla::config(result["inline-config"].as<std::string>());
  } else if (result.count("config") &&
             std::filesystem::is_regular_file(result["config"].as<std::string>())) {
    conf = valhalla::config(result["config"].as<std::string>());
  } else {
    throw cxxopts::exceptions::exception("Configuration is required\n\n" + opts.help() + "\n\n");
  }
=======
  // Read the config file optionally (e.g. valhalla_service doesn't)
  if (conf) {
    if (result.count("inline-config")) {
      *conf = valhalla::config(result["inline-config"].as<std::string>());
    } else if (result.count("config") &&
               filesystem::is_regular_file(result["config"].as<std::string>())) {
      *conf = valhalla::config(result["config"].as<std::string>());
    } else {
      throw cxxopts::exceptions::exception("Configuration is required\n\n" + opts.help() + "\n\n");
    }
>>>>>>> b94df2d3

    // configure logging
    auto logging_subtree = conf->get_child_optional(log);
    if (!log.empty() && logging_subtree) {
      auto logging_config = valhalla::midgard::ToMap<const boost::property_tree::ptree&,
                                                     std::unordered_map<std::string, std::string>>(
          logging_subtree.get());
      valhalla::midgard::logging::Configure(logging_config);
    }
  }

  if (use_threads) {
    // override concurrency config if specified as arg
    auto default_threads = conf && conf->get_child_optional("mjolnir.concurrency")
                               ? conf->get_optional<uint32_t>("mjolnir.concurrency").value()
                               : std::thread::hardware_concurrency();
    auto num_threads = std::max(1U, result.count("concurrency") ? result["concurrency"].as<uint32_t>()
                                                                : default_threads);
    if (conf)
      conf->put<uint32_t>("mjolnir.concurrency", num_threads);

    LOG_INFO("Running " + std::string(program) + " with " + std::to_string(num_threads) +
             " thread(s).");
  }

  return true;
}<|MERGE_RESOLUTION|>--- conflicted
+++ resolved
@@ -47,17 +47,6 @@
     return false;
   }
 
-<<<<<<< HEAD
-  // Read the config file
-  if (result.count("inline-config")) {
-    conf = valhalla::config(result["inline-config"].as<std::string>());
-  } else if (result.count("config") &&
-             std::filesystem::is_regular_file(result["config"].as<std::string>())) {
-    conf = valhalla::config(result["config"].as<std::string>());
-  } else {
-    throw cxxopts::exceptions::exception("Configuration is required\n\n" + opts.help() + "\n\n");
-  }
-=======
   // Read the config file optionally (e.g. valhalla_service doesn't)
   if (conf) {
     if (result.count("inline-config")) {
@@ -68,7 +57,6 @@
     } else {
       throw cxxopts::exceptions::exception("Configuration is required\n\n" + opts.help() + "\n\n");
     }
->>>>>>> b94df2d3
 
     // configure logging
     auto logging_subtree = conf->get_child_optional(log);
