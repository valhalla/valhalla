--- conflicted
+++ resolved
@@ -63,11 +63,7 @@
     auto num_threads = std::max(1U, result.count("concurrency")
                                         ? result["concurrency"].as<uint32_t>()
                                         : conf.get<uint32_t>("mjolnir.concurrency",
-<<<<<<< HEAD
-                                                           std::thread::hardware_concurrency()));
-=======
                                                              std::thread::hardware_concurrency()));
->>>>>>> 6a83b61a
     conf.put<uint32_t>("mjolnir.concurrency", num_threads);
 
     LOG_INFO("Running " + std::string(program) + " with " + std::to_string(num_threads) +
