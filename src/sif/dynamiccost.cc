#include <boost/optional.hpp>

#include "baldr/graphconstants.h"
#include "midgard/util.h"
#include "proto_conversions.h"
#include "sif/autocost.h"
#include "sif/bicyclecost.h"
#include "sif/dynamiccost.h"
#include "sif/motorcyclecost.h"
#include "sif/motorscootercost.h"
#include "sif/nocost.h"
#include "sif/pedestriancost.h"
#include "sif/transitcost.h"
#include "sif/truckcost.h"
#include "worker.h"

using namespace valhalla::baldr;

namespace {

uint8_t SpeedMask_Parse(const boost::optional<const rapidjson::Value&>& speed_types) {
  static const std::unordered_map<std::string, uint8_t> types{
      {"freeflow", kFreeFlowMask},
      {"constrained", kConstrainedFlowMask},
      {"predicted", kPredictedFlowMask},
      {"current", kCurrentFlowMask},
  };

  if (!speed_types)
    return kDefaultFlowMask;

  bool had_value = false;
  uint8_t mask = 0;
  if (speed_types->IsArray()) {
    had_value = true;
    for (const auto& speed_type : speed_types->GetArray()) {
      if (speed_type.IsString()) {
        auto i = types.find(speed_type.GetString());
        if (i != types.cend()) {
          mask |= i->second;
        }
      }
    }
  }

  return had_value ? mask : kDefaultFlowMask;
}

} // namespace

namespace valhalla {
namespace sif {

// default options/parameters
namespace {

// max penalty to apply when use tracks
constexpr float kMaxTrackPenalty = 300.f; // 5 min

// min and max factors to apply when use tracks
constexpr float kMinTrackFactor = 0.8f;
constexpr float kMaxTrackFactor = 4.f;

// max penalty to apply when use living streets
constexpr float kMaxLivingStreetPenalty = 500.f;

// min and max factors to apply when use living streets
constexpr float kMinLivingStreetFactor = 0.8f;
constexpr float kMaxLivingStreetFactor = 3.f;

// min factor to apply when use lit
constexpr float kMinLitFactor = 1.f;

constexpr float kMinFactor = 0.1f;
constexpr float kMaxFactor = 100000.0f;

// Base transition costs
constexpr float kDefaultDestinationOnlyPenalty = 600.0f; // Seconds
constexpr float kDefaultManeuverPenalty = 5.0f;          // Seconds
constexpr float kDefaultAlleyPenalty = 5.0f;             // Seconds
constexpr float kDefaultGateCost = 30.0f;                // Seconds
constexpr float kDefaultGatePenalty = 300.0f;            // Seconds
constexpr float kDefaultPrivateAccessPenalty = 450.0f;   // Seconds
constexpr float kDefaultTollBoothCost = 15.0f;           // Seconds
constexpr float kDefaultTollBoothPenalty = 0.0f;         // Seconds
constexpr float kDefaultFerryCost = 300.0f;              // Seconds
constexpr float kDefaultRailFerryCost = 300.0f;          // Seconds
constexpr float kDefaultCountryCrossingCost = 600.0f;    // Seconds
constexpr float kDefaultCountryCrossingPenalty = 0.0f;   // Seconds
constexpr float kDefaultServicePenalty = 15.0f;          // Seconds

// Other options
constexpr float kDefaultUseFerry = 0.5f;         // Default preference of using a ferry 0-1
constexpr float kDefaultUseRailFerry = 0.4f;     // Default preference of using a rail ferry 0-1
constexpr float kDefaultUseTracks = 0.5f;        // Default preference of using tracks 0-1
constexpr float kDefaultUseLivingStreets = 0.1f; // Default preference of using living streets 0-1
constexpr float kDefaultUseLit = 0.f;            // Default preference of using lit ways 0-1

// How much to avoid generic service roads.
constexpr float kDefaultServiceFactor = 1.0f;

// Default penalty factor for avoiding closures (increases the cost of an edge as if its being
// traversed at kMinSpeedKph)
constexpr float kDefaultClosureFactor = 9.0f;
// Default range of closure factor to use for closed edges. Min is set to 1.0, which means do not
// penalize closed edges. The max is set to 10.0 in order to limit how much expansion occurs from the
// non-closure end
constexpr ranged_default_t<float> kClosureFactorRange{1.0f, kDefaultClosureFactor, 10.0f};

constexpr ranged_default_t<uint32_t> kFixedSpeedRange{0, baldr::kDisableFixedSpeed,
                                                      baldr::kMaxSpeedKph};
} // namespace

/*
 * Assign default values for costing options in constructor. In case of different
 * default values they should be overridden in "<type>cost.cc" file.
 */
BaseCostingOptionsConfig::BaseCostingOptionsConfig()
    : dest_only_penalty_{0.f, kDefaultDestinationOnlyPenalty, kMaxPenalty},
      maneuver_penalty_{0.f, kDefaultManeuverPenalty, kMaxPenalty},
      alley_penalty_{0.f, kDefaultAlleyPenalty, kMaxPenalty},
      gate_cost_{0.f, kDefaultGateCost, kMaxPenalty}, gate_penalty_{0.f, kDefaultGatePenalty,
                                                                    kMaxPenalty},
      private_access_penalty_{0.f, kDefaultPrivateAccessPenalty, kMaxPenalty},
      country_crossing_cost_{0.f, kDefaultCountryCrossingCost, kMaxPenalty},
      country_crossing_penalty_{0.f, kDefaultCountryCrossingPenalty, kMaxPenalty},
      toll_booth_cost_{0.f, kDefaultTollBoothCost, kMaxPenalty},
      toll_booth_penalty_{0.f, kDefaultTollBoothPenalty, kMaxPenalty},
      ferry_cost_{0.f, kDefaultFerryCost, kMaxPenalty}, use_ferry_{0.f, kDefaultUseFerry, 1.f},
      rail_ferry_cost_{0.f, kDefaultRailFerryCost, kMaxPenalty},
      use_rail_ferry_{0.f, kDefaultUseRailFerry, 1.f}, service_penalty_{0.f, kDefaultServicePenalty,
                                                                        kMaxPenalty},
      service_factor_{kMinFactor, kDefaultServiceFactor, kMaxFactor}, use_tracks_{0.f,
                                                                                  kDefaultUseTracks,
                                                                                  1.f},
      use_living_streets_{0.f, kDefaultUseLivingStreets, 1.f}, use_lit_{0.f, kDefaultUseLit, 1.f},
      closure_factor_{kClosureFactorRange}, exclude_unpaved_(false), exclude_bridges_(false),
      exclude_tunnels_(false), exclude_tolls_(false), exclude_highways_(false),
      exclude_ferries_(false), has_excludes_(false),
      exclude_cash_only_tolls_(false), include_hot_{false}, include_hov2_{false}, include_hov3_{
                                                                                      false} {
}

DynamicCost::DynamicCost(const Costing& costing,
                         const TravelMode mode,
                         uint32_t access_mask,
                         bool penalize_uturns)
    : pass_(0), allow_transit_connections_(false), allow_destination_only_(true),
      allow_conditional_destination_(false), travel_mode_(mode), access_mask_(access_mask),
      closure_factor_(kDefaultClosureFactor), flow_mask_(kDefaultFlowMask),
      shortest_(costing.options().shortest()),
      ignore_restrictions_(costing.options().ignore_restrictions()),
      ignore_non_vehicular_restrictions_(costing.options().ignore_non_vehicular_restrictions()),
      ignore_turn_restrictions_(costing.options().ignore_restrictions() ||
                                costing.options().ignore_non_vehicular_restrictions()),
      ignore_oneways_(costing.options().ignore_oneways()),
      ignore_access_(costing.options().ignore_access()),
      ignore_closures_(costing.options().ignore_closures()),
      ignore_construction_(costing.options().ignore_construction()),
      top_speed_(costing.options().top_speed()), fixed_speed_(costing.options().fixed_speed()),
      filter_closures_(ignore_closures_ ? false : costing.filter_closures()),
      penalize_uturns_(penalize_uturns) {

  // set user supplied hierarchy limits if present, fill the other
  // required levels up with sentinel values (clamping to config supplied limits/defaults is handled
  // by thor worker)
  for (const auto& level : TileHierarchy::levels()) {
    const auto& res = costing.options().hierarchy_limits().find(level.level);
    if (res == costing.options().hierarchy_limits().end()) {
      HierarchyLimits hl;
      hl.set_expand_within_dist(kMaxDistance);
      hl.set_max_up_transitions(kUnlimitedTransitions);
      hl.set_up_transition_count(0);
      hierarchy_limits_.push_back(hl);
    } else {
      hierarchy_limits_.push_back(res->second);
      // for internal use only
      hierarchy_limits_.back().set_up_transition_count(0);
    }
  }

  // Add avoid edges to internal set
  for (auto& edge : costing.options().exclude_edges()) {
    user_exclude_edges_.insert({GraphId(edge.id()), edge.percent_along()});
  }
}

DynamicCost::~DynamicCost() {
}

// Does the costing method allow multiple passes (with relaxed hierarchy
// limits). Defaults to false. Costing methods that wish to allow multiple
// passes with relaxed hierarchy transitions must override this method.
bool DynamicCost::AllowMultiPass() const {
  return false;
}

// We provide a convenience method for those algorithms which dont have time components or aren't
// using them for the current route. Here we just call out to the derived classes costing function
// with a time that tells the function that we aren't using time. This avoids having to worry about
// default parameters and inheritance (which are a bad mix)
Cost DynamicCost::EdgeCost(const baldr::DirectedEdge* edge, const graph_tile_ptr& tile) const {
  uint8_t flow_sources;
  return EdgeCost(edge, tile, TimeInfo::invalid(), flow_sources);
}

// Returns the cost to make the transition from the predecessor edge.
// Defaults to 0. Costing models that wish to include edge transition
// costs (i.e., intersection/turn costs) must override this method.
Cost DynamicCost::TransitionCost(const DirectedEdge*,
                                 const NodeInfo*,
                                 const EdgeLabel&,
                                 const graph_tile_ptr&,
                                 const std::function<baldr::LimitedGraphReader()>&) const {
  return {0.0f, 0.0f};
}

// Returns the cost to make the transition from the predecessor edge
// when using a reverse search (from destination towards the origin).
// Defaults to 0. Costing models that wish to include edge transition
// costs (i.e., intersection/turn costs) must override this method.
Cost DynamicCost::TransitionCostReverse(const uint32_t,
                                        const baldr::NodeInfo*,
                                        const baldr::DirectedEdge*,
                                        const baldr::DirectedEdge*,
                                        const graph_tile_ptr&,
                                        const baldr::GraphId&,
                                        const std::function<baldr::LimitedGraphReader()>&,
                                        const bool,
                                        const InternalTurn) const {
  return {0.0f, 0.0f};
}

// Returns the transfer cost between 2 transit stops.
Cost DynamicCost::TransferCost() const {
  return {0.0f, 0.0f};
}

// Returns the default transfer cost between 2 transit stops.
Cost DynamicCost::DefaultTransferCost() const {
  return {0.0f, 0.0f};
}

// Get the general unit size that can be considered as equal for sorting
// purposes. Defaults to 1 (second).
uint32_t DynamicCost::UnitSize() const {
  return kDefaultUnitSize;
}

// Set to allow use of transit connections.
void DynamicCost::SetAllowTransitConnections(const bool allow) {
  allow_transit_connections_ = allow;
}

// Sets the flag indicating whether destination only edges are allowed.
void DynamicCost::set_allow_destination_only(const bool allow) {
  allow_destination_only_ = allow;
}

// Sets the flag indicating whether edges with valid restriction conditional=destination are allowed.
void DynamicCost::set_allow_conditional_destination(const bool allow) {
  allow_conditional_destination_ = allow;
}

// Returns the maximum transfer distance between stops that you are willing
// to travel for this mode.  It is the max distance you are willing to
// travel between transfers.
uint32_t DynamicCost::GetMaxTransferDistanceMM() {
  return 0;
}

// This method overrides the factor for this mode.  The lower the value
// the more the mode is favored.
float DynamicCost::GetModeFactor() {
  return 1.0f;
}

// Gets the hierarchy limits.
std::vector<HierarchyLimits>& DynamicCost::GetHierarchyLimits() {
  return hierarchy_limits_;
}

// Sets hierarchy limits.
void DynamicCost::SetHierarchyLimits(const std::vector<HierarchyLimits>& hierarchy_limits) {
  hierarchy_limits_ = hierarchy_limits;
}

// Relax hierarchy limits.
void DynamicCost::RelaxHierarchyLimits(const bool using_bidirectional) {
  // since bidirectional A* does about half the expansion we can do half the relaxation here
  const float relax_factor = using_bidirectional ? 8.f : 16.f;
  const float expansion_within_factor = using_bidirectional ? 2.0f : 4.0f;

  for (auto& hierarchy : hierarchy_limits_) {
    sif::RelaxHierarchyLimits(hierarchy, relax_factor, expansion_within_factor);
  }
}

// Set the current travel mode.
void DynamicCost::set_travel_mode(const TravelMode mode) {
  travel_mode_ = mode;
}

// Get the current travel mode.
TravelMode DynamicCost::travel_mode() const {
  return travel_mode_;
}

// Get the current travel type.
uint8_t DynamicCost::travel_type() const {
  return 0;
}

// Get the wheelchair required flag.
bool DynamicCost::wheelchair() const {
  return false;
}

// Get the bicycle required flag.
bool DynamicCost::bicycle() const {
  return false;
}

bool DynamicCost::is_hgv() const {
  return false;
}

// Add to the exclude list.
void DynamicCost::AddToExcludeList(const graph_tile_ptr&) {
}

// Checks if we should exclude or not.
bool DynamicCost::IsExcluded(const graph_tile_ptr&, const baldr::DirectedEdge*) {
  return false;
}

// Checks if we should exclude or not.
bool DynamicCost::IsExcluded(const graph_tile_ptr&, const baldr::NodeInfo*) {
  return false;
}

// Adds a list of edges (GraphIds) to the user specified avoid list.
void DynamicCost::AddUserAvoidEdges(const std::vector<AvoidEdge>& exclude_edges) {
  for (auto edge : exclude_edges) {
    user_exclude_edges_.insert({edge.id, edge.percent_along});
  }
}

Cost DynamicCost::BSSCost() const {
  return kNoCost;
}

void DynamicCost::set_use_tracks(float use_tracks) {
  // Calculate penalty value based on use preference. Return value
  // in range [kMaxTrackPenalty; 0], if use < 0.5; or
  // 0, if use > 0.5.
  track_penalty_ = use_tracks < 0.5f ? (kMaxTrackPenalty * (1.f - 2.f * use_tracks)) : 0.f;
  // Calculate factor value based on use preference. Return value
  // in range [kMaxTrackFactor; 1], if use < 0.5; or
  // in range [1; kMinTrackFactor], if use > 0.5
  track_factor_ = use_tracks < 0.5f
                      ? (kMaxTrackFactor - 2.f * use_tracks * (kMaxTrackFactor - 1.f))
                      : (kMinTrackFactor + 2.f * (1.f - use_tracks) * (1.f - kMinTrackFactor));
}

void DynamicCost::set_use_living_streets(float use_living_streets) {
  // Calculate penalty value based on use preference. Return value
  // in range [kMaxLivingStreetPenalty; 0], if use < 0.5; or
  // 0, if use > 0.5.
  living_street_penalty_ =
      use_living_streets < 0.5f ? (kMaxLivingStreetPenalty * (1.f - 2.f * use_living_streets)) : 0;

  // Calculate factor value based on use preference. Return value
  // in range [kMaxLivingStreetFactor; 1], if use < 0.5; or
  // in range [1; kMinLivingStreetFactor], if use > 0.5.
  // Thus living_street_factor_ is inversely proportional to use_living_streets.
  living_street_factor_ =
      use_living_streets < 0.5f
          ? (kMaxLivingStreetFactor - 2.f * use_living_streets * (kMaxLivingStreetFactor - 1.f))
          : (kMinLivingStreetFactor +
             2.f * (1.f - use_living_streets) * (1.f - kMinLivingStreetFactor));
}

void DynamicCost::set_use_lit(float use_lit) {
  unlit_factor_ =
      use_lit < 0.5f ? kMinLitFactor + 2.f * use_lit : ((kMinLitFactor - 5.f) + 12.f * use_lit);
}

void ParseBaseCostOptions(const rapidjson::Value& json,
                          Costing* c,
                          const BaseCostingOptionsConfig& cfg,
                          google::protobuf::RepeatedPtrField<CodedDescription>& warnings) {
  auto* co = c->mutable_options();

  // ignore bogus input
  if (co->has_flow_mask_case() && co->flow_mask() > kDefaultFlowMask)
    co->clear_flow_mask();

  // defer to json or defaults if no pbf is present
  auto speed_types = rapidjson::get_child_optional(json, "/speed_types");
  if (speed_types || !co->has_flow_mask_case())
    co->set_flow_mask(SpeedMask_Parse(speed_types));

  // named costing
  auto name = rapidjson::get_optional<std::string>(json, "/name");
  if (name) {
    c->set_name(*name);
  }

  // various traversability flags
  JSON_PBF_DEFAULT(co, false, json, "/ignore_restrictions", ignore_restrictions);
  JSON_PBF_DEFAULT(co, false, json, "/ignore_oneways", ignore_oneways);
  JSON_PBF_DEFAULT(co, false, json, "/ignore_access", ignore_access);
  JSON_PBF_DEFAULT(co, false, json, "/ignore_closures", ignore_closures);
  JSON_PBF_DEFAULT_V2(co, false, json, "/ignore_construction", ignore_construction);
  JSON_PBF_DEFAULT_V2(co, false, json, "/ignore_non_vehicular_restrictions",
                      ignore_non_vehicular_restrictions);

  // shortest
  JSON_PBF_DEFAULT(co, false, json, "/shortest", shortest);

  // disable hierarchy pruning
  co->set_disable_hierarchy_pruning(
      rapidjson::get<bool>(json, "/disable_hierarchy_pruning", co->disable_hierarchy_pruning()));

<<<<<<< HEAD
  // top speed
  JSON_PBF_RANGED_DEFAULT(co, kVehicleSpeedRange, json, "/top_speed", top_speed, warnings);
=======
  // hierarchy limits
  for (const auto& level : TileHierarchy::levels()) {
    std::string hierarchy_limits_path = "/hierarchy_limits/" + std::to_string(level.level);

    unsigned int max_up_transitions = rapidjson::get<decltype(
        max_up_transitions)>(json, std::string(hierarchy_limits_path + "/max_up_transitions").c_str(),
                             kUnlimitedTransitions);
    float expand_within_distance =
        rapidjson::get<decltype(expand_within_distance)>(json,
                                                         std::string(hierarchy_limits_path +
                                                                     "/expand_within_distance")
                                                             .c_str(),
                                                         kMaxDistance);

    // don't set anything on the protobuf if the user sent nothing
    if (max_up_transitions == kUnlimitedTransitions && expand_within_distance == kMaxDistance)
      continue;

    // set on protobuf
    HierarchyLimits hierarchylimits;
    hierarchylimits.set_max_up_transitions(max_up_transitions);
    hierarchylimits.set_expand_within_dist(expand_within_distance);

    co->mutable_hierarchy_limits()->insert({level.level, hierarchylimits});
  }
>>>>>>> ee713256

  // destination only penalty
  JSON_PBF_RANGED_DEFAULT(co, cfg.dest_only_penalty_, json, "/destination_only_penalty",
                          destination_only_penalty, warnings);

  // maneuver_penalty
  JSON_PBF_RANGED_DEFAULT(co, cfg.maneuver_penalty_, json, "/maneuver_penalty", maneuver_penalty,
                          warnings);

  // alley_penalty
  JSON_PBF_RANGED_DEFAULT(co, cfg.alley_penalty_, json, "/alley_penalty", alley_penalty, warnings);

  // gate_cost
  JSON_PBF_RANGED_DEFAULT(co, cfg.gate_cost_, json, "/gate_cost", gate_cost, warnings);

  // gate_penalty
  JSON_PBF_RANGED_DEFAULT(co, cfg.gate_penalty_, json, "/gate_penalty", gate_penalty, warnings);

  // private_access_penalty
  JSON_PBF_RANGED_DEFAULT(co, cfg.private_access_penalty_, json, "/private_access_penalty",
                          private_access_penalty, warnings);

  // country_crossing_cost
  JSON_PBF_RANGED_DEFAULT(co, cfg.country_crossing_cost_, json, "/country_crossing_cost",
                          country_crossing_cost, warnings);

  // country_crossing_penalty
  JSON_PBF_RANGED_DEFAULT(co, cfg.country_crossing_penalty_, json, "/country_crossing_penalty",
                          country_crossing_penalty, warnings);

  if (!cfg.disable_toll_booth_) {
    // toll_booth_cost
    JSON_PBF_RANGED_DEFAULT(co, cfg.toll_booth_cost_, json, "/toll_booth_cost", toll_booth_cost,
                            warnings);

    // toll_booth_penalty
    JSON_PBF_RANGED_DEFAULT(co, cfg.toll_booth_penalty_, json, "/toll_booth_penalty",
                            toll_booth_penalty, warnings);
  }

  if (!cfg.disable_ferry_) {
    // ferry_cost
    JSON_PBF_RANGED_DEFAULT(co, cfg.ferry_cost_, json, "/ferry_cost", ferry_cost, warnings);

    // use_ferry
    JSON_PBF_RANGED_DEFAULT(co, cfg.use_ferry_, json, "/use_ferry", use_ferry, warnings);
  }

  if (!cfg.disable_rail_ferry_) {
    // rail_ferry_cost
    JSON_PBF_RANGED_DEFAULT(co, cfg.rail_ferry_cost_, json, "/rail_ferry_cost", rail_ferry_cost,
                            warnings);

    // use_rail_ferry
    JSON_PBF_RANGED_DEFAULT(co, cfg.use_rail_ferry_, json, "/use_rail_ferry", use_rail_ferry,
                            warnings);
  }

  JSON_PBF_DEFAULT(co, cfg.exclude_unpaved_, json, "/exclude_unpaved", exclude_unpaved);

  JSON_PBF_DEFAULT_V2(co, cfg.exclude_bridges_, json, "/exclude_bridges", exclude_bridges);
  JSON_PBF_DEFAULT_V2(co, cfg.exclude_tunnels_, json, "/exclude_tunnels", exclude_tunnels);
  JSON_PBF_DEFAULT_V2(co, cfg.exclude_tolls_, json, "/exclude_tolls", exclude_tolls);
  JSON_PBF_DEFAULT_V2(co, cfg.exclude_highways_, json, "/exclude_highways", exclude_highways);
  JSON_PBF_DEFAULT_V2(co, cfg.exclude_ferries_, json, "/exclude_ferries", exclude_ferries);

  JSON_PBF_DEFAULT(co, cfg.exclude_cash_only_tolls_, json, "/exclude_cash_only_tolls",
                   exclude_cash_only_tolls);

  // service_penalty
  JSON_PBF_RANGED_DEFAULT(co, cfg.service_penalty_, json, "/service_penalty", service_penalty,
                          warnings);

  // service_factor
  JSON_PBF_RANGED_DEFAULT(co, cfg.service_factor_, json, "/service_factor", service_factor, warnings);

  // use_tracks
  JSON_PBF_RANGED_DEFAULT(co, cfg.use_tracks_, json, "/use_tracks", use_tracks, warnings);

  // use_living_streets
  JSON_PBF_RANGED_DEFAULT(co, cfg.use_living_streets_, json, "/use_living_streets",
                          use_living_streets, warnings);

  // use_lit
  JSON_PBF_RANGED_DEFAULT_V2(co, cfg.use_lit_, json, "/use_lit", use_lit, warnings);

  // closure_factor
  JSON_PBF_RANGED_DEFAULT(co, cfg.closure_factor_, json, "/closure_factor", closure_factor, warnings);

  // HOT/HOV
  JSON_PBF_DEFAULT(co, cfg.include_hot_, json, "/include_hot", include_hot);
  JSON_PBF_DEFAULT(co, cfg.include_hov2_, json, "/include_hov2", include_hov2);
  JSON_PBF_DEFAULT(co, cfg.include_hov3_, json, "/include_hov3", include_hov3);

  // fixed_speed
  JSON_PBF_RANGED_DEFAULT_V2(co, kFixedSpeedRange, json, "/fixed_speed", fixed_speed, warnings);
}

void ParseCosting(const rapidjson::Document& doc,
                  const std::string& costing_options_key,
                  Options& options,
                  google::protobuf::RepeatedPtrField<CodedDescription>& warnings) {
  // get the needed costing options in there
  for (const auto& costing_type : kCostingTypeMapping.at(options.costing_type())) {
    // Create the costing options key
    const auto& costing_str = valhalla::Costing_Enum_Name(costing_type);
    if (costing_str.empty())
      continue;
    const auto key = costing_options_key + "/" + costing_str;
    // Parse the costing options
    auto& costing = (*options.mutable_costings())[costing_type];
    ParseCosting(doc, key, &costing, warnings, costing_type);
  }
}

void ParseCosting(const rapidjson::Document& doc,
                  const std::string& key,
                  Costing* costing,
                  google::protobuf::RepeatedPtrField<CodedDescription>& warnings,
                  Costing::Type costing_type) {
  // if the costing wasnt specified we have to find it nested in the json object
  if (costing_type == Costing::Type_ARRAYSIZE) {
    // it has to have a costing object, it has to be an object, it has to have a member
    // named costing and the value of that member has to be a string type
    auto json = rapidjson::get_child_optional(doc, key.c_str());
    decltype(json->MemberBegin()) costing_itr;
    if (!json || !json->IsObject() ||
        (costing_itr = json->FindMember("costing")) == json->MemberEnd() ||
        !costing_itr->value.IsString()) {
      throw valhalla_exception_t{127};
    }
    // then we can try to parse the string and if its invalid we barf
    std::string costing_str = costing_itr->value.GetString();
    if (!Costing_Enum_Parse(costing_str, &costing_type)) {
      throw valhalla_exception_t{125, "'" + costing_str + "'"};
    }
  }
  // finally we can parse the costing
  switch (costing_type) {
    case Costing::auto_: {
      sif::ParseAutoCostOptions(doc, key, costing, warnings);
      break;
    }
    case Costing::bicycle: {
      sif::ParseBicycleCostOptions(doc, key, costing, warnings);
      break;
    }
    case Costing::bus: {
      sif::ParseBusCostOptions(doc, key, costing, warnings);
      break;
    }
    case Costing::taxi: {
      sif::ParseTaxiCostOptions(doc, key, costing, warnings);
      break;
    }
    case Costing::motor_scooter: {
      sif::ParseMotorScooterCostOptions(doc, key, costing, warnings);
      break;
    }
    case Costing::multimodal: {
      costing->set_type(Costing::multimodal); // Nothing to parse for this one
      break;
    }
    case Costing::pedestrian: {
      sif::ParsePedestrianCostOptions(doc, key, costing, warnings);
      break;
    }
    case Costing::bikeshare: {
      costing->set_type(Costing::bikeshare); // Nothing to parse for this one
      break;
    }
    case Costing::transit: {
      sif::ParseTransitCostOptions(doc, key, costing, warnings);
      break;
    }
    case Costing::truck: {
      sif::ParseTruckCostOptions(doc, key, costing, warnings);
      break;
    }
    case Costing::motorcycle: {
      sif::ParseMotorcycleCostOptions(doc, key, costing, warnings);
      break;
    }
    case Costing::none_: {
      sif::ParseNoCostOptions(doc, key, costing, warnings);
      break;
    }
    default: {
      throw std::logic_error("Unknown costing");
    }
  }
  costing->set_type(costing_type);
}

} // namespace sif
} // namespace valhalla<|MERGE_RESOLUTION|>--- conflicted
+++ resolved
@@ -423,10 +423,6 @@
   co->set_disable_hierarchy_pruning(
       rapidjson::get<bool>(json, "/disable_hierarchy_pruning", co->disable_hierarchy_pruning()));
 
-<<<<<<< HEAD
-  // top speed
-  JSON_PBF_RANGED_DEFAULT(co, kVehicleSpeedRange, json, "/top_speed", top_speed, warnings);
-=======
   // hierarchy limits
   for (const auto& level : TileHierarchy::levels()) {
     std::string hierarchy_limits_path = "/hierarchy_limits/" + std::to_string(level.level);
@@ -452,7 +448,6 @@
 
     co->mutable_hierarchy_limits()->insert({level.level, hierarchylimits});
   }
->>>>>>> ee713256
 
   // destination only penalty
   JSON_PBF_RANGED_DEFAULT(co, cfg.dest_only_penalty_, json, "/destination_only_penalty",
