--- conflicted
+++ resolved
@@ -706,7 +706,6 @@
   JSON_PBF_RANGED_DEFAULT(co, kLowClassPenaltyRange, json, "/low_class_penalty", low_class_penalty,
                           warnings);
   JSON_PBF_DEFAULT(co, false, json, "/hazmat", hazmat);
-<<<<<<< HEAD
   JSON_PBF_RANGED_DEFAULT(co, kTruckWeightRange, json, "/weight", weight, warnings);
   JSON_PBF_RANGED_DEFAULT(co, kTruckAxleLoadRange, json, "/axle_load", axle_load, warnings);
   JSON_PBF_RANGED_DEFAULT(co, kTruckHeightRange, json, "/height", height, warnings);
@@ -716,17 +715,6 @@
   JSON_PBF_RANGED_DEFAULT(co, kUseHighwaysRange, json, "/use_highways", use_highways, warnings);
   JSON_PBF_RANGED_DEFAULT_V2(co, kAxleCountRange, json, "/axle_count", axle_count, warnings);
   JSON_PBF_RANGED_DEFAULT(co, kTopSpeedRange, json, "/top_speed", top_speed, warnings);
-=======
-  JSON_PBF_RANGED_DEFAULT(co, kTruckWeightRange, json, "/weight", weight);
-  JSON_PBF_RANGED_DEFAULT(co, kTruckAxleLoadRange, json, "/axle_load", axle_load);
-  JSON_PBF_RANGED_DEFAULT(co, kTruckHeightRange, json, "/height", height);
-  JSON_PBF_RANGED_DEFAULT(co, kTruckWidthRange, json, "/width", width);
-  JSON_PBF_RANGED_DEFAULT(co, kTruckLengthRange, json, "/length", length);
-  JSON_PBF_RANGED_DEFAULT(co, kUseTollsRange, json, "/use_tolls", use_tolls);
-  JSON_PBF_RANGED_DEFAULT(co, kUseHighwaysRange, json, "/use_highways", use_highways);
-  JSON_PBF_RANGED_DEFAULT_V2(co, kAxleCountRange, json, "/axle_count", axle_count);
-  JSON_PBF_RANGED_DEFAULT(co, kTopSpeedRange, json, "/top_speed", top_speed);
->>>>>>> 5d250d21
 }
 
 cost_ptr_t CreateTruckCost(const Costing& costing_options) {
