--- conflicted
+++ resolved
@@ -95,11 +95,8 @@
 constexpr ranged_default_t<float> kTruckWidthRange{0, kDefaultTruckWidth, 10.0f};
 constexpr ranged_default_t<float> kTruckLengthRange{0, kDefaultTruckLength, 50.0f};
 constexpr ranged_default_t<float> kUseTollsRange{0, kDefaultUseTolls, 1.0f};
-<<<<<<< HEAD
 constexpr ranged_default_t<uint8_t> kAxleCountRange{2, kDefaultAxleCount, 20};
-=======
 constexpr ranged_default_t<float> kUseHighwaysRange{0, kDefaultUseHighways, 1.0f};
->>>>>>> 0e7a831a
 
 BaseCostingOptionsConfig GetBaseCostOptsConfig() {
   BaseCostingOptionsConfig cfg{};
@@ -296,15 +293,6 @@
   float low_class_penalty_;  // Penalty (seconds) to go to residential or service road
 
   // Vehicle attributes (used for special restrictions and costing)
-<<<<<<< HEAD
-  bool hazmat_;        // Carrying hazardous materials
-  float weight_;       // Vehicle weight in metric tons
-  float axle_load_;    // Axle load weight in metric tons
-  float height_;       // Vehicle height in meters
-  float width_;        // Vehicle width in meters
-  float length_;       // Vehicle length in meters
-  uint8_t axle_count_; // Vehicle axle count
-=======
   bool hazmat_;          // Carrying hazardous materials
   float weight_;         // Vehicle weight in metric tons
   float axle_load_;      // Axle load weight in metric tons
@@ -312,7 +300,7 @@
   float width_;          // Vehicle width in meters
   float length_;         // Vehicle length in meters
   float highway_factor_; // Factor applied when road is a motorway or trunk
->>>>>>> 0e7a831a
+  uint8_t axle_count_;   // Vehicle axle count
 
   // Density factor used in edge transition costing
   std::vector<float> trans_density_factor_;
@@ -709,12 +697,9 @@
   JSON_PBF_RANGED_DEFAULT(co, kTruckWidthRange, json, "/width", width);
   JSON_PBF_RANGED_DEFAULT(co, kTruckLengthRange, json, "/length", length);
   JSON_PBF_RANGED_DEFAULT(co, kUseTollsRange, json, "/use_tolls", use_tolls);
-<<<<<<< HEAD
+  JSON_PBF_RANGED_DEFAULT(co, kUseHighwaysRange, json, "/use_highways", use_highways);
   co->set_axle_count(
       kAxleCountRange(rapidjson::get<uint32_t>(json, "/axle_count", co->axle_count())));
-=======
-  JSON_PBF_RANGED_DEFAULT(co, kUseHighwaysRange, json, "/use_highways", use_highways);
->>>>>>> 0e7a831a
 }
 
 cost_ptr_t CreateTruckCost(const Costing& costing_options) {
