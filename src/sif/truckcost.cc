--- conflicted
+++ resolved
@@ -764,12 +764,9 @@
   JSON_PBF_RANGED_DEFAULT_V2(co, kAxleCountRange, json, "/axle_count", axle_count, warnings);
   JSON_PBF_RANGED_DEFAULT(co, kTopSpeedRange, json, "/top_speed", top_speed, warnings);
   JSON_PBF_RANGED_DEFAULT(co, kHGVNoAccessRange, json, "/hgv_no_access_penalty",
-<<<<<<< HEAD
                           hgv_no_access_penalty, warnings);
-=======
-                          hgv_no_access_penalty);
-  JSON_PBF_RANGED_DEFAULT_V2(co, kUseTruckRouteRange, json, "/use_truck_route", use_truck_route);
->>>>>>> ee713256
+  JSON_PBF_RANGED_DEFAULT_V2(co, kUseTruckRouteRange, json, "/use_truck_route", use_truck_route,
+                             warnings);
 }
 
 cost_ptr_t CreateTruckCost(const Costing& costing_options) {
