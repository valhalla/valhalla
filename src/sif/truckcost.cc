#include "sif/truckcost.h"
#include "baldr/accessrestriction.h"
#include "baldr/directededge.h"
#include "baldr/graphconstants.h"
#include "baldr/nodeinfo.h"
#include "midgard/constants.h"
#include "midgard/util.h"
#include "proto_conversions.h"
#include "sif/osrm_car_duration.h"
#include <cassert>

#ifdef INLINE_TEST
#include "test.h"
#include "worker.h"
#include <random>
#endif

using namespace valhalla::midgard;
using namespace valhalla::baldr;

namespace valhalla {
namespace sif {

// Default options/values
namespace {

// Base transition costs
// TODO - can we define these in dynamiccost.h and override here if they differ?
constexpr float kDefaultDestinationOnlyPenalty = 600.0f; // Seconds
constexpr float kDefaultManeuverPenalty = 5.0f;          // Seconds
constexpr float kDefaultAlleyPenalty = 5.0f;             // Seconds
constexpr float kDefaultGateCost = 30.0f;                // Seconds
constexpr float kDefaultGatePenalty = 300.0f;            // Seconds
constexpr float kDefaultTollBoothCost = 15.0f;           // Seconds
constexpr float kDefaultTollBoothPenalty = 0.0f;         // Seconds
constexpr float kDefaultCountryCrossingCost = 600.0f;    // Seconds
constexpr float kDefaultCountryCrossingPenalty = 0.0f;   // Seconds

// Other options
constexpr float kDefaultLowClassPenalty = 30.0f; // Seconds
constexpr float kDefaultUseTolls = 0.5f;         // Factor between 0 and 1

// Default turn costs
constexpr float kTCStraight = 0.5f;
constexpr float kTCSlight = 0.75f;
constexpr float kTCFavorable = 1.0f;
constexpr float kTCFavorableSharp = 1.5f;
constexpr float kTCCrossing = 2.0f;
constexpr float kTCUnfavorable = 2.5f;
constexpr float kTCUnfavorableSharp = 3.5f;
constexpr float kTCReverse = 5.0f;

// Default truck attributes
constexpr float kDefaultTruckWeight = 21.77f;  // Metric Tons (48,000 lbs)
constexpr float kDefaultTruckAxleLoad = 9.07f; // Metric Tons (20,000 lbs)
constexpr float kDefaultTruckHeight = 4.11f;   // Meters (13 feet 6 inches)
constexpr float kDefaultTruckWidth = 2.6f;     // Meters (102.36 inches)
constexpr float kDefaultTruckLength = 21.64f;  // Meters (71 feet)

// Turn costs based on side of street driving
constexpr float kRightSideTurnCosts[] = {kTCStraight,       kTCSlight,  kTCFavorable,
                                         kTCFavorableSharp, kTCReverse, kTCUnfavorableSharp,
                                         kTCUnfavorable,    kTCSlight};
constexpr float kLeftSideTurnCosts[] = {kTCStraight,         kTCSlight,  kTCUnfavorable,
                                        kTCUnfavorableSharp, kTCReverse, kTCFavorableSharp,
                                        kTCFavorable,        kTCSlight};

// How much to favor truck routes.
constexpr float kTruckRouteFactor = 0.85f;

// Weighting factor based on road class. These apply penalties to lower class
// roads.
constexpr float kRoadClassFactor[] = {
    0.0f,  // Motorway
    0.05f, // Trunk
    0.1f,  // Primary
    0.25f, // Secondary
    0.35f, // Tertiary
    0.5f,  // Unclassified
    0.75f, // Residential
    0.1f   // Service, other
};

// Valid ranges and defaults
constexpr ranged_default_t<float> kManeuverPenaltyRange{0, kDefaultManeuverPenalty, kMaxPenalty};
constexpr ranged_default_t<float> kDestinationOnlyPenaltyRange{0, kDefaultDestinationOnlyPenalty,
                                                               kMaxPenalty};
constexpr ranged_default_t<float> kAlleyPenaltyRange{0, kDefaultAlleyPenalty, kMaxPenalty};
constexpr ranged_default_t<float> kGateCostRange{0, kDefaultGateCost, kMaxPenalty};
constexpr ranged_default_t<float> kGatePenaltyRange{0, kDefaultGatePenalty, kMaxPenalty};
constexpr ranged_default_t<float> kTollBoothCostRange{0, kDefaultTollBoothCost, kMaxPenalty};
constexpr ranged_default_t<float> kTollBoothPenaltyRange{0, kDefaultTollBoothPenalty, kMaxPenalty};
constexpr ranged_default_t<float> kCountryCrossingCostRange{0, kDefaultCountryCrossingCost,
                                                            kMaxPenalty};
constexpr ranged_default_t<float> kCountryCrossingPenaltyRange{0, kDefaultCountryCrossingPenalty,
                                                               kMaxPenalty};
constexpr ranged_default_t<float> kLowClassPenaltyRange{0, kDefaultLowClassPenalty, kMaxPenalty};
constexpr ranged_default_t<float> kTruckWeightRange{0, kDefaultTruckWeight, 100.0f};
constexpr ranged_default_t<float> kTruckAxleLoadRange{0, kDefaultTruckAxleLoad, 40.0f};
constexpr ranged_default_t<float> kTruckHeightRange{0, kDefaultTruckHeight, 10.0f};
constexpr ranged_default_t<float> kTruckWidthRange{0, kDefaultTruckWidth, 10.0f};
constexpr ranged_default_t<float> kTruckLengthRange{0, kDefaultTruckLength, 50.0f};
constexpr ranged_default_t<float> kUseTollsRange{0, kDefaultUseTolls, 1.0f};

} // namespace

/**
 * Derived class providing dynamic edge costing for truck routes.
 */
class TruckCost : public DynamicCost {
public:
  /**
   * Construct truck costing. Pass in cost type and costing_options using protocol buffer(pbf).
   * @param  costing specified costing type.
   * @param  costing_options pbf with request costing_options.
   */
  TruckCost(const CostingOptions& costing_options);

  virtual ~TruckCost();

  /**
   * Does the costing allow hierarchy transitions. Truck costing will allow
   * transitions by default.
   * @return  Returns true if the costing model allows hierarchy transitions).
   */
  virtual bool AllowTransitions() const;

  /**
   * Does the costing method allow multiple passes (with relaxed hierarchy
   * limits).
   * @return  Returns true if the costing model allows multiple passes.
   */
  virtual bool AllowMultiPass() const override;

  /**
   * Checks if access is allowed for the provided directed edge.
   * This is generally based on mode of travel and the access modes
   * allowed on the edge. However, it can be extended to exclude access
   * based on other parameters such as conditional restrictions and
   * conditional access that can depend on time and travel mode.
   * @param  edge           Pointer to a directed edge.
   * @param  pred           Predecessor edge information.
   * @param  tile           Current tile.
   * @param  edgeid         GraphId of the directed edge.
   * @param  current_time   Current time (seconds since epoch). A value of 0
   *                        indicates the route is not time dependent.
   * @param  tz_index       timezone index for the node
   * @return Returns true if access is allowed, false if not.
   */
  virtual bool Allowed(const baldr::DirectedEdge* edge,
                       const EdgeLabel& pred,
                       const GraphTile* tile,
                       const baldr::GraphId& edgeid,
                       const uint64_t current_time,
                       const uint32_t tz_index,
                       int& restriction_idx) const override;

  /**
   * Checks if access is allowed for an edge on the reverse path
   * (from destination towards origin). Both opposing edges (current and
   * predecessor) are provided. The access check is generally based on mode
   * of travel and the access modes allowed on the edge. However, it can be
   * extended to exclude access based on other parameters such as conditional
   * restrictions and conditional access that can depend on time and travel
   * mode.
   * @param  edge           Pointer to a directed edge.
   * @param  pred           Predecessor edge information.
   * @param  opp_edge       Pointer to the opposing directed edge.
   * @param  tile           Current tile.
   * @param  edgeid         GraphId of the opposing edge.
   * @param  current_time   Current time (seconds since epoch). A value of 0
   *                        indicates the route is not time dependent.
   * @param  tz_index       timezone index for the node
   * @return  Returns true if access is allowed, false if not.
   */
  virtual bool AllowedReverse(const baldr::DirectedEdge* edge,
                              const EdgeLabel& pred,
                              const baldr::DirectedEdge* opp_edge,
                              const GraphTile* tile,
                              const baldr::GraphId& opp_edgeid,
                              const uint64_t current_time,
                              const uint32_t tz_index,
                              int& restriction_idx) const override;

  /**
   * Callback for Allowed doing mode  specific restriction checks
   */
  virtual bool ModeSpecificAllowed(const baldr::AccessRestriction& restriction) const override;

  /**
   * Only transit costings are valid for this method call, hence we throw
   * @param edge
   * @param departure
   * @param curr_time
   * @return
   */
  virtual Cost EdgeCost(const baldr::DirectedEdge*,
                        const baldr::TransitDeparture*,
                        const uint32_t) const override {
    throw std::runtime_error("TruckCost::EdgeCost does not support transit edges");
  }

  /**
   * Get the cost to traverse the specified directed edge. Cost includes
   * the time (seconds) to traverse the edge.
   * @param  edge      Pointer to a directed edge.
   * @param  tile      Current tile.
   * @param  seconds   Time of week in seconds.
   * @return  Returns the cost and time (seconds)
   */
  virtual Cost EdgeCost(const baldr::DirectedEdge* edge,
                        const baldr::GraphTile* tile,
                        const uint32_t seconds) const override;

  /**
   * Returns the cost to make the transition from the predecessor edge.
   * Defaults to 0. Costing models that wish to include edge transition
   * costs (i.e., intersection/turn costs) must override this method.
   * @param  edge  Directed edge (the to edge)
   * @param  node  Node (intersection) where transition occurs.
   * @param  pred  Predecessor edge information.
   * @return  Returns the cost and time (seconds)
   */
  virtual Cost TransitionCost(const baldr::DirectedEdge* edge,
                              const baldr::NodeInfo* node,
                              const EdgeLabel& pred) const override;

  /**
   * Returns the cost to make the transition from the predecessor edge
   * when using a reverse search (from destination towards the origin).
   * @param  idx   Directed edge local index
   * @param  node  Node (intersection) where transition occurs.
   * @param  pred  the opposing current edge in the reverse tree.
   * @param  edge  the opposing predecessor in the reverse tree
   * @return  Returns the cost and time (seconds)
   */
  virtual Cost TransitionCostReverse(const uint32_t idx,
                                     const baldr::NodeInfo* node,
                                     const baldr::DirectedEdge* pred,
                                     const baldr::DirectedEdge* edge) const override;

  /**
   * Get the cost factor for A* heuristics. This factor is multiplied
   * with the distance to the destination to produce an estimate of the
   * minimum cost to the destination. The A* heuristic must underestimate the
   * cost to the destination. So a time based estimate based on speed should
   * assume the maximum speed is used to the destination such that the time
   * estimate is less than the least possible time along roads.
   */
  virtual float AStarCostFactor() const override;

  /**
   * Get the current travel type.
   * @return  Returns the current travel type.
   */
  virtual uint8_t travel_type() const override;

  /**
   * Function to be used in location searching which will
   * exclude and allow ranking results from the search by looking at each
   * edges attribution and suitability for use as a location by the travel
   * mode used by the costing method. It's also used to filter
   * edges not usable / inaccessible by truck.
   */
  float Filter(const baldr::DirectedEdge* edge, const baldr::GraphTile* tile) const override {
    auto access_mask = (ignore_access_ ? kAllAccess : access_mask_);
    bool accessible = (edge->forwardaccess() & access_mask) ||
                      (ignore_oneways_ && (edge->reverseaccess() & access_mask));

    if (edge->is_shortcut() || !accessible || edge->bss_connection() || IsClosed(edge, tile)) {
      return 0.0f;
    } else {
      // TODO - use classification/use to alter the factor
      return 1.0f;
    }
  }

public:
  VehicleType type_; // Vehicle type: tractor trailer
  std::vector<float> speedfactor_;
  float density_factor_[16]; // Density factor
  float toll_factor_;        // Factor applied when road has a toll
  float low_class_penalty_;  // Penalty (seconds) to go to residential or service road

  // Vehicle attributes (used for special restrictions and costing)
  bool hazmat_;     // Carrying hazardous materials
  float weight_;    // Vehicle weight in metric tons
  float axle_load_; // Axle load weight in metric tons
  float height_;    // Vehicle height in meters
  float width_;     // Vehicle width in meters
  float length_;    // Vehicle length in meters

  // Density factor used in edge transition costing
  std::vector<float> trans_density_factor_;
};

// Constructor
TruckCost::TruckCost(const CostingOptions& costing_options)
    : DynamicCost(costing_options, TravelMode::kDrive, kTruckAccess),
      trans_density_factor_{1.0f, 1.0f, 1.0f, 1.0f, 1.0f, 1.1f, 1.2f, 1.3f,
                            1.4f, 1.6f, 1.9f, 2.2f, 2.5f, 2.8f, 3.1f, 3.5f} {

  type_ = VehicleType::kTractorTrailer;

  // Get the base costs
  get_base_costs(costing_options);

  low_class_penalty_ = costing_options.low_class_penalty();

  // Get the vehicle attributes
  hazmat_ = costing_options.hazmat();
  weight_ = costing_options.weight();
  axle_load_ = costing_options.axle_load();
  height_ = costing_options.height();
  width_ = costing_options.width();
  length_ = costing_options.length();

  // Create speed cost table
  speedfactor_.resize(kMaxSpeedKph + 1, 0);
  speedfactor_[0] = kSecPerHour; // TODO - what to make speed=0?
  for (uint32_t s = 1; s <= kMaxSpeedKph; s++) {
    speedfactor_[s] = (kSecPerHour * 0.001f) / static_cast<float>(s);
  }

  // Preference to use toll roads (separate from toll booth penalty). Sets a toll
  // factor. A toll factor of 0 would indicate no adjustment to weighting for toll roads.
  // use_tolls = 1 would reduce weighting slightly (a negative delta) while
  // use_tolls = 0 would penalize (positive delta to weighting factor).
  float use_tolls = costing_options.use_tolls();
  toll_factor_ = use_tolls < 0.5f ? (2.0f - 4 * use_tolls) : // ranges from 2 to 0
                     (0.5f - use_tolls) * 0.03f;             // ranges from 0 to -0.15

  for (uint32_t d = 0; d < 16; d++) {
    density_factor_[d] = 0.85f + (d * 0.025f);
  }
}

// Destructor
TruckCost::~TruckCost() {
}

// Auto costing will allow hierarchy transitions by default.
bool TruckCost::AllowTransitions() const {
  return true;
}

// Does the costing method allow multiple passes (with relaxed hierarchy
// limits).
bool TruckCost::AllowMultiPass() const {
  return true;
}

bool TruckCost::ModeSpecificAllowed(const baldr::AccessRestriction& restriction) const {
  switch (restriction.type()) {
    case AccessType::kHazmat:
      if (hazmat_ != restriction.value()) {
        return false;
      }
      break;
    case AccessType::kMaxAxleLoad:
      if (axle_load_ > static_cast<float>(restriction.value() * 0.01)) {
        return false;
      }
      break;
    case AccessType::kMaxHeight:
      if (height_ > static_cast<float>(restriction.value() * 0.01)) {
        return false;
      }
      break;
    case AccessType::kMaxLength:
      if (length_ > static_cast<float>(restriction.value() * 0.01)) {
        return false;
      }
      break;
    case AccessType::kMaxWeight:
      if (weight_ > static_cast<float>(restriction.value() * 0.01)) {
        return false;
      }
      break;
    case AccessType::kMaxWidth:
      if (width_ > static_cast<float>(restriction.value() * 0.01)) {
        return false;
      }
      break;
    default:
      return true;
  };
  return true;
}

// Check if access is allowed on the specified edge.
inline bool TruckCost::Allowed(const baldr::DirectedEdge* edge,
                               const EdgeLabel& pred,
                               const GraphTile* tile,
                               const baldr::GraphId& edgeid,
                               const uint64_t current_time,
                               const uint32_t tz_index,
                               int& restriction_idx) const {
  // Check access, U-turn, and simple turn restriction.
  if (!IsAccessible(edge) || (!pred.deadend() && pred.opp_local_idx() == edge->localedgeidx()) ||
      ((pred.restrictions() & (1 << edge->localedgeidx())) && !ignore_restrictions_) ||
      edge->surface() == Surface::kImpassable || IsUserAvoidEdge(edgeid) ||
      (!allow_destination_only_ && !pred.destonly() && edge->destonly()) || IsClosed(edge, tile)) {
    return false;
  }

  return DynamicCost::EvaluateRestrictions(access_mask_, edge, tile, edgeid, current_time, tz_index,
                                           restriction_idx);
}

// Checks if access is allowed for an edge on the reverse path (from
// destination towards origin). Both opposing edges are provided.
bool TruckCost::AllowedReverse(const baldr::DirectedEdge* edge,
                               const EdgeLabel& pred,
                               const baldr::DirectedEdge* opp_edge,
                               const GraphTile* tile,
                               const baldr::GraphId& opp_edgeid,
                               const uint64_t current_time,
                               const uint32_t tz_index,
                               int& restriction_idx) const {
  // Check access, U-turn, and simple turn restriction.
  if (!IsAccessible(opp_edge) || (!pred.deadend() && pred.opp_local_idx() == edge->localedgeidx()) ||
      ((opp_edge->restrictions() & (1 << pred.opp_local_idx())) && !ignore_restrictions_) ||
      opp_edge->surface() == Surface::kImpassable || IsUserAvoidEdge(opp_edgeid) ||
      (!allow_destination_only_ && !pred.destonly() && opp_edge->destonly()) ||
      IsClosed(opp_edge, tile)) {
    return false;
  }

  return DynamicCost::EvaluateRestrictions(access_mask_, edge, tile, opp_edgeid, current_time,
                                           tz_index, restriction_idx);
}

// Get the cost to traverse the edge in seconds
Cost TruckCost::EdgeCost(const baldr::DirectedEdge* edge,
                         const baldr::GraphTile* tile,
                         const uint32_t seconds) const {
<<<<<<< HEAD
  auto edge_speed = tile->GetSpeed(edge, flow_mask_, seconds);

  // Use the lower of truck speed, top_speed (if present) and speed
  uint32_t s = (edge->truck_speed() > 0) ? std::min({edge->truck_speed(), edge_speed, top_speed_})
                                         : std::min(edge_speed, top_speed_);
=======
  auto s = tile->GetSpeed(edge, flow_mask_, seconds, true);
  assert(s < speedfactor_.size());
>>>>>>> 685db595
  float sec = edge->length() * speedfactor_[s];

  if (shortest_) {
    return Cost(edge->length(), sec);
  }

  // TODO: factor hasn't been extensively tested, might alter this in future
  float speed_penalty = (edge_speed > top_speed_) ? (edge_speed - top_speed_) * 0.05f : 0.0f;
  float factor = density_factor_[edge->density()] + speed_penalty;
  if (edge->truck_route() > 0) {
    factor *= kTruckRouteFactor;
  }

  if (edge->toll()) {
    factor += toll_factor_;
  }

  return {sec * factor, sec};
}

// Returns the time (in seconds) to make the transition from the predecessor
Cost TruckCost::TransitionCost(const baldr::DirectedEdge* edge,
                               const baldr::NodeInfo* node,
                               const EdgeLabel& pred) const {
  // Get the transition cost for country crossing, ferry, gate, toll booth,
  // destination only, alley, maneuver penalty
  uint32_t idx = pred.opp_local_idx();
  Cost c = base_transition_cost(node, edge, pred, idx);
  c.secs = OSRMCarTurnDuration(edge, node, idx);

  // Penalty to transition onto low class roads.
  if (edge->classification() == baldr::RoadClass::kResidential ||
      edge->classification() == baldr::RoadClass::kServiceOther) {
    c.cost += low_class_penalty_;
  }

  // Transition time = densityfactor * stopimpact * turncost
  if (edge->stopimpact(idx) > 0) {
    float turn_cost;
    if (edge->edge_to_right(idx) && edge->edge_to_left(idx)) {
      turn_cost = kTCCrossing;
    } else {
      turn_cost = (node->drive_on_right())
                      ? kRightSideTurnCosts[static_cast<uint32_t>(edge->turntype(idx))]
                      : kLeftSideTurnCosts[static_cast<uint32_t>(edge->turntype(idx))];
    }

    if ((edge->use() != Use::kRamp && pred.use() == Use::kRamp) ||
        (edge->use() == Use::kRamp && pred.use() != Use::kRamp)) {
      turn_cost += 1.5f;
      if (edge->roundabout())
        turn_cost += 0.5f;
    }

    // Separate time and penalty when traffic is present. With traffic, edge speeds account for
    // much of the intersection transition time (TODO - evaluate different elapsed time settings).
    // Still want to add a penalty so routes avoid high cost intersections.
    float seconds = turn_cost * edge->stopimpact(idx);
    // Apply density factor penality if there isnt traffic on this edge or youre not using traffic
    if (!edge->has_flow_speed() || flow_mask_ == 0)
      seconds *= trans_density_factor_[node->density()];

    c.cost += shortest_ ? 0.f : seconds;
  }
  return c;
}

// Returns the cost to make the transition from the predecessor edge
// when using a reverse search (from destination towards the origin).
// pred is the opposing current edge in the reverse tree
// edge is the opposing predecessor in the reverse tree
Cost TruckCost::TransitionCostReverse(const uint32_t idx,
                                      const baldr::NodeInfo* node,
                                      const baldr::DirectedEdge* pred,
                                      const baldr::DirectedEdge* edge) const {
  // Get the transition cost for country crossing, ferry, gate, toll booth,
  // destination only, alley, maneuver penalty
  Cost c = base_transition_cost(node, edge, pred, idx);
  c.secs = OSRMCarTurnDuration(edge, node, pred->opp_local_idx());

  // Penalty to transition onto low class roads.
  if (edge->classification() == baldr::RoadClass::kResidential ||
      edge->classification() == baldr::RoadClass::kServiceOther) {
    c.cost += low_class_penalty_;
  }

  // Transition time = densityfactor * stopimpact * turncost
  if (edge->stopimpact(idx) > 0) {
    float turn_cost;
    if (edge->edge_to_right(idx) && edge->edge_to_left(idx)) {
      turn_cost = kTCCrossing;
    } else {
      turn_cost = (node->drive_on_right())
                      ? kRightSideTurnCosts[static_cast<uint32_t>(edge->turntype(idx))]
                      : kLeftSideTurnCosts[static_cast<uint32_t>(edge->turntype(idx))];
    }

    if ((edge->use() != Use::kRamp && pred->use() == Use::kRamp) ||
        (edge->use() == Use::kRamp && pred->use() != Use::kRamp)) {
      turn_cost += 1.5f;
      if (edge->roundabout())
        turn_cost += 0.5f;
    }

    // Separate time and penalty when traffic is present. With traffic, edge speeds account for
    // much of the intersection transition time (TODO - evaluate different elapsed time settings).
    // Still want to add a penalty so routes avoid high cost intersections.
    float seconds = turn_cost * edge->stopimpact(idx);
    // Apply density factor penality if there isnt traffic on this edge or youre not using traffic
    if (!edge->has_flow_speed() || flow_mask_ == 0)
      seconds *= trans_density_factor_[node->density()];

    c.cost += shortest_ ? 0.f : seconds;
  }
  return c;
}

// Get the cost factor for A* heuristics. This factor is multiplied
// with the distance to the destination to produce an estimate of the
// minimum cost to the destination. The A* heuristic must underestimate the
// cost to the destination. So a time based estimate based on speed should
// assume the maximum speed is used to the destination such that the time
// estimate is less than the least possible time along roads.
float TruckCost::AStarCostFactor() const {
  return speedfactor_[top_speed_];
}

// Returns the current travel type.
uint8_t TruckCost::travel_type() const {
  return static_cast<uint8_t>(type_);
}

void ParseTruckCostOptions(const rapidjson::Document& doc,
                           const std::string& costing_options_key,
                           CostingOptions* pbf_costing_options) {
  pbf_costing_options->set_costing(Costing::truck);
  pbf_costing_options->set_name(Costing_Enum_Name(pbf_costing_options->costing()));
  auto json_costing_options = rapidjson::get_child_optional(doc, costing_options_key.c_str());

  if (json_costing_options) {
    // TODO: farm more common stuff out to parent class
    ParseSharedCostOptions(*json_costing_options, pbf_costing_options);

    // If specified, parse json and set pbf values

    // maneuver_penalty
    pbf_costing_options->set_maneuver_penalty(kManeuverPenaltyRange(
        rapidjson::get_optional<float>(*json_costing_options, "/maneuver_penalty")
            .get_value_or(kDefaultManeuverPenalty)));

    // destination_only_penalty
    pbf_costing_options->set_destination_only_penalty(kDestinationOnlyPenaltyRange(
        rapidjson::get_optional<float>(*json_costing_options, "/destination_only_penalty")
            .get_value_or(kDefaultDestinationOnlyPenalty)));

    // gate_cost
    pbf_costing_options->set_gate_cost(
        kGateCostRange(rapidjson::get_optional<float>(*json_costing_options, "/gate_cost")
                           .get_value_or(kDefaultGateCost)));

    // gate_penalty
    pbf_costing_options->set_gate_penalty(
        kGatePenaltyRange(rapidjson::get_optional<float>(*json_costing_options, "/gate_penalty")
                              .get_value_or(kDefaultGatePenalty)));

    // toll_booth_cost
    pbf_costing_options->set_toll_booth_cost(
        kTollBoothCostRange(rapidjson::get_optional<float>(*json_costing_options, "/toll_booth_cost")
                                .get_value_or(kDefaultTollBoothCost)));

    // toll_booth_penalty
    pbf_costing_options->set_toll_booth_penalty(kTollBoothPenaltyRange(
        rapidjson::get_optional<float>(*json_costing_options, "/toll_booth_penalty")
            .get_value_or(kDefaultTollBoothPenalty)));

    // alley_penalty
    pbf_costing_options->set_alley_penalty(
        kAlleyPenaltyRange(rapidjson::get_optional<float>(*json_costing_options, "/alley_penalty")
                               .get_value_or(kDefaultAlleyPenalty)));

    // country_crossing_cost
    pbf_costing_options->set_country_crossing_cost(kCountryCrossingCostRange(
        rapidjson::get_optional<float>(*json_costing_options, "/country_crossing_cost")
            .get_value_or(kDefaultCountryCrossingCost)));

    // country_crossing_penalty
    pbf_costing_options->set_country_crossing_penalty(kCountryCrossingPenaltyRange(
        rapidjson::get_optional<float>(*json_costing_options, "/country_crossing_penalty")
            .get_value_or(kDefaultCountryCrossingPenalty)));

    // low_class_penalty
    pbf_costing_options->set_low_class_penalty(kLowClassPenaltyRange(
        rapidjson::get_optional<float>(*json_costing_options, "/low_class_penalty")
            .get_value_or(kDefaultLowClassPenalty)));

    // hazmat
    pbf_costing_options->set_hazmat(
        rapidjson::get_optional<bool>(*json_costing_options, "/hazmat").get_value_or(false));

    // weight
    pbf_costing_options->set_weight(
        kTruckWeightRange(rapidjson::get_optional<float>(*json_costing_options, "/weight")
                              .get_value_or(kDefaultTruckWeight)));

    // axle_load
    pbf_costing_options->set_axle_load(
        kTruckAxleLoadRange(rapidjson::get_optional<float>(*json_costing_options, "/axle_load")
                                .get_value_or(kDefaultTruckAxleLoad)));

    // height
    pbf_costing_options->set_height(
        kTruckHeightRange(rapidjson::get_optional<float>(*json_costing_options, "/height")
                              .get_value_or(kDefaultTruckHeight)));

    // width
    pbf_costing_options->set_width(
        kTruckWidthRange(rapidjson::get_optional<float>(*json_costing_options, "/width")
                             .get_value_or(kDefaultTruckWidth)));

    // length
    pbf_costing_options->set_length(
        kTruckLengthRange(rapidjson::get_optional<float>(*json_costing_options, "/length")
                              .get_value_or(kDefaultTruckLength)));

    // use_tolls
    pbf_costing_options->set_use_tolls(
        kUseTollsRange(rapidjson::get_optional<float>(*json_costing_options, "/use_tolls")
                           .get_value_or(kDefaultUseTolls)));
  } else {
    // Set pbf values to defaults
    pbf_costing_options->set_maneuver_penalty(kDefaultManeuverPenalty);
    pbf_costing_options->set_destination_only_penalty(kDefaultDestinationOnlyPenalty);
    pbf_costing_options->set_gate_cost(kDefaultGateCost);
    pbf_costing_options->set_gate_penalty(kDefaultGatePenalty);
    pbf_costing_options->set_toll_booth_cost(kDefaultTollBoothCost);
    pbf_costing_options->set_toll_booth_penalty(kDefaultTollBoothPenalty);
    pbf_costing_options->set_alley_penalty(kDefaultAlleyPenalty);
    pbf_costing_options->set_country_crossing_cost(kDefaultCountryCrossingCost);
    pbf_costing_options->set_country_crossing_penalty(kDefaultCountryCrossingPenalty);
    pbf_costing_options->set_low_class_penalty(kDefaultLowClassPenalty);
    pbf_costing_options->set_hazmat(false);
    pbf_costing_options->set_weight(kDefaultTruckWeight);
    pbf_costing_options->set_axle_load(kDefaultTruckAxleLoad);
    pbf_costing_options->set_height(kDefaultTruckHeight);
    pbf_costing_options->set_width(kDefaultTruckWidth);
    pbf_costing_options->set_length(kDefaultTruckLength);
    pbf_costing_options->set_use_tolls(kDefaultUseTolls);
    pbf_costing_options->set_flow_mask(kDefaultFlowMask);
    pbf_costing_options->set_top_speed(kMaxAssumedSpeed);
  }
}

cost_ptr_t CreateTruckCost(const CostingOptions& costing_options) {
  return std::make_shared<TruckCost>(costing_options);
}

} // namespace sif
} // namespace valhalla

/**********************************************************************************************/

#ifdef INLINE_TEST

using namespace valhalla;
using namespace sif;

namespace {

class TestTruckCost : public TruckCost {
public:
  TestTruckCost(const CostingOptions& costing_options) : TruckCost(costing_options){};

  using TruckCost::alley_penalty_;
  using TruckCost::country_crossing_cost_;
  using TruckCost::destination_only_penalty_;
  using TruckCost::ferry_transition_cost_;
  using TruckCost::gate_cost_;
  using TruckCost::maneuver_penalty_;
  using TruckCost::toll_booth_cost_;
};

TestTruckCost* make_truckcost_from_json(const std::string& property, float testVal) {
  std::stringstream ss;
  ss << R"({"costing_options":{"truck":{")" << property << R"(":)" << testVal << "}}}";
  Api request;
  ParseApi(ss.str(), valhalla::Options::route, request);
  return new TestTruckCost(request.options().costing_options(static_cast<int>(Costing::truck)));
}

std::uniform_real_distribution<float>*
make_distributor_from_range(const ranged_default_t<float>& range) {
  float rangeLength = range.max - range.min;
  return new std::uniform_real_distribution<float>(range.min - rangeLength, range.max + rangeLength);
}

TEST(TruckCost, testTruckCostParams) {
  constexpr unsigned testIterations = 250;
  constexpr unsigned seed = 0;
  std::mt19937 generator(seed);
  std::shared_ptr<std::uniform_real_distribution<float>> distributor;
  std::shared_ptr<TestTruckCost> ctorTester;

  // maneuver_penalty_
  distributor.reset(make_distributor_from_range(kManeuverPenaltyRange));
  for (unsigned i = 0; i < testIterations; ++i) {
    ctorTester.reset(make_truckcost_from_json("maneuver_penalty", (*distributor)(generator)));
    EXPECT_THAT(ctorTester->maneuver_penalty_,
                test::IsBetween(kManeuverPenaltyRange.min, kManeuverPenaltyRange.max));
  }

  // alley_penalty_
  distributor.reset(make_distributor_from_range(kAlleyPenaltyRange));
  for (unsigned i = 0; i < testIterations; ++i) {
    ctorTester.reset(make_truckcost_from_json("alley_penalty", (*distributor)(generator)));
    EXPECT_THAT(ctorTester->alley_penalty_,
                test::IsBetween(kAlleyPenaltyRange.min, kAlleyPenaltyRange.max));
  }

  // destination_only_penalty_
  distributor.reset(make_distributor_from_range(kDestinationOnlyPenaltyRange));
  for (unsigned i = 0; i < testIterations; ++i) {
    ctorTester.reset(make_truckcost_from_json("destination_only_penalty", (*distributor)(generator)));
    EXPECT_THAT(ctorTester->destination_only_penalty_,
                test::IsBetween(kDestinationOnlyPenaltyRange.min, kDestinationOnlyPenaltyRange.max));
  }

  // gate_cost_ (Cost.secs)
  distributor.reset(make_distributor_from_range(kGateCostRange));
  for (unsigned i = 0; i < testIterations; ++i) {
    ctorTester.reset(make_truckcost_from_json("gate_cost", (*distributor)(generator)));
    EXPECT_THAT(ctorTester->gate_cost_.secs, test::IsBetween(kGateCostRange.min, kGateCostRange.max));
  }

  // gate_penalty_ (Cost.cost)
  distributor.reset(make_distributor_from_range(kGatePenaltyRange));
  for (unsigned i = 0; i < testIterations; ++i) {
    ctorTester.reset(make_truckcost_from_json("gate_penalty", (*distributor)(generator)));
    EXPECT_THAT(ctorTester->gate_cost_.cost,
                test::IsBetween(kGatePenaltyRange.min, kGatePenaltyRange.max + kDefaultGateCost));
  }

  // tollbooth_cost_ (Cost.secs)
  distributor.reset(make_distributor_from_range(kTollBoothCostRange));
  for (unsigned i = 0; i < testIterations; ++i) {
    ctorTester.reset(make_truckcost_from_json("toll_booth_cost", (*distributor)(generator)));
    EXPECT_THAT(ctorTester->toll_booth_cost_.secs,
                test::IsBetween(kTollBoothCostRange.min, kTollBoothCostRange.max));
  }

  // tollbooth_penalty_ (Cost.cost)
  distributor.reset(make_distributor_from_range(kTollBoothPenaltyRange));
  for (unsigned i = 0; i < testIterations; ++i) {
    ctorTester.reset(make_truckcost_from_json("toll_booth_penalty", (*distributor)(generator)));
    EXPECT_THAT(ctorTester->toll_booth_cost_.cost,
                test::IsBetween(kTollBoothPenaltyRange.min,
                                kTollBoothPenaltyRange.max + kDefaultTollBoothCost));
  }

  // country_crossing_cost_ (Cost.secs)
  distributor.reset(make_distributor_from_range(kCountryCrossingCostRange));
  for (unsigned i = 0; i < testIterations; ++i) {
    ctorTester.reset(make_truckcost_from_json("country_crossing_cost", (*distributor)(generator)));
    EXPECT_THAT(ctorTester->country_crossing_cost_.secs,
                test::IsBetween(kCountryCrossingCostRange.min, kCountryCrossingCostRange.max));
  }

  // country_crossing_penalty_ (Cost.cost)
  distributor.reset(make_distributor_from_range(kCountryCrossingPenaltyRange));
  for (unsigned i = 0; i < testIterations; ++i) {
    ctorTester.reset(make_truckcost_from_json("country_crossing_penalty", (*distributor)(generator)));
    EXPECT_THAT(ctorTester->country_crossing_cost_.cost,
                test::IsBetween(kCountryCrossingPenaltyRange.min,
                                kCountryCrossingPenaltyRange.max + kDefaultCountryCrossingCost));
  }

  // Ferry transition cost and ferry use not yet supported

  // low_class_penalty_
  distributor.reset(make_distributor_from_range(kLowClassPenaltyRange));
  for (unsigned i = 0; i < testIterations; ++i) {
    ctorTester.reset(make_truckcost_from_json("low_class_penalty", (*distributor)(generator)));
    EXPECT_THAT(ctorTester->low_class_penalty_,
                test::IsBetween(kLowClassPenaltyRange.min, kLowClassPenaltyRange.max));
  }

  // weight_
  distributor.reset(make_distributor_from_range(kTruckWeightRange));
  for (unsigned i = 0; i < testIterations; ++i) {
    ctorTester.reset(make_truckcost_from_json("weight", (*distributor)(generator)));
    EXPECT_THAT(ctorTester->weight_, test::IsBetween(kTruckWeightRange.min, kTruckWeightRange.max));
  }

  // axle_load_
  distributor.reset(make_distributor_from_range(kTruckAxleLoadRange));
  for (unsigned i = 0; i < testIterations; ++i) {
    ctorTester.reset(make_truckcost_from_json("axle_load", (*distributor)(generator)));
    EXPECT_THAT(ctorTester->axle_load_,
                test::IsBetween(kTruckAxleLoadRange.min, kTruckAxleLoadRange.max));
  }

  // height_
  distributor.reset(make_distributor_from_range(kTruckHeightRange));
  for (unsigned i = 0; i < testIterations; ++i) {
    ctorTester.reset(make_truckcost_from_json("height", (*distributor)(generator)));
    EXPECT_THAT(ctorTester->height_, test::IsBetween(kTruckHeightRange.min, kTruckHeightRange.max));
  }

  // width_
  distributor.reset(make_distributor_from_range(kTruckWidthRange));
  for (unsigned i = 0; i < testIterations; ++i) {
    ctorTester.reset(make_truckcost_from_json("width", (*distributor)(generator)));
    EXPECT_THAT(ctorTester->width_, test::IsBetween(kTruckWidthRange.min, kTruckWidthRange.max));
  }

  // length_
  distributor.reset(make_distributor_from_range(kTruckLengthRange));
  for (unsigned i = 0; i < testIterations; ++i) {
    ctorTester.reset(make_truckcost_from_json("length", (*distributor)(generator)));
    EXPECT_THAT(ctorTester->length_, test::IsBetween(kTruckLengthRange.min, kTruckLengthRange.max));
  }
}
} // namespace

int main(int argc, char* argv[]) {
  testing::InitGoogleTest(&argc, argv);
  return RUN_ALL_TESTS();
}

#endif<|MERGE_RESOLUTION|>--- conflicted
+++ resolved
@@ -435,17 +435,9 @@
 Cost TruckCost::EdgeCost(const baldr::DirectedEdge* edge,
                          const baldr::GraphTile* tile,
                          const uint32_t seconds) const {
-<<<<<<< HEAD
-  auto edge_speed = tile->GetSpeed(edge, flow_mask_, seconds);
-
-  // Use the lower of truck speed, top_speed (if present) and speed
-  uint32_t s = (edge->truck_speed() > 0) ? std::min({edge->truck_speed(), edge_speed, top_speed_})
-                                         : std::min(edge_speed, top_speed_);
-=======
-  auto s = tile->GetSpeed(edge, flow_mask_, seconds, true);
-  assert(s < speedfactor_.size());
->>>>>>> 685db595
-  float sec = edge->length() * speedfactor_[s];
+  auto edge_speed = tile->GetSpeed(edge, flow_mask_, seconds, true);
+  auto s = std::min(edge_speed, top_speed_);
+  float sec = edge->length() * speedfactor_[edge_speed];
 
   if (shortest_) {
     return Cost(edge->length(), sec);
