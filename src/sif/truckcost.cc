#include "sif/truckcost.h"
#include "baldr/accessrestriction.h"
#include "baldr/directededge.h"
#include "baldr/graphconstants.h"
#include "baldr/nodeinfo.h"
#include "midgard/constants.h"
#include "midgard/util.h"
#include "proto_conversions.h"
#include "sif/osrm_car_duration.h"
#include <cassert>

#ifdef INLINE_TEST
#include "test.h"
#include "worker.h"
#include <random>
#endif

using namespace valhalla::midgard;
using namespace valhalla::baldr;

namespace valhalla {
namespace sif {

// Default options/values
namespace {

// Base transition costs
// Note: all roads of class "Service, other" are already penalized with low_class_penalty, so for
// generic service roads these penalties will add up
constexpr float kDefaultServicePenalty = 0.0f; // Seconds

// Other options
constexpr float kDefaultLowClassPenalty = 30.0f; // Seconds
constexpr float kDefaultUseTolls = 0.5f;         // Factor between 0 and 1
constexpr float kDefaultUseTracks = 0.f;         // Avoid tracks by default. Factor between 0 and 1
constexpr float kDefaultUseLivingStreets =
    0.f;                                    // Avoid living streets by default. Factor between 0 and 1
constexpr float kDefaultUseHighways = 0.5f; // Factor between 0 and 1

// Default turn costs
constexpr float kTCStraight = 0.5f;
constexpr float kTCSlight = 0.75f;
constexpr float kTCFavorable = 1.0f;
constexpr float kTCFavorableSharp = 1.5f;
constexpr float kTCCrossing = 2.0f;
constexpr float kTCUnfavorable = 2.5f;
constexpr float kTCUnfavorableSharp = 3.5f;
constexpr float kTCReverse = 9.5f;

// Default truck attributes
constexpr float kDefaultTruckWeight = 21.77f;  // Metric Tons (48,000 lbs)
constexpr float kDefaultTruckAxleLoad = 9.07f; // Metric Tons (20,000 lbs)
constexpr float kDefaultTruckHeight = 4.11f;   // Meters (13 feet 6 inches)
constexpr float kDefaultTruckWidth = 2.6f;     // Meters (102.36 inches)
constexpr float kDefaultTruckLength = 21.64f;  // Meters (71 feet)

// Turn costs based on side of street driving
constexpr float kRightSideTurnCosts[] = {kTCStraight,       kTCSlight,  kTCFavorable,
                                         kTCFavorableSharp, kTCReverse, kTCUnfavorableSharp,
                                         kTCUnfavorable,    kTCSlight};
constexpr float kLeftSideTurnCosts[] = {kTCStraight,         kTCSlight,  kTCUnfavorable,
                                        kTCUnfavorableSharp, kTCReverse, kTCFavorableSharp,
                                        kTCFavorable,        kTCSlight};

// How much to favor truck routes.
constexpr float kTruckRouteFactor = 0.85f;

constexpr float kHighwayFactor[] = {
    1.0f, // Motorway
    0.5f, // Trunk
    0.0f, // Primary
    0.0f, // Secondary
    0.0f, // Tertiary
    0.0f, // Unclassified
    0.0f, // Residential
    0.0f  // Service, other
};

constexpr float kSurfaceFactor[] = {
    0.0f, // kPavedSmooth
    0.0f, // kPaved
    0.0f, // kPaveRough
    0.1f, // kCompacted
    0.2f, // kDirt
    0.5f, // kGravel
    1.0f  // kPath
};

// Valid ranges and defaults
constexpr ranged_default_t<float> kLowClassPenaltyRange{0, kDefaultLowClassPenalty, kMaxPenalty};
constexpr ranged_default_t<float> kTruckWeightRange{0, kDefaultTruckWeight, 100.0f};
constexpr ranged_default_t<float> kTruckAxleLoadRange{0, kDefaultTruckAxleLoad, 40.0f};
constexpr ranged_default_t<float> kTruckHeightRange{0, kDefaultTruckHeight, 10.0f};
constexpr ranged_default_t<float> kTruckWidthRange{0, kDefaultTruckWidth, 10.0f};
constexpr ranged_default_t<float> kTruckLengthRange{0, kDefaultTruckLength, 50.0f};
constexpr ranged_default_t<float> kUseTollsRange{0, kDefaultUseTolls, 1.0f};
constexpr ranged_default_t<float> kUseHighwaysRange{0, kDefaultUseHighways, 1.0f};

BaseCostingOptionsConfig GetBaseCostOptsConfig() {
  BaseCostingOptionsConfig cfg{};
  // override defaults
  cfg.service_penalty_.def = kDefaultServicePenalty;
  cfg.use_tracks_.def = kDefaultUseTracks;
  cfg.use_living_streets_.def = kDefaultUseLivingStreets;
  return cfg;
}

const BaseCostingOptionsConfig kBaseCostOptsConfig = GetBaseCostOptsConfig();

} // namespace

/**
 * Derived class providing dynamic edge costing for truck routes.
 */
class TruckCost : public DynamicCost {
public:
  /**
   * Construct truck costing. Pass in cost type and costing_options using protocol buffer(pbf).
   * @param  costing specified costing type.
   * @param  costing_options pbf with request costing_options.
   */
  TruckCost(const Costing& costing_options);

  virtual ~TruckCost();

  /**
   * Does the costing allow hierarchy transitions. Truck costing will allow
   * transitions by default.
   * @return  Returns true if the costing model allows hierarchy transitions).
   */
  virtual bool AllowTransitions() const;

  /**
   * Does the costing method allow multiple passes (with relaxed hierarchy
   * limits).
   * @return  Returns true if the costing model allows multiple passes.
   */
  virtual bool AllowMultiPass() const override;

  /**
   * Checks if access is allowed for the provided directed edge.
   * This is generally based on mode of travel and the access modes
   * allowed on the edge. However, it can be extended to exclude access
   * based on other parameters such as conditional restrictions and
   * conditional access that can depend on time and travel mode.
   * @param  edge           Pointer to a directed edge.
   * @param  is_dest        Is a directed edge the destination?
   * @param  pred           Predecessor edge information.
   * @param  tile           Current tile.
   * @param  edgeid         GraphId of the directed edge.
   * @param  current_time   Current time (seconds since epoch). A value of 0
   *                        indicates the route is not time dependent.
   * @param  tz_index       timezone index for the node
   * @return Returns true if access is allowed, false if not.
   */
  virtual bool Allowed(const baldr::DirectedEdge* edge,
                       const bool is_dest,
                       const EdgeLabel& pred,
                       const graph_tile_ptr& tile,
                       const baldr::GraphId& edgeid,
                       const uint64_t current_time,
                       const uint32_t tz_index,
                       uint8_t& restriction_idx) const override;

  /**
   * Checks if access is allowed for an edge on the reverse path
   * (from destination towards origin). Both opposing edges (current and
   * predecessor) are provided. The access check is generally based on mode
   * of travel and the access modes allowed on the edge. However, it can be
   * extended to exclude access based on other parameters such as conditional
   * restrictions and conditional access that can depend on time and travel
   * mode.
   * @param  edge           Pointer to a directed edge.
   * @param  pred           Predecessor edge information.
   * @param  opp_edge       Pointer to the opposing directed edge.
   * @param  tile           Current tile.
   * @param  edgeid         GraphId of the opposing edge.
   * @param  current_time   Current time (seconds since epoch). A value of 0
   *                        indicates the route is not time dependent.
   * @param  tz_index       timezone index for the node
   * @return  Returns true if access is allowed, false if not.
   */
  virtual bool AllowedReverse(const baldr::DirectedEdge* edge,
                              const EdgeLabel& pred,
                              const baldr::DirectedEdge* opp_edge,
                              const graph_tile_ptr& tile,
                              const baldr::GraphId& opp_edgeid,
                              const uint64_t current_time,
                              const uint32_t tz_index,
                              uint8_t& restriction_idx) const override;

  /**
   * Callback for Allowed doing mode  specific restriction checks
   */
  virtual bool ModeSpecificAllowed(const baldr::AccessRestriction& restriction) const override;

  /**
   * Only transit costings are valid for this method call, hence we throw
   * @param edge
   * @param departure
   * @param curr_time
   * @return
   */
  virtual Cost EdgeCost(const baldr::DirectedEdge*,
                        const baldr::TransitDeparture*,
                        const uint32_t) const override {
    throw std::runtime_error("TruckCost::EdgeCost does not support transit edges");
  }

  /**
   * Get the cost to traverse the specified directed edge. Cost includes
   * the time (seconds) to traverse the edge.
   * @param  edge      Pointer to a directed edge.
   * @param  tile      Current tile.
   * @param  time_info Time info about edge passing.
   * @return  Returns the cost and time (seconds)
   */
  virtual Cost EdgeCost(const baldr::DirectedEdge* edge,
                        const graph_tile_ptr& tile,
                        const baldr::TimeInfo& time_info,
                        uint8_t& flow_sources) const override;

  /**
   * Returns the cost to make the transition from the predecessor edge.
   * Defaults to 0. Costing models that wish to include edge transition
   * costs (i.e., intersection/turn costs) must override this method.
   * @param  edge  Directed edge (the to edge)
   * @param  node  Node (intersection) where transition occurs.
   * @param  pred  Predecessor edge information.
   * @return  Returns the cost and time (seconds)
   */
  virtual Cost TransitionCost(const baldr::DirectedEdge* edge,
                              const baldr::NodeInfo* node,
                              const EdgeLabel& pred) const override;

  /**
   * Returns the cost to make the transition from the predecessor edge
   * when using a reverse search (from destination towards the origin).
   * @param  idx   Directed edge local index
   * @param  node  Node (intersection) where transition occurs.
   * @param  pred  the opposing current edge in the reverse tree.
   * @param  edge  the opposing predecessor in the reverse tree
   * @param  has_measured_speed Do we have any of the measured speed types set?
   * @param  internal_turn  Did we make an turn on a short internal edge.
   * @return  Returns the cost and time (seconds)
   */
  virtual Cost TransitionCostReverse(const uint32_t idx,
                                     const baldr::NodeInfo* node,
                                     const baldr::DirectedEdge* pred,
                                     const baldr::DirectedEdge* edge,
                                     const bool has_measured_speed,
                                     const InternalTurn internal_turn) const override;

  /**
   * Get the cost factor for A* heuristics. This factor is multiplied
   * with the distance to the destination to produce an estimate of the
   * minimum cost to the destination. The A* heuristic must underestimate the
   * cost to the destination. So a time based estimate based on speed should
   * assume the maximum speed is used to the destination such that the time
   * estimate is less than the least possible time along roads.
   */
  virtual float AStarCostFactor() const override;

  /**
   * Get the current travel type.
   * @return  Returns the current travel type.
   */
  virtual uint8_t travel_type() const override;

  /**
   * Function to be used in location searching which will
   * exclude and allow ranking results from the search by looking at each
   * edges attribution and suitability for use as a location by the travel
   * mode used by the costing method. It's also used to filter
   * edges not usable / inaccessible by truck.
   */
  bool Allowed(const baldr::DirectedEdge* edge,
               const graph_tile_ptr& tile,
               uint16_t disallow_mask = kDisallowNone) const override {
    bool allow_closures = (!filter_closures_ && !(disallow_mask & kDisallowClosure)) ||
                          !(flow_mask_ & kCurrentFlowMask);
    return DynamicCost::Allowed(edge, tile, disallow_mask) && !edge->bss_connection() &&
           (allow_closures || !tile->IsClosed(edge));
  }

public:
  VehicleType type_; // Vehicle type: tractor trailer
  std::vector<float> speedfactor_;
  float density_factor_[16]; // Density factor
  float toll_factor_;        // Factor applied when road has a toll
  float low_class_penalty_;  // Penalty (seconds) to go to residential or service road

  // Vehicle attributes (used for special restrictions and costing)
  bool hazmat_;          // Carrying hazardous materials
  float weight_;         // Vehicle weight in metric tons
  float axle_load_;      // Axle load weight in metric tons
  float height_;         // Vehicle height in meters
  float width_;          // Vehicle width in meters
  float length_;         // Vehicle length in meters
  float highway_factor_; // Factor applied when road is a motorway or trunk

  // Density factor used in edge transition costing
  std::vector<float> trans_density_factor_;
};

// Constructor
TruckCost::TruckCost(const Costing& costing)
    : DynamicCost(costing, TravelMode::kDrive, kTruckAccess, true),
      trans_density_factor_{1.0f, 1.0f, 1.0f, 1.0f, 1.0f, 1.1f, 1.2f, 1.3f,
                            1.4f, 1.6f, 1.9f, 2.2f, 2.5f, 2.8f, 3.1f, 3.5f} {
  const auto& costing_options = costing.options();

  type_ = VehicleType::kTractorTrailer;

  // Get the base costs
  get_base_costs(costing);

  low_class_penalty_ = costing_options.low_class_penalty();

  // Get the vehicle attributes
  hazmat_ = costing_options.hazmat();
  weight_ = costing_options.weight();
  axle_load_ = costing_options.axle_load();
  height_ = costing_options.height();
  width_ = costing_options.width();
  length_ = costing_options.length();

  // Create speed cost table
  speedfactor_.resize(kMaxSpeedKph + 1, 0);
  speedfactor_[0] = kSecPerHour; // TODO - what to make speed=0?
  for (uint32_t s = 1; s <= kMaxSpeedKph; s++) {
    speedfactor_[s] = (kSecPerHour * 0.001f) / static_cast<float>(s);
  }

  // Preference to use highways. Is a value from 0 to 1
  // Factor for highway use - use a non-linear factor with values at 0.5 being neutral (factor
  // of 0). Values between 0.5 and 1 slowly decrease to a maximum of -0.125 (to slightly prefer
  // highways) while values between 0.5 to 0 slowly increase to a maximum of kMaxHighwayBiasFactor
  // to avoid/penalize highways.
  float use_highways = costing_options.use_highways();
  if (use_highways >= 0.5f) {
    float f = (0.5f - use_highways);
    highway_factor_ = f * f * f;
  } else {
    float f = 1.0f - (use_highways * 2.0f);
    highway_factor_ = kMaxHighwayBiasFactor * (f * f);
  }

  // Preference to use toll roads (separate from toll booth penalty). Sets a toll
  // factor. A toll factor of 0 would indicate no adjustment to weighting for toll roads.
  // use_tolls = 1 would reduce weighting slightly (a negative delta) while
  // use_tolls = 0 would penalize (positive delta to weighting factor).
  float use_tolls = costing_options.use_tolls();
  toll_factor_ = use_tolls < 0.5f ? (2.0f - 4 * use_tolls) : // ranges from 2 to 0
                     (0.5f - use_tolls) * 0.03f;             // ranges from 0 to -0.15

  for (uint32_t d = 0; d < 16; d++) {
    density_factor_[d] = 0.85f + (d * 0.025f);
  }
}

// Destructor
TruckCost::~TruckCost() {
}

// Auto costing will allow hierarchy transitions by default.
bool TruckCost::AllowTransitions() const {
  return true;
}

// Does the costing method allow multiple passes (with relaxed hierarchy
// limits).
bool TruckCost::AllowMultiPass() const {
  return true;
}

bool TruckCost::ModeSpecificAllowed(const baldr::AccessRestriction& restriction) const {
  switch (restriction.type()) {
    case AccessType::kHazmat:
      if (hazmat_ != restriction.value()) {
        return false;
      }
      break;
    case AccessType::kMaxAxleLoad:
      if (axle_load_ > static_cast<float>(restriction.value() * 0.01)) {
        return false;
      }
      break;
    case AccessType::kMaxHeight:
      if (height_ > static_cast<float>(restriction.value() * 0.01)) {
        return false;
      }
      break;
    case AccessType::kMaxLength:
      if (length_ > static_cast<float>(restriction.value() * 0.01)) {
        return false;
      }
      break;
    case AccessType::kMaxWeight:
      if (weight_ > static_cast<float>(restriction.value() * 0.01)) {
        return false;
      }
      break;
    case AccessType::kMaxWidth:
      if (width_ > static_cast<float>(restriction.value() * 0.01)) {
        return false;
      }
      break;
    default:
      return true;
  };
  return true;
}

// Check if access is allowed on the specified edge.
inline bool TruckCost::Allowed(const baldr::DirectedEdge* edge,
                               const bool is_dest,
                               const EdgeLabel& pred,
                               const graph_tile_ptr& tile,
                               const baldr::GraphId& edgeid,
                               const uint64_t current_time,
                               const uint32_t tz_index,
                               uint8_t& restriction_idx) const {
  // Check access, U-turn, and simple turn restriction.
  if (!IsAccessible(edge) || (!pred.deadend() && pred.opp_local_idx() == edge->localedgeidx()) ||
      ((pred.restrictions() & (1 << edge->localedgeidx())) && !ignore_restrictions_) ||
      edge->surface() == Surface::kImpassable || IsUserAvoidEdge(edgeid) ||
      (!allow_destination_only_ && !pred.destonly() && edge->destonly()) ||
      (pred.closure_pruning() && IsClosed(edge, tile)) ||
      (exclude_unpaved_ && !pred.unpaved() && edge->unpaved())) {
    return false;
  }

  return DynamicCost::EvaluateRestrictions(access_mask_, edge, is_dest, tile, edgeid, current_time,
                                           tz_index, restriction_idx);
}

// Checks if access is allowed for an edge on the reverse path (from
// destination towards origin). Both opposing edges are provided.
bool TruckCost::AllowedReverse(const baldr::DirectedEdge* edge,
                               const EdgeLabel& pred,
                               const baldr::DirectedEdge* opp_edge,
                               const graph_tile_ptr& tile,
                               const baldr::GraphId& opp_edgeid,
                               const uint64_t current_time,
                               const uint32_t tz_index,
                               uint8_t& restriction_idx) const {
  // Check access, U-turn, and simple turn restriction.
  if (!IsAccessible(opp_edge) || (!pred.deadend() && pred.opp_local_idx() == edge->localedgeidx()) ||
      ((opp_edge->restrictions() & (1 << pred.opp_local_idx())) && !ignore_restrictions_) ||
      opp_edge->surface() == Surface::kImpassable || IsUserAvoidEdge(opp_edgeid) ||
      (!allow_destination_only_ && !pred.destonly() && opp_edge->destonly()) ||
      (pred.closure_pruning() && IsClosed(opp_edge, tile)) ||
      (exclude_unpaved_ && !pred.unpaved() && opp_edge->unpaved())) {
    return false;
  }

  return DynamicCost::EvaluateRestrictions(access_mask_, edge, false, tile, opp_edgeid, current_time,
                                           tz_index, restriction_idx);
}

// Get the cost to traverse the edge in seconds
Cost TruckCost::EdgeCost(const baldr::DirectedEdge* edge,
                         const graph_tile_ptr& tile,
                         const baldr::TimeInfo& time_info,
                         uint8_t& flow_sources) const {
  auto edge_speed = fixed_speed_ == baldr::kDisableFixedSpeed
                        ? tile->GetSpeed(edge, flow_mask_, time_info.second_of_week, true,
                                         &flow_sources, time_info.seconds_from_now)
                        : fixed_speed_;

  auto final_speed = std::min(edge_speed, top_speed_);

  float sec = edge->length() * speedfactor_[final_speed];

  if (shortest_) {
    return Cost(edge->length(), sec);
  }

<<<<<<< HEAD
  float factor = density_factor_[edge->density()] +
                 highway_factor_ * kHighwayFactor[static_cast<uint32_t>(edge->classification())] +
                 kSurfaceFactor[static_cast<uint32_t>(edge->surface())] +
                 SpeedPenalty(edge, tile, time_info, flow_sources, edge_speed);
=======
  float factor = 1.f;
  switch (edge->use()) {
    case Use::kFerry:
      factor = ferry_factor_;
      break;
    case Use::kRailFerry:
      factor = rail_ferry_factor_;
      break;
    default:
      factor = density_factor_[edge->density()];
      break;
  }
  factor += SpeedPenalty(edge, tile, time_info, flow_sources, edge_speed);

>>>>>>> 502c5126
  if (edge->truck_route() > 0) {
    factor *= kTruckRouteFactor;
  }

  if (edge->toll()) {
    factor += toll_factor_;
  }

  if (edge->use() == Use::kTrack) {
    factor *= track_factor_;
  } else if (edge->use() == Use::kLivingStreet) {
    factor *= living_street_factor_;
  } else if (edge->use() == Use::kServiceRoad) {
    factor *= service_factor_;
  }

  if (IsClosed(edge, tile)) {
    // Add a penalty for traversing a closed edge
    factor *= closure_factor_;
  }

  return {sec * factor, sec};
}

// Returns the time (in seconds) to make the transition from the predecessor
Cost TruckCost::TransitionCost(const baldr::DirectedEdge* edge,
                               const baldr::NodeInfo* node,
                               const EdgeLabel& pred) const {
  // Get the transition cost for country crossing, ferry, gate, toll booth,
  // destination only, alley, maneuver penalty
  uint32_t idx = pred.opp_local_idx();
  Cost c = base_transition_cost(node, edge, &pred, idx);
  c.secs = OSRMCarTurnDuration(edge, node, idx);

  // Penalty to transition onto low class roads.
  if (edge->classification() == baldr::RoadClass::kResidential ||
      edge->classification() == baldr::RoadClass::kServiceOther) {
    c.cost += low_class_penalty_;
  }

  // Transition time = turncost * stopimpact * densityfactor
  if (edge->stopimpact(idx) > 0 && !shortest_) {
    float turn_cost;
    if (edge->edge_to_right(idx) && edge->edge_to_left(idx)) {
      turn_cost = kTCCrossing;
    } else {
      turn_cost = (node->drive_on_right())
                      ? kRightSideTurnCosts[static_cast<uint32_t>(edge->turntype(idx))]
                      : kLeftSideTurnCosts[static_cast<uint32_t>(edge->turntype(idx))];
    }

    if ((edge->use() != Use::kRamp && pred.use() == Use::kRamp) ||
        (edge->use() == Use::kRamp && pred.use() != Use::kRamp)) {
      turn_cost += 1.5f;
      if (edge->roundabout())
        turn_cost += 0.5f;
    }

    float seconds = turn_cost;
    bool is_turn = false;
    bool has_left = (edge->turntype(idx) == baldr::Turn::Type::kLeft ||
                     edge->turntype(idx) == baldr::Turn::Type::kSharpLeft);
    bool has_right = (edge->turntype(idx) == baldr::Turn::Type::kRight ||
                      edge->turntype(idx) == baldr::Turn::Type::kSharpRight);
    bool has_reverse = edge->turntype(idx) == baldr::Turn::Type::kReverse;

    // Separate time and penalty when traffic is present. With traffic, edge speeds account for
    // much of the intersection transition time (TODO - evaluate different elapsed time settings).
    // Still want to add a penalty so routes avoid high cost intersections.
    if (has_left || has_right || has_reverse) {
      seconds *= edge->stopimpact(idx);
      is_turn = true;
    }

    AddUturnPenalty(idx, node, edge, has_reverse, has_left, has_right, true, pred.internal_turn(),
                    seconds);

    // Apply density factor and stop impact penalty if there isn't traffic on this edge or you're not
    // using traffic
    if (!pred.has_measured_speed()) {
      if (!is_turn)
        seconds *= edge->stopimpact(idx);
      seconds *= trans_density_factor_[node->density()];
    }
    c.cost += seconds;
  }
  return c;
}

// Returns the cost to make the transition from the predecessor edge
// when using a reverse search (from destination towards the origin).
// pred is the opposing current edge in the reverse tree
// edge is the opposing predecessor in the reverse tree
Cost TruckCost::TransitionCostReverse(const uint32_t idx,
                                      const baldr::NodeInfo* node,
                                      const baldr::DirectedEdge* pred,
                                      const baldr::DirectedEdge* edge,
                                      const bool has_measured_speed,
                                      const InternalTurn internal_turn) const {

  // TODO: do we want to update the cost if we have flow or speed from traffic.

  // Get the transition cost for country crossing, ferry, gate, toll booth,
  // destination only, alley, maneuver penalty
  Cost c = base_transition_cost(node, edge, pred, idx);
  c.secs = OSRMCarTurnDuration(edge, node, pred->opp_local_idx());

  // Penalty to transition onto low class roads.
  if (edge->classification() == baldr::RoadClass::kResidential ||
      edge->classification() == baldr::RoadClass::kServiceOther) {
    c.cost += low_class_penalty_;
  }

  // Transition time = turncost * stopimpact * densityfactor
  if (edge->stopimpact(idx) > 0 && !shortest_) {
    float turn_cost;
    if (edge->edge_to_right(idx) && edge->edge_to_left(idx)) {
      turn_cost = kTCCrossing;
    } else {
      turn_cost = (node->drive_on_right())
                      ? kRightSideTurnCosts[static_cast<uint32_t>(edge->turntype(idx))]
                      : kLeftSideTurnCosts[static_cast<uint32_t>(edge->turntype(idx))];
    }

    if ((edge->use() != Use::kRamp && pred->use() == Use::kRamp) ||
        (edge->use() == Use::kRamp && pred->use() != Use::kRamp)) {
      turn_cost += 1.5f;
      if (edge->roundabout())
        turn_cost += 0.5f;
    }

    float seconds = turn_cost;
    bool is_turn = false;
    bool has_left = (edge->turntype(idx) == baldr::Turn::Type::kLeft ||
                     edge->turntype(idx) == baldr::Turn::Type::kSharpLeft);
    bool has_right = (edge->turntype(idx) == baldr::Turn::Type::kRight ||
                      edge->turntype(idx) == baldr::Turn::Type::kSharpRight);
    bool has_reverse = edge->turntype(idx) == baldr::Turn::Type::kReverse;

    // Separate time and penalty when traffic is present. With traffic, edge speeds account for
    // much of the intersection transition time (TODO - evaluate different elapsed time settings).
    // Still want to add a penalty so routes avoid high cost intersections.
    if (has_left || has_right || has_reverse) {
      seconds *= edge->stopimpact(idx);
      is_turn = true;
    }

    AddUturnPenalty(idx, node, edge, has_reverse, has_left, has_right, true, internal_turn, seconds);

    // Apply density factor and stop impact penalty if there isn't traffic on this edge or you're not
    // using traffic
    if (!has_measured_speed) {
      if (!is_turn)
        seconds *= edge->stopimpact(idx);
      seconds *= trans_density_factor_[node->density()];
    }
    c.cost += seconds;
  }
  return c;
}

// Get the cost factor for A* heuristics. This factor is multiplied
// with the distance to the destination to produce an estimate of the
// minimum cost to the destination. The A* heuristic must underestimate the
// cost to the destination. So a time based estimate based on speed should
// assume the maximum speed is used to the destination such that the time
// estimate is less than the least possible time along roads.
float TruckCost::AStarCostFactor() const {
  return speedfactor_[top_speed_];
}

// Returns the current travel type.
uint8_t TruckCost::travel_type() const {
  return static_cast<uint8_t>(type_);
}

void ParseTruckCostOptions(const rapidjson::Document& doc,
                           const std::string& costing_options_key,
                           Costing* c) {
  c->set_type(Costing::truck);
  c->set_name(Costing_Enum_Name(c->type()));
  auto* co = c->mutable_options();

  rapidjson::Value dummy;
  const auto& json = rapidjson::get_child(doc, costing_options_key.c_str(), dummy);

  ParseBaseCostOptions(json, c, kBaseCostOptsConfig);
  JSON_PBF_RANGED_DEFAULT(co, kLowClassPenaltyRange, json, "/low_class_penalty", low_class_penalty);
  JSON_PBF_DEFAULT(co, false, json, "/hazmat", hazmat);
  JSON_PBF_RANGED_DEFAULT(co, kTruckWeightRange, json, "/weight", weight);
  JSON_PBF_RANGED_DEFAULT(co, kTruckAxleLoadRange, json, "/axle_load", axle_load);
  JSON_PBF_RANGED_DEFAULT(co, kTruckHeightRange, json, "/height", height);
  JSON_PBF_RANGED_DEFAULT(co, kTruckWidthRange, json, "/width", width);
  JSON_PBF_RANGED_DEFAULT(co, kTruckLengthRange, json, "/length", length);
  JSON_PBF_RANGED_DEFAULT(co, kUseTollsRange, json, "/use_tolls", use_tolls);
  JSON_PBF_RANGED_DEFAULT(co, kUseHighwaysRange, json, "/use_highways", use_highways);
}

cost_ptr_t CreateTruckCost(const Costing& costing_options) {
  return std::make_shared<TruckCost>(costing_options);
}

} // namespace sif
} // namespace valhalla

/**********************************************************************************************/

#ifdef INLINE_TEST

using namespace valhalla;
using namespace sif;

namespace {

class TestTruckCost : public TruckCost {
public:
  TestTruckCost(const Costing& costing_options) : TruckCost(costing_options){};

  using TruckCost::alley_penalty_;
  using TruckCost::country_crossing_cost_;
  using TruckCost::destination_only_penalty_;
  using TruckCost::ferry_transition_cost_;
  using TruckCost::gate_cost_;
  using TruckCost::maneuver_penalty_;
  using TruckCost::service_factor_;
  using TruckCost::service_penalty_;
  using TruckCost::toll_booth_cost_;
};

TestTruckCost* make_truckcost_from_json(const std::string& property, float testVal) {
  std::stringstream ss;
  ss << R"({"costing_options":{"truck":{")" << property << R"(":)" << testVal << "}}}";
  Api request;
  ParseApi(ss.str(), valhalla::Options::route, request);
  return new TestTruckCost(request.options().costings().find(Costing::truck)->second);
}

std::uniform_real_distribution<float>*
make_distributor_from_range(const ranged_default_t<float>& range) {
  float rangeLength = range.max - range.min;
  return new std::uniform_real_distribution<float>(range.min - rangeLength, range.max + rangeLength);
}

TEST(TruckCost, testTruckCostParams) {
  constexpr unsigned testIterations = 250;
  constexpr unsigned seed = 0;
  std::mt19937 generator(seed);
  std::shared_ptr<std::uniform_real_distribution<float>> distributor;
  std::shared_ptr<TestTruckCost> ctorTester;

  const auto& defaults = kBaseCostOptsConfig;

  // maneuver_penalty_
  distributor.reset(make_distributor_from_range(defaults.maneuver_penalty_));
  for (unsigned i = 0; i < testIterations; ++i) {
    ctorTester.reset(make_truckcost_from_json("maneuver_penalty", (*distributor)(generator)));
    EXPECT_THAT(ctorTester->maneuver_penalty_,
                test::IsBetween(defaults.maneuver_penalty_.min, defaults.maneuver_penalty_.max));
  }

  // alley_penalty_
  distributor.reset(make_distributor_from_range(defaults.alley_penalty_));
  for (unsigned i = 0; i < testIterations; ++i) {
    ctorTester.reset(make_truckcost_from_json("alley_penalty", (*distributor)(generator)));
    EXPECT_THAT(ctorTester->alley_penalty_,
                test::IsBetween(defaults.alley_penalty_.min, defaults.alley_penalty_.max));
  }

  // destination_only_penalty_
  distributor.reset(make_distributor_from_range(defaults.dest_only_penalty_));
  for (unsigned i = 0; i < testIterations; ++i) {
    ctorTester.reset(make_truckcost_from_json("destination_only_penalty", (*distributor)(generator)));
    EXPECT_THAT(ctorTester->destination_only_penalty_,
                test::IsBetween(defaults.dest_only_penalty_.min, defaults.dest_only_penalty_.max));
  }

  // gate_cost_ (Cost.secs)
  distributor.reset(make_distributor_from_range(defaults.gate_cost_));
  for (unsigned i = 0; i < testIterations; ++i) {
    ctorTester.reset(make_truckcost_from_json("gate_cost", (*distributor)(generator)));
    EXPECT_THAT(ctorTester->gate_cost_.secs,
                test::IsBetween(defaults.gate_cost_.min, defaults.gate_cost_.max));
  }

  // gate_penalty_ (Cost.cost)
  distributor.reset(make_distributor_from_range(defaults.gate_penalty_));
  for (unsigned i = 0; i < testIterations; ++i) {
    ctorTester.reset(make_truckcost_from_json("gate_penalty", (*distributor)(generator)));
    EXPECT_THAT(ctorTester->gate_cost_.cost,
                test::IsBetween(defaults.gate_penalty_.min, defaults.gate_penalty_.max));
  }

  // tollbooth_cost_ (Cost.secs)
  distributor.reset(make_distributor_from_range(defaults.toll_booth_cost_));
  for (unsigned i = 0; i < testIterations; ++i) {
    ctorTester.reset(make_truckcost_from_json("toll_booth_cost", (*distributor)(generator)));
    EXPECT_THAT(ctorTester->toll_booth_cost_.secs,
                test::IsBetween(defaults.toll_booth_cost_.min, defaults.toll_booth_cost_.max));
  }

  // tollbooth_penalty_ (Cost.cost)
  distributor.reset(make_distributor_from_range(defaults.toll_booth_penalty_));
  for (unsigned i = 0; i < testIterations; ++i) {
    ctorTester.reset(make_truckcost_from_json("toll_booth_penalty", (*distributor)(generator)));
    EXPECT_THAT(ctorTester->toll_booth_cost_.cost,
                test::IsBetween(defaults.toll_booth_penalty_.min,
                                defaults.toll_booth_penalty_.max + defaults.toll_booth_cost_.def));
  }

  // country_crossing_cost_ (Cost.secs)
  distributor.reset(make_distributor_from_range(defaults.country_crossing_cost_));
  for (unsigned i = 0; i < testIterations; ++i) {
    ctorTester.reset(make_truckcost_from_json("country_crossing_cost", (*distributor)(generator)));
    EXPECT_THAT(ctorTester->country_crossing_cost_.secs,
                test::IsBetween(defaults.country_crossing_cost_.min,
                                defaults.country_crossing_cost_.max));
  }

  // country_crossing_penalty_ (Cost.cost)
  distributor.reset(make_distributor_from_range(defaults.country_crossing_penalty_));
  for (unsigned i = 0; i < testIterations; ++i) {
    ctorTester.reset(make_truckcost_from_json("country_crossing_penalty", (*distributor)(generator)));
    EXPECT_THAT(ctorTester->country_crossing_cost_.cost,
                test::IsBetween(defaults.country_crossing_penalty_.min,
                                defaults.country_crossing_penalty_.max +
                                    defaults.country_crossing_cost_.def));
  }

  // ferry_transition_cost_ (Cost.secs)
  distributor.reset(make_distributor_from_range(defaults.ferry_cost_));
  for (unsigned i = 0; i < testIterations; ++i) {
    ctorTester.reset(make_truckcost_from_json("ferry_cost", (*distributor)(generator)));
    EXPECT_THAT(ctorTester->ferry_transition_cost_.secs,
                test::IsBetween(defaults.ferry_cost_.min, defaults.ferry_cost_.max));
  }

  // low_class_penalty_
  distributor.reset(make_distributor_from_range(kLowClassPenaltyRange));
  for (unsigned i = 0; i < testIterations; ++i) {
    ctorTester.reset(make_truckcost_from_json("low_class_penalty", (*distributor)(generator)));
    EXPECT_THAT(ctorTester->low_class_penalty_,
                test::IsBetween(kLowClassPenaltyRange.min, kLowClassPenaltyRange.max));
  }

  // service_penalty_
  distributor.reset(make_distributor_from_range(defaults.service_penalty_));
  for (unsigned i = 0; i < testIterations; ++i) {
    ctorTester.reset(make_truckcost_from_json("service_penalty", (*distributor)(generator)));
    EXPECT_THAT(ctorTester->service_penalty_,
                test::IsBetween(defaults.service_penalty_.min, defaults.service_penalty_.max));
  }

  // service_factor_
  distributor.reset(make_distributor_from_range(defaults.service_factor_));
  for (unsigned i = 0; i < testIterations; ++i) {
    ctorTester.reset(make_truckcost_from_json("service_factor", (*distributor)(generator)));
    EXPECT_THAT(ctorTester->service_factor_,
                test::IsBetween(defaults.service_factor_.min, defaults.service_factor_.max));
  }

  // weight_
  distributor.reset(make_distributor_from_range(kTruckWeightRange));
  for (unsigned i = 0; i < testIterations; ++i) {
    ctorTester.reset(make_truckcost_from_json("weight", (*distributor)(generator)));
    EXPECT_THAT(ctorTester->weight_, test::IsBetween(kTruckWeightRange.min, kTruckWeightRange.max));
  }

  // axle_load_
  distributor.reset(make_distributor_from_range(kTruckAxleLoadRange));
  for (unsigned i = 0; i < testIterations; ++i) {
    ctorTester.reset(make_truckcost_from_json("axle_load", (*distributor)(generator)));
    EXPECT_THAT(ctorTester->axle_load_,
                test::IsBetween(kTruckAxleLoadRange.min, kTruckAxleLoadRange.max));
  }

  // height_
  distributor.reset(make_distributor_from_range(kTruckHeightRange));
  for (unsigned i = 0; i < testIterations; ++i) {
    ctorTester.reset(make_truckcost_from_json("height", (*distributor)(generator)));
    EXPECT_THAT(ctorTester->height_, test::IsBetween(kTruckHeightRange.min, kTruckHeightRange.max));
  }

  // width_
  distributor.reset(make_distributor_from_range(kTruckWidthRange));
  for (unsigned i = 0; i < testIterations; ++i) {
    ctorTester.reset(make_truckcost_from_json("width", (*distributor)(generator)));
    EXPECT_THAT(ctorTester->width_, test::IsBetween(kTruckWidthRange.min, kTruckWidthRange.max));
  }

  // length_
  distributor.reset(make_distributor_from_range(kTruckLengthRange));
  for (unsigned i = 0; i < testIterations; ++i) {
    ctorTester.reset(make_truckcost_from_json("length", (*distributor)(generator)));
    EXPECT_THAT(ctorTester->length_, test::IsBetween(kTruckLengthRange.min, kTruckLengthRange.max));
  }
}
} // namespace

int main(int argc, char* argv[]) {
  testing::InitGoogleTest(&argc, argv);
  return RUN_ALL_TESTS();
}

#endif<|MERGE_RESOLUTION|>--- conflicted
+++ resolved
@@ -477,12 +477,6 @@
     return Cost(edge->length(), sec);
   }
 
-<<<<<<< HEAD
-  float factor = density_factor_[edge->density()] +
-                 highway_factor_ * kHighwayFactor[static_cast<uint32_t>(edge->classification())] +
-                 kSurfaceFactor[static_cast<uint32_t>(edge->surface())] +
-                 SpeedPenalty(edge, tile, time_info, flow_sources, edge_speed);
-=======
   float factor = 1.f;
   switch (edge->use()) {
     case Use::kFerry:
@@ -492,12 +486,13 @@
       factor = rail_ferry_factor_;
       break;
     default:
-      factor = density_factor_[edge->density()];
+      factor = density_factor_[edge->density()] +
+               highway_factor_ * kHighwayFactor[static_cast<uint32_t>(edge->classification())] +
+               kSurfaceFactor[static_cast<uint32_t>(edge->surface())] +
+               SpeedPenalty(edge, tile, time_info, flow_sources, edge_speed);
       break;
   }
-  factor += SpeedPenalty(edge, tile, time_info, flow_sources, edge_speed);
-
->>>>>>> 502c5126
+
   if (edge->truck_route() > 0) {
     factor *= kTruckRouteFactor;
   }
