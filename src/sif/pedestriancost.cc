#include "sif/pedestriancost.h"
#include "baldr/accessrestriction.h"
#include "baldr/graphconstants.h"
#include "midgard/constants.h"
#include "midgard/util.h"
#include "proto/options.pb.h"
#include "proto_conversions.h"
#include "sif/costconstants.h"

#ifdef INLINE_TEST
#include "test.h"
#include "worker.h"
#include <random>
#endif

using namespace valhalla::midgard;
using namespace valhalla::baldr;

namespace valhalla {
namespace sif {

// Default options/values
namespace {

// Base transition costs
// TODO - can we define these in dynamiccost.h and override here if they differ?
constexpr float kDefaultGatePenalty = 10.0f;           // Seconds
constexpr float kDefaultPrivateAccessPenalty = 600.0f; // Seconds
constexpr float kDefaultBssCost = 120.0f;              // Seconds
constexpr float kDefaultBssPenalty = 0.0f;             // Seconds
constexpr float kDefaultServicePenalty = 0.0f;         // Seconds

// Maximum route distances
constexpr uint32_t kMaxDistanceFoot = 100000;      // 100 km
constexpr uint32_t kMaxDistanceWheelchair = 10000; // 10 km

// Default speeds
constexpr float kDefaultSpeedFoot = 5.1f;       // 3.16 MPH
constexpr float kDefaultSpeedWheelchair = 4.0f; // 2.5  MPH  TODO

// Penalty to take steps
constexpr float kDefaultStepPenaltyFoot = 30.0f;        // 30 seconds
constexpr float kDefaultStepPenaltyWheelchair = 600.0f; // 10 minutes

// Maximum grade30
constexpr uint32_t kDefaultMaxGradeFoot = 90;
constexpr uint32_t kDefaultMaxGradeWheelchair = 12; // Conservative for now...

// Other defaults (not dependent on type)
constexpr uint8_t kDefaultMaxHikingDifficulty = 1; // T1 (kHiking)
constexpr float kModeFactor = 1.5f;                // Favor this mode?
constexpr float kDefaultWalkwayFactor = 1.0f;      // Neutral value for walkways
constexpr float kDefaultSideWalkFactor = 1.0f;     // Neutral value for sidewalks
constexpr float kDefaultAlleyFactor = 2.0f;        // Avoid alleys
constexpr float kDefaultDrivewayFactor = 5.0f;     // Avoid driveways
constexpr float kDefaultUseFerry = 1.0f;
constexpr float kDefaultUseLivingStreets = 0.6f; // Factor between 0 and 1

// Maximum distance at the beginning or end of a multimodal route
// that you are willing to travel for this mode.  In this case,
// it is the max walking distance.
constexpr uint32_t kTransitStartEndMaxDistance = 2415; // 1.5 miles

// Maximum transfer distance between stops that you are willing
// to travel for this mode.  In this case, it is the max walking
// distance you are willing to walk between transfers.
constexpr uint32_t kTransitTransferMaxDistance = 805; // 0.5 miles

// Avoid roundabouts
constexpr float kRoundaboutFactor = 2.0f;

// Minimum and maximum average pedestrian speed (to validate input).
constexpr float kMinPedestrianSpeed = 0.5f;
constexpr float kMaxPedestrianSpeed = 25.0f;

// Crossing penalties. TODO - may want to lower stop impact when
// 2 cycleways or walkways cross
constexpr uint32_t kCrossingCosts[] = {0, 0, 1, 1, 2, 3, 5, 15};

constexpr float kMinFactor = 0.1f;
constexpr float kMaxFactor = 100000.0f;

// User propensity to use "hilly" roads. Ranges from a value of 0 (avoid
// hills) to 1 (take hills when they offer a more direct, less time, path).
constexpr float kDefaultUseHills = 0.5f;

// Valid ranges and defaults
constexpr ranged_default_t<uint32_t> kMaxDistanceWheelchairRange{0, kMaxDistanceWheelchair,
                                                                 kMaxDistanceFoot};
constexpr ranged_default_t<uint32_t> kMaxDistanceFootRange{0, kMaxDistanceFoot, kMaxDistanceFoot};

constexpr ranged_default_t<float> kSpeedWheelchairRange{kMinPedestrianSpeed, kDefaultSpeedWheelchair,
                                                        kMaxPedestrianSpeed};
constexpr ranged_default_t<float> kSpeedFootRange{kMinPedestrianSpeed, kDefaultSpeedFoot,
                                                  kMaxPedestrianSpeed};

constexpr ranged_default_t<float> kStepPenaltyWheelchairRange{0, kDefaultStepPenaltyWheelchair,
                                                              kMaxPenalty};
constexpr ranged_default_t<float> kStepPenaltyFootRange{0, kDefaultStepPenaltyFoot, kMaxPenalty};

constexpr ranged_default_t<uint32_t> kMaxGradeWheelchairRange{0, kDefaultMaxGradeWheelchair,
                                                              kDefaultMaxGradeFoot};
constexpr ranged_default_t<uint32_t> kMaxGradeFootRange{0, kDefaultMaxGradeFoot,
                                                        kDefaultMaxGradeFoot};

// Other valid ranges and defaults (not dependent on type)
constexpr ranged_default_t<uint8_t> kMaxHikingDifficultyRange{0, kDefaultMaxHikingDifficulty, 6};
constexpr ranged_default_t<float> kModeFactorRange{kMinFactor, kModeFactor, kMaxFactor};
constexpr ranged_default_t<float> kWalkwayFactorRange{kMinFactor, kDefaultWalkwayFactor, kMaxFactor};
constexpr ranged_default_t<float> kSideWalkFactorRange{kMinFactor, kDefaultSideWalkFactor,
                                                       kMaxFactor};
constexpr ranged_default_t<float> kAlleyFactorRange{kMinFactor, kDefaultAlleyFactor, kMaxFactor};
constexpr ranged_default_t<float> kDrivewayFactorRange{kMinFactor, kDefaultDrivewayFactor,
                                                       kMaxFactor};
constexpr ranged_default_t<uint32_t> kTransitStartEndMaxDistanceRange{0, kTransitStartEndMaxDistance,
                                                                      100000}; // Max 100k
constexpr ranged_default_t<uint32_t> kTransitTransferMaxDistanceRange{0, kTransitTransferMaxDistance,
                                                                      50000}; // Max 50k
<<<<<<< HEAD
constexpr ranged_default_t<float> kUseFerryRange{0, kDefaultUseFerry, 1.0f};
constexpr ranged_default_t<float> kUseHillsRange{0.0f, kDefaultUseHills, 1.0f};
=======
>>>>>>> 953c36ea

constexpr ranged_default_t<float> kBSSCostRange{0, kDefaultBssCost, kMaxPenalty};
constexpr ranged_default_t<float> kBSSPenaltyRange{0, kDefaultBssPenalty, kMaxPenalty};

constexpr float kSacScaleSpeedFactor[] = {
    1.0f,  // kNone
    1.11f, // kHiking (~90% speed)
    1.25f, // kMountainHiking (80% speed)
    1.54f, // kDemandingMountainHiking (~65% speed)
    2.5f,  // kAlpineHiking (40% speed)
    4.0f,  // kDemandingAlpineHiking (25% speed)
    6.67f  // kDifficultAlpineHiking (~15% speed)
};

constexpr float kSacScaleCostFactor[] = {
    0.0f,  // kNone
    0.25f, // kHiking
    0.75f, // kMountainHiking
    1.25f, // kDemandingMountainHiking
    2.0f,  // kAlpineHiking
    2.5f,  // kDemandingAlpineHiking
    3.0f   // kDifficultAlpineHiking
};

<<<<<<< HEAD
// Speed adjustment factors based on weighted grade. Comments here show an
// example of speed changes based on "grade", using a base speed of 3.16 MPH
// on flat roads. 
// Tobler seems a bit too "fast" uphill so we use
// but downhill Tobler seems good https://mtntactical.com/research/yet-calculating-movement-uneven-terrain/
constexpr float kGradeBasedSpeedFactor[] = {
    1.49f,  // -10%  - 4.71
    1.39f,  // -8%   - 4.4
    1.32f,  // -6.5% - 4.17
    1.25f,  // -5%   - 3.96
    1.17f,  // -3%   - 3.69
    1.11f,  // -1.5% - 3.5
    1.0f,  // 0%    - 3.16
    0.94f, // 1.5%  - 3.15
    0.89f, // 3%    - 2.99
    0.82f, // 5%    - 2.79
    0.77f, // 6.5%  - 2.65
    0.73f, // 8%    - 2.51
    0.67f,  // 10%   - 2.34
    0.63f, // 11.5% - 2.22
    0.59f,  // 13%   - 2.11
    0.55f   // 15%   - 1.97
};

// Avoid hills "strength". How much do we want to avoid a hill. Combines
// with the usehills factor (1.0 - usehills = avoidhills factor) to create
// a weighting penalty per weighted grade factor. This indicates how strongly
// edges with the specified grade are weighted. Note that speed also is
// influenced by grade, so these weights help further avoid hills.
constexpr float kAvoidHillsStrength[] = {
    0.2f, // -10%  - Treacherous descent possible
    0.0f, // -8%   - Steep downhill
    0.0f, // -6.5% - Good downhill - where is the bottom?
    0.0f, // -5%   - Picking up speed!
    0.0f, // -3%   - Modest downhill
    0.0f, // -1.5% - Smooth slight downhill, ride this all day!
    0.0f, // 0%    - Flat, no avoidance
    0.0f, // 1.5%  - These are called "false flat"
    0.0f, // 3%    - Slight rise
    0.2f, // 5%    - Small hill
    0.4f, // 6.5%  - Starting to feel this...
    0.5f, // 8%    - Moderately steep
    0.7f, // 10%   - Getting tough
    1.0f, // 11.5% - Tiring!
    3.0f, // 13%   - Ooof - this hurts
    5.0f  // 15%   - Only for the strongest!
};
=======
BaseCostingOptionsConfig GetBaseCostOptsConfig() {
  BaseCostingOptionsConfig cfg{};
  // override defaults
  cfg.gate_penalty_.def = kDefaultGatePenalty;
  cfg.private_access_penalty_.def = kDefaultPrivateAccessPenalty;
  cfg.disable_toll_booth_ = true;
  cfg.disable_rail_ferry_ = true;
  cfg.service_penalty_.def = kDefaultServicePenalty;
  cfg.use_ferry_.def = kDefaultUseFerry;
  cfg.use_living_streets_.def = kDefaultUseLivingStreets;
  return cfg;
}

const BaseCostingOptionsConfig kBaseCostOptsConfig = GetBaseCostOptsConfig();
>>>>>>> 953c36ea

} // namespace

/**
 * Derived class providing dynamic edge costing for pedestrian routes.
 */
class PedestrianCost : public DynamicCost {
public:
  /**
   * Construct pedestrian costing. Pass in cost type and costing_options using protocol buffer(pbf).
   * @param  costing specified costing type.
   * @param  costing_options pbf with request costing_options.
   */
  PedestrianCost(const CostingOptions& costing_options);

  // virtual destructor
  virtual ~PedestrianCost() {
  }

  /**
   * Does the costing method allow multiple passes (with relaxed hierarchy
   * limits).
   * @return  Returns true if the costing model allows multiple passes.
   */
  virtual bool AllowMultiPass() const override {
    return true;
  }

  /**
   * This method overrides the max_distance with the max_distance_mm per segment
   * distance. An example is a pure walking route may have a max distance of
   * 10000 meters (10km) but for a multi-modal route a lower limit of 5000
   * meters per segment (e.g. from origin to a transit stop or from the last
   * transit stop to the destination).
   */
  virtual void UseMaxMultiModalDistance() override {
    max_distance_ = transit_start_end_max_distance_;
  }

  /**
   * Returns the maximum transfer distance between stops that you are willing
   * to travel for this mode.  In this case, it is the max walking
   * distance you are willing to walk between transfers.
   */
  virtual uint32_t GetMaxTransferDistanceMM() override {
    return transit_transfer_max_distance_;
  }

  /**
   * This method overrides the factor for this mode.  The higher the value
   * the more the mode is favored.
   */
  virtual float GetModeFactor() override {
    return mode_factor_;
  }

  /**
   * Checks if access is allowed for the provided directed edge.
   * This is generally based on mode of travel and the access modes
   * allowed on the edge. However, it can be extended to exclude access
   * based on other parameters such as conditional restrictions and
   * conditional access that can depend on time and travel mode.
   * @param  edge           Pointer to a directed edge.
   * @param  is_dest        Is a directed edge the destination?
   * @param  pred           Predecessor edge information.
   * @param  tile           Current tile.
   * @param  edgeid         GraphId of the directed edge.
   * @param  current_time   Current time (seconds since epoch). A value of 0
   *                        indicates the route is not time dependent.
   * @param  tz_index       timezone index for the node
   * @return Returns true if access is allowed, false if not.
   */
  virtual bool Allowed(const baldr::DirectedEdge* edge,
                       const bool is_dest,
                       const EdgeLabel& pred,
                       const graph_tile_ptr& tile,
                       const baldr::GraphId& edgeid,
                       const uint64_t current_time,
                       const uint32_t tz_index,
                       uint8_t& restriction_idx) const override;

  /**
   * Checks if access is allowed for an edge on the reverse path
   * (from destination towards origin). Both opposing edges (current and
   * predecessor) are provided. The access check is generally based on mode
   * of travel and the access modes allowed on the edge. However, it can be
   * extended to exclude access based on other parameters such as conditional
   * restrictions and conditional access that can depend on time and travel
   * mode.
   * @param  edge           Pointer to a directed edge.
   * @param  pred           Predecessor edge information.
   * @param  opp_edge       Pointer to the opposing directed edge.
   * @param  tile           Current tile.
   * @param  edgeid         GraphId of the opposing edge.
   * @param  current_time   Current time (seconds since epoch). A value of 0
   *                        indicates the route is not time dependent.
   * @param  tz_index       timezone index for the node
   * @return  Returns true if access is allowed, false if not.
   */
  virtual bool AllowedReverse(const baldr::DirectedEdge* edge,
                              const EdgeLabel& pred,
                              const baldr::DirectedEdge* opp_edge,
                              const graph_tile_ptr& tile,
                              const baldr::GraphId& opp_edgeid,
                              const uint64_t current_time,
                              const uint32_t tz_index,
                              uint8_t& restriction_idx) const override;

  /**
   * Only transit costings are valid for this method call, hence we throw
   * @param edge
   * @param departure
   * @param curr_time
   * @return
   */
  virtual Cost EdgeCost(const baldr::DirectedEdge*,
                        const baldr::TransitDeparture*,
                        const uint32_t) const override {
    throw std::runtime_error("PedestrianCost::EdgeCost does not support transit edges");
  }

  bool IsClosed(const baldr::DirectedEdge*, const graph_tile_ptr&) const override {
    return false;
  }

  /**
   * Get the cost to traverse the specified directed edge. Cost includes
   * the time (seconds) to traverse the edge.
   * @param  edge      Pointer to a directed edge.
   * @param  tile      Current tile.
   * @param  seconds   Time of week in seconds.
   * @return  Returns the cost and time (seconds)
   */
  virtual Cost EdgeCost(const baldr::DirectedEdge* edge,
                        const graph_tile_ptr& tile,
                        const uint32_t seconds,
                        uint8_t& flow_sources) const override;

  /**
   * Returns the cost to make the transition from the predecessor edge.
   * Defaults to 0. Costing models that wish to include edge transition
   * costs (i.e., intersection/turn costs) must override this method.
   * @param  edge  Directed edge (the to edge)
   * @param  node  Node (intersection) where transition occurs.
   * @param  pred  Predecessor edge information.
   * @return  Returns the cost and time (seconds)
   */
  virtual Cost TransitionCost(const baldr::DirectedEdge* edge,
                              const baldr::NodeInfo* node,
                              const EdgeLabel& pred) const override;

  /**
   * Returns the cost to make the transition from the predecessor edge
   * when using a reverse search (from destination towards the origin).
   * Defaults to 0. Costing models that wish to include edge transition
   * costs (i.e., intersection/turn costs) must override this method.
   * @param  idx   Directed edge local index
   * @param  node  Node (intersection) where transition occurs.
   * @param  pred  the opposing current edge in the reverse tree.
   * @param  edge  the opposing predecessor in the reverse tree
   * @param  has_measured_speed Do we have any of the measured speed types set?
   * @param  internal_turn  Did we make an turn on a short internal edge.
   * @return  Returns the cost and time (seconds)
   */
  virtual Cost TransitionCostReverse(const uint32_t idx,
                                     const baldr::NodeInfo* node,
                                     const baldr::DirectedEdge* pred,
                                     const baldr::DirectedEdge* edge,
                                     const bool /*has_measured_speed*/,
                                     const InternalTurn /*internal_turn*/) const override;

  /**
   * Get the cost factor for A* heuristics. This factor is multiplied
   * with the distance to the destination to produce an estimate of the
   * minimum cost to the destination. The A* heuristic must underestimate the
   * cost to the destination. So a time based estimate based on speed should
   * assume the maximum speed is used to the destination such that the time
   * estimate is less than the least possible time along roads.
   */
  virtual float AStarCostFactor() const override {
    // On first pass use the walking speed plus a small factor to account for
    // favoring walkways, on the second pass use the the maximum ferry speed.
    if (pass_ == 0) {

      // Determine factor based on all of the factor options
      float factor = 1.f;
      if (walkway_factor_ < 1.f) {
        factor *= walkway_factor_;
      }
      if (sidewalk_factor_ < 1.f) {
        factor *= sidewalk_factor_;
      }
      if (alley_factor_ < 1.f) {
        factor *= alley_factor_;
      }
      if (driveway_factor_ < 1.f) {
        factor *= driveway_factor_;
      }
      if (track_factor_ < 1.f) {
        factor *= track_factor_;
      }
      if (living_street_factor_ < 1.f) {
        factor *= living_street_factor_;
      }
      if (service_factor_ < 1.f) {
        factor *= service_factor_;
      }

      return (speedfactor_ * factor);
    } else {
      return (kSecPerHour * 0.001f) / static_cast<float>(kMaxFerrySpeedKph);
    }
  }

  /**
   * Get the current travel type.
   * @return  Returns the current travel type.
   */
  virtual uint8_t travel_type() const override {
    return static_cast<uint8_t>(type_);
  }

  /**
   * Function to be used in location searching which will
   * exclude and allow ranking results from the search by looking at each
   * edges attribution and suitability for use as a location by the travel
   * mode used by the costing method. It's also used to filter
   * edges not usable / inaccessible by pedestrians.
   */
  bool Allowed(const baldr::DirectedEdge* edge,
               const graph_tile_ptr& tile,
               uint16_t disallow_mask = kDisallowNone) const override {
    return DynamicCost::Allowed(edge, tile, disallow_mask) && edge->use() < Use::kRailFerry &&
           edge->sac_scale() <= max_hiking_difficulty_ &&
           (!edge->bss_connection() || project_on_bss_connection);
  }

  virtual Cost BSSCost() const override {
    return {kDefaultBssCost, kDefaultBssPenalty};
  };

public:
  // Type: foot (default), wheelchair, etc.
  PedestrianType type_;

  // Maximum pedestrian distance.
  uint32_t max_distance_;

  // This is the factor for this mode.  The higher the value the more the
  // mode is favored.
  float mode_factor_;

  // Maximum pedestrian distance in meters for multimodal routes.
  // Maximum distance at the beginning or end of a multimodal route
  // that you are willing to travel for this mode.  In this case,
  // it is the max walking distance.
  uint32_t transit_start_end_max_distance_;

  // Maximum transfer, distance in meters for multimodal routes.
  // Maximum transfer distance between stops that you are willing
  // to travel for this mode.  In this case, it is the max distance
  // you are willing to walk between transfers.
  uint32_t transit_transfer_max_distance_;

  // Minimal surface type usable by the pedestrian type
  Surface minimal_allowed_surface_;

  uint32_t max_grade_;             // Maximum grade (percent).
  SacScale max_hiking_difficulty_; // Max sac_scale (0 - 6)
  float speed_;                    // Pedestrian speed.
  float speedfactor_;              // Speed factor for costing. Based on speed.
  float walkway_factor_;           // Factor for favoring walkways and paths.
  float sidewalk_factor_;          // Factor for favoring sidewalks.
  float alley_factor_;             // Avoid alleys factor.
  float driveway_factor_;          // Avoid driveways factor.
  float step_penalty_;             // Penalty applied to steps/stairs (seconds).

  // Elevation/grade penalty (weighting applied based on the edge's weighted
  // grade (relative value from 0-15)
  float grade_penalty[16];

  // Used in edgefilter, it tells if the location should be projected on a edge which is
  // a bike share station connection
  bool project_on_bss_connection = 0;

  /**
   * Override the base transition cost to not add maneuver penalties onto transit edges.
   * Base transition cost that all costing methods use. Includes costs for
   * country crossing, boarding a ferry, toll booth, gates, entering destination
   * only, alleys, and maneuver penalties. Each costing method can provide different
   * costs for these transitions (via costing options).
   *
   * The template allows us to treat edgelabels and directed edges the same. The unidirectinal
   * path algorithms dont have access to the directededge from the label but they have the same
   * function names. At the moment we could change edgelabel to keep the edge pointer because
   * we dont clear tiles while the algorithm is running but for embedded use-cases we might one day
   * do that so its best to keep support for labels and edges here
   *
   * @param node Node at the intersection where the edge transition occurs.
   * @param edge Directed edge entering.
   * @param pred Predecessor edge.
   * @param idx  Index used for name consistency.
   * @return Returns the transition cost (cost, elapsed time).
   */
  template <typename predecessor_t>
  sif::Cost base_transition_cost(const baldr::NodeInfo* node,
                                 const baldr::DirectedEdge* edge,
                                 const predecessor_t* pred,
                                 const uint32_t idx) const {
    // Cases with both time and penalty: country crossing, ferry, gate, toll booth
    sif::Cost c;
    c += country_crossing_cost_ * (node->type() == baldr::NodeType::kBorderControl);
    c += gate_cost_ * (node->type() == baldr::NodeType::kGate) * (!node->tagged_access());
    c += private_access_cost_ * (node->type() == baldr::NodeType::kGate) * node->private_access();
    c += bike_share_cost_ * (node->type() == baldr::NodeType::kBikeShare);
    c += ferry_transition_cost_ *
         (edge->use() == baldr::Use::kFerry && pred->use() != baldr::Use::kFerry);
    c += rail_ferry_transition_cost_ *
         (edge->use() == baldr::Use::kRailFerry && pred->use() != baldr::Use::kRailFerry);

    // Additional penalties without any time cost
    c.cost += destination_only_penalty_ * (edge->destonly() && !pred->destonly());
    c.cost +=
        alley_penalty_ * (edge->use() == baldr::Use::kAlley && pred->use() != baldr::Use::kAlley);
    c.cost +=
        maneuver_penalty_ * (!edge->link() && edge->use() != Use::kEgressConnection &&
                             edge->use() != Use::kPlatformConnection && !edge->name_consistency(idx));
    c.cost += living_street_penalty_ *
              (edge->use() == baldr::Use::kLivingStreet && pred->use() != baldr::Use::kLivingStreet);
    c.cost +=
        track_penalty_ * (edge->use() == baldr::Use::kTrack && pred->use() != baldr::Use::kTrack);
    c.cost += service_penalty_ *
              (edge->use() == baldr::Use::kServiceRoad && pred->use() != baldr::Use::kServiceRoad);

    // shortest ignores any penalties in favor of path length
    c.cost *= !shortest_;
    return c;
  }
};

// Constructor. Parse pedestrian options from property tree. If option is
// not present, set the default.
PedestrianCost::PedestrianCost(const CostingOptions& costing_options)
    : DynamicCost(costing_options, TravelMode::kPedestrian, kPedestrianAccess) {
  // Set hierarchy to allow unlimited transitions
  for (auto& h : hierarchy_limits_) {
    h.max_up_transitions = kUnlimitedTransitions;
  }

  allow_transit_connections_ = false;

  // Get the base costs
  get_base_costs(costing_options);

  // Get the pedestrian type - enter as string and convert to enum
  const std::string& type = costing_options.transport_type();
  if (type == "wheelchair") {
    type_ = PedestrianType::kWheelchair;
  } else if (type == "segway") {
    type_ = PedestrianType::kSegway;
  } else {
    type_ = PedestrianType::kFoot;
  }

  // Set type specific defaults, override with URL inputs
  if (type_ == PedestrianType::kWheelchair) {
    access_mask_ = kWheelchairAccess;
    minimal_allowed_surface_ = Surface::kCompacted;
  } else {
    // Assume type = foot
    access_mask_ = kPedestrianAccess;
    minimal_allowed_surface_ = Surface::kPath;
  }
  max_distance_ = costing_options.max_distance();
  speed_ = costing_options.walking_speed();
  step_penalty_ = costing_options.step_penalty();
  max_grade_ = costing_options.max_grade();

  if (type_ == PedestrianType::kFoot) {
    max_hiking_difficulty_ = static_cast<SacScale>(costing_options.max_hiking_difficulty());
  } else {
    max_hiking_difficulty_ = SacScale::kNone;
  }

  mode_factor_ = costing_options.mode_factor();
  walkway_factor_ = costing_options.walkway_factor();
  sidewalk_factor_ = costing_options.sidewalk_factor();
  alley_factor_ = costing_options.alley_factor();
  driveway_factor_ = costing_options.driveway_factor();
  transit_start_end_max_distance_ = costing_options.transit_start_end_max_distance();
  transit_transfer_max_distance_ = costing_options.transit_transfer_max_distance();

  // Set the speed factor (to avoid division in costing)
  speedfactor_ = (kSecPerHour * 0.001f) / speed_;

  // Populate the grade penalties (based on use_hills factor - value between 0 and 1)
  float use_hills = costing_options.use_hills();
  float avoid_hills = (1.0f - use_hills);
  for (uint32_t i = 0; i <= kMaxGradeFactor; i++) {
    grade_penalty[i] = avoid_hills * kAvoidHillsStrength[i];
  }
}

// Check if access is allowed on the specified edge. Disallow if no
// access for this pedestrian type, if surface type exceeds (worse than)
// the minimum allowed surface type, or if max grade is exceeded.
// Disallow edges where max. distance will be exceeded.
bool PedestrianCost::Allowed(const baldr::DirectedEdge* edge,
                             const bool is_dest,
                             const EdgeLabel& pred,
                             const graph_tile_ptr& tile,
                             const baldr::GraphId& edgeid,
                             const uint64_t current_time,
                             const uint32_t tz_index,
                             uint8_t& restriction_idx) const {
  if (!IsAccessible(edge) || (!pred.deadend() && pred.opp_local_idx() == edge->localedgeidx()) ||
      ((pred.restrictions() & (1 << edge->localedgeidx())) && !ignore_restrictions_) ||
      (edge->surface() > minimal_allowed_surface_) || edge->is_shortcut() ||
      IsUserAvoidEdge(edgeid) || edge->sac_scale() > max_hiking_difficulty_ ||
      (!pred.deadend() && pred.opp_local_idx() == edge->localedgeidx() &&
       pred.mode() == TravelMode::kPedestrian) ||
      //      (edge->max_up_slope() > max_grade_ || edge->max_down_slope() > max_grade_) ||
      ((pred.path_distance() + edge->length()) > max_distance_)) {
    return false;
  }

  // Disallow transit connections (except when set for multi-modal routes)
  if (!allow_transit_connections_ &&
      (edge->use() == Use::kPlatformConnection || edge->use() == Use::kEgressConnection ||
       edge->use() == Use::kTransitConnection)) {
    return false;
  }

  return DynamicCost::EvaluateRestrictions(access_mask_, edge, is_dest, tile, edgeid, current_time,
                                           tz_index, restriction_idx);
}

// Checks if access is allowed for an edge on the reverse path (from
// destination towards origin). Both opposing edges are provided.
bool PedestrianCost::AllowedReverse(const baldr::DirectedEdge* edge,
                                    const EdgeLabel& pred,
                                    const baldr::DirectedEdge* opp_edge,
                                    const graph_tile_ptr& tile,
                                    const baldr::GraphId& opp_edgeid,
                                    const uint64_t current_time,
                                    const uint32_t tz_index,
                                    uint8_t& restriction_idx) const {
  // Do not check max walking distance and assume we are not allowing
  // transit connections. Assume this method is never used in
  // multimodal routes).
  if (!IsAccessible(opp_edge) || (!pred.deadend() && pred.opp_local_idx() == edge->localedgeidx()) ||
      ((opp_edge->restrictions() & (1 << pred.opp_local_idx())) && !ignore_restrictions_) ||
      (opp_edge->surface() > minimal_allowed_surface_) || opp_edge->is_shortcut() ||
      IsUserAvoidEdge(opp_edgeid) || edge->sac_scale() > max_hiking_difficulty_ ||
      (!pred.deadend() && pred.opp_local_idx() == edge->localedgeidx() &&
       pred.mode() == TravelMode::kPedestrian) ||
      //      (opp_edge->max_up_slope() > max_grade_ || opp_edge->max_down_slope() > max_grade_) ||
      opp_edge->use() == Use::kTransitConnection || opp_edge->use() == Use::kEgressConnection ||
      opp_edge->use() == Use::kPlatformConnection) {
    return false;
  }

  return DynamicCost::EvaluateRestrictions(access_mask_, edge, false, tile, opp_edgeid, current_time,
                                           tz_index, restriction_idx);
}

// Returns the cost to traverse the edge and an estimate of the actual time
// (in seconds) to traverse the edge.
Cost PedestrianCost::EdgeCost(const baldr::DirectedEdge* edge,
                              const graph_tile_ptr& tile,
                              const uint32_t seconds,
                              uint8_t& flow_sources) const {

  // Ferries are a special case - they use the ferry speed (stored on the edge)
  if (edge->use() == Use::kFerry) {
    auto speed = tile->GetSpeed(edge, flow_mask_, seconds, false, &flow_sources);
    float sec = edge->length() * (kSecPerHour * 0.001f) / static_cast<float>(speed);
    return {sec * ferry_factor_, sec};
  }

  float sec =
      edge->length() * speedfactor_ * kSacScaleSpeedFactor[static_cast<uint8_t>(edge->sac_scale())] / kGradeBasedSpeedFactor[edge->weighted_grade()];

  if (shortest_) {
    return Cost(edge->length(), sec);
  }

  // Represents how stressful a roadway is without looking at grade or cycle accommodations
  float roadway_stress = 1.0f;

  // TODO - consider using an array of "use factors" to avoid this conditional
  float factor = 1.0f + kSacScaleCostFactor[static_cast<uint8_t>(edge->sac_scale())] + grade_penalty[edge->weighted_grade()];
  if (edge->use() == Use::kFootway || edge->use() == Use::kSidewalk) {
    factor *= walkway_factor_;
  } else if (edge->use() == Use::kAlley) {
    factor *= alley_factor_;
  } else if (edge->use() == Use::kDriveway) {
    factor *= driveway_factor_;
  } else if (edge->use() == Use::kTrack) {
    factor *= track_factor_;
  } else if (edge->use() == Use::kLivingStreet) {
    factor *= living_street_factor_;
  } else if (edge->use() == Use::kServiceRoad) {
    factor *= service_factor_;
  } else if (edge->sidewalk_left() || edge->sidewalk_right()) {
    factor *= sidewalk_factor_;
  } else if (edge->roundabout()) {
    factor *= kRoundaboutFactor;
  }

  // Slightly favor walkways/paths and penalize alleys and driveways.
  return {sec * factor, sec};
}

// Returns the time (in seconds) to make the transition from the predecessor
Cost PedestrianCost::TransitionCost(const baldr::DirectedEdge* edge,
                                    const baldr::NodeInfo* node,
                                    const EdgeLabel& pred) const {
  // Special cases: fixed penalty for steps/stairs
  if (edge->use() == Use::kSteps) {
    return {step_penalty_, 0.0f};
  }

  // Get the transition cost for country crossing, ferry, gate, toll booth,
  // destination only, alley, maneuver penalty
  uint32_t idx = pred.opp_local_idx();
  Cost c = base_transition_cost(node, edge, &pred, idx);

  // Costs for crossing an intersection.
  if (edge->edge_to_right(idx) && edge->edge_to_left(idx)) {
    float seconds = kCrossingCosts[edge->stopimpact(idx)];
    c.secs += seconds;
    c.cost += shortest_ ? 0.f : seconds;
  }
  return c;
}

// Returns the cost to make the transition from the predecessor edge
// when using a reverse search (from destination towards the origin).
// Defaults to 0. Costing models that wish to include edge transition
// costs (i.e., intersection/turn costs) must override this method.
Cost PedestrianCost::TransitionCostReverse(const uint32_t idx,
                                           const baldr::NodeInfo* node,
                                           const baldr::DirectedEdge* pred,
                                           const baldr::DirectedEdge* edge,
                                           const bool /*has_measured_speed*/,
                                           const InternalTurn /*internal_turn*/) const {

  // Pedestrians should be able to make uturns on short internal edges; therefore, InternalTurn
  // is ignored for now.
  // TODO: do we want to update the cost if we have flow or speed from traffic.

  // Special cases: fixed penalty for steps/stairs
  if (edge->use() == Use::kSteps) {
    return {step_penalty_, 0.0f};
  }

  // Get the transition cost for country crossing, ferry, gate, toll booth,
  // destination only, alley, maneuver penalty
  Cost c = base_transition_cost(node, edge, pred, idx);

  // Costs for crossing an intersection.
  if (edge->edge_to_right(idx) && edge->edge_to_left(idx)) {
    float seconds = kCrossingCosts[edge->stopimpact(idx)];
    c.secs += seconds;
    c.cost += shortest_ ? 0.f : seconds;
  }
  return c;
}

void ParsePedestrianCostOptions(const rapidjson::Document& doc,
                                const std::string& costing_options_key,
                                CostingOptions* pbf_costing_options) {
  pbf_costing_options->set_costing(Costing::pedestrian);
  pbf_costing_options->set_name(Costing_Enum_Name(pbf_costing_options->costing()));
  auto json_costing_options = rapidjson::get_child_optional(doc, costing_options_key.c_str());

  if (json_costing_options) {
    ParseSharedCostOptions(*json_costing_options, pbf_costing_options);
    ParseBaseCostOptions(*json_costing_options, pbf_costing_options, kBaseCostOptsConfig);

    // If specified, parse json and set pbf values

<<<<<<< HEAD
    // maneuver_penalty
    pbf_costing_options->set_maneuver_penalty(kManeuverPenaltyRange(
        rapidjson::get_optional<float>(*json_costing_options, "/maneuver_penalty")
            .get_value_or(kDefaultManeuverPenalty)));

    // destination_only_penalty
    pbf_costing_options->set_destination_only_penalty(kDestinationOnlyPenaltyRange(
        rapidjson::get_optional<float>(*json_costing_options, "/destination_only_penalty")
            .get_value_or(kDefaultDestinationOnlyPenalty)));

    // gate_penalty
    pbf_costing_options->set_gate_penalty(
        kGatePenaltyRange(rapidjson::get_optional<float>(*json_costing_options, "/gate_penalty")
                              .get_value_or(kDefaultGatePenalty)));

    // alley_penalty
    pbf_costing_options->set_alley_penalty(
        kAlleyPenaltyRange(rapidjson::get_optional<float>(*json_costing_options, "/alley_penalty")
                               .get_value_or(kDefaultAlleyPenalty)));

    // country_crossing_cost
    pbf_costing_options->set_country_crossing_cost(kCountryCrossingCostRange(
        rapidjson::get_optional<float>(*json_costing_options, "/country_crossing_cost")
            .get_value_or(kDefaultCountryCrossingCost)));

    // country_crossing_penalty
    pbf_costing_options->set_country_crossing_penalty(kCountryCrossingPenaltyRange(
        rapidjson::get_optional<float>(*json_costing_options, "/country_crossing_penalty")
            .get_value_or(kDefaultCountryCrossingPenalty)));

    // use_hills
    pbf_costing_options->set_use_hills(
        kUseHillsRange(rapidjson::get_optional<float>(*json_costing_options, "/use_hills")
                           .get_value_or(kDefaultUseHills)));

    // ferry_cost
    pbf_costing_options->set_ferry_cost(
        kFerryCostRange(rapidjson::get_optional<float>(*json_costing_options, "/ferry_cost")
                            .get_value_or(kDefaultFerryCost)));

    // use_ferry
    pbf_costing_options->set_use_ferry(
        kUseFerryRange(rapidjson::get_optional<float>(*json_costing_options, "/use_ferry")
                           .get_value_or(kDefaultUseFerry)));

=======
>>>>>>> 953c36ea
    // type (transport_type)
    pbf_costing_options->set_transport_type(
        (rapidjson::get_optional<std::string>(*json_costing_options, "/type").get_value_or("foot")));

    // Set type specific defaults, override with URL inputs
    if (pbf_costing_options->transport_type() == "wheelchair") {
      // max_distance
      pbf_costing_options->set_max_distance(kMaxDistanceWheelchairRange(
          rapidjson::get_optional<uint32_t>(*json_costing_options, "/max_distance")
              .get_value_or(kMaxDistanceWheelchair)));

      // walking_speed
      pbf_costing_options->set_walking_speed(kSpeedWheelchairRange(
          rapidjson::get_optional<float>(*json_costing_options, "/walking_speed")
              .get_value_or(kDefaultSpeedWheelchair)));

      // step_penalty
      pbf_costing_options->set_step_penalty(kStepPenaltyWheelchairRange(
          rapidjson::get_optional<float>(*json_costing_options, "/step_penalty")
              .get_value_or(kDefaultStepPenaltyWheelchair)));

      // max_grade
      pbf_costing_options->set_max_grade(kMaxGradeWheelchairRange(
          rapidjson::get_optional<uint32_t>(*json_costing_options, "/max_grade")
              .get_value_or(kDefaultMaxGradeWheelchair)));

    } else {
      // Assume type = foot
      // max_distance
      pbf_costing_options->set_max_distance(kMaxDistanceFootRange(
          rapidjson::get_optional<uint32_t>(*json_costing_options, "/max_distance")
              .get_value_or(kMaxDistanceFoot)));

      // walking_speed
      pbf_costing_options->set_walking_speed(
          kSpeedFootRange(rapidjson::get_optional<float>(*json_costing_options, "/walking_speed")
                              .get_value_or(kDefaultSpeedFoot)));

      // step_penalty
      pbf_costing_options->set_step_penalty(
          kStepPenaltyFootRange(rapidjson::get_optional<float>(*json_costing_options, "/step_penalty")
                                    .get_value_or(kDefaultStepPenaltyFoot)));

      // max_grade
      pbf_costing_options->set_max_grade(
          kMaxGradeFootRange(rapidjson::get_optional<uint32_t>(*json_costing_options, "/max_grade")
                                 .get_value_or(kDefaultMaxGradeFoot)));
    }

    // max_hiking_difficulty
    pbf_costing_options->set_max_hiking_difficulty(kMaxHikingDifficultyRange(
        rapidjson::get_optional<uint32_t>(*json_costing_options, "/max_hiking_difficulty")
            .get_value_or(kDefaultMaxHikingDifficulty)));

    // mode_factor
    pbf_costing_options->set_mode_factor(
        kModeFactorRange(rapidjson::get_optional<float>(*json_costing_options, "/mode_factor")
                             .get_value_or(kModeFactor)));

    // walkway_factor
    pbf_costing_options->set_walkway_factor(
        kWalkwayFactorRange(rapidjson::get_optional<float>(*json_costing_options, "/walkway_factor")
                                .get_value_or(kDefaultWalkwayFactor)));

    // sidewalk_factor
    pbf_costing_options->set_sidewalk_factor(
        kSideWalkFactorRange(rapidjson::get_optional<float>(*json_costing_options, "/sidewalk_factor")
                                 .get_value_or(kDefaultSideWalkFactor)));

    // alley_factor
    pbf_costing_options->set_alley_factor(
        kAlleyFactorRange(rapidjson::get_optional<float>(*json_costing_options, "/alley_factor")
                              .get_value_or(kDefaultAlleyFactor)));

    // driveway_factor
    pbf_costing_options->set_driveway_factor(
        kDrivewayFactorRange(rapidjson::get_optional<float>(*json_costing_options, "/driveway_factor")
                                 .get_value_or(kDefaultDrivewayFactor)));

    // transit_start_end_max_distance
    pbf_costing_options->set_transit_start_end_max_distance(kTransitStartEndMaxDistanceRange(
        rapidjson::get_optional<uint32_t>(*json_costing_options, "/transit_start_end_max_distance")
            .get_value_or(kTransitStartEndMaxDistance)));

    // transit_transfer_max_distance
    pbf_costing_options->set_transit_transfer_max_distance(kTransitTransferMaxDistanceRange(
        rapidjson::get_optional<uint32_t>(*json_costing_options, "/transit_transfer_max_distance")
            .get_value_or(kTransitTransferMaxDistance)));

    // bss rent cost
    pbf_costing_options->set_bike_share_cost(
        kBSSCostRange(rapidjson::get_optional<uint32_t>(*json_costing_options, "/bss_rent_cost")
                          .get_value_or(kDefaultBssCost)));
    pbf_costing_options->set_bike_share_penalty(
        kBSSPenaltyRange(rapidjson::get_optional<uint32_t>(*json_costing_options, "/bss_rent_penalty")
                             .get_value_or(kDefaultBssPenalty)));
  } else {
    // Set pbf values to defaults
<<<<<<< HEAD
    pbf_costing_options->set_maneuver_penalty(kDefaultManeuverPenalty);
    pbf_costing_options->set_destination_only_penalty(kDefaultDestinationOnlyPenalty);
    pbf_costing_options->set_gate_penalty(kDefaultGatePenalty);
    pbf_costing_options->set_alley_penalty(kDefaultAlleyPenalty);
    pbf_costing_options->set_country_crossing_cost(kDefaultCountryCrossingCost);
    pbf_costing_options->set_country_crossing_penalty(kDefaultCountryCrossingPenalty);
    pbf_costing_options->set_ferry_cost(kDefaultFerryCost);
    pbf_costing_options->set_use_ferry(kDefaultUseFerry);
    pbf_costing_options->set_use_hills(kDefaultUseHills);
=======
    SetDefaultBaseCostOptions(pbf_costing_options, kBaseCostOptsConfig);

>>>>>>> 953c36ea
    pbf_costing_options->set_transport_type("foot");
    pbf_costing_options->set_max_distance(kMaxDistanceFoot);
    pbf_costing_options->set_walking_speed(kDefaultSpeedFoot);
    pbf_costing_options->set_step_penalty(kDefaultStepPenaltyFoot);
    pbf_costing_options->set_max_grade(kDefaultMaxGradeFoot);
    pbf_costing_options->set_max_hiking_difficulty(kDefaultMaxHikingDifficulty);
    pbf_costing_options->set_mode_factor(kModeFactor);
    pbf_costing_options->set_walkway_factor(kDefaultWalkwayFactor);
    pbf_costing_options->set_sidewalk_factor(kDefaultSideWalkFactor);
    pbf_costing_options->set_alley_factor(kDefaultAlleyFactor);
    pbf_costing_options->set_driveway_factor(kDefaultDrivewayFactor);
    pbf_costing_options->set_transit_start_end_max_distance(kTransitStartEndMaxDistance);
    pbf_costing_options->set_transit_transfer_max_distance(kTransitTransferMaxDistance);
    pbf_costing_options->set_bike_share_cost(kDefaultBssCost);
    pbf_costing_options->set_bike_share_penalty(kDefaultBssPenalty);
  }
}

cost_ptr_t CreatePedestrianCost(const CostingOptions& costing_options) {
  return std::make_shared<PedestrianCost>(costing_options);
}

cost_ptr_t CreateBikeShareCost(const CostingOptions& costing_options) {
  auto cost_ptr = std::make_shared<PedestrianCost>(costing_options);
  cost_ptr->project_on_bss_connection = true;
  return cost_ptr;
}

} // namespace sif
} // namespace valhalla

/**********************************************************************************************/

#ifdef INLINE_TEST

using namespace valhalla;
using namespace sif;

namespace {

class TestPedestrianCost : public PedestrianCost {
public:
  TestPedestrianCost(const CostingOptions& costing_options) : PedestrianCost(costing_options){};

  using PedestrianCost::alley_penalty_;
  using PedestrianCost::country_crossing_cost_;
  using PedestrianCost::destination_only_penalty_;
  using PedestrianCost::ferry_transition_cost_;
  using PedestrianCost::gate_cost_;
  using PedestrianCost::maneuver_penalty_;
  using PedestrianCost::service_factor_;
  using PedestrianCost::service_penalty_;
};

TestPedestrianCost* make_pedestriancost_from_json(const std::string& property,
                                                  float testVal,
                                                  const std::string& /*type*/) {
  std::stringstream ss;
  ss << R"({"costing_options":{"pedestrian":{")" << property << R"(":)" << testVal << "}}}";
  Api request;
  ParseApi(ss.str(), valhalla::Options::route, request);
  return new TestPedestrianCost(
      request.options().costing_options(static_cast<int>(Costing::pedestrian)));
}

std::uniform_real_distribution<float>*
make_distributor_from_range(const ranged_default_t<float>& range) {
  float rangeLength = range.max - range.min;
  return new std::uniform_real_distribution<float>(range.min - rangeLength, range.max + rangeLength);
}

std::uniform_int_distribution<uint32_t>*
make_distributor_from_range(const ranged_default_t<uint32_t>& range) {
  uint32_t rangeLength = range.max - range.min;
  return new std::uniform_int_distribution<uint32_t>(range.min - rangeLength,
                                                     range.max + rangeLength);
}

TEST(PedestrianCost, testPedestrianCostParams) {
  constexpr unsigned testIterations = 250;
  constexpr unsigned seed = 0;
  std::mt19937 generator(seed);
  std::shared_ptr<std::uniform_real_distribution<float>> real_distributor;
  std::shared_ptr<std::uniform_int_distribution<uint32_t>> int_distributor;
  std::shared_ptr<TestPedestrianCost> ctorTester;

  const auto& defaults = kBaseCostOptsConfig;

  // maneuver_penalty_
  real_distributor.reset(make_distributor_from_range(defaults.maneuver_penalty_));
  for (unsigned i = 0; i < testIterations; ++i) {
    ctorTester.reset(
        make_pedestriancost_from_json("maneuver_penalty", (*real_distributor)(generator), "foot"));
    EXPECT_THAT(ctorTester->maneuver_penalty_,
                test::IsBetween(defaults.maneuver_penalty_.min, defaults.maneuver_penalty_.max));
  }

  // gate_penalty_
  real_distributor.reset(make_distributor_from_range(defaults.gate_penalty_));
  for (unsigned i = 0; i < testIterations; ++i) {
    ctorTester.reset(
        make_pedestriancost_from_json("gate_penalty", (*real_distributor)(generator), "foot"));
    EXPECT_THAT(ctorTester->gate_cost_.cost,
                test::IsBetween(defaults.gate_penalty_.min, defaults.gate_penalty_.max));
  }

  // alley_factor_
  real_distributor.reset(make_distributor_from_range(kAlleyFactorRange));
  for (unsigned i = 0; i < testIterations; ++i) {
    ctorTester.reset(
        make_pedestriancost_from_json("alley_factor", (*real_distributor)(generator), "foot"));
    EXPECT_THAT(ctorTester->alley_factor_,
                test::IsBetween(kAlleyFactorRange.min, kAlleyFactorRange.max));
  }

  // ferry_cost_
  real_distributor.reset(make_distributor_from_range(defaults.ferry_cost_));
  for (unsigned i = 0; i < testIterations; ++i) {
    ctorTester.reset(
        make_pedestriancost_from_json("ferry_cost", (*real_distributor)(generator), "foot"));
    EXPECT_THAT(ctorTester->ferry_transition_cost_.secs,
                test::IsBetween(defaults.ferry_cost_.min, defaults.ferry_cost_.max));
  }

  // country_crossing_cost_
  real_distributor.reset(make_distributor_from_range(defaults.country_crossing_cost_));
  for (unsigned i = 0; i < testIterations; ++i) {
    ctorTester.reset(make_pedestriancost_from_json("country_crossing_cost",
                                                   (*real_distributor)(generator), "foot"));
    EXPECT_THAT(ctorTester->country_crossing_cost_.secs,
                test::IsBetween(defaults.country_crossing_cost_.min,
                                defaults.country_crossing_cost_.max));
  }

  // country_crossing_penalty_
  real_distributor.reset(make_distributor_from_range(defaults.country_crossing_penalty_));
  for (unsigned i = 0; i < testIterations; ++i) {
    ctorTester.reset(make_pedestriancost_from_json("country_crossing_penalty",
                                                   (*real_distributor)(generator), "foot"));
    EXPECT_THAT(ctorTester->country_crossing_cost_.cost,
                test::IsBetween(defaults.country_crossing_penalty_.min,
                                defaults.country_crossing_penalty_.max +
                                    defaults.country_crossing_cost_.def));
  }

  // Wheelchair tests
  // max_distance_
  int_distributor.reset(make_distributor_from_range(kMaxDistanceWheelchairRange));
  for (unsigned i = 0; i < 100; ++i) {
    ctorTester.reset(
        make_pedestriancost_from_json("max_distance", (*int_distributor)(generator), "wheelchair"));
    EXPECT_THAT(ctorTester->max_distance_,
                test::IsBetween(kMaxDistanceWheelchairRange.min, kMaxDistanceWheelchairRange.max));
  }

  // speed_
  real_distributor.reset(make_distributor_from_range(kSpeedWheelchairRange));
  for (unsigned i = 0; i < testIterations; ++i) {
    ctorTester.reset(
        make_pedestriancost_from_json("walking_speed", (*real_distributor)(generator), "wheelchair"));
    EXPECT_THAT(ctorTester->speed_,
                test::IsBetween(kSpeedWheelchairRange.min, kSpeedWheelchairRange.max));
  }

  // step_penalty_
  real_distributor.reset(make_distributor_from_range(kStepPenaltyWheelchairRange));
  for (unsigned i = 0; i < testIterations; ++i) {
    ctorTester.reset(
        make_pedestriancost_from_json("step_penalty", (*real_distributor)(generator), "wheelchair"));
    EXPECT_THAT(ctorTester->step_penalty_,
                test::IsBetween(kStepPenaltyWheelchairRange.min, kStepPenaltyWheelchairRange.max));
  }

  // max_grade_
  int_distributor.reset(make_distributor_from_range(kMaxGradeWheelchairRange));
  for (unsigned i = 0; i < testIterations; ++i) {
    ctorTester.reset(
        make_pedestriancost_from_json("max_grade", (*int_distributor)(generator), "wheelchair"));
    EXPECT_THAT(ctorTester->max_grade_,
                test::IsBetween(kMaxGradeWheelchairRange.min, kMaxGradeWheelchairRange.max));
  }

  // Foot tests
  // max_distance_
  int_distributor.reset(make_distributor_from_range(kMaxDistanceFootRange));
  for (unsigned i = 0; i < testIterations; ++i) {
    ctorTester.reset(
        make_pedestriancost_from_json("max_distance", (*int_distributor)(generator), "foot"));
    EXPECT_THAT(ctorTester->max_distance_,
                test::IsBetween(kMaxDistanceFootRange.min, kMaxDistanceFootRange.max));
  }

  // speed_
  real_distributor.reset(make_distributor_from_range(kSpeedFootRange));
  for (unsigned i = 0; i < testIterations; ++i) {
    ctorTester.reset(
        make_pedestriancost_from_json("walking_speed", (*real_distributor)(generator), "foot"));
    EXPECT_THAT(ctorTester->speed_, test::IsBetween(kSpeedFootRange.min, kSpeedFootRange.max));
  }

  // step_penalty_
  real_distributor.reset(make_distributor_from_range(kStepPenaltyFootRange));
  for (unsigned i = 0; i < testIterations; ++i) {
    ctorTester.reset(
        make_pedestriancost_from_json("step_penalty", (*real_distributor)(generator), "foot"));
    EXPECT_THAT(ctorTester->step_penalty_,
                test::IsBetween(kStepPenaltyFootRange.min, kStepPenaltyFootRange.max));
  }

  // max_grade_
  int_distributor.reset(make_distributor_from_range(kMaxGradeFootRange));
  for (unsigned i = 0; i < testIterations; ++i) {
    ctorTester.reset(
        make_pedestriancost_from_json("max_grade", (*int_distributor)(generator), "foot"));
    EXPECT_THAT(ctorTester->max_grade_,
                test::IsBetween(kMaxGradeFootRange.min, kMaxGradeFootRange.max));
  }

  // Non type dependent tests
  // mode_factor_
  real_distributor.reset(make_distributor_from_range(kModeFactorRange));
  for (unsigned i = 0; i < testIterations; ++i) {
    ctorTester.reset(
        make_pedestriancost_from_json("mode_factor", (*real_distributor)(generator), "foot"));
    EXPECT_THAT(ctorTester->mode_factor_,
                test::IsBetween(kModeFactorRange.min, kModeFactorRange.max));
  }

  /*
   // use_ferry_
   real_distributor.reset(make_distributor_from_range(defaults.use_ferry_));
   for (unsigned i = 0; i < testIterations; ++i) {
     ctorTester.reset(
         make_pedestriancost_from_json("use_ferry", (*real_distributor)(generator), "foot"));
EXPECT_THAT(ctorTester->use_ferry_ , test::IsBetween(defaults.use_ferry_.min,
defaults.use_ferry_.max));
   }

   */

  // walkway_factor_
  real_distributor.reset(make_distributor_from_range(kWalkwayFactorRange));
  for (unsigned i = 0; i < testIterations; ++i) {
    ctorTester.reset(
        make_pedestriancost_from_json("walkway_factor", (*real_distributor)(generator), "foot"));
    EXPECT_THAT(ctorTester->walkway_factor_,
                test::IsBetween(kWalkwayFactorRange.min, kWalkwayFactorRange.max));
  }

  // sidewalk_factor_
  real_distributor.reset(make_distributor_from_range(kSideWalkFactorRange));
  for (unsigned i = 0; i < testIterations; ++i) {
    ctorTester.reset(
        make_pedestriancost_from_json("sidewalk_factor", (*real_distributor)(generator), "foot"));
    EXPECT_THAT(ctorTester->sidewalk_factor_,
                test::IsBetween(kSideWalkFactorRange.min, kSideWalkFactorRange.max));
  }

  // driveway_factor_
  real_distributor.reset(make_distributor_from_range(kDrivewayFactorRange));
  for (unsigned i = 0; i < testIterations; ++i) {
    ctorTester.reset(
        make_pedestriancost_from_json("driveway_factor", (*real_distributor)(generator), "foot"));
    EXPECT_THAT(ctorTester->driveway_factor_,
                test::IsBetween(kDrivewayFactorRange.min, kDrivewayFactorRange.max));
  }

  // transit_start_end_max_distance_
  int_distributor.reset(make_distributor_from_range(kTransitStartEndMaxDistanceRange));
  for (unsigned i = 0; i < testIterations; ++i) {
    ctorTester.reset(make_pedestriancost_from_json("transit_start_end_max_distance",
                                                   (*int_distributor)(generator), "foot"));
    EXPECT_THAT(ctorTester->transit_start_end_max_distance_,
                test::IsBetween(kTransitStartEndMaxDistanceRange.min,
                                kTransitStartEndMaxDistanceRange.max));
  }

  // transit_transfer_max_distance_
  int_distributor.reset(make_distributor_from_range(kTransitTransferMaxDistanceRange));
  for (unsigned i = 0; i < testIterations; ++i) {
    ctorTester.reset(make_pedestriancost_from_json("transit_transfer_max_distance",
                                                   (*int_distributor)(generator), "foot"));
    EXPECT_THAT(ctorTester->transit_transfer_max_distance_,
                test::IsBetween(kTransitTransferMaxDistanceRange.min,
                                kTransitTransferMaxDistanceRange.max));
  }

  // service_penalty_
  real_distributor.reset(make_distributor_from_range(defaults.service_penalty_));
  for (unsigned i = 0; i < testIterations; ++i) {
    ctorTester.reset(
        make_pedestriancost_from_json("service_penalty", (*real_distributor)(generator), "foot"));
    EXPECT_THAT(ctorTester->service_penalty_,
                test::IsBetween(defaults.service_penalty_.min, defaults.service_penalty_.max));
  }

  // service_factor_
  real_distributor.reset(make_distributor_from_range(defaults.service_factor_));
  for (unsigned i = 0; i < testIterations; ++i) {
    ctorTester.reset(
        make_pedestriancost_from_json("service_factor", (*real_distributor)(generator), "foot"));
    EXPECT_THAT(ctorTester->service_factor_,
                test::IsBetween(defaults.service_factor_.min, defaults.service_factor_.max));
  }
}
} // namespace

int main(int argc, char* argv[]) {
  testing::InitGoogleTest(&argc, argv);
  return RUN_ALL_TESTS();
}

#endif<|MERGE_RESOLUTION|>--- conflicted
+++ resolved
@@ -116,11 +116,7 @@
                                                                       100000}; // Max 100k
 constexpr ranged_default_t<uint32_t> kTransitTransferMaxDistanceRange{0, kTransitTransferMaxDistance,
                                                                       50000}; // Max 50k
-<<<<<<< HEAD
-constexpr ranged_default_t<float> kUseFerryRange{0, kDefaultUseFerry, 1.0f};
 constexpr ranged_default_t<float> kUseHillsRange{0.0f, kDefaultUseHills, 1.0f};
-=======
->>>>>>> 953c36ea
 
 constexpr ranged_default_t<float> kBSSCostRange{0, kDefaultBssCost, kMaxPenalty};
 constexpr ranged_default_t<float> kBSSPenaltyRange{0, kDefaultBssPenalty, kMaxPenalty};
@@ -145,7 +141,21 @@
     3.0f   // kDifficultAlpineHiking
 };
 
-<<<<<<< HEAD
+BaseCostingOptionsConfig GetBaseCostOptsConfig() {
+  BaseCostingOptionsConfig cfg{};
+  // override defaults
+  cfg.gate_penalty_.def = kDefaultGatePenalty;
+  cfg.private_access_penalty_.def = kDefaultPrivateAccessPenalty;
+  cfg.disable_toll_booth_ = true;
+  cfg.disable_rail_ferry_ = true;
+  cfg.service_penalty_.def = kDefaultServicePenalty;
+  cfg.use_ferry_.def = kDefaultUseFerry;
+  cfg.use_living_streets_.def = kDefaultUseLivingStreets;
+  return cfg;
+}
+
+const BaseCostingOptionsConfig kBaseCostOptsConfig = GetBaseCostOptsConfig();
+
 // Speed adjustment factors based on weighted grade. Comments here show an
 // example of speed changes based on "grade", using a base speed of 3.16 MPH
 // on flat roads. 
@@ -193,22 +203,6 @@
     3.0f, // 13%   - Ooof - this hurts
     5.0f  // 15%   - Only for the strongest!
 };
-=======
-BaseCostingOptionsConfig GetBaseCostOptsConfig() {
-  BaseCostingOptionsConfig cfg{};
-  // override defaults
-  cfg.gate_penalty_.def = kDefaultGatePenalty;
-  cfg.private_access_penalty_.def = kDefaultPrivateAccessPenalty;
-  cfg.disable_toll_booth_ = true;
-  cfg.disable_rail_ferry_ = true;
-  cfg.service_penalty_.def = kDefaultServicePenalty;
-  cfg.use_ferry_.def = kDefaultUseFerry;
-  cfg.use_living_streets_.def = kDefaultUseLivingStreets;
-  return cfg;
-}
-
-const BaseCostingOptionsConfig kBaseCostOptsConfig = GetBaseCostOptsConfig();
->>>>>>> 953c36ea
 
 } // namespace
 
@@ -792,54 +786,6 @@
 
     // If specified, parse json and set pbf values
 
-<<<<<<< HEAD
-    // maneuver_penalty
-    pbf_costing_options->set_maneuver_penalty(kManeuverPenaltyRange(
-        rapidjson::get_optional<float>(*json_costing_options, "/maneuver_penalty")
-            .get_value_or(kDefaultManeuverPenalty)));
-
-    // destination_only_penalty
-    pbf_costing_options->set_destination_only_penalty(kDestinationOnlyPenaltyRange(
-        rapidjson::get_optional<float>(*json_costing_options, "/destination_only_penalty")
-            .get_value_or(kDefaultDestinationOnlyPenalty)));
-
-    // gate_penalty
-    pbf_costing_options->set_gate_penalty(
-        kGatePenaltyRange(rapidjson::get_optional<float>(*json_costing_options, "/gate_penalty")
-                              .get_value_or(kDefaultGatePenalty)));
-
-    // alley_penalty
-    pbf_costing_options->set_alley_penalty(
-        kAlleyPenaltyRange(rapidjson::get_optional<float>(*json_costing_options, "/alley_penalty")
-                               .get_value_or(kDefaultAlleyPenalty)));
-
-    // country_crossing_cost
-    pbf_costing_options->set_country_crossing_cost(kCountryCrossingCostRange(
-        rapidjson::get_optional<float>(*json_costing_options, "/country_crossing_cost")
-            .get_value_or(kDefaultCountryCrossingCost)));
-
-    // country_crossing_penalty
-    pbf_costing_options->set_country_crossing_penalty(kCountryCrossingPenaltyRange(
-        rapidjson::get_optional<float>(*json_costing_options, "/country_crossing_penalty")
-            .get_value_or(kDefaultCountryCrossingPenalty)));
-
-    // use_hills
-    pbf_costing_options->set_use_hills(
-        kUseHillsRange(rapidjson::get_optional<float>(*json_costing_options, "/use_hills")
-                           .get_value_or(kDefaultUseHills)));
-
-    // ferry_cost
-    pbf_costing_options->set_ferry_cost(
-        kFerryCostRange(rapidjson::get_optional<float>(*json_costing_options, "/ferry_cost")
-                            .get_value_or(kDefaultFerryCost)));
-
-    // use_ferry
-    pbf_costing_options->set_use_ferry(
-        kUseFerryRange(rapidjson::get_optional<float>(*json_costing_options, "/use_ferry")
-                           .get_value_or(kDefaultUseFerry)));
-
-=======
->>>>>>> 953c36ea
     // type (transport_type)
     pbf_costing_options->set_transport_type(
         (rapidjson::get_optional<std::string>(*json_costing_options, "/type").get_value_or("foot")));
@@ -936,22 +882,16 @@
     pbf_costing_options->set_bike_share_penalty(
         kBSSPenaltyRange(rapidjson::get_optional<uint32_t>(*json_costing_options, "/bss_rent_penalty")
                              .get_value_or(kDefaultBssPenalty)));
+      
+      
+    // use_hills
+    pbf_costing_options->set_use_hills(
+        kUseHillsRange(rapidjson::get_optional<float>(*json_costing_options, "/use_hills")
+                            .get_value_or(kDefaultUseHills)));
   } else {
     // Set pbf values to defaults
-<<<<<<< HEAD
-    pbf_costing_options->set_maneuver_penalty(kDefaultManeuverPenalty);
-    pbf_costing_options->set_destination_only_penalty(kDefaultDestinationOnlyPenalty);
-    pbf_costing_options->set_gate_penalty(kDefaultGatePenalty);
-    pbf_costing_options->set_alley_penalty(kDefaultAlleyPenalty);
-    pbf_costing_options->set_country_crossing_cost(kDefaultCountryCrossingCost);
-    pbf_costing_options->set_country_crossing_penalty(kDefaultCountryCrossingPenalty);
-    pbf_costing_options->set_ferry_cost(kDefaultFerryCost);
-    pbf_costing_options->set_use_ferry(kDefaultUseFerry);
-    pbf_costing_options->set_use_hills(kDefaultUseHills);
-=======
     SetDefaultBaseCostOptions(pbf_costing_options, kBaseCostOptsConfig);
 
->>>>>>> 953c36ea
     pbf_costing_options->set_transport_type("foot");
     pbf_costing_options->set_max_distance(kMaxDistanceFoot);
     pbf_costing_options->set_walking_speed(kDefaultSpeedFoot);
@@ -967,6 +907,7 @@
     pbf_costing_options->set_transit_transfer_max_distance(kTransitTransferMaxDistance);
     pbf_costing_options->set_bike_share_cost(kDefaultBssCost);
     pbf_costing_options->set_bike_share_penalty(kDefaultBssPenalty);
+    pbf_costing_options->set_use_hills(kDefaultUseHills);
   }
 }
 
