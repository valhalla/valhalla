--- conflicted
+++ resolved
@@ -537,15 +537,7 @@
                           const baldr::GraphId& edgeid,
                           const uint64_t current_time,
                           const uint32_t tz_index,
-<<<<<<< HEAD
-                          bool& has_time_restrictions) const {
-=======
                           int& restriction_idx) const {
-  if (flow_mask_ & kCurrentFlowMask) {
-    if (tile->IsClosedDueToTraffic(edgeid))
-      return false;
-  }
->>>>>>> 4d1ccc61
   // TODO - obtain and check the access restrictions.
 
   if (exclude_stops_.size()) {
