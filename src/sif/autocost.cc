#include "sif/autocost.h"
#include "sif/costconstants.h"

#include "baldr/accessrestriction.h"
#include "baldr/directededge.h"
#include "baldr/graphconstants.h"
#include "baldr/nodeinfo.h"
#include "midgard/constants.h"
#include "midgard/util.h"
#include "sif/dynamiccost.h"
#include <cassert>

#ifdef INLINE_TEST
#include "test/test.h"
#include "worker.h"
#include <random>
#endif

using namespace valhalla::midgard;
using namespace valhalla::baldr;

namespace valhalla {
namespace sif {

// Default options/values
namespace {

// Base transition costs
// TODO - can we define these in dynamiccost.h and override here if they differ?
constexpr float kDefaultDestinationOnlyPenalty = 600.0f; // Seconds
constexpr float kDefaultManeuverPenalty = 5.0f;          // Seconds
constexpr float kDefaultAlleyPenalty = 5.0f;             // Seconds
constexpr float kDefaultGateCost = 30.0f;                // Seconds
constexpr float kDefaultGatePenalty = 300.0f;            // Seconds
constexpr float kDefaultTollBoothCost = 15.0f;           // Seconds
constexpr float kDefaultTollBoothPenalty = 0.0f;         // Seconds
constexpr float kDefaultFerryCost = 300.0f;              // Seconds
constexpr float kDefaultRailFerryCost = 300.0f;          // Seconds
constexpr float kDefaultCountryCrossingCost = 600.0f;    // Seconds
constexpr float kDefaultCountryCrossingPenalty = 0.0f;   // Seconds

// Other options
constexpr float kDefaultUseFerry = 0.5f;     // Factor between 0 and 1
constexpr float kDefaultUseRailFerry = 0.4f; // Factor between 0 and 1
constexpr float kDefaultUseHighways = 1.0f;  // Factor between 0 and 1
constexpr float kDefaultUseTolls = 0.5f;     // Factor between 0 and 1

// Default turn costs
constexpr float kTCStraight = 0.5f;
constexpr float kTCSlight = 0.75f;
constexpr float kTCFavorable = 1.0f;
constexpr float kTCFavorableSharp = 1.5f;
constexpr float kTCCrossing = 2.0f;
constexpr float kTCUnfavorable = 2.5f;
constexpr float kTCUnfavorableSharp = 3.5f;
constexpr float kTCReverse = 5.0f;

// How much to favor hov roads.
constexpr float kHOVFactor = 0.85f;

// How much to favor taxi roads.
constexpr float kTaxiFactor = 0.85f;

// Do not avoid alleys by default
constexpr float kDefaultAlleyFactor = 1.0f;

// Turn costs based on side of street driving
constexpr float kRightSideTurnCosts[] = {kTCStraight,       kTCSlight,  kTCFavorable,
                                         kTCFavorableSharp, kTCReverse, kTCUnfavorableSharp,
                                         kTCUnfavorable,    kTCSlight};
constexpr float kLeftSideTurnCosts[] = {kTCStraight,         kTCSlight,  kTCUnfavorable,
                                        kTCUnfavorableSharp, kTCReverse, kTCFavorableSharp,
                                        kTCFavorable,        kTCSlight};

constexpr float kMinFactor = 0.1f;
constexpr float kMaxFactor = 100000.0f;

// Valid ranges and defaults
constexpr ranged_default_t<float> kManeuverPenaltyRange{0, kDefaultManeuverPenalty, kMaxPenalty};
constexpr ranged_default_t<float> kDestinationOnlyPenaltyRange{0, kDefaultDestinationOnlyPenalty,
                                                               kMaxPenalty};
constexpr ranged_default_t<float> kAlleyPenaltyRange{0, kDefaultAlleyPenalty, kMaxPenalty};
constexpr ranged_default_t<float> kAlleyFactorRange{kMinFactor, kDefaultAlleyFactor, kMaxFactor};
constexpr ranged_default_t<float> kGateCostRange{0, kDefaultGateCost, kMaxPenalty};
constexpr ranged_default_t<float> kGatePenaltyRange{0, kDefaultGatePenalty, kMaxPenalty};
constexpr ranged_default_t<float> kTollBoothCostRange{0, kDefaultTollBoothCost, kMaxPenalty};
constexpr ranged_default_t<float> kTollBoothPenaltyRange{0, kDefaultTollBoothPenalty, kMaxPenalty};
constexpr ranged_default_t<float> kFerryCostRange{0, kDefaultFerryCost, kMaxPenalty};
constexpr ranged_default_t<float> kRailFerryCostRange{0, kDefaultRailFerryCost, kMaxPenalty};
constexpr ranged_default_t<float> kCountryCrossingCostRange{0, kDefaultCountryCrossingCost,
                                                            kMaxPenalty};
constexpr ranged_default_t<float> kCountryCrossingPenaltyRange{0, kDefaultCountryCrossingPenalty,
                                                               kMaxPenalty};
constexpr ranged_default_t<float> kUseFerryRange{0, kDefaultUseFerry, 1.0f};
constexpr ranged_default_t<float> kUseRailFerryRange{0, kDefaultUseRailFerry, 1.0f};
constexpr ranged_default_t<float> kUseHighwaysRange{0, kDefaultUseHighways, 1.0f};
constexpr ranged_default_t<float> kUseTollsRange{0, kDefaultUseTolls, 1.0f};

constexpr float kHighwayFactor[] = {
    10.0f, // Motorway
    0.5f,  // Trunk
    0.0f,  // Primary
    0.0f,  // Secondary
    0.0f,  // Tertiary
    0.0f,  // Unclassified
    0.0f,  // Residential
    0.0f   // Service, other
};

constexpr float kSurfaceFactor[] = {
    0.0f, // kPavedSmooth
    0.0f, // kPaved
    0.0f, // kPaveRough
    0.1f, // kCompacted
    0.2f, // kDirt
    0.5f, // kGravel
    1.0f  // kPath
};

} // namespace

/**
 * Derived class providing dynamic edge costing for "direct" auto routes. This
 * is a route that is generally shortest time but uses route hierarchies that
 * can result in slightly longer routes that avoid shortcuts on residential
 * roads.
 */
class AutoCost : public DynamicCost {
public:
  /**
   * Construct auto costing. Pass in cost type and options using protocol buffer(pbf).
   * @param  costing specified costing type.
   * @param  options pbf with request options.
   */
  AutoCost(const Costing costing, const Options& options);

  virtual ~AutoCost() {
  }

  /**
   * Does the costing method allow multiple passes (with relaxed hierarchy
   * limits).
   * @return  Returns true if the costing model allows multiple passes.
   */
  virtual bool AllowMultiPass() const {
    return true;
  }

  /**
   * Get the access mode used by this costing method.
   * @return  Returns access mode.
   */
  uint32_t access_mode() const {
    return kAutoAccess;
  }

  /**
   * Checks if access is allowed for the provided directed edge.
   * This is generally based on mode of travel and the access modes
   * allowed on the edge. However, it can be extended to exclude access
   * based on other parameters such as conditional restrictions and
   * conditional access that can depend on time and travel mode.
   * @param  edge           Pointer to a directed edge.
   * @param  pred           Predecessor edge information.
   * @param  tile           Current tile.
   * @param  edgeid         GraphId of the directed edge.
   * @param  current_time   Current time (seconds since epoch). A value of 0
   *                        indicates the route is not time dependent.
   * @param  tz_index       timezone index for the node
   * @return Returns true if access is allowed, false if not.
   */
  virtual bool Allowed(const baldr::DirectedEdge* edge,
                       const EdgeLabel& pred,
                       const baldr::GraphTile*& tile,
                       const baldr::GraphId& edgeid,
                       const uint64_t current_time,
                       const uint32_t tz_index,
                       bool& has_time_restrictions) const;

  /**
   * Checks if access is allowed for an edge on the reverse path
   * (from destination towards origin). Both opposing edges (current and
   * predecessor) are provided. The access check is generally based on mode
   * of travel and the access modes allowed on the edge. However, it can be
   * extended to exclude access based on other parameters such as conditional
   * restrictions and conditional access that can depend on time and travel
   * mode.
   * @param  edge           Pointer to a directed edge.
   * @param  pred           Predecessor edge information.
   * @param  opp_edge       Pointer to the opposing directed edge.
   * @param  tile           Current tile.
   * @param  edgeid         GraphId of the opposing edge.
   * @param  current_time   Current time (seconds since epoch). A value of 0
   *                        indicates the route is not time dependent.
   * @param  tz_index       timezone index for the node
   * @return  Returns true if access is allowed, false if not.
   */
  virtual bool AllowedReverse(const baldr::DirectedEdge* edge,
                              const EdgeLabel& pred,
                              const baldr::DirectedEdge* opp_edge,
                              const baldr::GraphTile*& tile,
                              const baldr::GraphId& opp_edgeid,
                              const uint64_t current_time,
                              const uint32_t tz_index,
                              bool& has_time_restrictions) const;

  /**
   * Checks if access is allowed for the provided node. Node access can
   * be restricted if bollards or gates are present.
   * @param  node  Pointer to node information.
   * @return  Returns true if access is allowed, false if not.
   */
  virtual bool Allowed(const baldr::NodeInfo* node) const {
    return (node->access() & kAutoAccess);
  }

  /**
   * Only transit costings are valid for this method call, hence we throw
   * @param edge
   * @param departure
   * @param curr_time
   * @return
   */
  virtual Cost EdgeCost(const baldr::DirectedEdge* edge,
                        const baldr::TransitDeparture* departure,
                        const uint32_t curr_time) const {
    throw std::runtime_error("AutoCost::EdgeCost does not support transit edges");
  }
  /**
   * Get the cost to traverse the specified directed edge for a reverse search. Cost includes
   * the time (seconds) to traverse the edge.
   * @param   edge    Pointer to a directed edge.
   * @param   tile    Pointer to the tile which contains the directed edge for speed lookup
   * @param   seconds Seconds of week for predicted speed or free and constrained speed lookup
   * @return  Returns the cost and time (seconds).
   */
  virtual Cost EdgeCostReverse(const baldr::DirectedEdge* edge,
                               const baldr::GraphTile* tile,
                               const uint32_t seconds) const;

  /**
   * Get the cost to traverse the specified directed edge. Cost includes
   * the time (seconds) to traverse the edge.
   * @param   edge    Pointer to a directed edge.
   * @param   tile    Graph tile.
   * @param   seconds Time of week in seconds.
   * @return  Returns the cost and time (seconds)
   */
  virtual Cost EdgeCost(const baldr::DirectedEdge* edge,
                        const baldr::GraphTile* tile,
                        const uint32_t seconds) const;

  /**
   * Returns the cost to make the transition from the predecessor edge.
   * Defaults to 0. Costing models that wish to include edge transition
   * costs (i.e., intersection/turn costs) must override this method.
   * @param  edge  Directed edge (the to edge)
   * @param  node  Node (intersection) where transition occurs.
   * @param  pred  Predecessor edge information.
   * @return  Returns the cost and time (seconds)
   */
  virtual Cost TransitionCost(const baldr::DirectedEdge* edge,
                              const baldr::NodeInfo* node,
                              const EdgeLabel& pred) const;

  /**
   * Returns the cost to make the transition from the predecessor edge
   * when using a reverse search (from destination towards the origin).
   * @param  idx   Directed edge local index
   * @param  node  Node (intersection) where transition occurs.
   * @param  pred  the opposing current edge in the reverse tree.
   * @param  edge  the opposing predecessor in the reverse tree
   * @return  Returns the cost and time (seconds)
   */
  virtual Cost TransitionCostReverse(const uint32_t idx,
                                     const baldr::NodeInfo* node,
                                     const baldr::DirectedEdge* pred,
                                     const baldr::DirectedEdge* edge) const;

  /**
   * Get the cost factor for A* heuristics. This factor is multiplied
   * with the distance to the destination to produce an estimate of the
   * minimum cost to the destination. The A* heuristic must underestimate the
   * cost to the destination. So a time based estimate based on speed should
   * assume the maximum speed is used to the destination such that the time
   * estimate is less than the least possible time along roads.
   */
  virtual float AStarCostFactor() const {
    return speedfactor_[(int32_t)top_speed_];
  }

  /**
   * Get the current travel type.
   * @return  Returns the current travel type.
   */
  virtual uint8_t travel_type() const {
    return static_cast<uint8_t>(type_);
  }

  /**
   * Returns a function/functor to be used in location searching which will
   * exclude and allow ranking results from the search by looking at each
   * edges attribution and suitability for use as a location by the travel
   * mode used by the costing method. Function/functor is also used to filter
   * edges not usable / inaccessible by automobile.
   */
  virtual const EdgeFilter GetEdgeFilter() const {
    // Throw back a lambda that checks the access for this type of costing
    return [](const baldr::DirectedEdge* edge) {
      if (edge->is_shortcut() || !(edge->forwardaccess() & kAutoAccess)) {
        return 0.0f;
      } else {
        // TODO - use classification/use to alter the factor
        return 1.0f;
      }
    };
  }

  /**
   * Returns a function/functor to be used in location searching which will
   * exclude results from the search by looking at each node's attribution
   * @return Function/functor to be used in filtering out nodes
   */
  virtual const NodeFilter GetNodeFilter() const {
    // throw back a lambda that checks the access for this type of costing
    return [](const baldr::NodeInfo* node) { return !(node->access() & kAutoAccess); };
  }

  // Hidden in source file so we don't need it to be protected
  // We expose it within the source file for testing purposes
public:
  VehicleType type_; // Vehicle type: car (default), motorcycle, etc
  std::vector<float> speedfactor_;
  float density_factor_[16]; // Density factor
  float highway_factor_;     // Factor applied when road is a motorway or trunk
  float alley_factor_;       // Avoid alleys factor.
  float toll_factor_;        // Factor applied when road has a toll
  float surface_factor_;     // How much the surface factors are applied.
  float top_speed_;          // maximum speed
  // Density factor used in edge transition costing
  std::vector<float> trans_density_factor_;
};

// Constructor
AutoCost::AutoCost(const Costing costing, const Options& options)
    : DynamicCost(options, TravelMode::kDrive), trans_density_factor_{1.0f, 1.0f, 1.0f, 1.0f,
                                                                      1.0f, 1.1f, 1.2f, 1.3f,
                                                                      1.4f, 1.6f, 1.9f, 2.2f,
                                                                      2.5f, 2.8f, 3.1f, 3.5f} {

  // Grab the costing options based on the specified costing type
  const CostingOptions& costing_options = options.costing_options(static_cast<int>(costing));

  // Get the vehicle type - enter as string and convert to enum.
  // Used to set the surface factor - penalize some roads based on surface type.
  surface_factor_ = 0.5f;
  const std::string& type = costing_options.transport_type();
  if (type == "motorcycle") {
    type_ = VehicleType::kMotorcycle;
    surface_factor_ = 1.0f;
  } else if (type == "bus") {
    type_ = VehicleType::kBus;
  } else if (type == "tractor_trailer") {
    type_ = VehicleType::kTractorTrailer;
  } else if (type == "four_wheel_drive") {
    type_ = VehicleType::kFourWheelDrive;
    surface_factor_ = 0.0f;
  } else {
    type_ = VehicleType::kCar;
  }

  top_speed_ = costing_options.top_speed();

  // Get the base transition costs
  get_base_costs(costing_options);

  // Get alley factor from costing options.
  alley_factor_ = costing_options.alley_factor();

  // Preference to use highways. Is a value from 0 to 1
  float use_highways_ = costing_options.use_highways();
  highway_factor_ = 1.0f - use_highways_;

  // Preference to use toll roads (separate from toll booth penalty). Sets a toll
  // factor. A toll factor of 0 would indicate no adjustment to weighting for toll roads.
  // use_tolls = 1 would reduce weighting slightly (a negative delta) while
  // use_tolls = 0 would penalize (positive delta to weighting factor).
  float use_tolls = costing_options.use_tolls();
  toll_factor_ = use_tolls < 0.5f ? (4.0f - 8 * use_tolls) : // ranges from 4 to 0
                     (0.5f - use_tolls) * 0.03f;             // ranges from 0 to -0.15

  // Create speed cost table
  speedfactor_.resize(kMaxSpeedKph + 1, 0);
  speedfactor_[0] = kSecPerHour; // TODO - what to make speed=0?
  for (uint32_t s = 1; s <= kMaxSpeedKph; s++) {
    speedfactor_[s] = (kSecPerHour * 0.001f) / static_cast<float>(s);
  }

  // Set density factors - used to penalize edges in dense, urban areas
  for (uint32_t d = 0; d < 16; d++) {
    density_factor_[d] = 0.85f + (d * 0.025f);
  }
}

// Check if access is allowed on the specified edge.
bool AutoCost::Allowed(const baldr::DirectedEdge* edge,
                       const EdgeLabel& pred,
                       const baldr::GraphTile*& tile,
                       const baldr::GraphId& edgeid,
                       const uint64_t current_time,
                       const uint32_t tz_index,
                       bool& has_time_restrictions) const {

  if (flow_mask_ & kCurrentFlowMask) {
    if (tile->IsClosedDueToTraffic(edgeid))
      return false;
  }
  // Check access, U-turn, and simple turn restriction.
  // Allow U-turns at dead-end nodes in case the origin is inside
  // a not thru region and a heading selected an edge entering the
  // region.
  if (!(edge->forwardaccess() & kAutoAccess) ||
      (!pred.deadend() && pred.opp_local_idx() == edge->localedgeidx()) ||
      (pred.restrictions() & (1 << edge->localedgeidx())) ||
      edge->surface() == Surface::kImpassable || IsUserAvoidEdge(edgeid) ||
      (!allow_destination_only_ && !pred.destonly() && edge->destonly())) {
    return false;
  }

  return DynamicCost::EvaluateRestrictions(kAutoAccess, edge, tile, edgeid, current_time, tz_index,
                                           has_time_restrictions);
}

// Checks if access is allowed for an edge on the reverse path (from
// destination towards origin). Both opposing edges are provided.
bool AutoCost::AllowedReverse(const baldr::DirectedEdge* edge,
                              const EdgeLabel& pred,
                              const baldr::DirectedEdge* opp_edge,
                              const baldr::GraphTile*& tile,
                              const baldr::GraphId& opp_edgeid,
                              const uint64_t current_time,
                              const uint32_t tz_index,
                              bool& has_time_restrictions) const {
  if (flow_mask_ & kCurrentFlowMask) {
    if (tile->IsClosedDueToTraffic(opp_edgeid))
      return false;
  }
  // Check access, U-turn, and simple turn restriction.
  // Allow U-turns at dead-end nodes.
  if (!(opp_edge->forwardaccess() & kAutoAccess) ||
      (!pred.deadend() && pred.opp_local_idx() == edge->localedgeidx()) ||
      (opp_edge->restrictions() & (1 << pred.opp_local_idx())) ||
      opp_edge->surface() == Surface::kImpassable || IsUserAvoidEdge(opp_edgeid) ||
      (!allow_destination_only_ && !pred.destonly() && opp_edge->destonly())) {
    return false;
  }

  return DynamicCost::EvaluateRestrictions(kAutoAccess, edge, tile, opp_edgeid, current_time,
                                           tz_index, has_time_restrictions);
}

// Get the cost to traverse the edge in seconds
Cost AutoCost::EdgeCost(const baldr::DirectedEdge* edge,
                        const baldr::GraphTile* tile,
                        const uint32_t seconds) const {
<<<<<<< HEAD
  auto speed = std::min(tile->GetSpeed(edge, flow_mask_, seconds), (uint32_t)top_speed_);
  float factor = (edge->use() == Use::kFerry) ? ferry_factor_ : density_factor_[edge->density()];
=======
  auto speed = tile->GetSpeed(edge, flow_mask_, seconds);
  float factor =
      (edge->use() == Use::kFerry)
          ? ferry_factor_
          : (edge->use() == Use::kRailFerry) ? rail_ferry_factor_ : density_factor_[edge->density()];
>>>>>>> f146bc6d

  factor += highway_factor_ * kHighwayFactor[static_cast<uint32_t>(edge->classification())] +
            surface_factor_ * kSurfaceFactor[static_cast<uint32_t>(edge->surface())];
  if (edge->toll()) {
    factor += toll_factor_;
  }

  if (edge->use() == Use::kAlley) {
    factor *= alley_factor_;
  }

  assert(speed < speedfactor_.size());
  float sec = (edge->length() * speedfactor_[speed]);
  if (constraints_->HasConstraints()) {
    auto c = Cost(sec * factor, sec);
    constraints_->ComputeConstraintsForEdge(c, edge, tile, seconds, seconds + sec, true);
    return c;
  }
  return Cost(sec * factor, sec);
}

// Get the cost to traverse the edge in seconds
Cost AutoCost::EdgeCostReverse(const baldr::DirectedEdge* edge,
                               const baldr::GraphTile* tile,
                               const uint32_t seconds) const {
  auto oldspeed = tile->GetSpeed(edge, flow_mask_, seconds);
  auto speed = std::min(tile->GetSpeed(edge, flow_mask_, seconds), (uint32_t)top_speed_);
  float factor = (edge->use() == Use::kFerry) ? ferry_factor_ : density_factor_[edge->density()];

  factor += highway_factor_ * kHighwayFactor[static_cast<uint32_t>(edge->classification())] +
            surface_factor_ * kSurfaceFactor[static_cast<uint32_t>(edge->surface())];
  if (edge->toll()) {
    factor += toll_factor_;
  }

  if (edge->use() == Use::kAlley) {
    factor *= alley_factor_;
  }

  float sec = (edge->length() * speedfactor_[speed]);
  if (constraints_->HasConstraints()) {
    auto c = Cost(sec * factor, sec);
    constraints_->ComputeConstraintsForEdge(c, edge, tile, seconds, seconds + sec, false);
    return c;
  }
  return Cost(sec * factor, sec);
}

// Returns the time (in seconds) to make the transition from the predecessor
Cost AutoCost::TransitionCost(const baldr::DirectedEdge* edge,
                              const baldr::NodeInfo* node,
                              const EdgeLabel& pred) const {
  // Get the transition cost for country crossing, ferry, gate, toll booth,
  // destination only, alley, maneuver penalty
  uint32_t idx = pred.opp_local_idx();
  Cost c = base_transition_cost(node, edge, pred, idx);

  // Intersection transition time = factor * stopimpact * turncost. Factor depends
  // on density and whether traffic is available
  if (edge->stopimpact(idx) > 0) {
    float turn_cost;
    if (edge->edge_to_right(idx) && edge->edge_to_left(idx)) {
      turn_cost = kTCCrossing;
    } else {
      turn_cost = (node->drive_on_right())
                      ? kRightSideTurnCosts[static_cast<uint32_t>(edge->turntype(idx))]
                      : kLeftSideTurnCosts[static_cast<uint32_t>(edge->turntype(idx))];
    }

    if ((edge->use() != Use::kRamp && pred.use() == Use::kRamp) ||
        (edge->use() == Use::kRamp && pred.use() != Use::kRamp)) {
      turn_cost += 1.5f;
      if (edge->roundabout())
        turn_cost += 0.5f;
    }

    // Separate time and penalty when traffic is present. With traffic, edge speeds account for
    // much of the intersection transition time (TODO - evaluate different elapsed time settings).
    // Still want to add a penalty so routes avoid high cost intersections.
    float seconds = turn_cost * edge->stopimpact(idx);
    // Apply density factor penality if there isnt traffic on this edge or youre not using traffic
    if (!edge->has_flow_speed() || flow_mask_ == 0)
      seconds *= trans_density_factor_[node->density()];

    c.cost += seconds;
    c.secs += seconds;
  }
  if (constraints_->HasConstraints()) {
    auto id = pred.endnode();
    auto start = pred.cost().secs;
    constraints_->ComputeConstraintsForNode(c, id, start, start + c.secs, true);
    return c;
  }
  return c;
}

// Returns the cost to make the transition from the predecessor edge
// when using a reverse search (from destination towards the origin).
// pred is the opposing current edge in the reverse tree
// edge is the opposing predecessor in the reverse tree
Cost AutoCost::TransitionCostReverse(const uint32_t idx,
                                     const baldr::NodeInfo* node,
                                     const baldr::DirectedEdge* pred,
                                     const baldr::DirectedEdge* edge) const {
  // Get the transition cost for country crossing, ferry, gate, toll booth,
  // destination only, alley, maneuver penalty
  Cost c = base_transition_cost(node, edge, pred, idx);

  // Transition time = densityfactor * stopimpact * turncost
  if (edge->stopimpact(idx) > 0) {
    float turn_cost;
    if (edge->edge_to_right(idx) && edge->edge_to_left(idx)) {
      turn_cost = kTCCrossing;
    } else {
      turn_cost = (node->drive_on_right())
                      ? kRightSideTurnCosts[static_cast<uint32_t>(edge->turntype(idx))]
                      : kLeftSideTurnCosts[static_cast<uint32_t>(edge->turntype(idx))];
    }

    if ((edge->use() != Use::kRamp && pred->use() == Use::kRamp) ||
        (edge->use() == Use::kRamp && pred->use() != Use::kRamp)) {
      turn_cost += 1.5f;
      if (edge->roundabout())
        turn_cost += 0.5f;
    }

    // Separate time and penalty when traffic is present. With traffic, edge speeds account for
    // much of the intersection transition time (TODO - evaluate different elapsed time settings).
    // Still want to add a penalty so routes avoid high cost intersections.
    float seconds = turn_cost * edge->stopimpact(idx);
    // Apply density factor penality if there isnt traffic on this edge or youre not using traffic
    if (!edge->has_flow_speed() || flow_mask_ == 0)
      seconds *= trans_density_factor_[node->density()];

    c.secs += seconds;
    c.cost += seconds;
  }
  if (constraints_->HasConstraints()) {
    constraints_->ComputeConstraintsForNode(c, pred->endnode(), 0, c.secs, false);
    return c;
  }
  return c;
}

void ParseAutoCostOptions(const rapidjson::Document& doc,
                          const std::string& costing_options_key,
                          CostingOptions* pbf_costing_options) {
  auto json_costing_options = rapidjson::get_child_optional(doc, costing_options_key.c_str());

  if (json_costing_options) {
    // TODO: farm more common stuff out to parent class
    ParseCostOptions(*json_costing_options, pbf_costing_options);

    // If specified, parse json and set pbf values

    // type (transport_type)
    pbf_costing_options->set_transport_type(
        rapidjson::get_optional<std::string>(*json_costing_options, "/type").get_value_or("car"));

    // maneuver_penalty
    pbf_costing_options->set_maneuver_penalty(kManeuverPenaltyRange(
        rapidjson::get_optional<float>(*json_costing_options, "/maneuver_penalty")
            .get_value_or(kDefaultManeuverPenalty)));

    // destination_only_penalty
    pbf_costing_options->set_destination_only_penalty(kDestinationOnlyPenaltyRange(
        rapidjson::get_optional<float>(*json_costing_options, "/destination_only_penalty")
            .get_value_or(kDefaultDestinationOnlyPenalty)));

    // alley_factor
    pbf_costing_options->set_alley_factor(
        kAlleyFactorRange(rapidjson::get_optional<float>(*json_costing_options, "/alley_factor")
                              .get_value_or(kDefaultAlleyFactor)));

    // gate_cost
    pbf_costing_options->set_gate_cost(
        kGateCostRange(rapidjson::get_optional<float>(*json_costing_options, "/gate_cost")
                           .get_value_or(kDefaultGateCost)));

    // gate_penalty
    pbf_costing_options->set_gate_penalty(
        kGatePenaltyRange(rapidjson::get_optional<float>(*json_costing_options, "/gate_penalty")
                              .get_value_or(kDefaultGatePenalty)));

    // toll_booth_cost
    pbf_costing_options->set_toll_booth_cost(
        kTollBoothCostRange(rapidjson::get_optional<float>(*json_costing_options, "/toll_booth_cost")
                                .get_value_or(kDefaultTollBoothCost)));

    // toll_booth_penalty
    pbf_costing_options->set_toll_booth_penalty(kTollBoothPenaltyRange(
        rapidjson::get_optional<float>(*json_costing_options, "/toll_booth_penalty")
            .get_value_or(kDefaultTollBoothPenalty)));

    // alley_penalty
    pbf_costing_options->set_alley_penalty(
        kAlleyPenaltyRange(rapidjson::get_optional<float>(*json_costing_options, "/alley_penalty")
                               .get_value_or(kDefaultAlleyPenalty)));

    // country_crossing_cost
    pbf_costing_options->set_country_crossing_cost(kCountryCrossingCostRange(
        rapidjson::get_optional<float>(*json_costing_options, "/country_crossing_cost")
            .get_value_or(kDefaultCountryCrossingCost)));

    // country_crossing_penalty
    pbf_costing_options->set_country_crossing_penalty(kCountryCrossingPenaltyRange(
        rapidjson::get_optional<float>(*json_costing_options, "/country_crossing_penalty")
            .get_value_or(kDefaultCountryCrossingPenalty)));

    // ferry_cost
    pbf_costing_options->set_ferry_cost(
        kFerryCostRange(rapidjson::get_optional<float>(*json_costing_options, "/ferry_cost")
                            .get_value_or(kDefaultFerryCost)));

    // rail_ferry_cost
    pbf_costing_options->set_rail_ferry_cost(
        kRailFerryCostRange(rapidjson::get_optional<float>(*json_costing_options, "/rail_ferry_cost")
                                .get_value_or(kDefaultRailFerryCost)));
    // use_ferry
    pbf_costing_options->set_use_ferry(
        kUseFerryRange(rapidjson::get_optional<float>(*json_costing_options, "/use_ferry")
                           .get_value_or(kDefaultUseFerry)));

    // use_rail_ferry
    pbf_costing_options->set_use_rail_ferry(
        kUseRailFerryRange(rapidjson::get_optional<float>(*json_costing_options, "/use_rail_ferry")
                               .get_value_or(kDefaultUseRailFerry)));

    // use_highways
    pbf_costing_options->set_use_highways(
        kUseHighwaysRange(rapidjson::get_optional<float>(*json_costing_options, "/use_highways")
                              .get_value_or(kDefaultUseHighways)));

    // use_tolls
    pbf_costing_options->set_use_tolls(
        kUseTollsRange(rapidjson::get_optional<float>(*json_costing_options, "/use_tolls")
                           .get_value_or(kDefaultUseTolls)));
    // top_speed
    pbf_costing_options->set_top_speed(
        rapidjson::get_optional<float>(*json_costing_options, "/top_speed")
            .get_value_or(kMaxSpeedKph));
  } else {
    // Set pbf values to defaults
    pbf_costing_options->set_transport_type("car");
    pbf_costing_options->set_maneuver_penalty(kDefaultManeuverPenalty);
    pbf_costing_options->set_destination_only_penalty(kDefaultDestinationOnlyPenalty);
    pbf_costing_options->set_alley_factor(kDefaultAlleyFactor);
    pbf_costing_options->set_gate_cost(kDefaultGateCost);
    pbf_costing_options->set_gate_penalty(kDefaultGatePenalty);
    pbf_costing_options->set_toll_booth_cost(kDefaultTollBoothCost);
    pbf_costing_options->set_toll_booth_penalty(kDefaultTollBoothPenalty);
    pbf_costing_options->set_alley_penalty(kDefaultAlleyPenalty);
    pbf_costing_options->set_country_crossing_cost(kDefaultCountryCrossingCost);
    pbf_costing_options->set_country_crossing_penalty(kDefaultCountryCrossingPenalty);
    pbf_costing_options->set_ferry_cost(kDefaultFerryCost);
    pbf_costing_options->set_use_ferry(kDefaultUseFerry);
    pbf_costing_options->set_rail_ferry_cost(kDefaultRailFerryCost);
    pbf_costing_options->set_use_rail_ferry(kDefaultUseRailFerry);
    pbf_costing_options->set_use_highways(kDefaultUseHighways);
    pbf_costing_options->set_use_tolls(kDefaultUseTolls);
    pbf_costing_options->set_flow_mask(kDefaultFlowMask);
    pbf_costing_options->set_top_speed(kMaxSpeedKph);
  }
}

cost_ptr_t CreateAutoCost(const Costing costing, const Options& options) {
  return std::make_shared<AutoCost>(costing, options);
}

/**
 * Derived class providing an alternate costing for driving that is intended
 * to provide a short path.
 */
class AutoShorterCost : public AutoCost {
public:
  /**
   * Construct auto costing for shorter (not absolute shortest) path.
   * Pass in options with protocol buffer(pbf).
   * @param  options  pbf with options.
   */
  AutoShorterCost(const Costing costing, const Options& options) : AutoCost(costing, options) {
    // Create speed cost table that reduces the impact of speed
    adjspeedfactor_[0] = kSecPerHour; // TODO - what to make speed=0?
    for (uint32_t s = 1; s <= kMaxSpeedKph; s++) {
      adjspeedfactor_[s] = (kSecPerHour * 0.001f) / sqrtf(static_cast<float>(s));
    }
  }

  // virtual destructor
  virtual ~AutoShorterCost() {
  }

  /**
   * Returns the cost to traverse the edge and an estimate of the actual time
   * (in seconds) to traverse the edge.
   * @param  edge      Pointer to a directed edge.
   * @param  tile      Current tile.
   * @param  seconds   Time of week in seconds.
   * @return  Returns the cost to traverse the edge.
   */
  virtual Cost EdgeCost(const baldr::DirectedEdge* edge,
                        const baldr::GraphTile* tile,
                        const uint32_t seconds) const {
    auto speed = tile->GetSpeed(edge, flow_mask_, seconds);
    float factor = (edge->use() == Use::kFerry) ? ferry_factor_ : 1.0f;
    return Cost(edge->length() * adjspeedfactor_[speed] * factor,
                edge->length() * speedfactor_[speed]);
  }

  /**
   * Get the cost factor for A* heuristics. This factor is multiplied
   * with the distance to the destination to produce an estimate of the
   * minimum cost to the destination. The A* heuristic must underestimate the
   * cost to the destination. So a time based estimate based on speed should
   * assume the maximum speed is used to the destination such that the time
   * estimate is less than the least possible time along roads.
   */
  virtual float AStarCostFactor() const {
    return adjspeedfactor_[kMaxSpeedKph];
  }

protected:
  float adjspeedfactor_[kMaxSpeedKph + 1];
};

void ParseAutoShorterCostOptions(const rapidjson::Document& doc,
                                 const std::string& costing_options_key,
                                 CostingOptions* pbf_costing_options) {
  ParseAutoCostOptions(doc, costing_options_key, pbf_costing_options);
}

cost_ptr_t CreateAutoShorterCost(const Costing costing, const Options& options) {
  return std::make_shared<AutoShorterCost>(costing, options);
}

/**
 * Derived class providing bus costing for driving.
 */
class BusCost : public AutoCost {
public:
  /**
   * Construct bus costing.
   * Pass in configuration using property tree.
   * @param  pt  Property tree with configuration/options.
   */
  BusCost(const Costing costing, const Options& options) : AutoCost(costing, options) {
    type_ = VehicleType::kBus;
  }

  /// virtual destructor
  virtual ~BusCost() {
  }

  /**
   * Get the access mode used by this costing method.
   * @return  Returns access mode.
   */
  uint32_t access_mode() const {
    return kBusAccess;
  }

  /**
   * Checks if access is allowed for the provided directed edge.
   * This is generally based on mode of travel and the access modes
   * allowed on the edge. However, it can be extended to exclude access
   * based on other parameters such as conditional restrictions and
   * conditional access that can depend on time and travel mode.
   * @param  edge           Pointer to a directed edge.
   * @param  pred           Predecessor edge information.
   * @param  tile           Current tile.
   * @param  edgeid         GraphId of the directed edge.
   * @param  current_time   Current time (seconds since epoch). A value of 0
   *                        indicates the route is not time dependent.
   * @param  tz_index       timezone index for the node
   * @return Returns true if access is allowed, false if not.
   */
  virtual bool Allowed(const baldr::DirectedEdge* edge,
                       const EdgeLabel& pred,
                       const baldr::GraphTile*& tile,
                       const baldr::GraphId& edgeid,
                       const uint64_t current_time,
                       const uint32_t tz_index,
                       bool& has_time_restrictions) const;

  /**
   * Checks if access is allowed for an edge on the reverse path
   * (from destination towards origin). Both opposing edges (current and
   * predecessor) are provided. The access check is generally based on mode
   * of travel and the access modes allowed on the edge. However, it can be
   * extended to exclude access based on other parameters such as conditional
   * restrictions and conditional access that can depend on time and travel
   * mode.
   * @param  edge           Pointer to a directed edge.
   * @param  pred           Predecessor edge information.
   * @param  opp_edge       Pointer to the opposing directed edge.
   * @param  tile           Current tile.
   * @param  edgeid         GraphId of the opposing edge.
   * @param  current_time   Current time (seconds since epoch). A value of 0
   *                        indicates the route is not time dependent.
   * @param  tz_index       timezone index for the node
   * @return  Returns true if access is allowed, false if not.
   */
  virtual bool AllowedReverse(const baldr::DirectedEdge* edge,
                              const EdgeLabel& pred,
                              const baldr::DirectedEdge* opp_edge,
                              const baldr::GraphTile*& tile,
                              const baldr::GraphId& opp_edgeid,
                              const uint64_t current_time,
                              const uint32_t tz_index,
                              bool& has_time_restrictions) const;

  /**
   * Checks if access is allowed for the provided node. Node access can
   * be restricted if bollards or gates are present.
   * @param  node  Pointer to node information.
   * @return  Returns true if access is allowed, false if not.
   */
  virtual bool Allowed(const baldr::NodeInfo* node) const {
    return (node->access() & kBusAccess);
  }

  /**
   * Returns a function/functor to be used in location searching which will
   * exclude and allow ranking results from the search by looking at each
   * edges attribution and suitability for use as a location by the travel
   * mode used by the costing method. Function/functor is also used to filter
   * edges not usable / inaccessible by bus.
   */
  virtual const EdgeFilter GetEdgeFilter() const {
    // Throw back a lambda that checks the access for this type of costing
    return [](const baldr::DirectedEdge* edge) {
      if (!(edge->forwardaccess() & kBusAccess)) {
        return 0.0f;
      } else {
        // TODO - use classification/use to alter the factor
        return 1.0f;
      }
    };
  }

  /**
   * Returns a function/functor to be used in location searching which will
   * exclude results from the search by looking at each node's attribution
   * @return Function/functor to be used in filtering out nodes
   */
  virtual const NodeFilter GetNodeFilter() const {
    // throw back a lambda that checks the access for this type of costing
    return [](const baldr::NodeInfo* node) { return !(node->access() & kBusAccess); };
  }
};

// Check if access is allowed on the specified edge.
bool BusCost::Allowed(const baldr::DirectedEdge* edge,
                      const EdgeLabel& pred,
                      const baldr::GraphTile*& tile,
                      const baldr::GraphId& edgeid,
                      const uint64_t current_time,
                      const uint32_t tz_index,
                      bool& has_time_restrictions) const {
  if (flow_mask_ & kCurrentFlowMask) {
    if (tile->IsClosedDueToTraffic(edgeid))
      return false;
  }
  // TODO - obtain and check the access restrictions.

  // Check access, U-turn, and simple turn restriction.
  // Allow U-turns at dead-end nodes.
  if (!(edge->forwardaccess() & kBusAccess) ||
      (!pred.deadend() && pred.opp_local_idx() == edge->localedgeidx()) ||
      (pred.restrictions() & (1 << edge->localedgeidx())) ||
      edge->surface() == Surface::kImpassable || IsUserAvoidEdge(edgeid) ||
      (!allow_destination_only_ && !pred.destonly() && edge->destonly())) {
    return false;
  }

  return DynamicCost::EvaluateRestrictions(kBusAccess, edge, tile, edgeid, current_time, tz_index,
                                           has_time_restrictions);
}

// Checks if access is allowed for an edge on the reverse path (from
// destination towards origin). Both opposing edges are provided.
bool BusCost::AllowedReverse(const baldr::DirectedEdge* edge,
                             const EdgeLabel& pred,
                             const baldr::DirectedEdge* opp_edge,
                             const baldr::GraphTile*& tile,
                             const baldr::GraphId& opp_edgeid,
                             const uint64_t current_time,
                             const uint32_t tz_index,
                             bool& has_time_restrictions) const {
  if (flow_mask_ & kCurrentFlowMask) {
    if (tile->IsClosedDueToTraffic(opp_edgeid))
      return false;
  }
  // Check access, U-turn, and simple turn restriction.
  // Allow U-turns at dead-end nodes.
  if (!(opp_edge->forwardaccess() & kBusAccess) ||
      (!pred.deadend() && pred.opp_local_idx() == edge->localedgeidx()) ||
      (opp_edge->restrictions() & (1 << pred.opp_local_idx())) ||
      opp_edge->surface() == Surface::kImpassable || IsUserAvoidEdge(opp_edgeid) ||
      (!allow_destination_only_ && !pred.destonly() && opp_edge->destonly())) {
    return false;
  }

  return DynamicCost::EvaluateRestrictions(kBusAccess, edge, tile, opp_edgeid, current_time, tz_index,
                                           has_time_restrictions);
}

void ParseBusCostOptions(const rapidjson::Document& doc,
                         const std::string& costing_options_key,
                         CostingOptions* pbf_costing_options) {
  ParseAutoCostOptions(doc, costing_options_key, pbf_costing_options);
}

cost_ptr_t CreateBusCost(const Costing costing, const Options& options) {
  return std::make_shared<BusCost>(costing, options);
}

/**
 * Derived class providing an alternate costing for driving that is intended
 * to favor HOV roads.
 */
class HOVCost : public AutoCost {
public:
  /**
   * Construct hov costing.
   * Pass in options using protocol buffer(pbf).
   * @param  options  pbf with options.
   */
  HOVCost(const Costing costing, const Options& options) : AutoCost(costing, options) {
  }

  virtual ~HOVCost() {
  }

  /**
   * Get the access mode used by this costing method.
   * @return  Returns access mode.
   */
  uint32_t access_mode() const {
    return kHOVAccess;
  }

  /**
   * Checks if access is allowed for the provided directed edge.
   * This is generally based on mode of travel and the access modes
   * allowed on the edge. However, it can be extended to exclude access
   * based on other parameters such as conditional restrictions and
   * conditional access that can depend on time and travel mode.
   * @param  edge           Pointer to a directed edge.
   * @param  pred           Predecessor edge information.
   * @param  tile           Current tile.
   * @param  edgeid         GraphId of the directed edge.
   * @param  current_time   Current time (seconds since epoch). A value of 0
   *                        indicates the route is not time dependent.
   * @param  tz_index       timezone index for the node
   * @return Returns true if access is allowed, false if not.
   */
  virtual bool Allowed(const baldr::DirectedEdge* edge,
                       const EdgeLabel& pred,
                       const baldr::GraphTile*& tile,
                       const baldr::GraphId& edgeid,
                       const uint64_t current_time,
                       const uint32_t tz_index,
                       bool& has_time_restrictions) const;

  /**
   * Checks if access is allowed for an edge on the reverse path
   * (from destination towards origin). Both opposing edges (current and
   * predecessor) are provided. The access check is generally based on mode
   * of travel and the access modes allowed on the edge. However, it can be
   * extended to exclude access based on other parameters such as conditional
   * restrictions and conditional access that can depend on time and travel
   * mode.
   * @param  edge           Pointer to a directed edge.
   * @param  pred           Predecessor edge information.
   * @param  opp_edge       Pointer to the opposing directed edge.
   * @param  tile           Current tile.
   * @param  edgeid         GraphId of the opposing edge.
   * @param  current_time   Current time (seconds since epoch). A value of 0
   *                        indicates the route is not time dependent.
   * @param  tz_index       timezone index for the node
   */
  virtual bool AllowedReverse(const baldr::DirectedEdge* edge,
                              const EdgeLabel& pred,
                              const baldr::DirectedEdge* opp_edge,
                              const baldr::GraphTile*& tile,
                              const baldr::GraphId& opp_edgeid,
                              const uint64_t current_time,
                              const uint32_t tz_index,
                              bool& has_time_restrictions) const;

  /**
   * Returns the cost to traverse the edge and an estimate of the actual time
   * (in seconds) to traverse the edge.
   * @param  edge      Pointer to a directed edge.
   * @param  tile      Current tile.
   * @param  seconds   Time of week in seconds.
   * @return  Returns the cost to traverse the edge.
   */
  virtual Cost EdgeCost(const baldr::DirectedEdge* edge,
                        const baldr::GraphTile* tile,
                        const uint32_t seconds) const {
    auto speed = tile->GetSpeed(edge, flow_mask_, seconds);
    float factor = (edge->use() == Use::kFerry) ? ferry_factor_ : density_factor_[edge->density()];
    if ((edge->forwardaccess() & kHOVAccess) && !(edge->forwardaccess() & kAutoAccess)) {
      factor *= kHOVFactor;
    }
    float sec = (edge->length() * speedfactor_[speed]);
    return Cost(sec * factor, sec);
  }

  /**
   * Checks if access is allowed for the provided node. Node access can
   * be restricted if bollards or gates are present.
   * @param  node  Pointer to node information.
   * @return  Returns true if access is allowed, false if not.
   */
  virtual bool Allowed(const baldr::NodeInfo* node) const {
    return (node->access() & kHOVAccess);
  }

  /**
   * Returns a function/functor to be used in location searching which will
   * exclude and allow ranking results from the search by looking at each
   * edges attribution and suitability for use as a location by the travel
   * mode used by the costing method. Function/functor is also used to filter
   * edges not usable / inaccessible by hov.
   */
  virtual const EdgeFilter GetEdgeFilter() const {
    // Throw back a lambda that checks the access for this type of costing
    return [](const baldr::DirectedEdge* edge) {
      if (!(edge->forwardaccess() & kHOVAccess)) {
        return 0.0f;
      } else {
        // TODO - use classification/use to alter the factor
        return 1.0f;
      }
    };
  }

  /**
   * Returns a function/functor to be used in location searching which will
   * exclude results from the search by looking at each node's attribution
   * @return Function/functor to be used in filtering out nodes
   */
  virtual const NodeFilter GetNodeFilter() const {
    // throw back a lambda that checks the access for this type of costing
    return [](const baldr::NodeInfo* node) { return !(node->access() & kHOVAccess); };
  }
};

// Check if access is allowed on the specified edge.
bool HOVCost::Allowed(const baldr::DirectedEdge* edge,
                      const EdgeLabel& pred,
                      const baldr::GraphTile*& tile,
                      const baldr::GraphId& edgeid,
                      const uint64_t current_time,
                      const uint32_t tz_index,
                      bool& has_time_restrictions) const {
  if (flow_mask_ & kCurrentFlowMask) {
    if (tile->IsClosedDueToTraffic(edgeid))
      return false;
  }
  // TODO - obtain and check the access restrictions.

  // Check access, U-turn, and simple turn restriction.
  // Allow U-turns at dead-end nodes in case the origin is inside
  // a not thru region and a heading selected an edge entering the
  // region.
  if (!(edge->forwardaccess() & kHOVAccess) ||
      (!pred.deadend() && pred.opp_local_idx() == edge->localedgeidx()) ||
      (pred.restrictions() & (1 << edge->localedgeidx())) ||
      edge->surface() == Surface::kImpassable || IsUserAvoidEdge(edgeid) ||
      (!allow_destination_only_ && !pred.destonly() && edge->destonly())) {
    return false;
  }

  return DynamicCost::EvaluateRestrictions(kHOVAccess, edge, tile, edgeid, current_time, tz_index,
                                           has_time_restrictions);
}

// Checks if access is allowed for an edge on the reverse path (from
// destination towards origin). Both opposing edges are provided.
bool HOVCost::AllowedReverse(const baldr::DirectedEdge* edge,
                             const EdgeLabel& pred,
                             const baldr::DirectedEdge* opp_edge,
                             const baldr::GraphTile*& tile,
                             const baldr::GraphId& opp_edgeid,
                             const uint64_t current_time,
                             const uint32_t tz_index,
                             bool& has_time_restrictions) const {
  if (flow_mask_ & kCurrentFlowMask) {
    if (tile->IsClosedDueToTraffic(opp_edgeid))
      return false;
  }
  // TODO - obtain and check the access restrictions.

  // Check access, U-turn, and simple turn restriction.
  // Allow U-turns at dead-end nodes.
  if (!(opp_edge->forwardaccess() & kHOVAccess) ||
      (!pred.deadend() && pred.opp_local_idx() == edge->localedgeidx()) ||
      (opp_edge->restrictions() & (1 << pred.opp_local_idx())) ||
      opp_edge->surface() == Surface::kImpassable || IsUserAvoidEdge(opp_edgeid) ||
      (!allow_destination_only_ && !pred.destonly() && opp_edge->destonly())) {
    return false;
  }

  return DynamicCost::EvaluateRestrictions(kHOVAccess, edge, tile, opp_edgeid, current_time, tz_index,
                                           has_time_restrictions);
}

void ParseHOVCostOptions(const rapidjson::Document& doc,
                         const std::string& costing_options_key,
                         CostingOptions* pbf_costing_options) {
  ParseAutoCostOptions(doc, costing_options_key, pbf_costing_options);
}

cost_ptr_t CreateHOVCost(const Costing costing, const Options& options) {
  return std::make_shared<HOVCost>(costing, options);
}

/**
 * Derived class providing an alternate costing for driving that is intended
 * to favor Taxi roads.
 */
class TaxiCost : public AutoCost {
public:
  /**
   * Construct taxi costing.
   * Pass in options using protocol buffer(pbf).
   * @param  options  pbf with options.
   */
  TaxiCost(const Costing costing, const Options& options) : AutoCost(costing, options) {
  }

  virtual ~TaxiCost() {
  }

  /**
   * Get the access mode used by this costing method.
   * @return  Returns access mode.
   */
  uint32_t access_mode() const {
    return kTaxiAccess;
  }

  /**
   * Checks if access is allowed for the provided directed edge.
   * This is generally based on mode of travel and the access modes
   * allowed on the edge. However, it can be extended to exclude access
   * based on other parameters such as conditional restrictions and
   * conditional access that can depend on time and travel mode.
   * @param  edge           Pointer to a directed edge.
   * @param  pred           Predecessor edge information.
   * @param  tile           Current tile.
   * @param  edgeid         GraphId of the directed edge.
   * @param  current_time   Current time (seconds since epoch). A value of 0
   *                        indicates the route is not time dependent.
   * @param  tz_index       timezone index for the node
   * @return Returns true if access is allowed, false if not.
   */
  virtual bool Allowed(const baldr::DirectedEdge* edge,
                       const EdgeLabel& pred,
                       const baldr::GraphTile*& tile,
                       const baldr::GraphId& edgeid,
                       const uint64_t current_time,
                       const uint32_t tz_index,
                       bool& has_time_restrictions) const;

  /**
   * Checks if access is allowed for an edge on the reverse path
   * (from destination towards origin). Both opposing edges (current and
   * predecessor) are provided. The access check is generally based on mode
   * of travel and the access modes allowed on the edge. However, it can be
   * extended to exclude access based on other parameters such as conditional
   * restrictions and conditional access that can depend on time and travel
   * mode.
   * @param  edge           Pointer to a directed edge.
   * @param  pred           Predecessor edge information.
   * @param  opp_edge       Pointer to the opposing directed edge.
   * @param  tile           Current tile.
   * @param  edgeid         GraphId of the opposing edge.
   * @param  current_time   Current time (seconds since epoch). A value of 0
   *                        indicates the route is not time dependent.
   * @param  tz_index       timezone index for the node
   */
  virtual bool AllowedReverse(const baldr::DirectedEdge* edge,
                              const EdgeLabel& pred,
                              const baldr::DirectedEdge* opp_edge,
                              const baldr::GraphTile*& tile,
                              const baldr::GraphId& opp_edgeid,
                              const uint64_t current_time,
                              const uint32_t tz_index,
                              bool& has_time_restrictions) const;

  /**
   * Returns the cost to traverse the edge and an estimate of the actual time
   * (in seconds) to traverse the edge.
   * @param  edge      Pointer to a directed edge.
   * @param  tile      Current tile.
   * @param  seconds   Time of week in seconds.
   * @return  Returns the cost to traverse the edge.
   */
  virtual Cost EdgeCost(const baldr::DirectedEdge* edge,
                        const baldr::GraphTile* tile,
                        const uint32_t seconds) const {
    auto speed = tile->GetSpeed(edge, flow_mask_, seconds);
    float factor = (edge->use() == Use::kFerry) ? ferry_factor_ : density_factor_[edge->density()];
    if ((edge->forwardaccess() & kTaxiAccess) && !(edge->forwardaccess() & kAutoAccess)) {
      factor *= kTaxiFactor;
    }
    float sec = (edge->length() * speedfactor_[speed]);
    return Cost(sec * factor, sec);
  }

  /**
   * Checks if access is allowed for the provided node. Node access can
   * be restricted if bollards or gates are present.
   * @param  node  Pointer to node information.
   * @return  Returns true if access is allowed, false if not.
   */
  virtual bool Allowed(const baldr::NodeInfo* node) const {
    return (node->access() & kTaxiAccess);
  }

  /**
   * Returns a function/functor to be used in location searching which will
   * exclude and allow ranking results from the search by looking at each
   * edges attribution and suitability for use as a location by the travel
   * mode used by the costing method. Function/functor is also used to filter
   * edges not usable / inaccessible by taxi.
   */
  virtual const EdgeFilter GetEdgeFilter() const {
    // Throw back a lambda that checks the access for this type of costing
    return [](const baldr::DirectedEdge* edge) {
      if (!(edge->forwardaccess() & kTaxiAccess)) {
        return 0.0f;
      } else {
        // TODO - use classification/use to alter the factor
        return 1.0f;
      }
    };
  }

  /**
   * Returns a function/functor to be used in location searching which will
   * exclude results from the search by looking at each node's attribution
   * @return Function/functor to be used in filtering out nodes
   */
  virtual const NodeFilter GetNodeFilter() const {
    // throw back a lambda that checks the access for this type of costing
    return [](const baldr::NodeInfo* node) { return !(node->access() & kTaxiAccess); };
  }
};

// Check if access is allowed on the specified edge.
bool TaxiCost::Allowed(const baldr::DirectedEdge* edge,
                       const EdgeLabel& pred,
                       const baldr::GraphTile*& tile,
                       const baldr::GraphId& edgeid,
                       const uint64_t current_time,
                       const uint32_t tz_index,
                       bool& has_time_restrictions) const {
  if (flow_mask_ & kCurrentFlowMask) {
    if (tile->IsClosedDueToTraffic(edgeid))
      return false;
  }
  // TODO - obtain and check the access restrictions.

  // Check access, U-turn, and simple turn restriction.
  // Allow U-turns at dead-end nodes in case the origin is inside
  // a not thru region and a heading selected an edge entering the
  // region.
  if (!(edge->forwardaccess() & kTaxiAccess) ||
      (!pred.deadend() && pred.opp_local_idx() == edge->localedgeidx()) ||
      (pred.restrictions() & (1 << edge->localedgeidx())) ||
      edge->surface() == Surface::kImpassable || IsUserAvoidEdge(edgeid) ||
      (!allow_destination_only_ && !pred.destonly() && edge->destonly())) {
    return false;
  }

  return DynamicCost::EvaluateRestrictions(kTaxiAccess, edge, tile, edgeid, current_time, tz_index,
                                           has_time_restrictions);
}

// Checks if access is allowed for an edge on the reverse path (from
// destination towards origin). Both opposing edges are provided.
bool TaxiCost::AllowedReverse(const baldr::DirectedEdge* edge,
                              const EdgeLabel& pred,
                              const baldr::DirectedEdge* opp_edge,
                              const baldr::GraphTile*& tile,
                              const baldr::GraphId& opp_edgeid,
                              const uint64_t current_time,
                              const uint32_t tz_index,
                              bool& has_time_restrictions) const {
  if (flow_mask_ & kCurrentFlowMask) {
    if (tile->IsClosedDueToTraffic(opp_edgeid))
      return false;
  }
  // TODO - obtain and check the access restrictions.

  // Check access, U-turn, and simple turn restriction.
  // Allow U-turns at dead-end nodes.
  if (!(opp_edge->forwardaccess() & kTaxiAccess) ||
      (!pred.deadend() && pred.opp_local_idx() == edge->localedgeidx()) ||
      (opp_edge->restrictions() & (1 << pred.opp_local_idx())) ||
      opp_edge->surface() == Surface::kImpassable || IsUserAvoidEdge(opp_edgeid) ||
      (!allow_destination_only_ && !pred.destonly() && opp_edge->destonly())) {
    return false;
  }
  return DynamicCost::EvaluateRestrictions(kHOVAccess, edge, tile, opp_edgeid, current_time, tz_index,
                                           has_time_restrictions);
}

void ParseTaxiCostOptions(const rapidjson::Document& doc,
                          const std::string& costing_options_key,
                          CostingOptions* pbf_costing_options) {
  ParseAutoCostOptions(doc, costing_options_key, pbf_costing_options);
}

cost_ptr_t CreateTaxiCost(const Costing costing, const Options& options) {
  return std::make_shared<TaxiCost>(costing, options);
}

/**
 * Derived class providing an alternate costing for driving that is ignores
 * oneways and turn restrictions. This can be useful for map-matching traces
 * when trying data that may have incorrect restrictions or oneway information.
 */
class AutoDataFix : public AutoCost {
public:
  /**
   * Construct auto data fix costing.
   * Pass in configuration using property tree.
   * @param  pt  Property tree with configuration/options.
   */
  AutoDataFix(const Costing costing, const Options& options) : AutoCost(costing, options) {
  }

  virtual ~AutoDataFix() {
  }

  /**
   * Checks if access is allowed for the provided directed edge.
   * This is generally based on mode of travel and the access modes
   * allowed on the edge. However, it can be extended to exclude access
   * based on other parameters such as conditional restrictions and
   * conditional access that can depend on time and travel mode.
   * @param  edge           Pointer to a directed edge.
   * @param  pred           Predecessor edge information.
   * @param  tile           Current tile.
   * @param  edgeid         GraphId of the directed edge.
   * @param  current_time   Current time (seconds since epoch). A value of 0
   *                        indicates the route is not time dependent.
   * @param  tz_index       timezone index for the node
   * @return Returns true if access is allowed, false if not.
   */
  virtual bool Allowed(const baldr::DirectedEdge* edge,
                       const EdgeLabel& pred,
                       const baldr::GraphTile*& tile,
                       const baldr::GraphId& edgeid,
                       const uint64_t current_time,
                       const uint32_t tz_index,
                       bool& has_time_restrictions) const {

    // Note: this profile ignores closures in live traffic, so that check is not
    //       present, unlike other Allowed() implementations
    // Check access and return false (not allowed if no auto access is allowed in either
    // direction. Also disallow simple U-turns except at dead-end nodes.
    if (!((edge->forwardaccess() & kAutoAccess) || (edge->reverseaccess() & kAutoAccess)) ||
        (!pred.deadend() && pred.opp_local_idx() == edge->localedgeidx()) ||
        edge->surface() == Surface::kImpassable || IsUserAvoidEdge(edgeid) ||
        (!allow_destination_only_ && !pred.destonly() && edge->destonly())) {
      return false;
    }
    return true;
  }

  /**
   * Returns a function/functor to be used in location searching which will
   * exclude and allow ranking results from the search by looking at each
   * edges attribution and suitability for use as a location by the travel
   * mode used by the costing method. Function/functor is also used to filter
   * edges not usable / inaccessible by auto in either direction.
   */
  virtual const EdgeFilter GetEdgeFilter() const {
    // Throw back a lambda that checks the access for this type of costing
    return [](const baldr::DirectedEdge* edge) {
      // Do not allow edges with no auto access in either direction
      if (!((edge->forwardaccess() & kAutoAccess) || (edge->reverseaccess() & kAutoAccess))) {
        return 0.0f;
      } else {
        return 1.0f;
      }
    };
  }
};

void ParseAutoDataFixCostOptions(const rapidjson::Document& doc,
                                 const std::string& costing_options_key,
                                 CostingOptions* pbf_costing_options) {
  ParseAutoCostOptions(doc, costing_options_key, pbf_costing_options);
}

cost_ptr_t CreateAutoDataFixCost(const Costing costing, const Options& options) {
  return std::make_shared<AutoDataFix>(costing, options);
}

} // namespace sif
} // namespace valhalla

/**********************************************************************************************/

#ifdef INLINE_TEST

using namespace valhalla;
using namespace sif;

namespace {

class TestAutoCost : public AutoCost {
public:
  TestAutoCost(const Costing costing, const Options& options) : AutoCost(costing, options){};

  using AutoCost::alley_penalty_;
  using AutoCost::country_crossing_cost_;
  using AutoCost::destination_only_penalty_;
  using AutoCost::ferry_transition_cost_;
  using AutoCost::flow_mask_;
  using AutoCost::gate_cost_;
  using AutoCost::maneuver_penalty_;
  using AutoCost::toll_booth_cost_;
};

template <class T>
std::shared_ptr<TestAutoCost>
make_autocost_from_json(const std::string& property, T testVal, const std::string& extra_json = "") {
  std::stringstream ss;
  ss << R"({"costing_options":{"auto":{")" << property << R"(":)" << testVal << "}}" << extra_json
     << "}";
  Api request;
  ParseApi(ss.str(), valhalla::Options::route, request);
  return std::make_shared<TestAutoCost>(valhalla::Costing::auto_, request.options());
}

std::uniform_real_distribution<float>
make_distributor_from_range(const ranged_default_t<float>& range) {
  float rangeLength = range.max - range.min;
  return std::uniform_real_distribution<float>(range.min - rangeLength, range.max + rangeLength);
}

TEST(AutoCost, testAutoCostParams) {
  constexpr unsigned testIterations = 250;
  constexpr unsigned seed = 0;
  std::mt19937 generator(seed);
  std::uniform_real_distribution<float> distributor;
  std::shared_ptr<TestAutoCost> tester;

  // maneuver_penalty_
  distributor = make_distributor_from_range(kManeuverPenaltyRange);
  for (unsigned i = 0; i < testIterations; ++i) {
    tester = make_autocost_from_json("maneuver_penalty", distributor(generator));
    EXPECT_THAT(tester->maneuver_penalty_,
                test::IsBetween(kManeuverPenaltyRange.min, kManeuverPenaltyRange.max));
  }

  // alley_penalty_
  distributor = make_distributor_from_range(kAlleyPenaltyRange);
  for (unsigned i = 0; i < testIterations; ++i) {
    tester = make_autocost_from_json("alley_penalty", distributor(generator));
    EXPECT_THAT(tester->alley_penalty_,
                test::IsBetween(kAlleyPenaltyRange.min, kAlleyPenaltyRange.max));
  }

  // alley_factor_
  distributor = make_distributor_from_range(kAlleyFactorRange);
  for (unsigned i = 0; i < testIterations; ++i) {
    tester = make_autocost_from_json("alley_factor", distributor(generator));
    EXPECT_THAT(tester->alley_factor_, test::IsBetween(kAlleyFactorRange.min, kAlleyFactorRange.max));
  }

  // destination_only_penalty_
  distributor = make_distributor_from_range(kDestinationOnlyPenaltyRange);
  for (unsigned i = 0; i < testIterations; ++i) {
    tester = make_autocost_from_json("destination_only_penalty", distributor(generator));
    EXPECT_THAT(tester->destination_only_penalty_,
                test::IsBetween(kDestinationOnlyPenaltyRange.min, kDestinationOnlyPenaltyRange.max));
  }

  // gate_cost_ (Cost.secs)
  distributor = make_distributor_from_range(kGateCostRange);
  for (unsigned i = 0; i < testIterations; ++i) {
    tester = make_autocost_from_json("gate_cost", distributor(generator));
    EXPECT_THAT(tester->gate_cost_.secs, test::IsBetween(kGateCostRange.min, kGateCostRange.max));
  }

  // gate_penalty_ (Cost.cost)
  distributor = make_distributor_from_range(kGatePenaltyRange);
  for (unsigned i = 0; i < testIterations; ++i) {
    tester = make_autocost_from_json("gate_penalty", distributor(generator));
    EXPECT_THAT(tester->gate_cost_.cost,
                test::IsBetween(kGatePenaltyRange.min, kGatePenaltyRange.max + kDefaultGateCost));
  }

  // tollbooth_cost_ (Cost.secs)
  distributor = make_distributor_from_range(kTollBoothCostRange);
  for (unsigned i = 0; i < testIterations; ++i) {
    tester = make_autocost_from_json("toll_booth_cost", distributor(generator));
    EXPECT_THAT(tester->toll_booth_cost_.secs,
                test::IsBetween(kTollBoothCostRange.min, kTollBoothCostRange.max));
  }

  // tollbooth_penalty_ (Cost.cost)
  distributor = make_distributor_from_range(kTollBoothPenaltyRange);
  for (unsigned i = 0; i < testIterations; ++i) {
    tester = make_autocost_from_json("toll_booth_penalty", distributor(generator));
    EXPECT_THAT(tester->toll_booth_cost_.cost,
                test::IsBetween(kTollBoothPenaltyRange.min,
                                kTollBoothPenaltyRange.max + kDefaultTollBoothCost));
  }

  // country_crossing_cost_ (Cost.secs)
  distributor = make_distributor_from_range(kCountryCrossingCostRange);
  for (unsigned i = 0; i < testIterations; ++i) {
    tester = make_autocost_from_json("country_crossing_cost", distributor(generator));
    EXPECT_THAT(tester->country_crossing_cost_.secs,
                test::IsBetween(kCountryCrossingCostRange.min, kCountryCrossingCostRange.max));
  }

  // country_crossing_penalty_ (Cost.cost)
  distributor = make_distributor_from_range(kCountryCrossingPenaltyRange);
  for (unsigned i = 0; i < testIterations; ++i) {
    tester = make_autocost_from_json("country_crossing_penalty", distributor(generator));
    EXPECT_THAT(tester->country_crossing_cost_.cost,
                test::IsBetween(kCountryCrossingPenaltyRange.min,
                                kCountryCrossingPenaltyRange.max + kDefaultCountryCrossingCost));
  }

  // ferry_cost_ (Cost.secs)
  distributor = make_distributor_from_range(kFerryCostRange);
  for (unsigned i = 0; i < testIterations; ++i) {
    tester = make_autocost_from_json("ferry_cost", distributor(generator));
    EXPECT_THAT(tester->ferry_transition_cost_.secs,
                test::IsBetween(kFerryCostRange.min, kFerryCostRange.max));
  }

  /**
   // use_ferry
   distributor = make_distributor_from_range(kUseFerryRange);
   for (unsigned i = 0; i < testIterations; ++i) {
     tester = make_autocost_from_json("use_ferry", distributor(generator));
     EXPECT_THAT(tester->use_ferry, test::IsBetween(
       kUseFerryRange.min, kUseFerryRange.max));
   }
 **/

  // flow_mask_
  using tc = std::tuple<std::string, std::string, uint8_t>;
  std::vector<tc>
      speed_type_test_cases{tc{"", R"(,"date_time":{"type":0})", kDefaultFlowMask},
                            tc{R"("")", R"(,"date_time":{"type":0})", kDefaultFlowMask},
                            tc{"[]", R"(,"date_time":{"type":0})", 0},
                            tc{R"(["foo"])", R"(,"date_time":{"type":0})", 0},
                            tc{R"(["freeflow"])", R"(,"date_time":{"type":0})", kFreeFlowMask},
                            tc{R"(["constrained"])", R"(,"date_time":{"type":0})",
                               kConstrainedFlowMask},
                            tc{R"(["predicted"])", R"(,"date_time":{"type":0})", kPredictedFlowMask},
                            tc{R"(["current"])", R"(,"date_time":{"type":0})", kCurrentFlowMask},
                            tc{R"(["freeflow","current","predicted"])", R"(,"date_time":{"type":0})",
                               kFreeFlowMask | kCurrentFlowMask | kPredictedFlowMask},
                            tc{R"(["freeflow","constrained","predicted","current"])",
                               R"(,"date_time":{"type":0})", kDefaultFlowMask},
                            tc{R"(["constrained","foo","predicted","freeflow"])",
                               R"(,"date_time":{"type":0})",
                               kFreeFlowMask | kConstrainedFlowMask | kPredictedFlowMask},

                            tc{"", "", kFreeFlowMask | kConstrainedFlowMask},
                            tc{R"("")", "", kFreeFlowMask | kConstrainedFlowMask},
                            tc{"[]", "", 0},
                            tc{R"(["foo"])", "", 0},
                            tc{R"(["freeflow"])", "", kFreeFlowMask},
                            tc{R"(["constrained"])", "", kConstrainedFlowMask},
                            tc{R"(["predicted"])", "", 0},
                            tc{R"(["current"])", "", 0},
                            tc{R"(["freeflow","current","predicted"])", "", kFreeFlowMask},
                            tc{R"(["constrained","current","predicted"])", "", kConstrainedFlowMask},
                            tc{R"(["freeflow","constrained","predicted","current"])", "",
                               kFreeFlowMask | kConstrainedFlowMask},
                            tc{R"(["constrained","foo","predicted","freeflow"])", "",
                               kFreeFlowMask | kConstrainedFlowMask}};

  for (size_t i = 0; i < speed_type_test_cases.size(); ++i) {
    auto value = std::get<0>(speed_type_test_cases[i]);
    auto extra_json = std::get<1>(speed_type_test_cases[i]);
    auto expected = std::get<2>(speed_type_test_cases[i]);

    std::string key("speed_types");
    if (value.empty()) {
      key = "foo";
      value = R"("bar")";
    }

    tester = make_autocost_from_json(key, value, extra_json);
    EXPECT_EQ(tester->flow_mask_, expected);
  }
}
} // namespace

int main(int argc, char* argv[]) {
  testing::InitGoogleTest(&argc, argv);
  return RUN_ALL_TESTS();
}

#endif<|MERGE_RESOLUTION|>--- conflicted
+++ resolved
@@ -463,16 +463,11 @@
 Cost AutoCost::EdgeCost(const baldr::DirectedEdge* edge,
                         const baldr::GraphTile* tile,
                         const uint32_t seconds) const {
-<<<<<<< HEAD
   auto speed = std::min(tile->GetSpeed(edge, flow_mask_, seconds), (uint32_t)top_speed_);
-  float factor = (edge->use() == Use::kFerry) ? ferry_factor_ : density_factor_[edge->density()];
-=======
-  auto speed = tile->GetSpeed(edge, flow_mask_, seconds);
   float factor =
       (edge->use() == Use::kFerry)
           ? ferry_factor_
           : (edge->use() == Use::kRailFerry) ? rail_ferry_factor_ : density_factor_[edge->density()];
->>>>>>> f146bc6d
 
   factor += highway_factor_ * kHighwayFactor[static_cast<uint32_t>(edge->classification())] +
             surface_factor_ * kSurfaceFactor[static_cast<uint32_t>(edge->surface())];
