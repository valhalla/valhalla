#include "sif/autocost.h"
#include "baldr/accessrestriction.h"
#include "baldr/directededge.h"
#include "baldr/graphconstants.h"
#include "baldr/nodeinfo.h"
#include "midgard/constants.h"
#include "midgard/util.h"
#include "proto_conversions.h"
#include "sif/costconstants.h"
#include "sif/dynamiccost.h"
#include "sif/osrm_car_duration.h"
#include <cassert>

#ifdef INLINE_TEST
#include "test.h"
#include "worker.h"
#include <random>
#endif

using namespace valhalla::midgard;
using namespace valhalla::baldr;

namespace valhalla {
namespace sif {

// Default options/values
namespace {

<<<<<<< HEAD
=======
// Base transition costs
// TODO - can we define these in dynamiccost.h and override here if they differ?
constexpr float kDefaultDestinationOnlyPenalty = 600.0f; // Seconds
constexpr float kDefaultManeuverPenalty = 5.0f;          // Seconds
constexpr float kDefaultAlleyPenalty = 5.0f;             // Seconds
constexpr float kDefaultGateCost = 30.0f;                // Seconds
constexpr float kDefaultGatePenalty = 300.0f;            // Seconds
constexpr float kDefaultTollBoothCost = 15.0f;           // Seconds
constexpr float kDefaultTollBoothPenalty = 0.0f;         // Seconds
constexpr float kDefaultFerryCost = 300.0f;              // Seconds
constexpr float kDefaultRailFerryCost = 300.0f;          // Seconds
constexpr float kDefaultCountryCrossingCost = 600.0f;    // Seconds
constexpr float kDefaultCountryCrossingPenalty = 0.0f;   // Seconds
constexpr float kDefaultServicePenalty = 75.0f;          // Seconds

>>>>>>> defa1da4
// Other options
constexpr float kDefaultUseHighways = 0.5f; // Default preference of using a motorway or trunk 0-1
constexpr float kDefaultUseTolls = 0.5f;    // Default preference of using toll roads 0-1
constexpr float kDefaultUseTracks = 0.f;    // Default preference of using tracks 0-1
constexpr float kDefaultUseDistance = 0.f;  // Default preference of using distance vs time 0-1

// Default turn costs
constexpr float kTCStraight = 0.5f;
constexpr float kTCSlight = 0.75f;
constexpr float kTCFavorable = 1.0f;
constexpr float kTCFavorableSharp = 1.5f;
constexpr float kTCCrossing = 2.0f;
constexpr float kTCUnfavorable = 2.5f;
constexpr float kTCUnfavorableSharp = 3.5f;
constexpr float kTCReverse = 9.5f;

// How much to favor hov roads.
constexpr float kHOVFactor = 0.85f;

// How much to favor taxi roads.
constexpr float kTaxiFactor = 0.85f;

// Do not avoid alleys by default
constexpr float kDefaultAlleyFactor = 1.0f;

// Turn costs based on side of street driving
constexpr float kRightSideTurnCosts[] = {kTCStraight,       kTCSlight,  kTCFavorable,
                                         kTCFavorableSharp, kTCReverse, kTCUnfavorableSharp,
                                         kTCUnfavorable,    kTCSlight};
constexpr float kLeftSideTurnCosts[] = {kTCStraight,         kTCSlight,  kTCUnfavorable,
                                        kTCUnfavorableSharp, kTCReverse, kTCFavorableSharp,
                                        kTCFavorable,        kTCSlight};

constexpr float kMinFactor = 0.1f;
constexpr float kMaxFactor = 100000.0f;

// Valid ranges and defaults
constexpr ranged_default_t<float> kAlleyFactorRange{kMinFactor, kDefaultAlleyFactor, kMaxFactor};
constexpr ranged_default_t<float> kUseHighwaysRange{0, kDefaultUseHighways, 1.0f};
constexpr ranged_default_t<float> kUseTollsRange{0, kDefaultUseTolls, 1.0f};
constexpr ranged_default_t<float> kUseTracksRange{0.f, kDefaultUseTracks, 1.0f};
constexpr ranged_default_t<float> kUseDistanceRange{0, kDefaultUseDistance, 1.0f};

// Maximum highway avoidance bias (modulates the highway factors based on road class)
constexpr float kMaxHighwayBiasFactor = 8.0f;

constexpr float kHighwayFactor[] = {
    1.0f, // Motorway
    0.5f, // Trunk
    0.0f, // Primary
    0.0f, // Secondary
    0.0f, // Tertiary
    0.0f, // Unclassified
    0.0f, // Residential
    0.0f  // Service, other
};

constexpr float kSurfaceFactor[] = {
    0.0f, // kPavedSmooth
    0.0f, // kPaved
    0.0f, // kPaveRough
    0.1f, // kCompacted
    0.2f, // kDirt
    0.5f, // kGravel
    1.0f  // kPath
};

// The basic costing for an edge is a trade off between time and distance. We allow the user to
// specify which one is more important to them and then we use a linear combination to combine the two
// into a final metric. The problem is that time in seconds and length in meters have two wildly
// different ranges, so the linear combination always favors length vs time. What we do to combat this
// is to change length units into time units by multiplying by the reciprocal of a constant speed.
// This means basically changes the units of distance to be more in the same ballpark as the units of
// time and makes the linear combination make more sense.
constexpr float kInvMedianSpeed = 1.f / 16.f; // about 37mph

BaseCostingOptionsConfig GetBaseCostOptsConfig() {
  BaseCostingOptionsConfig cfg{};
  // override defaults
  cfg.use_tracks_.def = kDefaultUseTracks;
  return cfg;
}

const BaseCostingOptionsConfig kBaseCostOptsConfig = GetBaseCostOptsConfig();

} // namespace

/**
 * Derived class providing dynamic edge costing for "direct" auto routes. This
 * is a route that is generally shortest time but uses route hierarchies that
 * can result in slightly longer routes that avoid shortcuts on residential
 * roads.
 */
class AutoCost : public DynamicCost {
public:
  /**
   * Construct auto costing. Pass in cost type and costing_options using protocol buffer(pbf).
   * @param  costing_options pbf with request costing_options.
   */
  AutoCost(const CostingOptions& costing_options, uint32_t access_mask = kAutoAccess);

  virtual ~AutoCost() {
  }

  /**
   * Does the costing method allow multiple passes (with relaxed hierarchy
   * limits).
   * @return  Returns true if the costing model allows multiple passes.
   */
  virtual bool AllowMultiPass() const override {
    return true;
  }

  /**
   * Checks if access is allowed for the provided directed edge.
   * This is generally based on mode of travel and the access modes
   * allowed on the edge. However, it can be extended to exclude access
   * based on other parameters such as conditional restrictions and
   * conditional access that can depend on time and travel mode.
   * @param  edge           Pointer to a directed edge.
   * @param  is_dest        Is a directed edge the destination?
   * @param  pred           Predecessor edge information.
   * @param  tile           Current tile.
   * @param  edgeid         GraphId of the directed edge.
   * @param  current_time   Current time (seconds since epoch). A value of 0
   *                        indicates the route is not time dependent.
   * @param  tz_index       timezone index for the node
   * @return Returns true if access is allowed, false if not.
   */
  virtual bool Allowed(const baldr::DirectedEdge* edge,
                       const bool is_dest,
                       const EdgeLabel& pred,
                       const graph_tile_ptr& tile,
                       const baldr::GraphId& edgeid,
                       const uint64_t current_time,
                       const uint32_t tz_index,
                       uint8_t& restriction_idx) const override;

  /**
   * Checks if access is allowed for an edge on the reverse path
   * (from destination towards origin). Both opposing edges (current and
   * predecessor) are provided. The access check is generally based on mode
   * of travel and the access modes allowed on the edge. However, it can be
   * extended to exclude access based on other parameters such as conditional
   * restrictions and conditional access that can depend on time and travel
   * mode.
   * @param  edge           Pointer to a directed edge.
   * @param  pred           Predecessor edge information.
   * @param  opp_edge       Pointer to the opposing directed edge.
   * @param  tile           Current tile.
   * @param  edgeid         GraphId of the opposing edge.
   * @param  current_time   Current time (seconds since epoch). A value of 0
   *                        indicates the route is not time dependent.
   * @param  tz_index       timezone index for the node
   * @return  Returns true if access is allowed, false if not.
   */
  virtual bool AllowedReverse(const baldr::DirectedEdge* edge,
                              const EdgeLabel& pred,
                              const baldr::DirectedEdge* opp_edge,
                              const graph_tile_ptr& tile,
                              const baldr::GraphId& opp_edgeid,
                              const uint64_t current_time,
                              const uint32_t tz_index,
                              uint8_t& restriction_idx) const override;

  /**
   * Only transit costings are valid for this method call, hence we throw
   * @param edge
   * @param departure
   * @param curr_time
   * @return
   */
  virtual Cost EdgeCost(const baldr::DirectedEdge*,
                        const baldr::TransitDeparture*,
                        const uint32_t) const override {
    throw std::runtime_error("AutoCost::EdgeCost does not support transit edges");
  }

  /**
   * Get the cost to traverse the specified directed edge. Cost includes
   * the time (seconds) to traverse the edge.
   * @param   edge    Pointer to a directed edge.
   * @param   tile    Graph tile.
   * @param   seconds Time of week in seconds.
   * @return  Returns the cost and time (seconds)
   */
  virtual Cost EdgeCost(const baldr::DirectedEdge* edge,
                        const graph_tile_ptr& tile,
                        const uint32_t seconds,
                        uint8_t& flow_sources) const override;

  /**
   * Returns the cost to make the transition from the predecessor edge.
   * Defaults to 0. Costing models that wish to include edge transition
   * costs (i.e., intersection/turn costs) must override this method.
   * @param  edge  Directed edge (the to edge)
   * @param  node  Node (intersection) where transition occurs.
   * @param  pred  Predecessor edge information.
   * @return  Returns the cost and time (seconds)
   */
  virtual Cost TransitionCost(const baldr::DirectedEdge* edge,
                              const baldr::NodeInfo* node,
                              const EdgeLabel& pred) const override;

  /**
   * Returns the cost to make the transition from the predecessor edge
   * when using a reverse search (from destination towards the origin).
   * @param  idx   Directed edge local index
   * @param  node  Node (intersection) where transition occurs.
   * @param  pred  the opposing current edge in the reverse tree.
   * @param  edge  the opposing predecessor in the reverse tree
   * @param  has_measured_speed Do we have any of the measured speed types set?
   * @param  internal_turn  Did we make an turn on a short internal edge.
   * @return  Returns the cost and time (seconds)
   */
  virtual Cost TransitionCostReverse(const uint32_t idx,
                                     const baldr::NodeInfo* node,
                                     const baldr::DirectedEdge* pred,
                                     const baldr::DirectedEdge* edge,
                                     const bool has_measured_speed,
                                     const InternalTurn internal_turn) const override;

  /**
   * Get the cost factor for A* heuristics. This factor is multiplied
   * with the distance to the destination to produce an estimate of the
   * minimum cost to the destination. The A* heuristic must underestimate the
   * cost to the destination. So a time based estimate based on speed should
   * assume the maximum speed is used to the destination such that the time
   * estimate is less than the least possible time along roads.
   */
  virtual float AStarCostFactor() const override {
    return speedfactor_[top_speed_];
  }

  /**
   * Get the current travel type.
   * @return  Returns the current travel type.
   */
  virtual uint8_t travel_type() const override {
    return static_cast<uint8_t>(type_);
  }

  /**
   * Function to be used in location searching which will
   * exclude and allow ranking results from the search by looking at each
   * edges attribution and suitability for use as a location by the travel
   * mode used by the costing method. It's also used to filter
   * edges not usable / inaccessible by automobile.
   */
  virtual bool Allowed(const baldr::DirectedEdge* edge,
                       const graph_tile_ptr& tile,
                       uint16_t disallow_mask = kDisallowNone) const override {
    bool allow_closures = (!filter_closures_ && !(disallow_mask & kDisallowClosure)) ||
                          !(flow_mask_ & kCurrentFlowMask);
    return DynamicCost::Allowed(edge, tile, disallow_mask) && !edge->bss_connection() &&
           (allow_closures || !tile->IsClosed(edge));
  }

  // Hidden in source file so we don't need it to be protected
  // We expose it within the source file for testing purposes
public:
  VehicleType type_; // Vehicle type: car (default), motorcycle, etc
  std::vector<float> speedfactor_;
  float density_factor_[16];  // Density factor
  float highway_factor_;      // Factor applied when road is a motorway or trunk
  float alley_factor_;        // Avoid alleys factor.
  float toll_factor_;         // Factor applied when road has a toll
  float surface_factor_;      // How much the surface factors are applied.
  float distance_factor_;     // How much distance factors in overall favorability
  float inv_distance_factor_; // How much time factors in overall favorability

  // Density factor used in edge transition costing
  std::vector<float> trans_density_factor_;
};

// Constructor
AutoCost::AutoCost(const CostingOptions& costing_options, uint32_t access_mask)
    : DynamicCost(costing_options, TravelMode::kDrive, access_mask, true),
      trans_density_factor_{1.0f, 1.0f, 1.0f, 1.0f, 1.0f, 1.1f, 1.2f, 1.3f,
                            1.4f, 1.6f, 1.9f, 2.2f, 2.5f, 2.8f, 3.1f, 3.5f} {

  // Get the vehicle type - enter as string and convert to enum.
  // Used to set the surface factor - penalize some roads based on surface type.
  surface_factor_ = 0.5f;
  const std::string& type = costing_options.transport_type();
  if (type == "motorcycle") {
    type_ = VehicleType::kMotorcycle;
    surface_factor_ = 1.0f;
  } else if (type == "bus") {
    type_ = VehicleType::kBus;
  } else if (type == "tractor_trailer") {
    type_ = VehicleType::kTractorTrailer;
  } else if (type == "four_wheel_drive") {
    type_ = VehicleType::kFourWheelDrive;
    surface_factor_ = 0.0f;
  } else {
    type_ = VehicleType::kCar;
  }

  // Get the base transition costs
  get_base_costs(costing_options);

  // Get alley factor from costing options.
  alley_factor_ = costing_options.alley_factor();

  // Preference to use highways. Is a value from 0 to 1
  // Factor for highway use - use a non-linear factor with values at 0.5 being neutral (factor
  // of 0). Values between 0.5 and 1 slowly decrease to a maximum of -0.125 (to slightly prefer
  // highways) while values between 0.5 to 0 slowly increase to a maximum of kMaxHighwayBiasFactor
  // to avoid/penalize highways.
  float use_highways = costing_options.use_highways();
  if (use_highways >= 0.5f) {
    float f = (0.5f - use_highways);
    highway_factor_ = f * f * f;
  } else {
    float f = 1.0f - (use_highways * 2.0f);
    highway_factor_ = kMaxHighwayBiasFactor * (f * f);
  }

  // Preference for distance vs time
  distance_factor_ = costing_options.use_distance() * kInvMedianSpeed;
  inv_distance_factor_ = 1.f - costing_options.use_distance();

  // Preference to use toll roads (separate from toll booth penalty). Sets a toll
  // factor. A toll factor of 0 would indicate no adjustment to weighting for toll roads.
  // use_tolls = 1 would reduce weighting slightly (a negative delta) while
  // use_tolls = 0 would penalize (positive delta to weighting factor).
  float use_tolls = costing_options.use_tolls();
  toll_factor_ = use_tolls < 0.5f ? (4.0f - 8 * use_tolls) : // ranges from 4 to 0
                     (0.5f - use_tolls) * 0.03f;             // ranges from 0 to -0.15

  // Create speed cost table
  speedfactor_.resize(kMaxSpeedKph + 1, 0);
  speedfactor_[0] = kSecPerHour; // TODO - what to make speed=0?
  for (uint32_t s = 1; s <= kMaxSpeedKph; s++) {
    speedfactor_[s] = (kSecPerHour * 0.001f) / static_cast<float>(s);
  }

  // Set density factors - used to penalize edges in dense, urban areas
  for (uint32_t d = 0; d < 16; d++) {
    density_factor_[d] = 0.85f + (d * 0.025f);
  }
}

// Check if access is allowed on the specified edge.
bool AutoCost::Allowed(const baldr::DirectedEdge* edge,
                       const bool is_dest,
                       const EdgeLabel& pred,
                       const graph_tile_ptr& tile,
                       const baldr::GraphId& edgeid,
                       const uint64_t current_time,
                       const uint32_t tz_index,
                       uint8_t& restriction_idx) const {
  // Check access, U-turn, and simple turn restriction.
  // Allow U-turns at dead-end nodes in case the origin is inside
  // a not thru region and a heading selected an edge entering the
  // region.
  if (!IsAccessible(edge) || (!pred.deadend() && pred.opp_local_idx() == edge->localedgeidx()) ||
      ((pred.restrictions() & (1 << edge->localedgeidx())) && !ignore_restrictions_) ||
      edge->surface() == Surface::kImpassable || IsUserAvoidEdge(edgeid) ||
      (!allow_destination_only_ && !pred.destonly() && edge->destonly()) ||
      (pred.closure_pruning() && IsClosed(edge, tile))) {
    return false;
  }

  return DynamicCost::EvaluateRestrictions(access_mask_, edge, is_dest, tile, edgeid, current_time,
                                           tz_index, restriction_idx);
}

// Checks if access is allowed for an edge on the reverse path (from
// destination towards origin). Both opposing edges are provided.
bool AutoCost::AllowedReverse(const baldr::DirectedEdge* edge,
                              const EdgeLabel& pred,
                              const baldr::DirectedEdge* opp_edge,
                              const graph_tile_ptr& tile,
                              const baldr::GraphId& opp_edgeid,
                              const uint64_t current_time,
                              const uint32_t tz_index,
                              uint8_t& restriction_idx) const {
  // Check access, U-turn, and simple turn restriction.
  // Allow U-turns at dead-end nodes.
  if (!IsAccessible(opp_edge) || (!pred.deadend() && pred.opp_local_idx() == edge->localedgeidx()) ||
      ((opp_edge->restrictions() & (1 << pred.opp_local_idx())) && !ignore_restrictions_) ||
      opp_edge->surface() == Surface::kImpassable || IsUserAvoidEdge(opp_edgeid) ||
      (!allow_destination_only_ && !pred.destonly() && opp_edge->destonly()) ||
      (pred.closure_pruning() && IsClosed(opp_edge, tile))) {
    return false;
  }

  return DynamicCost::EvaluateRestrictions(access_mask_, edge, false, tile, opp_edgeid, current_time,
                                           tz_index, restriction_idx);
}

// Get the cost to traverse the edge in seconds
Cost AutoCost::EdgeCost(const baldr::DirectedEdge* edge,
                        const graph_tile_ptr& tile,
                        const uint32_t seconds,
                        uint8_t& flow_sources) const {
  // either the computed edge speed or optional top_speed
  auto edge_speed = tile->GetSpeed(edge, flow_mask_, seconds, false, &flow_sources);
  auto final_speed = std::min(edge_speed, top_speed_);
  float sec = edge->length() * speedfactor_[final_speed];

  if (shortest_) {
    return Cost(edge->length(), sec);
  }

  // base factor is either ferry, rail ferry or density based
  float factor = 1;
  switch (edge->use()) {
    case Use::kFerry:
      factor = ferry_factor_;
      break;
    case Use::kRailFerry:
      factor = rail_ferry_factor_;
      break;
    default:
      factor = density_factor_[edge->density()];
      break;
  }

  // TODO: speed_penality hasn't been extensively tested, might alter this in future
  float speed_penalty = (edge_speed > top_speed_) ? (edge_speed - top_speed_) * 0.05f : 0.0f;
  factor += highway_factor_ * kHighwayFactor[static_cast<uint32_t>(edge->classification())] +
            surface_factor_ * kSurfaceFactor[static_cast<uint32_t>(edge->surface())] + speed_penalty +
            edge->toll() * toll_factor_;

  switch (edge->use()) {
    case Use::kAlley:
      factor *= alley_factor_;
      break;
    case Use::kTrack:
      factor *= track_factor_;
      break;
    case Use::kLivingStreet:
      factor *= living_street_factor_;
      break;
    case Use::kServiceRoad:
      factor *= service_factor_;
      break;
    default:
      break;
  }

  if (IsClosed(edge, tile)) {
    // Add a penalty for traversing a closed edge
    factor *= closure_factor_;
  }
  // base cost before the factor is a linear combination of time vs distance, depending on which
  // one the user thinks is more important to them
  return Cost((sec * inv_distance_factor_ + edge->length() * distance_factor_) * factor, sec);
}

// Returns the time (in seconds) to make the transition from the predecessor
Cost AutoCost::TransitionCost(const baldr::DirectedEdge* edge,
                              const baldr::NodeInfo* node,
                              const EdgeLabel& pred) const {
  // Get the transition cost for country crossing, ferry, gate, toll booth,
  // destination only, alley, maneuver penalty
  uint32_t idx = pred.opp_local_idx();
  Cost c = base_transition_cost(node, edge, &pred, idx);
  c.secs = OSRMCarTurnDuration(edge, node, pred.opp_local_idx());

  // Transition time = turncost * stopimpact * densityfactor
  if (edge->stopimpact(idx) > 0 && !shortest_) {
    float turn_cost;
    if (edge->edge_to_right(idx) && edge->edge_to_left(idx)) {
      turn_cost = kTCCrossing;
    } else {
      turn_cost = (node->drive_on_right())
                      ? kRightSideTurnCosts[static_cast<uint32_t>(edge->turntype(idx))]
                      : kLeftSideTurnCosts[static_cast<uint32_t>(edge->turntype(idx))];
    }

    if ((edge->use() != Use::kRamp && pred.use() == Use::kRamp) ||
        (edge->use() == Use::kRamp && pred.use() != Use::kRamp)) {
      turn_cost += 1.5f;
      if (edge->roundabout())
        turn_cost += 0.5f;
    }

    float seconds = turn_cost;
    bool is_turn = false;
    bool has_left = (edge->turntype(idx) == baldr::Turn::Type::kLeft ||
                     edge->turntype(idx) == baldr::Turn::Type::kSharpLeft);
    bool has_right = (edge->turntype(idx) == baldr::Turn::Type::kRight ||
                      edge->turntype(idx) == baldr::Turn::Type::kSharpRight);
    bool has_reverse = edge->turntype(idx) == baldr::Turn::Type::kReverse;

    // Separate time and penalty when traffic is present. With traffic, edge speeds account for
    // much of the intersection transition time (TODO - evaluate different elapsed time settings).
    // Still want to add a penalty so routes avoid high cost intersections.
    if (has_left || has_right || has_reverse) {
      seconds *= edge->stopimpact(idx);
      is_turn = true;
    }

    AddUturnPenalty(idx, node, edge, has_reverse, has_left, has_right, true, pred.internal_turn(),
                    seconds);

    // Apply density factor and stop impact penalty if there isn't traffic on this edge or you're not
    // using traffic
    if (!pred.has_measured_speed()) {
      if (!is_turn)
        seconds *= edge->stopimpact(idx);
      seconds *= trans_density_factor_[node->density()];
    }
    c.cost += seconds;
  }

  // Account for the user preferring distance
  c.cost *= inv_distance_factor_;

  return c;
}

// Returns the cost to make the transition from the predecessor edge
// when using a reverse search (from destination towards the origin).
// pred is the opposing current edge in the reverse tree
// edge is the opposing predecessor in the reverse tree
Cost AutoCost::TransitionCostReverse(const uint32_t idx,
                                     const baldr::NodeInfo* node,
                                     const baldr::DirectedEdge* pred,
                                     const baldr::DirectedEdge* edge,
                                     const bool has_measured_speed,
                                     const InternalTurn internal_turn) const {
  // Get the transition cost for country crossing, ferry, gate, toll booth,
  // destination only, alley, maneuver penalty
  Cost c = base_transition_cost(node, edge, pred, idx);
  c.secs = OSRMCarTurnDuration(edge, node, pred->opp_local_idx());

  // Transition time = turncost * stopimpact * densityfactor
  if (edge->stopimpact(idx) > 0 && !shortest_) {
    float turn_cost;
    if (edge->edge_to_right(idx) && edge->edge_to_left(idx)) {
      turn_cost = kTCCrossing;
    } else {
      turn_cost = (node->drive_on_right())
                      ? kRightSideTurnCosts[static_cast<uint32_t>(edge->turntype(idx))]
                      : kLeftSideTurnCosts[static_cast<uint32_t>(edge->turntype(idx))];
    }

    if ((edge->use() != Use::kRamp && pred->use() == Use::kRamp) ||
        (edge->use() == Use::kRamp && pred->use() != Use::kRamp)) {
      turn_cost += 1.5f;
      if (edge->roundabout())
        turn_cost += 0.5f;
    }

    float seconds = turn_cost;
    bool is_turn = false;
    bool has_left = (edge->turntype(idx) == baldr::Turn::Type::kLeft ||
                     edge->turntype(idx) == baldr::Turn::Type::kSharpLeft);
    bool has_right = (edge->turntype(idx) == baldr::Turn::Type::kRight ||
                      edge->turntype(idx) == baldr::Turn::Type::kSharpRight);
    bool has_reverse = edge->turntype(idx) == baldr::Turn::Type::kReverse;

    // Separate time and penalty when traffic is present. With traffic, edge speeds account for
    // much of the intersection transition time (TODO - evaluate different elapsed time settings).
    // Still want to add a penalty so routes avoid high cost intersections.
    if (has_left || has_right || has_reverse) {
      seconds *= edge->stopimpact(idx);
      is_turn = true;
    }

    AddUturnPenalty(idx, node, edge, has_reverse, has_left, has_right, true, internal_turn, seconds);

    // Apply density factor and stop impact penalty if there isn't traffic on this edge or you're not
    // using traffic
    if (!has_measured_speed) {
      if (!is_turn)
        seconds *= edge->stopimpact(idx);
      seconds *= trans_density_factor_[node->density()];
    }
    c.cost += seconds;
  }

  // Account for the user preferring distance
  c.cost *= inv_distance_factor_;

  return c;
}

void ParseAutoCostOptions(const rapidjson::Document& doc,
                          const std::string& costing_options_key,
                          CostingOptions* pbf_costing_options) {
  pbf_costing_options->set_costing(Costing::auto_);
  pbf_costing_options->set_name(Costing_Enum_Name(pbf_costing_options->costing()));
  auto json_costing_options = rapidjson::get_child_optional(doc, costing_options_key.c_str());

  if (json_costing_options) {
    ParseSharedCostOptions(*json_costing_options, pbf_costing_options);
    ParseBaseCostOptions(*json_costing_options, pbf_costing_options, kBaseCostOptsConfig);

    // If specified, parse json and set pbf values

    // type (transport_type)
    pbf_costing_options->set_transport_type(
        rapidjson::get_optional<std::string>(*json_costing_options, "/type").get_value_or("car"));

    // alley_factor
    pbf_costing_options->set_alley_factor(
        kAlleyFactorRange(rapidjson::get_optional<float>(*json_costing_options, "/alley_factor")
                              .get_value_or(kDefaultAlleyFactor)));

    // use_highways
    pbf_costing_options->set_use_highways(
        kUseHighwaysRange(rapidjson::get_optional<float>(*json_costing_options, "/use_highways")
                              .get_value_or(kDefaultUseHighways)));

    // use_tolls
    pbf_costing_options->set_use_tolls(
        kUseTollsRange(rapidjson::get_optional<float>(*json_costing_options, "/use_tolls")
                           .get_value_or(kDefaultUseTolls)));

    // use distance
    pbf_costing_options->set_use_distance(
        kUseDistanceRange(rapidjson::get_optional<float>(*json_costing_options, "/use_distance")
                              .get_value_or(kDefaultUseDistance)));

  } else {
    SetDefaultBaseCostOptions(pbf_costing_options, kBaseCostOptsConfig);
    // Set pbf values to defaults
    pbf_costing_options->set_transport_type("car");
    pbf_costing_options->set_alley_factor(kDefaultAlleyFactor);
    pbf_costing_options->set_use_highways(kDefaultUseHighways);
    pbf_costing_options->set_use_tolls(kDefaultUseTolls);
    pbf_costing_options->set_flow_mask(kDefaultFlowMask);
    pbf_costing_options->set_top_speed(kMaxAssumedSpeed);
    pbf_costing_options->set_use_distance(kDefaultUseDistance);
  }
}

cost_ptr_t CreateAutoCost(const CostingOptions& costing_options) {
  return std::make_shared<AutoCost>(costing_options);
}

/**
 * Derived class providing bus costing for driving.
 */
class BusCost : public AutoCost {
public:
  /**
   * Construct bus costing.
   * Pass in configuration using property tree.
   * @param  pt  Property tree with configuration/options.
   */
  BusCost(const CostingOptions& costing_options) : AutoCost(costing_options, kBusAccess) {
    type_ = VehicleType::kBus;
  }

  /// virtual destructor
  virtual ~BusCost() {
  }

  /**
   * Checks if access is allowed for the provided directed edge.
   * This is generally based on mode of travel and the access modes
   * allowed on the edge. However, it can be extended to exclude access
   * based on other parameters such as conditional restrictions and
   * conditional access that can depend on time and travel mode.
   * @param  edge           Pointer to a directed edge.
   * @param  is_dest        Is a directed edge the destination?
   * @param  pred           Predecessor edge information.
   * @param  tile           Current tile.
   * @param  edgeid         GraphId of the directed edge.
   * @param  current_time   Current time (seconds since epoch). A value of 0
   *                        indicates the route is not time dependent.
   * @param  tz_index       timezone index for the node
   * @return Returns true if access is allowed, false if not.
   */
  virtual bool Allowed(const baldr::DirectedEdge* edge,
                       const bool is_dest,
                       const EdgeLabel& pred,
                       const graph_tile_ptr& tile,
                       const baldr::GraphId& edgeid,
                       const uint64_t current_time,
                       const uint32_t tz_index,
                       uint8_t& restriction_idx) const override;

  /**
   * Checks if access is allowed for an edge on the reverse path
   * (from destination towards origin). Both opposing edges (current and
   * predecessor) are provided. The access check is generally based on mode
   * of travel and the access modes allowed on the edge. However, it can be
   * extended to exclude access based on other parameters such as conditional
   * restrictions and conditional access that can depend on time and travel
   * mode.
   * @param  edge           Pointer to a directed edge.
   * @param  pred           Predecessor edge information.
   * @param  opp_edge       Pointer to the opposing directed edge.
   * @param  tile           Current tile.
   * @param  edgeid         GraphId of the opposing edge.
   * @param  current_time   Current time (seconds since epoch). A value of 0
   *                        indicates the route is not time dependent.
   * @param  tz_index       timezone index for the node
   * @return  Returns true if access is allowed, false if not.
   */
  virtual bool AllowedReverse(const baldr::DirectedEdge* edge,
                              const EdgeLabel& pred,
                              const baldr::DirectedEdge* opp_edge,
                              const graph_tile_ptr& tile,
                              const baldr::GraphId& opp_edgeid,
                              const uint64_t current_time,
                              const uint32_t tz_index,
                              uint8_t& restriction_idx) const override;
};

// Check if access is allowed on the specified edge.
bool BusCost::Allowed(const baldr::DirectedEdge* edge,
                      const bool is_dest,
                      const EdgeLabel& pred,
                      const graph_tile_ptr& tile,
                      const baldr::GraphId& edgeid,
                      const uint64_t current_time,
                      const uint32_t tz_index,
                      uint8_t& restriction_idx) const {
  // Check access, U-turn, and simple turn restriction.
  // Allow U-turns at dead-end nodes.
  if (!IsAccessible(edge) || (!pred.deadend() && pred.opp_local_idx() == edge->localedgeidx()) ||
      ((pred.restrictions() & (1 << edge->localedgeidx())) && !ignore_restrictions_) ||
      edge->surface() == Surface::kImpassable || IsUserAvoidEdge(edgeid) ||
      (!allow_destination_only_ && !pred.destonly() && edge->destonly()) ||
      (pred.closure_pruning() && IsClosed(edge, tile))) {
    return false;
  }

  return DynamicCost::EvaluateRestrictions(access_mask_, edge, is_dest, tile, edgeid, current_time,
                                           tz_index, restriction_idx);
}

// Checks if access is allowed for an edge on the reverse path (from
// destination towards origin). Both opposing edges are provided.
bool BusCost::AllowedReverse(const baldr::DirectedEdge* edge,
                             const EdgeLabel& pred,
                             const baldr::DirectedEdge* opp_edge,
                             const graph_tile_ptr& tile,
                             const baldr::GraphId& opp_edgeid,
                             const uint64_t current_time,
                             const uint32_t tz_index,
                             uint8_t& restriction_idx) const {
  // Check access, U-turn, and simple turn restriction.
  // Allow U-turns at dead-end nodes.
  if (!IsAccessible(opp_edge) || (!pred.deadend() && pred.opp_local_idx() == edge->localedgeidx()) ||
      ((opp_edge->restrictions() & (1 << pred.opp_local_idx())) && !ignore_restrictions_) ||
      opp_edge->surface() == Surface::kImpassable || IsUserAvoidEdge(opp_edgeid) ||
      (!allow_destination_only_ && !pred.destonly() && opp_edge->destonly()) ||
      (pred.closure_pruning() && IsClosed(opp_edge, tile))) {
    return false;
  }

  return DynamicCost::EvaluateRestrictions(access_mask_, edge, false, tile, opp_edgeid, current_time,
                                           tz_index, restriction_idx);
}

void ParseBusCostOptions(const rapidjson::Document& doc,
                         const std::string& costing_options_key,
                         CostingOptions* pbf_costing_options) {
  ParseAutoCostOptions(doc, costing_options_key, pbf_costing_options);
  pbf_costing_options->set_costing(Costing::bus);
  pbf_costing_options->set_name(Costing_Enum_Name(pbf_costing_options->costing()));
}

cost_ptr_t CreateBusCost(const CostingOptions& costing_options) {
  return std::make_shared<BusCost>(costing_options);
}

/**
 * Derived class providing an alternate costing for driving that is intended
 * to favor HOV roads.
 */
class HOVCost : public AutoCost {
public:
  /**
   * Construct hov costing.
   * Pass in costing_options using protocol buffer(pbf).
   * @param  costing_options  pbf with costing_options.
   */
  HOVCost(const CostingOptions& costing_options) : AutoCost(costing_options, kHOVAccess) {
  }

  virtual ~HOVCost() {
  }

  /**
   * Checks if access is allowed for the provided directed edge.
   * This is generally based on mode of travel and the access modes
   * allowed on the edge. However, it can be extended to exclude access
   * based on other parameters such as conditional restrictions and
   * conditional access that can depend on time and travel mode.
   * @param  edge           Pointer to a directed edge.
   * @param  is_dest        Is a directed edge the destination?
   * @param  pred           Predecessor edge information.
   * @param  tile           Current tile.
   * @param  edgeid         GraphId of the directed edge.
   * @param  current_time   Current time (seconds since epoch). A value of 0
   *                        indicates the route is not time dependent.
   * @param  tz_index       timezone index for the node
   * @return Returns true if access is allowed, false if not.
   */
  virtual bool Allowed(const baldr::DirectedEdge* edge,
                       const bool is_dest,
                       const EdgeLabel& pred,
                       const graph_tile_ptr& tile,
                       const baldr::GraphId& edgeid,
                       const uint64_t current_time,
                       const uint32_t tz_index,
                       uint8_t& restriction_idx) const override;

  /**
   * Checks if access is allowed for an edge on the reverse path
   * (from destination towards origin). Both opposing edges (current and
   * predecessor) are provided. The access check is generally based on mode
   * of travel and the access modes allowed on the edge. However, it can be
   * extended to exclude access based on other parameters such as conditional
   * restrictions and conditional access that can depend on time and travel
   * mode.
   * @param  edge           Pointer to a directed edge.
   * @param  pred           Predecessor edge information.
   * @param  opp_edge       Pointer to the opposing directed edge.
   * @param  tile           Current tile.
   * @param  edgeid         GraphId of the opposing edge.
   * @param  current_time   Current time (seconds since epoch). A value of 0
   *                        indicates the route is not time dependent.
   * @param  tz_index       timezone index for the node
   */
  virtual bool AllowedReverse(const baldr::DirectedEdge* edge,
                              const EdgeLabel& pred,
                              const baldr::DirectedEdge* opp_edge,
                              const graph_tile_ptr& tile,
                              const baldr::GraphId& opp_edgeid,
                              const uint64_t current_time,
                              const uint32_t tz_index,
                              uint8_t& restriction_idx) const override;

  /**
   * Returns the cost to traverse the edge and an estimate of the actual time
   * (in seconds) to traverse the edge.
   * @param  edge      Pointer to a directed edge.
   * @param  tile      Current tile.
   * @param  seconds   Time of week in seconds.
   * @return  Returns the cost to traverse the edge.
   */
  virtual Cost EdgeCost(const baldr::DirectedEdge* edge,
                        const graph_tile_ptr& tile,
                        const uint32_t seconds,
                        uint8_t& flow_sources) const override {
    auto edge_speed = tile->GetSpeed(edge, flow_mask_, seconds, false, &flow_sources);
    auto final_speed = std::min(edge_speed, top_speed_);

    float sec = (edge->length() * speedfactor_[final_speed]);

    if (shortest_) {
      return Cost(edge->length(), sec);
    }

    float factor = (edge->use() == Use::kFerry) ? ferry_factor_ : density_factor_[edge->density()];
    float speed_penalty = (edge_speed > top_speed_) ? (edge_speed - top_speed_) * 0.05f : 0.0f;
    factor += speed_penalty;

    if ((edge->forwardaccess() & kHOVAccess) && !(edge->forwardaccess() & kAutoAccess)) {
      factor *= kHOVFactor;
    }

    if (edge->use() == Use::kAlley) {
      factor *= alley_factor_;
    } else if (edge->use() == Use::kTrack) {
      factor *= track_factor_;
    } else if (edge->use() == Use::kLivingStreet) {
      factor *= living_street_factor_;
    } else if (edge->use() == Use::kServiceRoad) {
      factor *= service_factor_;
    }
    if (IsClosed(edge, tile)) {
      // Add a penalty for traversing a closed edge
      factor *= closure_factor_;
    }

    return Cost(sec * factor, sec);
  }
};

// Check if access is allowed on the specified edge.
bool HOVCost::Allowed(const baldr::DirectedEdge* edge,
                      const bool is_dest,
                      const EdgeLabel& pred,
                      const graph_tile_ptr& tile,
                      const baldr::GraphId& edgeid,
                      const uint64_t current_time,
                      const uint32_t tz_index,
                      uint8_t& restriction_idx) const {
  // Check access, U-turn, and simple turn restriction.
  // Allow U-turns at dead-end nodes in case the origin is inside
  // a not thru region and a heading selected an edge entering the
  // region.
  if (!IsAccessible(edge) || (!pred.deadend() && pred.opp_local_idx() == edge->localedgeidx()) ||
      ((pred.restrictions() & (1 << edge->localedgeidx())) && !ignore_restrictions_) ||
      edge->surface() == Surface::kImpassable || IsUserAvoidEdge(edgeid) ||
      (!allow_destination_only_ && !pred.destonly() && edge->destonly()) ||
      (pred.closure_pruning() && IsClosed(edge, tile))) {
    return false;
  }

  return DynamicCost::EvaluateRestrictions(access_mask_, edge, is_dest, tile, edgeid, current_time,
                                           tz_index, restriction_idx);
}

// Checks if access is allowed for an edge on the reverse path (from
// destination towards origin). Both opposing edges are provided.
bool HOVCost::AllowedReverse(const baldr::DirectedEdge* edge,
                             const EdgeLabel& pred,
                             const baldr::DirectedEdge* opp_edge,
                             const graph_tile_ptr& tile,
                             const baldr::GraphId& opp_edgeid,
                             const uint64_t current_time,
                             const uint32_t tz_index,
                             uint8_t& restriction_idx) const {
  // Check access, U-turn, and simple turn restriction.
  // Allow U-turns at dead-end nodes.
  if (!IsAccessible(opp_edge) || (!pred.deadend() && pred.opp_local_idx() == edge->localedgeidx()) ||
      ((opp_edge->restrictions() & (1 << pred.opp_local_idx())) && !ignore_restrictions_) ||
      opp_edge->surface() == Surface::kImpassable || IsUserAvoidEdge(opp_edgeid) ||
      (!allow_destination_only_ && !pred.destonly() && opp_edge->destonly()) ||
      (pred.closure_pruning() && IsClosed(opp_edge, tile))) {
    return false;
  }

  return DynamicCost::EvaluateRestrictions(access_mask_, edge, false, tile, opp_edgeid, current_time,
                                           tz_index, restriction_idx);
}

void ParseHOVCostOptions(const rapidjson::Document& doc,
                         const std::string& costing_options_key,
                         CostingOptions* pbf_costing_options) {
  ParseAutoCostOptions(doc, costing_options_key, pbf_costing_options);
  pbf_costing_options->set_costing(Costing::hov);
  pbf_costing_options->set_name(Costing_Enum_Name(pbf_costing_options->costing()));
}

cost_ptr_t CreateHOVCost(const CostingOptions& costing_options) {
  return std::make_shared<HOVCost>(costing_options);
}

/**
 * Derived class providing an alternate costing for driving that is intended
 * to favor Taxi roads.
 */
class TaxiCost : public AutoCost {
public:
  /**
   * Construct taxi costing.
   * Pass in costing_options using protocol buffer(pbf).
   * @param  costing_options  pbf with costing_options.
   */
  TaxiCost(const CostingOptions& costing_options) : AutoCost(costing_options, kTaxiAccess) {
  }

  virtual ~TaxiCost() {
  }

  /**
   * Checks if access is allowed for the provided directed edge.
   * This is generally based on mode of travel and the access modes
   * allowed on the edge. However, it can be extended to exclude access
   * based on other parameters such as conditional restrictions and
   * conditional access that can depend on time and travel mode.
   * @param  edge           Pointer to a directed edge.
   * @param  is_dest        Is a directed edge the destination?
   * @param  pred           Predecessor edge information.
   * @param  tile           Current tile.
   * @param  edgeid         GraphId of the directed edge.
   * @param  current_time   Current time (seconds since epoch). A value of 0
   *                        indicates the route is not time dependent.
   * @param  tz_index       timezone index for the node
   * @return Returns true if access is allowed, false if not.
   */
  virtual bool Allowed(const baldr::DirectedEdge* edge,
                       const bool is_dest,
                       const EdgeLabel& pred,
                       const graph_tile_ptr& tile,
                       const baldr::GraphId& edgeid,
                       const uint64_t current_time,
                       const uint32_t tz_index,
                       uint8_t& restriction_idx) const override;

  /**
   * Checks if access is allowed for an edge on the reverse path
   * (from destination towards origin). Both opposing edges (current and
   * predecessor) are provided. The access check is generally based on mode
   * of travel and the access modes allowed on the edge. However, it can be
   * extended to exclude access based on other parameters such as conditional
   * restrictions and conditional access that can depend on time and travel
   * mode.
   * @param  edge           Pointer to a directed edge.
   * @param  pred           Predecessor edge information.
   * @param  opp_edge       Pointer to the opposing directed edge.
   * @param  tile           Current tile.
   * @param  edgeid         GraphId of the opposing edge.
   * @param  current_time   Current time (seconds since epoch). A value of 0
   *                        indicates the route is not time dependent.
   * @param  tz_index       timezone index for the node
   */
  virtual bool AllowedReverse(const baldr::DirectedEdge* edge,
                              const EdgeLabel& pred,
                              const baldr::DirectedEdge* opp_edge,
                              const graph_tile_ptr& tile,
                              const baldr::GraphId& opp_edgeid,
                              const uint64_t current_time,
                              const uint32_t tz_index,
                              uint8_t& restriction_idx) const override;

  /**
   * Returns the cost to traverse the edge and an estimate of the actual time
   * (in seconds) to traverse the edge.
   * @param  edge      Pointer to a directed edge.
   * @param  tile      Current tile.
   * @param  seconds   Time of week in seconds.
   * @return  Returns the cost to traverse the edge.
   */
  virtual Cost EdgeCost(const baldr::DirectedEdge* edge,
                        const graph_tile_ptr& tile,
                        const uint32_t seconds,
                        uint8_t& flow_sources) const override {
    auto edge_speed = tile->GetSpeed(edge, flow_mask_, seconds, false, &flow_sources);
    auto final_speed = std::min(edge_speed, top_speed_);

    float sec = (edge->length() * speedfactor_[final_speed]);

    if (shortest_) {
      return Cost(edge->length(), sec);
    }

    float factor = (edge->use() == Use::kFerry) ? ferry_factor_ : density_factor_[edge->density()];
    float speed_penalty = (edge_speed > top_speed_) ? (edge_speed - top_speed_) * 0.05f : 0.0f;
    factor += speed_penalty;
    if ((edge->forwardaccess() & kTaxiAccess) && !(edge->forwardaccess() & kAutoAccess)) {
      factor *= kTaxiFactor;
    }

    if (edge->use() == Use::kAlley) {
      factor *= alley_factor_;
    } else if (edge->use() == Use::kTrack) {
      factor *= track_factor_;
    } else if (edge->use() == Use::kLivingStreet) {
      factor *= living_street_factor_;
    } else if (edge->use() == Use::kServiceRoad) {
      factor *= service_factor_;
    }
    if (IsClosed(edge, tile)) {
      // Add a penalty for traversing a closed edge
      factor *= closure_factor_;
    }

    return Cost(sec * factor, sec);
  }
};

// Check if access is allowed on the specified edge.
bool TaxiCost::Allowed(const baldr::DirectedEdge* edge,
                       const bool is_dest,
                       const EdgeLabel& pred,
                       const graph_tile_ptr& tile,
                       const baldr::GraphId& edgeid,
                       const uint64_t current_time,
                       const uint32_t tz_index,
                       uint8_t& restriction_idx) const {
  // Check access, U-turn, and simple turn restriction.
  // Allow U-turns at dead-end nodes in case the origin is inside
  // a not thru region and a heading selected an edge entering the
  // region.
  if (!IsAccessible(edge) || (!pred.deadend() && pred.opp_local_idx() == edge->localedgeidx()) ||
      ((pred.restrictions() & (1 << edge->localedgeidx())) && !ignore_restrictions_) ||
      edge->surface() == Surface::kImpassable || IsUserAvoidEdge(edgeid) ||
      (!allow_destination_only_ && !pred.destonly() && edge->destonly()) ||
      (pred.closure_pruning() && IsClosed(edge, tile))) {
    return false;
  }

  return DynamicCost::EvaluateRestrictions(access_mask_, edge, is_dest, tile, edgeid, current_time,
                                           tz_index, restriction_idx);
}

// Checks if access is allowed for an edge on the reverse path (from
// destination towards origin). Both opposing edges are provided.
bool TaxiCost::AllowedReverse(const baldr::DirectedEdge* edge,
                              const EdgeLabel& pred,
                              const baldr::DirectedEdge* opp_edge,
                              const graph_tile_ptr& tile,
                              const baldr::GraphId& opp_edgeid,
                              const uint64_t current_time,
                              const uint32_t tz_index,
                              uint8_t& restriction_idx) const {
  // Check access, U-turn, and simple turn restriction.
  // Allow U-turns at dead-end nodes.
  if (!IsAccessible(opp_edge) || (!pred.deadend() && pred.opp_local_idx() == edge->localedgeidx()) ||
      ((opp_edge->restrictions() & (1 << pred.opp_local_idx())) && !ignore_restrictions_) ||
      opp_edge->surface() == Surface::kImpassable || IsUserAvoidEdge(opp_edgeid) ||
      (!allow_destination_only_ && !pred.destonly() && opp_edge->destonly()) ||
      (pred.closure_pruning() && IsClosed(opp_edge, tile))) {
    return false;
  }
  return DynamicCost::EvaluateRestrictions(access_mask_, edge, false, tile, opp_edgeid, current_time,
                                           tz_index, restriction_idx);
}

void ParseTaxiCostOptions(const rapidjson::Document& doc,
                          const std::string& costing_options_key,
                          CostingOptions* pbf_costing_options) {
  ParseAutoCostOptions(doc, costing_options_key, pbf_costing_options);
  pbf_costing_options->set_costing(Costing::taxi);
  pbf_costing_options->set_name(Costing_Enum_Name(pbf_costing_options->costing()));
}

cost_ptr_t CreateTaxiCost(const CostingOptions& costing_options) {
  return std::make_shared<TaxiCost>(costing_options);
}

} // namespace sif
} // namespace valhalla

/**********************************************************************************************/

#ifdef INLINE_TEST

using namespace valhalla;
using namespace sif;

namespace {

class TestAutoCost : public AutoCost {
public:
  TestAutoCost(const CostingOptions& costing_options) : AutoCost(costing_options){};

  using AutoCost::alley_penalty_;
  using AutoCost::country_crossing_cost_;
  using AutoCost::destination_only_penalty_;
  using AutoCost::ferry_transition_cost_;
  using AutoCost::flow_mask_;
  using AutoCost::gate_cost_;
  using AutoCost::maneuver_penalty_;
  using AutoCost::service_factor_;
  using AutoCost::service_penalty_;
  using AutoCost::toll_booth_cost_;
};

template <class T>
std::shared_ptr<TestAutoCost>
make_autocost_from_json(const std::string& property, T testVal, const std::string& extra_json = "") {
  std::stringstream ss;
  ss << R"({"costing_options":{"auto":{")" << property << R"(":)" << testVal << "}}" << extra_json
     << "}";
  Api request;
  ParseApi(ss.str(), valhalla::Options::route, request);
  return std::make_shared<TestAutoCost>(
      request.options().costing_options(static_cast<int>(Costing::auto_)));
}

std::uniform_real_distribution<float>
make_distributor_from_range(const ranged_default_t<float>& range) {
  float rangeLength = range.max - range.min;
  return std::uniform_real_distribution<float>(range.min - rangeLength, range.max + rangeLength);
}

TEST(AutoCost, testAutoCostParams) {
  constexpr unsigned testIterations = 250;
  constexpr unsigned seed = 0;
  std::mt19937 generator(seed);
  std::uniform_real_distribution<float> distributor;
  std::shared_ptr<TestAutoCost> tester;

  const auto& defaults = kBaseCostOptsConfig;

  // maneuver_penalty_
  distributor = make_distributor_from_range(defaults.maneuver_penalty_);
  for (unsigned i = 0; i < testIterations; ++i) {
    tester = make_autocost_from_json("maneuver_penalty", distributor(generator));
    EXPECT_THAT(tester->maneuver_penalty_,
                test::IsBetween(defaults.maneuver_penalty_.min, defaults.maneuver_penalty_.max));
  }

  // alley_penalty_
  distributor = make_distributor_from_range(defaults.alley_penalty_);
  for (unsigned i = 0; i < testIterations; ++i) {
    tester = make_autocost_from_json("alley_penalty", distributor(generator));
    EXPECT_THAT(tester->alley_penalty_,
                test::IsBetween(defaults.alley_penalty_.min, defaults.alley_penalty_.max));
  }

  // alley_factor_
  distributor = make_distributor_from_range(kAlleyFactorRange);
  for (unsigned i = 0; i < testIterations; ++i) {
    tester = make_autocost_from_json("alley_factor", distributor(generator));
    EXPECT_THAT(tester->alley_factor_, test::IsBetween(kAlleyFactorRange.min, kAlleyFactorRange.max));
  }

  // destination_only_penalty_
  distributor = make_distributor_from_range(defaults.dest_only_penalty_);
  for (unsigned i = 0; i < testIterations; ++i) {
    tester = make_autocost_from_json("destination_only_penalty", distributor(generator));
    EXPECT_THAT(tester->destination_only_penalty_,
                test::IsBetween(defaults.dest_only_penalty_.min, defaults.dest_only_penalty_.max));
  }

  // gate_cost_ (Cost.secs)
  distributor = make_distributor_from_range(defaults.gate_cost_);
  for (unsigned i = 0; i < testIterations; ++i) {
    tester = make_autocost_from_json("gate_cost", distributor(generator));
    EXPECT_THAT(tester->gate_cost_.secs,
                test::IsBetween(defaults.gate_cost_.min, defaults.gate_cost_.max));
  }

  // gate_penalty_ (Cost.cost)
  distributor = make_distributor_from_range(defaults.gate_penalty_);
  for (unsigned i = 0; i < testIterations; ++i) {
    tester = make_autocost_from_json("gate_penalty", distributor(generator));
    EXPECT_THAT(tester->gate_cost_.cost,
                test::IsBetween(defaults.gate_penalty_.min, defaults.gate_penalty_.max));
  }

  // tollbooth_cost_ (Cost.secs)
  distributor = make_distributor_from_range(defaults.toll_booth_cost_);
  for (unsigned i = 0; i < testIterations; ++i) {
    tester = make_autocost_from_json("toll_booth_cost", distributor(generator));
    EXPECT_THAT(tester->toll_booth_cost_.secs,
                test::IsBetween(defaults.toll_booth_cost_.min, defaults.toll_booth_cost_.max));
  }

  // tollbooth_penalty_ (Cost.cost)
  distributor = make_distributor_from_range(defaults.toll_booth_penalty_);
  for (unsigned i = 0; i < testIterations; ++i) {
    tester = make_autocost_from_json("toll_booth_penalty", distributor(generator));
    EXPECT_THAT(tester->toll_booth_cost_.cost,
                test::IsBetween(defaults.toll_booth_penalty_.min,
                                defaults.toll_booth_penalty_.max + defaults.toll_booth_cost_.def));
  }

  // country_crossing_cost_ (Cost.secs)
  distributor = make_distributor_from_range(defaults.country_crossing_cost_);
  for (unsigned i = 0; i < testIterations; ++i) {
    tester = make_autocost_from_json("country_crossing_cost", distributor(generator));
    EXPECT_THAT(tester->country_crossing_cost_.secs,
                test::IsBetween(defaults.country_crossing_cost_.min,
                                defaults.country_crossing_cost_.max));
  }

  // country_crossing_penalty_ (Cost.cost)
  distributor = make_distributor_from_range(defaults.country_crossing_penalty_);
  for (unsigned i = 0; i < testIterations; ++i) {
    tester = make_autocost_from_json("country_crossing_penalty", distributor(generator));
    EXPECT_THAT(tester->country_crossing_cost_.cost,
                test::IsBetween(defaults.country_crossing_penalty_.min,
                                defaults.country_crossing_penalty_.max +
                                    defaults.country_crossing_cost_.def));
  }

  // ferry_cost_ (Cost.secs)
  distributor = make_distributor_from_range(defaults.ferry_cost_);
  for (unsigned i = 0; i < testIterations; ++i) {
    tester = make_autocost_from_json("ferry_cost", distributor(generator));
    EXPECT_THAT(tester->ferry_transition_cost_.secs,
                test::IsBetween(defaults.ferry_cost_.min, defaults.ferry_cost_.max));
  }

  /**
   // use_ferry
   distributor = make_distributor_from_range(defaults.use_ferry_);
   for (unsigned i = 0; i < testIterations; ++i) {
     tester = make_autocost_from_json("use_ferry", distributor(generator));
     EXPECT_THAT(tester->use_ferry, test::IsBetween(
       defaults.use_ferry_.min, defaults.use_ferry_.max));
   }
 **/

  // service_penalty_
  distributor = make_distributor_from_range(defaults.service_penalty_);
  for (unsigned i = 0; i < testIterations; ++i) {
    tester = make_autocost_from_json("service_penalty", distributor(generator));
    EXPECT_THAT(tester->service_penalty_,
                test::IsBetween(defaults.service_penalty_.min, defaults.service_penalty_.max));
  }

  // service_factor_
  distributor = make_distributor_from_range(defaults.service_factor_);
  for (unsigned i = 0; i < testIterations; ++i) {
    tester = make_autocost_from_json("service_factor", distributor(generator));
    EXPECT_THAT(tester->service_factor_,
                test::IsBetween(defaults.service_factor_.min, defaults.service_factor_.max));
  }

  // flow_mask_
  using tc = std::tuple<std::string, std::string, uint8_t>;
  std::vector<tc>
      speed_type_test_cases{tc{"", R"(,"date_time":{"type":0})", kDefaultFlowMask},
                            tc{R"("")", R"(,"date_time":{"type":0})", kDefaultFlowMask},
                            tc{"[]", R"(,"date_time":{"type":0})", 0},
                            tc{R"(["foo"])", R"(,"date_time":{"type":0})", 0},
                            tc{R"(["freeflow"])", R"(,"date_time":{"type":0})", kFreeFlowMask},
                            tc{R"(["constrained"])", R"(,"date_time":{"type":0})",
                               kConstrainedFlowMask},
                            tc{R"(["predicted"])", R"(,"date_time":{"type":0})", kPredictedFlowMask},
                            tc{R"(["current"])", R"(,"date_time":{"type":0})", kCurrentFlowMask},
                            tc{R"(["freeflow","current","predicted"])", R"(,"date_time":{"type":0})",
                               kFreeFlowMask | kCurrentFlowMask | kPredictedFlowMask},
                            tc{R"(["freeflow","constrained","predicted","current"])",
                               R"(,"date_time":{"type":0})", kDefaultFlowMask},
                            tc{R"(["constrained","foo","predicted","freeflow"])",
                               R"(,"date_time":{"type":0})",
                               kFreeFlowMask | kConstrainedFlowMask | kPredictedFlowMask},

                            tc{"", "", kFreeFlowMask | kConstrainedFlowMask},
                            tc{R"("")", "", kFreeFlowMask | kConstrainedFlowMask},
                            tc{"[]", "", 0},
                            tc{R"(["foo"])", "", 0},
                            tc{R"(["freeflow"])", "", kFreeFlowMask},
                            tc{R"(["constrained"])", "", kConstrainedFlowMask},
                            tc{R"(["predicted"])", "", 0},
                            tc{R"(["current"])", "", 0},
                            tc{R"(["freeflow","current","predicted"])", "", kFreeFlowMask},
                            tc{R"(["constrained","current","predicted"])", "", kConstrainedFlowMask},
                            tc{R"(["freeflow","constrained","predicted","current"])", "",
                               kFreeFlowMask | kConstrainedFlowMask},
                            tc{R"(["constrained","foo","predicted","freeflow"])", "",
                               kFreeFlowMask | kConstrainedFlowMask}};

  for (size_t i = 0; i < speed_type_test_cases.size(); ++i) {
    auto value = std::get<0>(speed_type_test_cases[i]);
    auto extra_json = std::get<1>(speed_type_test_cases[i]);
    auto expected = std::get<2>(speed_type_test_cases[i]);

    std::string key("speed_types");
    if (value.empty()) {
      key = "foo";
      value = R"("bar")";
    }

    tester = make_autocost_from_json(key, value, extra_json);
    EXPECT_EQ(tester->flow_mask_, expected);
  }
}
} // namespace

int main(int argc, char* argv[]) {
  testing::InitGoogleTest(&argc, argv);
  return RUN_ALL_TESTS();
}

#endif<|MERGE_RESOLUTION|>--- conflicted
+++ resolved
@@ -26,24 +26,9 @@
 // Default options/values
 namespace {
 
-<<<<<<< HEAD
-=======
 // Base transition costs
-// TODO - can we define these in dynamiccost.h and override here if they differ?
-constexpr float kDefaultDestinationOnlyPenalty = 600.0f; // Seconds
-constexpr float kDefaultManeuverPenalty = 5.0f;          // Seconds
-constexpr float kDefaultAlleyPenalty = 5.0f;             // Seconds
-constexpr float kDefaultGateCost = 30.0f;                // Seconds
-constexpr float kDefaultGatePenalty = 300.0f;            // Seconds
-constexpr float kDefaultTollBoothCost = 15.0f;           // Seconds
-constexpr float kDefaultTollBoothPenalty = 0.0f;         // Seconds
-constexpr float kDefaultFerryCost = 300.0f;              // Seconds
-constexpr float kDefaultRailFerryCost = 300.0f;          // Seconds
-constexpr float kDefaultCountryCrossingCost = 600.0f;    // Seconds
-constexpr float kDefaultCountryCrossingPenalty = 0.0f;   // Seconds
 constexpr float kDefaultServicePenalty = 75.0f;          // Seconds
 
->>>>>>> defa1da4
 // Other options
 constexpr float kDefaultUseHighways = 0.5f; // Default preference of using a motorway or trunk 0-1
 constexpr float kDefaultUseTolls = 0.5f;    // Default preference of using toll roads 0-1
@@ -84,7 +69,6 @@
 constexpr ranged_default_t<float> kAlleyFactorRange{kMinFactor, kDefaultAlleyFactor, kMaxFactor};
 constexpr ranged_default_t<float> kUseHighwaysRange{0, kDefaultUseHighways, 1.0f};
 constexpr ranged_default_t<float> kUseTollsRange{0, kDefaultUseTolls, 1.0f};
-constexpr ranged_default_t<float> kUseTracksRange{0.f, kDefaultUseTracks, 1.0f};
 constexpr ranged_default_t<float> kUseDistanceRange{0, kDefaultUseDistance, 1.0f};
 
 // Maximum highway avoidance bias (modulates the highway factors based on road class)
@@ -123,6 +107,7 @@
 BaseCostingOptionsConfig GetBaseCostOptsConfig() {
   BaseCostingOptionsConfig cfg{};
   // override defaults
+  cfg.service_penalty_.def = kDefaultServicePenalty;
   cfg.use_tracks_.def = kDefaultUseTracks;
   return cfg;
 }
