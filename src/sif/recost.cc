--- conflicted
+++ resolved
@@ -50,11 +50,7 @@
   }
 
   // fail if the first edge is filtered
-<<<<<<< HEAD
-  if (!ignore_access && costing.Filter(edge, tile) == 0.f) {
-=======
-  if (costing.Allowed(edge, tile) == 0.f) {
->>>>>>> 7eeb8ce6
+  if (!ignore_access && costing.Allowed(edge, tile) == 0.f) {
     throw std::runtime_error("This path requires different edge access than this costing allows");
   }
 
