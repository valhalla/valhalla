
#include "baldr/json.h"
#include "midgard/point2.h"
#include "midgard/pointll.h"
#include "thor/worker.h"
#include "tyr/serializers.h"

#include <cmath>
#include <sstream>
#include <utility>

#ifdef ENABLE_GDAL
#include <gdal_priv.h>
#endif

using namespace valhalla::baldr::json;

namespace {

// allows us to only ever register the driver once per process without having to put it
// in every executable that might call into this code
struct gdal_singleton_t {
  static const gdal_singleton_t& get() {
    static const gdal_singleton_t instance;
    return instance;
  }

private:
  gdal_singleton_t() {
#ifdef ENABLE_GDAL
    GDALRegister_GTiff();
#endif
  }
};

using rgba_t = std::tuple<float, float, float>;

using namespace valhalla;
using namespace tyr;
using namespace midgard;
using contour_t = std::list<PointLL>;                 // single ring
using feature_t = std::list<contour_t>;               // rings per interval
using contours_t = std::vector<std::list<feature_t>>; // all rings
using contour_group_t = std::vector<const contour_t*>;
using grouped_contours_t = std::vector<contour_group_t>;
// dimension, value (seconds/meters), name (time/distance), color
using contour_interval_t = std::tuple<size_t, float, std::string, std::string>;

grouped_contours_t GroupContours(const bool polygons, const feature_t& contours) {
  grouped_contours_t results;

  // if the user requested linestrings, we'll give them linestrings
  if (!polygons || contours.size() < 2) {
    std::for_each(contours.begin(), contours.end(),
                  [&results](const contour_t& c) { results.push_back({&c}); });
    return results;
  }

  // inner rings have negative area
  auto isExteriorRing = [](const contour_t& c) -> bool { return polygon_area(c) > 0; };

  std::vector<const contour_t*> inner_ptrs;
  std::for_each(contours.begin(), contours.end(),
                [&results, &inner_ptrs, isExteriorRing](const contour_t& c) {
                  if (isExteriorRing(c)) {
                    results.push_back({&c});
                  } else {
                    inner_ptrs.push_back(&c);
                  }
                });

  // exactly one exterior ring, so all inners go in one group
  if (results.size() == 1) {
    std::for_each(inner_ptrs.begin(), inner_ptrs.end(),
                  [&results](const contour_t* c) { results[0].push_back(c); });
    return results;
  }

  // iterate over outer rings and for each inner ring check if the inner ring is within the exterior
  // ring
  for (const auto* inner : inner_ptrs) {

    // get the first point of the ring (could be any though)
    const PointLL& inner_pt = inner->front();
    bool found_exterior = false;
    // go over exterior rings from smallest to largest
    for (size_t i = results.size(); i > 0; --i) {
      const contour_t& ext = *results[i - 1][0];

      // inner is within exterior ring if any of its points lies within the exterior ring
      // if (inner_pt.WithinPolygon(ext)) {
      if (point_in_poly(inner_pt, ext)) {
        results[i - 1].push_back(inner);
        found_exterior = true;
        break;
      }
    }

    // TODO: reverse winding and make it an exterior ring
    if (!found_exterior) {
      LOG_WARN("No exterior ring contour found for inner contour.");
    }
  }

  return results;
}

std::string getIntervalColor(std::vector<contour_interval_t>& intervals, size_t interval_idx) {
  std::stringstream hex;
  // color was supplied
  if (!std::get<3>(intervals[interval_idx]).empty()) {
    hex << "#" << std::get<3>(intervals[interval_idx]);
  } // or we computed it..
  else {
    auto h = interval_idx * (150.f / intervals.size());
    auto c = .5f;
    auto x = c * (1 - std::abs(std::fmod(h / 60.f, 2.f) - 1));
    auto m = .25f;
    rgba_t color = h < 60 ? rgba_t{m + c, m + x, m}
                          : (h < 120 ? rgba_t{m + x, m + c, m} : rgba_t{m, m + c, m + x});
    hex << "#" << std::hex << static_cast<int>(std::get<0>(color) * 255 + .5f) << std::hex
        << static_cast<int>(std::get<1>(color) * 255 + .5f) << std::hex
        << static_cast<int>(std::get<2>(color) * 255 + .5f);
  }
  return hex.str();
}

void addLocations(Api& request, valhalla::baldr::json::ArrayPtr& features) {
  int idx = 0;
  for (const auto& location : request.options().locations()) {
    // first add all snapped points as MultiPoint feature per origin point
    auto snapped_points_array = array({});
    std::unordered_set<PointLL> snapped_points;
    for (const auto& path_edge : location.correlation().edges()) {
      const PointLL& snapped_current = PointLL(path_edge.ll().lng(), path_edge.ll().lat());
      // remove duplicates of path_edges in case the snapped object is a node
      if (snapped_points.insert(snapped_current).second) {
        snapped_points_array->push_back(
            array({fixed_t{snapped_current.lng(), 6}, fixed_t{snapped_current.lat(), 6}}));
      }
    };
    features->emplace_back(map({{"type", std::string("Feature")},
                                {"properties", map({{"type", std::string("snapped")},
                                                    {"location_index", static_cast<uint64_t>(idx)}})},
                                {"geometry", map({{"type", std::string("MultiPoint")},
                                                  {"coordinates", snapped_points_array}})}}));

    // then each user input point as separate Point feature
    const valhalla::LatLng& input_latlng = location.ll();
    const auto input_array = array({fixed_t{input_latlng.lng(), 6}, fixed_t{input_latlng.lat(), 6}});
    features->emplace_back(
        map({{"type", std::string("Feature")},
             {"properties",
              map({{"type", std::string("input")}, {"location_index", static_cast<uint64_t>(idx)}})},
             {"geometry", map({{"type", std::string("Point")}, {"coordinates", input_array}})}}));
    idx++;
  }
}

#ifdef ENABLE_GDAL
// get a temporary file name suffix for GDAL's virtual file system
std::string GenerateTmpFName() {
  std::stringstream ss;
  ss << "/vsimem/" << std::this_thread::get_id() << "_"
     << std::chrono::high_resolution_clock::now().time_since_epoch().count();
  return ss.str();
}

std::string serializeGeoTIFF(Api& request, const std::shared_ptr<const GriddedData<2>>& isogrid) {

  // time, distance
  std::vector<bool> metrics{false, false};
  for (auto& contour : request.options().contours()) {
    metrics[0] = metrics[0] || contour.has_time_case();
    metrics[1] = metrics[1] || contour.has_distance_case();
  }

  auto box = isogrid->MinExtent();
  int32_t ext_x = box[2] - box[0];
  int32_t ext_y = box[3] - box[1];

  // for GDALs virtual fs
  std::string name = GenerateTmpFName();

  auto nbands = std::count(metrics.begin(), metrics.end(), true);
  char** geotiff_options = NULL;
  geotiff_options = CSLSetNameValue(geotiff_options, "COMPRESS", "PACKBITS");

  gdal_singleton_t::get();
  auto driver_manager = GetGDALDriverManager();
  auto geotiff_driver = driver_manager->GetDriverByName("GTiff");
  auto geotiff_dataset =
      geotiff_driver->Create(name.c_str(), ext_x, ext_y, nbands, GDT_UInt16, geotiff_options);

  OGRSpatialReference spatial_ref;
  spatial_ref.SetWellKnownGeogCS("EPSG:4326");
  double geo_transform[6] = {isogrid->TileBounds(isogrid->TileId(box[0], box[1])).minx(), // minx
                             isogrid->TileSize(),
                             0,
<<<<<<< HEAD
                             isogrid->TileBounds(isogrid->TileId(box[0], box[1])).miny(), // miny
                             0,
                             isogrid->TileSize()};

=======
                             isogrid->TileBounds(isogrid->TileId(box[0], box[3])).maxy(), // maxy
                             0,
                             -isogrid->TileSize()};
>>>>>>> 56ed70e1
  geotiff_dataset->SetGeoTransform(geo_transform);
  geotiff_dataset->SetSpatialRef(const_cast<OGRSpatialReference*>(&spatial_ref));

  for (size_t metric_idx = 0; metric_idx < metrics.size(); ++metric_idx) {
    if (!metrics[metric_idx])
      continue; // only create bands for requested metrics
    uint16_t* data = new uint16_t[ext_x * ext_y];

    // seconds or 10 meter steps
    float scale_factor = metric_idx == 0 ? 60 : 100;
    for (int32_t i = 0; i < ext_y; ++i) {
      for (int32_t j = 0; j < ext_x; ++j) {
        auto tileid = isogrid->TileId(j + box[0], i + box[1]);
<<<<<<< HEAD
        data[i * ext_x + j] =
            static_cast<uint16_t>(isogrid->DataAt(tileid, metric_idx) * scale_factor);
      }
    }
=======
        data[(ext_y - 1 - i) * ext_x + j] =
            static_cast<uint16_t>(isogrid->DataAt(tileid, metric_idx) * scale_factor);
      }
    }

>>>>>>> 56ed70e1
    auto band = geotiff_dataset->GetRasterBand(nbands == 2 ? (metric_idx + 1) : 1);
    band->SetNoDataValue(std::numeric_limits<uint16_t>::max());
    band->SetDescription(metric_idx == 0 ? "Time (seconds)" : "Distance (10m)");

    CPLErr err = band->RasterIO(GF_Write, 0, 0, ext_x, ext_y, data, ext_x, ext_y, GDT_UInt16, 0, 0);

    delete[] data;

    if (err != CE_None) {
      throw valhalla_exception_t{599, "Unknown error when writing GeoTIFF."};
    }
  }

  GDALClose(geotiff_dataset);
  vsi_l_offset bufferlength;
  GByte* bytes = VSIGetMemFileBuffer(name.c_str(), &bufferlength, TRUE);

  // TODO: there's gotta be way to do this without copying
  std::string data(reinterpret_cast<char*>(bytes), bufferlength);

  return data;
};
#endif

std::string serializeIsochroneJson(Api& request,
                                   std::vector<contour_interval_t>& intervals,
                                   contours_t& contours,
                                   bool show_locations,
                                   bool polygons) {
  // for each contour interval
  int i = 0;
  auto features = array({});
  assert(intervals.size() == contours.size());
  for (size_t contour_index = 0; contour_index < intervals.size(); ++contour_index) {
    const auto& interval = intervals[contour_index];
    const auto& interval_contours = contours[contour_index];

    std::string hex = getIntervalColor(intervals, i);
    ++i;

    // for each feature on that interval
    for (const auto& feature : interval_contours) {
      grouped_contours_t groups = GroupContours(polygons, feature);
      auto geom = array({});
      // each group is a polygon consisting of an exterior ring and possibly inner rings
      for (const auto& group : groups) {
        auto poly = array({});
        for (const auto& ring : group) {
          auto ring_coords = array({});
          for (const auto& pair : *ring) {
            ring_coords->push_back(array({fixed_t{pair.lng(), 6}, fixed_t{pair.lat(), 6}}));
          }
          if (polygons) {
            poly->emplace_back(ring_coords);
          } else {
            poly = ring_coords;
          }
        }
        geom->emplace_back(poly);
      }

      // add a feature
      features->emplace_back(map({
          {"type", std::string("Feature")},
          {"geometry",
           map({
               {"type", std::string(polygons ? groups.size() > 1 ? "MultiPolygon" : "Polygon"
                                             : "LineString")},
               {"coordinates",
                polygons && geom->size() > 1 ? geom : geom->at(0)}, // unwrap linestring, or polygon
                                                                    // if there's only one
           })},
          {"properties", map({
                             {"metric", std::get<2>(interval)},
                             {"contour", baldr::json::float_t{std::get<1>(interval)}},
                             {"color", hex},                     // lines
                             {"fill", hex},                      // geojson.io polys
                             {"fillColor", hex},                 // leaflet polys
                             {"opacity", fixed_t{.33f, 2}},      // lines
                             {"fill-opacity", fixed_t{.33f, 2}}, // geojson.io polys
                             {"fillOpacity", fixed_t{.33f, 2}},  // leaflet polys
                         })},
      }));
    }
  }

  if (show_locations)
    addLocations(request, features);

  auto feature_collection = map({
      {"type", std::string("FeatureCollection")},
      {"features", features},
  });

  if (request.options().has_id_case()) {
    feature_collection->emplace("id", request.options().id());
  }

  // add warnings to json response
  if (request.info().warnings_size() >= 1) {
    feature_collection->emplace("warnings", serializeWarnings(request));
  }

  std::stringstream ss;
  ss << *feature_collection;

  return ss.str();
}

std::string serializeIsochronePbf(Api& request,
                                  std::vector<contour_interval_t>& intervals,
                                  const contours_t& contours) {
  // construct pbf output
  Isochrone& isochrone = *request.mutable_isochrone();

  // construct contours
  for (size_t isoline_index = 0; isoline_index < contours.size(); ++isoline_index) {
    const auto& contour = contours[isoline_index];
    const auto& interval = intervals[isoline_index];

    auto* interval_pbf = isochrone.mutable_intervals()->Add();
    interval_pbf->set_metric(std::get<2>(interval) == "time" ? Isochrone::time : Isochrone::distance);

    interval_pbf->set_metric_value(std::get<1>(interval));

    // for each feature
    for (const auto& feature : contour) {
      grouped_contours_t groups = GroupContours(true, feature);

      // for each group of rings (first is outer, rest is inner)
      for (const std::vector<const contour_t*>& group_ptr : groups) {
        auto* contour_pbf = interval_pbf->mutable_contours()->Add();

        // construct a geometry
        for (const std::list<PointLL>* ring : group_ptr) {
          std::cerr << "Rings: " << ring->size() << std::endl;

          auto* geom = contour_pbf->mutable_geometries()->Add();
          for (PointLL pair : *ring) {
            geom->add_coords(round(pair.lng() * 1e6));
            geom->add_coords(round(pair.lat() * 1e6));
          }
        }
      }
    }
  }

  return serializePbf(request);
}

} // namespace

namespace valhalla {
namespace tyr {

std::string serializeIsochrones(Api& request,
                                std::vector<midgard::GriddedData<2>::contour_interval_t>& intervals,
                                const std::shared_ptr<const midgard::GriddedData<2>>& isogrid) {

  // only generate if json or pbf output is requested
  contours_t contours;

  switch (request.options().format()) {
    case Options_Format_pbf:
    case Options_Format_json:
      // we have parallel vectors of contour properties and the actual geojson features
      // this method sorts the contour specifications by metric (time or distance) and then by value
      // with the largest values coming first. eg (60min, 30min, 10min, 40km, 10km)
      contours =
          isogrid->GenerateContours(intervals, request.options().polygons(),
                                    request.options().denoise(), request.options().generalize());
      return request.options().format() == Options_Format_json
                 ? serializeIsochroneJson(request, intervals, contours,
                                          request.options().show_locations(),
                                          request.options().polygons())
                 : serializeIsochronePbf(request, intervals, contours);

#ifdef ENABLE_GDAL
    case Options_Format_geotiff:
      return serializeGeoTIFF(request, isogrid);
#endif
    default:
      throw;
  }
}
} // namespace tyr
} // namespace valhalla<|MERGE_RESOLUTION|>--- conflicted
+++ resolved
@@ -197,16 +197,9 @@
   double geo_transform[6] = {isogrid->TileBounds(isogrid->TileId(box[0], box[1])).minx(), // minx
                              isogrid->TileSize(),
                              0,
-<<<<<<< HEAD
-                             isogrid->TileBounds(isogrid->TileId(box[0], box[1])).miny(), // miny
-                             0,
-                             isogrid->TileSize()};
-
-=======
                              isogrid->TileBounds(isogrid->TileId(box[0], box[3])).maxy(), // maxy
                              0,
                              -isogrid->TileSize()};
->>>>>>> 56ed70e1
   geotiff_dataset->SetGeoTransform(geo_transform);
   geotiff_dataset->SetSpatialRef(const_cast<OGRSpatialReference*>(&spatial_ref));
 
@@ -220,18 +213,11 @@
     for (int32_t i = 0; i < ext_y; ++i) {
       for (int32_t j = 0; j < ext_x; ++j) {
         auto tileid = isogrid->TileId(j + box[0], i + box[1]);
-<<<<<<< HEAD
-        data[i * ext_x + j] =
-            static_cast<uint16_t>(isogrid->DataAt(tileid, metric_idx) * scale_factor);
-      }
-    }
-=======
         data[(ext_y - 1 - i) * ext_x + j] =
             static_cast<uint16_t>(isogrid->DataAt(tileid, metric_idx) * scale_factor);
       }
     }
 
->>>>>>> 56ed70e1
     auto band = geotiff_dataset->GetRasterBand(nbands == 2 ? (metric_idx + 1) : 1);
     band->SetNoDataValue(std::numeric_limits<uint16_t>::max());
     band->SetDescription(metric_idx == 0 ? "Time (seconds)" : "Distance (10m)");
