--- conflicted
+++ resolved
@@ -190,17 +190,10 @@
         writer("speed", static_cast<uint64_t>(std::round(edge.speed() * scale)));
       }
       if (controller(kEdgeCountryCrossing)) {
-<<<<<<< HEAD
-        writer("country_crossing", static_cast<bool>(edge.country_crossing()));
-      }
-      if (controller(kEdgeForward)) {
-        writer("forward", static_cast<bool>(edge.forward()));
-=======
         writer("country_crossing", edge.country_crossing());
       }
       if (controller(kEdgeForward)) {
         writer("forward", edge.forward());
->>>>>>> 56ed70e1
       }
       if (controller(kEdgeLevels)) {
         if (edge.levels_size()) {
@@ -208,21 +201,12 @@
           writer.set_precision(edge.level_precision());
           for (const auto& level : edge.levels()) {
             writer.start_array();
-<<<<<<< HEAD
-            writer(static_cast<float>(level.start()));
-            writer(static_cast<float>(level.end()));
-            writer.end_array();
-          }
-          writer.end_array();
-          writer.set_precision(3);
-=======
             writer(level.start());
             writer(level.end());
             writer.end_array();
           }
           writer.end_array();
           writer.set_precision(tyr::kDefaultPrecision);
->>>>>>> 56ed70e1
         }
       }
       if (controller(kEdgeLength)) {
