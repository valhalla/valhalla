#include <cstdint>

#include "baldr/attributes_controller.h"
#include "baldr/graphconstants.h"
#include "odin/enhancedtrippath.h"
#include "proto_conversions.h"
#include "tyr/serializers.h"

using namespace valhalla;
using namespace valhalla::midgard;
using namespace valhalla::baldr;
using namespace valhalla::odin;
using namespace valhalla::thor;

namespace {

// <Confidence score, raw score, match results, trip path> tuple indexes
constexpr size_t kConfidenceScoreIndex = 0;
constexpr size_t kRawScoreIndex = 1;
constexpr size_t kMatchResultsIndex = 2;
constexpr size_t kTripLegIndex = 3;

void serialize_admins(const TripLeg& trip_path, rapidjson::writer_wrapper_t& writer) {
  writer.start_array("admins");
  for (const auto& admin : trip_path.admin()) {
    writer.start_object();
    if (!admin.country_code().empty()) {
      writer("country_code", admin.country_code());
    }
    if (!admin.country_text().empty()) {
      writer("country_text", admin.country_text());
    }
    if (!admin.state_code().empty()) {
      writer("state_code", admin.state_code());
    }
    if (!admin.state_text().empty()) {
      writer("state_text", admin.state_text());
    }
    writer.end_object();
  }
  writer.end_array();
}

void serialize_edges(const AttributesController& controller,
                     const Options& options,
                     const TripLeg& trip_path,
                     rapidjson::writer_wrapper_t& writer) {
  writer.start_array("edges");

  // Length and speed default to kilometers
  double scale = 1;
  if (options.units() == Options::miles) {
    scale = kMilePerKm;
  }

  // Loop over edges to add attributes
  for (int i = 1; i < trip_path.node().size(); i++) {
    if (trip_path.node(i - 1).has_edge()) {
      const auto& edge = trip_path.node(i - 1).edge();

      writer.start_object();
      if (controller(kEdgeTruckRoute)) {
        writer("truck_route", static_cast<bool>(edge.truck_route()));
      }
      if (controller(kEdgeTruckSpeed) && (edge.truck_speed() > 0)) {
        writer("truck_speed", static_cast<uint64_t>(std::round(edge.truck_speed() * scale)));
      }
      if (controller(kEdgeSpeedLimit) && (edge.speed_limit() > 0)) {
        if (edge.speed_limit() == kUnlimitedSpeedLimit) {
          writer("speed_limit", std::string("unlimited"));
        } else {
          writer("speed_limit", static_cast<uint64_t>(std::round(edge.speed_limit() * scale)));
        }
      }
      if (controller(kEdgeDensity)) {
        writer("density", static_cast<uint64_t>(edge.density()));
      }
      if (controller(kEdgeSacScale)) {
        writer("sac_scale", static_cast<uint64_t>(edge.sac_scale()));
      }
      if (controller(kEdgeShoulder)) {
        writer("shoulder", static_cast<bool>(edge.shoulder()));
      }
      if (controller(kEdgeSidewalk)) {
        writer("sidewalk", to_string(edge.sidewalk()));
      }
      if (controller(kEdgeBicycleNetwork)) {
        writer("bicycle_network", static_cast<uint64_t>(edge.bicycle_network()));
      }
      if (controller(kEdgeCycleLane)) {
        writer("cycle_lane", to_string(static_cast<CycleLane>(edge.cycle_lane())));
      }
      if (controller(kEdgeLaneCount)) {
        writer("lane_count", static_cast<uint64_t>(edge.lane_count()));
      }
      if (edge.lane_connectivity_size()) {
        writer.start_array("lane_connectivity");
        for (const auto& l : edge.lane_connectivity()) {
          writer.start_object();
          writer("from", l.from_way_id());
          writer("to_lanes", l.to_lanes());
          writer("from_lanes", l.from_lanes());
          writer.end_object();
        }
        writer.end_array();
      }
      if (controller(kEdgeMaxDownwardGrade)) {
        writer("max_downward_grade", static_cast<int64_t>(edge.max_downward_grade()));
      }
      if (controller(kEdgeMaxUpwardGrade)) {
        writer("max_upward_grade", static_cast<int64_t>(edge.max_upward_grade()));
      }
      if (controller(kEdgeWeightedGrade)) {
        writer.set_precision(3);
        writer("weighted_grade", edge.weighted_grade());
      }
      if (controller(kEdgeMeanElevation)) {
        float mean = edge.mean_elevation();
        if (mean != kNoElevationData) {
          // Convert to feet if a valid elevation and units are miles
          if (static_cast<int64_t>(options.units() == Options::miles)) {
            mean *= kFeetPerMeter;
          }
          writer("mean_elevation", static_cast<int64_t>(mean));
        }
      }
      if (controller(kEdgeWayId)) {
        writer("way_id", static_cast<uint64_t>(edge.way_id()));
      }
      if (controller(kEdgeId)) {
        writer("id", static_cast<uint64_t>(edge.id()));
      }
      if (controller(kEdgeTravelMode)) {
        writer("travel_mode", to_string(edge.travel_mode()));
      }
      if (controller(kEdgeVehicleType) && edge.travel_mode() == valhalla::kDrive) {
        writer("vehicle_type", to_string(edge.vehicle_type()));
      }
      if (controller(kEdgePedestrianType) && edge.travel_mode() == valhalla::kPedestrian) {
        writer("pedestrian_type", to_string(edge.pedestrian_type()));
      }
      if (controller(kEdgeBicycleType) && edge.travel_mode() == valhalla::kBicycle) {
        writer("bicycle_type", to_string(edge.bicycle_type()));
      }
      if (controller(kEdgeSurface)) {
        writer("surface", to_string(static_cast<baldr::Surface>(edge.surface())));
      }
      if (controller(kEdgeDriveOnRight)) {
        writer("drive_on_right", static_cast<bool>(!edge.drive_on_left()));
      }
      if (controller(kEdgeInternalIntersection)) {
        writer("internal_intersection", static_cast<bool>(edge.internal_intersection()));
      }
      if (controller(kEdgeRoundabout)) {
        writer("roundabout", static_cast<bool>(edge.roundabout()));
      }
      if (controller(kEdgeBridge)) {
        writer("bridge", static_cast<bool>(edge.bridge()));
      }
      if (controller(kEdgeTunnel)) {
        writer("tunnel", static_cast<bool>(edge.tunnel()));
      }
      if (controller(kEdgeUnpaved)) {
        writer("unpaved", static_cast<bool>(edge.unpaved()));
      }
      if (controller(kEdgeToll)) {
        writer("toll", static_cast<bool>(edge.toll()));
      }
      if (controller(kEdgeUse)) {
        writer("use", to_string(static_cast<baldr::Use>(edge.use())));
      }
      if (controller(kEdgeTraversability)) {
        writer("traversability", to_string(edge.traversability()));
      }
      if (controller(kEdgeEndShapeIndex)) {
        writer("end_shape_index", static_cast<uint64_t>(edge.end_shape_index()));
      }
      if (controller(kEdgeBeginShapeIndex)) {
        writer("begin_shape_index", static_cast<uint64_t>(edge.begin_shape_index()));
      }
      if (controller(kEdgeEndHeading)) {
        writer("end_heading", static_cast<uint64_t>(edge.end_heading()));
      }
      if (controller(kEdgeBeginHeading)) {
        writer("begin_heading", static_cast<uint64_t>(edge.begin_heading()));
      }
      if (controller(kEdgeRoadClass)) {
        writer("road_class", to_string(static_cast<baldr::RoadClass>(edge.road_class())));
      }
      if (controller(kEdgeSpeed)) {
        writer("speed", static_cast<uint64_t>(std::round(edge.speed() * scale)));
      }
      if (controller(kEdgeLength)) {
        writer.set_precision(3);
        writer("length", edge.length_km() * scale);
      }
      // TODO: do we want to output 'is_route_number'?
      if (edge.name_size() > 0) {
        writer.start_array("names");
        for (const auto& name : edge.name()) {
          writer(name.value());
        }
        writer.end_array();
      }
      if (edge.traffic_segment().size() > 0) {
        writer.start_array("traffic_segments");
        for (const auto& segment : edge.traffic_segment()) {
          writer.start_object();
          writer.set_precision(3);
          writer("segment_id", segment.segment_id());
          writer("begin_percent", segment.begin_percent());
          writer("end_percent", segment.end_percent());
          writer("starts_segment", segment.starts_segment());
          writer("ends_segment", segment.ends_segment());
          writer.end_object();
        }
        writer.end_array();
      }

      // Process edge sign
      // TODO: do we want to output 'is_route_number'?
      if (edge.has_sign()) {
        writer.start_object("sign");

        // Populate exit number array
        if (edge.sign().exit_numbers_size() > 0) {
          writer.start_array("exit_number");
          for (const auto& exit_number : edge.sign().exit_numbers()) {
            writer(exit_number.text());
          }
          writer.end_array();
        }

        // Populate exit branch array
        if (edge.sign().exit_onto_streets_size() > 0) {
          writer.start_array("exit_branch");
          for (const auto& exit_onto_street : edge.sign().exit_onto_streets()) {
            writer(exit_onto_street.text());
          }
          writer.end_array();
        }

        // Populate exit toward array
        if (edge.sign().exit_toward_locations_size() > 0) {
          writer.start_array("exit_toward");
          for (const auto& exit_toward_location : edge.sign().exit_toward_locations()) {
            writer(exit_toward_location.text());
          }
          writer.end_array();
        }

        // Populate exit name array
        if (edge.sign().exit_names_size() > 0) {
          writer.start_array("exit_name");
          for (const auto& exit_name : edge.sign().exit_names()) {
            writer(exit_name.text());
          }
          writer.end_array();
        }
        writer.end_object();
      }

      // Process edge end node only if any node items are enabled
      if (controller.category_attribute_enabled(kNodeCategory)) {
        const auto& node = trip_path.node(i);
        writer.start_object("end_node");
        if (node.intersecting_edge_size() > 0) {
          writer.start_array("intersecting_edges");
          for (const auto& xedge : node.intersecting_edge()) {
            writer.start_object();
            if (controller(kNodeIntersectingEdgeWalkability) &&
                (xedge.walkability() != TripLeg_Traversability_kNone)) {
              writer("walkability", to_string(xedge.walkability()));
            }
            if (controller(kNodeIntersectingEdgeCyclability) &&
                (xedge.cyclability() != TripLeg_Traversability_kNone)) {
              writer("cyclability", to_string(xedge.cyclability()));
            }
            if (controller(kNodeIntersectingEdgeDriveability) &&
                (xedge.driveability() != TripLeg_Traversability_kNone)) {
              writer("driveability", to_string(xedge.driveability()));
            }
            if (controller(kNodeIntersectingEdgeFromEdgeNameConsistency)) {
              writer("from_edge_name_consistency", static_cast<bool>(xedge.prev_name_consistency()));
            }
            if (controller(kNodeIntersectingEdgeToEdgeNameConsistency)) {
              writer("to_edge_name_consistency", static_cast<bool>(xedge.curr_name_consistency()));
            }
            if (controller(kNodeIntersectingEdgeBeginHeading)) {
              writer("begin_heading", static_cast<uint64_t>(xedge.begin_heading()));
            }
            if (controller(kNodeIntersectingEdgeUse)) {
              writer("use", to_string(static_cast<baldr::Use>(xedge.use())));
            }
            if (controller(kNodeIntersectingEdgeRoadClass)) {
              writer("road_class", to_string(static_cast<baldr::RoadClass>(xedge.road_class())));
            }
            writer.end_object();
          }
          writer.end_array();
        }

        if (controller(kNodeElapsedTime)) {
          writer.set_precision(3);
          writer("elapsed_time", node.cost().elapsed_cost().seconds());
        }
        if (controller(kNodeAdminIndex)) {
          writer("admin_index", static_cast<uint64_t>(node.admin_index()));
        }
        if (controller(kNodeType)) {
          writer("type", to_string(static_cast<baldr::NodeType>(node.type())));
        }
        if (controller(kNodeFork)) {
          writer("fork", static_cast<bool>(node.fork()));
        }
        if (controller(kNodeTimeZone) && !node.time_zone().empty()) {
          writer("time_zone", node.time_zone());
        }
        if (controller(kNodeTransitionTime)) {
          writer.set_precision(3);
          writer("transition_time", node.cost().transition_cost().seconds());
        }

        // TODO transit info at node
        // kNodeTransitStopInfoType = "node.transit_stop_info.type";
        // kNodeTransitStopInfoOnestopId = "node.transit_stop_info.onestop_id";
        // kNodetransitStopInfoName = "node.transit_stop_info.name";
        // kNodeTransitStopInfoArrivalDateTime = "node.transit_stop_info.arrival_date_time";
        // kNodeTransitStopInfoDepartureDateTime = "node.transit_stop_info.departure_date_time";
        // kNodeTransitStopInfoIsParentStop = "node.transit_stop_info.is_parent_stop";
        // kNodeTransitStopInfoAssumedSchedule = "node.transit_stop_info.assumed_schedule";
        // kNodeTransitStopInfoLatLon = "node.transit_stop_info.lat_lon";
        writer.end_object();
      }

      // TODO - transit info on edge
      // kEdgeTransitType = "edge.transit_type";
      // kEdgeTransitRouteInfoOnestopId = "edge.transit_route_info.onestop_id";
      // kEdgeTransitRouteInfoBlockId = "edge.transit_route_info.block_id";
      // kEdgeTransitRouteInfoTripId = "edge.transit_route_info.trip_id";
      // kEdgeTransitRouteInfoShortName = "edge.transit_route_info.short_name";
      // kEdgeTransitRouteInfoLongName = "edge.transit_route_info.long_name";
      // kEdgeTransitRouteInfoHeadsign = "edge.transit_route_info.headsign";
      // kEdgeTransitRouteInfoColor = "edge.transit_route_info.color";
      // kEdgeTransitRouteInfoTextColor = "edge.transit_route_info.text_color";
      // kEdgeTransitRouteInfoDescription = "edge.transit_route_info.description";
      // kEdgeTransitRouteInfoOperatorOnestopId = "edge.transit_route_info.operator_onestop_id";
      // kEdgeTransitRouteInfoOperatorName = "edge.transit_route_info.operator_name";
      // kEdgeTransitRouteInfoOperatorUrl = "edge.transit_route_info.operator_url";

      writer.end_object();
    }
  }
  writer.end_array();
}

void serialize_matched_points(const AttributesController& controller,
                              const std::vector<meili::MatchResult>& match_results,
                              rapidjson::writer_wrapper_t& writer) {
  writer.start_array("matched_points");
  for (const auto& match_result : match_results) {
    writer.start_object();

    // Process matched point
    if (controller(kMatchedPoint)) {
      writer.set_precision(6);
      writer("lon", match_result.lnglat.first);
      writer("lat", match_result.lnglat.second);
    }

    // Process matched type
    if (controller(kMatchedType)) {
      switch (match_result.GetType()) {
        case meili::MatchResult::Type::kMatched:
          writer("type", std::string("matched"));
          break;
        case meili::MatchResult::Type::kInterpolated:
          writer("type", std::string("interpolated"));
          break;
        default:
          writer("type", std::string("unmatched"));
          break;
      }
    }

    // TODO: need to keep track of the index of the edge in the global set of edges a given
    // TODO: match result belongs/correlated to
    // Process matched point edge index
    if (controller(kMatchedEdgeIndex) && match_result.edgeid.Is_Valid()) {
      writer("edge_index", static_cast<uint64_t>(match_result.edge_index));
    }

    // Process matched point begin route discontinuity
    if (controller(kMatchedBeginRouteDiscontinuity) && match_result.begins_discontinuity) {
      writer("begin_route_discontinuity", static_cast<bool>(match_result.begins_discontinuity));
    }

    // Process matched point end route discontinuity
    if (controller(kMatchedEndRouteDiscontinuity) && match_result.ends_discontinuity) {
      writer("end_route_discontinuity", static_cast<bool>(match_result.ends_discontinuity));
    }

    // Process matched point distance along edge
    if (controller(kMatchedDistanceAlongEdge) &&
        (match_result.GetType() != meili::MatchResult::Type::kUnmatched)) {
      writer.set_precision(6);
      writer("distance_along_edge", match_result.distance_along);
    }

    // Process matched point distance from trace point
    if (controller(kMatchedDistanceFromTracePoint) &&
        (match_result.GetType() != meili::MatchResult::Type::kUnmatched)) {
      writer.set_precision(6);
      writer("distance_from_trace_point", match_result.distance_from);
    }
    writer.end_object();
  }
  writer.end_array();
}

void serialize_shape_attributes(const AttributesController& controller,
                                const TripLeg& trip_path,
                                rapidjson::writer_wrapper_t& writer) {
  writer.start_object("shape_attributes");
  writer.set_precision(3);
  if (controller(kShapeAttributesTime)) {
    writer.start_array("time");
    for (const auto& time : trip_path.shape_attributes().time()) {
      // milliseconds (ms) to seconds (sec)
      writer(time * kSecPerMillisecond);
    }
    writer.end_array();
  }
  if (controller(kShapeAttributesLength)) {
    writer.start_array("length");
    for (const auto& length : trip_path.shape_attributes().length()) {
      // decimeters (dm) to kilometer (km)
      writer(length * kKmPerDecimeter);
    }
    writer.end_array();
  }
  if (controller(kShapeAttributesSpeed)) {
    writer.start_array("speed");
    for (const auto& speed : trip_path.shape_attributes().speed()) {
      // dm/s to km/h
      writer(speed * kDecimeterPerSectoKPH);
    }
    writer.end_array();
  }
  writer.end_object();
}

void append_trace_info(
    rapidjson::writer_wrapper_t& writer,
    const AttributesController& controller,
    const Options& options,
    const std::tuple<float, float, std::vector<meili::MatchResult>>& map_match_result,
    const TripLeg& trip_path) {
  // Set trip path and match results
  const auto& match_results = std::get<kMatchResultsIndex>(map_match_result);

  // Add osm_changeset
  if (controller(kOsmChangeset)) {
    writer("osm_changeset", trip_path.osm_changeset());
  }

  // Add shape
  if (controller(kShape)) {
    writer("shape", trip_path.shape());
  }

  // Add confidence_score
  if (controller(kConfidenceScore)) {
    writer.set_precision(3);
    writer("confidence_score", std::get<kConfidenceScoreIndex>(map_match_result));
  }

  // Add raw_score
  if (controller(kRawScore)) {
    writer.set_precision(3);
    writer("raw_score", std::get<kRawScoreIndex>(map_match_result));
  }

  // Add admins list
  if (trip_path.admin_size() > 0) {
    serialize_admins(trip_path, writer);
  }

  // Add edges
  serialize_edges(controller, options, trip_path, writer);

  // Add matched points, if requested
  if (controller.category_attribute_enabled(kMatchedCategory) && !match_results.empty()) {
    serialize_matched_points(controller, match_results, writer);
  }

  // Add shape_attributes, if requested
  if (controller.category_attribute_enabled(kShapeAttributesCategory)) {
    serialize_shape_attributes(controller, trip_path, writer);
  }
}
} // namespace

namespace valhalla {
namespace tyr {

std::string serializeTraceAttributes(
    Api& request,
    const AttributesController& controller,
    std::vector<std::tuple<float, float, std::vector<meili::MatchResult>>>& map_match_results) {

  // If its pbf format just return the trip
  if (request.options().format() == Options_Format_pbf)
    return serializePbf(request);

  // build up the json object, reserve 4k bytes
  rapidjson::writer_wrapper_t writer(4096);
  writer.start_object();

  // Add result id, if supplied
  if (!request.options().id().empty()) {
    writer("id", request.options().id());
  }

  // Add units
  writer("units", valhalla::Options_Units_Enum_Name(request.options().units()));

  // Loop over all results to process the best path
  // and the alternate paths (if alternates exist)
  bool best_path = true;
  auto route = request.trip().routes().begin();
  for (const auto& map_match_result : map_match_results) {
    if (best_path) {
      // Append the best path trace info
      append_trace_info(writer, controller, request.options(), map_match_result, route->legs(0));
      best_path = false;
      writer.start_array("alternate_paths");
    } else {
      // Append alternate path trace info to alternate path array
      writer.start_object();
      append_trace_info(writer, controller, request.options(), map_match_result, route->legs(0));
      writer.end_object();
    }
    ++route;
  }
<<<<<<< HEAD

  // add warnings to json response
  if (request.info().warnings_size() >= 1) {
    json->emplace("warnings", valhalla::tyr::serializeWarnings(request));
  }

  std::stringstream ss;
  ss << *json;
  return ss.str();
=======
  writer.end_array();

  // add warnings to json response
  if (request.info().warnings_size() >= 1) {
    valhalla::tyr::serializeWarnings(request, writer);
  }

  writer.end_object();
  return writer.get_buffer();
>>>>>>> 07b1f41e
}

} // namespace tyr
} // namespace valhalla<|MERGE_RESOLUTION|>--- conflicted
+++ resolved
@@ -543,17 +543,6 @@
     }
     ++route;
   }
-<<<<<<< HEAD
-
-  // add warnings to json response
-  if (request.info().warnings_size() >= 1) {
-    json->emplace("warnings", valhalla::tyr::serializeWarnings(request));
-  }
-
-  std::stringstream ss;
-  ss << *json;
-  return ss.str();
-=======
   writer.end_array();
 
   // add warnings to json response
@@ -563,7 +552,6 @@
 
   writer.end_object();
   return writer.get_buffer();
->>>>>>> 07b1f41e
 }
 
 } // namespace tyr
