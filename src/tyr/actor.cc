#include "tyr/actor.h"
#include "baldr/rapidjson_utils.h"
#include "loki/worker.h"
#include "odin/worker.h"
#include "thor/worker.h"
#include "tyr/serializers.h"

using namespace valhalla;
using namespace valhalla::loki;
using namespace valhalla::thor;
using namespace valhalla::odin;

namespace valhalla {
namespace tyr {

struct actor_t::pimpl_t {
  pimpl_t(const boost::property_tree::ptree& config)
      : reader(new baldr::GraphReader(config.get_child("mjolnir"))), loki_worker(config, reader),
        thor_worker(config, reader), odin_worker(config) {
  }
  pimpl_t(const boost::property_tree::ptree& config, baldr::GraphReader& graph_reader)
      : reader(&graph_reader, [](baldr::GraphReader*) {}), loki_worker(config, reader),
        thor_worker(config, reader), odin_worker(config) {
  }
<<<<<<< HEAD
  void set_interrupts(const std::function<void()>& interrupt_function) {
=======
  void set_interrupts(const std::function<void()>* interrupt_function) {
>>>>>>> d70b8ff7
    loki_worker.set_interrupt(interrupt_function);
    thor_worker.set_interrupt(interrupt_function);
    odin_worker.set_interrupt(interrupt_function);
  }
  void cleanup() {
    loki_worker.cleanup();
    thor_worker.cleanup();
    odin_worker.cleanup();
  }
  std::shared_ptr<baldr::GraphReader> reader;
  loki::loki_worker_t loki_worker;
  thor::thor_worker_t thor_worker;
  odin_worker_t odin_worker;
};

actor_t::actor_t(const boost::property_tree::ptree& config, bool auto_cleanup)
    : pimpl(new pimpl_t(config)), auto_cleanup(auto_cleanup) {
}
actor_t::actor_t(const boost::property_tree::ptree& config,
                 baldr::GraphReader& reader,
                 bool auto_cleanup)
    : pimpl(new pimpl_t(config, reader)), auto_cleanup(auto_cleanup) {
}

void actor_t::cleanup() {
  pimpl->cleanup();
}

std::string
<<<<<<< HEAD
actor_t::route(const std::string& request_str, const std::function<void()>& interrupt, Api* api) {
=======
actor_t::route(const std::string& request_str, const std::function<void()>* interrupt, Api* api) {
>>>>>>> d70b8ff7
  // set the interrupts
  pimpl->set_interrupts(interrupt);
  // parse the request
  Api request;
  ParseApi(request_str, Options::route, request);
  // check the request and locate the locations in the graph
  pimpl->loki_worker.route(request);
  // route between the locations in the graph to find the best path
  pimpl->thor_worker.route(request);
  // get some directions back from them
  pimpl->odin_worker.narrate(request);
  // serialize them out to json string
  auto bytes = tyr::serializeDirections(request);
  // if they want you do to do the cleanup automatically
  if (auto_cleanup) {
    cleanup();
  }
  // give the caller a copy
  if (api) {
    api->Swap(&request);
  }
  return bytes;
}

std::string
<<<<<<< HEAD
actor_t::locate(const std::string& request_str, const std::function<void()>& interrupt, Api* api) {
=======
actor_t::locate(const std::string& request_str, const std::function<void()>* interrupt, Api* api) {
>>>>>>> d70b8ff7
  // set the interrupts
  pimpl->set_interrupts(interrupt);
  // parse the request
  Api request;
  ParseApi(request_str, Options::locate, request);
  // check the request and locate the locations in the graph
  auto json = pimpl->loki_worker.locate(request);
  // if they want you do to do the cleanup automatically
  if (auto_cleanup) {
    cleanup();
  }
  // give the caller a copy
  if (api) {
    api->Swap(&request);
  }
  return json;
}

std::string
<<<<<<< HEAD
actor_t::matrix(const std::string& request_str, const std::function<void()>& interrupt, Api* api) {
=======
actor_t::matrix(const std::string& request_str, const std::function<void()>* interrupt, Api* api) {
>>>>>>> d70b8ff7
  // set the interrupts
  pimpl->set_interrupts(interrupt);
  // parse the request
  Api request;
  ParseApi(request_str, Options::sources_to_targets, request);
  // check the request and locate the locations in the graph
  pimpl->loki_worker.matrix(request);
  // compute the matrix
  auto json = pimpl->thor_worker.matrix(request);
  // if they want you do to do the cleanup automatically
  if (auto_cleanup) {
    cleanup();
  }
  // give the caller a copy
  if (api) {
    api->Swap(&request);
  }
  return json;
}

std::string actor_t::optimized_route(const std::string& request_str,
<<<<<<< HEAD
                                     const std::function<void()>& interrupt,
=======
                                     const std::function<void()>* interrupt,
>>>>>>> d70b8ff7
                                     Api* api) {
  // set the interrupts
  pimpl->set_interrupts(interrupt);
  // parse the request
  Api request;
  ParseApi(request_str, Options::optimized_route, request);
  // check the request and locate the locations in the graph
  pimpl->loki_worker.matrix(request);
  // compute compute all pairs and then the shortest path through them all
  pimpl->thor_worker.optimized_route(request);
  // get some directions back from them
  pimpl->odin_worker.narrate(request);
  // serialize them out to json string
  auto bytes = tyr::serializeDirections(request);
  // if they want you do to do the cleanup automatically
  if (auto_cleanup) {
    cleanup();
  }
  // give the caller a copy
  if (api) {
    api->Swap(&request);
  }
  return bytes;
}

std::string
<<<<<<< HEAD
actor_t::isochrone(const std::string& request_str, const std::function<void()>& interrupt, Api* api) {
=======
actor_t::isochrone(const std::string& request_str, const std::function<void()>* interrupt, Api* api) {
>>>>>>> d70b8ff7
  // set the interrupts
  pimpl->set_interrupts(interrupt);
  // parse the request
  Api request;
  ParseApi(request_str, Options::isochrone, request);
  // check the request and locate the locations in the graph
  pimpl->loki_worker.isochrones(request);
  // compute the isochrones
  auto json = pimpl->thor_worker.isochrones(request);
  // if they want you do to do the cleanup automatically
  if (auto_cleanup) {
    cleanup();
  }
  // give the caller a copy
  if (api) {
    api->Swap(&request);
  }
  return json;
}

std::string actor_t::trace_route(const std::string& request_str,
<<<<<<< HEAD
                                 const std::function<void()>& interrupt,
=======
                                 const std::function<void()>* interrupt,
>>>>>>> d70b8ff7
                                 Api* api) {
  // set the interrupts
  pimpl->set_interrupts(interrupt);
  // parse the request
  Api request;
  ParseApi(request_str, Options::trace_route, request);
  // check the request and locate the locations in the graph
  pimpl->loki_worker.trace(request);
  // route between the locations in the graph to find the best path
  pimpl->thor_worker.trace_route(request);
  // get some directions back from them
  pimpl->odin_worker.narrate(request);
  // serialize them out to json string
  auto bytes = tyr::serializeDirections(request);
  // if they want you do to do the cleanup automatically
  if (auto_cleanup) {
    cleanup();
  }
  // give the caller a copy
  if (api) {
    api->Swap(&request);
  }
  return bytes;
}

std::string actor_t::trace_attributes(const std::string& request_str,
<<<<<<< HEAD
                                      const std::function<void()>& interrupt,
=======
                                      const std::function<void()>* interrupt,
>>>>>>> d70b8ff7
                                      Api* api) {
  // set the interrupts
  pimpl->set_interrupts(interrupt);
  // parse the request
  Api request;
  ParseApi(request_str, Options::trace_attributes, request);
  // check the request and locate the locations in the graph
  pimpl->loki_worker.trace(request);
  // get the path and turn it into attribution along it
  auto json = pimpl->thor_worker.trace_attributes(request);
  // if they want you do to do the cleanup automatically
  if (auto_cleanup) {
    cleanup();
  }
  // give the caller a copy
  if (api) {
    api->Swap(&request);
  }
  return json;
}

std::string
<<<<<<< HEAD
actor_t::height(const std::string& request_str, const std::function<void()>& interrupt, Api* api) {
=======
actor_t::height(const std::string& request_str, const std::function<void()>* interrupt, Api* api) {
>>>>>>> d70b8ff7
  // set the interrupts
  pimpl->set_interrupts(interrupt);
  // parse the request
  Api request;
  ParseApi(request_str, Options::height, request);
  // get the height at each point
  auto json = pimpl->loki_worker.height(request);
  // if they want you do to do the cleanup automatically
  if (auto_cleanup) {
    cleanup();
  }
  // give the caller a copy
  if (api) {
    api->Swap(&request);
  }
  return json;
}

std::string actor_t::transit_available(const std::string& request_str,
<<<<<<< HEAD
                                       const std::function<void()>& interrupt,
=======
                                       const std::function<void()>* interrupt,
>>>>>>> d70b8ff7
                                       Api* api) {
  // set the interrupts
  pimpl->set_interrupts(interrupt);
  // parse the request
  Api request;
  ParseApi(request_str, Options::transit_available, request);
  // check the request and locate the locations in the graph
  auto json = pimpl->loki_worker.transit_available(request);
  // if they want you do to do the cleanup automatically
  if (auto_cleanup) {
    cleanup();
  }
  // give the caller a copy
  if (api) {
    api->Swap(&request);
  }
  return json;
}

std::string
<<<<<<< HEAD
actor_t::expansion(const std::string& request_str, const std::function<void()>& interrupt, Api* api) {
=======
actor_t::expansion(const std::string& request_str, const std::function<void()>* interrupt, Api* api) {
>>>>>>> d70b8ff7
  // set the interrupts
  pimpl->set_interrupts(interrupt);
  // parse the request
  Api request;
  ParseApi(request_str, Options::expansion, request);
  // check the request and locate the locations in the graph
  pimpl->loki_worker.route(request);
  // route between the locations in the graph to find the best path
  auto json = pimpl->thor_worker.expansion(request);
  // if they want you do to do the cleanup automatically
  if (auto_cleanup) {
    cleanup();
  }
  // give the caller a copy
  if (api) {
    api->Swap(&request);
  }
  return json;
}

} // namespace tyr
} // namespace valhalla<|MERGE_RESOLUTION|>--- conflicted
+++ resolved
@@ -22,11 +22,7 @@
       : reader(&graph_reader, [](baldr::GraphReader*) {}), loki_worker(config, reader),
         thor_worker(config, reader), odin_worker(config) {
   }
-<<<<<<< HEAD
-  void set_interrupts(const std::function<void()>& interrupt_function) {
-=======
   void set_interrupts(const std::function<void()>* interrupt_function) {
->>>>>>> d70b8ff7
     loki_worker.set_interrupt(interrupt_function);
     thor_worker.set_interrupt(interrupt_function);
     odin_worker.set_interrupt(interrupt_function);
@@ -56,11 +52,7 @@
 }
 
 std::string
-<<<<<<< HEAD
-actor_t::route(const std::string& request_str, const std::function<void()>& interrupt, Api* api) {
-=======
 actor_t::route(const std::string& request_str, const std::function<void()>* interrupt, Api* api) {
->>>>>>> d70b8ff7
   // set the interrupts
   pimpl->set_interrupts(interrupt);
   // parse the request
@@ -86,11 +78,7 @@
 }
 
 std::string
-<<<<<<< HEAD
-actor_t::locate(const std::string& request_str, const std::function<void()>& interrupt, Api* api) {
-=======
 actor_t::locate(const std::string& request_str, const std::function<void()>* interrupt, Api* api) {
->>>>>>> d70b8ff7
   // set the interrupts
   pimpl->set_interrupts(interrupt);
   // parse the request
@@ -110,11 +98,7 @@
 }
 
 std::string
-<<<<<<< HEAD
-actor_t::matrix(const std::string& request_str, const std::function<void()>& interrupt, Api* api) {
-=======
 actor_t::matrix(const std::string& request_str, const std::function<void()>* interrupt, Api* api) {
->>>>>>> d70b8ff7
   // set the interrupts
   pimpl->set_interrupts(interrupt);
   // parse the request
@@ -136,11 +120,7 @@
 }
 
 std::string actor_t::optimized_route(const std::string& request_str,
-<<<<<<< HEAD
-                                     const std::function<void()>& interrupt,
-=======
                                      const std::function<void()>* interrupt,
->>>>>>> d70b8ff7
                                      Api* api) {
   // set the interrupts
   pimpl->set_interrupts(interrupt);
@@ -167,11 +147,7 @@
 }
 
 std::string
-<<<<<<< HEAD
-actor_t::isochrone(const std::string& request_str, const std::function<void()>& interrupt, Api* api) {
-=======
 actor_t::isochrone(const std::string& request_str, const std::function<void()>* interrupt, Api* api) {
->>>>>>> d70b8ff7
   // set the interrupts
   pimpl->set_interrupts(interrupt);
   // parse the request
@@ -193,11 +169,7 @@
 }
 
 std::string actor_t::trace_route(const std::string& request_str,
-<<<<<<< HEAD
-                                 const std::function<void()>& interrupt,
-=======
                                  const std::function<void()>* interrupt,
->>>>>>> d70b8ff7
                                  Api* api) {
   // set the interrupts
   pimpl->set_interrupts(interrupt);
@@ -224,11 +196,7 @@
 }
 
 std::string actor_t::trace_attributes(const std::string& request_str,
-<<<<<<< HEAD
-                                      const std::function<void()>& interrupt,
-=======
                                       const std::function<void()>* interrupt,
->>>>>>> d70b8ff7
                                       Api* api) {
   // set the interrupts
   pimpl->set_interrupts(interrupt);
@@ -251,11 +219,7 @@
 }
 
 std::string
-<<<<<<< HEAD
-actor_t::height(const std::string& request_str, const std::function<void()>& interrupt, Api* api) {
-=======
 actor_t::height(const std::string& request_str, const std::function<void()>* interrupt, Api* api) {
->>>>>>> d70b8ff7
   // set the interrupts
   pimpl->set_interrupts(interrupt);
   // parse the request
@@ -275,11 +239,7 @@
 }
 
 std::string actor_t::transit_available(const std::string& request_str,
-<<<<<<< HEAD
-                                       const std::function<void()>& interrupt,
-=======
                                        const std::function<void()>* interrupt,
->>>>>>> d70b8ff7
                                        Api* api) {
   // set the interrupts
   pimpl->set_interrupts(interrupt);
@@ -300,11 +260,7 @@
 }
 
 std::string
-<<<<<<< HEAD
-actor_t::expansion(const std::string& request_str, const std::function<void()>& interrupt, Api* api) {
-=======
 actor_t::expansion(const std::string& request_str, const std::function<void()>* interrupt, Api* api) {
->>>>>>> d70b8ff7
   // set the interrupts
   pimpl->set_interrupts(interrupt);
   // parse the request
