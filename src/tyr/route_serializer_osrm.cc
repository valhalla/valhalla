#include <sstream>
#include <stdexcept>
#include <string>
#include <unordered_map>
#include <vector>

#include "baldr/json.h"
#include "midgard/encoded.h"
#include "midgard/pointll.h"
#include "midgard/polyline2.h"
#include "midgard/util.h"
#include "odin/enhancedtrippath.h"
#include "odin/util.h"
#include "route_summary_cache.h"
#include "tyr/serializer_constants.h"
#include "tyr/serializers.h"
#include "worker.h"

#include "proto/directions.pb.h"
#include "proto/options.pb.h"
#include "proto/trip.pb.h"
#include "proto_conversions.h"
#ifdef INLINE_TEST
#include "test.h"
#endif

using namespace valhalla;
using namespace valhalla::midgard;
using namespace valhalla::baldr;
using namespace valhalla::odin;
using namespace valhalla::tyr;
using namespace std;

namespace {
const std::string kSignElementDelimiter = ", ";
const std::string kDestinationsDelimiter = ": ";
const std::string kSpeedLimitSignVienna = "vienna";
const std::string kSpeedLimitSignMutcd = "mutcd";
const std::string kSpeedLimitUnitsKph = "km/h";
const std::string kSpeedLimitUnitsMph = "mph";

constexpr std::size_t MAX_USED_SEGMENTS = 2;

struct Coordinate {
  std::int32_t lng;
  std::int32_t lat;

  Coordinate(const std::int32_t lng_, const std::int32_t lat_) : lng(lng_), lat(lat_) {
  }
};

inline std::int32_t toFixed(const float floating) {
  const auto d = static_cast<double>(floating);
  const auto fixed = static_cast<std::int32_t>(std::round(d * ENCODE_PRECISION));
  return fixed;
}

inline double toFloating(const std::int32_t fixed) {
  const auto i = static_cast<std::int32_t>(fixed);
  const auto floating = static_cast<double>(i) * DECODE_PRECISION;
  return floating;
}

const constexpr double TILE_SIZE = 256.0;
static constexpr unsigned MAX_ZOOM = 18;
static constexpr unsigned MIN_ZOOM = 1;
// this is an upper bound to current display sizes
static constexpr double VIEWPORT_WIDTH = 8 * TILE_SIZE;
static constexpr double VIEWPORT_HEIGHT = 5 * TILE_SIZE;
static double INV_LOG_2 = 1. / std::log(2);
const constexpr double DEGREE_TO_RAD = 0.017453292519943295769236907684886;
const constexpr double RAD_TO_DEGREE = 1. / DEGREE_TO_RAD;
const constexpr double EPSG3857_MAX_LATITUDE = 85.051128779806592378; // 90(4*atan(exp(pi))/pi-1)

const constexpr PointLL::first_type DOUGLAS_PEUCKER_THRESHOLDS[19] = {
    703125.0, // z0
    351562.5, // z1
    175781.2, // z2
    87890.6,  // z3
    43945.3,  // z4
    21972.6,  // z5
    10986.3,  // z6
    5493.1,   // z7
    2746.5,   // z8
    1373.2,   // z9
    686.6,    // z10
    343.3,    // z11
    171.6,    // z12
    85.8,     // z13
    42.9,     // z14
    21.4,     // z15
    10.7,     // z16
    5.3,      // z17
    2.6,      // z18
};

inline double clamp(const double lat) {
  return std::max(std::min(lat, double(EPSG3857_MAX_LATITUDE)), double(-EPSG3857_MAX_LATITUDE));
}

inline double latToY(const double latitude) {
  // apparently this is the (faster) version of the canonical log(tan()) version
  const auto clamped_latitude = clamp(latitude);
  const double f = std::sin(DEGREE_TO_RAD * static_cast<double>(clamped_latitude));
  return RAD_TO_DEGREE * 0.5 * std::log((1 + f) / (1 - f));
}

inline double lngToPixel(double lon, unsigned zoom) {
  const double shift = (1u << zoom) * TILE_SIZE;
  const double b = shift / 2.0;
  const double x = b * (1 + static_cast<double>(lon) / 180.0);
  return x;
}

inline double latToPixel(double lat, unsigned zoom) {
  const double shift = (1u << zoom) * TILE_SIZE;
  const double b = shift / 2.0;
  const double y = b * (1. - latToY(lat) / 180.);
  return y;
}

inline unsigned getFittedZoom(Coordinate south_west, Coordinate north_east) {
  const auto min_x = lngToPixel(toFloating(south_west.lng), MAX_ZOOM);
  const auto max_y = latToPixel(toFloating(south_west.lat), MAX_ZOOM);
  const auto max_x = lngToPixel(toFloating(north_east.lng), MAX_ZOOM);
  const auto min_y = latToPixel(toFloating(north_east.lat), MAX_ZOOM);
  const double width_ratio = (max_x - min_x) / VIEWPORT_WIDTH;
  const double height_ratio = (max_y - min_y) / VIEWPORT_HEIGHT;
  const auto zoom = MAX_ZOOM - std::max(std::log(width_ratio), std::log(height_ratio)) * INV_LOG_2;

  if (std::isfinite(zoom))
    return std::max<unsigned>(MIN_ZOOM, zoom);
  else
    return MIN_ZOOM;
}

// For transforming ISO 3166-1 country codes from alpha2 to alpha3
std::unordered_map<std::string, std::string> iso2_to_iso3 =
    {{"AD", "AND"}, {"AE", "ARE"}, {"AF", "AFG"}, {"AG", "ATG"}, {"AI", "AIA"}, {"AL", "ALB"},
     {"AM", "ARM"}, {"AO", "AGO"}, {"AQ", "ATA"}, {"AR", "ARG"}, {"AS", "ASM"}, {"AT", "AUT"},
     {"AU", "AUS"}, {"AW", "ABW"}, {"AX", "ALA"}, {"AZ", "AZE"}, {"BA", "BIH"}, {"BB", "BRB"},
     {"BD", "BGD"}, {"BE", "BEL"}, {"BF", "BFA"}, {"BG", "BGR"}, {"BH", "BHR"}, {"BI", "BDI"},
     {"BJ", "BEN"}, {"BL", "BLM"}, {"BM", "BMU"}, {"BN", "BRN"}, {"BO", "BOL"}, {"BQ", "BES"},
     {"BR", "BRA"}, {"BS", "BHS"}, {"BT", "BTN"}, {"BV", "BVT"}, {"BW", "BWA"}, {"BY", "BLR"},
     {"BZ", "BLZ"}, {"CA", "CAN"}, {"CC", "CCK"}, {"CD", "COD"}, {"CF", "CAF"}, {"CG", "COG"},
     {"CH", "CHE"}, {"CI", "CIV"}, {"CK", "COK"}, {"CL", "CHL"}, {"CM", "CMR"}, {"CN", "CHN"},
     {"CO", "COL"}, {"CR", "CRI"}, {"CU", "CUB"}, {"CV", "CPV"}, {"CW", "CUW"}, {"CX", "CXR"},
     {"CY", "CYP"}, {"CZ", "CZE"}, {"DE", "DEU"}, {"DJ", "DJI"}, {"DK", "DNK"}, {"DM", "DMA"},
     {"DO", "DOM"}, {"DZ", "DZA"}, {"EC", "ECU"}, {"EE", "EST"}, {"EG", "EGY"}, {"EH", "ESH"},
     {"ER", "ERI"}, {"ES", "ESP"}, {"ET", "ETH"}, {"FI", "FIN"}, {"FJ", "FJI"}, {"FK", "FLK"},
     {"FM", "FSM"}, {"FO", "FRO"}, {"FR", "FRA"}, {"GA", "GAB"}, {"GB", "GBR"}, {"GD", "GRD"},
     {"GE", "GEO"}, {"GF", "GUF"}, {"GG", "GGY"}, {"GH", "GHA"}, {"GI", "GIB"}, {"GL", "GRL"},
     {"GM", "GMB"}, {"GN", "GIN"}, {"GP", "GLP"}, {"GQ", "GNQ"}, {"GR", "GRC"}, {"GS", "SGS"},
     {"GT", "GTM"}, {"GU", "GUM"}, {"GW", "GNB"}, {"GY", "GUY"}, {"HK", "HKG"}, {"HM", "HMD"},
     {"HN", "HND"}, {"HR", "HRV"}, {"HT", "HTI"}, {"HU", "HUN"}, {"ID", "IDN"}, {"IE", "IRL"},
     {"IL", "ISR"}, {"IM", "IMN"}, {"IN", "IND"}, {"IO", "IOT"}, {"IQ", "IRQ"}, {"IR", "IRN"},
     {"IS", "ISL"}, {"IT", "ITA"}, {"JE", "JEY"}, {"JM", "JAM"}, {"JO", "JOR"}, {"JP", "JPN"},
     {"KE", "KEN"}, {"KG", "KGZ"}, {"KH", "KHM"}, {"KI", "KIR"}, {"KM", "COM"}, {"KN", "KNA"},
     {"KP", "PRK"}, {"KR", "KOR"}, {"XK", "XKX"}, {"KW", "KWT"}, {"KY", "CYM"}, {"KZ", "KAZ"},
     {"LA", "LAO"}, {"LB", "LBN"}, {"LC", "LCA"}, {"LI", "LIE"}, {"LK", "LKA"}, {"LR", "LBR"},
     {"LS", "LSO"}, {"LT", "LTU"}, {"LU", "LUX"}, {"LV", "LVA"}, {"LY", "LBY"}, {"MA", "MAR"},
     {"MC", "MCO"}, {"MD", "MDA"}, {"ME", "MNE"}, {"MF", "MAF"}, {"MG", "MDG"}, {"MH", "MHL"},
     {"MK", "MKD"}, {"ML", "MLI"}, {"MM", "MMR"}, {"MN", "MNG"}, {"MO", "MAC"}, {"MP", "MNP"},
     {"MQ", "MTQ"}, {"MR", "MRT"}, {"MS", "MSR"}, {"MT", "MLT"}, {"MU", "MUS"}, {"MV", "MDV"},
     {"MW", "MWI"}, {"MX", "MEX"}, {"MY", "MYS"}, {"MZ", "MOZ"}, {"NA", "NAM"}, {"NC", "NCL"},
     {"NE", "NER"}, {"NF", "NFK"}, {"NG", "NGA"}, {"NI", "NIC"}, {"NL", "NLD"}, {"NO", "NOR"},
     {"NP", "NPL"}, {"NR", "NRU"}, {"NU", "NIU"}, {"NZ", "NZL"}, {"OM", "OMN"}, {"PA", "PAN"},
     {"PE", "PER"}, {"PF", "PYF"}, {"PG", "PNG"}, {"PH", "PHL"}, {"PK", "PAK"}, {"PL", "POL"},
     {"PM", "SPM"}, {"PN", "PCN"}, {"PR", "PRI"}, {"PS", "PSE"}, {"PT", "PRT"}, {"PW", "PLW"},
     {"PY", "PRY"}, {"QA", "QAT"}, {"RE", "REU"}, {"RO", "ROU"}, {"RS", "SRB"}, {"RU", "RUS"},
     {"RW", "RWA"}, {"SA", "SAU"}, {"SB", "SLB"}, {"SC", "SYC"}, {"SD", "SDN"}, {"SS", "SSD"},
     {"SE", "SWE"}, {"SG", "SGP"}, {"SH", "SHN"}, {"SI", "SVN"}, {"SJ", "SJM"}, {"SK", "SVK"},
     {"SL", "SLE"}, {"SM", "SMR"}, {"SN", "SEN"}, {"SO", "SOM"}, {"SR", "SUR"}, {"ST", "STP"},
     {"SV", "SLV"}, {"SX", "SXM"}, {"SY", "SYR"}, {"SZ", "SWZ"}, {"TC", "TCA"}, {"TD", "TCD"},
     {"TF", "ATF"}, {"TG", "TGO"}, {"TH", "THA"}, {"TJ", "TJK"}, {"TK", "TKL"}, {"TL", "TLS"},
     {"TM", "TKM"}, {"TN", "TUN"}, {"TO", "TON"}, {"TR", "TUR"}, {"TT", "TTO"}, {"TV", "TUV"},
     {"TW", "TWN"}, {"TZ", "TZA"}, {"UA", "UKR"}, {"UG", "UGA"}, {"UM", "UMI"}, {"US", "USA"},
     {"UY", "URY"}, {"UZ", "UZB"}, {"VA", "VAT"}, {"VC", "VCT"}, {"VE", "VEN"}, {"VG", "VGB"},
     {"VI", "VIR"}, {"VN", "VNM"}, {"VU", "VUT"}, {"WF", "WLF"}, {"WS", "WSM"}, {"YE", "YEM"},
     {"YT", "MYT"}, {"ZA", "ZAF"}, {"ZM", "ZMB"}, {"ZW", "ZWE"}, {"CS", "SCG"}, {"AN", "ANT"}};

// Sign style and unit conventions for speed limit signs by country.
// Most countries use Vienna style and km/h, but the countries below
// use MUTCD and/or mph conventions.
std::unordered_map<std::string, std::pair<std::string, std::string>> speed_limit_info = {
    {"AG", {kSpeedLimitSignVienna, kSpeedLimitUnitsMph}},
    {"AI", {kSpeedLimitSignVienna, kSpeedLimitUnitsMph}},
    {"AS", {kSpeedLimitSignVienna, kSpeedLimitUnitsMph}},
    {"BS", {kSpeedLimitSignVienna, kSpeedLimitUnitsMph}},
    {"BZ", {kSpeedLimitSignVienna, kSpeedLimitUnitsMph}},
    {"CA", {kSpeedLimitSignMutcd, kSpeedLimitUnitsKph}},
    {"DM", {kSpeedLimitSignVienna, kSpeedLimitUnitsMph}},
    {"FK", {kSpeedLimitSignVienna, kSpeedLimitUnitsMph}},
    {"GB", {kSpeedLimitSignVienna, kSpeedLimitUnitsMph}},
    {"GD", {kSpeedLimitSignVienna, kSpeedLimitUnitsMph}},
    {"GG", {kSpeedLimitSignVienna, kSpeedLimitUnitsMph}},
    {"GS", {kSpeedLimitSignVienna, kSpeedLimitUnitsMph}},
    {"GU", {kSpeedLimitSignMutcd, kSpeedLimitUnitsMph}},
    {"IM", {kSpeedLimitSignVienna, kSpeedLimitUnitsMph}},
    {"JE", {kSpeedLimitSignVienna, kSpeedLimitUnitsMph}},
    {"KN", {kSpeedLimitSignVienna, kSpeedLimitUnitsMph}},
    {"KY", {kSpeedLimitSignVienna, kSpeedLimitUnitsMph}},
    {"LC", {kSpeedLimitSignVienna, kSpeedLimitUnitsMph}},
    {"LR", {kSpeedLimitSignMutcd, kSpeedLimitUnitsKph}},
    {"MP", {kSpeedLimitSignVienna, kSpeedLimitUnitsMph}},
    {"MS", {kSpeedLimitSignVienna, kSpeedLimitUnitsMph}},
    {"PR", {kSpeedLimitSignMutcd, kSpeedLimitUnitsMph}},
    {"SH", {kSpeedLimitSignVienna, kSpeedLimitUnitsMph}},
    {"TC", {kSpeedLimitSignVienna, kSpeedLimitUnitsMph}},
    {"US", {kSpeedLimitSignMutcd, kSpeedLimitUnitsMph}},
    {"VC", {kSpeedLimitSignVienna, kSpeedLimitUnitsMph}},
    {"VG", {kSpeedLimitSignVienna, kSpeedLimitUnitsMph}},
    {"VI", {kSpeedLimitSignMutcd, kSpeedLimitUnitsMph}},
    {"WS", {kSpeedLimitSignVienna, kSpeedLimitUnitsMph}},
};

namespace osrm_serializers {
/*
OSRM output is described in: http://project-osrm.org/docs/v5.5.1/api/
{
    "code":"Ok"
    "waypoints": [{ }, { }...],
    "routes": [
        {
            "geometry":"....."
            "distance":xxx.y
            "duration":yyy.z
            "legs":[
                {
                    "steps":[
                        "intersections":[
                        ]
                        "geometry":" "
                        "maneuver":{
                        }
                    ]
                }
            ]
        },
        ...
    ]
}
*/

// Add OSRM route summary information: distance, duration
void route_summary(json::MapPtr& route, const valhalla::Api& api, bool imperial, int route_index) {
  // Compute total distance and duration
  double duration = 0;
  double distance = 0;
  double weight = 0;
  auto leg_itr = api.trip().routes(route_index).legs().begin();
  std::vector<std::pair<double, double>> recosts(api.options().recostings_size(), {0, 0});
  for (const auto& leg : api.directions().routes(route_index).legs()) {
    distance += leg.summary().length();
    duration += leg.summary().time();
    weight += leg_itr->node().rbegin()->cost().elapsed_cost().cost();
    for (int i = 0; i < leg_itr->node().rbegin()->recosts_size(); ++i) {
      const auto& recost = leg_itr->node().rbegin()->recosts(i);
      if (!recost.has_elapsed_cost() || recosts[i].first < 0) {
        recosts[i].first = -1;
        recosts[i].second = -1;
      } else {
        recosts[i].first += recost.elapsed_cost().seconds();
        recosts[i].second += recost.elapsed_cost().cost();
      }
    }
    ++leg_itr;
  }

  // Convert distance to meters. Output distance and duration.
  distance = units_to_meters(distance, !imperial);
  route->emplace("distance", json::fixed_t{distance, 3});
  route->emplace("duration", json::fixed_t{duration, 3});

  route->emplace("weight", json::fixed_t{weight, 3});
  assert(api.options().costing_options(api.options().costing()).has_name());
  route->emplace("weight_name", api.options().costing_options(api.options().costing()).name());

  auto recosting_itr = api.options().recostings().begin();
  for (const auto& recost : recosts) {
    if (recost.first < 0) {
      route->emplace("duration_" + recosting_itr->name(), nullptr_t());
      route->emplace("weight_" + recosting_itr->name(), nullptr_t());
    } else {
      route->emplace("duration_" + recosting_itr->name(), json::fixed_t{recost.first, 3});
      route->emplace("weight_" + recosting_itr->name(), json::fixed_t{recost.second, 3});
    }
    ++recosting_itr;
  }
}

// Generate leg shape in geojson format.
json::MapPtr geojson_shape(const std::vector<PointLL> shape) {
  auto geojson = json::map({});
  auto coords = json::array({});
  coords->reserve(shape.size());
  for (const auto& p : shape) {
    coords->emplace_back(json::array(
        {json::fixed_t{p.lng(), DIGITS_PRECISION}, json::fixed_t{p.lat(), DIGITS_PRECISION}}));
  }
  geojson->emplace("type", std::string("LineString"));
  geojson->emplace("coordinates", std::move(coords));
  return geojson;
}

// Generate full shape of the route.
std::vector<PointLL> full_shape(const valhalla::DirectionsRoute& directions,
                                const valhalla::Options& options) {
  // If just one leg and it we want polyline6 then we just return the encoded leg shape
  if (directions.legs().size() == 1 && options.shape_format() == polyline6) {
    return midgard::decode<std::vector<PointLL>>(directions.legs().begin()->shape());
  }
  // TODO: there is a tricky way to do this... since the end of each leg is the same as the
  // beginning we essentially could just peel off the first encoded shape point of all the legs (but
  // the first) this way we wouldn't really have to do any decoding (would be far faster). it might
  // even be the case that the string length of the first number is a fixed length (which would be
  // great!) have to have a look should make this a function in midgard probably so the logic is all
  // in the same place
  std::vector<PointLL> decoded;
  for (const auto& leg : directions.legs()) {
    auto decoded_leg = midgard::decode<std::vector<PointLL>>(leg.shape());
    decoded.insert(decoded.end(), decoded.size() ? decoded_leg.begin() + 1 : decoded_leg.begin(),
                   decoded_leg.end());
  }
  return decoded;
}

// Generate simplified shape of the route.
std::vector<PointLL> simplified_shape(const valhalla::DirectionsRoute& directions) {
  Coordinate south_west(std::numeric_limits<int>::max(), std::numeric_limits<int>::max());
  Coordinate north_east(std::numeric_limits<int>::min(), std::numeric_limits<int>::min());
  std::vector<PointLL> simple_shape;
  std::unordered_set<size_t> indices;
  for (const auto& leg : directions.legs()) {
    auto decoded_leg = midgard::decode<std::vector<PointLL>>(leg.shape());
    for (const auto& coord : decoded_leg) {
      south_west.lng = std::min(south_west.lng, toFixed(coord.lng()));
      south_west.lat = std::min(south_west.lat, toFixed(coord.lat()));
      north_east.lng = std::max(north_east.lng, toFixed(coord.lng()));
      north_east.lat = std::max(north_east.lat, toFixed(coord.lat()));
    }

    for (const auto& maneuver : leg.maneuver()) {
      indices.emplace(simple_shape.size() ? ((simple_shape.size() - 1) + maneuver.begin_shape_index())
                                          : maneuver.begin_shape_index());
    }

    simple_shape.insert(simple_shape.end(),
                        simple_shape.size() ? decoded_leg.begin() + 1 : decoded_leg.begin(),
                        decoded_leg.end());
  }

  const auto zoom_level = std::min(MAX_ZOOM, getFittedZoom(south_west, north_east));
  Polyline2<PointLL>::Generalize(simple_shape, DOUGLAS_PEUCKER_THRESHOLDS[zoom_level], indices);
  return simple_shape;
}

void route_geometry(json::MapPtr& route,
                    const valhalla::DirectionsRoute& directions,
                    const valhalla::Options& options) {
  std::vector<PointLL> shape;
  if (options.has_generalize() && options.generalize() == 0.0f) {
    shape = simplified_shape(directions);
  } else if (!options.has_generalize() || (options.has_generalize() && options.generalize() > 0.0f)) {
    shape = full_shape(directions, options);
  }
  if (options.shape_format() == geojson) {
    route->emplace("geometry", geojson_shape(shape));
  } else {
    int precision = options.shape_format() == polyline6 ? 1e6 : 1e5;
    route->emplace("geometry", midgard::encode(shape, precision));
  }
}

json::MapPtr serialize_annotations(const valhalla::TripLeg& trip_leg) {
  auto attributes_map = json::map({});
  attributes_map->reserve(4);

  if (trip_leg.shape_attributes().time_size() > 0) {
    auto duration_array = json::array({});
    duration_array->reserve(trip_leg.shape_attributes().time_size());
    for (const auto& time : trip_leg.shape_attributes().time()) {
      // milliseconds (ms) to seconds (sec)
      duration_array->push_back(json::fixed_t{time * kSecPerMillisecond, 3});
    }
    attributes_map->emplace("duration", duration_array);
  }

  if (trip_leg.shape_attributes().length_size() > 0) {
    auto distance_array = json::array({});
    distance_array->reserve(trip_leg.shape_attributes().length_size());
    for (const auto& length : trip_leg.shape_attributes().length()) {
      // decimeters (dm) to meters (m)
      distance_array->push_back(json::fixed_t{length * kMeterPerDecimeter, 1});
    }
    attributes_map->emplace("distance", distance_array);
  }

  if (trip_leg.shape_attributes().speed_size() > 0) {
    auto speeds_array = json::array({});
    speeds_array->reserve(trip_leg.shape_attributes().speed_size());
    for (const auto& speed : trip_leg.shape_attributes().speed()) {
      // dm/s to m/s
      speeds_array->push_back(json::fixed_t{speed * kMeterPerDecimeter, 1});
    }
    attributes_map->emplace("speed", speeds_array);
  }

  if (trip_leg.shape_attributes().speed_limit_size() > 0) {
    auto speed_limits_array = json::array({});
    speed_limits_array->reserve(trip_leg.shape_attributes().speed_limit_size());
    for (const auto& speed_limit : trip_leg.shape_attributes().speed_limit()) {
      auto speed_limit_annotation = json::map({});
      if (speed_limit == kUnlimitedSpeedLimit) {
        speed_limit_annotation->emplace("none", true);
      } else if (speed_limit > 0) {
        // TODO support mph?
        speed_limit_annotation->emplace("unit", kSpeedLimitUnitsKph);
        speed_limit_annotation->emplace("speed", static_cast<uint64_t>(speed_limit));
      } else {
        speed_limit_annotation->emplace("unknown", true);
      }
      speed_limits_array->push_back(speed_limit_annotation);
    }
    attributes_map->emplace("maxspeed", speed_limits_array);
  }

  return attributes_map;
}

// Serialize waypoints for optimized route. Note that OSRM retains the
// original location order, and stores an index for the waypoint index in
// the optimized sequence.
json::ArrayPtr waypoints(google::protobuf::RepeatedPtrField<valhalla::Location>& locs) {
  // Create a vector of indexes.
  uint32_t i = 0;
  std::vector<uint32_t> indexes;
  for (const auto& loc : locs) {
    indexes.push_back(i++);
  }

  // Sort the the vector by the location's original index
  std::sort(indexes.begin(), indexes.end(), [&locs](const uint32_t a, const uint32_t b) -> bool {
    return locs.Get(a).original_index() < locs.Get(b).original_index();
  });

  // Output each location in its original index order along with its
  // waypoint index (which is the index in the optimized order).
  auto waypoints = json::array({});
  for (const auto& index : indexes) {
    locs.Mutable(index)->set_shape_index(index);
    waypoints->emplace_back(osrm::waypoint(locs.Get(index), false, true));
  }
  return waypoints;
}

// Simple structure for storing intersection data
struct IntersectionEdges {
  uint32_t bearing;
  bool routeable;
  bool in_edge;
  bool out_edge;

  IntersectionEdges(const uint32_t brg, const bool rte, const bool edge_in, const bool edge_out)
      : bearing(brg), routeable(rte), in_edge(edge_in), out_edge(edge_out) {
  }

  bool operator<(const IntersectionEdges& other) const {
    return bearing < other.bearing;
  }
};

// Add exits (exit numbers) along a step/maneuver.
std::string exits(const valhalla::Sign& sign) {
  // Iterate through the exit numbers
  std::string exits;
  for (const auto& number : sign.exit_numbers()) {
    if (!exits.empty()) {
      exits += "; ";
    }
    exits += number.text();
  }
  return exits;
}

valhalla::baldr::json::RawJSON serializeIncident(const TripLeg::Incident& incident) {
  rapidjson::StringBuffer stringbuffer;
  rapidjson::Writer<rapidjson::StringBuffer> writer(stringbuffer);
  writer.StartObject();
  osrm::serializeIncidentProperties(writer, incident.metadata(),
                                    incident.has_begin_shape_index() ? incident.begin_shape_index()
                                                                     : -1,
                                    incident.has_end_shape_index() ? incident.end_shape_index() : -1,
                                    "", "");
  writer.EndObject();
  return {stringbuffer.GetString()};
}

// Serializes incidents and adds to json-document
void serializeIncidents(const google::protobuf::RepeatedPtrField<TripLeg::Incident>& incidents,
                        json::Jmap& doc) {
  if (incidents.size() == 0) {
    // No incidents, nothing to do
    return;
  }
  json::ArrayPtr serialized_incidents = std::shared_ptr<json::Jarray>(new json::Jarray());
  {
    // Bring up any already existing array
    auto existing = doc.find("incidents");
    if (existing != doc.end()) {
      if (auto* ptr = boost::get<std::shared_ptr<valhalla::baldr::json::Jarray>>(&existing->second)) {
        serialized_incidents = *ptr;
      } else {
        throw std::logic_error("Invalid state: stored ptr should not be null");
      }
    }
  }
  for (const auto& incident : incidents) {
    auto json_incident = serializeIncident(incident);
    serialized_incidents->emplace_back(json_incident);
  }
  doc.emplace("incidents", serialized_incidents);
}

void serializeClosures(const valhalla::TripLeg& leg, json::Jmap& doc) {
  if (!leg.closures_size()) {
    return;
  }
  auto closures = json::array({});
  closures->reserve(leg.closures_size());
  for (const valhalla::TripLeg_Closure& closure : leg.closures()) {
    auto closure_obj = json::map({});
    closure_obj->emplace("geometry_index_start", static_cast<uint64_t>(closure.begin_shape_index()));
    closure_obj->emplace("geometry_index_end", static_cast<uint64_t>(closure.end_shape_index()));
    closures->emplace_back(std::move(closure_obj));
  }
  doc.emplace("closures", closures);
}

// Compile and return the refs of the specified list
// TODO we could enhance by limiting results by using consecutive count
<<<<<<< HEAD
template <typename SignElementProto>
std::string get_sign_element_refs(const google::protobuf::RepeatedPtrField<SignElementProto>& sign_elements,
                                  const std::string& delimiter = kSignElementDelimiter) {
=======
std::string get_sign_element_refs(
    const google::protobuf::RepeatedPtrField<::valhalla::SignElement>& sign_elements,
    const std::string& delimiter = kSignElementDelimiter) {
>>>>>>> 21979055
  std::string refs;
  for (const auto& sign_element : sign_elements) {
    // Only process refs
    if (sign_element.is_route_number()) {
      // If refs is not empty, append specified delimiter
      if (!refs.empty()) {
        refs += delimiter;
      }
      // Append sign element
      refs += sign_element.text();
    }
  }
  return refs;
}

// Compile and return the nonrefs of the specified list
// TODO we could enhance by limiting results by using consecutive count
template <typename SignElementProto>
std::string get_sign_element_nonrefs(
<<<<<<< HEAD
    const google::protobuf::RepeatedPtrField<SignElementProto>& sign_elements,
=======
    const google::protobuf::RepeatedPtrField<::valhalla::SignElement>& sign_elements,
>>>>>>> 21979055
    const std::string& delimiter = kSignElementDelimiter) {
  std::string nonrefs;
  for (const auto& sign_element : sign_elements) {
    // Only process nonrefs
    if (!(sign_element.is_route_number())) {
      // If nonrefs is not empty, append specified delimiter
      if (!nonrefs.empty()) {
        nonrefs += delimiter;
      }
      // Append sign element
      nonrefs += sign_element.text();
    }
  }
  return nonrefs;
}

// Compile and return the sign elements of the specified list
// TODO we could enhance by limiting results by using consecutive count
<<<<<<< HEAD
template <typename SignElementProto>
std::string get_sign_elements(const google::protobuf::RepeatedPtrField<SignElementProto>& sign_elements,
                              const std::string& delimiter = kSignElementDelimiter) {
=======
std::string
get_sign_elements(const google::protobuf::RepeatedPtrField<::valhalla::SignElement>& sign_elements,
                  const std::string& delimiter = kSignElementDelimiter) {
>>>>>>> 21979055
  std::string sign_elements_string;
  for (const auto& sign_element : sign_elements) {
    // If the sign_elements_string is not empty, append specified delimiter
    if (!sign_elements_string.empty()) {
      sign_elements_string += delimiter;
    }
    // Append sign element
    sign_elements_string += sign_element.text();
  }
  return sign_elements_string;
}

<<<<<<< HEAD
template <typename SignProto>
bool exit_destinations_exist(const SignProto& sign) {
=======
bool exit_destinations_exist(const valhalla::Sign& sign) {
>>>>>>> 21979055
  if ((sign.exit_onto_streets_size() > 0) || (sign.exit_toward_locations_size() > 0) ||
      (sign.exit_names_size() > 0)) {
    return true;
  }
  return false;
}

// Return the exit destinations
<<<<<<< HEAD
template <typename SignProto, typename SignElementProto>
std::string exit_destinations(const SignProto& sign) {
=======
std::string exit_destinations(const valhalla::Sign& sign) {
>>>>>>> 21979055

  /////////////////////////////////////////////////////////////////////////////
  // Process the refs
  // Get the branch refs
  std::string branch_refs = get_sign_element_refs<SignElementProto>(sign.exit_onto_streets());

  // Get the toward refs
  std::string toward_refs = get_sign_element_refs<SignElementProto>(sign.exit_toward_locations());

  // Create the refs by combining the branch and toward ref lists
  std::string refs = branch_refs;
  // If needed, add the delimiter between the lists
  if (!refs.empty() && !toward_refs.empty()) {
    refs += kSignElementDelimiter;
  }
  refs += toward_refs;

  /////////////////////////////////////////////////////////////////////////////
  // Process the nonrefs
  // Get the branch nonrefs
  std::string branch_nonrefs = get_sign_element_nonrefs<SignElementProto>(sign.exit_onto_streets());

  // Get the towards nonrefs
  std::string toward_nonrefs = get_sign_element_nonrefs<SignElementProto>(sign.exit_toward_locations());

  // Get the name nonrefs only if the others are empty
  std::string name_nonrefs;
  if (branch_nonrefs.empty() && toward_nonrefs.empty()) {
    name_nonrefs = get_sign_element_nonrefs<SignElementProto>(sign.exit_names());
  }

  // Create nonrefs by combining the branch, toward, name nonref lists
  std::string nonrefs = branch_nonrefs;
  // If needed, add the delimiter between the lists
  if (!nonrefs.empty() && !toward_nonrefs.empty()) {
    nonrefs += kSignElementDelimiter;
  }
  nonrefs += toward_nonrefs;
  // If needed, add the delimiter between lists
  if (!nonrefs.empty() && !name_nonrefs.empty()) {
    nonrefs += kSignElementDelimiter;
  }
  nonrefs += name_nonrefs;

  /////////////////////////////////////////////////////////////////////////////
  // Process the destinations
  std::string destinations = refs;
  if (!refs.empty() && !nonrefs.empty()) {
    destinations += kDestinationsDelimiter;
  }
  destinations += nonrefs;

  return destinations;
}

// Return the guide destinations
<<<<<<< HEAD
template<typename SignProto, typename SignElementProto>
std::string guide_destinations(const SignProto& sign) {
=======
std::string guide_destinations(const valhalla::Sign& sign) {
>>>>>>> 21979055

  /////////////////////////////////////////////////////////////////////////////
  // Process the refs
  // Get the branch refs
  std::string branch_refs = get_sign_element_refs<SignElementProto>(sign.guide_onto_streets());

  // Get the toward refs
  std::string toward_refs = get_sign_element_refs<SignElementProto>(sign.guide_toward_locations());

  // Create the refs by combining the branch and toward ref lists
  std::string refs = branch_refs;
  // If needed, add the delimiter between the lists
  if (!refs.empty() && !toward_refs.empty()) {
    refs += kSignElementDelimiter;
  }
  refs += toward_refs;

  /////////////////////////////////////////////////////////////////////////////
  // Process the nonrefs
  // Get the branch nonrefs
  std::string branch_nonrefs = get_sign_element_nonrefs<SignElementProto>(sign.guide_onto_streets());

  // Get the towards nonrefs
  std::string toward_nonrefs = get_sign_element_nonrefs<SignElementProto>(sign.guide_toward_locations());

  // Create nonrefs by combining the branch, toward, name nonref lists
  std::string nonrefs = branch_nonrefs;
  // If needed, add the delimiter between the lists
  if (!nonrefs.empty() && !toward_nonrefs.empty()) {
    nonrefs += kSignElementDelimiter;
  }
  nonrefs += toward_nonrefs;

  /////////////////////////////////////////////////////////////////////////////
  // Process the destinations
  std::string destinations = refs;
  if (!refs.empty() && !nonrefs.empty()) {
    destinations += kDestinationsDelimiter;
  }
  destinations += nonrefs;

  return destinations;
}

// Add destinations along a step/maneuver. Constructs a destinations string.
// Here are the destinations formats:
//   1. <ref>
//   2. <non-ref>
//   3. <ref>: <non-ref>
// Each <ref> or <non-ref> could have one or more items and will separated with ", "
//   for example: "I 99, US 220, US 30: Altoona, Johnstown"
<<<<<<< HEAD
template <typename SignProto, typename SignElementProto>
std::string destinations(const SignProto& sign) {
  if (exit_destinations_exist<SignProto>(sign)) {
    return exit_destinations<SignProto, SignElementProto>(sign);
=======
std::string destinations(const valhalla::Sign& sign) {
  if (exit_destinations_exist(sign)) {
    return exit_destinations(sign);
>>>>>>> 21979055
  }
  return guide_destinations<SignProto, SignElementProto>(sign);
}

// Get the turn modifier based on incoming edge bearing and outgoing edge
// bearing.
std::string turn_modifier(const uint32_t in_brg, const uint32_t out_brg) {
  auto turn_degree = GetTurnDegree(in_brg, out_brg);
  auto turn_type = Turn::GetType(turn_degree);
  switch (turn_type) {
    case baldr::Turn::Type::kStraight:
      return osrmconstants::kModifierStraight;
    case baldr::Turn::Type::kSlightRight:
      return osrmconstants::kModifierSlightRight;
    case baldr::Turn::Type::kRight:
      return osrmconstants::kModifierRight;
    case baldr::Turn::Type::kSharpRight:
      return osrmconstants::kModifierSharpRight;
    case baldr::Turn::Type::kReverse:
      return osrmconstants::kModifierUturn;
    case baldr::Turn::Type::kSharpLeft:
      return osrmconstants::kModifierSharpLeft;
    case baldr::Turn::Type::kLeft:
      return osrmconstants::kModifierLeft;
    case baldr::Turn::Type::kSlightLeft:
      return osrmconstants::kModifierSlightLeft;
  }
  auto num = static_cast<uint32_t>(turn_type);
  throw std::runtime_error(std::string(__FILE__) + ":" + std::to_string(__LINE__) +
                           " Unhandled Turn::Type: " + std::to_string(num));
}

// Get the turn modifier based on the maneuver type
// or if needed, the incoming edge bearing and outgoing edge bearing.
std::string turn_modifier(const valhalla::DirectionsLeg::Maneuver& maneuver,
                          const uint32_t in_brg,
                          const uint32_t out_brg,
                          const bool arrive_maneuver) {
  switch (maneuver.type()) {
    case valhalla::DirectionsLeg_Maneuver_Type_kStart:
    case valhalla::DirectionsLeg_Maneuver_Type_kDestination:
      return "";
    case valhalla::DirectionsLeg_Maneuver_Type_kSlightRight:
    case valhalla::DirectionsLeg_Maneuver_Type_kStayRight:
    case valhalla::DirectionsLeg_Maneuver_Type_kExitRight:
    case valhalla::DirectionsLeg_Maneuver_Type_kMergeRight:
      return osrmconstants::kModifierSlightRight;
    case valhalla::DirectionsLeg_Maneuver_Type_kRight:
    case valhalla::DirectionsLeg_Maneuver_Type_kStartRight:
    case valhalla::DirectionsLeg_Maneuver_Type_kDestinationRight:
      return osrmconstants::kModifierRight;
    case valhalla::DirectionsLeg_Maneuver_Type_kSharpRight:
      return osrmconstants::kModifierSharpRight;
    case valhalla::DirectionsLeg_Maneuver_Type_kUturnRight:
    case valhalla::DirectionsLeg_Maneuver_Type_kUturnLeft:
      // [TODO #1789] route ending in uturn should not set modifier=uturn
      if (arrive_maneuver)
        return "";
      return osrmconstants::kModifierUturn;
    case valhalla::DirectionsLeg_Maneuver_Type_kSharpLeft:
      return osrmconstants::kModifierSharpLeft;
    case valhalla::DirectionsLeg_Maneuver_Type_kLeft:
    case valhalla::DirectionsLeg_Maneuver_Type_kStartLeft:
    case valhalla::DirectionsLeg_Maneuver_Type_kDestinationLeft:
      return osrmconstants::kModifierLeft;
    case valhalla::DirectionsLeg_Maneuver_Type_kSlightLeft:
    case valhalla::DirectionsLeg_Maneuver_Type_kStayLeft:
    case valhalla::DirectionsLeg_Maneuver_Type_kExitLeft:
    case valhalla::DirectionsLeg_Maneuver_Type_kMergeLeft:
      return osrmconstants::kModifierSlightLeft;
    case valhalla::DirectionsLeg_Maneuver_Type_kRampRight:
      if (Turn::GetType(GetTurnDegree(in_brg, out_brg)) == baldr::Turn::Type::kRight)
        return osrmconstants::kModifierRight;
      else
        return osrmconstants::kModifierSlightRight;
    case valhalla::DirectionsLeg_Maneuver_Type_kRampLeft:
      if (Turn::GetType(GetTurnDegree(in_brg, out_brg)) == baldr::Turn::Type::kLeft)
        return osrmconstants::kModifierLeft;
      else
        return osrmconstants::kModifierSlightLeft;
    case valhalla::DirectionsLeg_Maneuver_Type_kRoundaboutEnter:
    case valhalla::DirectionsLeg_Maneuver_Type_kRoundaboutExit:
    case valhalla::DirectionsLeg_Maneuver_Type_kFerryEnter:
    case valhalla::DirectionsLeg_Maneuver_Type_kFerryExit:
      return turn_modifier(in_brg, out_brg);
    default:
      return osrmconstants::kModifierStraight;
  }
}

// Ramp cases - off ramp transitions from a motorway.
// On ramp ends in a motorway.
std::string ramp_type(const valhalla::DirectionsLeg::Maneuver& maneuver) {
  if ((maneuver.type() == DirectionsLeg_Maneuver_Type_kExitRight) ||
      (maneuver.type() == DirectionsLeg_Maneuver_Type_kExitLeft)) {
    return "off ramp";
  } else if ((maneuver.type() == DirectionsLeg_Maneuver_Type_kRampStraight) ||
             (maneuver.type() == DirectionsLeg_Maneuver_Type_kRampRight) ||
             (maneuver.type() == DirectionsLeg_Maneuver_Type_kRampLeft)) {

    // If slight turn
    uint32_t turn_degree = maneuver.turn_degree();
    if ((turn_degree > 329) || (turn_degree < 31)) {
      return "on ramp";
    } else {
      return "turn";
    }
  }
  return "";
}

// Populate the OSRM maneuver record within a step.
json::MapPtr osrm_maneuver(const valhalla::DirectionsLeg::Maneuver& maneuver,
                           valhalla::odin::EnhancedTripLeg* etp,
                           const PointLL& man_ll,
                           const bool depart_maneuver,
                           const bool arrive_maneuver,
                           const uint32_t prev_intersection_count,
                           const std::string& mode,
                           const std::string& prev_mode,
                           const bool rotary,
                           const bool prev_rotary,
                           const valhalla::Options& options) {
  auto osrm_man = json::map({});

  // Set the location
  auto loc = json::array({});
  loc->emplace_back(json::fixed_t{man_ll.lng(), 6});
  loc->emplace_back(json::fixed_t{man_ll.lat(), 6});
  osrm_man->emplace("location", loc);

  // Get incoming and outgoing bearing. For the incoming heading, use the
  // prior edge from the TripLeg. Compute turn modifier. TODO - reconcile
  // turn degrees between Valhalla and OSRM
  uint32_t idx = maneuver.begin_path_index();
  uint32_t in_brg = (idx > 0) ? etp->GetPrevEdge(idx)->end_heading() : 0;
  uint32_t out_brg = maneuver.begin_heading();
  osrm_man->emplace("bearing_before", static_cast<uint64_t>(in_brg));
  osrm_man->emplace("bearing_after", static_cast<uint64_t>(out_brg));

  std::string modifier;
  if (!depart_maneuver) {
    modifier = turn_modifier(maneuver, in_brg, out_brg, arrive_maneuver);
    if (!modifier.empty())
      osrm_man->emplace("modifier", modifier);
  }

  if (options.directions_type() == DirectionsType::instructions) {
    osrm_man->emplace("instruction", maneuver.text_instruction());
  }

  // TODO - logic to convert maneuver types from Valhalla into OSRM maneuver types.
  std::string maneuver_type;
  if (depart_maneuver) {
    maneuver_type = "depart";
  } else if (arrive_maneuver) {
    maneuver_type = "arrive";
  } else if (mode != prev_mode) {
    maneuver_type = "notification";
  } else if (maneuver.type() == DirectionsLeg_Maneuver_Type_kRoundaboutEnter) {
    if (rotary) {
      maneuver_type = "rotary";
    } else {
      maneuver_type = "roundabout";
    }
    // Roundabout count
    if (maneuver.has_roundabout_exit_count()) {
      osrm_man->emplace("exit", static_cast<uint64_t>(maneuver.roundabout_exit_count()));
    }
  } else if (maneuver.type() == DirectionsLeg_Maneuver_Type_kRoundaboutExit) {
    if (prev_rotary) {
      maneuver_type = "exit rotary";
    } else {
      maneuver_type = "exit roundabout";
    }
  } else {
    // Special cases
    auto prev_edge = etp->GetPrevEdge(idx);
    auto curr_edge = etp->GetCurrEdge(idx);
    bool new_name = maneuver.type() == DirectionsLeg_Maneuver_Type_kContinue ||
                    maneuver.type() == DirectionsLeg_Maneuver_Type_kBecomes;
    bool ramp = ((maneuver.type() == DirectionsLeg_Maneuver_Type_kRampStraight) ||
                 (maneuver.type() == DirectionsLeg_Maneuver_Type_kRampRight) ||
                 (maneuver.type() == DirectionsLeg_Maneuver_Type_kRampLeft) ||
                 (maneuver.type() == DirectionsLeg_Maneuver_Type_kExitRight) ||
                 (maneuver.type() == DirectionsLeg_Maneuver_Type_kExitLeft));
    bool fork = ((maneuver.type() == DirectionsLeg_Maneuver_Type_kStayStraight) ||
                 (maneuver.type() == DirectionsLeg_Maneuver_Type_kStayRight) ||
                 (maneuver.type() == DirectionsLeg_Maneuver_Type_kStayLeft));
    if ((maneuver.type() == DirectionsLeg_Maneuver_Type_kMerge) ||
        (maneuver.type() == DirectionsLeg_Maneuver_Type_kMergeLeft) ||
        (maneuver.type() == DirectionsLeg_Maneuver_Type_kMergeRight)) {
      maneuver_type = "merge";
    } else if (fork) {
      maneuver_type = "fork";
    } else if (ramp) {
      maneuver_type = ramp_type(maneuver);
    } else if (new_name) {
      maneuver_type = "new name";
    }

    // Are there any intersecting edges
    bool false_node = etp->node(idx).intersecting_edge_size() == 0;

    // Fall through case if maneuver not set by special cases above
    new_name = false;
    if (maneuver_type.empty()) {
      // Check for end of road if prior edge is not a ramp. Road ends if
      // the current road name ends and more than 1 intersection has been
      // passed. Description is: at t-intersections, when you’re turning
      // onto a new road name, and have passed at least 1 intersection to
      // get there.
      bool road_ends = (prev_intersection_count > 1 && prev_edge->use() != TripLeg_Use_kRampUse &&
                        etp->node(idx).intersecting_edge_size() == 1);
      if (road_ends) {
        // TODO what about a doubly digitized road ending at a T (would be
        // 2 intersecting edges)? What if there is a driveway or path as
        // an intersecting edge?
        const auto& intsct_edge = etp->node(idx).intersecting_edge(0);
        if (intsct_edge.prev_name_consistency()) {
          road_ends = false;
        } else {
          // Get turn types to see if this is a turn at a "T"
          // (opposing right/left turns).
          uint32_t turn_degree1 = GetTurnDegree(prev_edge->end_heading(), curr_edge->begin_heading());
          uint32_t turn_degree2 =
              GetTurnDegree(prev_edge->end_heading(), intsct_edge.begin_heading());
          Turn::Type turn_type1 = Turn::GetType(turn_degree1);
          Turn::Type turn_type2 = Turn::GetType(turn_degree2);
          if (!(turn_type1 == Turn::Type::kRight && turn_type2 == Turn::Type::kLeft) &&
              !(turn_type2 == Turn::Type::kRight && turn_type1 == Turn::Type::kLeft)) {
            road_ends = false;
          }
        }
      }

      // Check if previous maneuver and current maneuver have same name
      // TODO - more extensive name comparison method?
      if (prev_edge->name_size() > 0 && prev_edge->name_size() == curr_edge->name_size() &&
          (prev_edge->name(0).value() != curr_edge->name(0).value())) {
        new_name = true;
      }

      if (prev_intersection_count > 1 && road_ends) {
        maneuver_type = "end of road";
      } else if (false_node && new_name) {
        maneuver_type = "new name";
      } else {
        if ((modifier != osrmconstants::kModifierUturn) && (!maneuver.to_stay_on())) {
          maneuver_type = "turn";
        } else {
          maneuver_type = "continue";
        }
      }
    }
  }
  osrm_man->emplace("type", maneuver_type);

  return osrm_man;
}

// Method to get the geometry string for a maneuver.
void maneuver_geometry(json::MapPtr& step,
                       const uint32_t begin_idx,
                       const uint32_t end_idx,
                       const std::vector<PointLL>& shape,
                       bool is_arrive_maneuver,
                       const valhalla::Options& options) {
  // Must add one to the end range since maneuver end shape index is exclusive
  std::vector<PointLL> maneuver_shape(shape.begin() + begin_idx, shape.begin() + end_idx + 1);
  // Last maneuver shape is a linestring with two identical points at the destination
  if (is_arrive_maneuver) {
    maneuver_shape.push_back(shape.back());
  }

  if (options.shape_format() == geojson) {
    step->emplace("geometry", geojson_shape(maneuver_shape));
  } else {
    int precision = options.shape_format() == polyline6 ? 1e6 : 1e5;
    step->emplace("geometry", midgard::encode(maneuver_shape, precision));
  }
}

// Get the mode
std::string get_mode(const valhalla::DirectionsLeg::Maneuver& maneuver,
                     const bool arrive_maneuver,
                     valhalla::odin::EnhancedTripLeg* etp) {
  // Return ferry if not last maneuver and the edge use is Ferry
  if (!arrive_maneuver &&
      (etp->GetCurrEdge(maneuver.begin_path_index())->use() == TripLeg::Use::TripLeg_Use_kFerryUse)) {
    return "ferry";
  }

  // Otherwise return based on the travel mode
  switch (maneuver.travel_mode()) {
    case DirectionsLeg_TravelMode_kDrive: {
      return "driving";
    }
    case DirectionsLeg_TravelMode_kPedestrian: {
      return "walking";
    }
    case DirectionsLeg_TravelMode_kBicycle: {
      return "cycling";
    }
    case DirectionsLeg_TravelMode_kTransit: {
      return "transit";
    }
  }
  auto num = static_cast<int>(maneuver.travel_mode());
  throw std::runtime_error(std::string(__FILE__) + ":" + std::to_string(__LINE__) +
                           " Unhandled travel_mode: " + std::to_string(num));
}

// Get the names and ref names
std::pair<std::string, std::string>
names_and_refs(const valhalla::DirectionsLeg::Maneuver& maneuver) {
  std::string names, refs;

  // Roundabouts need to use the roundabout_exit_street_names
  // if a maneuver begin street name exists then use it otherwise use the maneuver street name
  // TODO: in the future we may switch to use both
  auto& street_names = (maneuver.type() == DirectionsLeg_Maneuver_Type_kRoundaboutEnter)
                           ? maneuver.roundabout_exit_street_names()
                           : (maneuver.begin_street_name_size() > 0) ? maneuver.begin_street_name()
                                                                     : maneuver.street_name();

  for (const auto& name : street_names) {
    // Check if the name is a ref
    if (name.is_route_number()) {
      if (!refs.empty()) {
        refs += "; ";
      }
      refs += name.value();
    } else {
      if (!names.empty()) {
        names += "; ";
      }
      names += name.value();
    }
  }

  return std::make_pair(names, refs);
}


// Add intersections along a step/maneuver.
json::ArrayPtr intersections(const valhalla::DirectionsLeg::Maneuver& maneuver,
                             valhalla::odin::EnhancedTripLeg* etp,
                             const std::vector<PointLL>& shape,
                             uint32_t& count,
                             const bool arrive_maneuver) {
  // Iterate through the nodes/intersections of the path for this maneuver
  count = 0;
  auto intersections = json::array({});
  uint32_t n = arrive_maneuver ? maneuver.end_path_index() + 1 : maneuver.end_path_index();
  EnhancedTripLeg_Node* prev_node = nullptr;
  for (uint32_t i = maneuver.begin_path_index(); i < n; i++) {
    auto intersection = json::map({});

    // Get the node and current edge from the enhanced trip path
    // NOTE: curr_edge does not exist for the arrive maneuver
    auto node = etp->GetEnhancedNode(i);
    auto curr_edge = etp->GetCurrEdge(i);
    auto prev_edge = etp->GetPrevEdge(i);

    // Add the node location (lon, lat). Use the last shape point for
    // the arrive step
    auto loc = json::array({});
    size_t shape_index = arrive_maneuver ? shape.size() - 1 : curr_edge->begin_shape_index();
    PointLL ll = shape[shape_index];
    loc->emplace_back(json::fixed_t{ll.lng(), 6});
    loc->emplace_back(json::fixed_t{ll.lat(), 6});
    intersection->emplace("location", loc);
    intersection->emplace("geometry_index", static_cast<uint64_t>(shape_index));

    // Add index into admin list
    if (node->has_admin_index()) {
      intersection->emplace("admin_index", static_cast<uint64_t>(node->admin_index()));
    }

    if (!arrive_maneuver) {
      if (curr_edge->has_is_urban()) {
        intersection->emplace("is_urban", curr_edge->is_urban());
      }
    }

    auto toll_collection = json::map({});
    if (node->type() == TripLeg_Node::kTollBooth) {
      toll_collection->emplace("type", std::string("toll_booth"));
    } else if (node->type() == TripLeg_Node::kTollGantry) {
      toll_collection->emplace("type", std::string("toll_gantry"));
    }
    if (!toll_collection->empty())
      intersection->emplace("toll_collection", toll_collection);

    if (node->cost().transition_cost().seconds() > 0)
      intersection->emplace("turn_duration",
                            json::fixed_t{node->cost().transition_cost().seconds(), 3});
    if (node->cost().transition_cost().cost() > 0)
      intersection->emplace("turn_weight", json::fixed_t{node->cost().transition_cost().cost(), 3});
    auto next_node = i + 1 < n ? etp->GetEnhancedNode(i + 1) : nullptr;
    if (next_node) {
      auto secs = next_node->cost().elapsed_cost().seconds() - node->cost().elapsed_cost().seconds();
      auto cost = next_node->cost().elapsed_cost().cost() - node->cost().elapsed_cost().cost();
      if (secs > 0)
        intersection->emplace("duration", json::fixed_t{secs, 3});
      if (cost > 0)
        intersection->emplace("weight", json::fixed_t{cost, 3});
    }

    // TODO: add recosted durations to the intersection?

    // Add rest_stop when passing by a rest_area or service_area
    if (i > 0 && !arrive_maneuver) {
      auto rest_stop = json::map({});
      for (uint32_t m = 0; m < node->intersecting_edge_size(); m++) {
        auto intersecting_edge = node->GetIntersectingEdge(m);
        bool routeable = intersecting_edge->IsTraversableOutbound(curr_edge->travel_mode());

        if (routeable && intersecting_edge->use() == TripLeg_Use_kRestAreaUse) {
          rest_stop->emplace("type", std::string("rest_area"));
          if (intersecting_edge->has_sign()) {
            const TripLeg_Sign& trip_leg_sign = intersecting_edge->sign();
            // should I call "destinations()" or "guide_destinations"?
            std::string sign_guidance = guide_destinations<TripLeg_Sign, TripLeg_SignElement>(trip_leg_sign);
            rest_stop->emplace("name", sign_guidance);
            printf("Rest stop: %s\n", sign_guidance.c_str());
          }
          intersection->emplace("rest_stop", rest_stop);
          break;
        } else if (routeable && intersecting_edge->use() == TripLeg_Use_kServiceAreaUse) {
          rest_stop->emplace("type", std::string("service_area"));
          intersection->emplace("rest_stop", rest_stop);
          break;
        }
      }
    }

    // Get bearings and access to outgoing intersecting edges. Do not add
    // any intersecting edges for the first depart intersection and for
    // the arrive step.
    std::vector<IntersectionEdges> edges;

    // Add the edge departing the node
    if (!arrive_maneuver) {
      edges.emplace_back(curr_edge->begin_heading(), true, false, true);
    }

    // Add the incoming edge except for the first depart intersection.
    // Set routeable to false except for arrive.
    // TODO - what if a true U-turn - need to set it to routeable.
    if (i > 0) {
      bool entry = (arrive_maneuver) ? true : false;
      uint32_t prior_heading = prev_edge->end_heading();
      edges.emplace_back(((prior_heading + 180) % 360), entry, true, false);
    }

    // Create bearing and entry output
    auto bearings = json::array({});
    auto entries = json::array({});

    // Sort edges by increasing bearing and update the in/out edge indexes
    std::sort(edges.begin(), edges.end());
    uint32_t incoming_index, outgoing_index;
    for (uint32_t n = 0; n < edges.size(); ++n) {
      if (edges[n].in_edge) {
        incoming_index = n;
      }
      if (edges[n].out_edge) {
        outgoing_index = n;
      }
      bearings->emplace_back(static_cast<uint64_t>(edges[n].bearing));
      entries->emplace_back(edges[n].routeable);
    }

    // Add the index of the input edge and output edge
    if (i > 0) {
      intersection->emplace("in", static_cast<uint64_t>(incoming_index));
    }
    if (!arrive_maneuver) {
      intersection->emplace("out", static_cast<uint64_t>(outgoing_index));
    }

    intersection->emplace("entry", entries);
    intersection->emplace("bearings", bearings);

    // Add tunnel_name for tunnels
    if (!arrive_maneuver) {
      if (curr_edge->tunnel() && !curr_edge->tagged_name().empty()) {
        for (uint32_t t = 0; t < curr_edge->tagged_name().size(); ++t) {
          if (curr_edge->tagged_name().Get(t).type() == TaggedName_Type_kTunnel) {
            intersection->emplace("tunnel_name", curr_edge->tagged_name().Get(t).value());
          }
        }
      }
    }

    // Add classes based on the first edge after the maneuver (not needed
    // for arrive maneuver).
    if (!arrive_maneuver) {
      std::vector<std::string> classes;
      if (curr_edge->tunnel()) {
        classes.push_back("tunnel");
      }
      if (maneuver.portions_toll() || curr_edge->toll()) {
        classes.push_back("toll");
      }
      if (curr_edge->road_class() == valhalla::RoadClass::kMotorway) {
        classes.push_back("motorway");
      }
      if (curr_edge->use() == TripLeg::Use::TripLeg_Use_kFerryUse) {
        classes.push_back("ferry");
      }

      if (curr_edge->destination_only()) {
        classes.push_back("restricted");
      }
      if (classes.size() > 0) {
        auto class_list = json::array({});
        for (const auto& cl : classes) {
          class_list->emplace_back(cl);
        }
        intersection->emplace("classes", class_list);
      }
    }

    // Process turn lanes - which are stored on the previous edge to the node
    // Check if there is an active turn lane
    // Verify that turn lanes are not non-directional
    if (prev_edge && (prev_edge->turn_lanes_size() > 0) && prev_edge->HasActiveTurnLane() &&
        !prev_edge->HasNonDirectionalTurnLane()) {
      auto lanes = json::array({});
      for (const auto& turn_lane : prev_edge->turn_lanes()) {
        auto lane = json::map({});
        // Process 'valid' & 'active' flags
        bool is_active = turn_lane.state() == TurnLane::kActive;
        // an active lane is also valid
        bool is_valid = is_active || turn_lane.state() == TurnLane::kValid;
        lane->emplace("active", is_active);
        lane->emplace("valid", is_valid);
        // Add valid_indication for a valid & active lanes
        if (turn_lane.state() != TurnLane::kInvalid) {
          lane->emplace("valid_indication", turn_lane_direction(turn_lane.active_direction()));
        }

        // Process 'indications' array - add indications from left to right
        auto indications = json::array({});
        uint16_t mask = turn_lane.directions_mask();

        // TODO make map for lane mask to osrm indication string

        // reverse (left u-turn)
        if (mask & kTurnLaneReverse && prev_edge->drive_on_right()) {
          indications->emplace_back(osrmconstants::kModifierUturn);
        }
        // sharp_left
        if (mask & kTurnLaneSharpLeft) {
          indications->emplace_back(osrmconstants::kModifierSharpLeft);
        }
        // left
        if (mask & kTurnLaneLeft) {
          indications->emplace_back(osrmconstants::kModifierLeft);
        }
        // slight_left
        if (mask & kTurnLaneSlightLeft) {
          indications->emplace_back(osrmconstants::kModifierSlightLeft);
        }
        // through
        if (mask & kTurnLaneThrough) {
          indications->emplace_back(osrmconstants::kModifierStraight);
        }
        // slight_right
        if (mask & kTurnLaneSlightRight) {
          indications->emplace_back(osrmconstants::kModifierSlightRight);
        }
        // right
        if (mask & kTurnLaneRight) {
          indications->emplace_back(osrmconstants::kModifierRight);
        }
        // sharp_right
        if (mask & kTurnLaneSharpRight) {
          indications->emplace_back(osrmconstants::kModifierSharpRight);
        }
        // reverse (right u-turn)
        if (mask & kTurnLaneReverse && !prev_edge->drive_on_right()) {
          indications->emplace_back(osrmconstants::kModifierUturn);
        }
        lane->emplace("indications", std::move(indications));
        lanes->emplace_back(std::move(lane));
      }
      intersection->emplace("lanes", std::move(lanes));
    }

    // Add the intersection to the JSON array
    intersections->emplace_back(intersection);
    count++;
  }
  return intersections;
}


// Serialize each leg
json::ArrayPtr serialize_legs(const google::protobuf::RepeatedPtrField<valhalla::DirectionsLeg>& legs,
                              const std::vector<std::string>& leg_summaries,
                              google::protobuf::RepeatedPtrField<valhalla::TripLeg>& path_legs,
                              bool imperial,
                              const valhalla::Options& options) {
  auto output_legs = json::array({});
  output_legs->reserve(path_legs.size());

  // Verify that the path_legs list is the same size as the legs list
  if (legs.size() != path_legs.size()) {
    throw valhalla_exception_t{503};
  }

  // Iterate through the legs in DirectionsLeg and TripLeg
  int leg_index = 0;
  auto leg = legs.begin();
  for (auto& path_leg : path_legs) {
    valhalla::odin::EnhancedTripLeg etp(path_leg);
    auto output_leg = json::map({});
    output_leg->reserve(10);

    // Get the full shape for the leg. We want to use this for serializing
    // encoded shape for each step (maneuver) in OSRM output.
    auto shape = midgard::decode<std::vector<PointLL>>(leg->shape());

    //#########################################################################
    // Iterate through maneuvers - convert to OSRM steps
    uint32_t maneuver_index = 0;
    uint32_t prev_intersection_count = 0;
    std::string drive_side = "right";
    std::string name = "";
    std::string ref = "";
    std::string mode = "";
    std::string prev_mode = "";
    bool rotary = false;
    bool prev_rotary = false;
    auto steps = json::array({});
    const DirectionsLeg_Maneuver* prev_maneuver = nullptr;
    json::MapPtr prev_step;
    for (const auto& maneuver : leg->maneuver()) {
      auto step = json::map({});
      step->reserve(15); // lots of conditional stuff here
      bool depart_maneuver = (maneuver_index == 0);
      bool arrive_maneuver = (maneuver_index == leg->maneuver_size() - 1);

      // TODO - iterate through TripLeg from prior maneuver end to
      // end of this maneuver - perhaps insert OSRM specific steps such as
      // name change

      // Add geometry for this maneuver
      maneuver_geometry(step, maneuver.begin_shape_index(), maneuver.end_shape_index(), shape,
                        arrive_maneuver, options);

      // Add mode, driving side, weight, distance, duration, name
      double distance = units_to_meters(maneuver.length(), !imperial);
      double duration = maneuver.time();

      // Process drive_side, name, ref, mode, and prev_mode attributes if not the arrive maneuver
      if (!arrive_maneuver) {
        drive_side =
            (etp.GetCurrEdge(maneuver.begin_path_index())->drive_on_right()) ? "right" : "left";
        auto name_ref_pair = names_and_refs(maneuver);
        name = name_ref_pair.first;
        ref = name_ref_pair.second;
        mode = get_mode(maneuver, arrive_maneuver, &etp);
        if (prev_mode.empty())
          prev_mode = mode;
      }

      step->emplace("mode", mode);
      step->emplace("driving_side", drive_side);
      step->emplace("distance", json::fixed_t{distance, 3});
      step->emplace("duration", json::fixed_t{duration, 3});
      const auto& end_node = path_leg.node(maneuver.end_path_index());
      const auto& begin_node = path_leg.node(maneuver.begin_path_index());
      auto weight = end_node.cost().elapsed_cost().cost() - begin_node.cost().elapsed_cost().cost();
      step->emplace("weight", json::fixed_t{weight, 3});
      auto recost_itr = options.recostings().begin();
      auto begin_recost_itr = begin_node.recosts().begin();
      for (const auto& end_recost : end_node.recosts()) {
        if (end_recost.has_elapsed_cost()) {
          step->emplace("duration_" + recost_itr->name(),
                        json::fixed_t{end_recost.elapsed_cost().seconds() -
                                          begin_recost_itr->elapsed_cost().seconds(),
                                      3});
          step->emplace("weight_" + recost_itr->name(),
                        json::fixed_t{end_recost.elapsed_cost().cost() -
                                          begin_recost_itr->elapsed_cost().cost(),
                                      3});
        } else {
          step->emplace("duration_" + recost_itr->name(), nullptr_t());
          step->emplace("weight_" + recost_itr->name(), nullptr_t());
        }
        ++recost_itr;
        ++begin_recost_itr;
      }

      step->emplace("name", name);
      if (!ref.empty()) {
        step->emplace("ref", ref);
      }

      // Check if speed limits were requested
      if (path_leg.shape_attributes().speed_limit_size() > 0) {
        // Lookup speed limit info for this country
        auto country_code = etp.GetCountryCode(maneuver.begin_path_index());
        auto country = speed_limit_info.find(country_code);
        if (country != speed_limit_info.end()) {
          // Some countries have different speed limit sign types and speed units
          step->emplace("speedLimitSign", country->second.first);
          step->emplace("speedLimitUnit", country->second.second);
        } else {
          // Otherwise use the defaults (vienna convention style and km/h)
          step->emplace("speedLimitSign", kSpeedLimitSignVienna);
          step->emplace("speedLimitUnit", kSpeedLimitUnitsKph);
        }
      }

      rotary = ((maneuver.type() == DirectionsLeg_Maneuver_Type_kRoundaboutEnter) &&
                (maneuver.street_name_size() > 0));
      if (rotary) {
        step->emplace("rotary_name", maneuver.street_name(0).value());
      }

      // Add OSRM maneuver
      step->emplace("maneuver",
                    osrm_maneuver(maneuver, &etp, shape[maneuver.begin_shape_index()],
                                  depart_maneuver, arrive_maneuver, prev_intersection_count, mode,
                                  prev_mode, rotary, prev_rotary, options));

      // Add destinations
      const auto& sign = maneuver.sign();
      std::string dest = destinations<DirectionsLeg_Maneuver_Sign, DirectionsLeg_Maneuver_SignElement>(sign);
      if (!dest.empty()) {
        step->emplace("destinations", dest);
        // If the maneuver is an exit roundabout
        // and the previous maneuver is an enter roundabout
        // then set the destinations on the previous step
        if ((maneuver.type() == DirectionsLeg_Maneuver_Type_kRoundaboutExit) && prev_maneuver &&
            (prev_maneuver->type() == DirectionsLeg_Maneuver_Type_kRoundaboutEnter) && prev_step) {
          prev_step->emplace("destinations", dest);
        }
      }

      // Add exits
      std::string ex = exits(sign);
      if (!ex.empty()) {
        step->emplace("exits", ex);
      }

      // Add junction_name if not the start maneuver
      std::string junction_name = get_sign_elements(sign.junction_names());
      if (!depart_maneuver && !junction_name.empty()) {
        step->emplace("junction_name", junction_name);
      }

      // If the user requested guidance_views
      if (options.guidance_views()) {
        // Add guidance_views if not the start maneuver
        if (!depart_maneuver && (maneuver.guidance_views_size() > 0)) {
          auto guidance_views = json::array({});
          guidance_views->reserve(maneuver.guidance_views_size());
          for (const auto& gv : maneuver.guidance_views()) {
            auto guidance_view = json::map({});
            guidance_view->emplace("data_id", gv.data_id());
            guidance_view->emplace("type", GuidanceViewTypeToString(gv.type()));
            guidance_view->emplace("base_id", gv.base_id());
            auto overlay_ids = json::array({});
            overlay_ids->reserve(gv.overlay_ids_size());
            for (const auto& overlay : gv.overlay_ids()) {
              overlay_ids->emplace_back(overlay);
            }
            guidance_view->emplace("overlay_ids", std::move(overlay_ids));

            // Append to guidance view list
            guidance_views->emplace_back(std::move(guidance_view));
          }
          // Add guidance views to step
          step->emplace("guidance_views", std::move(guidance_views));
        }
      }

      // Add intersections
      step->emplace("intersections",
                    intersections(maneuver, &etp, shape, prev_intersection_count, arrive_maneuver));

      // Add step
      prev_rotary = rotary;
      prev_mode = mode;
      prev_step = step;
      prev_maneuver = &maneuver;
      maneuver_index++;
      steps->emplace_back(std::move(step));
    } // end maneuver loop
    //#########################################################################

    // Add distance, duration, weight, and summary
    // Get a summary based on longest maneuvers.
    double duration = leg->summary().time();
    double distance = units_to_meters(leg->summary().length(), !imperial);
    output_leg->emplace("summary", leg_summaries[leg_index]);
    output_leg->emplace("distance", json::fixed_t{distance, 3});
    output_leg->emplace("duration", json::fixed_t{duration, 3});
    output_leg->emplace("weight",
                        json::fixed_t{path_leg.node().rbegin()->cost().elapsed_cost().cost(), 3});
    auto recost_itr = options.recostings().begin();
    for (const auto& recost : path_leg.node().rbegin()->recosts()) {
      if (recost.has_elapsed_cost()) {
        output_leg->emplace("duration_" + recost_itr->name(),
                            json::fixed_t{recost.elapsed_cost().seconds(), 3});
        output_leg->emplace("weight_" + recost_itr->name(),
                            json::fixed_t{recost.elapsed_cost().cost(), 3});
      } else {
        output_leg->emplace("duration_" + recost_itr->name(), nullptr_t());
        output_leg->emplace("weight_" + recost_itr->name(), nullptr_t());
      }
      ++recost_itr;
    }

    // Add admin country codes to leg json
    auto admins = json::array({});
    admins->reserve(path_leg.admin_size());
    for (const auto& admin : path_leg.admin()) {
      auto admin_map = json::map({});
      if (admin.has_country_code()) {
        admin_map->emplace("iso_3166_1", admin.country_code());
        auto country_iso3 = iso2_to_iso3.find(admin.country_code());
        if (country_iso3 != iso2_to_iso3.end()) {
          admin_map->emplace("iso_3166_1_alpha3", country_iso3->second);
        }
      }
      // TODO: iso_3166_2 state code
      admins->push_back(admin_map);
    }
    output_leg->emplace("admins", std::move(admins));

    // Add steps to the leg
    output_leg->emplace("steps", std::move(steps));

    // Add shape_attributes, if requested
    if (path_leg.has_shape_attributes()) {
      output_leg->emplace("annotation", serialize_annotations(path_leg));
    }

    // Add incidents to the leg
    serializeIncidents(path_leg.incidents(), *output_leg);

    // Add closures
    serializeClosures(path_leg, *output_leg);

    // Keep the leg
    output_legs->emplace_back(std::move(output_leg));
    leg++;
    leg_index++;
  }
  return output_legs;
}

std::vector<std::vector<std::string>>
summarize_route_legs(const google::protobuf::RepeatedPtrField<DirectionsRoute>& routes) {

  route_summary_cache rscache(routes);

  // vector 1: routes
  // vector 2: legs
  // string: unique summary for the route/leg
  std::vector<std::vector<std::string>> all_summaries;
  all_summaries.reserve(routes.size());

  // Find the simplest summary for every leg of every route. Important note:
  // each route should have the same number of legs. Hence, we only need to make
  // unique the same leg (leg_idx) between all routes.
  for (size_t route_i = 0; route_i < routes.size(); route_i++) {

    size_t num_legs_i = routes.Get(route_i).legs_size();
    std::vector<std::string> leg_summaries;
    leg_summaries.reserve(num_legs_i);

    for (size_t leg_idx = 0; leg_idx < num_legs_i; leg_idx++) {

      // we desire each summary to be comprised of at least two named segments.
      // however, if only one is available that's all we can use.
      size_t num_named_segments_i = rscache.num_named_segments_for_route_leg(route_i, leg_idx);
      size_t num_named_segs_needed = std::min(MAX_USED_SEGMENTS, num_named_segments_i);

      // Compare every jth route/leg summary vs the current ith route/leg summary.
      // We desire to compute num_named_segs_needed, which is the number of named
      // segments needed to uniquely identify the ith's summary.
      for (size_t route_j = 0; route_j < routes.size(); route_j++) {

        // avoid self
        if (route_i == route_j)
          continue;

        size_t num_legs_j = routes.Get(route_j).legs_size();

        // there should be the same number of legs in every route. however, some
        // unit tests break this rule, so we cannot enable this assert.
        // assert(num_legs_i == num_legs_j);
        if (leg_idx >= num_legs_j)
          continue;

        size_t num_named_segments_j = rscache.num_named_segments_for_route_leg(route_j, leg_idx);

        size_t num_comparable = std::min(num_named_segments_i, num_named_segments_j);

        // k is the number of named segments in the summary. It keeps going
        // up by 1 until route_i's summary is different than the route_j's.
        size_t k = std::min(num_named_segs_needed, num_comparable);
        for (; (k < num_comparable); k++) {
          const std::string& summary_i = rscache.get_n_segment_summary(route_i, leg_idx, k);
          const std::string& summary_j = rscache.get_n_segment_summary(route_j, leg_idx, k);
          if (summary_i != summary_j)
            break;
        }

        if (k > num_named_segs_needed) {
          num_named_segs_needed = k;
        }
      }

      std::string leg_summary =
          rscache.get_n_segment_summary(route_i, leg_idx, num_named_segs_needed);

      leg_summaries.emplace_back(std::move(leg_summary));
    }

    all_summaries.emplace_back(std::move(leg_summaries));
  }

  return all_summaries;
}

// Serialize route response in OSRM compatible format.
// Inputs are:
//     directions options
//     TripLeg protocol buffer
//     DirectionsLeg protocol buffer
std::string serialize(valhalla::Api& api) {
  auto& options = *api.mutable_options();
  auto json = json::map({});

  // If here then the route succeeded. Set status code to OK and serialize waypoints (locations).
  std::string status("Ok");
  json->emplace("code", status);
  switch (options.action()) {
    case valhalla::Options::trace_route:
      json->emplace("tracepoints", osrm::waypoints(options.shape(), true));
      break;
    case valhalla::Options::route:
      json->emplace("waypoints", osrm::waypoints(api.trip()));
      break;
    case valhalla::Options::optimized_route:
      json->emplace("waypoints", waypoints(*options.mutable_locations()));
      break;
    default:
      throw std::runtime_error("Unknown route serialization action");
  }

  // Add each route
  auto routes = json::array({});
  routes->reserve(api.trip().routes_size());

  // OSRM is always using metric for non narrative stuff
  bool imperial = options.units() == Options::miles;

  // 2D (by route, by leg) vector of every route and leg summarized. We cannot
  // generate a route/leg summary in isolation, since this can lead to the same
  // summary for different route/legs. We instead make each summary as simple
  // as possible while also make sure they are unique.
  std::vector<std::vector<std::string>> route_leg_summaries =
      summarize_route_legs(api.directions().routes());

  // For each route...
  for (int i = 0; i < api.trip().routes_size(); ++i) {
    // Create a route to add to the array
    auto route = json::map({});
    route->reserve(10); // some of the things are conditional so we take a swag here

    if (options.action() == Options::trace_route) {
      // NOTE(mookerji): confidence value here is a placeholder for future implementation.
      route->emplace("confidence", json::fixed_t{1, 1});
    }
    // Add linear references, if applicable
    route_references(route, api.trip().routes(i), options);

    // Concatenated route geometry
    route_geometry(route, api.directions().routes(i), options);

    // Other route summary information
    route_summary(route, api, imperial, i);

    // Serialize route legs
    route->emplace("legs", serialize_legs(api.directions().routes(i).legs(), route_leg_summaries[i],
                                          *api.mutable_trip()->mutable_routes(i)->mutable_legs(),
                                          imperial, options));

    routes->emplace_back(std::move(route));
  }

  // Routes are called matchings in osrm map matching mode
  json->emplace(options.action() == valhalla::Options::trace_route ? "matchings" : "routes",
                std::move(routes));

  std::stringstream ss;
  ss << *json;
  return ss.str();
}

} // namespace osrm_serializers

#ifdef INLINE_TEST

using namespace osrm_serializers;

/// Assert equality of two json documents
//
// TODO Improve the diffed view of mis-matching documents
void assert_json_equality(const rapidjson::Document& doc1, const rapidjson::Document& doc2) {
  if (doc1 != doc2) {
    ASSERT_STREQ(rapidjson::serialize(doc1).c_str(), rapidjson::serialize(doc2).c_str());
  }
}

TEST(RouteSerializerOsrm, testserializeIncidents) {
  // Test that an incident is added correctly to the intersections-json

  rapidjson::Document serialized_to_json;
  {
    auto intersection_doc = json::Jmap();
    auto leg = TripLeg();
    // Sets up the incident
    auto incidents = leg.mutable_incidents();
    auto* incident = incidents->Add();
    incident->set_begin_shape_index(42);
    incident->set_end_shape_index(42);

    valhalla::IncidentsTile::Metadata meta;
    meta.set_id(
        // Set a large id that excercises the uint64 serialization
        18446744073709551615u);
    uint64_t creation_time = 1597241829;
    meta.set_creation_time(creation_time);
    meta.set_start_time(creation_time + 100);
    meta.set_end_time(creation_time + 1800);
    meta.set_type(valhalla::IncidentsTile::Metadata::WEATHER);
    meta.set_impact(valhalla::IncidentsTile::Metadata::MAJOR);
    meta.set_description("fooing foo");
    meta.set_long_description("long fooing foo");
    meta.set_sub_type("foo");
    meta.set_sub_type_description("foobar");
    meta.set_road_closed(true);
    meta.set_num_lanes_blocked(2);
    meta.set_length(1337);
    meta.set_clear_lanes("many lanes clear");
    meta.mutable_congestion()->set_value(33);
    meta.add_alertc_codes(11);
    meta.set_iso_3166_1_alpha2("AU");
    *incident->mutable_metadata() = meta;

    // Finally call the function under test to serialize to json
    serializeIncidents(*incidents, intersection_doc);

    // Lastly, convert to rapidjson
    std::stringstream ss;
    ss << intersection_doc;
    serialized_to_json.Parse(ss.str().c_str());
  }

  rapidjson::Document expected_json;
  {
    expected_json.Parse(R"({
      "incidents": [
        {
          "id": "18446744073709551615",
          "type": "weather",
          "iso_3166_1_alpha2": "AU",
          "creation_time": "2020-08-12T14:17:09Z",
          "start_time": "2020-08-12T14:18:49Z",
          "end_time": "2020-08-12T14:47:09Z",
          "impact": "major",
          "description": "fooing foo",
          "long_description": "long fooing foo",
          "sub_type": "foo",
          "sub_type_description": "foobar",
          "alertc_codes": [ 11 ],
          "lanes_blocked": [],
          "num_lanes_blocked": 2,
          "clear_lanes": "many lanes clear",
          "length": 1337,
          "closed": true,
          "congestion": {
            "value": 33
          },
          "geometry_index_start": 42,
          "geometry_index_end": 42
        }
      ]
    })");
    ASSERT_TRUE(expected_json.IsObject());
  }

  assert_json_equality(serialized_to_json, expected_json);
}

TEST(RouteSerializerOsrm, testserializeIncidentsMultipleIncidentsSingleEdge) {
  // Test that multiple incidents on an edge are serialized correctly
  // that only the incident-id is stored in subsequent intersections
  // after the first

  rapidjson::Document serialized_to_json;
  {
    auto intersection_doc = json::Jmap();
    auto leg = TripLeg();
    // Sets up the incident
    auto* incidents = leg.mutable_incidents();
    {
      // First incident
      auto incident = incidents->Add();
      uint64_t creation_time = 1597241829;
      incident->set_begin_shape_index(87);
      incident->set_end_shape_index(92);

      valhalla::IncidentsTile::Metadata meta;
      meta.set_id(1337);
      meta.set_description("Fooo");
      meta.set_creation_time(creation_time);
      meta.set_type(valhalla::IncidentsTile::Metadata::WEATHER);
      meta.set_iso_3166_1_alpha2("SE");
      *incident->mutable_metadata() = meta;
    }
    {
      // second incident
      auto incident = incidents->Add();
      uint64_t creation_time = 1597241800;
      incident->set_begin_shape_index(21);
      incident->set_end_shape_index(104);

      valhalla::IncidentsTile::Metadata meta;
      meta.set_id(2448);
      meta.set_creation_time(creation_time);
      meta.set_start_time(creation_time + 100);
      meta.set_end_time(creation_time + 1800);
      meta.set_type(valhalla::IncidentsTile::Metadata::ACCIDENT);
      meta.set_iso_3166_1_alpha2("SE");
      *incident->mutable_metadata() = meta;
    }

    // Finally call the function under test to serialize to json
    serializeIncidents(*incidents, intersection_doc);

    // Lastly, convert to rapidjson
    std::stringstream ss;
    ss << intersection_doc;
    serialized_to_json.Parse(ss.str().c_str());
  }

  rapidjson::Document expected_json;
  {
    expected_json.Parse(R"({
      "incidents": [
        {
          "id": "1337",
          "description": "Fooo",
          "creation_time": "2020-08-12T14:17:09Z",
          "type": "weather",
          "iso_3166_1_alpha2": "SE",
          "lanes_blocked": [],
          "geometry_index_start": 87,
          "geometry_index_end": 92
        },
        {
          "id": "2448",
          "creation_time": "2020-08-12T14:16:40Z",
          "start_time": "2020-08-12T14:18:20Z",
          "end_time": "2020-08-12T14:46:40Z",
          "type": "accident",
          "iso_3166_1_alpha2": "SE",
          "lanes_blocked": [],
          "geometry_index_start": 21,
          "geometry_index_end": 104
        }
      ]
    })");
    // Ensure the json was parsed
    ASSERT_TRUE(expected_json.IsObject());
  }

  assert_json_equality(serialized_to_json, expected_json);
}

TEST(RouteSerializerOsrm, testserializeIncidentsNothingToAdd) {

  rapidjson::Document serialized_to_json;
  {
    auto intersection_doc = json::Jmap();
    auto leg = TripLeg();

    // Finally call the function under test to serialize to json
    serializeIncidents(leg.incidents(), intersection_doc);

    // Lastly, convert to rapidjson
    std::stringstream ss;
    ss << intersection_doc;
    serialized_to_json.Parse(ss.str().c_str());
  }

  rapidjson::Document expected_json;
  {
    expected_json.Parse("{}");
    ASSERT_TRUE(expected_json.IsObject());
  }

  assert_json_equality(serialized_to_json, expected_json);
}

TEST(RouteSerializerOsrm, testserializeAnnotationsEmpty) {
  rapidjson::Document serialized_to_json;
  {
    auto leg = TripLeg();
    json::MapPtr annotations = serialize_annotations(leg);

    std::stringstream ss;
    ss << *annotations;
    serialized_to_json.Parse(ss.str().c_str());
    std::cout << *annotations << std::endl;
  }
  rapidjson::Document expected_json;
  { expected_json.Parse(R"({})"); }

  assert_json_equality(serialized_to_json, expected_json);
}

TEST(RouteSerializerOsrm, testserializeAnnotations) {
  rapidjson::Document serialized_to_json;
  {
    auto leg = TripLeg();
    leg.mutable_shape_attributes()->add_time(1);
    leg.mutable_shape_attributes()->add_length(2);
    leg.mutable_shape_attributes()->add_speed(3);
    auto annotations = serialize_annotations(leg);

    std::stringstream ss;
    ss << *annotations;
    serialized_to_json.Parse(ss.str().c_str());
  }
  rapidjson::Document expected_json;
  {
    expected_json.Parse(R"({
      "duration": [0.001],
      "distance": [0.2],
      "speed": [0.3]
    })");
    ASSERT_TRUE(expected_json.IsObject());
  }

  assert_json_equality(serialized_to_json, expected_json);
}

TEST(RouteSerializerOsrm, testserializeAnnotationsSpeedLimits) {
  rapidjson::Document serialized_to_json;
  {
    auto leg = TripLeg();
    leg.mutable_shape_attributes()->add_speed_limit(30);
    leg.mutable_shape_attributes()->add_speed_limit(255);
    leg.mutable_shape_attributes()->add_speed_limit(0);
    auto annotations = serialize_annotations(leg);

    std::stringstream ss;
    ss << *annotations;
    serialized_to_json.Parse(ss.str().c_str());
  }
  rapidjson::Document expected_json;
  {
    expected_json.Parse(R"({
      "maxspeed": [
        { "speed": 30, "unit": "km/h" },
        { "none": true },
        { "unknown": true }
      ]
    })");
    ASSERT_TRUE(expected_json.IsObject());
  }

  assert_json_equality(serialized_to_json, expected_json);
}

} // namespace

int main(int argc, char* argv[]) {
  testing::InitGoogleTest(&argc, argv);
  return RUN_ALL_TESTS();
}

#else

} // namespace

#endif<|MERGE_RESOLUTION|>--- conflicted
+++ resolved
@@ -539,15 +539,8 @@
 
 // Compile and return the refs of the specified list
 // TODO we could enhance by limiting results by using consecutive count
-<<<<<<< HEAD
-template <typename SignElementProto>
-std::string get_sign_element_refs(const google::protobuf::RepeatedPtrField<SignElementProto>& sign_elements,
+std::string get_sign_element_refs(const google::protobuf::RepeatedPtrField<valhalla::SignElement>& sign_elements,
                                   const std::string& delimiter = kSignElementDelimiter) {
-=======
-std::string get_sign_element_refs(
-    const google::protobuf::RepeatedPtrField<::valhalla::SignElement>& sign_elements,
-    const std::string& delimiter = kSignElementDelimiter) {
->>>>>>> 21979055
   std::string refs;
   for (const auto& sign_element : sign_elements) {
     // Only process refs
@@ -565,13 +558,8 @@
 
 // Compile and return the nonrefs of the specified list
 // TODO we could enhance by limiting results by using consecutive count
-template <typename SignElementProto>
 std::string get_sign_element_nonrefs(
-<<<<<<< HEAD
-    const google::protobuf::RepeatedPtrField<SignElementProto>& sign_elements,
-=======
-    const google::protobuf::RepeatedPtrField<::valhalla::SignElement>& sign_elements,
->>>>>>> 21979055
+    const google::protobuf::RepeatedPtrField<valhalla::SignElement>& sign_elements,
     const std::string& delimiter = kSignElementDelimiter) {
   std::string nonrefs;
   for (const auto& sign_element : sign_elements) {
@@ -590,15 +578,8 @@
 
 // Compile and return the sign elements of the specified list
 // TODO we could enhance by limiting results by using consecutive count
-<<<<<<< HEAD
-template <typename SignElementProto>
-std::string get_sign_elements(const google::protobuf::RepeatedPtrField<SignElementProto>& sign_elements,
+std::string get_sign_elements(const google::protobuf::RepeatedPtrField<valhalla::SignElement>& sign_elements,
                               const std::string& delimiter = kSignElementDelimiter) {
-=======
-std::string
-get_sign_elements(const google::protobuf::RepeatedPtrField<::valhalla::SignElement>& sign_elements,
-                  const std::string& delimiter = kSignElementDelimiter) {
->>>>>>> 21979055
   std::string sign_elements_string;
   for (const auto& sign_element : sign_elements) {
     // If the sign_elements_string is not empty, append specified delimiter
@@ -611,12 +592,7 @@
   return sign_elements_string;
 }
 
-<<<<<<< HEAD
-template <typename SignProto>
-bool exit_destinations_exist(const SignProto& sign) {
-=======
 bool exit_destinations_exist(const valhalla::Sign& sign) {
->>>>>>> 21979055
   if ((sign.exit_onto_streets_size() > 0) || (sign.exit_toward_locations_size() > 0) ||
       (sign.exit_names_size() > 0)) {
     return true;
@@ -625,20 +601,15 @@
 }
 
 // Return the exit destinations
-<<<<<<< HEAD
-template <typename SignProto, typename SignElementProto>
-std::string exit_destinations(const SignProto& sign) {
-=======
 std::string exit_destinations(const valhalla::Sign& sign) {
->>>>>>> 21979055
 
   /////////////////////////////////////////////////////////////////////////////
   // Process the refs
   // Get the branch refs
-  std::string branch_refs = get_sign_element_refs<SignElementProto>(sign.exit_onto_streets());
+  std::string branch_refs = get_sign_element_refs(sign.exit_onto_streets());
 
   // Get the toward refs
-  std::string toward_refs = get_sign_element_refs<SignElementProto>(sign.exit_toward_locations());
+  std::string toward_refs = get_sign_element_refs(sign.exit_toward_locations());
 
   // Create the refs by combining the branch and toward ref lists
   std::string refs = branch_refs;
@@ -651,15 +622,15 @@
   /////////////////////////////////////////////////////////////////////////////
   // Process the nonrefs
   // Get the branch nonrefs
-  std::string branch_nonrefs = get_sign_element_nonrefs<SignElementProto>(sign.exit_onto_streets());
+  std::string branch_nonrefs = get_sign_element_nonrefs(sign.exit_onto_streets());
 
   // Get the towards nonrefs
-  std::string toward_nonrefs = get_sign_element_nonrefs<SignElementProto>(sign.exit_toward_locations());
+  std::string toward_nonrefs = get_sign_element_nonrefs(sign.exit_toward_locations());
 
   // Get the name nonrefs only if the others are empty
   std::string name_nonrefs;
   if (branch_nonrefs.empty() && toward_nonrefs.empty()) {
-    name_nonrefs = get_sign_element_nonrefs<SignElementProto>(sign.exit_names());
+    name_nonrefs = get_sign_element_nonrefs(sign.exit_names());
   }
 
   // Create nonrefs by combining the branch, toward, name nonref lists
@@ -687,20 +658,15 @@
 }
 
 // Return the guide destinations
-<<<<<<< HEAD
-template<typename SignProto, typename SignElementProto>
-std::string guide_destinations(const SignProto& sign) {
-=======
 std::string guide_destinations(const valhalla::Sign& sign) {
->>>>>>> 21979055
 
   /////////////////////////////////////////////////////////////////////////////
   // Process the refs
   // Get the branch refs
-  std::string branch_refs = get_sign_element_refs<SignElementProto>(sign.guide_onto_streets());
+  std::string branch_refs = get_sign_element_refs(sign.guide_onto_streets());
 
   // Get the toward refs
-  std::string toward_refs = get_sign_element_refs<SignElementProto>(sign.guide_toward_locations());
+  std::string toward_refs = get_sign_element_refs(sign.guide_toward_locations());
 
   // Create the refs by combining the branch and toward ref lists
   std::string refs = branch_refs;
@@ -713,10 +679,10 @@
   /////////////////////////////////////////////////////////////////////////////
   // Process the nonrefs
   // Get the branch nonrefs
-  std::string branch_nonrefs = get_sign_element_nonrefs<SignElementProto>(sign.guide_onto_streets());
+  std::string branch_nonrefs = get_sign_element_nonrefs(sign.guide_onto_streets());
 
   // Get the towards nonrefs
-  std::string toward_nonrefs = get_sign_element_nonrefs<SignElementProto>(sign.guide_toward_locations());
+  std::string toward_nonrefs = get_sign_element_nonrefs(sign.guide_toward_locations());
 
   // Create nonrefs by combining the branch, toward, name nonref lists
   std::string nonrefs = branch_nonrefs;
@@ -744,18 +710,11 @@
 //   3. <ref>: <non-ref>
 // Each <ref> or <non-ref> could have one or more items and will separated with ", "
 //   for example: "I 99, US 220, US 30: Altoona, Johnstown"
-<<<<<<< HEAD
-template <typename SignProto, typename SignElementProto>
-std::string destinations(const SignProto& sign) {
-  if (exit_destinations_exist<SignProto>(sign)) {
-    return exit_destinations<SignProto, SignElementProto>(sign);
-=======
 std::string destinations(const valhalla::Sign& sign) {
   if (exit_destinations_exist(sign)) {
     return exit_destinations(sign);
->>>>>>> 21979055
-  }
-  return guide_destinations<SignProto, SignElementProto>(sign);
+  }
+  return guide_destinations(sign);
 }
 
 // Get the turn modifier based on incoming edge bearing and outgoing edge
@@ -1176,9 +1135,9 @@
         if (routeable && intersecting_edge->use() == TripLeg_Use_kRestAreaUse) {
           rest_stop->emplace("type", std::string("rest_area"));
           if (intersecting_edge->has_sign()) {
-            const TripLeg_Sign& trip_leg_sign = intersecting_edge->sign();
-            // should I call "destinations()" or "guide_destinations"?
-            std::string sign_guidance = guide_destinations<TripLeg_Sign, TripLeg_SignElement>(trip_leg_sign);
+            const valhalla::Sign& trip_leg_sign = intersecting_edge->sign();
+            // should I call "destinations()" or "guide_destinations()" or "exit_destinations()"?
+            std::string sign_guidance = guide_destinations(trip_leg_sign);
             rest_stop->emplace("name", sign_guidance);
             printf("Rest stop: %s\n", sign_guidance.c_str());
           }
@@ -1488,7 +1447,7 @@
 
       // Add destinations
       const auto& sign = maneuver.sign();
-      std::string dest = destinations<DirectionsLeg_Maneuver_Sign, DirectionsLeg_Maneuver_SignElement>(sign);
+      std::string dest = destinations(sign);
       if (!dest.empty()) {
         step->emplace("destinations", dest);
         // If the maneuver is an exit roundabout
