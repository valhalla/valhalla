--- conflicted
+++ resolved
@@ -242,6 +242,8 @@
 }
 */
 
+std::string guide_destinations(const valhalla::TripSign& sign);
+
 // Add OSRM route summary information: distance, duration
 void route_summary(json::MapPtr& route, const valhalla::Api& api, bool imperial, int route_index) {
   // Compute total distance and duration
@@ -470,6 +472,263 @@
   }
 };
 
+// Add intersections along a step/maneuver.
+json::ArrayPtr intersections(const valhalla::DirectionsLeg::Maneuver& maneuver,
+                             valhalla::odin::EnhancedTripLeg* etp,
+                             const std::vector<PointLL>& shape,
+                             uint32_t& count,
+                             const bool arrive_maneuver) {
+  // Iterate through the nodes/intersections of the path for this maneuver
+  count = 0;
+  auto intersections = json::array({});
+  uint32_t n = arrive_maneuver ? maneuver.end_path_index() + 1 : maneuver.end_path_index();
+  EnhancedTripLeg_Node* prev_node = nullptr;
+  for (uint32_t i = maneuver.begin_path_index(); i < n; i++) {
+    auto intersection = json::map({});
+
+    // Get the node and current edge from the enhanced trip path
+    // NOTE: curr_edge does not exist for the arrive maneuver
+    auto node = etp->GetEnhancedNode(i);
+    auto curr_edge = etp->GetCurrEdge(i);
+    auto prev_edge = etp->GetPrevEdge(i);
+
+    // Add the node location (lon, lat). Use the last shape point for
+    // the arrive step
+    auto loc = json::array({});
+    size_t shape_index = arrive_maneuver ? shape.size() - 1 : curr_edge->begin_shape_index();
+    PointLL ll = shape[shape_index];
+    loc->emplace_back(json::fixed_t{ll.lng(), 6});
+    loc->emplace_back(json::fixed_t{ll.lat(), 6});
+    intersection->emplace("location", loc);
+    intersection->emplace("geometry_index", static_cast<uint64_t>(shape_index));
+
+    // Add index into admin list
+    if (node->has_admin_index()) {
+      intersection->emplace("admin_index", static_cast<uint64_t>(node->admin_index()));
+    }
+
+    if (!arrive_maneuver) {
+      if (curr_edge->has_is_urban()) {
+        intersection->emplace("is_urban", curr_edge->is_urban());
+      }
+    }
+
+    auto toll_collection = json::map({});
+    if (node->type() == TripLeg_Node::kTollBooth) {
+      toll_collection->emplace("type", std::string("toll_booth"));
+    } else if (node->type() == TripLeg_Node::kTollGantry) {
+      toll_collection->emplace("type", std::string("toll_gantry"));
+    }
+    if (!toll_collection->empty())
+      intersection->emplace("toll_collection", toll_collection);
+
+    if (node->cost().transition_cost().seconds() > 0)
+      intersection->emplace("turn_duration",
+                            json::fixed_t{node->cost().transition_cost().seconds(), 3});
+    if (node->cost().transition_cost().cost() > 0)
+      intersection->emplace("turn_weight", json::fixed_t{node->cost().transition_cost().cost(), 3});
+    auto next_node = i + 1 < n ? etp->GetEnhancedNode(i + 1) : nullptr;
+    if (next_node) {
+      auto secs = next_node->cost().elapsed_cost().seconds() - node->cost().elapsed_cost().seconds();
+      auto cost = next_node->cost().elapsed_cost().cost() - node->cost().elapsed_cost().cost();
+      if (secs > 0)
+        intersection->emplace("duration", json::fixed_t{secs, 3});
+      if (cost > 0)
+        intersection->emplace("weight", json::fixed_t{cost, 3});
+    }
+
+    // TODO: add recosted durations to the intersection?
+
+    // Add rest_stop when passing by a rest_area or service_area
+    if (i > 0 && !arrive_maneuver) {
+      auto rest_stop = json::map({});
+      for (uint32_t m = 0; m < node->intersecting_edge_size(); m++) {
+        auto intersecting_edge = node->GetIntersectingEdge(m);
+        bool routeable = intersecting_edge->IsTraversableOutbound(curr_edge->travel_mode());
+
+        if (routeable && intersecting_edge->use() == TripLeg_Use_kRestAreaUse) {
+          rest_stop->emplace("type", std::string("rest_area"));
+          if (intersecting_edge->has_sign()) {
+            const valhalla::TripSign& trip_leg_sign = intersecting_edge->sign();
+            // I've looked at the results from guide_destinations(), destinations(), and
+            // exit_destinations(). exit_destinations() doe not contain rest-area names.
+            // guide_destinations() and destinations() return the same string value for
+            // the rest area name. So I've decided to use guide_destinations().
+            std::string guide_destinations_str = guide_destinations(trip_leg_sign);
+            rest_stop->emplace("name", guide_destinations_str);
+          }
+          intersection->emplace("rest_stop", rest_stop);
+          break;
+        } else if (routeable && intersecting_edge->use() == TripLeg_Use_kServiceAreaUse) {
+          rest_stop->emplace("type", std::string("service_area"));
+          intersection->emplace("rest_stop", rest_stop);
+          break;
+        }
+      }
+    }
+
+    // Get bearings and access to outgoing intersecting edges. Do not add
+    // any intersecting edges for the first depart intersection and for
+    // the arrive step.
+    std::vector<IntersectionEdges> edges;
+
+    // Add the edge departing the node
+    if (!arrive_maneuver) {
+      edges.emplace_back(curr_edge->begin_heading(), true, false, true);
+    }
+
+    // Add the incoming edge except for the first depart intersection.
+    // Set routeable to false except for arrive.
+    // TODO - what if a true U-turn - need to set it to routeable.
+    if (i > 0) {
+      bool entry = (arrive_maneuver) ? true : false;
+      uint32_t prior_heading = prev_edge->end_heading();
+      edges.emplace_back(((prior_heading + 180) % 360), entry, true, false);
+    }
+
+    // Create bearing and entry output
+    auto bearings = json::array({});
+    auto entries = json::array({});
+
+    // Sort edges by increasing bearing and update the in/out edge indexes
+    std::sort(edges.begin(), edges.end());
+    uint32_t incoming_index, outgoing_index;
+    for (uint32_t n = 0; n < edges.size(); ++n) {
+      if (edges[n].in_edge) {
+        incoming_index = n;
+      }
+      if (edges[n].out_edge) {
+        outgoing_index = n;
+      }
+      bearings->emplace_back(static_cast<uint64_t>(edges[n].bearing));
+      entries->emplace_back(edges[n].routeable);
+    }
+
+    // Add the index of the input edge and output edge
+    if (i > 0) {
+      intersection->emplace("in", static_cast<uint64_t>(incoming_index));
+    }
+    if (!arrive_maneuver) {
+      intersection->emplace("out", static_cast<uint64_t>(outgoing_index));
+    }
+
+    intersection->emplace("entry", entries);
+    intersection->emplace("bearings", bearings);
+
+    // Add tunnel_name for tunnels
+    if (!arrive_maneuver) {
+      if (curr_edge->tunnel() && !curr_edge->tagged_name().empty()) {
+        for (uint32_t t = 0; t < curr_edge->tagged_name().size(); ++t) {
+          if (curr_edge->tagged_name().Get(t).type() == TaggedName_Type_kTunnel) {
+            intersection->emplace("tunnel_name", curr_edge->tagged_name().Get(t).value());
+          }
+        }
+      }
+    }
+
+    // Add classes based on the first edge after the maneuver (not needed
+    // for arrive maneuver).
+    if (!arrive_maneuver) {
+      std::vector<std::string> classes;
+      if (curr_edge->tunnel()) {
+        classes.push_back("tunnel");
+      }
+      if (maneuver.portions_toll() || curr_edge->toll()) {
+        classes.push_back("toll");
+      }
+      if (curr_edge->road_class() == valhalla::RoadClass::kMotorway) {
+        classes.push_back("motorway");
+      }
+      if (curr_edge->use() == TripLeg::Use::TripLeg_Use_kFerryUse) {
+        classes.push_back("ferry");
+      }
+
+      if (curr_edge->destination_only()) {
+        classes.push_back("restricted");
+      }
+      if (classes.size() > 0) {
+        auto class_list = json::array({});
+        for (const auto& cl : classes) {
+          class_list->emplace_back(cl);
+        }
+        intersection->emplace("classes", class_list);
+      }
+    }
+
+    // Process turn lanes - which are stored on the previous edge to the node
+    // Check if there is an active turn lane
+    // Verify that turn lanes are not non-directional
+    if (prev_edge && (prev_edge->turn_lanes_size() > 0) && prev_edge->HasActiveTurnLane() &&
+        !prev_edge->HasNonDirectionalTurnLane()) {
+      auto lanes = json::array({});
+      for (const auto& turn_lane : prev_edge->turn_lanes()) {
+        auto lane = json::map({});
+        // Process 'valid' & 'active' flags
+        bool is_active = turn_lane.state() == TurnLane::kActive;
+        // an active lane is also valid
+        bool is_valid = is_active || turn_lane.state() == TurnLane::kValid;
+        lane->emplace("active", is_active);
+        lane->emplace("valid", is_valid);
+        // Add valid_indication for a valid & active lanes
+        if (turn_lane.state() != TurnLane::kInvalid) {
+          lane->emplace("valid_indication", turn_lane_direction(turn_lane.active_direction()));
+        }
+
+        // Process 'indications' array - add indications from left to right
+        auto indications = json::array({});
+        uint16_t mask = turn_lane.directions_mask();
+
+        // TODO make map for lane mask to osrm indication string
+
+        // reverse (left u-turn)
+        if (mask & kTurnLaneReverse && prev_edge->drive_on_right()) {
+          indications->emplace_back(osrmconstants::kModifierUturn);
+        }
+        // sharp_left
+        if (mask & kTurnLaneSharpLeft) {
+          indications->emplace_back(osrmconstants::kModifierSharpLeft);
+        }
+        // left
+        if (mask & kTurnLaneLeft) {
+          indications->emplace_back(osrmconstants::kModifierLeft);
+        }
+        // slight_left
+        if (mask & kTurnLaneSlightLeft) {
+          indications->emplace_back(osrmconstants::kModifierSlightLeft);
+        }
+        // through
+        if (mask & kTurnLaneThrough) {
+          indications->emplace_back(osrmconstants::kModifierStraight);
+        }
+        // slight_right
+        if (mask & kTurnLaneSlightRight) {
+          indications->emplace_back(osrmconstants::kModifierSlightRight);
+        }
+        // right
+        if (mask & kTurnLaneRight) {
+          indications->emplace_back(osrmconstants::kModifierRight);
+        }
+        // sharp_right
+        if (mask & kTurnLaneSharpRight) {
+          indications->emplace_back(osrmconstants::kModifierSharpRight);
+        }
+        // reverse (right u-turn)
+        if (mask & kTurnLaneReverse && !prev_edge->drive_on_right()) {
+          indications->emplace_back(osrmconstants::kModifierUturn);
+        }
+        lane->emplace("indications", std::move(indications));
+        lanes->emplace_back(std::move(lane));
+      }
+      intersection->emplace("lanes", std::move(lanes));
+    }
+
+    // Add the intersection to the JSON array
+    intersections->emplace_back(intersection);
+    count++;
+  }
+  return intersections;
+}
+
 // Add exits (exit numbers) along a step/maneuver.
 std::string exits(const valhalla::TripSign& sign) {
   // Iterate through the exit numbers
@@ -539,15 +798,9 @@
 
 // Compile and return the refs of the specified list
 // TODO we could enhance by limiting results by using consecutive count
-<<<<<<< HEAD
-std::string
-get_sign_element_refs(const google::protobuf::RepeatedPtrField<valhalla::SignElement>& sign_elements,
-                      const std::string& delimiter = kSignElementDelimiter) {
-=======
 std::string get_sign_element_refs(
     const google::protobuf::RepeatedPtrField<::valhalla::TripSignElement>& sign_elements,
     const std::string& delimiter = kSignElementDelimiter) {
->>>>>>> ce781850
   std::string refs;
   for (const auto& sign_element : sign_elements) {
     // Only process refs
@@ -566,11 +819,7 @@
 // Compile and return the nonrefs of the specified list
 // TODO we could enhance by limiting results by using consecutive count
 std::string get_sign_element_nonrefs(
-<<<<<<< HEAD
-    const google::protobuf::RepeatedPtrField<valhalla::SignElement>& sign_elements,
-=======
     const google::protobuf::RepeatedPtrField<::valhalla::TripSignElement>& sign_elements,
->>>>>>> ce781850
     const std::string& delimiter = kSignElementDelimiter) {
   std::string nonrefs;
   for (const auto& sign_element : sign_elements) {
@@ -589,15 +838,9 @@
 
 // Compile and return the sign elements of the specified list
 // TODO we could enhance by limiting results by using consecutive count
-<<<<<<< HEAD
-std::string
-get_sign_elements(const google::protobuf::RepeatedPtrField<valhalla::SignElement>& sign_elements,
-                  const std::string& delimiter = kSignElementDelimiter) {
-=======
 std::string get_sign_elements(
     const google::protobuf::RepeatedPtrField<::valhalla::TripSignElement>& sign_elements,
     const std::string& delimiter = kSignElementDelimiter) {
->>>>>>> ce781850
   std::string sign_elements_string;
   for (const auto& sign_element : sign_elements) {
     // If the sign_elements_string is not empty, append specified delimiter
@@ -1075,263 +1318,6 @@
   return std::make_pair(names, refs);
 }
 
-// Add intersections along a step/maneuver.
-json::ArrayPtr intersections(const valhalla::DirectionsLeg::Maneuver& maneuver,
-                             valhalla::odin::EnhancedTripLeg* etp,
-                             const std::vector<PointLL>& shape,
-                             uint32_t& count,
-                             const bool arrive_maneuver) {
-  // Iterate through the nodes/intersections of the path for this maneuver
-  count = 0;
-  auto intersections = json::array({});
-  uint32_t n = arrive_maneuver ? maneuver.end_path_index() + 1 : maneuver.end_path_index();
-  EnhancedTripLeg_Node* prev_node = nullptr;
-  for (uint32_t i = maneuver.begin_path_index(); i < n; i++) {
-    auto intersection = json::map({});
-
-    // Get the node and current edge from the enhanced trip path
-    // NOTE: curr_edge does not exist for the arrive maneuver
-    auto node = etp->GetEnhancedNode(i);
-    auto curr_edge = etp->GetCurrEdge(i);
-    auto prev_edge = etp->GetPrevEdge(i);
-
-    // Add the node location (lon, lat). Use the last shape point for
-    // the arrive step
-    auto loc = json::array({});
-    size_t shape_index = arrive_maneuver ? shape.size() - 1 : curr_edge->begin_shape_index();
-    PointLL ll = shape[shape_index];
-    loc->emplace_back(json::fixed_t{ll.lng(), 6});
-    loc->emplace_back(json::fixed_t{ll.lat(), 6});
-    intersection->emplace("location", loc);
-    intersection->emplace("geometry_index", static_cast<uint64_t>(shape_index));
-
-    // Add index into admin list
-    if (node->has_admin_index()) {
-      intersection->emplace("admin_index", static_cast<uint64_t>(node->admin_index()));
-    }
-
-    if (!arrive_maneuver) {
-      if (curr_edge->has_is_urban()) {
-        intersection->emplace("is_urban", curr_edge->is_urban());
-      }
-    }
-
-    auto toll_collection = json::map({});
-    if (node->type() == TripLeg_Node::kTollBooth) {
-      toll_collection->emplace("type", std::string("toll_booth"));
-    } else if (node->type() == TripLeg_Node::kTollGantry) {
-      toll_collection->emplace("type", std::string("toll_gantry"));
-    }
-    if (!toll_collection->empty())
-      intersection->emplace("toll_collection", toll_collection);
-
-    if (node->cost().transition_cost().seconds() > 0)
-      intersection->emplace("turn_duration",
-                            json::fixed_t{node->cost().transition_cost().seconds(), 3});
-    if (node->cost().transition_cost().cost() > 0)
-      intersection->emplace("turn_weight", json::fixed_t{node->cost().transition_cost().cost(), 3});
-    auto next_node = i + 1 < n ? etp->GetEnhancedNode(i + 1) : nullptr;
-    if (next_node) {
-      auto secs = next_node->cost().elapsed_cost().seconds() - node->cost().elapsed_cost().seconds();
-      auto cost = next_node->cost().elapsed_cost().cost() - node->cost().elapsed_cost().cost();
-      if (secs > 0)
-        intersection->emplace("duration", json::fixed_t{secs, 3});
-      if (cost > 0)
-        intersection->emplace("weight", json::fixed_t{cost, 3});
-    }
-
-    // TODO: add recosted durations to the intersection?
-
-    // Add rest_stop when passing by a rest_area or service_area
-    if (i > 0 && !arrive_maneuver) {
-      auto rest_stop = json::map({});
-      for (uint32_t m = 0; m < node->intersecting_edge_size(); m++) {
-        auto intersecting_edge = node->GetIntersectingEdge(m);
-        bool routeable = intersecting_edge->IsTraversableOutbound(curr_edge->travel_mode());
-
-        if (routeable && intersecting_edge->use() == TripLeg_Use_kRestAreaUse) {
-          rest_stop->emplace("type", std::string("rest_area"));
-          if (intersecting_edge->has_sign()) {
-            const valhalla::Sign& trip_leg_sign = intersecting_edge->sign();
-            // I've looked at the results from guide_destinations(), destinations(), and
-            // exit_destinations(). exit_destinations() doe not contain rest-area names.
-            // guide_destinations() and destinations() return the same string value for
-            // the rest area name. So I've decided to use guide_destinations().
-            std::string guide_destinations_str = guide_destinations(trip_leg_sign);
-            rest_stop->emplace("name", guide_destinations_str);
-          }
-          intersection->emplace("rest_stop", rest_stop);
-          break;
-        } else if (routeable && intersecting_edge->use() == TripLeg_Use_kServiceAreaUse) {
-          rest_stop->emplace("type", std::string("service_area"));
-          intersection->emplace("rest_stop", rest_stop);
-          break;
-        }
-      }
-    }
-
-    // Get bearings and access to outgoing intersecting edges. Do not add
-    // any intersecting edges for the first depart intersection and for
-    // the arrive step.
-    std::vector<IntersectionEdges> edges;
-
-    // Add the edge departing the node
-    if (!arrive_maneuver) {
-      edges.emplace_back(curr_edge->begin_heading(), true, false, true);
-    }
-
-    // Add the incoming edge except for the first depart intersection.
-    // Set routeable to false except for arrive.
-    // TODO - what if a true U-turn - need to set it to routeable.
-    if (i > 0) {
-      bool entry = (arrive_maneuver) ? true : false;
-      uint32_t prior_heading = prev_edge->end_heading();
-      edges.emplace_back(((prior_heading + 180) % 360), entry, true, false);
-    }
-
-    // Create bearing and entry output
-    auto bearings = json::array({});
-    auto entries = json::array({});
-
-    // Sort edges by increasing bearing and update the in/out edge indexes
-    std::sort(edges.begin(), edges.end());
-    uint32_t incoming_index, outgoing_index;
-    for (uint32_t n = 0; n < edges.size(); ++n) {
-      if (edges[n].in_edge) {
-        incoming_index = n;
-      }
-      if (edges[n].out_edge) {
-        outgoing_index = n;
-      }
-      bearings->emplace_back(static_cast<uint64_t>(edges[n].bearing));
-      entries->emplace_back(edges[n].routeable);
-    }
-
-    // Add the index of the input edge and output edge
-    if (i > 0) {
-      intersection->emplace("in", static_cast<uint64_t>(incoming_index));
-    }
-    if (!arrive_maneuver) {
-      intersection->emplace("out", static_cast<uint64_t>(outgoing_index));
-    }
-
-    intersection->emplace("entry", entries);
-    intersection->emplace("bearings", bearings);
-
-    // Add tunnel_name for tunnels
-    if (!arrive_maneuver) {
-      if (curr_edge->tunnel() && !curr_edge->tagged_name().empty()) {
-        for (uint32_t t = 0; t < curr_edge->tagged_name().size(); ++t) {
-          if (curr_edge->tagged_name().Get(t).type() == TaggedName_Type_kTunnel) {
-            intersection->emplace("tunnel_name", curr_edge->tagged_name().Get(t).value());
-          }
-        }
-      }
-    }
-
-    // Add classes based on the first edge after the maneuver (not needed
-    // for arrive maneuver).
-    if (!arrive_maneuver) {
-      std::vector<std::string> classes;
-      if (curr_edge->tunnel()) {
-        classes.push_back("tunnel");
-      }
-      if (maneuver.portions_toll() || curr_edge->toll()) {
-        classes.push_back("toll");
-      }
-      if (curr_edge->road_class() == valhalla::RoadClass::kMotorway) {
-        classes.push_back("motorway");
-      }
-      if (curr_edge->use() == TripLeg::Use::TripLeg_Use_kFerryUse) {
-        classes.push_back("ferry");
-      }
-
-      if (curr_edge->destination_only()) {
-        classes.push_back("restricted");
-      }
-      if (classes.size() > 0) {
-        auto class_list = json::array({});
-        for (const auto& cl : classes) {
-          class_list->emplace_back(cl);
-        }
-        intersection->emplace("classes", class_list);
-      }
-    }
-
-    // Process turn lanes - which are stored on the previous edge to the node
-    // Check if there is an active turn lane
-    // Verify that turn lanes are not non-directional
-    if (prev_edge && (prev_edge->turn_lanes_size() > 0) && prev_edge->HasActiveTurnLane() &&
-        !prev_edge->HasNonDirectionalTurnLane()) {
-      auto lanes = json::array({});
-      for (const auto& turn_lane : prev_edge->turn_lanes()) {
-        auto lane = json::map({});
-        // Process 'valid' & 'active' flags
-        bool is_active = turn_lane.state() == TurnLane::kActive;
-        // an active lane is also valid
-        bool is_valid = is_active || turn_lane.state() == TurnLane::kValid;
-        lane->emplace("active", is_active);
-        lane->emplace("valid", is_valid);
-        // Add valid_indication for a valid & active lanes
-        if (turn_lane.state() != TurnLane::kInvalid) {
-          lane->emplace("valid_indication", turn_lane_direction(turn_lane.active_direction()));
-        }
-
-        // Process 'indications' array - add indications from left to right
-        auto indications = json::array({});
-        uint16_t mask = turn_lane.directions_mask();
-
-        // TODO make map for lane mask to osrm indication string
-
-        // reverse (left u-turn)
-        if (mask & kTurnLaneReverse && prev_edge->drive_on_right()) {
-          indications->emplace_back(osrmconstants::kModifierUturn);
-        }
-        // sharp_left
-        if (mask & kTurnLaneSharpLeft) {
-          indications->emplace_back(osrmconstants::kModifierSharpLeft);
-        }
-        // left
-        if (mask & kTurnLaneLeft) {
-          indications->emplace_back(osrmconstants::kModifierLeft);
-        }
-        // slight_left
-        if (mask & kTurnLaneSlightLeft) {
-          indications->emplace_back(osrmconstants::kModifierSlightLeft);
-        }
-        // through
-        if (mask & kTurnLaneThrough) {
-          indications->emplace_back(osrmconstants::kModifierStraight);
-        }
-        // slight_right
-        if (mask & kTurnLaneSlightRight) {
-          indications->emplace_back(osrmconstants::kModifierSlightRight);
-        }
-        // right
-        if (mask & kTurnLaneRight) {
-          indications->emplace_back(osrmconstants::kModifierRight);
-        }
-        // sharp_right
-        if (mask & kTurnLaneSharpRight) {
-          indications->emplace_back(osrmconstants::kModifierSharpRight);
-        }
-        // reverse (right u-turn)
-        if (mask & kTurnLaneReverse && !prev_edge->drive_on_right()) {
-          indications->emplace_back(osrmconstants::kModifierUturn);
-        }
-        lane->emplace("indications", std::move(indications));
-        lanes->emplace_back(std::move(lane));
-      }
-      intersection->emplace("lanes", std::move(lanes));
-    }
-
-    // Add the intersection to the JSON array
-    intersections->emplace_back(intersection);
-    count++;
-  }
-  return intersections;
-}
-
 // Serialize each leg
 json::ArrayPtr serialize_legs(const google::protobuf::RepeatedPtrField<valhalla::DirectionsLeg>& legs,
                               const std::vector<std::string>& leg_summaries,
