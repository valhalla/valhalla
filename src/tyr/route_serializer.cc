--- conflicted
+++ resolved
@@ -1374,14 +1374,8 @@
   return properties;
 }
 
-<<<<<<< HEAD
-json::ArrayPtr legs(const std::list<valhalla::odin::TripDirections>& directions_legs) {
-=======
 json::ArrayPtr legs(const std::list<valhalla::odin::TripDirections>& directions_legs,
-                    const std::map<int, bool> direction_map,
                     const std::map<int, std::vector<uint32_t>> angles_map) {
->>>>>>> 22718542
-
   // TODO: multiple legs.
   auto legs = json::array({});
   for (const auto& directions_leg : directions_legs) {
@@ -1543,10 +1537,7 @@
         man->emplace("roundabout_exit_count",
                      static_cast<uint64_t>(maneuver.roundabout_exit_count()));
 
-<<<<<<< HEAD
         man->emplace("roundabout_clockwise", static_cast<bool>(maneuver.roundabout_clockwise()));
-=======
-        man->emplace("counter_clockwise", static_cast<bool>(direction_map.at(maneuver.begin_shape_index())));
 
         std::vector<uint32_t> angles = angles_map.at(maneuver.begin_shape_index());
 
@@ -1557,7 +1548,6 @@
         }
 
         man->emplace("roundabout_exit_angle", roundabout_exit_angles_json);
->>>>>>> 22718542
       }
 
       // Depart and arrive instructions
@@ -1709,7 +1699,6 @@
                       const std::list<valhalla::odin::TripPath>& trip_paths) {
   // build up the json object
 
-  // std::map<int, bool> direction_map;
   std::vector<valhalla::odin::TripPath_Edge> edges;
   float total_length = 0;
   std::map<int, std::vector<uint32_t>> angles_map;
@@ -1719,8 +1708,6 @@
       auto edge = node.edge();
 
       total_length += edge.length();
-<<<<<<< HEAD
-=======
 
       edges.push_back(edge);
 
@@ -1736,7 +1723,6 @@
 
         angles_map.insert({edge.begin_shape_index(), angles});
       }
->>>>>>> 22718542
     }
   }
 
@@ -1746,11 +1732,7 @@
        ({
         {"locations", locations(directions_legs)},
         {"summary", summary(directions_legs)},
-<<<<<<< HEAD
-        {"legs", legs(directions_legs)},
-=======
-        {"legs", legs(directions_legs, direction_map, angles_map)},
->>>>>>> 22718542
+        {"legs", legs(directions_legs, angles_map)},
         {"status_message", string("Found route between points")}, //found route between points OR cannot find route between points
         {"status", static_cast<uint64_t>(0)}, //0 success
         {"units", valhalla::odin::DirectionsOptions::Units_Name(directions_options.units())},
