--- conflicted
+++ resolved
@@ -1275,55 +1275,9 @@
       } else {
         auto previous_edge = edges[i - 1];
 
-<<<<<<< HEAD
-        switch(current_property) {
-          case Properties::Grade:
-            if (i != edges.size() - 1 && previous_edge.weighted_grade() == current_edge.weighted_grade()) {
-              properties[j] += current_edge.length();
-              continue;
-            }
-            break;
-          case Properties::Surface:
-            if (i != edges.size() - 1 && previous_edge.surface() == current_edge.surface()) {
-              properties[j] += current_edge.length();
-              continue;
-            }
-            break;
-          case Properties::Cycle_Lane:
-            if (i != edges.size() - 1 && previous_edge.cycle_lane() == current_edge.cycle_lane()) {
-              properties[j] += current_edge.length();
-              continue;
-            }
-            break;
-          case Properties::Use:
-            if (i != edges.size() - 1 && previous_edge.use() == current_edge.use()) {
-              properties[j] += current_edge.length();
-              continue;
-            }
-            break;
-          case Properties::Toll:
-            if (i != edges.size() - 1 && previous_edge.toll() == current_edge.toll()) {
-              properties[j] += current_edge.length();
-              continue;
-            }
-            break;
-          case Properties::Bridge:
-            if (i != edges.size() - 1 && previous_edge.bridge() == current_edge.bridge()) {
-              properties[j] += current_edge.length();
-              continue;
-            }
-            break;
-          case Properties::Tunnel:
-            if (i != edges.size() - 1 && previous_edge.tunnel() == current_edge.tunnel()) {
-              properties[j] += current_edge.length();
-              continue;
-            }
-            break;
-=======
         if (i != edges.size() - 1 && properties[j].type() == get_property_type(current_edge, current_property)) {
           properties[j] += current_edge.length();
           continue;
->>>>>>> 01e06e04
         }
 
         properties[j].set_start_index(start_of_property[j]);
