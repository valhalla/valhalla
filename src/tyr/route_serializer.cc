--- conflicted
+++ resolved
@@ -1151,7 +1151,6 @@
   }
 }
 
-<<<<<<< HEAD
 // The types of properties that will be returned
 // for a given route
 enum class Properties {
@@ -1163,10 +1162,6 @@
   Bridge,
   Tunnel
 };
-=======
-json::ArrayPtr grades(const std::list<valhalla::odin::TripPath> trip_paths) {
-  auto grades = json::array({});
->>>>>>> 59bd7c08
 
 // Will return a json of an edge's type, distance and percentage
 // compared to the entire route
@@ -1294,14 +1289,10 @@
 
         properties_data[j].push_back(properties[j]);
 
-<<<<<<< HEAD
         start_of_property[j] = current_edge.begin_shape_index();
         properties[j].set_distance(current_edge.length());
         properties[j].set_type(get_property_type(current_edge, current_property));
       }
-=======
-      grades->emplace_back(grades_summary);
->>>>>>> 59bd7c08
     }
   }
 
@@ -1686,13 +1677,9 @@
   // build up the json object
 
   std::map<int, bool> direction_map;
-<<<<<<< HEAD
   std::vector<valhalla::odin::TripPath_Edge> edges;
   float total_length = 0;
-=======
   std::map<int, std::vector<uint32_t>> angles_map;
-
->>>>>>> 59bd7c08
 
   for (auto path = trip_paths.begin(); path != trip_paths.end(); ++path) {
     for (auto node: path->node()) {
