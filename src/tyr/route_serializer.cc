#include <boost/property_tree/json_parser.hpp>
#include <boost/property_tree/ptree.hpp>
#include <cstdint>
#include <functional>
#include <sstream>
#include <stdexcept>
#include <string>
#include <unordered_map>
#include <vector>

#include "baldr/edge_data.h"
#include "baldr/json.h"
#include "baldr/rapidjson_utils.h"
#include "baldr/turn.h"
#include "exception.h"
#include "midgard/aabb2.h"
#include "midgard/encoded.h"
#include "midgard/logging.h"
#include "midgard/pointll.h"
#include "midgard/util.h"
#include "odin/util.h"
#include "tyr/serializers.h"

#include <valhalla/proto/directions_options.pb.h>

using namespace valhalla;
using namespace valhalla::tyr;
using namespace valhalla::midgard;
using namespace valhalla::baldr;
using namespace valhalla::odin;
using namespace valhalla::tyr;
using namespace std;

namespace {

namespace osrm_serializers {
/*
OSRM output is described in: http://project-osrm.org/docs/v5.5.1/api/
{
    "code":"Ok"
    "waypoints": [{ }, { }...],
    "routes": [
        {
            "geometry":"....."
            "distance":xxx.y
            "duration":yyy.z
            "legs":[
                {
                    "steps":[
                        "intersections":[
                        ]
                        "geometry":" "
                        "maneuver":{
                        }
                    ]
                }
            ]
        },
        ...
    ]
}
*/

/**********OLD OSRM CODE - delete
    const std::unordered_map<int, std::string> maneuver_type = {
        { static_cast<int>(valhalla::odin::TripDirections_Maneuver_Type_kNone),             "0"
},//NoTurn = 0, { static_cast<int>(valhalla::odin::TripDirections_Maneuver_Type_kContinue), "1"
},//GoStraight, { static_cast<int>(valhalla::odin::TripDirections_Maneuver_Type_kBecomes), "1"
},//GoStraight, { static_cast<int>(valhalla::odin::TripDirections_Maneuver_Type_kRampStraight), "1"
},//GoStraight, { static_cast<int>(valhalla::odin::TripDirections_Maneuver_Type_kStayStraight), "1"
},//GoStraight, { static_cast<int>(valhalla::odin::TripDirections_Maneuver_Type_kMerge), "1"
},//GoStraight, { static_cast<int>(valhalla::odin::TripDirections_Maneuver_Type_kFerryEnter), "1"
},//GoStraight, { static_cast<int>(valhalla::odin::TripDirections_Maneuver_Type_kFerryExit), "1"
},//GoStraight, { static_cast<int>(valhalla::odin::TripDirections_Maneuver_Type_kSlightRight), "2"
},//TurnSlightRight, { static_cast<int>(valhalla::odin::TripDirections_Maneuver_Type_kRight), "3"
},//TurnRight, { static_cast<int>(valhalla::odin::TripDirections_Maneuver_Type_kRampRight), "3"
},//TurnRight, { static_cast<int>(valhalla::odin::TripDirections_Maneuver_Type_kExitRight), "3"
},//TurnRight, { static_cast<int>(valhalla::odin::TripDirections_Maneuver_Type_kStayRight), "3"
},//TurnRight, { static_cast<int>(valhalla::odin::TripDirections_Maneuver_Type_kSharpRight), "4"
},//TurnSharpRight, { static_cast<int>(valhalla::odin::TripDirections_Maneuver_Type_kUturnLeft), "5"
},//UTurn, { static_cast<int>(valhalla::odin::TripDirections_Maneuver_Type_kUturnRight),       "5"
},//UTurn, { static_cast<int>(valhalla::odin::TripDirections_Maneuver_Type_kSharpLeft),        "6"
},//TurnSharpLeft, { static_cast<int>(valhalla::odin::TripDirections_Maneuver_Type_kLeft), "7"
},//TurnLeft, { static_cast<int>(valhalla::odin::TripDirections_Maneuver_Type_kRampLeft), "7"
},//TurnLeft, { static_cast<int>(valhalla::odin::TripDirections_Maneuver_Type_kExitLeft), "7"
},//TurnLeft, { static_cast<int>(valhalla::odin::TripDirections_Maneuver_Type_kStayLeft), "7"
},//TurnLeft, { static_cast<int>(valhalla::odin::TripDirections_Maneuver_Type_kSlightLeft), "8"
},//TurnSlightLeft,
        //{ static_cast<int>(valhalla::odin::TripDirections_Maneuver_Type_k),               "9"
},//ReachViaLocation, {
static_cast<int>(valhalla::odin::TripDirections_Maneuver_Type_kRoundaboutEnter),  "11"
},//EnterRoundAbout, {
static_cast<int>(valhalla::odin::TripDirections_Maneuver_Type_kRoundaboutExit),   "12"
},//LeaveRoundAbout,
        //{ static_cast<int>(valhalla::odin::TripDirections_Maneuver_Type_k),               "13"
},//StayOnRoundAbout, { static_cast<int>(valhalla::odin::TripDirections_Maneuver_Type_kStart), "14"
},//StartAtEndOfStreet, {
static_cast<int>(valhalla::odin::TripDirections_Maneuver_Type_kStartRight),       "14"
},//StartAtEndOfStreet, { static_cast<int>(valhalla::odin::TripDirections_Maneuver_Type_kStartLeft),
"14" },//StartAtEndOfStreet, {
static_cast<int>(valhalla::odin::TripDirections_Maneuver_Type_kDestination),      "15"
},//ReachedYourDestination, {
static_cast<int>(valhalla::odin::TripDirections_Maneuver_Type_kDestinationRight), "15"
},//ReachedYourDestination, {
static_cast<int>(valhalla::odin::TripDirections_Maneuver_Type_kDestinationLeft),  "15"
},//ReachedYourDestination,
        //{ static_cast<int>valhalla::odin::TripDirections_Maneuver_Type_k),                "16"
},//EnterAgainstAllowedDirection,
        //{ static_cast<int>valhalla::odin::TripDirections_Maneuver_Type_k),                "17"
},//LeaveAgainstAllowedDirection
    };

    const std::unordered_map<int, std::string> cardinal_direction_string = {
      { static_cast<int>(valhalla::odin::TripDirections_Maneuver_CardinalDirection_kNorth),     "N"
}, { static_cast<int>(valhalla::odin::TripDirections_Maneuver_CardinalDirection_kNorthEast), "NE" },
      { static_cast<int>(valhalla::odin::TripDirections_Maneuver_CardinalDirection_kEast),      "E"
}, { static_cast<int>(valhalla::odin::TripDirections_Maneuver_CardinalDirection_kSouthEast), "SE" },
      { static_cast<int>(valhalla::odin::TripDirections_Maneuver_CardinalDirection_kSouth),     "S"
}, { static_cast<int>(valhalla::odin::TripDirections_Maneuver_CardinalDirection_kSouthWest), "SW" },
      { static_cast<int>(valhalla::odin::TripDirections_Maneuver_CardinalDirection_kWest),      "W"
}, { static_cast<int>(valhalla::odin::TripDirections_Maneuver_CardinalDirection_kNorthWest), "NW" }
    };

    json::ArrayPtr route_instructions(const std::list<valhalla::odin::TripDirections>& legs){
      auto route_instructions = json::array({});
      for(const auto& leg : legs) {
        for(const auto& maneuver : leg.maneuver()) {
          //if we dont know the type of maneuver then skip it
          auto maneuver_text = maneuver_type.find(static_cast<int>(maneuver.type()));
          if(maneuver_text == maneuver_type.end())
            continue;

          //length
          std::ostringstream length;
          length << static_cast<uint64_t>(maneuver.length()*1000.f) << "m";

          //json
          route_instructions->emplace_back(json::array({
            maneuver_text->second, //maneuver type
            (maneuver.street_name_size() ? maneuver.street_name(0) : string("")), //street name
            static_cast<uint64_t>(maneuver.length() * 1000.f), //length in meters
            static_cast<uint64_t>(maneuver.begin_shape_index()), //index in the shape
            static_cast<uint64_t>(maneuver.time()), //time in seconds
            length.str(), //length as a string with a unit suffix
            cardinal_direction_string.find(static_cast<int>(maneuver.begin_cardinal_direction()))->second,
// one of: N S E W NW NE SW SE static_cast<uint64_t>(maneuver.begin_heading())
          }));
        }
      }
      return route_instructions;
    }
**/

// Add OSRM route summary information: distance, duration
void route_summary(json::MapPtr& route, const std::list<valhalla::odin::TripDirections>& legs) {
  // Compute total distance and duration
  float duration = 0.0f;
  float distance = 0.0f;
  for (const auto& leg : legs) {
    distance += leg.summary().length();
    duration += leg.summary().time();
  }

  // Convert distance to meters. Output distance and duration.
  distance *= 1000.0f;
  route->emplace("distance", json::fp_t{distance, 1});
  route->emplace("duration", json::fp_t{duration, 1});

  // TODO - support returning weight based on costing method
  // as well as returning the costing method
  float weight = duration;
  route->emplace("weight", json::fp_t{weight, 1});
  route->emplace("weight_name", std::string("Valhalla default"));
}

// Generate full shape of the route. TODO - different encodings, generalization
std::string full_shape(const std::list<valhalla::odin::TripDirections>& legs,
                       const valhalla::odin::DirectionsOptions& directions_options) {

  // TODO - support 5 digit encoding, support generalization

  if (legs.size() == 1) {
    return legs.front().shape();
  }

  // TODO: there is a tricky way to do this... since the end of each leg is the same as the
  // beginning we essentially could just peel off the first encoded shape point of all the legs (but
  // the first) this way we wouldn't really have to do any decoding (would be far faster). it might
  // even be the case that the string length of the first number is a fixed length (which would be
  // great!) have to have a look should make this a function in midgard probably so the logic is all
  // in the same place
  std::vector<PointLL> decoded;
  for (const auto& leg : legs) {
    auto decoded_leg = midgard::decode<std::vector<PointLL>>(leg.shape());
    decoded.insert(decoded.end(), decoded.size() ? decoded_leg.begin() + 1 : decoded_leg.begin(),
                   decoded_leg.end());
  }
  return midgard::encode(decoded);
}

// Convenience method to get the street names for the maneuver
// TODO - split into name and ref
std::string street_names(const odin::TripDirections::Maneuver& maneuver) {
  std::string street;
  for (const auto& name : maneuver.street_name()) {
    if (street.size() > 0) {
      street += ';';
    }
    street += name;
  }
  return street;
}

// Serialize waypoints for optimized route. Note that OSRM retains the
// original location order, and stores an index for the waypoint index in
// the optimized sequence.
json::ArrayPtr waypoints(const google::protobuf::RepeatedPtrField<odin::Location>& locs) {
  // Create a vector of indexes.
  uint32_t i = 0;
  std::vector<uint32_t> indexes;
  for (const auto& loc : locs) {
    indexes.push_back(i++);
  }

  // Sort the the vector by the location's original index
  std::sort(indexes.begin(), indexes.end(), [&locs](const uint32_t a, const uint32_t b) -> bool {
    return locs.Get(a).original_index() < locs.Get(b).original_index();
  });

  // Output each location in its original index order along with its
  // waypoint index (which is the index in the optimized order).
  auto waypoints = json::array({});
  for (const auto& index : indexes) {
    waypoints->emplace_back(osrm::waypoint(locs.Get(index), false, true, index));
  }
  return waypoints;
}

// Simple structure for storing intersection data
struct IntersectionEdges {
  uint32_t bearing;
  bool routeable;
  bool in_edge;
  bool out_edge;

  IntersectionEdges(const uint32_t brg, const bool rte, const bool edge_in, const bool edge_out)
      : bearing(brg), routeable(rte), in_edge(edge_in), out_edge(edge_out) {
  }

  bool operator<(const IntersectionEdges& other) const {
    return bearing < other.bearing;
  }
};

// Add intersections along a step/maneuver.
json::ArrayPtr intersections(const valhalla::odin::TripDirections::Maneuver& maneuver,
                             std::list<odin::TripPath>::const_iterator path_leg,
                             const std::vector<PointLL>& shape,
                             uint32_t& count,
                             const bool arrive) {
  // Iterate through the nodes/intersections of the path for this maneuver
  count = 0;
  auto intersections = json::array({});
  uint32_t n = arrive ? maneuver.end_path_index() + 1 : maneuver.end_path_index();
  for (uint32_t i = maneuver.begin_path_index(); i < n; i++) {
    auto intersection = json::map({});

    // Get the node from the path leg
    auto node = path_leg->node(i);
    auto prior_node = (i > 0) ? path_leg->node(i - 1) : path_leg->node(0);

    // Add the node location (lon, lat). Use the last shape point for
    // the arrive step
    auto loc = json::array({});
    PointLL ll = arrive ? shape[shape.size() - 1] : shape[node.edge().begin_shape_index()];
    loc->emplace_back(json::fp_t{ll.lng(), 6});
    loc->emplace_back(json::fp_t{ll.lat(), 6});
    intersection->emplace("location", loc);

    // Get bearings and access to outgoing intersecting edges. Do not add
    // any intersecting edges for the first depart intersection and for
    // the arrive step.
    // TODO - round off?
    std::vector<IntersectionEdges> edges;
    if (i > 0 && !arrive) {
      for (uint32_t n = 0; n < node.intersecting_edge().size(); n++) {
        const auto& intersecting_edge = node.intersecting_edge(n);

        // TODO - how to get info on whether routing is allowed on this edge
        // (based on mode?).
        bool routeable = (intersecting_edge.driveability() &
                          odin::TripPath_Traversability::TripPath_Traversability_kForward);
        uint32_t bearing = static_cast<uint32_t>(intersecting_edge.begin_heading());
        edges.emplace_back(bearing, routeable, false, false);
      }
    }

    // Add the edge departing the node
    if (!arrive) {
      edges.emplace_back(node.edge().begin_heading(), true, false, true);
    }

    // Add the incoming edge except for the first depart intersection.
    // Set routeable to false except for arrive.
    // TODO - what if a true U-turn - need to set it to routeable.
    if (i > 0) {
      bool entry = (arrive) ? true : false;
      uint32_t prior_heading = prior_node.edge().end_heading();
      edges.emplace_back(((prior_heading + 180) % 360), entry, true, false);
    }

    // Create bearing and entry output
    auto bearings = json::array({});
    auto entries = json::array({});

    // Sort edges by increasing bearing and update the in/out edge indexes
    std::sort(edges.begin(), edges.end());
    uint32_t incoming_index, outgoing_index;
    for (uint32_t n = 0; n < edges.size(); ++n) {
      if (edges[n].in_edge) {
        incoming_index = n;
      }
      if (edges[n].out_edge) {
        outgoing_index = n;
      }
      bearings->emplace_back(static_cast<uint64_t>(edges[n].bearing));
      entries->emplace_back(edges[n].routeable);
    }

    // Add the index of the input edge and output edge
    if (i > 0) {
      intersection->emplace("in", static_cast<uint64_t>(incoming_index));
    }
    if (!arrive) {
      intersection->emplace("out", static_cast<uint64_t>(outgoing_index));
    }

    intersection->emplace("entry", entries);
    intersection->emplace("bearings", bearings);

    // Add classes based on the first edge after the maneuver (not needed
    // for arrive maneuver).
    if (!arrive) {
      std::vector<std::string> classes;
      if (node.edge().tunnel()) {
        classes.push_back("tunnel");
      }
      if (maneuver.portions_toll() || node.edge().toll()) {
        classes.push_back("toll");
      }
      if (node.edge().road_class() == odin::TripPath_RoadClass_kMotorway) {
        classes.push_back("motorway");
      }
      if (node.edge().use() == odin::TripPath::Use::TripPath_Use_kFerryUse) {
        classes.push_back("ferry");
      }

      /** TODO
      if ( ) {
        classes.push_back("restricted");
      } */
      if (classes.size() > 0) {
        auto class_list = json::array({});
        for (const auto& cl : classes) {
          class_list->emplace_back(cl);
        }
        intersection->emplace("classes", class_list);
      }
    }

    // Add the intersection to the JSON array
    intersections->emplace_back(intersection);
    count++;
  }
  return intersections;
}

// Add exits (exit numbers) along a step/maneuver.
std::string exits(const valhalla::odin::TripDirections::Maneuver& maneuver) {
  // Iterate through the signs for this maneuver
  uint32_t i = 0;
  std::string exits;
  const auto& sign = maneuver.sign();
  for (const auto& number : maneuver.sign().exit_number_elements()) {
    if (!exits.empty()) {
      exits += "; ";
    }
    exits += number.text();
  }
  return exits;
}

// Add destinations along a step/maneuver. Constructs a destinations
// string.
std::string destinations(const valhalla::odin::TripDirections::Maneuver& maneuver) {
  // Iterate through the signs for this maneuver
  std::string dest;
  const auto& sign = maneuver.sign();
  uint32_t i = 0;
  for (const auto& branch : maneuver.sign().exit_branch_elements()) {
    if (i == 0 && !dest.empty()) {
      dest += ": ";
    }
    dest += branch.text();
    if (i < maneuver.sign().exit_branch_elements().size() - 1) {
      dest += ", ";
    }
    i++;
  }
  i = 0;
  for (const auto& toward : maneuver.sign().exit_toward_elements()) {
    if (i == 0 && !dest.empty() && dest.back() != ' ') {
      dest += ": ";
    }
    dest += toward.text();
    if (i < maneuver.sign().exit_toward_elements().size() - 1) {
      dest += ", ";
    }
    i++;
  }
  i = 0;
  for (const auto& name : maneuver.sign().exit_name_elements()) {
    if (i == 0 && !dest.empty() && dest.back() != ' ') {
      dest += ": ";
    }
    dest += name.text();
    if (i < maneuver.sign().exit_name_elements().size() - 1) {
      dest += ", ";
    }
    i++;
  }
  return dest;
}

// Get the turn modifier based on incoming edge bearing and outgoing edge
// bearing.
// TODO - resolve differences between OSRM turn modifiers and Valhalla turn degrees.
std::string turn_modifier(const uint32_t in_brg, const uint32_t out_brg) {
  auto turn_degree = GetTurnDegree(in_brg, out_brg);
  auto turn_type = Turn::GetType(turn_degree);
  switch (turn_type) {
    case baldr::Turn::Type::kStraight:
      return "straight";
    case baldr::Turn::Type::kSlightRight:
      return "slight right";
    case baldr::Turn::Type::kRight:
      return "right";
    case baldr::Turn::Type::kSharpRight:
      return "sharp right";
    case baldr::Turn::Type::kReverse:
      return "uturn";
    case baldr::Turn::Type::kSharpLeft:
      return "sharp left";
    case baldr::Turn::Type::kLeft:
      return "left";
    case baldr::Turn::Type::kSlightLeft:
      return "slight left";
  }
}

// Ramp cases - off ramp transitions from a motorway. On ramp ends
// in a motorway.
std::string ramp_type(const odin::TripPath::Edge& prior_edge,
                      const uint32_t idx,
                      std::list<odin::TripPath>::const_iterator path_leg) {
  if (prior_edge.use() == odin::TripPath_Use_kRoadUse) {
    if (prior_edge.road_class() == odin::TripPath_RoadClass_kMotorway) {
      return std::string("off ramp");
    } else if (prior_edge.road_class() != odin::TripPath_RoadClass_kMotorway) {
      // Check that next road is a motorway
      for (uint32_t i = idx + 1; i < path_leg->node().size(); ++i) {
        if (path_leg->node(i).edge().use() == odin::TripPath_Use_kRoadUse) {
          if (path_leg->node(i).edge().road_class() == odin::TripPath_RoadClass_kMotorway) {
            return std::string("on ramp");
          }
          break;
        }
      }
    }
  }
  return "";
}

// Populate the OSRM maneuver record within a step.
json::MapPtr osrm_maneuver(const valhalla::odin::TripDirections::Maneuver& maneuver,
                           std::list<odin::TripPath>::const_iterator path_leg,
                           const PointLL& man_ll,
                           const bool depart,
                           const bool arrive,
                           const uint32_t count,
                           const std::string& mode,
                           const std::string& prev_mode) {
  auto osrm_man = json::map({});

  // Set the location
  auto loc = json::array({});
  loc->emplace_back(json::fp_t{man_ll.lng(), 6});
  loc->emplace_back(json::fp_t{man_ll.lat(), 6});
  osrm_man->emplace("location", loc);

  // Get incoming and outgoing bearing. For the incoming heading, use the
  // prior edge from the TripPath. Compute turn modifier. TODO - reconcile
  // turn degrees between Valhalla and OSRM
  uint32_t idx = maneuver.begin_path_index();
  uint32_t in_brg = (idx > 0) ? path_leg->node(idx - 1).edge().end_heading() : 0;
  uint32_t out_brg = maneuver.begin_heading();
  osrm_man->emplace("bearing_before", static_cast<uint64_t>(in_brg));
  osrm_man->emplace("bearing_after", static_cast<uint64_t>(out_brg));

  std::string modifier;
  if (!depart) {
    modifier = turn_modifier(in_brg, out_brg);
    osrm_man->emplace("modifier", modifier);
  }

  // TODO - logic to convert maneuver types from Valhalla into OSRM maneuver types.
  std::string maneuver_type;
  if (depart) {
    maneuver_type = "depart";
  } else if (arrive) {
    maneuver_type = "arrive";
  } else if (mode != prev_mode) {
    maneuver_type = "notification";
  } else if (maneuver.type() == odin::TripDirections_Maneuver_Type_kRoundaboutEnter) {
    maneuver_type = "roundabout";
    // Roundabout count
    if (maneuver.has_roundabout_exit_count()) {
      osrm_man->emplace("exit", static_cast<uint64_t>(maneuver.roundabout_exit_count()));
    }
  } else if (maneuver.type() == odin::TripDirections_Maneuver_Type_kRoundaboutExit) {
    maneuver_type = "exit roundabout";
  } else {
    // Special cases
    const auto& prior_edge = path_leg->node(idx - 1).edge();
    const auto& current_edge = path_leg->node(idx).edge();
    bool new_name = maneuver.type() == odin::TripDirections_Maneuver_Type_kContinue ||
                    maneuver.type() == odin::TripDirections_Maneuver_Type_kBecomes;
    bool ramp = current_edge.use() == odin::TripPath_Use_kRampUse;
    bool fork = path_leg->node(idx).fork();
    bool merge = prior_edge.use() == odin::TripPath_Use_kRampUse &&
                 current_edge.use() == odin::TripPath_Use_kRoadUse &&
                 (current_edge.road_class() == odin::TripPath_RoadClass_kMotorway ||
                  current_edge.road_class() == odin::TripPath_RoadClass_kTrunk);
    if (merge) {
      maneuver_type = "merge";
    } else if (fork) {
      maneuver_type = "fork";
    } else if (ramp) {
      maneuver_type = ramp_type(prior_edge, idx, path_leg);
    } else if (new_name) {
      maneuver_type = "new name";
    }

    // Are there any intersecting edges
    bool false_node = path_leg->node(idx).intersecting_edge().size() == 0;

    // Fall through case if maneuver not set by special cases above
    new_name = false;
    if (maneuver_type.empty()) {
      // Check for end of road if prior edge is not a ramp. Road ends if
      // the current road name ends and more than 1 intersection has been
      // passed. Description is: at t-intersections, when you’re turning
      // onto a new road name, and have passed at least 1 intersection to
      // get there.
      bool road_ends = (count > 1 && prior_edge.use() != odin::TripPath_Use_kRampUse &&
                        path_leg->node(idx).intersecting_edge().size() == 1);
      if (road_ends) {
        // TODO what about a doubly digitized road ending at a T (would be
        // 2 intersecting edges)? What if there is a driveway or path as
        // an intersecting edge?
        const auto& intsct_edge = path_leg->node(idx).intersecting_edge(0);
        if (intsct_edge.prev_name_consistency()) {
          road_ends = false;
        } else {
          // Get turn types to see if this is a turn at a "T"
          // (opposing right/left turns).
          uint32_t turn_degree1 =
              GetTurnDegree(prior_edge.end_heading(), current_edge.begin_heading());
          uint32_t turn_degree2 =
              GetTurnDegree(prior_edge.end_heading(), intsct_edge.begin_heading());
          Turn::Type turn_type1 = Turn::GetType(turn_degree1);
          Turn::Type turn_type2 = Turn::GetType(turn_degree2);
          if (!(turn_type1 == Turn::Type::kRight && turn_type2 == Turn::Type::kLeft) &&
              !(turn_type2 == Turn::Type::kRight && turn_type1 == Turn::Type::kLeft)) {
            road_ends = false;
          }
        }
      }

      // Check if previous maneuver and current maneuver have same name
      // TODO - more extensive name comparison method?
      if (prior_edge.name().size() > 0 && prior_edge.name().size() == current_edge.name().size() &&
          (prior_edge.name(0) != current_edge.name(0))) {
        new_name = true;
      }

      if (count > 1 && road_ends) {
        maneuver_type = "end of road";
      } else if (false_node && new_name) {
        maneuver_type = "new name";
      } else {
        if (modifier != "uturn") {
          maneuver_type = "turn";
        } else {
          maneuver_type = "continue";
        }
      }
    }
  }
  osrm_man->emplace("type", maneuver_type);

  return osrm_man;
}

// Method to get the geometry string for a maneuver.
// TODO - encoding options
std::string maneuver_geometry(const uint32_t begin_idx,
                              const uint32_t end_idx,
                              const std::vector<PointLL>& shape) {
  std::vector<PointLL> maneuver_shape(shape.begin() + begin_idx, shape.begin() + end_idx);
  return std::string(midgard::encode(maneuver_shape));
}

// Get the mode
std::string get_mode(const valhalla::odin::TripDirections::Maneuver& maneuver,
                     std::list<odin::TripPath>::const_iterator path_leg) {
  // Return ferry if the edge use is Ferry
  uint32_t idx = maneuver.begin_path_index();
  if (path_leg->node(idx).edge().use() == odin::TripPath::Use::TripPath_Use_kFerryUse) {
    return "ferry";
  }

  // Otherwise return based on the travel mode
  switch (maneuver.travel_mode()) {
    case TripDirections_TravelMode_kDrive: {
      return "driving";
    }
    case TripDirections_TravelMode_kPedestrian: {
      return "walking";
    }
    case TripDirections_TravelMode_kBicycle: {
      return "cycling";
    }
    case TripDirections_TravelMode_kTransit: {
      return "transit";
    }
  }
}

bool is_ref_name(const valhalla::odin::TripDirections::Maneuver& maneuver,
                 const std::string& name,
                 std::list<odin::TripPath>::const_iterator path_leg) {

  for (uint32_t i = maneuver.begin_path_index(); i < maneuver.end_path_index(); i++) {

    // Get names and refs for this maneuver
    auto edgenames = path_leg->node(i).edge().name();
    auto edgerefs = path_leg->node(i).edge().name_is_ref();

    // Check if the name is a name or ref
    // TODO - at some point we probably want to pull is_ref into the
    // maneuver.
    if (edgenames.size() != edgerefs.size()) {
      return true;
    }
    auto edgeref = edgerefs.begin();
    for (const auto& edgename : edgenames) {
      if (edgename == name) {
        return *edgeref;
      }
      edgeref++;
    }
  }
  return true;
}

// Get the names and ref names
std::pair<std::string, std::string>
names_and_refs(const valhalla::odin::TripDirections::Maneuver& maneuver,
               std::list<odin::TripPath>::const_iterator path_leg) {
  std::string names, refs;

  for (const auto& name : maneuver.street_name()) {
    // Check if the name is a ref
    if (is_ref_name(maneuver, name, path_leg)) {
      if (refs.size() > 0) {
        refs += "; ";
      }
      refs += name;
    } else {
      if (names.size() > 0) {
        names += "; ";
      }
      names += name;
    }
  }

  /** TODO - not sure if we want begin names or street names
  std::string begin_names;
  for (const auto& name : maneuver.begin_street_name()) {
    if (begin_names.size() > 0) {
      begin_names += ';';
    }
    begin_names += name;
  } */

  return std::make_pair(names, refs);
}

// Add annotations to the leg
json::MapPtr annotations(std::list<odin::TripPath>::const_iterator path_leg) {
  auto annotations = json::map({});

  // Create distance and duration arrays. Iterate through trip edges and
  // form distance and duration.
  // NOTE: if we need to do per node Id pair we could walk the shape,
  // compute distances, and interpolate durations.
  uint32_t elapsed_time = 0;
  auto distances = json::array({});
  auto durations = json::array({});
  for (uint32_t idx = 0; idx < path_leg->node().size() - 1; ++idx) {
    distances->emplace_back(json::fp_t{path_leg->node(idx).edge().length() * 1000.0f, 1});
    uint32_t t = path_leg->node(idx + 1).elapsed_time() > path_leg->node(idx).elapsed_time()
                     ? path_leg->node(idx + 1).elapsed_time() - path_leg->node(idx).elapsed_time()
                     : 0;
    durations->emplace_back(static_cast<uint64_t>(t));
  }

  // Add arrays and return
  annotations->emplace("duration", durations);
  annotations->emplace("distance", distances);
  return annotations;
}

// Serialize each leg
json::ArrayPtr serialize_legs(const std::list<valhalla::odin::TripDirections>& legs,
                              const std::list<odin::TripPath>& path_legs) {
  auto output_legs = json::array({});

  // TODO: verify that path_legs is same size as legs

  // Iterate through the legs in TripDirections and TripPath
  auto path_leg = path_legs.begin();
  for (const auto& leg : legs) {
    auto output_leg = json::map({});

    // Get the full shape for the leg. We want to use this for serializing
    // encoded shape for each step (maneuver) in OSRM output.
    auto shape = midgard::decode<std::vector<PointLL>>(leg.shape());

    // Iterate through maneuvers - convert to OSRM steps
    uint32_t index = 0;
    uint32_t count = 0;
    std::string prev_name, prev_ref, mode, prev_mode;
    auto steps = json::array({});
    std::unordered_map<std::string, float> maneuvers;
    for (const auto& maneuver : leg.maneuver()) {
      auto step = json::map({});

      // TODO - iterate through TripPath from prior maneuver end to
      // end of this maneuver - perhaps insert OSRM specific steps such as
      // name change

      // Add geometry for this maneuver
      step->emplace("geometry", maneuver_geometry(maneuver.begin_shape_index(),
                                                  maneuver.end_shape_index(), shape));

      // Add mode, driving side, weight, distance, duration, name
      float distance = maneuver.length() * 1000.0f;
      float duration = maneuver.time();
      std::string drive_side("right"); // TODO - pass this through TPB or TripDirections

      mode = get_mode(maneuver, path_leg);
      if (prev_mode.empty()) {
        prev_mode = mode;
      }

      step->emplace("mode", mode);
      step->emplace("driving_side", drive_side);
      step->emplace("duration", json::fp_t{duration, 1});
      step->emplace("weight", json::fp_t{duration, 1});
      step->emplace("distance", json::fp_t{distance, 1});

      bool arrive = (index == leg.maneuver().size() - 1);
      bool depart = (index == 0);
      // Add street names and refs
      auto nr = names_and_refs(maneuver, path_leg);
      if (!nr.first.empty()) {
        step->emplace("name", nr.first);
        if (depart) {
          prev_name = nr.first;
        }
      }
      if (!nr.second.empty()) {
        step->emplace("ref", nr.second);
        if (depart) {
          prev_ref = nr.second;
        }
      }

      // if arrive use prev name ref
      if (arrive) {
        step->emplace("name", prev_name);
        step->emplace("ref", prev_ref);
      }

      // Record street name and distance.. TODO - need to also worry about order
      if (maneuver.street_name().size() > 0) {
        const std::string& name = maneuver.street_name(0);
        auto man = maneuvers.find(name);
        if (man == maneuvers.end()) {
          maneuvers[name] = distance;
        } else {
          man->second += distance;
        }
      }

      prev_name = nr.first;
      prev_ref = nr.second;

      // Add OSRM maneuver
      step->emplace("maneuver", osrm_maneuver(maneuver, path_leg, shape[maneuver.begin_shape_index()],
                                              depart, arrive, count, mode, prev_mode));

      // Add destinations and exits
      std::string dest = destinations(maneuver);
      if (!dest.empty()) {
        step->emplace("destinations", dest);
      }
      std::string ex = exits(maneuver);
      if (!ex.empty()) {
        step->emplace("exits", ex);
      }

      // Add intersections
      step->emplace("intersections", intersections(maneuver, path_leg, shape, count, arrive));

      // Add step
      steps->emplace_back(step);
      prev_mode = mode;

      index++;
    }

    // Add annotations. Valhalla cannot support node Ids (Valhalla does
    // not store node Ids) but can support distance, duration, speed.
    // NOTE: Valhalla outputs annotations per edge not between node Id
    // pairs like OSRM does.
    // Protect against empty trip path
    if (path_leg->node().size() > 0) {
      output_leg->emplace("annotation", annotations(path_leg));
    }

    // Add distance, duration, weight, and summary
    // Get a summary based on longest maneuvers.
    std::string summary = "TODO"; // Form summary from longest maneuvers?
    float duration = leg.summary().time();
    float distance = leg.summary().length() * 1000.0f;
    output_leg->emplace("summary", summary);
    output_leg->emplace("distance", json::fp_t{distance, 1});
    output_leg->emplace("duration", json::fp_t{duration, 1});
    output_leg->emplace("weight", json::fp_t{duration, 1});

    // Add steps to the leg
    output_leg->emplace("steps", steps);
    output_legs->emplace_back(output_leg);
    path_leg++;
  }
  return output_legs;
}

// Serialize route response in OSRM compatible format.
// Inputs are:
//     directions options
//     TripPath protocol buffer
//     TripDirections protocol buffer
std::string serialize(const valhalla::odin::DirectionsOptions& directions_options,
                      const std::list<TripPath>& path_legs,
                      const std::list<valhalla::odin::TripDirections>& legs) {
  auto json = json::map({});

  // If here then the route succeeded. Set status code to OK and serialize
  // waypoints (locations).
  std::string status("Ok");
  json->emplace("code", status);
  switch (directions_options.action()) {
    case valhalla::odin::DirectionsOptions::trace_route:
      json->emplace("tracepoints", osrm::waypoints(directions_options.shape(), true));
      break;
    case valhalla::odin::DirectionsOptions::route:
      json->emplace("waypoints", osrm::waypoints(directions_options.locations()));
      break;
    case valhalla::odin::DirectionsOptions::optimized_route:
      json->emplace("waypoints", waypoints(directions_options.locations()));
      break;
  }

  // Add each route
  // TODO - alternate routes (currently Valhalla only has 1 route)
  auto routes = json::array({});

  // For each route...
  for (int i = 0; i < 1; ++i) {
    // Create a route to add to the array
    auto route = json::map({});

    // Get full shape for the route.
    route->emplace("geometry", full_shape(legs, directions_options));

    // Other route summary information
    route_summary(route, legs);

    // Serialize route legs
    route->emplace("legs", serialize_legs(legs, path_legs));

    routes->emplace_back(route);
  }

  // Routes are called matchings in osrm
  json->emplace(directions_options.action() == valhalla::odin::DirectionsOptions::trace_route
                    ? "matchings"
                    : "routes",
                routes);

  std::stringstream ss;
  ss << *json;
  return ss.str();
}
} // namespace osrm_serializers

namespace valhalla_serializers {
/*
valhalla output looks like this:
{
    "trip":
{
    "status": 0,
    "locations": [
       {
        "longitude": -76.4791,
        "latitude": 40.4136,
         "stopType": 0
       },
       {
        "longitude": -76.5352,
        "latitude": 40.4029,
        "stopType": 0
       }
     ],
    "units": "kilometers"
    "summary":
{
    "distance": 4973,
    "time": 325
},
"legs":
[
  {
      "summary":
  {
      "distance": 4973,
      "time": 325
  },
  "maneuvers":
  [
    {
        "beginShapeIndex": 0,
        "distance": 633,
        "writtenInstruction": "Start out going west on West Market Street.",
        "streetNames":
        [
            "West Market Street"
        ],
        "type": 1,
        "time": 41
    },
    {
        "beginShapeIndex": 7,
        "distance": 4340,
        "writtenInstruction": "Continue onto Jonestown Road.",
        "streetNames":
        [
            "Jonestown Road"
        ],
        "type": 8,
        "time": 284
    },
    {
        "beginShapeIndex": 40,
        "distance": 0,
        "writtenInstruction": "You have arrived at your destination.",
        "type": 4,
        "time": 0
    }
],
"shape":
"gysalAlg|zpC~Clt@tDtx@hHfaBdKl{BrKbnApGro@tJrz@jBbQj@zVt@lTjFnnCrBz}BmFnoB]pHwCvm@eJxtATvXTnfAk@|^z@rGxGre@nTpnBhBbQvXduCrUr`Edd@naEja@~gAhk@nzBxf@byAfm@tuCvDtOvNzi@|jCvkKngAl`HlI|}@`N`{Adx@pjE??xB|J"
}
],
"status_message": "Found route between points"
},
"id": "work route"
}
*/
using namespace std;

json::MapPtr summary(const std::list<valhalla::odin::TripDirections>& legs) {

  uint64_t time = 0;
  long double length = 0;
  AABB2<PointLL> bbox(10000.0f, 10000.0f, -10000.0f, -10000.0f);
  for (const auto& leg : legs) {
    time += static_cast<uint64_t>(leg.summary().time());
    length += leg.summary().length();

    AABB2<PointLL> leg_bbox(leg.summary().bbox().min_ll().lng(), leg.summary().bbox().min_ll().lat(),
                            leg.summary().bbox().max_ll().lng(), leg.summary().bbox().max_ll().lat());
    bbox.Expand(leg_bbox);
  }

  auto route_summary = json::map({});
  route_summary->emplace("time", time);
  route_summary->emplace("length", json::fp_t{length, 3});
  route_summary->emplace("min_lat", json::fp_t{bbox.miny(), 6});
  route_summary->emplace("min_lon", json::fp_t{bbox.minx(), 6});
  route_summary->emplace("max_lat", json::fp_t{bbox.maxy(), 6});
  route_summary->emplace("max_lon", json::fp_t{bbox.maxx(), 6});
  LOG_DEBUG("trip_time::" + std::to_string(time) + "s");
  return route_summary;
}

json::ArrayPtr locations(const std::list<valhalla::odin::TripDirections>& legs) {
  auto locations = json::array({});

  int index = 0;
  for (auto leg = legs.begin(); leg != legs.end(); ++leg) {
    for (auto location = leg->location().begin() + index; location != leg->location().end();
         ++location) {
      index = 1;
      auto loc = json::map({});
      if (location->type() == odin::Location_Type_kThrough) {
        loc->emplace("type", std::string("through"));
      } else {
        loc->emplace("type", std::string("break"));
      }
      loc->emplace("lat", json::fp_t{location->ll().lat(), 6});
      loc->emplace("lon", json::fp_t{location->ll().lng(), 6});
      if (!location->name().empty()) {
        loc->emplace("name", location->name());
      }
      if (!location->street().empty()) {
        loc->emplace("street", location->street());
      }
      if (!location->city().empty()) {
        loc->emplace("city", location->city());
      }
      if (!location->state().empty()) {
        loc->emplace("state", location->state());
      }
      if (!location->postal_code().empty()) {
        loc->emplace("postal_code", location->postal_code());
      }
      if (!location->country().empty()) {
        loc->emplace("country", location->country());
      }
      if (location->has_heading()) {
        loc->emplace("heading", static_cast<uint64_t>(location->heading()));
      }
      if (!location->date_time().empty()) {
        loc->emplace("date_time", location->date_time());
      }
      if (location->has_side_of_street()) {
        if (location->side_of_street() == odin::Location::kLeft) {
          loc->emplace("side_of_street", std::string("left"));
        } else if (location->side_of_street() == odin::Location::kRight) {
          loc->emplace("side_of_street", std::string("right"));
        }
      }
      if (location->has_original_index()) {
        loc->emplace("original_index", static_cast<uint64_t>(location->original_index()));
      }

      // loc->emplace("sideOfStreet",location->side_of_street());

      locations->emplace_back(loc);
    }
  }

  return locations;
}

const std::unordered_map<int, std::string> vehicle_to_string{
    {static_cast<int>(TripDirections_VehicleType_kCar), "car"},
    {static_cast<int>(TripDirections_VehicleType_kMotorcycle), "motorcycle"},
    {static_cast<int>(TripDirections_VehicleType_kAutoBus), "bus"},
    {static_cast<int>(TripDirections_VehicleType_kTractorTrailer), "tractor_trailer"},
    {static_cast<int>(TripDirections_VehicleType_kMotorScooter), "motor_scooter"},
};

std::unordered_map<int, std::string> pedestrian_to_string{
    {static_cast<int>(TripDirections_PedestrianType_kFoot), "foot"},
    {static_cast<int>(TripDirections_PedestrianType_kWheelchair), "wheelchair"},
    {static_cast<int>(TripDirections_PedestrianType_kSegway), "segway"},
};

std::unordered_map<int, std::string> bicycle_to_string{
    {static_cast<int>(TripDirections_BicycleType_kRoad), "road"},
    {static_cast<int>(TripDirections_BicycleType_kCross), "cross"},
    {static_cast<int>(TripDirections_BicycleType_kHybrid), "hybrid"},
    {static_cast<int>(TripDirections_BicycleType_kMountain), "mountain"},
};

std::unordered_map<int, std::string> transit_to_string{
    {static_cast<int>(TripDirections_TransitType_kTram), "tram"},
    {static_cast<int>(TripDirections_TransitType_kMetro), "metro"},
    {static_cast<int>(TripDirections_TransitType_kRail), "rail"},
    {static_cast<int>(TripDirections_TransitType_kBus), "bus"},
    {static_cast<int>(TripDirections_TransitType_kFerry), "ferry"},
    {static_cast<int>(TripDirections_TransitType_kCableCar), "cable_car"},
    {static_cast<int>(TripDirections_TransitType_kGondola), "gondola"},
    {static_cast<int>(TripDirections_TransitType_kFunicular), "funicular"},
};

std::pair<std::string, std::string>
travel_mode_type(const valhalla::odin::TripDirections_Maneuver& maneuver) {
  switch (maneuver.travel_mode()) {
    case TripDirections_TravelMode_kDrive: {
      auto i = maneuver.has_vehicle_type() ? vehicle_to_string.find(maneuver.vehicle_type())
                                           : vehicle_to_string.cend();
      return i == vehicle_to_string.cend() ? make_pair("drive", "car")
                                           : make_pair("drive", i->second);
    }
    case TripDirections_TravelMode_kPedestrian: {
      auto i = maneuver.has_pedestrian_type() ? pedestrian_to_string.find(maneuver.pedestrian_type())
                                              : pedestrian_to_string.cend();
      return i == pedestrian_to_string.cend() ? make_pair("pedestrian", "foot")
                                              : make_pair("pedestrian", i->second);
    }
    case TripDirections_TravelMode_kBicycle: {
      auto i = maneuver.has_bicycle_type() ? bicycle_to_string.find(maneuver.bicycle_type())
                                           : bicycle_to_string.cend();
      return i == bicycle_to_string.cend() ? make_pair("bicycle", "road")
                                           : make_pair("bicycle", i->second);
    }
    case TripDirections_TravelMode_kTransit: {
      auto i = maneuver.has_transit_type() ? transit_to_string.find(maneuver.transit_type())
                                           : transit_to_string.cend();
      return i == transit_to_string.cend() ? make_pair("transit", "rail")
                                           : make_pair("transit", i->second);
    }
  }
}

// The types of properties that will be returned
// for a given route
enum class Properties {
  Grade,
  Surface,
  Cycle_Lane,
  Use,
  Toll,
  Bridge,
  Tunnel
};

<<<<<<< HEAD
=======
// Will return a json of an edge's type, distance and percentage
// compared to the entire route
>>>>>>> 610fe4f7
json::ArrayPtr summary_data(valhalla::baldr::EdgeData data) {
  auto summary_data = json::array({});

  summary_data->emplace_back(json::fp_t{data.type(), 3});
  summary_data->emplace_back(json::fp_t{data.distance(), 3});
  summary_data->emplace_back(json::fp_t{data.percentage(), 2});

  return summary_data;
<<<<<<< HEAD
}

json::ArrayPtr indices_data(valhalla::baldr::EdgeData data) {
  auto indices_data = json::array({});

  indices_data->emplace_back(static_cast<uint64_t>(data.start_index()));
  indices_data->emplace_back(static_cast<uint64_t>(data.end_index()));

  return indices_data;
}

json::ArrayPtr indices(const std::vector<valhalla::baldr::EdgeData> property_data) {
  auto indices_array = json::array({});

  for (auto data: property_data) {
    indices_array->emplace_back(indices_data(data));
  }

  return indices_array;
}

json::ArrayPtr summary(const std::vector<valhalla::baldr::EdgeData> property_data) {
  auto summary_array = json::array({});

  for (auto data: property_data) {
    summary_array->emplace_back(summary_data(data));
  }

  return summary_array;
=======
>>>>>>> 610fe4f7
}

// Will return a json of an edge's start and stop index
// for a certain type
json::ArrayPtr indices_data(valhalla::baldr::EdgeData data) {
  auto indices_data = json::array({});

  indices_data->emplace_back(static_cast<uint64_t>(data.start_index()));
  indices_data->emplace_back(static_cast<uint64_t>(data.end_index()));

  return indices_data;
}

// Returns the start and stop indices for the entire route
// for a certain property
json::ArrayPtr indices(const std::vector<valhalla::baldr::EdgeData> property_data) {
  auto indices_array = json::array({});

  for (auto data: property_data) {
    indices_array->emplace_back(indices_data(data));
  }

  return indices_array;
}

// Returns the summary for the entire route
// for a certain property
json::ArrayPtr summary(const std::vector<valhalla::baldr::EdgeData> property_data) {
  auto summary_array = json::array({});

  for (auto data: property_data) {
    summary_array->emplace_back(summary_data(data));
  }

  return summary_array;
}

// Returns the overall summary for the entire route
// This will condense the summary
json::ArrayPtr overall_summary(const std::vector<valhalla::baldr::EdgeData> property_data) {
  auto overall_summary_array = json::array({});
  auto overall_property = property_data.front();

  for (auto data: property_data) {
    if (overall_property.type() == data.type()) {
      overall_property += data;
    } else {
      overall_summary_array->emplace_back(summary_data(overall_property));
<<<<<<< HEAD
      overall_property = property_data[i];
    }

    if (i == property_data.size() - 1) {
=======
      overall_property = data;
    }

    if (data == property_data.back()) {
>>>>>>> 610fe4f7
      overall_summary_array->emplace_back(summary_data(overall_property));
    }
  }

  return overall_summary_array;
}

<<<<<<< HEAD
std::vector<std::vector<valhalla::baldr::EdgeData>>
  get_properties_data(const std::vector<valhalla::odin::TripPath_Edge> edges,
                      float total_length, std::vector<Properties> properties_enabled) {
=======
float set_property_type(valhalla::odin::TripPath_Edge current_edge, Properties current_property) {
  switch (current_property) {
    case Properties::Grade:
      return current_edge.weighted_grade();
  }
}
>>>>>>> 610fe4f7

// Returns the properties data
std::vector<std::vector<valhalla::baldr::EdgeData>>
  get_properties_data(const std::vector<valhalla::odin::TripPath_Edge> edges,
                      float total_length, std::vector<Properties> properties_enabled) {
  valhalla::baldr::EdgeData properties [properties_enabled.size()];

  int start_of_property [properties_enabled.size()];

  std::vector<std::vector<valhalla::baldr::EdgeData>> properties_data(properties_enabled.size());

  for (int i = 0; i < edges.size(); i++) {
    auto current_edge = edges[i];

    for (int j = 0; j < properties_enabled.size(); j++) {
      auto current_property = properties_enabled[j];

      if (i == 0) {
        start_of_property[j] = 0;

<<<<<<< HEAD
        switch (current_property) {
          case Properties::Grade:
            properties[j].set_type(current_edge.weighted_grade());
            break;
          case Properties::Surface:
            properties[j].set_type(current_edge.surface());
            break;
          case Properties::Cycle_Lane:
            properties[j].set_type(current_edge.cycle_lane());
            break;
          case Properties::Use:
            properties[j].set_type(current_edge.use());
            break;
          case Properties::Toll:
            properties[j].set_type(0);
            break;
          case Properties::Bridge:
            properties[j].set_type(0);
            break;
          case Properties::Tunnel:
            properties[j].set_type(0);
            break;
          default:
            break;
        }
        
=======
        properties[j].set_type(set_property_type(current_edge, current_property));
>>>>>>> 610fe4f7
        properties[j].set_distance(current_edge.length());
      } else {
        auto previous_edge = edges[i - 1];

        switch(current_property) {
          case Properties::Grade:
            if (i != edges.size() - 1 && previous_edge.weighted_grade() == current_edge.weighted_grade()) {
              properties[j] += current_edge.length();
              continue;
            }
<<<<<<< HEAD
            break;
          case Properties::Surface:
            if (i != edges.size() - 1 && previous_edge.surface() == current_edge.surface()) {
              properties[j] += current_edge.length();
              continue;
            }
            break;
          case Properties::Cycle_Lane:
            if (i != edges.size() - 1 && previous_edge.cycle_lane() == current_edge.cycle_lane()) {
              properties[j] += current_edge.length();
              continue;
            }
            break;
          case Properties::Use:
            if (i != edges.size() - 1 && previous_edge.use() == current_edge.use()) {
              properties[j] += current_edge.length();
              continue;
            }
            break;
          case Properties::Toll:
            if (i != edges.size() - 1 && previous_edge.toll() == current_edge.toll()) {
              properties[j] += current_edge.length();
              continue;
            }
            break;
          case Properties::Bridge:
            if (i != edges.size() - 1 && previous_edge.bridge() == current_edge.bridge()) {
              properties[j] += current_edge.length();
              continue;
            }
            break;
          case Properties::Tunnel:
            if (i != edges.size() - 1 && previous_edge.tunnel() == current_edge.tunnel()) {
              properties[j] += current_edge.length();
              continue;
            }
            break;
        }

        properties[j].set_start_index(start_of_grade[j]);
        properties[j].set_end_index(previous_edge.end_shape_index());
        properties[j].set_percentage(properties[j].distance()/total_length * 100);

        properties_data[j].push_back(properties[j]);

        start_of_grade[j] = current_edge.begin_shape_index();
        properties[j].set_distance(current_edge.length());

        switch (current_property) {
          case Properties::Grade:
            properties[j].set_type(current_edge.weighted_grade());
            break;
          case Properties::Surface:
            properties[j].set_type(current_edge.surface());
            break;
          case Properties::Cycle_Lane:
            properties[j].set_type(current_edge.cycle_lane());
            break;
          case Properties::Use:
            properties[j].set_type(current_edge.use());
            break;
          case Properties::Toll:
            properties[j].set_type(0);
            break;
          case Properties::Bridge:
            properties[j].set_type(0);
            break;
          case Properties::Tunnel:
            properties[j].set_type(0);
            break;
=======
>>>>>>> 610fe4f7
        }

        properties[j].set_start_index(start_of_property[j]);
        properties[j].set_end_index(previous_edge.end_shape_index());
        properties[j].set_percentage(properties[j].distance()/total_length * 100);

        properties_data[j].push_back(properties[j]);

        start_of_property[j] = current_edge.begin_shape_index();
        properties[j].set_distance(current_edge.length());
        properties[j].set_type(set_property_type(current_edge, current_property));
      }
    }
  }

  return properties_data;
}

json::MapPtr properties(const std::vector<valhalla::odin::TripPath_Edge> edges,
                    float total_length,
                    std::vector<Properties> properties_enabled) {
  auto properties = json::map({});

  auto properties_data = get_properties_data(edges, total_length, properties_enabled);

  for (int i = 0; i < properties_enabled.size(); i++) {
    auto property = json::map({});

    json::ArrayPtr summary_array = summary(properties_data[i]);
    json::ArrayPtr indices_array = indices(properties_data[i]);

    std::sort(properties_data[i].begin(), properties_data[i].end());

    json::ArrayPtr overall_summary_array = (properties_data[i].size() == 1) ? 
      summary_data(properties_data[i].front()) : overall_summary(properties_data[i]);

    property->emplace("overall_summary", std::move(overall_summary_array));
    property->emplace("summary", std::move(summary_array));
    property->emplace("indices", std::move(indices_array));

    switch (properties_enabled[i]) {
      case Properties::Grade:
       properties->emplace("grade", property);
       break;
      case Properties::Surface:
        properties->emplace("surface", property);
        break;
      case Properties::Cycle_Lane:
        properties->emplace("cycle_lane", property);
        break;
      case Properties::Use:
        properties->emplace("use", property);
        break;
      case Properties::Toll:
        properties->emplace("toll", property);
        break;
      case Properties::Bridge:
        properties->emplace("bridge", property);
        break;
      case Properties::Tunnel:
        properties->emplace("tunnel", property);
        break;
    }
  }

  return properties;
}

json::ArrayPtr legs(const std::list<valhalla::odin::TripDirections>& directions_legs,
                    const std::map<int, bool> direction_map) {
  // TODO: multiple legs.
  auto legs = json::array({});
  for (const auto& directions_leg : directions_legs) {
    auto leg = json::map({});
    auto summary = json::map({});
    auto maneuvers = json::array({});

    for (const auto& maneuver : directions_leg.maneuver()) {

      auto man = json::map({});

      // Maneuver type
      man->emplace("type", static_cast<uint64_t>(maneuver.type()));

      // Instruction and verbal instructions
      man->emplace("instruction", maneuver.text_instruction());
      if (maneuver.has_verbal_transition_alert_instruction()) {
        man->emplace("verbal_transition_alert_instruction",
                     maneuver.verbal_transition_alert_instruction());
      }
      if (maneuver.has_verbal_pre_transition_instruction()) {
        man->emplace("verbal_pre_transition_instruction",
                     maneuver.verbal_pre_transition_instruction());
      }
      if (maneuver.has_verbal_post_transition_instruction()) {
        man->emplace("verbal_post_transition_instruction",
                     maneuver.verbal_post_transition_instruction());
      }

      // Set street names
      if (maneuver.street_name_size() > 0) {
        auto street_names = json::array({});
        for (int i = 0; i < maneuver.street_name_size(); i++) {
          street_names->emplace_back(maneuver.street_name(i));
        }
        man->emplace("street_names", std::move(street_names));
      }

      // Set begin street names
      if (maneuver.begin_street_name_size() > 0) {
        auto begin_street_names = json::array({});
        for (int i = 0; i < maneuver.begin_street_name_size(); i++) {
          begin_street_names->emplace_back(maneuver.begin_street_name(i));
        }
        man->emplace("begin_street_names", std::move(begin_street_names));
      }

      // Time, length, and shape indexes
      man->emplace("time", static_cast<uint64_t>(maneuver.time()));
      man->emplace("length", json::fp_t{maneuver.length(), 3});
      man->emplace("begin_shape_index", static_cast<uint64_t>(maneuver.begin_shape_index()));
      man->emplace("end_shape_index", static_cast<uint64_t>(maneuver.end_shape_index()));

      // Portions toll and rough
      if (maneuver.portions_toll()) {
        man->emplace("toll", maneuver.portions_toll());
      }
      if (maneuver.portions_unpaved()) {
        man->emplace("rough", maneuver.portions_unpaved());
      }

      // Process sign
      if (maneuver.has_sign()) {
        auto sign = json::map({});

        // Process exit number
        if (maneuver.sign().exit_number_elements_size() > 0) {
          auto exit_number_elements = json::array({});
          for (int i = 0; i < maneuver.sign().exit_number_elements_size(); ++i) {
            auto exit_number_element = json::map({});

            // Add the exit number text
            exit_number_element->emplace("text", maneuver.sign().exit_number_elements(i).text());

            // Add the exit number consecutive count only if greater than zero
            if (maneuver.sign().exit_number_elements(i).consecutive_count() > 0) {
              exit_number_element
                  ->emplace("consecutive_count",
                            static_cast<uint64_t>(
                                maneuver.sign().exit_number_elements(i).consecutive_count()));
            }

            exit_number_elements->emplace_back(exit_number_element);
          }
          sign->emplace("exit_number_elements", std::move(exit_number_elements));
        }

        // Process exit branch
        if (maneuver.sign().exit_branch_elements_size() > 0) {
          auto exit_branch_elements = json::array({});
          for (int i = 0; i < maneuver.sign().exit_branch_elements_size(); ++i) {
            auto exit_branch_element = json::map({});

            // Add the exit branch text
            exit_branch_element->emplace("text", maneuver.sign().exit_branch_elements(i).text());

            // Add the exit branch consecutive count only if greater than zero
            if (maneuver.sign().exit_branch_elements(i).consecutive_count() > 0) {
              exit_branch_element
                  ->emplace("consecutive_count",
                            static_cast<uint64_t>(
                                maneuver.sign().exit_branch_elements(i).consecutive_count()));
            }

            exit_branch_elements->emplace_back(exit_branch_element);
          }
          sign->emplace("exit_branch_elements", std::move(exit_branch_elements));
        }

        // Process exit toward
        if (maneuver.sign().exit_toward_elements_size() > 0) {
          auto exit_toward_elements = json::array({});
          for (int i = 0; i < maneuver.sign().exit_toward_elements_size(); ++i) {
            auto exit_toward_element = json::map({});

            // Add the exit toward text
            exit_toward_element->emplace("text", maneuver.sign().exit_toward_elements(i).text());

            // Add the exit toward consecutive count only if greater than zero
            if (maneuver.sign().exit_toward_elements(i).consecutive_count() > 0) {
              exit_toward_element
                  ->emplace("consecutive_count",
                            static_cast<uint64_t>(
                                maneuver.sign().exit_toward_elements(i).consecutive_count()));
            }

            exit_toward_elements->emplace_back(exit_toward_element);
          }
          sign->emplace("exit_toward_elements", std::move(exit_toward_elements));
        }

        // Process exit name
        if (maneuver.sign().exit_name_elements_size() > 0) {
          auto exit_name_elements = json::array({});
          for (int i = 0; i < maneuver.sign().exit_name_elements_size(); ++i) {
            auto exit_name_element = json::map({});

            // Add the exit name text
            exit_name_element->emplace("text", maneuver.sign().exit_name_elements(i).text());

            // Add the exit name consecutive count only if greater than zero
            if (maneuver.sign().exit_name_elements(i).consecutive_count() > 0) {
              exit_name_element
                  ->emplace("consecutive_count",
                            static_cast<uint64_t>(
                                maneuver.sign().exit_name_elements(i).consecutive_count()));
            }

            exit_name_elements->emplace_back(exit_name_element);
          }
          sign->emplace("exit_name_elements", std::move(exit_name_elements));
        }

        man->emplace("sign", std::move(sign));
      }

      // Roundabout count
      if (maneuver.has_roundabout_exit_count()) {
        man->emplace("roundabout_exit_count",
                     static_cast<uint64_t>(maneuver.roundabout_exit_count()));

        man->emplace("counter_clockwise", static_cast<bool>(direction_map.at(maneuver.begin_shape_index())));
      }

      // Depart and arrive instructions
      if (maneuver.has_depart_instruction()) {
        man->emplace("depart_instruction", maneuver.depart_instruction());
      }
      if (maneuver.has_verbal_depart_instruction()) {
        man->emplace("verbal_depart_instruction", maneuver.verbal_depart_instruction());
      }
      if (maneuver.has_arrive_instruction()) {
        man->emplace("arrive_instruction", maneuver.arrive_instruction());
      }
      if (maneuver.has_verbal_arrive_instruction()) {
        man->emplace("verbal_arrive_instruction", maneuver.verbal_arrive_instruction());
      }

      // Process transit route
      if (maneuver.has_transit_info()) {
        const auto& transit_info = maneuver.transit_info();
        auto json_transit_info = json::map({});

        if (transit_info.has_onestop_id()) {
          json_transit_info->emplace("onestop_id", transit_info.onestop_id());
          valhalla::midgard::logging::Log("transit_route_stopid::" + transit_info.onestop_id(),
                                          " [ANALYTICS] ");
        }
        if (transit_info.has_short_name()) {
          json_transit_info->emplace("short_name", transit_info.short_name());
        }
        if (transit_info.has_long_name()) {
          json_transit_info->emplace("long_name", transit_info.long_name());
        }
        if (transit_info.has_headsign()) {
          json_transit_info->emplace("headsign", transit_info.headsign());
        }
        if (transit_info.has_color()) {
          json_transit_info->emplace("color", static_cast<uint64_t>(transit_info.color()));
        }
        if (transit_info.has_text_color()) {
          json_transit_info->emplace("text_color", static_cast<uint64_t>(transit_info.text_color()));
        }
        if (transit_info.has_description()) {
          json_transit_info->emplace("description", transit_info.description());
        }
        if (transit_info.has_operator_onestop_id()) {
          json_transit_info->emplace("operator_onestop_id", transit_info.operator_onestop_id());
        }
        if (transit_info.has_operator_name()) {
          json_transit_info->emplace("operator_name", transit_info.operator_name());
        }
        if (transit_info.has_operator_url()) {
          json_transit_info->emplace("operator_url", transit_info.operator_url());
        }

        // Add transit stops
        if (transit_info.transit_stops().size() > 0) {
          auto json_transit_stops = json::array({});
          for (const auto& transit_stop : transit_info.transit_stops()) {
            auto json_transit_stop = json::map({});

            // type
            if (transit_stop.has_type()) {
              if (transit_stop.type() == TransitPlatformInfo_Type_kStation) {
                json_transit_stop->emplace("type", std::string("station"));
              } else {
                json_transit_stop->emplace("type", std::string("stop"));
              }
            }

            // onestop_id - using the station onestop_id
            if (transit_stop.has_station_onestop_id()) {
              json_transit_stop->emplace("onestop_id", transit_stop.station_onestop_id());
              valhalla::midgard::logging::Log("transit_stopid::" + transit_stop.station_onestop_id(),
                                              " [ANALYTICS] ");
            }

            // name - using the station name
            if (transit_stop.has_station_name()) {
              json_transit_stop->emplace("name", transit_stop.station_name());
            }

            // arrival_date_time
            if (transit_stop.has_arrival_date_time()) {
              json_transit_stop->emplace("arrival_date_time", transit_stop.arrival_date_time());
            }

            // departure_date_time
            if (transit_stop.has_departure_date_time()) {
              json_transit_stop->emplace("departure_date_time", transit_stop.departure_date_time());
            }

            // assumed_schedule
            if (transit_stop.has_assumed_schedule()) {
              json_transit_stop->emplace("assumed_schedule", transit_stop.assumed_schedule());
            }

            // latitude and longitude
            if (transit_stop.has_ll()) {
              json_transit_stop->emplace("lat", json::fp_t{transit_stop.ll().lat(), 6});
              json_transit_stop->emplace("lon", json::fp_t{transit_stop.ll().lng(), 6});
            }

            json_transit_stops->emplace_back(json_transit_stop);
          }
          json_transit_info->emplace("transit_stops", std::move(json_transit_stops));
        }

        man->emplace("transit_info", std::move(json_transit_info));
      }

      if (maneuver.verbal_multi_cue()) {
        man->emplace("verbal_multi_cue", maneuver.verbal_multi_cue());
      }

      // Travel mode
      auto mode_type = travel_mode_type(maneuver);
      man->emplace("travel_mode", mode_type.first);

      // Travel type
      man->emplace("travel_type", mode_type.second);

      //  man->emplace("hasGate", maneuver.);
      //  man->emplace("hasFerry", maneuver.);
      //“portionsTollNote” : “<portionsTollNote>”,
      //“portionsUnpavedNote” : “<portionsUnpavedNote>”,
      //“gateAccessRequiredNote” : “<gateAccessRequiredNote>”,
      //“checkFerryInfoNote” : “<checkFerryInfoNote>”
      maneuvers->emplace_back(man);
    }
    if (directions_leg.maneuver_size() > 0) {
      leg->emplace("maneuvers", maneuvers);
    }
    summary->emplace("time", static_cast<uint64_t>(directions_leg.summary().time()));
    summary->emplace("length", json::fp_t{directions_leg.summary().length(), 3});
    summary->emplace("min_lat", json::fp_t{directions_leg.summary().bbox().min_ll().lat(), 6});
    summary->emplace("min_lon", json::fp_t{directions_leg.summary().bbox().min_ll().lng(), 6});
    summary->emplace("max_lat", json::fp_t{directions_leg.summary().bbox().max_ll().lat(), 6});
    summary->emplace("max_lon", json::fp_t{directions_leg.summary().bbox().max_ll().lng(), 6});
    leg->emplace("summary", summary);
    leg->emplace("shape", directions_leg.shape());

    legs->emplace_back(leg);
  }
  return legs;
}

std::string serialize(const valhalla::odin::DirectionsOptions& directions_options,
                      const std::list<valhalla::odin::TripDirections>& directions_legs,
                      const std::list<valhalla::odin::TripPath>& trip_paths) {
  // build up the json object

  std::map<int, bool> direction_map;
  std::vector<valhalla::odin::TripPath_Edge> edges;
  float total_length = 0;

  for (auto path = trip_paths.begin(); path != trip_paths.end(); ++path) {
    for (auto node: path->node()) {
      auto edge = node.edge();

      total_length += edge.length();

      edges.push_back(edge);

      if (edge.roundabout())
        direction_map.insert({edge.begin_shape_index(), edge.drive_on_right()});
    }
  }

  auto json = json::map
  ({
    {"trip", json::map
       ({
        {"locations", locations(directions_legs)},
        {"summary", summary(directions_legs)},
        {"legs", legs(directions_legs, direction_map)},
        {"status_message", string("Found route between points")}, //found route between points OR cannot find route between points
        {"status", static_cast<uint64_t>(0)}, //0 success
        {"units", valhalla::odin::DirectionsOptions::Units_Name(directions_options.units())},
        {"language", directions_options.language()}
      })
    }
  });

  std::vector<Properties> properties_enabled;

  if (directions_options.grades())
    properties_enabled.push_back(Properties::Grade);

  if (directions_options.surface())
    properties_enabled.push_back(Properties::Surface);

  if (directions_options.cycle_lane())
    properties_enabled.push_back(Properties::Cycle_Lane);

  if (directions_options.use())
    properties_enabled.push_back(Properties::Use);

  if (directions_options.toll())
    properties_enabled.push_back(Properties::Toll);

  if (directions_options.bridge())
    properties_enabled.push_back(Properties::Bridge);

  if (directions_options.tunnel())
    properties_enabled.push_back(Properties::Tunnel);

  json->emplace("properties", properties(edges, total_length, properties_enabled));

  if (directions_options.has_id())
    json->emplace("id", directions_options.id());
  std::stringstream ss;
  ss << *json;
  return ss.str();
}
} // namespace valhalla_serializers

void jsonToProtoLocation(const rapidjson::Value& json_location, Route::Location* proto_location) {
  // Set the lat
  auto lat_iter = json_location.FindMember("lat");
  if (lat_iter != json_location.MemberEnd()) {
    if (!lat_iter->value.IsFloat()) {
      throw std::runtime_error("lat is not a float.");
    }
    proto_location->set_lat(lat_iter->value.GetFloat());
  }

  // Set the lon
  auto lon_iter = json_location.FindMember("lon");
  if (lon_iter != json_location.MemberEnd()) {
    if (!lon_iter->value.IsFloat()) {
      throw std::runtime_error("lon is not a float.");
    }
    proto_location->set_lon(lon_iter->value.GetFloat());
  }

  // Set the type
  auto type_iter = json_location.FindMember("type");
  if (type_iter != json_location.MemberEnd()) {
    if (!type_iter->value.IsString()) {
      throw std::runtime_error("type is not a string.");
    }
    proto_location->set_type(type_iter->value.GetString());
  }

  // Set the heading
  auto heading_iter = json_location.FindMember("heading");
  if (heading_iter != json_location.MemberEnd()) {
    if (!heading_iter->value.IsUint()) {
      throw std::runtime_error("heading is not a Uint.");
    }
    proto_location->set_heading(heading_iter->value.GetUint());
  }

  // Set the name
  auto name_iter = json_location.FindMember("name");
  if (name_iter != json_location.MemberEnd()) {
    if (!name_iter->value.IsString()) {
      throw std::runtime_error("name is not a string.");
    }
    proto_location->set_name(name_iter->value.GetString());
  }

  // Set the street
  auto street_iter = json_location.FindMember("street");
  if (street_iter != json_location.MemberEnd()) {
    if (!street_iter->value.IsString()) {
      throw std::runtime_error("street is not a string.");
    }
    proto_location->set_street(street_iter->value.GetString());
  }

  // Set the city
  auto city_iter = json_location.FindMember("city");
  if (city_iter != json_location.MemberEnd()) {
    if (!city_iter->value.IsString()) {
      throw std::runtime_error("city is not a string.");
    }
    proto_location->set_city(city_iter->value.GetString());
  }

  // Set the state
  auto state_iter = json_location.FindMember("state");
  if (state_iter != json_location.MemberEnd()) {
    if (!state_iter->value.IsString()) {
      throw std::runtime_error("state is not a string.");
    }
    proto_location->set_state(state_iter->value.GetString());
  }

  // Set the postal_code
  auto postal_code_iter = json_location.FindMember("postal_code");
  if (postal_code_iter != json_location.MemberEnd()) {
    if (!postal_code_iter->value.IsString()) {
      throw std::runtime_error("postal_code is not a string.");
    }
    proto_location->set_postal_code(postal_code_iter->value.GetString());
  }

  // Set the country
  auto country_iter = json_location.FindMember("country");
  if (country_iter != json_location.MemberEnd()) {
    if (!country_iter->value.IsString()) {
      throw std::runtime_error("country is not a string.");
    }
    proto_location->set_country(country_iter->value.GetString());
  }

  // Set the date_time
  auto date_time_iter = json_location.FindMember("date_time");
  if (date_time_iter != json_location.MemberEnd()) {
    if (!date_time_iter->value.IsString()) {
      throw std::runtime_error("date_time is not a string.");
    }
    proto_location->set_date_time(date_time_iter->value.GetString());
  }

  // Set the side_of_street
  auto side_of_street_iter = json_location.FindMember("side_of_street");
  if (side_of_street_iter != json_location.MemberEnd()) {
    if (!side_of_street_iter->value.IsString()) {
      throw std::runtime_error("side_of_street is not a string.");
    }
    proto_location->set_side_of_street(side_of_street_iter->value.GetString());
  }

  // Set the original_index
  auto original_index_iter = json_location.FindMember("original_index");
  if (original_index_iter != json_location.MemberEnd()) {
    if (!original_index_iter->value.IsUint()) {
      throw std::runtime_error("original_index is not a Uint.");
    }
    proto_location->set_original_index(original_index_iter->value.GetUint());
  }
}

void jsonToProtoSummary(const rapidjson::Value& json_summary, Route::Summary* proto_summary) {
  // Set the length
  auto length_iter = json_summary.FindMember("length");
  if (length_iter != json_summary.MemberEnd()) {
    if (!length_iter->value.IsFloat()) {
      throw std::runtime_error("length is not a float.");
    }
    proto_summary->set_length(length_iter->value.GetFloat());
  }

  // Set the time
  auto time_iter = json_summary.FindMember("time");
  if (time_iter != json_summary.MemberEnd()) {
    if (!time_iter->value.IsUint()) {
      throw std::runtime_error("time is not a Uint.");
    }
    proto_summary->set_time(time_iter->value.GetUint());
  }

  // Set the min_lat
  auto min_lat_iter = json_summary.FindMember("min_lat");
  if (min_lat_iter != json_summary.MemberEnd()) {
    if (!min_lat_iter->value.IsFloat()) {
      throw std::runtime_error("min_lat is not a float.");
    }
    proto_summary->set_min_lat(min_lat_iter->value.GetFloat());
  }

  // Set the min_lon
  auto min_lon_iter = json_summary.FindMember("min_lon");
  if (min_lon_iter != json_summary.MemberEnd()) {
    if (!min_lon_iter->value.IsFloat()) {
      throw std::runtime_error("min_lon is not a float.");
    }
    proto_summary->set_min_lon(min_lon_iter->value.GetFloat());
  }

  // Set the max_lat
  auto max_lat_iter = json_summary.FindMember("max_lat");
  if (max_lat_iter != json_summary.MemberEnd()) {
    if (!max_lat_iter->value.IsFloat()) {
      throw std::runtime_error("max_lat is not a float.");
    }
    proto_summary->set_max_lat(max_lat_iter->value.GetFloat());
  }

  // Set the max_lon
  auto max_lon_iter = json_summary.FindMember("max_lon");
  if (max_lon_iter != json_summary.MemberEnd()) {
    if (!max_lon_iter->value.IsFloat()) {
      throw std::runtime_error("max_lon is not a float.");
    }
    proto_summary->set_max_lon(max_lon_iter->value.GetFloat());
  }
}

void jsonToProtoElement(const rapidjson::Value& json_element,
                        Route::Maneuver::Sign::Element* proto_element) {
  // Set the text
  auto text_iter = json_element.FindMember("text");
  if (text_iter != json_element.MemberEnd()) {
    if (!text_iter->value.IsString()) {
      throw std::runtime_error("text is not a string.");
    }
    proto_element->set_text(text_iter->value.GetString());
  }

  // Set the consecutive_count
  auto consecutive_count_iter = json_element.FindMember("consecutive_count");
  if (consecutive_count_iter != json_element.MemberEnd()) {
    if (!consecutive_count_iter->value.IsUint()) {
      throw std::runtime_error("consecutive_count is not a Uint.");
    }
    proto_element->set_consecutive_count(consecutive_count_iter->value.GetUint());
  }
}

void jsonToProtoSign(const rapidjson::Value& json_sign, Route::Maneuver::Sign* proto_sign) {
  // Set the exit_number_elements
  auto exit_number_elements_iter = json_sign.FindMember("exit_number_elements");
  if (exit_number_elements_iter != json_sign.MemberEnd()) {
    if (!exit_number_elements_iter->value.IsArray()) {
      throw std::runtime_error("exit_number_elements is not an array.");
    }
    auto proto_exit_number_elements = proto_sign->mutable_exit_number_elements();
    for (const auto& exit_number_element : exit_number_elements_iter->value.GetArray()) {
      if (!exit_number_element.IsObject()) {
        throw std::runtime_error("exit_number_element is not an object.");
      }
      auto proto_exit_number_element = proto_exit_number_elements->Add();
      jsonToProtoElement(exit_number_element, proto_exit_number_element);
    }
  }

  // Set the exit_branch_elements
  auto exit_branch_elements_iter = json_sign.FindMember("exit_branch_elements");
  if (exit_branch_elements_iter != json_sign.MemberEnd()) {
    if (!exit_branch_elements_iter->value.IsArray()) {
      throw std::runtime_error("exit_branch_element is not an array.");
    }
    auto proto_exit_branch_elements = proto_sign->mutable_exit_branch_elements();
    for (const auto& exit_branch_element : exit_branch_elements_iter->value.GetArray()) {
      if (!exit_branch_element.IsObject()) {
        throw std::runtime_error("exit_branch_element is not an object.");
      }
      auto proto_exit_branch_element = proto_exit_branch_elements->Add();
      jsonToProtoElement(exit_branch_element, proto_exit_branch_element);
    }
  }

  // Set the exit_toward_elements
  auto exit_toward_elements_iter = json_sign.FindMember("exit_toward_elements");
  if (exit_toward_elements_iter != json_sign.MemberEnd()) {
    if (!exit_toward_elements_iter->value.IsArray()) {
      throw std::runtime_error("exit_toward_element is not an array.");
    }
    auto proto_exit_toward_elements = proto_sign->mutable_exit_toward_elements();
    for (const auto& exit_toward_element : exit_toward_elements_iter->value.GetArray()) {
      if (!exit_toward_element.IsObject()) {
        throw std::runtime_error("exit_toward_element is not an object.");
      }
      auto proto_exit_toward_element = proto_exit_toward_elements->Add();
      jsonToProtoElement(exit_toward_element, proto_exit_toward_element);
    }
  }

  // Set the exit_name_elements
  auto exit_name_elements_iter = json_sign.FindMember("exit_name_elements");
  if (exit_name_elements_iter != json_sign.MemberEnd()) {
    if (!exit_name_elements_iter->value.IsArray()) {
      throw std::runtime_error("exit_name_element is not an array.");
    }
    auto proto_exit_name_elements = proto_sign->mutable_exit_name_elements();
    for (const auto& exit_name_element : exit_name_elements_iter->value.GetArray()) {
      if (!exit_name_element.IsObject()) {
        throw std::runtime_error("exit_name_element is not an object.");
      }
      auto proto_exit_name_element = proto_exit_name_elements->Add();
      jsonToProtoElement(exit_name_element, proto_exit_name_element);
    }
  }
}

void jsonToProtoTransitStop(const rapidjson::Value& json_transit_stop,
                            Route::TransitStop* proto_transit_stop) {
  // Set the type
  auto type_iter = json_transit_stop.FindMember("type");
  if (type_iter != json_transit_stop.MemberEnd()) {
    if (!type_iter->value.IsString()) {
      throw std::runtime_error("type is not a string.");
    }
    proto_transit_stop->set_type(type_iter->value.GetString());
  }

  // Set the onestop_id
  auto onestop_id_iter = json_transit_stop.FindMember("onestop_id");
  if (onestop_id_iter != json_transit_stop.MemberEnd()) {
    if (!onestop_id_iter->value.IsString()) {
      throw std::runtime_error("onestop_id is not a string.");
    }
    proto_transit_stop->set_onestop_id(onestop_id_iter->value.GetString());
  }

  // Set the name
  auto name_iter = json_transit_stop.FindMember("name");
  if (name_iter != json_transit_stop.MemberEnd()) {
    if (!name_iter->value.IsString()) {
      throw std::runtime_error("name is not a string.");
    }
    proto_transit_stop->set_name(name_iter->value.GetString());
  }

  // Set the arrival_date_time
  auto arrival_date_time_iter = json_transit_stop.FindMember("arrival_date_time");
  if (arrival_date_time_iter != json_transit_stop.MemberEnd()) {
    if (!arrival_date_time_iter->value.IsString()) {
      throw std::runtime_error("arrival_date_time is not a string.");
    }
    proto_transit_stop->set_arrival_date_time(arrival_date_time_iter->value.GetString());
  }

  // Set the departure_date_time
  auto departure_date_time_iter = json_transit_stop.FindMember("departure_date_time");
  if (departure_date_time_iter != json_transit_stop.MemberEnd()) {
    if (!departure_date_time_iter->value.IsString()) {
      throw std::runtime_error("departure_date_time is not a string.");
    }
    proto_transit_stop->set_departure_date_time(departure_date_time_iter->value.GetString());
  }

  // Set is_parent_stop
  auto is_parent_stop_iter = json_transit_stop.FindMember("is_parent_stop");
  if (is_parent_stop_iter != json_transit_stop.MemberEnd()) {
    if (!is_parent_stop_iter->value.IsBool()) {
      throw std::runtime_error("is_parent_stop is not a bool.");
    }
    proto_transit_stop->set_is_parent_stop(is_parent_stop_iter->value.GetBool());
  }

  // Set assumed_schedule
  auto assumed_schedule_iter = json_transit_stop.FindMember("assumed_schedule");
  if (assumed_schedule_iter != json_transit_stop.MemberEnd()) {
    if (!assumed_schedule_iter->value.IsBool()) {
      throw std::runtime_error("assumed_schedule is not a bool.");
    }
    proto_transit_stop->set_assumed_schedule(assumed_schedule_iter->value.GetBool());
  }

  // Set the lat
  auto lat_iter = json_transit_stop.FindMember("lat");
  if (lat_iter != json_transit_stop.MemberEnd()) {
    if (!lat_iter->value.IsFloat()) {
      throw std::runtime_error("lat is not a float.");
    }
    proto_transit_stop->set_lat(lat_iter->value.GetFloat());
  }

  // Set the lon
  auto lon_iter = json_transit_stop.FindMember("lon");
  if (lon_iter != json_transit_stop.MemberEnd()) {
    if (!lon_iter->value.IsFloat()) {
      throw std::runtime_error("lon is not a float.");
    }
    proto_transit_stop->set_lon(lon_iter->value.GetFloat());
  }
}

void jsonToProtoTransitInfo(const rapidjson::Value& json_transit_info,
                            Route::TransitInfo* proto_transit_info) {
  // Set the onestop_id
  auto onestop_id_iter = json_transit_info.FindMember("onestop_id");
  if (onestop_id_iter != json_transit_info.MemberEnd()) {
    if (!onestop_id_iter->value.IsString()) {
      throw std::runtime_error("onestop_id is not a string.");
    }
    proto_transit_info->set_onestop_id(onestop_id_iter->value.GetString());
  }

  // Set the short_name
  auto short_name_iter = json_transit_info.FindMember("short_name");
  if (short_name_iter != json_transit_info.MemberEnd()) {
    if (!short_name_iter->value.IsString()) {
      throw std::runtime_error("short_name is not a string.");
    }
    proto_transit_info->set_short_name(short_name_iter->value.GetString());
  }

  // Set the long_name
  auto long_name_iter = json_transit_info.FindMember("long_name");
  if (long_name_iter != json_transit_info.MemberEnd()) {
    if (!long_name_iter->value.IsString()) {
      throw std::runtime_error("long_name is not a string.");
    }
    proto_transit_info->set_long_name(long_name_iter->value.GetString());
  }

  // Set the headsign
  auto headsign_iter = json_transit_info.FindMember("headsign");
  if (headsign_iter != json_transit_info.MemberEnd()) {
    if (!headsign_iter->value.IsString()) {
      throw std::runtime_error("headsign is not a string.");
    }
    proto_transit_info->set_headsign(headsign_iter->value.GetString());
  }

  // Set the color
  auto color_iter = json_transit_info.FindMember("color");
  if (color_iter != json_transit_info.MemberEnd()) {
    if (!color_iter->value.IsUint()) {
      throw std::runtime_error("color is not a Uint.");
    }
    proto_transit_info->set_color(color_iter->value.GetUint());
  }

  // Set the text_color
  auto text_color_iter = json_transit_info.FindMember("text_color");
  if (text_color_iter != json_transit_info.MemberEnd()) {
    if (!text_color_iter->value.IsUint()) {
      throw std::runtime_error("text_color is not a Uint.");
    }
    proto_transit_info->set_text_color(text_color_iter->value.GetUint());
  }

  // Set the description
  auto description_iter = json_transit_info.FindMember("description");
  if (description_iter != json_transit_info.MemberEnd()) {
    if (!description_iter->value.IsString()) {
      throw std::runtime_error("description is not a string.");
    }
    proto_transit_info->set_description(description_iter->value.GetString());
  }

  // Set the operator_onestop_id
  auto operator_onestop_id_iter = json_transit_info.FindMember("operator_onestop_id");
  if (operator_onestop_id_iter != json_transit_info.MemberEnd()) {
    if (!operator_onestop_id_iter->value.IsString()) {
      throw std::runtime_error("operator_onestop_id is not a string.");
    }
    proto_transit_info->set_operator_onestop_id(operator_onestop_id_iter->value.GetString());
  }

  // Set the operator_name
  auto operator_name_iter = json_transit_info.FindMember("operator_name");
  if (operator_name_iter != json_transit_info.MemberEnd()) {
    if (!operator_name_iter->value.IsString()) {
      throw std::runtime_error("operator_name is not a string.");
    }
    proto_transit_info->set_operator_name(operator_name_iter->value.GetString());
  }

  // Set the operator_url
  auto operator_url_iter = json_transit_info.FindMember("operator_url");
  if (operator_url_iter != json_transit_info.MemberEnd()) {
    if (!operator_url_iter->value.IsString()) {
      throw std::runtime_error("operator_url is not a string.");
    }
    proto_transit_info->set_operator_url(operator_url_iter->value.GetString());
  }

  // Set the transit_stops
  auto transit_stops_iter = json_transit_info.FindMember("transit_stops");
  if (transit_stops_iter != json_transit_info.MemberEnd()) {
    if (!transit_stops_iter->value.IsArray()) {
      throw std::runtime_error("transit_stops is not an array.");
    }
    auto proto_transit_stops = proto_transit_info->mutable_transit_stops();
    for (const auto& transit_stop : transit_stops_iter->value.GetArray()) {
      if (!transit_stop.IsObject()) {
        throw std::runtime_error("transit_stop is not an object.");
      }
      auto proto_transit_stop = proto_transit_stops->Add();
      jsonToProtoTransitStop(transit_stop, proto_transit_stop);
    }
  }
}

void jsonToProtoManeuver(const rapidjson::Value& json_maneuver, Route::Maneuver* proto_maneuver) {
  // Set the type
  auto type_iter = json_maneuver.FindMember("type");
  if (type_iter != json_maneuver.MemberEnd()) {
    if (!type_iter->value.IsUint()) {
      throw std::runtime_error("type is not a Uint");
    }
    proto_maneuver->set_type(type_iter->value.GetUint());
  }

  // Set the instruction
  auto instruction_iter = json_maneuver.FindMember("instruction");
  if (instruction_iter != json_maneuver.MemberEnd()) {
    if (!instruction_iter->value.IsString()) {
      throw std::runtime_error("instruction is not a string.");
    }
    proto_maneuver->set_instruction(instruction_iter->value.GetString());
  }

  // Set the street_names
  auto street_names_iter = json_maneuver.FindMember("street_names");
  if (street_names_iter != json_maneuver.MemberEnd()) {
    if (!street_names_iter->value.IsArray()) {
      throw std::runtime_error("street_names is not an array.");
    }
    auto proto_street_names = proto_maneuver->mutable_street_names();
    for (const auto& street_name : street_names_iter->value.GetArray()) {
      if (!street_name.IsString()) {
        throw std::runtime_error("street_name is not a string.");
      }
      auto proto_street_name = proto_street_names->Add();
      *proto_street_name = street_name.GetString();
    }
  }

  // Set the length
  auto length_iter = json_maneuver.FindMember("length");
  if (length_iter != json_maneuver.MemberEnd()) {
    if (!length_iter->value.IsFloat()) {
      throw std::runtime_error("length is not a float.");
    }
    proto_maneuver->set_length(length_iter->value.GetFloat());
  }

  // Set the time
  auto time_iter = json_maneuver.FindMember("time");
  if (time_iter != json_maneuver.MemberEnd()) {
    if (!time_iter->value.IsUint()) {
      throw std::runtime_error("time is not a Uint.");
    }
    proto_maneuver->set_time(time_iter->value.GetUint());
  }

  // Set the begin_cardinal_direction
  auto begin_cardinal_direction_iter = json_maneuver.FindMember("begin_cardinal_direction");
  if (begin_cardinal_direction_iter != json_maneuver.MemberEnd()) {
    if (!begin_cardinal_direction_iter->value.IsString()) {
      throw std::runtime_error("begin_cardinal_direction is not a string.");
    }
    proto_maneuver->set_begin_cardinal_direction(begin_cardinal_direction_iter->value.GetString());
  }

  // Set the begin_heading
  auto begin_heading_iter = json_maneuver.FindMember("begin_heading");
  if (begin_heading_iter != json_maneuver.MemberEnd()) {
    if (!begin_heading_iter->value.IsUint()) {
      throw std::runtime_error("begin_heading is not a Uint.");
    }
    proto_maneuver->set_begin_heading(begin_heading_iter->value.GetUint());
  }

  // Set the begin_shape_index
  auto begin_shape_index_iter = json_maneuver.FindMember("begin_shape_index");
  if (begin_shape_index_iter != json_maneuver.MemberEnd()) {
    if (!begin_shape_index_iter->value.IsUint()) {
      throw std::runtime_error("begin_shape_index is not a Uint.");
    }
    proto_maneuver->set_begin_shape_index(begin_shape_index_iter->value.GetUint());
  }

  // Set the end_shape_index
  auto end_shape_index_iter = json_maneuver.FindMember("end_shape_index");
  if (end_shape_index_iter != json_maneuver.MemberEnd()) {
    if (!end_shape_index_iter->value.IsUint()) {
      throw std::runtime_error("end_shape_index is not a Uint.");
    }
    proto_maneuver->set_end_shape_index(end_shape_index_iter->value.GetUint());
  }

  // Set toll
  auto toll_iter = json_maneuver.FindMember("toll");
  if (toll_iter != json_maneuver.MemberEnd()) {
    if (!toll_iter->value.IsBool()) {
      throw std::runtime_error("toll is not a bool.");
    }
    proto_maneuver->set_toll(toll_iter->value.GetBool());
  }

  // Set rough
  auto rough_iter = json_maneuver.FindMember("rough");
  if (rough_iter != json_maneuver.MemberEnd()) {
    if (!rough_iter->value.IsBool()) {
      throw std::runtime_error("rough is not a bool.");
    }
    proto_maneuver->set_rough(rough_iter->value.GetBool());
  }

  // Set the verbal_transition_alert_instruction
  auto verbal_transition_alert_instruction_iter =
      json_maneuver.FindMember("verbal_transition_alert_instruction");
  if (verbal_transition_alert_instruction_iter != json_maneuver.MemberEnd()) {
    if (!verbal_transition_alert_instruction_iter->value.IsString()) {
      throw std::runtime_error("verbal_transition_alert_instruction is not a string.");
    }
    proto_maneuver->set_verbal_transition_alert_instruction(
        verbal_transition_alert_instruction_iter->value.GetString());
  }

  // Set the verbal_pre_transition_instruction
  auto verbal_pre_transition_instruction_iter =
      json_maneuver.FindMember("verbal_pre_transition_instruction");
  if (verbal_pre_transition_instruction_iter != json_maneuver.MemberEnd()) {
    if (!verbal_pre_transition_instruction_iter->value.IsString()) {
      throw std::runtime_error("verbal_pre_transition_instruction is not a string.");
    }
    proto_maneuver->set_verbal_pre_transition_instruction(
        verbal_pre_transition_instruction_iter->value.GetString());
  }

  // Set the verbal_post_transition_instruction
  auto verbal_post_transition_instruction_iter =
      json_maneuver.FindMember("verbal_post_transition_instruction");
  if (verbal_post_transition_instruction_iter != json_maneuver.MemberEnd()) {
    if (!verbal_post_transition_instruction_iter->value.IsString()) {
      throw std::runtime_error("verbal_post_transition_instruction is not a string.");
    }
    proto_maneuver->set_verbal_post_transition_instruction(
        verbal_post_transition_instruction_iter->value.GetString());
  }

  // Set the begin_street_names
  auto begin_street_names_iter = json_maneuver.FindMember("begin_street_names");
  if (begin_street_names_iter != json_maneuver.MemberEnd()) {
    if (!begin_street_names_iter->value.IsArray()) {
      throw std::runtime_error("begin_street_names is not an array.");
    }
    auto proto_begin_street_names = proto_maneuver->mutable_begin_street_names();
    for (const auto& begin_street_name : begin_street_names_iter->value.GetArray()) {
      if (!begin_street_name.IsString()) {
        throw std::runtime_error("begin_street_name is not a string.");
      }
      auto proto_begin_street_name = proto_begin_street_names->Add();
      *proto_begin_street_name = begin_street_name.GetString();
    }
  }

  // Set the sign
  auto sign_iter = json_maneuver.FindMember("sign");
  if (sign_iter != json_maneuver.MemberEnd()) {
    if (!sign_iter->value.IsObject()) {
      throw std::runtime_error("sign is not an object.");
    }
    jsonToProtoSign(sign_iter->value, proto_maneuver->mutable_sign());
  }

  // Set the roundabout_exit_count
  auto roundabout_exit_count_iter = json_maneuver.FindMember("roundabout_exit_count");
  if (roundabout_exit_count_iter != json_maneuver.MemberEnd()) {
    if (!roundabout_exit_count_iter->value.IsUint()) {
      throw std::runtime_error("roundabout_exit_count is not a Uint.");
    }
    proto_maneuver->set_roundabout_exit_count(roundabout_exit_count_iter->value.GetUint());
  }

  // Set the depart_instruction
  auto depart_instruction_iter = json_maneuver.FindMember("depart_instruction");
  if (depart_instruction_iter != json_maneuver.MemberEnd()) {
    if (!depart_instruction_iter->value.IsString()) {
      throw std::runtime_error("depart_instruction is not a string.");
    }
    proto_maneuver->set_depart_instruction(depart_instruction_iter->value.GetString());
  }

  // Set the verbal_depart_instruction
  auto verbal_depart_instruction_iter = json_maneuver.FindMember("verbal_depart_instruction");
  if (verbal_depart_instruction_iter != json_maneuver.MemberEnd()) {
    if (!verbal_depart_instruction_iter->value.IsString()) {
      throw std::runtime_error("verbal_depart_instruction is not a string.");
    }
    proto_maneuver->set_verbal_depart_instruction(verbal_depart_instruction_iter->value.GetString());
  }

  // Set the arrive_instruction
  auto arrive_instruction_iter = json_maneuver.FindMember("arrive_instruction");
  if (arrive_instruction_iter != json_maneuver.MemberEnd()) {
    if (!arrive_instruction_iter->value.IsString()) {
      throw std::runtime_error("arrive_instruction is not a string.");
    }
    proto_maneuver->set_arrive_instruction(arrive_instruction_iter->value.GetString());
  }

  // Set the verbal_arrive_instruction
  auto verbal_arrive_instruction_iter = json_maneuver.FindMember("verbal_arrive_instruction");
  if (verbal_arrive_instruction_iter != json_maneuver.MemberEnd()) {
    if (!verbal_arrive_instruction_iter->value.IsString()) {
      throw std::runtime_error("verbal_arrive_instruction is not a string.");
    }
    proto_maneuver->set_verbal_arrive_instruction(verbal_arrive_instruction_iter->value.GetString());
  }

  // Set the transit_info
  auto transit_info_iter = json_maneuver.FindMember("transit_info");
  if (transit_info_iter != json_maneuver.MemberEnd()) {
    if (!transit_info_iter->value.IsObject()) {
      throw std::runtime_error("transit_info is not an object.");
    }
    jsonToProtoTransitInfo(transit_info_iter->value, proto_maneuver->mutable_transit_info());
  }

  // Set verbal_multi_cue
  auto verbal_multi_cue_iter = json_maneuver.FindMember("verbal_multi_cue");
  if (verbal_multi_cue_iter != json_maneuver.MemberEnd()) {
    if (!verbal_multi_cue_iter->value.IsBool()) {
      throw std::runtime_error("verbal_multi_cue is not a bool.");
    }
    proto_maneuver->set_verbal_multi_cue(verbal_multi_cue_iter->value.GetBool());
  }

  // Set the travel_mode
  auto travel_mode_iter = json_maneuver.FindMember("travel_mode");
  if (travel_mode_iter != json_maneuver.MemberEnd()) {
    if (!travel_mode_iter->value.IsString()) {
      throw std::runtime_error("travel_mode is not a string.");
    }
    proto_maneuver->set_travel_mode(travel_mode_iter->value.GetString());
  }

  // Set the travel_type
  auto travel_type_iter = json_maneuver.FindMember("travel_type");
  if (travel_type_iter != json_maneuver.MemberEnd()) {
    if (!travel_type_iter->value.IsString()) {
      throw std::runtime_error("travel_type is not a string.");
    }
    proto_maneuver->set_travel_type(travel_type_iter->value.GetString());
  }
}

void jsonToProtoLeg(const rapidjson::Value& json_leg, Route::Leg* proto_leg) {
  // Set the summary
  auto summary_iter = json_leg.FindMember("summary");
  if (summary_iter != json_leg.MemberEnd()) {
    if (!summary_iter->value.IsObject()) {
      throw std::runtime_error("summary is not an object.");
    }
    jsonToProtoSummary(summary_iter->value, proto_leg->mutable_summary());
  }

  // Set the maneuvers
  auto maneuvers_iter = json_leg.FindMember("maneuvers");
  if (maneuvers_iter != json_leg.MemberEnd()) {
    if (!maneuvers_iter->value.IsArray()) {
      throw std::runtime_error("maneuvers is not an array.");
    }
    auto proto_maneuvers = proto_leg->mutable_maneuvers();
    for (const auto& maneuver : maneuvers_iter->value.GetArray()) {
      if (!maneuver.IsObject()) {
        throw std::runtime_error("maneuver is not an object.");
      }
      auto proto_maneuver = proto_maneuvers->Add();
      jsonToProtoManeuver(maneuver, proto_maneuver);
    }
  }

  // Set the shape
  auto shape_iter = json_leg.FindMember("shape");
  if (shape_iter != json_leg.MemberEnd()) {
    if (!shape_iter->value.IsString()) {
      throw std::runtime_error("shape is not a string.");
    }
    proto_leg->set_shape(shape_iter->value.GetString());
  }
}

/**
 * Returns GPX formatted route responses given the legs of the route
 * @param  legs  The legs of the route
 * @return the gpx string
 */
std::string pathToGPX(const std::list<odin::TripPath>& legs) {
  // start the gpx, we'll use 6 digits of precision
  std::stringstream gpx;
  gpx << std::setprecision(6) << std::fixed;
  gpx << R"(<?xml version="1.0" encoding="UTF-8" standalone="no"?><gpx version="1.1" creator="libvalhalla"><metadata/>)";

  // for each leg
  for (const auto& leg : legs) {
    // decode the shape for this leg
    auto wpts = midgard::decode<std::vector<PointLL>>(leg.shape());

    // throw the shape points in as way points
    // TODO: add time to each, need transition time at nodes
    for (const auto& wpt : wpts) {
      gpx << R"(<wpt lon=")" << wpt.first << R"(" lat=")" << wpt.second << R"("></wpt>)";
    }

    // throw the intersections in as route points
    // TODO: add time to each, need transition time at nodes
    gpx << "<rte>";
    uint64_t last_id = -1;
    for (const auto& node : leg.node()) {
      // if this isnt the last node we want the begin shape index of the edge
      size_t shape_idx = wpts.size() - 1;
      if (node.has_edge()) {
        last_id = node.edge().way_id();
        shape_idx = node.edge().begin_shape_index();
      }

      // output this intersection (note that begin and end points may not be intersections)
      const auto& rtept = wpts[shape_idx];
      gpx << R"(<rtept lon=")" << rtept.first << R"(" lat=")" << rtept.second << R"(">)"
          << "<name>" << last_id << "</name></rtept>";
    }
    gpx << "</rte>";
  }

  // give it back as a string
  gpx << "</gpx>";
  return gpx.str();
}
} // namespace

namespace valhalla {
namespace tyr {

std::string serializeDirections(const valhalla_request_t& request,
                                const std::list<TripPath>& path_legs,
                                const std::list<TripDirections>& directions_legs) {
  // serialize them
  switch (request.options.format()) {
    case DirectionsOptions_Format_osrm:
      return osrm_serializers::serialize(request.options, path_legs, directions_legs);
    case DirectionsOptions_Format_gpx:
      return pathToGPX(path_legs);
    case DirectionsOptions_Format_json:
      return (valhalla_serializers::serialize(request.options, directions_legs, path_legs));
    default:
      throw;
  }
}

void jsonToProtoRoute(const std::string& json_route, Route& proto_route) {
  rapidjson::Document d;
  d.Parse(json_route.c_str());
  if (d.HasParseError()) {
    throw std::runtime_error("String to document parsing failed.");
  }

  // Grab the trip object from JSON
  auto json_trip_iter = d.FindMember("trip");
  if (json_trip_iter == d.MemberEnd()) {
    return;
  } else if (!json_trip_iter->value.IsObject()) {
    throw std::runtime_error("trip is not an object.");
  }

  if (proto_route.has_trip()) {
    proto_route.clear_trip();
  }

  // Get the empty trip object and start setting it's fields
  Route::Trip* proto_trip = proto_route.mutable_trip();

  // Set the locations
  auto locations_iter = json_trip_iter->value.FindMember("locations");
  if (locations_iter != json_trip_iter->value.MemberEnd()) {
    if (!locations_iter->value.IsArray()) {
      throw std::runtime_error("locations is not an array.");
    }
    auto proto_locations = proto_trip->mutable_locations();
    for (const auto& loc : locations_iter->value.GetArray()) {
      if (!loc.IsObject()) {
        throw std::runtime_error("location is not an object.");
      }
      auto proto_loc = proto_locations->Add();
      jsonToProtoLocation(loc, proto_loc);
    }
  }

  // Set the summary
  auto summary_iter = json_trip_iter->value.FindMember("summary");
  if (summary_iter != json_trip_iter->value.MemberEnd()) {
    if (!summary_iter->value.IsObject()) {
      throw std::runtime_error("summary is not an object.");
    }
    jsonToProtoSummary(summary_iter->value, proto_trip->mutable_summary());
  }

  // Set the legs
  auto legs_iter = json_trip_iter->value.FindMember("legs");
  if (legs_iter != json_trip_iter->value.MemberEnd()) {
    if (!legs_iter->value.IsArray()) {
      throw std::runtime_error("legs is not an array.");
    }
    auto proto_legs = proto_trip->mutable_legs();
    for (const auto& leg : legs_iter->value.GetArray()) {
      if (!leg.IsObject()) {
        throw std::runtime_error("leg is not an object.");
      }
      auto proto_leg = proto_legs->Add();
      jsonToProtoLeg(leg, proto_leg);
    }
  }

  // Set the status_message
  auto status_message_iter = json_trip_iter->value.FindMember("status_message");
  if (status_message_iter != json_trip_iter->value.MemberEnd()) {
    if (!status_message_iter->value.IsString()) {
      throw std::runtime_error("status_message is not a string.");
    }
    proto_trip->set_status_message(status_message_iter->value.GetString());
  }

  // Set the status
  auto status_iter = json_trip_iter->value.FindMember("status");
  if (status_iter != json_trip_iter->value.MemberEnd()) {
    if (!status_iter->value.IsUint()) {
      throw std::runtime_error("status is not a Uint.");
    }
    proto_trip->set_status(status_iter->value.GetUint());
  }

  // Set the units
  auto units_iter = json_trip_iter->value.FindMember("units");
  if (units_iter != json_trip_iter->value.MemberEnd()) {
    if (!units_iter->value.IsString()) {
      throw std::runtime_error("units is not a string.");
    }
    proto_trip->set_units(units_iter->value.GetString());
  }

  // Set the language
  auto language_iter = json_trip_iter->value.FindMember("language");
  if (language_iter != json_trip_iter->value.MemberEnd()) {
    if (!language_iter->value.IsString()) {
      throw std::runtime_error("language is not a string.");
    }
    proto_trip->set_language(language_iter->value.GetString());
  }

  // Set the id
  auto id_iter = json_trip_iter->value.FindMember("id");
  if (id_iter != json_trip_iter->value.MemberEnd()) {
    if (!id_iter->value.IsString()) {
      throw std::runtime_error("id is not a string.");
    }
    proto_trip->set_id(id_iter->value.GetString());
  }
}

} // namespace tyr
} // namespace valhalla<|MERGE_RESOLUTION|>--- conflicted
+++ resolved
@@ -1163,11 +1163,8 @@
   Tunnel
 };
 
-<<<<<<< HEAD
-=======
 // Will return a json of an edge's type, distance and percentage
 // compared to the entire route
->>>>>>> 610fe4f7
 json::ArrayPtr summary_data(valhalla::baldr::EdgeData data) {
   auto summary_data = json::array({});
 
@@ -1176,38 +1173,6 @@
   summary_data->emplace_back(json::fp_t{data.percentage(), 2});
 
   return summary_data;
-<<<<<<< HEAD
-}
-
-json::ArrayPtr indices_data(valhalla::baldr::EdgeData data) {
-  auto indices_data = json::array({});
-
-  indices_data->emplace_back(static_cast<uint64_t>(data.start_index()));
-  indices_data->emplace_back(static_cast<uint64_t>(data.end_index()));
-
-  return indices_data;
-}
-
-json::ArrayPtr indices(const std::vector<valhalla::baldr::EdgeData> property_data) {
-  auto indices_array = json::array({});
-
-  for (auto data: property_data) {
-    indices_array->emplace_back(indices_data(data));
-  }
-
-  return indices_array;
-}
-
-json::ArrayPtr summary(const std::vector<valhalla::baldr::EdgeData> property_data) {
-  auto summary_array = json::array({});
-
-  for (auto data: property_data) {
-    summary_array->emplace_back(summary_data(data));
-  }
-
-  return summary_array;
-=======
->>>>>>> 610fe4f7
 }
 
 // Will return a json of an edge's start and stop index
@@ -1256,17 +1221,10 @@
       overall_property += data;
     } else {
       overall_summary_array->emplace_back(summary_data(overall_property));
-<<<<<<< HEAD
-      overall_property = property_data[i];
-    }
-
-    if (i == property_data.size() - 1) {
-=======
       overall_property = data;
     }
 
     if (data == property_data.back()) {
->>>>>>> 610fe4f7
       overall_summary_array->emplace_back(summary_data(overall_property));
     }
   }
@@ -1274,18 +1232,24 @@
   return overall_summary_array;
 }
 
-<<<<<<< HEAD
-std::vector<std::vector<valhalla::baldr::EdgeData>>
-  get_properties_data(const std::vector<valhalla::odin::TripPath_Edge> edges,
-                      float total_length, std::vector<Properties> properties_enabled) {
-=======
 float set_property_type(valhalla::odin::TripPath_Edge current_edge, Properties current_property) {
   switch (current_property) {
     case Properties::Grade:
       return current_edge.weighted_grade();
-  }
-}
->>>>>>> 610fe4f7
+    case Properties::Surface:
+      return current_edge.surface();
+    case Properties::Cycle_Lane:
+      return current_edge.cycle_lane();
+    case Properties::Use:
+      return current_edge.use();
+    case Properties::Toll:
+      return 0;
+    case Properties::Bridge:
+      return 0;
+    case Properties::Tunnel:
+      return 0;
+  }
+}
 
 // Returns the properties data
 std::vector<std::vector<valhalla::baldr::EdgeData>>
@@ -1306,36 +1270,7 @@
       if (i == 0) {
         start_of_property[j] = 0;
 
-<<<<<<< HEAD
-        switch (current_property) {
-          case Properties::Grade:
-            properties[j].set_type(current_edge.weighted_grade());
-            break;
-          case Properties::Surface:
-            properties[j].set_type(current_edge.surface());
-            break;
-          case Properties::Cycle_Lane:
-            properties[j].set_type(current_edge.cycle_lane());
-            break;
-          case Properties::Use:
-            properties[j].set_type(current_edge.use());
-            break;
-          case Properties::Toll:
-            properties[j].set_type(0);
-            break;
-          case Properties::Bridge:
-            properties[j].set_type(0);
-            break;
-          case Properties::Tunnel:
-            properties[j].set_type(0);
-            break;
-          default:
-            break;
-        }
-        
-=======
         properties[j].set_type(set_property_type(current_edge, current_property));
->>>>>>> 610fe4f7
         properties[j].set_distance(current_edge.length());
       } else {
         auto previous_edge = edges[i - 1];
@@ -1346,7 +1281,6 @@
               properties[j] += current_edge.length();
               continue;
             }
-<<<<<<< HEAD
             break;
           case Properties::Surface:
             if (i != edges.size() - 1 && previous_edge.surface() == current_edge.surface()) {
@@ -1386,41 +1320,6 @@
             break;
         }
 
-        properties[j].set_start_index(start_of_grade[j]);
-        properties[j].set_end_index(previous_edge.end_shape_index());
-        properties[j].set_percentage(properties[j].distance()/total_length * 100);
-
-        properties_data[j].push_back(properties[j]);
-
-        start_of_grade[j] = current_edge.begin_shape_index();
-        properties[j].set_distance(current_edge.length());
-
-        switch (current_property) {
-          case Properties::Grade:
-            properties[j].set_type(current_edge.weighted_grade());
-            break;
-          case Properties::Surface:
-            properties[j].set_type(current_edge.surface());
-            break;
-          case Properties::Cycle_Lane:
-            properties[j].set_type(current_edge.cycle_lane());
-            break;
-          case Properties::Use:
-            properties[j].set_type(current_edge.use());
-            break;
-          case Properties::Toll:
-            properties[j].set_type(0);
-            break;
-          case Properties::Bridge:
-            properties[j].set_type(0);
-            break;
-          case Properties::Tunnel:
-            properties[j].set_type(0);
-            break;
-=======
->>>>>>> 610fe4f7
-        }
-
         properties[j].set_start_index(start_of_property[j]);
         properties[j].set_end_index(previous_edge.end_shape_index());
         properties[j].set_percentage(properties[j].distance()/total_length * 100);
