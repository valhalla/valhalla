--- conflicted
+++ resolved
@@ -614,17 +614,10 @@
         while (next_node_itr != trip_leg_itr->node().end()) {
           if (next_node_itr->admin_index() != node_itr->admin_index()) {
             writer.start_object();
-<<<<<<< HEAD
-            writer("from_admin_index", static_cast<uint64_t>(node_itr->admin_index()));
-            writer("to_admin_index", static_cast<uint64_t>(next_node_itr->admin_index()));
-            writer("begin_shape_index", static_cast<uint64_t>(node_itr->edge().begin_shape_index()));
-            writer("end_shape_index", static_cast<uint64_t>(node_itr->edge().end_shape_index()));
-=======
             writer("from_admin_index", node_itr->admin_index());
             writer("to_admin_index", next_node_itr->admin_index());
             writer("begin_shape_index", node_itr->edge().begin_shape_index());
             writer("end_shape_index", node_itr->edge().end_shape_index());
->>>>>>> 56ed70e1
             writer.end_object();
           }
           ++node_itr;
@@ -639,17 +632,10 @@
       writer.start_array("level_changes");
       for (auto& level_change : directions_leg.level_changes()) {
         writer.start_array();
-<<<<<<< HEAD
-        writer(static_cast<int64_t>(level_change.shape_index()));
-        writer.set_precision(std::max(level_change.precision(), static_cast<uint32_t>(1)));
-        writer(level_change.level());
-        writer.set_precision(3);
-=======
         writer(level_change.shape_index());
         writer.set_precision(std::max(level_change.precision(), static_cast<uint32_t>(1)));
         writer(level_change.level());
         writer.set_precision(tyr::kDefaultPrecision);
->>>>>>> 56ed70e1
         writer.end_array();
       }
       writer.end_array();
