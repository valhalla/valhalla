--- conflicted
+++ resolved
@@ -609,29 +609,15 @@
   // TODO: resolve incoming linear references conflict when Buros pr lands
 
   // build up the json object
-<<<<<<< HEAD
-  auto json = json::map(
-      {{"trip",
-        json::map({{"locations", locations(api.directions().routes(0).legs())},
-                   {"linear_references", tyr::route_references(api.trip().routes(0), api.options())},
-                   {"summary", summary(api)},
-                   {"legs", legs(api)},
-                   {"status_message", string("Found route between points")},
-                   {"status", static_cast<uint64_t>(0)}, // 0 success
-                   {"units", valhalla::Options_Units_Enum_Name(api.options().units())},
-                   {"language", api.options().language()}})}});
-
-=======
   auto trip_json = json::map({{"locations", locations(api.directions().routes(0).legs())},
-                              {"summary", summary(api.directions().routes(0).legs())},
-                              {"legs", legs(api.directions().routes(0).legs())},
+                              {"summary", summary(api)},
+                              {"legs", legs(api)},
                               {"status_message", string("Found route between points")},
                               {"status", static_cast<uint64_t>(0)}, // 0 success
                               {"units", valhalla::Options_Units_Enum_Name(api.options().units())},
                               {"language", api.options().language()}});
   tyr::route_references(trip_json, api.trip().routes(0), api.options());
   auto json = json::map({{"trip", trip_json}});
->>>>>>> 75cb0995
   if (api.options().has_id()) {
     json->emplace("id", api.options().id());
   }
