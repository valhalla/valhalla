#include "baldr/graphreader.h"
#include "baldr/openlr.h"
#include "baldr/pathlocation.h"
#include "baldr/rapidjson_utils.h"
#include "tyr/serializers.h"

#include <cstdint>

using namespace valhalla;
using namespace valhalla::midgard;
using namespace valhalla::baldr;

namespace {

OpenLR::LocationReferencePoint::FormOfWay get_fow(const baldr::DirectedEdge* de) {
  if (de->classification() == valhalla::baldr::RoadClass::kMotorway)
    return OpenLR::LocationReferencePoint::MOTORWAY;
  else if (de->roundabout())
    return OpenLR::LocationReferencePoint::ROUNDABOUT;
  else if (de->use() == valhalla::baldr::Use::kRamp ||
           de->use() == valhalla::baldr::Use::kTurnChannel)
    return OpenLR::LocationReferencePoint::SLIPROAD;
  else if ((de->forwardaccess() & kVehicularAccess) && (de->reverseaccess() & kVehicularAccess))
    return OpenLR::LocationReferencePoint::MULTIPLE_CARRIAGEWAY;
  else if ((de->forwardaccess() & kVehicularAccess) || (de->reverseaccess() & kVehicularAccess))
    return OpenLR::LocationReferencePoint::SINGLE_CARRIAGEWAY;

  return OpenLR::LocationReferencePoint::OTHER;
}

void serialize_access_restrictions(const graph_tile_ptr& tile,
                                   rapidjson::writer_wrapper_t& writer,
                                   uint32_t edge_idx) {
  for (const auto& res : tile->GetAccessRestrictions(edge_idx, kAllAccess)) {
    res.json(writer);
  }
}

json::MapPtr bounding_circle(const baldr::PathLocation::PathEdge& edge) {
  auto map = json::map({});

  map->emplace("lat", json::fixed_t{edge.bounding_circle.first.lat(), 6});
  map->emplace("lon", json::fixed_t{edge.bounding_circle.first.lng(), 6});
  map->emplace("radius", static_cast<int64_t>(edge.bounding_circle.second));
  return map;
}

std::string
linear_reference(const baldr::DirectedEdge* de, float percent_along, const EdgeInfo& edgeinfo) {
  const auto fow = get_fow(de);
  const auto frc = static_cast<uint8_t>(de->classification());

  auto shape = edgeinfo.shape();
  if (!de->forward())
    std::reverse(shape.begin(), shape.end());
  float forward_heading = midgard::tangent_angle(0, shape.front(), shape, 20.f, true);
  float reverse_heading = midgard::tangent_angle(shape.size() - 1, shape.back(), shape, 20.f, false);

  std::vector<OpenLR::LocationReferencePoint> lrps;
  lrps.emplace_back(shape.front().lng(), shape.front().lat(), forward_heading, frc, fow, nullptr,
                    de->length(), frc);
  lrps.emplace_back(shape.back().lng(), shape.back().lat(), reverse_heading, frc, fow, &lrps.back());

  uint8_t poff = static_cast<uint8_t>(std::min(255.f, percent_along * 255 + .5f));

  return OpenLR::OpenLr{lrps,
                        poff,
                        0,
                        true,
                        OpenLR::Orientation::FirstLrpTowardsSecond,
                        OpenLR::SideOfTheRoad::DirectlyOnRoadOrNotApplicable}
      .toBase64();
}

void serialize_traffic_speed(const volatile baldr::TrafficSpeed& traffic_speed,
                             rapidjson::writer_wrapper_t& writer) {
  if (traffic_speed.speed_valid()) {
    writer.set_precision(2);
    writer("overall_speed", static_cast<uint64_t>(traffic_speed.get_overall_speed()));
    auto speed = static_cast<uint64_t>(traffic_speed.get_speed(0));
    if (speed == baldr::UNKNOWN_TRAFFIC_SPEED_KPH)
      writer("speed_0", nullptr);
    else
      writer("speed_0", speed);
    auto congestion = (traffic_speed.congestion1 - 1.0) / 62.0;
    if (congestion < 0)
      writer("congestion_0", nullptr);
    else {
      writer("congestion_0", congestion);
    }
    writer("breakpoint_0", traffic_speed.breakpoint1 / 255.0);

    speed = static_cast<uint64_t>(traffic_speed.get_speed(1));
    if (speed == baldr::UNKNOWN_TRAFFIC_SPEED_KPH)
      writer("speed_1", nullptr);
    else
      writer("speed_1", speed);
    congestion = (traffic_speed.congestion2 - 1.0) / 62.0;
    if (congestion < 0)
      writer("congestion_1", nullptr);
    else {
      writer("congestion_1", congestion);
    }
    writer("breakpoint_1", traffic_speed.breakpoint2 / 255.0);

    speed = static_cast<uint64_t>(traffic_speed.get_speed(2));
    if (speed == baldr::UNKNOWN_TRAFFIC_SPEED_KPH)
      writer("speed_2", nullptr);
    else
      writer("speed_2", speed);
    congestion = (traffic_speed.congestion3 - 1.0) / 62.0;
    if (congestion < 0)
      writer("congestion_2", nullptr);
    else {
      writer("congestion_2", congestion);
    }
    writer.set_precision(tyr::kDefaultPrecision);
  }
}

void serialize_edges(const PathLocation& location,
                     GraphReader& reader,
                     rapidjson::writer_wrapper_t& writer,
                     bool verbose) {
  writer.start_array("edges");
  for (const auto& edge : location.edges) {
    writer.start_object();
    try {
      // get the osm way id
      auto tile = reader.GetGraphTile(edge.id);
      auto* directed_edge = tile->directededge(edge.id);
      auto edge_info = tile->edgeinfo(directed_edge);
      // they want MOAR!
      if (verbose) {
        // live traffic information
        const volatile auto& traffic = tile->trafficspeed(directed_edge);

        // incident information
        if (traffic.has_incidents) {
          // TODO: incidents
        }
        writer.start_array("access_restrictions");
        serialize_access_restrictions(tile, writer, edge.id.id());
        writer.end_array();
        // write live_speed
        writer.start_object("live_speed");
        serialize_traffic_speed(traffic, writer);
        writer.end_object();

        // basic rest of it plus edge metadata
        writer.set_precision(tyr::kCoordinatePrecision);
        writer("correlated_lat", edge.projected.lat());
        writer("correlated_lon", edge.projected.lng());
        writer("side_of_street", edge.sos == PathLocation::LEFT
                                     ? std::string("left")
                                     : (edge.sos == PathLocation::RIGHT ? std::string("right")
                                                                        : std::string("neither")));

        writer("linear_reference", linear_reference(directed_edge, edge.percent_along, edge_info));
        writer.set_precision(5);
        writer("percent_along", edge.percent_along);
        writer.set_precision(1);
        writer("distance", edge.distance);
        writer("shoulder", directed_edge->shoulder());
        writer("heading", edge.projected_heading);
        writer.set_precision(tyr::kDefaultPrecision);
        writer("outbound_reach", static_cast<int64_t>(edge.outbound_reach));
        writer("inbound_reach", static_cast<int64_t>(edge.inbound_reach));

        writer.start_object("edge_info");
        edge_info.json(writer);
        writer.end_object();

        writer.start_object("edge");
        directed_edge->json(writer);
        writer.end_object();

        writer.start_object("edge_id");
        edge.id.json(writer);
        writer.end_object();

        // historical traffic information
        writer.start_array("predicted_speeds");
        if (directed_edge->has_predicted_speed()) {
          for (uint32_t sec = 0; sec < midgard::kSecondsPerWeek; sec += 5 * midgard::kSecPerMinute) {
            writer(static_cast<uint64_t>(tile->GetSpeed(directed_edge, kPredictedFlowMask, sec)));
          }
        }
<<<<<<< HEAD

        // basic rest of it plus edge metadata
        array->emplace_back(json::map({
            {"correlated_lat", json::fixed_t{edge.projected.lat(), 6}},
            {"correlated_lon", json::fixed_t{edge.projected.lng(), 6}},
            {"bounding_circle", bounding_circle(edge)},
            {"side_of_street",
             edge.sos == PathLocation::LEFT
                 ? std::string("left")
                 : (edge.sos == PathLocation::RIGHT ? std::string("right") : std::string("neither"))},
            {"percent_along", json::fixed_t{edge.percent_along, 5}},
            {"distance", json::fixed_t{edge.distance, 1}},
            {"heading", json::fixed_t{edge.projected_heading, 1}},
            {"outbound_reach", static_cast<int64_t>(edge.outbound_reach)},
            {"inbound_reach", static_cast<int64_t>(edge.inbound_reach)},
            {"edge_id", edge.id.json()},
            {"edge", directed_edge->json()},
            {"edge_info", edge_info.json()},
            {"linear_reference", linear_reference(directed_edge, edge.percent_along, edge_info)},
            {"predicted_speeds", predicted_speeds},
            {"live_speed", live_speed},
            {"access_restrictions", get_access_restrictions(tile, edge.id.id())},
            {"shoulder", directed_edge->shoulder()},
        }));
=======
        writer.end_array();
>>>>>>> f1d516bf
      } // they want it lean and mean
      else {
        writer("way_id", static_cast<uint64_t>(edge_info.wayid()));
        writer.set_precision(tyr::kCoordinatePrecision);
        writer("correlated_lat", edge.projected.lat());
        writer("correlated_lon", edge.projected.lng());
        writer("side_of_street", edge.sos == PathLocation::LEFT
                                     ? std::string("left")
                                     : (edge.sos == PathLocation::RIGHT ? std::string("right")
                                                                        : std::string("neither")));
        writer.set_precision(5);
        writer("percent_along", edge.percent_along);
        writer.set_precision(tyr::kDefaultPrecision);
      }
    } catch (...) {
      // this really shouldnt ever get hit
      LOG_WARN("Expected edge not found in graph but found by loki::search!");
    }
    writer.end_object();
  }
  writer.end_array();
}

void serialize_nodes(const PathLocation& location,
                     GraphReader& reader,
                     rapidjson::writer_wrapper_t& writer,
                     bool verbose) {
  // get the nodes we need
  std::unordered_set<uint64_t> nodes;
  for (const auto& e : location.edges) {
    if (e.end_node()) {
      nodes.emplace(reader.GetGraphTile(e.id)->directededge(e.id)->endnode());
    }
  }
  writer.start_array("nodes");
  for (auto node_id : nodes) {
    writer.start_object();
    GraphId n(node_id);
    graph_tile_ptr tile = reader.GetGraphTile(n);
    auto* node_info = tile->node(n);

    if (verbose) {
      node_info->json(tile, writer);

      writer.start_object("node_id");
      n.json(writer);
      writer.end_object();
    } else {
      midgard::PointLL node_ll = tile->get_node_ll(n);
      writer.set_precision(tyr::kCoordinatePrecision);
      writer("lon", node_ll.first);
      writer("lat", node_ll.second);
      writer.set_precision(tyr::kDefaultPrecision);
      // TODO: osm_id
    }
    writer.end_object();
  }
  writer.end_array();
}

void serialize(rapidjson::writer_wrapper_t& writer,
               const PathLocation& location,
               GraphReader& reader,
               bool verbose) {
  // serialze all the edges
  writer.start_object();
  writer.set_precision(tyr::kCoordinatePrecision);
  writer("input_lat", location.latlng_.lat());
  writer("input_lon", location.latlng_.lng());
  writer.set_precision(tyr::kDefaultPrecision);
  serialize_edges(location, reader, writer, verbose);
  serialize_nodes(location, reader, writer, verbose);

  writer.end_object();
}

void serialize(rapidjson::writer_wrapper_t& writer,
               const midgard::PointLL& ll,
               const std::string& reason,
               bool verbose) {
  writer.start_object();
  writer.set_precision(tyr::kCoordinatePrecision);
  writer("input_lat", ll.lat());
  writer("input_lon", ll.lng());
  writer.set_precision(tyr::kDefaultPrecision);
  writer("edges", nullptr);
  writer("nodes", nullptr);

  if (verbose) {
    writer("reason", reason);
  }
  writer.end_object();
}
} // namespace

namespace valhalla {
namespace tyr {

std::string serializeLocate(const Api& request,
                            const std::vector<baldr::Location>& locations,
                            const std::unordered_map<baldr::Location, PathLocation>& projections,
                            GraphReader& reader) {
  rapidjson::writer_wrapper_t writer(4096);
  writer.start_array();

  for (const auto& location : locations) {
    try {
      serialize(writer, projections.at(location), reader, request.options().verbose());
    } catch (const std::exception& e) {
      serialize(writer, location.latlng_, "No data found for location", request.options().verbose());
    }
  }
  writer.end_array();
  return writer.get_buffer();
}

} // namespace tyr
} // namespace valhalla<|MERGE_RESOLUTION|>--- conflicted
+++ resolved
@@ -34,15 +34,6 @@
   for (const auto& res : tile->GetAccessRestrictions(edge_idx, kAllAccess)) {
     res.json(writer);
   }
-}
-
-json::MapPtr bounding_circle(const baldr::PathLocation::PathEdge& edge) {
-  auto map = json::map({});
-
-  map->emplace("lat", json::fixed_t{edge.bounding_circle.first.lat(), 6});
-  map->emplace("lon", json::fixed_t{edge.bounding_circle.first.lng(), 6});
-  map->emplace("radius", static_cast<int64_t>(edge.bounding_circle.second));
-  return map;
 }
 
 std::string
@@ -155,6 +146,11 @@
                                      ? std::string("left")
                                      : (edge.sos == PathLocation::RIGHT ? std::string("right")
                                                                         : std::string("neither")));
+        writer.start_object("bounding_circle");
+        writer("lat", edge.bounding_circle.first.lat());
+        writer("lon", edge.bounding_circle.first.lng());
+        writer("radius", static_cast<int64_t>(edge.bounding_circle.second));
+        writer.end_object();
 
         writer("linear_reference", linear_reference(directed_edge, edge.percent_along, edge_info));
         writer.set_precision(5);
@@ -186,34 +182,7 @@
             writer(static_cast<uint64_t>(tile->GetSpeed(directed_edge, kPredictedFlowMask, sec)));
           }
         }
-<<<<<<< HEAD
-
-        // basic rest of it plus edge metadata
-        array->emplace_back(json::map({
-            {"correlated_lat", json::fixed_t{edge.projected.lat(), 6}},
-            {"correlated_lon", json::fixed_t{edge.projected.lng(), 6}},
-            {"bounding_circle", bounding_circle(edge)},
-            {"side_of_street",
-             edge.sos == PathLocation::LEFT
-                 ? std::string("left")
-                 : (edge.sos == PathLocation::RIGHT ? std::string("right") : std::string("neither"))},
-            {"percent_along", json::fixed_t{edge.percent_along, 5}},
-            {"distance", json::fixed_t{edge.distance, 1}},
-            {"heading", json::fixed_t{edge.projected_heading, 1}},
-            {"outbound_reach", static_cast<int64_t>(edge.outbound_reach)},
-            {"inbound_reach", static_cast<int64_t>(edge.inbound_reach)},
-            {"edge_id", edge.id.json()},
-            {"edge", directed_edge->json()},
-            {"edge_info", edge_info.json()},
-            {"linear_reference", linear_reference(directed_edge, edge.percent_along, edge_info)},
-            {"predicted_speeds", predicted_speeds},
-            {"live_speed", live_speed},
-            {"access_restrictions", get_access_restrictions(tile, edge.id.id())},
-            {"shoulder", directed_edge->shoulder()},
-        }));
-=======
         writer.end_array();
->>>>>>> f1d516bf
       } // they want it lean and mean
       else {
         writer("way_id", static_cast<uint64_t>(edge_info.wayid()));
