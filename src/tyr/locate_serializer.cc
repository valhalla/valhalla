--- conflicted
+++ resolved
@@ -417,7 +417,7 @@
             {"predicted_speeds", predicted_speeds},
             {"live_speed", live_speed},
             {"access_restrictions", get_access_restrictions(tile, edge.id.id())},
-<<<<<<< HEAD
+            {"shoulder", directed_edge->shoulder()},
         });
 
         if (full_road_segments)
@@ -425,10 +425,6 @@
                         get_full_road_segment(directed_edge, costing, edge.percent_along, reader)});
 
         array->emplace_back(info);
-=======
-            {"shoulder", directed_edge->shoulder()},
-        }));
->>>>>>> 9f2a3daf
       } // they want it lean and mean
       else {
         auto info = json::map({
