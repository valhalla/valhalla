--- conflicted
+++ resolved
@@ -143,19 +143,14 @@
         writer("correlated_lat", edge.projected.lat());
         writer("correlated_lon", edge.projected.lng());
         writer("side_of_street", edge.sos == PathLocation::LEFT
-<<<<<<< HEAD
-                                     ? std::string("left")
-                                     : (edge.sos == PathLocation::RIGHT ? std::string("right")
-                                                                        : std::string("neither")));
+                                     ? "left"
+                                     : (edge.sos == PathLocation::RIGHT ? "right" : "neither"));
+
         writer.start_object("bounding_circle");
         writer("lat", edge.bounding_circle.first.lat());
         writer("lon", edge.bounding_circle.first.lng());
         writer("radius", static_cast<int64_t>(edge.bounding_circle.second));
         writer.end_object();
-=======
-                                     ? "left"
-                                     : (edge.sos == PathLocation::RIGHT ? "right" : "neither"));
->>>>>>> 7dc1960f
 
         writer("linear_reference", linear_reference(directed_edge, edge.percent_along, edge_info));
         writer.set_precision(5);
