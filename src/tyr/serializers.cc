#include <boost/algorithm/string/replace.hpp>
#include <cstdint>
#include <stdexcept>
#include <string>
#include <vector>

#include "baldr/datetime.h"
#include "baldr/json.h"
#include "baldr/openlr.h"
#include "baldr/rapidjson_utils.h"
#include "baldr/turn.h"
#include "midgard/aabb2.h"
#include "midgard/encoded.h"
#include "midgard/logging.h"
#include "midgard/pointll.h"
#include "midgard/util.h"
#include "odin/util.h"
#include "proto_conversions.h"
#include "tyr/serializers.h"

#include "proto/incidents.pb.h"
#include "proto/options.pb.h"
#include "proto/trip.pb.h"

using namespace valhalla;
using namespace valhalla::baldr;
using namespace valhalla::tyr;
using namespace std;

namespace {
using FormOfWay = valhalla::baldr::OpenLR::LocationReferencePoint::FormOfWay;

FormOfWay road_class_to_fow(const valhalla::TripLeg::Edge& edge) {
  if (edge.roundabout()) {
    return FormOfWay::ROUNDABOUT;
  } else if (edge.use() == valhalla::TripLeg::kRampUse ||
             edge.use() == valhalla::TripLeg::kTurnChannelUse) {
    return FormOfWay::SLIPROAD;
  } else if (edge.road_class() == valhalla::RoadClass::kMotorway) {
    return FormOfWay::MOTORWAY;
  } else if (edge.traversability() == valhalla::TripLeg::kBoth) {
    return FormOfWay::MULTIPLE_CARRIAGEWAY;
  } else if (edge.traversability() != valhalla::TripLeg::kNone) {
    return FormOfWay::SINGLE_CARRIAGEWAY;
  } else {
    return FormOfWay::OTHER;
  }
}

std::vector<std::string> openlr_edges(const TripLeg& leg) {
  // TODO: can we get the uncompressed shape when we have it in other serialization steps
  const std::vector<midgard::PointLL>& shape =
      midgard::decode<std::vector<midgard::PointLL>>(leg.shape());
  std::vector<std::string> openlrs;
  openlrs.reserve(leg.node_size());
  for (const TripLeg::Node& node : leg.node()) {
    // the last trip node is the end, we shouldnt have an openlr there
    if (!node.has_edge())
      break;

    const auto& edge = node.edge();

    const FormOfWay fow = road_class_to_fow(edge);
    const auto frc = static_cast<uint8_t>(edge.road_class());

    const auto begin_index = edge.begin_shape_index();
    const auto end_index = edge.end_shape_index();

    const auto& start = shape[begin_index];
    float forward_heading =
        midgard::tangent_angle(begin_index, start, shape, 20.f, true, begin_index, end_index);
    const auto& end = shape[end_index];
    float reverse_heading =
        midgard::tangent_angle(end_index, end, shape, 20.f, false, begin_index, end_index);

    std::vector<baldr::OpenLR::LocationReferencePoint> lrps;
    lrps.emplace_back(start.lng(), start.lat(), forward_heading, frc, fow, nullptr,
                      edge.length_km() * valhalla::midgard::kMetersPerKm, frc);
    lrps.emplace_back(end.lng(), end.lat(), reverse_heading, frc, fow, &lrps.back());
    openlrs.emplace_back(baldr::OpenLR::OpenLr{lrps, 0, 0}.toBase64());
  }
  return openlrs;
}
} // namespace
namespace valhalla {
namespace tyr {
std::string serializeStatus(Api& request) {

  if (request.options().format() == Options_Format_pbf)
    return serializePbf(request);

  rapidjson::Document status_doc;
  status_doc.SetObject();
  auto& alloc = status_doc.GetAllocator();

  status_doc.AddMember("version", rapidjson::Value().SetString(request.status().version(), alloc),
                       alloc);
  status_doc.AddMember("tileset_last_modified",
                       rapidjson::Value().SetInt(request.status().tileset_last_modified()), alloc);

  rapidjson::Value actions_list(rapidjson::kArrayType);
  for (const auto& action : request.status().available_actions()) {
    actions_list.GetArray().PushBack(rapidjson::Value{}.SetString(action.c_str(), alloc), alloc);
  }
  status_doc.AddMember("available_actions", actions_list, alloc);

  if (request.status().has_has_tiles_case())
    status_doc.AddMember("has_tiles", rapidjson::Value().SetBool(request.status().has_tiles()),
                         alloc);
  if (request.status().has_has_admins_case())
    status_doc.AddMember("has_admins", rapidjson::Value().SetBool(request.status().has_admins()),
                         alloc);
  if (request.status().has_has_timezones_case())
    status_doc.AddMember("has_timezones",
                         rapidjson::Value().SetBool(request.status().has_timezones()), alloc);
  if (request.status().has_has_live_traffic_case())
    status_doc.AddMember("has_live_traffic",
                         rapidjson::Value().SetBool(request.status().has_live_traffic()), alloc);
  if (request.status().has_has_transit_tiles_case())
    status_doc.AddMember("has_transit_tiles",
                         rapidjson::Value().SetBool(request.status().has_transit_tiles()), alloc);
  // a 0 changeset indicates there's none, so don't write in the output
  // TODO: currently this can't be tested as gurka isn't adding changeset IDs to OSM objects (yet)
  if (request.status().has_osm_changeset_case() && request.status().osm_changeset())
    status_doc.AddMember("osm_changeset",
                         rapidjson::Value().SetUint64(request.status().osm_changeset()), alloc);

  rapidjson::Document bbox_doc;
  if (request.status().has_bbox_case()) {
    bbox_doc.Parse(request.status().bbox());
    rapidjson::SetValueByPointer(status_doc, "/bbox", bbox_doc, alloc);
  }

  return rapidjson::to_string(status_doc);
}

void route_references(json::MapPtr& route_json, const TripRoute& route, const Options& options) {
  const bool linear_reference =
      options.linear_references() &&
      (options.action() == Options::trace_route || options.action() == Options::route);
  if (!linear_reference) {
    return;
  }
  json::ArrayPtr references = json::array({});
  for (const TripLeg& leg : route.legs()) {
    auto edge_references = openlr_edges(leg);
    references->reserve(references->size() + edge_references.size());
    for (const std::string& openlr : edge_references) {
      references->emplace_back(openlr);
    }
  }
  route_json->emplace("linear_references", references);
}

void openlr(const valhalla::Api& api, int route_index, rapidjson::writer_wrapper_t& writer) {
  // you have to have requested it and you have to be some kind of route response
  if (!api.options().linear_references() ||
      (api.options().action() != Options::trace_route && api.options().action() != Options::route))
    return;

  writer.start_array("linear_references");
  for (const TripLeg& leg : api.trip().routes(route_index).legs()) {
    for (const std::string& openlr : openlr_edges(leg)) {
      writer(openlr);
    }
  }
  writer.end_array();
}

void serializeWarnings(const valhalla::Api& api, rapidjson::writer_wrapper_t& writer) {
  writer.start_array("warnings");
  for (const auto& warning : api.info().warnings()) {
    writer.start_object();
    writer("code", warning.code());
    writer("text", warning.description());
    writer.end_object();
  }
  writer.end_array();
}

json::ArrayPtr serializeWarnings(const valhalla::Api& api) {
  auto warnings = json::array({});
  for (const auto& warning : api.info().warnings()) {
    warnings->emplace_back(json::map({{"code", warning.code()}, {"text", warning.description()}}));
  }
  return warnings;
}

std::string serializePbf(Api& request) {
  // if they dont want to select the parts just pick the obvious thing they would want based on action
  PbfFieldSelector selection = request.options().pbf_field_selector();
  if (!request.options().has_pbf_field_selector()) {
    switch (request.options().action()) {
      // route like requests
      case Options::route:
      case Options::centroid:
      case Options::optimized_route:
      case Options::trace_route:
        selection.set_directions(true);
        break;
      // meta data requests
      case Options::trace_attributes:
        selection.set_trip(true);
        break;
      // service stats
      case Options::status:
        selection.set_status(true);
        break;
      case Options::sources_to_targets:
        selection.set_matrix(true);
        break;
      case Options::isochrone:
        selection.set_isochrone(true);
        break;
      case Options::expansion:
        selection.set_expansion(true);
        break;
      // should never get here, actions which dont have pbf yet return json
      default:
        throw std::logic_error("Requested action is not yet serializable as pbf");
    }
  }

  // if they dont want the options object but its a service request we have to work around it
  bool skip_options = !request.options().pbf_field_selector().options() && request.has_info() &&
                      request.info().is_service();
  Options dummy;
  if (skip_options) {
    request.mutable_options()->Swap(&dummy);
  }

  // disable all the stuff we need to disable, options must be last since we are referencing it
  if (!selection.trip())
    request.clear_trip();
  if (!selection.directions())
    request.clear_directions();
  if (!selection.status())
    request.clear_status();
  if (!selection.options())
    request.clear_options();
  if (!selection.matrix())
    request.clear_matrix();
  if (!selection.isochrone())
    request.clear_isochrone();
  if (!selection.expansion())
    request.clear_expansion();

  // serialize the bytes
  auto bytes = request.SerializeAsString();

  // we do need to keep the options object though because downstream request handling relies on it
  if (skip_options) {
    request.mutable_options()->Swap(&dummy);
  }

  return bytes;
}

// Generate leg shape in geojson format.
baldr::json::MapPtr geojson_shape(const std::vector<midgard::PointLL> shape) {
  auto geojson = baldr::json::map({});
  auto coords = baldr::json::array({});
  coords->reserve(shape.size());
  for (const auto& p : shape) {
    coords->emplace_back(
        baldr::json::array({baldr::json::fixed_t{p.lng(), 6}, baldr::json::fixed_t{p.lat(), 6}}));
  }
  geojson->emplace("type", std::string("LineString"));
  geojson->emplace("coordinates", coords);
  return geojson;
}

<<<<<<< HEAD
std::vector<float>
get_elevation(const TripLeg& path_leg, const float interval, const float start_distance) {
  // Store the first elevation if start_distance == 0
  std::vector<float> elevation;
  auto first_elevation = path_leg.node(0).edge().elevation(0);
  if (start_distance == 0.0f) {
    elevation.push_back(first_elevation);
  }

  uint32_t bridge_edge_count = 0;
  uint32_t first_bridge_index;
  float distance = 0.0f;             // Distance from prior elevation posting
  float remaining = -start_distance; // How much of the current edge interval remains
  float prior_elevation = first_elevation;
  std::vector<std::pair<uint32_t, uint32_t>> bridges;
  for (const auto& node : path_leg.node()) {
    // Get the edge on the path, the starting elevation and sampling interval
    auto path_edge = node.edge();
    float edge_interval = path_edge.elevation_sampling_interval();

    // Identify consecutive bridge/tunnel edges and store elevation indexes at start and end.
    if (path_edge.bridge() || path_edge.tunnel()) {
      if (bridge_edge_count == 0) {
        first_bridge_index = elevation.size();
      }
      ++bridge_edge_count;
    } else {
      // Not a bridge/tunnel. Add a bridge elevation pair if more than 1 consecutive bridge/tunnel
      // exists prior to this edge. Make sure elevation size > 0 - may have very short tunnel edges
      // after an unmatched section (no new elevation added).
      if (bridge_edge_count > 1 && elevation.size() > 0) {
        bridges.emplace_back(first_bridge_index, elevation.size() - 1);
      }
      bridge_edge_count = 0;
    }

    // Iterate through the edge elevation (skip the first)
    for (int32_t i = 1; i < path_edge.elevation_size(); ++i) {
      auto elev = path_edge.elevation(i);

      // Update distance from prior elevation posting
      distance = interval - remaining;
      remaining += edge_interval;

      // Store elevation while distance remaining > interval
      while (remaining > interval) {
        // Linear interpolation between prior elevation
        float p1 = distance / edge_interval;
        elevation.push_back(prior_elevation * (1.0f - p1) + elev * p1);
        remaining -= interval;
        distance += interval;
      }

      // Update prior elevation
      prior_elevation = elev;
    }
  }

  // Store the last elevation
  elevation.push_back(prior_elevation);

  // Update elevations along consecutive bridges/tunnels. Update bridges if
  // last edge was a bridge (and edge before was also a bridge).
  if (bridge_edge_count > 1) {
    bridges.emplace_back(first_bridge_index, elevation.size() - 1);
  }
  update_bridge_elevations(elevation, bridges);

  return elevation;
=======
void geojson_shape(const std::vector<midgard::PointLL> shape, rapidjson::writer_wrapper_t& writer) {
  writer("type", "LineString");
  writer.start_array("coordinates");
  writer.set_precision(tyr::kCoordinatePrecision);
  for (const auto& p : shape) {
    writer.start_array();
    writer(p.lng());
    writer(p.lat());
    writer.end_array();
  }
  writer.set_precision(kDefaultPrecision);
  writer.end_array();
>>>>>>> da7f7b92
}
} // namespace tyr
} // namespace valhalla

namespace osrm {

// Serialize a location (waypoint) in OSRM compatible format. Waypoint format is described here:
//     http://project-osrm.org/docs/v5.5.1/api/#waypoint-object
valhalla::baldr::json::MapPtr
waypoint(const valhalla::Location& location, bool is_tracepoint, bool is_optimized) {
  // Create a waypoint to add to the array
  auto waypoint = json::map({});

  // Output location as a lon,lat array. Note this is the projected
  // lon,lat on the nearest road.
  auto loc = json::array({});
  loc->emplace_back(json::fixed_t{location.correlation().edges(0).ll().lng(), 6});
  loc->emplace_back(json::fixed_t{location.correlation().edges(0).ll().lat(), 6});
  waypoint->emplace("location", loc);

  // Add street name.
  std::string name =
      location.correlation().edges_size() && location.correlation().edges(0).names_size()
          ? location.correlation().edges(0).names(0)
          : "";
  waypoint->emplace("name", name);

  // Add distance in meters from the input location to the nearest
  // point on the road used in the route
  // TODO: since distance was normalized in thor - need to recalculate here
  //       in the future we shall have store separately from score
  waypoint->emplace("distance",
                    json::fixed_t{to_ll(location.ll())
                                      .Distance(to_ll(location.correlation().edges(0).ll())),
                                  3});

  // If the location was used for a tracepoint we trigger extra serialization
  if (is_tracepoint) {
    waypoint->emplace("alternatives_count",
                      static_cast<uint64_t>(location.correlation().edges_size() - 1));
    if (location.correlation().waypoint_index() == numeric_limits<uint32_t>::max()) {
      // when tracepoint is neither a break nor leg's starting/ending
      // point (shape_index is uint32_t max), we assign null to its waypoint_index
      waypoint->emplace("waypoint_index", static_cast<std::nullptr_t>(nullptr));
    } else {
      waypoint->emplace("waypoint_index",
                        static_cast<uint64_t>(location.correlation().waypoint_index()));
    }
    waypoint->emplace("matchings_index", static_cast<uint64_t>(location.correlation().route_index()));
  }

  // If the location was used for optimized route we add trips_index and waypoint
  // index (index of the waypoint in the trip)
  if (is_optimized) {
    int trips_index = 0; // TODO
    waypoint->emplace("trips_index", static_cast<uint64_t>(trips_index));
    waypoint->emplace("waypoint_index",
                      static_cast<uint64_t>(location.correlation().waypoint_index()));
  }

  return waypoint;
}
void waypoint(const valhalla::Location& location,
              rapidjson::writer_wrapper_t& writer,
              bool is_tracepoint,
              bool is_optimized) {
  // Output location as a lon,lat array. Note this is the projected
  // lon,lat on the nearest road.
  writer.start_object();
  writer.start_array("location");
  writer.set_precision(kCoordinatePrecision);
  writer(location.correlation().edges(0).ll().lng());
  writer(location.correlation().edges(0).ll().lat());
  writer.end_array();
  writer.set_precision(kDefaultPrecision);

  // Add street name.
  std::string name =
      location.correlation().edges_size() && location.correlation().edges(0).names_size()
          ? location.correlation().edges(0).names(0)
          : "";
  writer("name", name);

  // Add distance in meters from the input location to the nearest
  // point on the road used in the route
  // TODO: since distance was normalized in thor - need to recalculate here
  //       in the future we shall have store separately from score
  writer("distance", to_ll(location.ll()).Distance(to_ll(location.correlation().edges(0).ll())));

  // If the location was used for a tracepoint we trigger extra serialization
  if (is_tracepoint) {
    writer("alternatives_count", location.correlation().edges_size() - 1);
    if (location.correlation().waypoint_index() == numeric_limits<uint32_t>::max()) {
      // when tracepoint is neither a break nor leg's starting/ending
      // point (shape_index is uint32_t max), we assign null to its waypoint_index
      writer("waypoint_index", nullptr);
    } else {
      writer("waypoint_index", location.correlation().waypoint_index());
    }
    writer("matchings_index", location.correlation().route_index());
  }

  // If the location was used for optimized route we add trips_index and waypoint
  // index (index of the waypoint in the trip)
  if (is_optimized) {
    int trips_index = 0; // TODO
    writer("trips_index", trips_index);
    writer("waypoint_index", location.correlation().waypoint_index());
  }
  writer.end_object();
}

// Serialize locations (called waypoints in OSRM). Waypoints are described here:
//     http://project-osrm.org/docs/v5.5.1/api/#waypoint-object
json::ArrayPtr waypoints(const google::protobuf::RepeatedPtrField<valhalla::Location>& locations,
                         bool is_tracepoint) {
  auto waypoints = json::array({});
  for (const auto& location : locations) {
    if (location.correlation().edges().size() == 0) {
      waypoints->emplace_back(static_cast<std::nullptr_t>(nullptr));
    } else {
      waypoints->emplace_back(waypoint(location, is_tracepoint));
    }
  }
  return waypoints;
}

void waypoints(const google::protobuf::RepeatedPtrField<valhalla::Location>& locations,
               rapidjson::writer_wrapper_t& writer,
               bool is_tracepoint) {
  for (const auto& location : locations) {
    if (location.correlation().edges().size() == 0) {
      writer(nullptr);
    } else {
      waypoint(location, writer, is_tracepoint, false);
    }
  }
}

json::ArrayPtr waypoints(const valhalla::Trip& trip) {
  auto waypoints = json::array({});
  // For multi-route the same waypoints are used for all routes.
  for (const auto& leg : trip.routes(0).legs()) {
    for (int i = 0; i < leg.location_size(); ++i) {
      // we skip the first location of legs > 0 because that would duplicate waypoints
      if (i == 0 && !waypoints->empty()) {
        continue;
      }
      waypoints->emplace_back(waypoint(leg.location(i), false));
    }
  }
  return waypoints;
}

/*
 * This function takes any waypoints (excluding origin and destination) and gets
 * the associated leg shape index (geometry index) from the location.  We use
 * that geometry index to calculate the distance_from_leg_start.
 * Then we serialize the via_waypoints object.
 *
 */
json::ArrayPtr intermediate_waypoints(const valhalla::TripLeg& leg) {
  // Create a vector of indexes based on the number of locations.
  auto via_waypoints = json::array({});
  // only loop thru the locations that are not origin or destinations
  for (const auto& loc : leg.location()) {
    // Only create via_waypoints object if the locations are via or through types
    if (loc.type() == valhalla::Location::kVia || loc.type() == valhalla::Location::kThrough) {
      auto via_waypoint = json::map({});
      via_waypoint->emplace("geometry_index",
                            static_cast<uint64_t>(loc.correlation().leg_shape_index()));
      via_waypoint->emplace("distance_from_start",
                            json::fixed_t{loc.correlation().distance_from_leg_origin(), 3});
      via_waypoint->emplace("waypoint_index",
                            static_cast<uint64_t>(loc.correlation().original_index()));
      via_waypoints->emplace_back(via_waypoint);
    }
  }
  return via_waypoints;
}

void serializeIncidentProperties(rapidjson::writer_wrapper_t& writer,
                                 const valhalla::IncidentsTile::Metadata& incident_metadata,
                                 const int begin_shape_index,
                                 const int end_shape_index,
                                 const std::string& road_class,
                                 const std::string& key_prefix) {
  writer(key_prefix + "id", std::to_string(incident_metadata.id()));
  // Type is mandatory
  writer(key_prefix + "type", std::string(valhalla::incidentTypeToString(incident_metadata.type())));
  if (!incident_metadata.iso_3166_1_alpha2().empty()) {
    writer(key_prefix + "iso_3166_1_alpha2", incident_metadata.iso_3166_1_alpha2());
  }
  if (!incident_metadata.iso_3166_1_alpha3().empty()) {
    writer(key_prefix + "iso_3166_1_alpha3", incident_metadata.iso_3166_1_alpha3());
  }
  if (!incident_metadata.description().empty()) {
    writer(key_prefix + "description", incident_metadata.description());
  }
  if (!incident_metadata.long_description().empty()) {
    writer(key_prefix + "long_description", incident_metadata.long_description());
  }
  if (incident_metadata.creation_time()) {
    writer(key_prefix + "creation_time",
           baldr::DateTime::seconds_to_date_utc(incident_metadata.creation_time()));
  }
  if (incident_metadata.start_time() > 0) {
    writer(key_prefix + "start_time",
           baldr::DateTime::seconds_to_date_utc(incident_metadata.start_time()));
  }
  if (incident_metadata.end_time()) {
    writer(key_prefix + "end_time",
           baldr::DateTime::seconds_to_date_utc(incident_metadata.end_time()));
  }
  if (incident_metadata.impact()) {
    writer(key_prefix + "impact",
           std::string(valhalla::incidentImpactToString(incident_metadata.impact())));
  }
  if (!incident_metadata.sub_type().empty()) {
    writer(key_prefix + "sub_type", incident_metadata.sub_type());
  }
  if (!incident_metadata.sub_type_description().empty()) {
    writer(key_prefix + "sub_type_description", incident_metadata.sub_type_description());
  }
  if (incident_metadata.alertc_codes_size() > 0) {
    writer.start_array(key_prefix + "alertc_codes");
    for (const auto& alertc_code : incident_metadata.alertc_codes()) {
      writer(static_cast<uint64_t>(alertc_code));
    }
    writer.end_array();
  }
  {
    writer.start_array(key_prefix + "lanes_blocked");
    for (const auto& blocked_lane : incident_metadata.lanes_blocked()) {
      writer(blocked_lane);
    }
    writer.end_array();
  }
  if (incident_metadata.num_lanes_blocked()) {
    writer(key_prefix + "num_lanes_blocked", incident_metadata.num_lanes_blocked());
  }
  if (!incident_metadata.clear_lanes().empty()) {
    writer(key_prefix + "clear_lanes", incident_metadata.clear_lanes());
  }

  if (incident_metadata.length() > 0) {
    writer(key_prefix + "length", static_cast<uint64_t>(incident_metadata.length()));
  }

  if (incident_metadata.road_closed()) {
    writer(key_prefix + "closed", incident_metadata.road_closed());
  }
  if (!road_class.empty()) {
    writer(key_prefix + "class", road_class);
  }

  if (incident_metadata.has_congestion()) {
    writer.start_object(key_prefix + "congestion");
    writer("value", static_cast<uint64_t>(incident_metadata.congestion().value()));
    writer.end_object();
  }

  if (begin_shape_index >= 0) {
    writer(key_prefix + "geometry_index_start", static_cast<int64_t>(begin_shape_index));
  }
  if (end_shape_index >= 0) {
    writer(key_prefix + "geometry_index_end", static_cast<int64_t>(end_shape_index));
  }
  // TODO Add test of lanes blocked and add missing properties
}
} // namespace osrm<|MERGE_RESOLUTION|>--- conflicted
+++ resolved
@@ -270,7 +270,6 @@
   return geojson;
 }
 
-<<<<<<< HEAD
 std::vector<float>
 get_elevation(const TripLeg& path_leg, const float interval, const float start_distance) {
   // Store the first elevation if start_distance == 0
@@ -340,7 +339,8 @@
   update_bridge_elevations(elevation, bridges);
 
   return elevation;
-=======
+}
+
 void geojson_shape(const std::vector<midgard::PointLL> shape, rapidjson::writer_wrapper_t& writer) {
   writer("type", "LineString");
   writer.start_array("coordinates");
@@ -353,7 +353,6 @@
   }
   writer.set_precision(kDefaultPrecision);
   writer.end_array();
->>>>>>> da7f7b92
 }
 } // namespace tyr
 } // namespace valhalla
