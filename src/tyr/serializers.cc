--- conflicted
+++ resolved
@@ -159,17 +159,10 @@
 
 void serializeWarnings(const valhalla::Api& api, rapidjson::writer_wrapper_t& writer) {
   writer.start_array("warnings");
-<<<<<<< HEAD
-  for (int i = 0; i < api.info().warnings_size(); i++) {
-    writer.start_object();
-    writer("code", api.info().warnings(i).code());
-    writer("text", api.info().warnings(i).description());
-=======
   for (const auto& warning : api.info().warnings()) {
     writer.start_object();
     writer("code", warning.code());
     writer("text", warning.description());
->>>>>>> 07b1f41e
     writer.end_object();
   }
   writer.end_array();
@@ -177,14 +170,8 @@
 
 json::ArrayPtr serializeWarnings(const valhalla::Api& api) {
   auto warnings = json::array({});
-<<<<<<< HEAD
-  for (int i = 0; i < api.info().warnings_size(); i++) {
-    warnings->emplace_back(json::map(
-        {{"code", api.info().warnings(i).code()}, {"text", api.info().warnings(i).description()}}));
-=======
   for (const auto& warning : api.info().warnings()) {
     warnings->emplace_back(json::map({{"code", warning.code()}, {"text", warning.description()}}));
->>>>>>> 07b1f41e
   }
   return warnings;
 }
