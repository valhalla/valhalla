#include <vector>
#include <functional>
#include <string>
#include <stdexcept>
#include <vector>
#include <unordered_map>
#include <cstdint>
#include <sstream>

#include <boost/property_tree/ptree.hpp>
#include <boost/property_tree/json_parser.hpp>
#include "midgard/logging.h"
#include "midgard/constants.h"
#include "baldr/json.h"
#include "exception.h"

#include "thor/worker.h"
#include "thor/isochrone.h"
#include "tyr/actor.h"

using namespace valhalla;
using namespace valhalla::tyr;
using namespace valhalla::midgard;
using namespace valhalla::baldr;
using namespace valhalla::meili;
using namespace valhalla::sif;
using namespace valhalla::thor;

namespace {
  // Maximum edge score - base this on costing type.
  // Large values can cause very bad performance. Setting this back
  // to 2 hours for bike and pedestrian and 12 hours for driving routes.
  // TODO - re-evaluate edge scores and balance performance vs. quality.
  // Perhaps tie the edge score logic in with the costing type - but
  // may want to do this in loki. At this point in thor the costing method
  // has not yet been constructed.
  constexpr float kMaxScore[] = {
    43200.0f, // auto
    43200.0f, // auto_shorter
    7200.0f,  // bicycle
    43200.0f, // bus
    43200.0f, // hov
    14400.0f, // motor_scooter
    7200.0f,  // multimodal
    7200.0f,  // pedestrian
    14400.0f, // transit
    43200.0f  // truck
  };
  constexpr double kMilePerMeter = 0.000621371;

  void adjust_scores(valhalla_request_t& request) {
    for(auto* locations : {request.options.mutable_locations(), request.options.mutable_sources(), request.options.mutable_targets()}) {
      for(auto& location : *locations) {
        auto minScoreEdge = *std::min_element (location.path_edges().begin(), location.path_edges().end(),
          [](odin::Location::PathEdge i, odin::Location::PathEdge j)->bool {
            return i.score() < j.score();
          });

<<<<<<< HEAD
        for(auto& e : *location.mutable_path_edges()) {
          e.set_score(e.score() - minScoreEdge.score());
          if (e.score() > kMaxScore)
            e.set_score(kMaxScore);
=======
        // TODO - this gets simplified with proto updates
        uint32_t index;
        auto costing = rapidjson::get<std::string>(request,  "/costing");
        if (costing == "auto") {
          index = 0;
        } else if (costing == "auto_shorter") {
          index = 1;
        } else if (costing == "bicycle") {
          index = 2;
        } else if (costing == "bus") {
          index = 3;
        } else if (costing == "hov") {
          index = 4;
        } else if (costing == "motor_scooter") {
          index = 5;
        } else if (costing == "multimodal") {
          index = 6;
        } else if (costing == "pedestrian") {
          index = 7;
        } else if (costing == "transit") {
          index = 8;
        } else {
          index = 9; // truck
        }

        for(auto& e : correlated.back().edges) {
          e.score -= minScoreEdge.score;
          if (e.score > kMaxScore[index]) {
            e.score = kMaxScore[index];
          }
>>>>>>> 3dc2c4f8
        }
      }
    }
  }

}

namespace valhalla {
  namespace thor {

    const std::unordered_map<std::string, thor_worker_t::SHAPE_MATCH> thor_worker_t::STRING_TO_MATCH {
      {"edge_walk", thor_worker_t::EDGE_WALK},
      {"map_snap", thor_worker_t::MAP_SNAP},
      {"walk_or_snap", thor_worker_t::WALK_OR_SNAP}
    };

    thor_worker_t::thor_worker_t(const boost::property_tree::ptree& config):
      mode(valhalla::sif::TravelMode::kPedestrian),
      matcher_factory(config), reader(matcher_factory.graphreader()),
      long_request(config.get<float>("thor.logging.long_request")){
      // Register edge/node costing methods
      factory.Register("auto", sif::CreateAutoCost);
      factory.Register("auto_shorter", sif::CreateAutoShorterCost);
      factory.Register("bus", sif::CreateBusCost);
      factory.Register("bicycle", sif::CreateBicycleCost);
      factory.Register("hov", sif::CreateHOVCost);
      factory.Register("motor_scooter", sif::CreateMotorScooterCost);
      factory.Register("pedestrian", sif::CreatePedestrianCost);
      factory.Register("transit", sif::CreateTransitCost);
      factory.Register("truck", sif::CreateTruckCost);

      for (const auto& item : config.get_child("meili.customizable")) {
        trace_customizable.insert(item.second.get_value<std::string>());
      }

      // Select the matrix algorithm based on the conf file (defaults to
      // select_optimal if not present)
      auto conf_algorithm = config.get<std::string>("thor.source_to_target_algorithm",
                                                          "select_optimal");
      for (const auto& kv : config.get_child("service_limits")) {
        if(kv.first == "max_avoid_locations" || kv.first == "max_reachability" || kv.first == "max_radius")
          continue;
        if (kv.first != "skadi" && kv.first != "trace" && kv.first != "isochrone") {
          max_matrix_distance.emplace(kv.first, config.get<float>("service_limits." + kv.first + ".max_matrix_distance"));
        }
      }

      if (conf_algorithm == "timedistancematrix") {
        source_to_target_algorithm = TIME_DISTANCE_MATRIX;
      } else if (conf_algorithm == "costmatrix") {
        source_to_target_algorithm = COST_MATRIX;
      } else {
        source_to_target_algorithm = SELECT_OPTIMAL;
      }
    }

    thor_worker_t::~thor_worker_t(){}

#ifdef HAVE_HTTP
    worker_t::result_t thor_worker_t::work(const std::list<zmq::message_t>& job, void* request_info, const std::function<void ()>& interrupt_function) {
      //get time for start of request
      auto s = std::chrono::system_clock::now();
      auto& info = *static_cast<http_request_info_t*>(request_info);
      LOG_INFO("Got Thor Request " + std::to_string(info.id));
      valhalla_request_t request;
      try{
        //crack open the original request
        std::string request_str(static_cast<const char*>(job.front().data()), job.front().size());
        std::string serialized_options(static_cast<const char*>(job.back().data()), job.back().size());
        request.parse(request_str, serialized_options);

        // Set the interrupt function
        service_worker_t::set_interrupt(interrupt_function);

        worker_t::result_t result{true};
        double denominator = 0;
        size_t order_index = 0;
        //do request specific processing
        switch (request.options.action()) {
          case odin::DirectionsOptions::sources_to_targets:
            result = to_response_json(matrix(request), info, request);
            denominator = request.options.sources_size() + request.options.targets_size();
            break;
          case odin::DirectionsOptions::optimized_route:
            // Forward the original request
            result.messages.emplace_back(std::move(request_str));
            result.messages.emplace_back(std::move(serialized_options));
            for (auto& trippath : optimized_route(request)) {
              for (auto& location : *trippath.mutable_location())
                location.set_original_index(optimal_order[order_index++]);
              --order_index;
              result.messages.emplace_back(trippath.SerializeAsString());
            }
            denominator = std::max(request.options.sources_size(), request.options.targets_size());
            break;
          case odin::DirectionsOptions::isochrone:
            result = to_response_json(isochrones(request), info, request);
            denominator = request.options.sources_size() * request.options.targets_size();
            break;
          case odin::DirectionsOptions::route:
            // Forward the original request
            result.messages.emplace_back(std::move(request_str));
            result.messages.emplace_back(std::move(serialized_options));
            for (const auto& trippath : route(request))
              result.messages.emplace_back(trippath.SerializeAsString());
            denominator = request.options.locations_size();
            break;
          case odin::DirectionsOptions::trace_route:
            // Forward the original request
            result.messages.emplace_back(std::move(request_str));
            result.messages.emplace_back(std::move(serialized_options));
            result.messages.emplace_back(trace_route(request).SerializeAsString());
            denominator = trace.size() / 1100;
            break;
          case odin::DirectionsOptions::trace_attributes:
            result = to_response_json(trace_attributes(request), info, request);
            denominator = trace.size() / 1100;
            break;
          default:
            throw valhalla_exception_t{400}; //this should never happen
        }

        double elapsed_time = std::chrono::duration<float, std::milli>(std::chrono::system_clock::now() - s).count();
        if (!request.options.do_not_track() && elapsed_time / denominator > long_request) {
          LOG_WARN("thor::" + odin::DirectionsOptions::Action_Name(request.options.action()) + " request elapsed time (ms)::"+ std::to_string(elapsed_time));
          LOG_WARN("thor::" + odin::DirectionsOptions::Action_Name(request.options.action()) + " request exceeded threshold::"+ request_str);
          midgard::logging::Log("valhalla_thor_long_request_"+odin::DirectionsOptions::Action_Name(request.options.action()), " [ANALYTICS] ");
        }

        return result;
      }
      catch(const valhalla_exception_t& e) {
        valhalla::midgard::logging::Log("400::" + std::string(e.what()), " [ANALYTICS] ");
        return jsonify_error(e, info, request);
      }
      catch(const std::exception& e) {
        valhalla::midgard::logging::Log("400::" + std::string(e.what()), " [ANALYTICS] ");
        return jsonify_error({499, std::string(e.what())}, info, request);
      }
    }

    void run_service(const boost::property_tree::ptree& config) {
      //gets requests from thor proxy
      auto upstream_endpoint = config.get<std::string>("thor.service.proxy") + "_out";
      //sends them on to odin
      auto downstream_endpoint = config.get<std::string>("odin.service.proxy") + "_in";
      //or returns just location information back to the server
      auto loopback_endpoint = config.get<std::string>("httpd.service.loopback");
      auto interrupt_endpoint = config.get<std::string>("httpd.service.interrupt");

      //listen for requests
      zmq::context_t context;
      thor_worker_t thor_worker(config);
      prime_server::worker_t worker(context, upstream_endpoint, downstream_endpoint, loopback_endpoint, interrupt_endpoint,
        std::bind(&thor_worker_t::work, std::ref(thor_worker), std::placeholders::_1, std::placeholders::_2, std::placeholders::_3),
        std::bind(&thor_worker_t::cleanup, std::ref(thor_worker)));
      worker.work();

      //TODO: should we listen for SIGINT and terminate gracefully/exit(0)?
    }
#endif

    // Get the costing options if in the config or get the empty default.
    // Creates the cost in the cost factory
    valhalla::sif::cost_ptr_t thor_worker_t::get_costing(const rapidjson::Document& request,
                                          const std::string& costing) {
      auto costing_options = rapidjson::get_child_optional(request, ("/costing_options/" + costing).c_str());
      if(costing_options)
        return factory.Create(costing, *costing_options);
      return factory.Create(costing, boost::property_tree::ptree{});
    }

    std::string thor_worker_t::parse_costing(const valhalla_request_t& request) {
      // Parse out the type of route - this provides the costing method to use
      auto costing = rapidjson::get<std::string>(request.document,  "/costing");

      // Set travel mode and construct costing
      if (costing == "multimodal" || costing == "transit") {
        // For multi-modal we construct costing for all modes and set the
        // initial mode to pedestrian. (TODO - allow other initial modes)
        mode_costing[0] = get_costing(request.document, "auto");
        mode_costing[1] = get_costing(request.document, "pedestrian");
        mode_costing[2] = get_costing(request.document, "bicycle");
        mode_costing[3] = get_costing(request.document, "transit");
        mode = valhalla::sif::TravelMode::kPedestrian;
      } else {
        valhalla::sif::cost_ptr_t cost = get_costing(request.document, costing);
        mode = cost->travel_mode();
        mode_costing[static_cast<uint32_t>(mode)] = cost;
      }
      valhalla::midgard::logging::Log("travel_mode::" + std::to_string(static_cast<uint32_t>(mode)), " [ANALYTICS] ");
      return costing;
    }

    void thor_worker_t::parse_locations(valhalla_request_t& request) {
      //we require locations
      adjust_scores(request);
    }

    void thor_worker_t::parse_measurements(const valhalla_request_t& request) {
      // Create a matcher
      try {
        matcher.reset(matcher_factory.Create(trace_config));
      } catch (const std::invalid_argument& ex) {
        throw std::runtime_error(std::string(ex.what()));
      }

      //we require locations
      try{
        auto default_accuracy = matcher->config().get<float>("gps_accuracy");
        auto default_radius = matcher->config().get<float>("search_radius");
        for(const auto& pt : request.options.shape()) {
          trace.emplace_back(meili::Measurement{{pt.ll().lng(), pt.ll().lat()},
            pt.has_accuracy() ? pt.accuracy() : default_accuracy,
            pt.has_radius() ? pt.radius() : default_radius, pt.time()});
        }
      }
      catch (...) {
        throw valhalla_exception_t{424};
      }
    }

    void thor_worker_t::parse_trace_config(const valhalla_request_t& request) {
      auto costing = rapidjson::get<std::string>(request.document, "/costing");
      trace_config.put<std::string>("mode", costing);

      if (trace_customizable.empty()) {
        return;
      }

      auto trace_options = rapidjson::get_optional<rapidjson::Value::ConstObject>(request.document, "/trace_options");
      if (!trace_options) {
        return;
      }

      for (const auto& pair : *trace_options) {
        std::string name = pair.name.GetString();
        if (trace_customizable.find(name) != trace_customizable.end()){
          try {
            // Possibly throw std::invalid_argument or std::out_of_range
            trace_config.put<float>(name, pair.value.GetFloat());
          } catch (const std::invalid_argument& ex) {
            throw std::invalid_argument("Invalid argument: unable to parse " + name + " to float");
          } catch (const std::out_of_range& ex) {
            throw std::out_of_range("Invalid argument: " + name + " is out of float range");
          }
        }
      }
    }

    void thor_worker_t::log_admin(const valhalla::odin::TripPath& trip_path) {
      std::unordered_set<std::string> state_iso;
      std::unordered_set<std::string> country_iso;
      std::stringstream s_ss, c_ss;
      if (trip_path.admin_size() > 0) {
        for (const auto& admin : trip_path.admin()) {
          if (admin.has_state_code())
            state_iso.insert(admin.state_code());
          if (admin.has_country_code())
            country_iso.insert(admin.country_code());
        }
        for (const std::string& x: state_iso)
          s_ss << " " << x;
        for (const std::string& x: country_iso)
          c_ss << " " << x;
        if (!s_ss.eof()) valhalla::midgard::logging::Log("admin_state_iso::" + s_ss.str() + ' ', " [ANALYTICS] ");
        if (!c_ss.eof()) valhalla::midgard::logging::Log("admin_country_iso::" + c_ss.str() + ' ', " [ANALYTICS] ");
      }
    }

    void thor_worker_t::cleanup() {
      astar.Clear();
      bidir_astar.Clear();
      multi_modal_astar.Clear();
      trace.clear();
      isochrone_gen.Clear();
      matcher_factory.ClearFullCache();
      if(reader.OverCommitted())
        reader.Clear();
    }

  }
}<|MERGE_RESOLUTION|>--- conflicted
+++ resolved
@@ -34,65 +34,32 @@
   // Perhaps tie the edge score logic in with the costing type - but
   // may want to do this in loki. At this point in thor the costing method
   // has not yet been constructed.
-  constexpr float kMaxScore[] = {
-    43200.0f, // auto
-    43200.0f, // auto_shorter
-    7200.0f,  // bicycle
-    43200.0f, // bus
-    43200.0f, // hov
-    14400.0f, // motor_scooter
-    7200.0f,  // multimodal
-    7200.0f,  // pedestrian
-    14400.0f, // transit
-    43200.0f  // truck
+  const std::unordered_map<std::string, float> kMaxScores = {
+    {"auto_", 43200.0f},
+    {"auto_shorter", 43200.0f},
+    {"bicycle", 7200.0f},
+    {"bus", 43200.0f},
+    {"hov", 43200.0f},
+    {"motor_scooter", 14400.0f},
+    {"multimodal", 7200.0f},
+    {"pedestrian", 7200.0f},
+    {"transit", 14400.0f},
+    {"truck", 43200.0f},
   };
   constexpr double kMilePerMeter = 0.000621371;
 
   void adjust_scores(valhalla_request_t& request) {
+    auto max_score = kMaxScores.find(odin::DirectionsOptions::Costing_Name(request.options.costing()));
     for(auto* locations : {request.options.mutable_locations(), request.options.mutable_sources(), request.options.mutable_targets()}) {
       for(auto& location : *locations) {
         auto minScoreEdge = *std::min_element (location.path_edges().begin(), location.path_edges().end(),
           [](odin::Location::PathEdge i, odin::Location::PathEdge j)->bool {
             return i.score() < j.score();
           });
-
-<<<<<<< HEAD
         for(auto& e : *location.mutable_path_edges()) {
           e.set_score(e.score() - minScoreEdge.score());
-          if (e.score() > kMaxScore)
-            e.set_score(kMaxScore);
-=======
-        // TODO - this gets simplified with proto updates
-        uint32_t index;
-        auto costing = rapidjson::get<std::string>(request,  "/costing");
-        if (costing == "auto") {
-          index = 0;
-        } else if (costing == "auto_shorter") {
-          index = 1;
-        } else if (costing == "bicycle") {
-          index = 2;
-        } else if (costing == "bus") {
-          index = 3;
-        } else if (costing == "hov") {
-          index = 4;
-        } else if (costing == "motor_scooter") {
-          index = 5;
-        } else if (costing == "multimodal") {
-          index = 6;
-        } else if (costing == "pedestrian") {
-          index = 7;
-        } else if (costing == "transit") {
-          index = 8;
-        } else {
-          index = 9; // truck
-        }
-
-        for(auto& e : correlated.back().edges) {
-          e.score -= minScoreEdge.score;
-          if (e.score > kMaxScore[index]) {
-            e.score = kMaxScore[index];
-          }
->>>>>>> 3dc2c4f8
+          if (e.score() > max_score->second)
+            e.set_score(max_score->second);
         }
       }
     }
