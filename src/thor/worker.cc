#include <functional>
#include <stdexcept>
#include <string>
#include <unordered_map>

#include "midgard/constants.h"
#include "midgard/logging.h"
#include "midgard/util.h"
#include "thor/isochrone.h"
#include "thor/worker.h"
#include "tyr/actor.h"

#include <boost/property_tree/ptree.hpp>

using namespace valhalla;
using namespace valhalla::tyr;
using namespace valhalla::midgard;
using namespace valhalla::baldr;
using namespace valhalla::meili;
using namespace valhalla::sif;
using namespace valhalla::thor;

namespace {

// Default maximum distance allowed for time dependent routes. Since these use
// single direction A* there may be performance issues allowing very long
// routes. Also, for long routes the accuracy of predicted time along the
// route starts to become suspect (due to user breaks and other factors).
constexpr float kDefaultMaxTimeDependentDistance = 500000.0f; // 500 km

// Maximum edge score - base this on costing type.
// Large values can cause very bad performance. Setting this back
// to 2 hours for bike and pedestrian and 12 hours for driving routes.
// TODO - re-evaluate edge scores and balance performance vs. quality.
// Perhaps tie the edge score logic in with the costing type - but
// may want to do this in loki. At this point in thor the costing method
// has not yet been constructed.
const std::unordered_map<std::string, float> kMaxDistances = {
    {"auto", 43200.0f},          {"auto_data_fix", 43200.0f}, {"auto_shorter", 43200.0f},
    {"bicycle", 7200.0f},        {"bus", 43200.0f},           {"hov", 43200.0f},
    {"motor_scooter", 14400.0f}, {"motorcycle", 14400.0f},    {"multimodal", 7200.0f},
    {"pedestrian", 7200.0f},     {"transit", 14400.0f},       {"truck", 43200.0f},
    {"taxi", 43200.0f},          {"bikeshare", 7200.0f},
};
// a scale factor to apply to the score so that we bias towards closer results more
constexpr float kDistanceScale = 10.f;

#ifdef ENABLE_SERVICES
std::string serialize_to_pbf(Api& request) {
  std::string buf;
  if (!request.SerializeToString(&buf)) {
    LOG_ERROR("Failed serializing to pbf in Thor::Worker");
    throw valhalla_exception_t{401, "Failed serializing to pbf in Thor::Worker"};
  }
  return buf;
};
#endif

} // namespace

namespace valhalla {
namespace thor {

thor_worker_t::thor_worker_t(const boost::property_tree::ptree& config,
                             const std::shared_ptr<baldr::GraphReader>& graph_reader)
    : service_worker_t(config), mode(valhalla::sif::TravelMode::kPedestrian),
      bidir_astar(config.get_child("thor")), bss_astar(config.get_child("thor")),
      multi_modal_astar(config.get_child("thor")), timedep_forward(config.get_child("thor")),
      timedep_reverse(config.get_child("thor")), costmatrix_(config.get_child("thor")),
      time_distance_matrix_(config.get_child("thor")),
      time_distance_bss_matrix_(config.get_child("thor")), isochrone_gen(config.get_child("thor")),
      reader(graph_reader ? graph_reader
                          : std::make_shared<baldr::GraphReader>(config.get_child("mjolnir"))),
      matcher_factory(config, reader), controller{},
      allow_hierarchy_limits_modifications(
          config.get<bool>("service_limits.hierarchy_limits.allow_modification", false)) {

  // Select the matrix algorithm based on the conf file (defaults to
  // select_optimal if not present)
  auto conf_algorithm = config.get<std::string>("thor.source_to_target_algorithm", "select_optimal");
  for (const auto& kv : config.get_child("service_limits")) {
    if (kv.first == "max_exclude_locations" || kv.first == "max_reachability" ||
        kv.first == "max_radius" || kv.first == "max_timedep_distance" ||
        kv.first == "max_timedep_distance_matrix" || kv.first == "max_alternates" ||
        kv.first == "max_exclude_polygons_length" || kv.first == "skadi" || kv.first == "trace" ||
        kv.first == "isochrone" || kv.first == "centroid" || kv.first == "status" ||
<<<<<<< HEAD
        kv.first == "max_distance_disable_hierarchy_culling" || kv.first == "allow_hard_exclusions") {
=======
        kv.first == "max_distance_disable_hierarchy_culling" || kv.first == "allow_hard_exclusions" ||
        kv.first == "hierarchy_limits") {
>>>>>>> 56ed70e1
      continue;
    }

    max_matrix_distance.emplace(kv.first, config.get<float>("service_limits." + kv.first +
                                                            ".max_matrix_distance"));
  }

  if (conf_algorithm == "timedistancematrix") {
    source_to_target_algorithm = TIME_DISTANCE_MATRIX;
  } else if (conf_algorithm == "costmatrix") {
    source_to_target_algorithm = COST_MATRIX;
  } else {
    source_to_target_algorithm = SELECT_OPTIMAL;
  }

  costmatrix_allow_second_pass = config.get<bool>("thor.costmatrix.allow_second_pass", false);

  max_timedep_distance =
      config.get<float>("service_limits.max_timedep_distance", kDefaultMaxTimeDependentDistance);

  hierarchy_limits_config_costmatrix =
      parse_hierarchy_limits_from_config(config, "costmatrix", false);
  hierarchy_limits_config_astar =
      parse_hierarchy_limits_from_config(config, "unidirectional_astar", true);
  hierarchy_limits_config_bidirectional_astar =
      parse_hierarchy_limits_from_config(config, "bidirectional_astar", true);

  // signal that the worker started successfully
  started();
}

thor_worker_t::~thor_worker_t() {
}

#ifdef ENABLE_SERVICES
prime_server::worker_t::result_t
thor_worker_t::work(const std::list<zmq::message_t>& job,
                    void* request_info,
                    const std::function<void()>& interrupt_function) {

  // get request info and make sure to record any metrics before we are done
  auto& info = *static_cast<prime_server::http_request_info_t*>(request_info);
  LOG_INFO("Got Thor Request " + std::to_string(info.id));
  Api request;
  prime_server::worker_t::result_t result{true, {}, {}};
  try {
    // crack open the original request
    bool success = request.ParseFromArray(job.front().data(), job.front().size());
    if (!success) {
      LOG_ERROR("Failed parsing pbf in Thor::Worker");
      throw valhalla_exception_t{401, "Failed parsing pbf in Thor::Worker"};
    }
    const auto& options = request.options();

    // Set the interrupt function
    service_worker_t::set_interrupt(&interrupt_function);

    // do request specific processing
    switch (options.action()) {
      case Options::sources_to_targets:
        result = to_response(matrix(request), info, request);
        break;
      case Options::optimized_route: {
        optimized_route(request);
        result.messages.emplace_back(serialize_to_pbf(request));
        break;
      }
      case Options::isochrone:
        result = to_response(isochrones(request), info, request);
        break;
      case Options::route: {
        route(request);
        result.messages.emplace_back(serialize_to_pbf(request));
        break;
      }
      case Options::trace_route: {
        trace_route(request);
        result.messages.emplace_back(serialize_to_pbf(request));
        break;
      }
      case Options::trace_attributes:
        result = to_response(trace_attributes(request), info, request);
        break;
      case Options::expansion: {
        result = to_response(expansion(request), info, request);
        break;
      }
      case Options::centroid: {
        centroid(request);
        result.messages.emplace_back(serialize_to_pbf(request));
        break;
      }
      case Options::status: {
        status(request);
        result.messages.emplace_back(serialize_to_pbf(request));
        break;
      }
      default:
        throw valhalla_exception_t{400}; // this should never happen
    }
  } catch (const valhalla_exception_t& e) {
    LOG_WARN("400::" + std::string(e.what()) + " request_id=" + std::to_string(info.id));
    result = serialize_error(e, info, request);
  } catch (const std::exception& e) {
    LOG_ERROR("400::" + std::string(e.what()) + " request_id=" + std::to_string(info.id));
    result = serialize_error({499, std::string(e.what())}, info, request);
  }

  // keep track of the metrics if the request is going back to the client
  if (!result.intermediate)
    enqueue_statistics(request);

  return result;
}

void run_service(const boost::property_tree::ptree& config) {
  // gracefully shutdown when asked via SIGTERM
  prime_server::quiesce(config.get<unsigned int>("httpd.service.drain_seconds", 28),
                        config.get<unsigned int>("httpd.service.shutting_seconds", 1));

  // gets requests from thor proxy
  auto upstream_endpoint = config.get<std::string>("thor.service.proxy") + "_out";
  // sends them on to odin
  auto downstream_endpoint = config.get<std::string>("odin.service.proxy") + "_in";
  // or returns just location information back to the server
  auto loopback_endpoint = config.get<std::string>("httpd.service.loopback");
  auto interrupt_endpoint = config.get<std::string>("httpd.service.interrupt");

  // listen for requests
  zmq::context_t context;
  thor_worker_t thor_worker(config);
  prime_server::worker_t worker(context, upstream_endpoint, downstream_endpoint, loopback_endpoint,
                                interrupt_endpoint,
                                std::bind(&thor_worker_t::work, std::ref(thor_worker),
                                          std::placeholders::_1, std::placeholders::_2,
                                          std::placeholders::_3),
                                std::bind(&thor_worker_t::cleanup, std::ref(thor_worker)));
  worker.work();

  // TODO: should we listen for SIGINT and terminate gracefully/exit(0)?
}
#endif

std::string thor_worker_t::parse_costing(const Api& request) {
  // Parse out the type of route - this provides the costing method to use
  const auto& options = request.options();
  auto costing = options.costing_type();
  auto costing_str = Costing_Enum_Name(costing);
  mode_costing = factory.CreateModeCosting(options, mode);

  return costing_str;
}

void thor_worker_t::adjust_scores(valhalla::Options& options) {
  for (auto* locations :
       {options.mutable_locations(), options.mutable_sources(), options.mutable_targets()}) {
    for (auto& location : *locations) {
      // get the minimum score for all the candidates
      auto minScore = std::numeric_limits<float>::max();
      for (auto* candidates : {location.mutable_correlation()->mutable_edges(),
                               location.mutable_correlation()->mutable_filtered_edges()}) {
        for (auto& candidate : *candidates) {
          // completely disable scores for this location
          if (location.skip_ranking_candidates()) {
            candidate.set_distance(0);
            // scale the score to favor closer results more
          } else {
            candidate.set_distance(candidate.distance() * candidate.distance() * kDistanceScale);
          }
          // remember the min score
          if (minScore > candidate.distance()) {
            minScore = candidate.distance();
          }
        }
      }

      // subtract off the min score and cap at max so that path algorithm doesnt go too far
      auto max_score = kMaxDistances.find(Costing_Enum_Name(options.costing_type()));
      for (auto* candidates : {location.mutable_correlation()->mutable_edges(),
                               location.mutable_correlation()->mutable_filtered_edges()}) {
        for (auto& candidate : *candidates) {
          candidate.set_distance(candidate.distance() - minScore);
          if (candidate.distance() > max_score->second) {
            candidate.set_distance(max_score->second);
          }
        }
      }
    }
  }
}

void thor_worker_t::parse_measurements(const Api& request) {
  // Create a matcher
  const auto& options = request.options();
  try {
    matcher.reset(matcher_factory.Create(options));
  } catch (const std::invalid_argument& ex) { throw std::runtime_error(std::string(ex.what())); }

  // we require locations
  try {
    const auto& config = matcher->config();
    for (const auto& pt : options.shape()) {
      trace.emplace_back(
          meili::Measurement{{pt.ll().lng(), pt.ll().lat()},
                             pt.has_accuracy_case() ? pt.accuracy()
                                                    : config.emission_cost.gps_accuracy_meters,
                             pt.has_radius_case() ? pt.radius()
                                                  : config.candidate_search.search_radius_meters,
                             pt.time(),
                             PathLocation::fromPBF(pt.type())});
    }
  } catch (...) { throw valhalla_exception_t{424}; }
}

void thor_worker_t::log_admin(const valhalla::TripLeg& trip_path) {
  std::unordered_set<std::string> state_iso;
  std::unordered_set<std::string> country_iso;
  if (trip_path.admin_size() > 0) {
    for (const auto& admin : trip_path.admin()) {
      if (!admin.state_code().empty()) {
        state_iso.insert(admin.state_code());
      }
      if (!admin.country_code().empty()) {
        country_iso.insert(admin.country_code());
      }
    }
  }
}

void thor_worker_t::cleanup() {
  service_worker_t::cleanup();
  bidir_astar.Clear();
  timedep_forward.Clear();
  timedep_reverse.Clear();
  multi_modal_astar.Clear();
  bss_astar.Clear();
  trace.clear();
  costmatrix_.Clear();
  time_distance_matrix_.Clear();
  time_distance_bss_matrix_.Clear();
  isochrone_gen.Clear();
  centroid_gen.Clear();
  matcher_factory.ClearFullCache();
  if (reader->OverCommitted()) {
    reader->Trim();
  }
}

void thor_worker_t::set_interrupt(const std::function<void()>* interrupt_function) {
  interrupt = interrupt_function;
  reader->SetInterrupt(interrupt);
}
} // namespace thor
} // namespace valhalla<|MERGE_RESOLUTION|>--- conflicted
+++ resolved
@@ -84,12 +84,8 @@
         kv.first == "max_timedep_distance_matrix" || kv.first == "max_alternates" ||
         kv.first == "max_exclude_polygons_length" || kv.first == "skadi" || kv.first == "trace" ||
         kv.first == "isochrone" || kv.first == "centroid" || kv.first == "status" ||
-<<<<<<< HEAD
-        kv.first == "max_distance_disable_hierarchy_culling" || kv.first == "allow_hard_exclusions") {
-=======
         kv.first == "max_distance_disable_hierarchy_culling" || kv.first == "allow_hard_exclusions" ||
         kv.first == "hierarchy_limits") {
->>>>>>> 56ed70e1
       continue;
     }
 
