--- conflicted
+++ resolved
@@ -2,11 +2,8 @@
 #include "midgard/logging.h"
 #include "midgard/polyline2.h"
 #include "midgard/util.h"
-<<<<<<< HEAD
 #include "thor/pathalgorithm.h"
-=======
 #include "thor/worker.h"
->>>>>>> 9725261d
 #include "tyr/serializers.h"
 #include <robin_hood.h>
 
@@ -66,6 +63,7 @@
   std::vector<midgard::PointLL> shape;
   uint32_t distance;
   float cost;
+  Expansion_ExpansionType expansion_type;
 
   expansion_properties_t() = default;
   expansion_properties_t(baldr::GraphId prev_edgeid,
@@ -73,9 +71,10 @@
                          float duration,
                          uint32_t distance,
                          std::vector<midgard::PointLL>&& shape,
-                         float cost)
+                         float cost,
+                         Expansion_ExpansionType expansion_type)
       : prev_edgeid(prev_edgeid), status(status), duration(duration), distance(distance),
-        shape(std::move(shape)), cost(cost){};
+        shape(std::move(shape)), cost(cost), expansion_type(expansion_type){};
 
   // check if status is higher or same – as we will keep track of the latest one
   static bool is_latest_status(Expansion_EdgeStatus current, Expansion_EdgeStatus candidate) {
@@ -111,14 +110,12 @@
   // a lambda that the path algorithm can call to add stuff to the dom
   // route and isochrone produce different GeoJSON properties
   std::string algo = "";
-<<<<<<< HEAD
   auto track_expansion =
-      [&expansion, &opp_edges, &gen_factor, &skip_opps, &exp_props,
-       &algo](baldr::GraphReader& reader, baldr::GraphId edgeid, baldr::GraphId prev_edgeid,
-              const char* algorithm = nullptr,
-              const Expansion_EdgeStatus status = Expansion_EdgeStatus_reached,
-              const float duration = 0.f, const uint32_t distance = 0, const float cost = 0.f,
-              const Expansion_ExpansionType expansion_type = Expansion_ExpansionType_forward) {
+      [&](baldr::GraphReader& reader, baldr::GraphId edgeid, baldr::GraphId prev_edgeid,
+          const char* algorithm = nullptr,
+          const Expansion_EdgeStatus status = Expansion_EdgeStatus_reached,
+          const float duration = 0.f, const uint32_t distance = 0, const float cost = 0.f,
+          const Expansion_ExpansionType expansion_type = Expansion_ExpansionType_forward) {
         algo = algorithm;
 
         auto tile = reader.GetGraphTile(edgeid);
@@ -127,75 +124,39 @@
                     std::to_string(edgeid.Tile_Base()));
           return;
         }
-        const auto* edge = tile->directededge(edgeid);
-        // unfortunately we have to call this before checking if we can skip
-        // else the tile could change underneath us when we get the opposing
-        auto shape = tile->edgeinfo(edge).shape();
-        auto names = tile->edgeinfo(edge).GetNames();
-        auto is_forward = edge->forward();
 
         // if requested, skip this edge in case its opposite edge has been added
         // before (i.e. lower cost) else add this edge's id to the lookup container
         if (skip_opps) {
-          auto opp_edgeid = reader.GetOpposingEdgeId(edgeid, tile);
+          auto opp_tile = tile;
+          auto opp_edgeid = reader.GetOpposingEdgeId(edgeid, opp_tile);
           if (opp_edgeid && opp_edges.count(opp_edgeid))
             return;
           opp_edges.insert(edgeid);
         }
 
+        const auto* edge = tile->directededge(edgeid);
+        auto shape = tile->edgeinfo(edge).shape();
+
         if (!edge->forward())
           std::reverse(shape.begin(), shape.end());
+
         Polyline2<PointLL>::Generalize(shape, gen_factor, {}, false);
 
-        writeExpansionProgress(expansion, edgeid, prev_edgeid, shape, exp_props, status, duration,
-                               distance, cost, expansion_type);
+        if (dedupe) {
+          if (edge_state.contains(edgeid)) {
+            // Keep only properties of last/highest status of edge
+            if (!expansion_properties_t::is_latest_status(edge_state.at(edgeid).status, status)) {
+              return;
+            }
+          }
+          edge_state[edgeid] = expansion_properties_t(prev_edgeid, status, duration, distance,
+                                                      std::move(shape), cost, expansion_type);
+        } else {
+          writeExpansionProgress(expansion, edgeid, prev_edgeid, shape, exp_props, status, duration,
+                                 distance, cost, expansion_type);
+        }
       };
-=======
-  auto track_expansion = [&](baldr::GraphReader& reader, baldr::GraphId edgeid,
-                             baldr::GraphId prev_edgeid, const char* algorithm = nullptr,
-                             const Expansion_EdgeStatus status = Expansion_EdgeStatus_reached,
-                             const float duration = 0.f, const uint32_t distance = 0,
-                             const float cost = 0.f) {
-    algo = algorithm;
-
-    auto tile = reader.GetGraphTile(edgeid);
-    if (tile == nullptr) {
-      LOG_ERROR("thor_worker_t::expansion error, tile no longer available" +
-                std::to_string(edgeid.Tile_Base()));
-      return;
-    }
-
-    // if requested, skip this edge in case its opposite edge has been added
-    // before (i.e. lower cost) else add this edge's id to the lookup container
-    if (skip_opps) {
-      auto opp_tile = tile;
-      auto opp_edgeid = reader.GetOpposingEdgeId(edgeid, opp_tile);
-      if (opp_edgeid && opp_edges.count(opp_edgeid))
-        return;
-      opp_edges.insert(edgeid);
-    }
-
-    const auto* edge = tile->directededge(edgeid);
-    auto shape = tile->edgeinfo(edge).shape();
-
-    if (!edge->forward())
-      std::reverse(shape.begin(), shape.end());
-    Polyline2<PointLL>::Generalize(shape, gen_factor, {}, false);
-    if (dedupe) {
-      if (edge_state.contains(edgeid)) {
-        // Keep only properties of last/highest status of edge
-        if (!expansion_properties_t::is_latest_status(edge_state.at(edgeid).status, status)) {
-          return;
-        }
-      }
-      edge_state[edgeid] =
-          expansion_properties_t(prev_edgeid, status, duration, distance, std::move(shape), cost);
-    } else {
-      writeExpansionProgress(expansion, edgeid, prev_edgeid, shape, exp_props, status, duration,
-                             distance, cost);
-    }
-  };
->>>>>>> 9725261d
 
   // tell all the algorithms how to track expansion
   for (auto* alg : std::vector<PathAlgorithm*>{
@@ -231,7 +192,8 @@
   if (dedupe) {
     for (const auto& e : edge_state) {
       writeExpansionProgress(expansion, e.first, e.second.prev_edgeid, e.second.shape, exp_props,
-                             e.second.status, e.second.duration, e.second.distance, e.second.cost);
+                             e.second.status, e.second.duration, e.second.distance, e.second.cost,
+                             e.second.expansion_type);
     }
   }
 
