--- conflicted
+++ resolved
@@ -153,14 +153,9 @@
                               const google::protobuf::RepeatedPtrField<valhalla::Location>& locations,
                               GraphReader& graphreader,
                               const sif::mode_costing_t& mode_costing,
-<<<<<<< HEAD
-                              const TravelMode mode,
+                              const travel_mode_t mode,
                               const float max_matrix_distance,
                               const uint32_t matrix_locations) {
-=======
-                              const travel_mode_t mode,
-                              const float max_matrix_distance) {
->>>>>>> 2d105ac5
   // Set the mode and costing
   mode_ = mode;
   costing_ = mode_costing[static_cast<uint32_t>(mode_)];
@@ -329,14 +324,9 @@
                               const google::protobuf::RepeatedPtrField<valhalla::Location>& locations,
                               GraphReader& graphreader,
                               const sif::mode_costing_t& mode_costing,
-<<<<<<< HEAD
-                              const TravelMode mode,
+                              const travel_mode_t mode,
                               const float max_matrix_distance,
                               const uint32_t matrix_locations) {
-=======
-                              const travel_mode_t mode,
-                              const float max_matrix_distance) {
->>>>>>> 2d105ac5
   // Set the mode and costing
   mode_ = mode;
   costing_ = mode_costing[static_cast<uint32_t>(mode_)];
@@ -414,14 +404,9 @@
     const google::protobuf::RepeatedPtrField<valhalla::Location>& target_location_list,
     baldr::GraphReader& graphreader,
     const sif::mode_costing_t& mode_costing,
-<<<<<<< HEAD
-    const sif::TravelMode mode,
+    const sif::travel_mode_t mode,
     const float max_matrix_distance,
     const uint32_t matrix_locations) {
-=======
-    const sif::travel_mode_t mode,
-    const float max_matrix_distance) {
->>>>>>> 2d105ac5
   // Run a series of one to many calls and concatenate the results.
   std::vector<TimeDistance> many_to_many;
   if (source_location_list.size() <= target_location_list.size()) {
