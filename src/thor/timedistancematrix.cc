#include "thor/timedistancematrix.h"
#include "midgard/logging.h"
#include <algorithm>
#include <vector>

using namespace valhalla::baldr;
using namespace valhalla::sif;

namespace {
static bool IsTrivial(const uint64_t& edgeid,
                      const valhalla::Location& origin,
                      const valhalla::Location& destination) {
  for (const auto& destination_edge : destination.correlation().edges()) {
    if (destination_edge.graph_id() == edgeid) {
      for (const auto& origin_edge : origin.correlation().edges()) {
        if (origin_edge.graph_id() == edgeid &&
            origin_edge.percent_along() <= destination_edge.percent_along()) {
          return true;
        }
      }
    }
  }
  return false;
}
} // namespace

namespace valhalla {
namespace thor {

// Constructor with cost threshold.
TimeDistanceMatrix::TimeDistanceMatrix()
    : mode_(travel_mode_t::kDrive), settled_count_(0), current_cost_threshold_(0) {
}

// Compute a cost threshold in seconds based on average speed for the travel mode.
// Use a conservative speed estimate (in MPH) for each travel mode.
float TimeDistanceMatrix::GetCostThreshold(const float max_matrix_distance) const {
  float average_speed_mph;
  switch (mode_) {
    case travel_mode_t::kBicycle:
      average_speed_mph = 10.0f;
      break;
    case travel_mode_t::kPedestrian:
    case travel_mode_t::kPublicTransit:
      average_speed_mph = 2.0f;
      break;
    case travel_mode_t::kDrive:
    default:
      average_speed_mph = 35.0f;
  }

  // Convert max_matrix_distance to seconds based on the average speed
  return max_matrix_distance / (average_speed_mph * kMPHtoMetersPerSec);
}

// Clear the temporary information generated during time + distance matrix
// construction.
void TimeDistanceMatrix::clear() {
  // Clear the edge labels and destination list
  edgelabels_.clear();
  destinations_.clear();
  dest_edges_.clear();

  // Clear elements from the adjacency list
  adjacencylist_.clear();

  // Clear the edge status flags
  edgestatus_.clear();
}

// Expand from a node in the forward direction
template <const ExpansionType expansion_direction, const bool FORWARD>
void TimeDistanceMatrix::Expand(GraphReader& graphreader,
                                const GraphId& node,
                                const EdgeLabel& pred,
                                const uint32_t pred_idx,
<<<<<<< HEAD
                                const bool from_transition,
                                baldr::TimeInfo& time_info) {
=======
                                const bool from_transition) {
>>>>>>> 9137c5db
  // Get the tile and the node info. Skip if tile is null (can happen
  // with regional data sets) or if no access at the node.
  graph_tile_ptr tile = graphreader.GetGraphTile(node);
  if (tile == nullptr) {
    return;
  }
  const NodeInfo* nodeinfo = tile->node(node);
  if (!costing_->Allowed(nodeinfo)) {
    return;
  }

<<<<<<< HEAD
  auto offset_time =
      from_transition
          ? time_info
          : (FORWARD ? time_info.forward(pred.cost().secs, static_cast<int>(nodeinfo->timezone()))
                     : time_info.reverse(pred.cost().secs, static_cast<int>(nodeinfo->timezone())));

=======
>>>>>>> 9137c5db
  const DirectedEdge* opp_pred_edge = nullptr;
  if (!FORWARD) {
    opp_pred_edge = tile->directededge(nodeinfo->edge_index());
    for (uint32_t i = 0; i < nodeinfo->edge_count(); i++, opp_pred_edge++) {
      if (opp_pred_edge->localedgeidx() == pred.opp_local_idx()) {
        break;
      }
    }
  }

  // Expand from end node.
  GraphId edgeid(node.tileid(), node.level(), nodeinfo->edge_index());
  EdgeStatusInfo* es = edgestatus_.GetPtr(edgeid, tile);
  const DirectedEdge* directededge = tile->directededge(nodeinfo->edge_index());
  for (uint32_t i = 0; i < nodeinfo->edge_count(); i++, directededge++, ++edgeid, ++es) {
    // Skip shortcut edges
    if (directededge->is_shortcut() || es->set() == EdgeSet::kPermanent) {
      continue;
    }

    graph_tile_ptr t2 = nullptr;
    GraphId opp_edge_id;
    const DirectedEdge* opp_edge = nullptr;
    if (!FORWARD) {
      // Get opposing edge Id and end node tile
<<<<<<< HEAD
      t2 = directededge->leaves_tile() ? graphreader.GetGraphTile(directededge->endnode()) : tile;
      if (t2 == nullptr) {
        continue;
      }
      opp_edge_id = t2->GetOpposingEdgeId(directededge);
=======
      graph_tile_ptr t2 =
          directededge->leaves_tile() ? graphreader.GetGraphTile(directededge->endnode()) : tile;
      if (t2 == nullptr) {
        continue;
      }
      GraphId opp_edge_id = t2->GetOpposingEdgeId(directededge);
>>>>>>> 9137c5db
      opp_edge = t2->directededge(opp_edge_id);
    }

    // Skip this edge if permanently labeled (best path already found to this
    // directed edge), if no access is allowed to this edge (based on costing
    // method), or if a complex restriction prevents this path.
    uint8_t restriction_idx = -1;
    const bool is_dest = dest_edges_.find(edgeid) != dest_edges_.cend();
    if (FORWARD) {
<<<<<<< HEAD
      if (!costing_->Allowed(directededge, is_dest, pred, tile, edgeid, offset_time.local_time,
                             nodeinfo->timezone(), restriction_idx) ||
          costing_->Restricted(directededge, pred, edgelabels_, tile, edgeid, true, nullptr,
                               offset_time.local_time, nodeinfo->timezone())) {
        continue;
      }
    } else {
      if (!costing_->AllowedReverse(directededge, pred, opp_edge, t2, opp_edge_id,
                                    offset_time.local_time, nodeinfo->timezone(), restriction_idx) ||
          (costing_->Restricted(directededge, pred, edgelabels_, tile, edgeid, false, nullptr,
                                offset_time.local_time, nodeinfo->timezone()))) {
=======
      if (!costing_->Allowed(directededge, is_dest, pred, tile, edgeid, 0, 0, restriction_idx) ||
          costing_->Restricted(directededge, pred, edgelabels_, tile, edgeid, true)) {
        continue;
      }
    } else {
      if (!costing_->AllowedReverse(directededge, pred, opp_edge, t2, opp_edge_id, 0, 0,
                                    restriction_idx) ||
          (costing_->Restricted(directededge, pred, edgelabels_, tile, edgeid, false))) {
>>>>>>> 9137c5db
        continue;
      }
    }

    // Get cost and update distance
    uint8_t flow_sources;
<<<<<<< HEAD
    auto newcost = FORWARD ? costing_->EdgeCost(directededge, tile, offset_time, flow_sources)
                           : costing_->EdgeCost(opp_edge, t2, offset_time, flow_sources);
=======
    auto newcost = FORWARD ? costing_->EdgeCost(directededge, tile, TimeInfo::invalid(), flow_sources)
                           : costing_->EdgeCost(opp_edge, t2, TimeInfo::invalid(), flow_sources);
>>>>>>> 9137c5db
    auto transition_cost =
        FORWARD ? costing_->TransitionCost(directededge, nodeinfo, pred)
                : costing_->TransitionCostReverse(directededge->localedgeidx(), nodeinfo, opp_edge,
                                                  opp_pred_edge,
                                                  static_cast<bool>(flow_sources & kDefaultFlowMask),
                                                  pred.internal_turn());
    newcost += pred.cost() + transition_cost;
    uint32_t distance = pred.path_distance() + directededge->length();

    // Check if edge is temporarily labeled and this path has less cost. If
    // less cost the predecessor is updated and the sort cost is decremented
    // by the difference in real cost (A* heuristic doesn't change)
    if (es->set() == EdgeSet::kTemporary) {
      EdgeLabel& lab = edgelabels_[es->index()];
      if (newcost.cost < lab.cost().cost) {
        float newsortcost = lab.sortcost() - (lab.cost().cost - newcost.cost);
        adjacencylist_.decrease(es->index(), newsortcost);
        lab.Update(pred_idx, newcost, newsortcost, distance, transition_cost, restriction_idx);
      }
      continue;
    }

    // Add to the adjacency list and edge labels.
    uint32_t idx = edgelabels_.size();
    sif::InternalTurn turn_type =
        FORWARD ? turn_type = costing_->TurnType(pred.opp_local_idx(), nodeinfo, directededge)
                : costing_->TurnType(directededge->localedgeidx(), nodeinfo, opp_edge, opp_pred_edge);

    edgelabels_.emplace_back(pred_idx, edgeid, directededge, newcost, newcost.cost, 0.0f, mode_,
                             distance, transition_cost, restriction_idx,
                             (pred.closure_pruning() || !costing_->IsClosed(directededge, tile)),
                             static_cast<bool>(flow_sources & kDefaultFlowMask), turn_type);
    *es = {EdgeSet::kTemporary, idx};
    adjacencylist_.add(idx);
  }

  // Handle transitions - expand from the end node each transition
  if (!from_transition && nodeinfo->transition_count() > 0) {
    const NodeTransition* trans = tile->transition(nodeinfo->transition_index());
    for (uint32_t i = 0; i < nodeinfo->transition_count(); ++i, ++trans) {
<<<<<<< HEAD
      Expand<expansion_direction>(graphreader, trans->endnode(), pred, pred_idx, true, offset_time);
=======
      Expand<expansion_direction>(graphreader, trans->endnode(), pred, pred_idx, true);
>>>>>>> 9137c5db
    }
  }
}

template <const ExpansionType expansion_direction, const bool FORWARD>
std::vector<TimeDistance> TimeDistanceMatrix::ComputeMatrix(
<<<<<<< HEAD
    google::protobuf::RepeatedPtrField<valhalla::Location>& source_location_list,
    google::protobuf::RepeatedPtrField<valhalla::Location>& target_location_list,
=======
    const google::protobuf::RepeatedPtrField<valhalla::Location>& source_location_list,
    const google::protobuf::RepeatedPtrField<valhalla::Location>& target_location_list,
>>>>>>> 9137c5db
    baldr::GraphReader& graphreader,
    const float max_matrix_distance,
    const uint32_t matrix_locations) {
  // Run a series of one to many calls and concatenate the results.
<<<<<<< HEAD
  auto& origins = FORWARD ? source_location_list : target_location_list;
  auto& destinations = FORWARD ? target_location_list : source_location_list;

  uint32_t bucketsize = costing_->UnitSize();
  auto time_infos = SetTime(origins, graphreader);

=======
  const auto& origins = FORWARD ? source_location_list : target_location_list;
  const auto& destinations = FORWARD ? target_location_list : source_location_list;

  uint32_t bucketsize = costing_->UnitSize();

>>>>>>> 9137c5db
  std::vector<TimeDistance> many_to_many(origins.size() * destinations.size());
  for (size_t origin_index = 0; origin_index < origins.size(); ++origin_index) {
    const auto& origin = origins.Get(origin_index);

    std::vector<TimeDistance> one_to_many;
    current_cost_threshold_ = GetCostThreshold(max_matrix_distance);

    // Construct adjacency list, edge status, and done set. Set bucket size and
    // cost range based on DynamicCost.
    adjacencylist_.reuse(0.0f, current_cost_threshold_, bucketsize, &edgelabels_);

    // Initialize the origin and destination locations
    settled_count_ = 0;
    SetOrigin<expansion_direction>(graphreader, origin);
    SetDestinations<expansion_direction>(graphreader, destinations);

    // Find shortest path
    graph_tile_ptr tile;
    while (true) {
      // Get next element from adjacency list. Check that it is valid. An
      // invalid label indicates there are no edges that can be expanded.
      uint32_t predindex = adjacencylist_.pop();
      if (predindex == kInvalidLabel) {
        // Can not expand any further...
        one_to_many = FormTimeDistanceMatrix();
        break;
      }

      // Remove label from adjacency list, mark it as permanently labeled.
      // Copy the EdgeLabel for use in costing
      EdgeLabel pred = edgelabels_[predindex];

      // Mark the edge as permanently labeled. Do not do this for an origin
      // edge. Otherwise loops/around the block cases will not work
      if (!pred.origin()) {
        edgestatus_.Update(pred.edgeid(), EdgeSet::kPermanent);
      }

      // Identify any destinations on this edge
      auto destedge = dest_edges_.find(pred.edgeid());
      if (destedge != dest_edges_.end()) {
        // Update any destinations along this edge. Return if all destinations
        // have been settled.
        tile = graphreader.GetGraphTile(pred.edgeid());
        const DirectedEdge* edge = tile->directededge(pred.edgeid());
        if (UpdateDestinations(origin, destinations, destedge->second, edge, tile, pred,
                               matrix_locations)) {
          one_to_many = FormTimeDistanceMatrix();
          break;
        }
      }

      // Terminate when we are beyond the cost threshold
      if (pred.cost().cost > current_cost_threshold_) {
        one_to_many = FormTimeDistanceMatrix();
        break;
      }

      // Expand forward from the end node of the predecessor edge.
<<<<<<< HEAD
      Expand<expansion_direction>(graphreader, pred.endnode(), pred, predindex, false,
                                  time_infos[origin_index]);
=======
      Expand<expansion_direction>(graphreader, pred.endnode(), pred, predindex, false);
>>>>>>> 9137c5db
    }

    // Insert one-to-many into many-to-many
    if (FORWARD) {
      for (size_t target_index = 0; target_index < destinations.size(); target_index++) {
        size_t index = origin_index * origins.size() + target_index;
        many_to_many[index] = one_to_many[target_index];
      }
    } else {
      for (size_t source_index = 0; source_index < destinations.size(); source_index++) {
        size_t index = source_index * origins.size() + origin_index;
        many_to_many[index] = one_to_many[source_index];
      }
    }
    clear();
  }

  return many_to_many;
}

template std::vector<TimeDistance> TimeDistanceMatrix::ComputeMatrix<ExpansionType::forward, true>(
<<<<<<< HEAD
    google::protobuf::RepeatedPtrField<valhalla::Location>& source_location_list,
    google::protobuf::RepeatedPtrField<valhalla::Location>& target_location_list,
=======
    const google::protobuf::RepeatedPtrField<valhalla::Location>& source_location_list,
    const google::protobuf::RepeatedPtrField<valhalla::Location>& target_location_list,
>>>>>>> 9137c5db
    baldr::GraphReader& graphreader,
    const float max_matrix_distance,
    const uint32_t matrix_locations);
template std::vector<TimeDistance> TimeDistanceMatrix::ComputeMatrix<ExpansionType::reverse, false>(
<<<<<<< HEAD
    google::protobuf::RepeatedPtrField<valhalla::Location>& source_location_list,
    google::protobuf::RepeatedPtrField<valhalla::Location>& target_location_list,
=======
    const google::protobuf::RepeatedPtrField<valhalla::Location>& source_location_list,
    const google::protobuf::RepeatedPtrField<valhalla::Location>& target_location_list,
>>>>>>> 9137c5db
    baldr::GraphReader& graphreader,
    const float max_matrix_distance,
    const uint32_t matrix_locations);

// Add edges at the origin to the adjacency list
template <const ExpansionType expansion_direction, const bool FORWARD>
void TimeDistanceMatrix::SetOrigin(GraphReader& graphreader, const valhalla::Location& origin) {
  // Only skip inbound edges if we have other options
  bool has_other_edges = false;
  std::for_each(origin.correlation().edges().begin(), origin.correlation().edges().end(),
                [&has_other_edges](const valhalla::PathEdge& e) {
                  has_other_edges = has_other_edges || (FORWARD ? !e.end_node() : !e.begin_node());
                });

  // Iterate through edges and add to adjacency list
  for (const auto& edge : origin.correlation().edges()) {
    // If origin is at a node - skip any inbound edge (dist = 1)
    if ((FORWARD ? edge.end_node() : edge.begin_node()) && has_other_edges) {
      continue;
    }

    // Disallow any user avoid edges if the avoid location is ahead of the origin along the edge
    GraphId edgeid(edge.graph_id());
    if (FORWARD ? costing_->AvoidAsOriginEdge(edgeid, edge.percent_along())
                : costing_->AvoidAsDestinationEdge(edgeid, edge.percent_along())) {
      continue;
    }

    // Get the directed edge
    graph_tile_ptr tile = graphreader.GetGraphTile(edgeid);
    const DirectedEdge* directededge = tile->directededge(edgeid);

    // Get the tile at the end node. Skip if tile not found as we won't be
    // able to expand from this origin edge.
    graph_tile_ptr endtile = graphreader.GetGraphTile(directededge->endnode());
    if (endtile == nullptr) {
      continue;
    }

    uint8_t flow_sources;
    // Cost is also sortcost, since this is Dijsktra
    Cost cost;
    float dist;
    GraphId opp_edge_id;
    const DirectedEdge* opp_dir_edge;
    const auto time_info = TimeInfo::invalid();
    if (FORWARD) {
      const auto percent_along = 1.0f - edge.percent_along();
      cost = costing_->EdgeCost(directededge, tile, time_info, flow_sources) * percent_along;
      dist = static_cast<uint32_t>(directededge->length() * percent_along);

    } else {
      opp_edge_id = graphreader.GetOpposingEdgeId(edgeid);
      if (!opp_edge_id.Is_Valid()) {
        continue;
      }
      opp_dir_edge = graphreader.GetOpposingEdge(edgeid);
      cost =
          costing_->EdgeCost(opp_dir_edge, endtile, time_info, flow_sources) * edge.percent_along();
      dist = static_cast<uint32_t>(directededge->length() * edge.percent_along());
    }

    // We need to penalize this location based on its score (distance in meters from input)
    // We assume the slowest speed you could travel to cover that distance to start/end the route
    // TODO: assumes 1m/s which is a maximum penalty this could vary per costing model
    cost.cost += edge.distance();

    // Add EdgeLabel to the adjacency list (but do not set its status).
    // Set the predecessor edge index to invalid to indicate the origin
    // of the path. Set the origin flag
    if (FORWARD) {
      edgelabels_.emplace_back(kInvalidLabel, edgeid, directededge, cost, cost.cost, 0.0f, mode_,
                               dist, Cost{}, baldr::kInvalidRestriction,
                               !costing_->IsClosed(directededge, tile),
                               static_cast<bool>(flow_sources & kDefaultFlowMask),
                               InternalTurn::kNoTurn);
    } else {
      edgelabels_.emplace_back(kInvalidLabel, opp_edge_id, opp_dir_edge, cost, cost.cost, 0.0f, mode_,
                               dist, Cost{}, baldr::kInvalidRestriction,
                               !costing_->IsClosed(directededge, tile),
                               static_cast<bool>(flow_sources & kDefaultFlowMask),
                               InternalTurn::kNoTurn);
    }
    edgelabels_.back().set_origin();
    adjacencylist_.add(edgelabels_.size() - 1);
  }
}

// Set destinations
template <const ExpansionType expansion_direction, const bool FORWARD>
void TimeDistanceMatrix::SetDestinations(
    GraphReader& graphreader,
    const google::protobuf::RepeatedPtrField<valhalla::Location>& locations) {
  // For each destination
  uint32_t idx = 0;
  for (const auto& loc : locations) {
    // Set up the destination - consider each possible location edge.
    bool added = false;

    // Only skip outbound edges if we have other options
    bool has_other_edges = false;
    std::for_each(loc.correlation().edges().begin(), loc.correlation().edges().end(),
                  [&has_other_edges](const valhalla::PathEdge& e) {
                    has_other_edges = has_other_edges || (FORWARD ? !e.begin_node() : !e.end_node());
                  });
    for (const auto& edge : loc.correlation().edges()) {
      // If destination is at a node skip any outbound edges
      if (has_other_edges && (FORWARD ? edge.begin_node() : edge.end_node())) {
        continue;
      }

      // Disallow any user avoided edges if the avoid location is behind the destination along the
      // edge or before the destination for REVERSE
      GraphId edgeid(edge.graph_id());
<<<<<<< HEAD
=======
      GraphId opp_edge_id;
>>>>>>> 9137c5db
      if (FORWARD ? costing_->AvoidAsOriginEdge(edgeid, edge.percent_along())
                  : costing_->AvoidAsDestinationEdge(edgeid, edge.percent_along())) {
        continue;
      }

      // Add a destination if this is the first allowed edge for the location
      if (!added) {
        destinations_.emplace_back();
        added = true;
      }

      // Form a threshold cost (the total cost to traverse the edge), also based on forward path for
      // REVERSE
      GraphId id(static_cast<GraphId>(edge.graph_id()));
      graph_tile_ptr tile = graphreader.GetGraphTile(edgeid);
      const DirectedEdge* directededge = tile->directededge(edgeid);
      float c = costing_->EdgeCost(directededge, tile).cost;

      // Keep the id and the partial distance for the remainder of the edge.
      Destination& d = destinations_.back();
      edgeid = FORWARD ? edgeid : graphreader.GetOpposingEdgeId(edgeid);
      auto percent_along = FORWARD ? (1.0f - edge.percent_along()) : edge.percent_along();

      // We need to penalize this location based on its score (distance in meters from input)
      // We assume the slowest speed you could travel to cover that distance to start/end the route
      // TODO: assumes 1m/s which is a maximum penalty this could vary per costing model
      c += edge.distance();
      if (c > d.threshold) {
        d.threshold = c;
      }

      // Mark the edge as having a destination on it and add the
      // destination index
      d.dest_edges[edgeid] = percent_along;
      dest_edges_[edgeid].push_back(idx);
    }
    idx++;
  }
}

// Update any destinations along the edge. Returns true if all destinations
// have be settled or if the specified location count has been met or exceeded.
bool TimeDistanceMatrix::UpdateDestinations(
    const valhalla::Location& origin,
    const google::protobuf::RepeatedPtrField<valhalla::Location>& locations,
    std::vector<uint32_t>& destinations,
    const DirectedEdge* edge,
    const graph_tile_ptr& tile,
    const EdgeLabel& pred,
    const uint32_t matrix_locations) {
  // For each destination along this edge
  for (auto dest_idx : destinations) {
    Destination& dest = destinations_[dest_idx];

    // Skip if destination has already been settled. This can happen since we
    // do not remove remaining destination edges for this destination from
    // dest_edges.
    if (dest.settled) {
      continue;
    }

    // See if this edge is part of the destination
    // TODO - it should always be, but protect against not finding it
    auto dest_edge = dest.dest_edges.find(pred.edgeid());
    if (dest_edge == dest.dest_edges.end()) {
      // If the edge isn't there but the path is trivial, then that means the edge
      // was removed towards the beginning which is not an error.
      if (!IsTrivial(pred.edgeid(), origin, locations.Get(dest_idx))) {
        LOG_ERROR("Could not find the destination edge");
      }
      continue;
    }

    // Skip case where destination is along the origin edge, there is no
    // predecessor, and the destination cannot be reached via trivial path.
    if (pred.predecessor() == kInvalidLabel &&
        !IsTrivial(pred.edgeid(), origin, locations.Get(dest_idx))) {
      continue;
    }

    // Get the cost. The predecessor cost is cost to the end of the edge.
    // Subtract the partial remaining cost and distance along the edge.
    float remainder = dest_edge->second;
    Cost newcost = pred.cost() - (costing_->EdgeCost(edge, tile) * remainder);
    if (newcost.cost < dest.best_cost.cost) {
      dest.best_cost = newcost;
      dest.distance = pred.path_distance() - (edge->length() * remainder);
    }

    // Erase this edge from further consideration. Mark this destination as
    // settled if all edges have been found
    dest.dest_edges.erase(dest_edge);
    if (dest.dest_edges.empty()) {
      dest.settled = true;
      settled_count_++;
    }
  }

  // Settle any destinations where current cost is above the destination's
  // best cost + threshold. This helps remove destinations where one edge
  // cannot be reached (e.g. on a cul-de-sac or where turn restrictions apply).
  // Update the cost threshold if at least one path to all destinations has
  // been found.
  bool allfound = true;
  float maxcost = 0.0f;
  for (auto& d : destinations_) {
    // Skip any settled destinations
    if (d.settled) {
      continue;
    }

    // Do not update cost threshold if no path to this destination
    // has been found
    if (d.best_cost.cost == kMaxCost) {
      allfound = false;
    } else {
      // Settle any destinations above their threshold and update maxcost
      if ((d.best_cost.cost + d.threshold) < pred.cost().cost) {
        d.settled = true;
        settled_count_++;
      }
      maxcost = std::max(maxcost, d.best_cost.cost + d.threshold);
    }
  }

  // Update cost threshold for early termination if at least one path has
  // been found to each destination
  if (allfound) {
    current_cost_threshold_ = maxcost;
  }

  // Return true if the settled count equals the number of destinations or
  // exceeds the matrix location count provided.
  return settled_count_ == destinations_.size() || settled_count_ >= matrix_locations;
}

// Form the time, distance matrix from the destinations list
std::vector<TimeDistance> TimeDistanceMatrix::FormTimeDistanceMatrix() {
  std::vector<TimeDistance> td;
  for (auto& dest : destinations_) {
    td.emplace_back(dest.best_cost.secs, dest.distance);
  }
  return td;
}

} // namespace thor
} // namespace valhalla<|MERGE_RESOLUTION|>--- conflicted
+++ resolved
@@ -74,12 +74,8 @@
                                 const GraphId& node,
                                 const EdgeLabel& pred,
                                 const uint32_t pred_idx,
-<<<<<<< HEAD
                                 const bool from_transition,
                                 baldr::TimeInfo& time_info) {
-=======
-                                const bool from_transition) {
->>>>>>> 9137c5db
   // Get the tile and the node info. Skip if tile is null (can happen
   // with regional data sets) or if no access at the node.
   graph_tile_ptr tile = graphreader.GetGraphTile(node);
@@ -91,15 +87,12 @@
     return;
   }
 
-<<<<<<< HEAD
   auto offset_time =
       from_transition
           ? time_info
           : (FORWARD ? time_info.forward(pred.cost().secs, static_cast<int>(nodeinfo->timezone()))
                      : time_info.reverse(pred.cost().secs, static_cast<int>(nodeinfo->timezone())));
 
-=======
->>>>>>> 9137c5db
   const DirectedEdge* opp_pred_edge = nullptr;
   if (!FORWARD) {
     opp_pred_edge = tile->directededge(nodeinfo->edge_index());
@@ -125,20 +118,11 @@
     const DirectedEdge* opp_edge = nullptr;
     if (!FORWARD) {
       // Get opposing edge Id and end node tile
-<<<<<<< HEAD
       t2 = directededge->leaves_tile() ? graphreader.GetGraphTile(directededge->endnode()) : tile;
       if (t2 == nullptr) {
         continue;
       }
       opp_edge_id = t2->GetOpposingEdgeId(directededge);
-=======
-      graph_tile_ptr t2 =
-          directededge->leaves_tile() ? graphreader.GetGraphTile(directededge->endnode()) : tile;
-      if (t2 == nullptr) {
-        continue;
-      }
-      GraphId opp_edge_id = t2->GetOpposingEdgeId(directededge);
->>>>>>> 9137c5db
       opp_edge = t2->directededge(opp_edge_id);
     }
 
@@ -148,7 +132,6 @@
     uint8_t restriction_idx = -1;
     const bool is_dest = dest_edges_.find(edgeid) != dest_edges_.cend();
     if (FORWARD) {
-<<<<<<< HEAD
       if (!costing_->Allowed(directededge, is_dest, pred, tile, edgeid, offset_time.local_time,
                              nodeinfo->timezone(), restriction_idx) ||
           costing_->Restricted(directededge, pred, edgelabels_, tile, edgeid, true, nullptr,
@@ -160,29 +143,14 @@
                                     offset_time.local_time, nodeinfo->timezone(), restriction_idx) ||
           (costing_->Restricted(directededge, pred, edgelabels_, tile, edgeid, false, nullptr,
                                 offset_time.local_time, nodeinfo->timezone()))) {
-=======
-      if (!costing_->Allowed(directededge, is_dest, pred, tile, edgeid, 0, 0, restriction_idx) ||
-          costing_->Restricted(directededge, pred, edgelabels_, tile, edgeid, true)) {
-        continue;
-      }
-    } else {
-      if (!costing_->AllowedReverse(directededge, pred, opp_edge, t2, opp_edge_id, 0, 0,
-                                    restriction_idx) ||
-          (costing_->Restricted(directededge, pred, edgelabels_, tile, edgeid, false))) {
->>>>>>> 9137c5db
         continue;
       }
     }
 
     // Get cost and update distance
     uint8_t flow_sources;
-<<<<<<< HEAD
     auto newcost = FORWARD ? costing_->EdgeCost(directededge, tile, offset_time, flow_sources)
                            : costing_->EdgeCost(opp_edge, t2, offset_time, flow_sources);
-=======
-    auto newcost = FORWARD ? costing_->EdgeCost(directededge, tile, TimeInfo::invalid(), flow_sources)
-                           : costing_->EdgeCost(opp_edge, t2, TimeInfo::invalid(), flow_sources);
->>>>>>> 9137c5db
     auto transition_cost =
         FORWARD ? costing_->TransitionCost(directededge, nodeinfo, pred)
                 : costing_->TransitionCostReverse(directededge->localedgeidx(), nodeinfo, opp_edge,
@@ -223,42 +191,25 @@
   if (!from_transition && nodeinfo->transition_count() > 0) {
     const NodeTransition* trans = tile->transition(nodeinfo->transition_index());
     for (uint32_t i = 0; i < nodeinfo->transition_count(); ++i, ++trans) {
-<<<<<<< HEAD
       Expand<expansion_direction>(graphreader, trans->endnode(), pred, pred_idx, true, offset_time);
-=======
-      Expand<expansion_direction>(graphreader, trans->endnode(), pred, pred_idx, true);
->>>>>>> 9137c5db
     }
   }
 }
 
 template <const ExpansionType expansion_direction, const bool FORWARD>
 std::vector<TimeDistance> TimeDistanceMatrix::ComputeMatrix(
-<<<<<<< HEAD
     google::protobuf::RepeatedPtrField<valhalla::Location>& source_location_list,
     google::protobuf::RepeatedPtrField<valhalla::Location>& target_location_list,
-=======
-    const google::protobuf::RepeatedPtrField<valhalla::Location>& source_location_list,
-    const google::protobuf::RepeatedPtrField<valhalla::Location>& target_location_list,
->>>>>>> 9137c5db
     baldr::GraphReader& graphreader,
     const float max_matrix_distance,
     const uint32_t matrix_locations) {
   // Run a series of one to many calls and concatenate the results.
-<<<<<<< HEAD
   auto& origins = FORWARD ? source_location_list : target_location_list;
   auto& destinations = FORWARD ? target_location_list : source_location_list;
 
   uint32_t bucketsize = costing_->UnitSize();
   auto time_infos = SetTime(origins, graphreader);
 
-=======
-  const auto& origins = FORWARD ? source_location_list : target_location_list;
-  const auto& destinations = FORWARD ? target_location_list : source_location_list;
-
-  uint32_t bucketsize = costing_->UnitSize();
-
->>>>>>> 9137c5db
   std::vector<TimeDistance> many_to_many(origins.size() * destinations.size());
   for (size_t origin_index = 0; origin_index < origins.size(); ++origin_index) {
     const auto& origin = origins.Get(origin_index);
@@ -318,12 +269,8 @@
       }
 
       // Expand forward from the end node of the predecessor edge.
-<<<<<<< HEAD
       Expand<expansion_direction>(graphreader, pred.endnode(), pred, predindex, false,
                                   time_infos[origin_index]);
-=======
-      Expand<expansion_direction>(graphreader, pred.endnode(), pred, predindex, false);
->>>>>>> 9137c5db
     }
 
     // Insert one-to-many into many-to-many
@@ -345,24 +292,14 @@
 }
 
 template std::vector<TimeDistance> TimeDistanceMatrix::ComputeMatrix<ExpansionType::forward, true>(
-<<<<<<< HEAD
     google::protobuf::RepeatedPtrField<valhalla::Location>& source_location_list,
     google::protobuf::RepeatedPtrField<valhalla::Location>& target_location_list,
-=======
-    const google::protobuf::RepeatedPtrField<valhalla::Location>& source_location_list,
-    const google::protobuf::RepeatedPtrField<valhalla::Location>& target_location_list,
->>>>>>> 9137c5db
     baldr::GraphReader& graphreader,
     const float max_matrix_distance,
     const uint32_t matrix_locations);
 template std::vector<TimeDistance> TimeDistanceMatrix::ComputeMatrix<ExpansionType::reverse, false>(
-<<<<<<< HEAD
     google::protobuf::RepeatedPtrField<valhalla::Location>& source_location_list,
     google::protobuf::RepeatedPtrField<valhalla::Location>& target_location_list,
-=======
-    const google::protobuf::RepeatedPtrField<valhalla::Location>& source_location_list,
-    const google::protobuf::RepeatedPtrField<valhalla::Location>& target_location_list,
->>>>>>> 9137c5db
     baldr::GraphReader& graphreader,
     const float max_matrix_distance,
     const uint32_t matrix_locations);
@@ -477,10 +414,6 @@
       // Disallow any user avoided edges if the avoid location is behind the destination along the
       // edge or before the destination for REVERSE
       GraphId edgeid(edge.graph_id());
-<<<<<<< HEAD
-=======
-      GraphId opp_edge_id;
->>>>>>> 9137c5db
       if (FORWARD ? costing_->AvoidAsOriginEdge(edgeid, edge.percent_along())
                   : costing_->AvoidAsDestinationEdge(edgeid, edge.percent_along())) {
         continue;
