#include "thor/timedistancematrix.h"
#include "midgard/logging.h"
#include <algorithm>
#include <vector>

using namespace valhalla::baldr;
using namespace valhalla::sif;

namespace {
static bool IsTrivial(const uint64_t& edgeid,
                      const valhalla::Location& origin,
                      const valhalla::Location& destination) {
  for (const auto& destination_edge : destination.correlation().edges()) {
    if (destination_edge.graph_id() == edgeid) {
      for (const auto& origin_edge : origin.correlation().edges()) {
        if (origin_edge.graph_id() == edgeid &&
            origin_edge.percent_along() <= destination_edge.percent_along()) {
          return true;
        }
      }
    }
  }
  return false;
}
} // namespace

namespace valhalla {
namespace thor {

// Constructor with cost threshold.
template <const ExpansionType expansion_direction, const bool FORWARD>
TimeDistanceMatrix<expansion_direction, FORWARD>::TimeDistanceMatrix()
    : mode_(travel_mode_t::kDrive), settled_count_(0), current_cost_threshold_(0) {
}

// Default constructors
template TimeDistanceMatrix<ExpansionType::forward>::TimeDistanceMatrix();
template TimeDistanceMatrix<ExpansionType::reverse>::TimeDistanceMatrix();

// Compute a cost threshold in seconds based on average speed for the travel mode.
// Use a conservative speed estimate (in MPH) for each travel mode.
template <const ExpansionType expansion_direction, const bool FORWARD>
float TimeDistanceMatrix<expansion_direction, FORWARD>::GetCostThreshold(
    const float max_matrix_distance) const {
  float average_speed_mph;
  switch (mode_) {
    case travel_mode_t::kBicycle:
      average_speed_mph = 10.0f;
      break;
    case travel_mode_t::kPedestrian:
    case travel_mode_t::kPublicTransit:
      average_speed_mph = 2.0f;
      break;
    case travel_mode_t::kDrive:
    default:
      average_speed_mph = 35.0f;
  }

  // Convert max_matrix_distance to seconds based on the average speed
  return max_matrix_distance / (average_speed_mph * kMPHtoMetersPerSec);
}

// Clear the temporary information generated during time + distance matrix
// construction.
template <const ExpansionType expansion_direction, const bool FORWARD>
void TimeDistanceMatrix<expansion_direction, FORWARD>::clear() {
  // Clear the edge labels and destination list
  edgelabels_.clear();
  destinations_.clear();
  dest_edges_.clear();

  // Clear elements from the adjacency list
  adjacencylist_.clear();

  // Clear the edge status flags
  edgestatus_.clear();
}

template void TimeDistanceMatrix<ExpansionType::forward>::clear();
template void TimeDistanceMatrix<ExpansionType::reverse>::clear();

// Expand from a node in the forward direction
template <const ExpansionType expansion_direction, const bool FORWARD>
void TimeDistanceMatrix<expansion_direction, FORWARD>::Expand(GraphReader& graphreader,
                                                              const GraphId& node,
                                                              const EdgeLabel& pred,
                                                              const uint32_t pred_idx,
                                                              const bool from_transition) {
  // Get the tile and the node info. Skip if tile is null (can happen
  // with regional data sets) or if no access at the node.
  graph_tile_ptr tile = graphreader.GetGraphTile(node);
  if (tile == nullptr) {
    return;
  }
  const NodeInfo* nodeinfo = tile->node(node);
  if (!costing_->Allowed(nodeinfo)) {
    return;
  }

  // Expand from end node.
  GraphId edgeid(node.tileid(), node.level(), nodeinfo->edge_index());
  EdgeStatusInfo* es = edgestatus_.GetPtr(edgeid, tile);
  const DirectedEdge* directededge = tile->directededge(nodeinfo->edge_index());
  for (uint32_t i = 0; i < nodeinfo->edge_count(); i++, directededge++, ++edgeid, ++es) {
    // Skip shortcut edges
    if (directededge->is_shortcut() || es->set() == EdgeSet::kPermanent) {
      continue;
    }

    graph_tile_ptr t2 = nullptr;
    GraphId opp_edge_id;
    const DirectedEdge* opp_edge = nullptr;
    const DirectedEdge* opp_pred_edge = nullptr;
    if (!FORWARD) {
      // Get opposing edge Id and end node tile
      graph_tile_ptr t2 =
          directededge->leaves_tile() ? graphreader.GetGraphTile(directededge->endnode()) : tile;
      if (t2 == nullptr) {
        continue;
      }
      GraphId opp_edge_id = t2->GetOpposingEdgeId(directededge);
      opp_edge = t2->directededge(opp_edge_id);

      for (uint32_t i = 0; i < nodeinfo->edge_count(); i++, opp_pred_edge++) {
        if (opp_pred_edge->localedgeidx() == pred.opp_local_idx()) {
          break;
        }
      }
    }

    // Skip this edge if permanently labeled (best path already found to this
    // directed edge), if no access is allowed to this edge (based on costing
    // method), or if a complex restriction prevents this path.
    uint8_t restriction_idx = -1;
    const bool is_dest = dest_edges_.find(edgeid) != dest_edges_.cend();
    if (FORWARD) {
      if (!costing_->Allowed(directededge, is_dest, pred, tile, edgeid, 0, 0, restriction_idx) ||
          costing_->Restricted(directededge, pred, edgelabels_, tile, edgeid, true)) {
        continue;
      }
    } else {
      // TODO: is the Restricted() function correct here passing directed_edge & pred & tile?
      if (!costing_->AllowedReverse(directededge, pred, opp_edge, t2, opp_edge_id, 0, 0,
                                    restriction_idx) ||
          (costing_->Restricted(directededge, pred, edgelabels_, tile, edgeid, FORWARD))) {
        continue;
      }
    }

    // Get cost and update distance
    uint8_t flow_sources;
    auto transition_cost =
        FORWARD ? costing_->TransitionCost(directededge, nodeinfo, pred)
                : costing_->TransitionCostReverse(directededge->localedgeidx(), nodeinfo, opp_edge,
                                                  opp_pred_edge,
                                                  static_cast<bool>(flow_sources & kDefaultFlowMask),
                                                  pred.internal_turn());
    Cost newcost = FORWARD ? costing_->EdgeCost(directededge, tile, TimeInfo::invalid(), flow_sources)
                           : costing_->EdgeCost(opp_edge, t2, TimeInfo::invalid(), flow_sources);
    newcost += pred.cost() + transition_cost;
    uint32_t distance = pred.path_distance() + directededge->length();

    // Check if edge is temporarily labeled and this path has less cost. If
    // less cost the predecessor is updated and the sort cost is decremented
    // by the difference in real cost (A* heuristic doesn't change)
    if (es->set() == EdgeSet::kTemporary) {
      EdgeLabel& lab = edgelabels_[es->index()];
      if (newcost.cost < lab.cost().cost) {
        float newsortcost = lab.sortcost() - (lab.cost().cost - newcost.cost);
        adjacencylist_.decrease(es->index(), newsortcost);
        lab.Update(pred_idx, newcost, newsortcost, distance, transition_cost, restriction_idx);
      }
      continue;
    }

    // Add to the adjacency list and edge labels.
    uint32_t idx = edgelabels_.size();
    if (FORWARD) {
      edgelabels_.emplace_back(pred_idx, edgeid, directededge, newcost, newcost.cost, 0.0f, mode_,
                               distance, transition_cost, restriction_idx,
                               (pred.closure_pruning() || !costing_->IsClosed(directededge, tile)),
                               static_cast<bool>(flow_sources & kDefaultFlowMask),
                               costing_->TurnType(pred.opp_local_idx(), nodeinfo, directededge));
    } else {
      edgelabels_
          .emplace_back(pred_idx, edgeid, directededge, newcost, newcost.cost, 0.0f, mode_, distance,
                        transition_cost, restriction_idx,
                        // TODO: Shouldn't we look for the opp_edge's closure, or not at all, since
                        // we're the costing/allowed is not caring about the directededge directly?
                        (pred.closure_pruning() || !costing_->IsClosed(directededge, tile)),
                        static_cast<bool>(flow_sources & kDefaultFlowMask),
                        costing_->TurnType(directededge->localedgeidx(), nodeinfo, opp_edge,
                                           opp_pred_edge));
    }
    *es = {EdgeSet::kTemporary, idx};
    adjacencylist_.add(idx);
  }

  // Handle transitions - expand from the end node each transition
  if (!from_transition && nodeinfo->transition_count() > 0) {
    const NodeTransition* trans = tile->transition(nodeinfo->transition_index());
    for (uint32_t i = 0; i < nodeinfo->transition_count(); ++i, ++trans) {
      Expand(graphreader, trans->endnode(), pred, pred_idx, true);
    }
  }
}

template <const ExpansionType expansion_direction, const bool FORWARD>
std::vector<TimeDistance> TimeDistanceMatrix<expansion_direction, FORWARD>::SourceToTarget(
    const google::protobuf::RepeatedPtrField<valhalla::Location>& source_location_list,
    const google::protobuf::RepeatedPtrField<valhalla::Location>& target_location_list,
    baldr::GraphReader& graphreader,
    const sif::mode_costing_t& mode_costing,
    const sif::travel_mode_t mode,
    const float max_matrix_distance,
    const uint32_t matrix_locations) {
  // Run a series of one to many calls and concatenate the results.
  std::vector<TimeDistance> many_to_many;
  const auto& origins = FORWARD ? source_location_list : target_location_list;
  const auto& destinations = FORWARD ? target_location_list : source_location_list;

  for (const auto& origin : origins) {
    std::vector<TimeDistance> one_to_many;
    // Set the mode and costing
    mode_ = mode;
    costing_ = mode_costing[static_cast<uint32_t>(mode_)];
    current_cost_threshold_ = GetCostThreshold(max_matrix_distance);

    // Construct adjacency list, edge status, and done set. Set bucket size and
    // cost range based on DynamicCost.
    uint32_t bucketsize = costing_->UnitSize();
    adjacencylist_.reuse(0.0f, current_cost_threshold_, bucketsize, &edgelabels_);

    // Initialize the origin and destination locations
    settled_count_ = 0;
    SetOrigin(graphreader, origin);
    SetDestinations(graphreader, destinations);

    // Find shortest path
    graph_tile_ptr tile;
    while (true) {
      // Get next element from adjacency list. Check that it is valid. An
      // invalid label indicates there are no edges that can be expanded.
      uint32_t predindex = adjacencylist_.pop();
      if (predindex == kInvalidLabel) {
        // Can not expand any further...
        one_to_many = FormTimeDistanceMatrix();
        break;
      }

      // Remove label from adjacency list, mark it as permanently labeled.
      // Copy the EdgeLabel for use in costing
      EdgeLabel pred = edgelabels_[predindex];

      // Mark the edge as permanently labeled. Do not do this for an origin
      // edge. Otherwise loops/around the block cases will not work
      if (!pred.origin()) {
        edgestatus_.Update(pred.edgeid(), EdgeSet::kPermanent);
      }

      // Identify any destinations on this edge
      auto destedge = dest_edges_.find(pred.edgeid());
      if (destedge != dest_edges_.end()) {
        // Update any destinations along this edge. Return if all destinations
        // have been settled.
        tile = graphreader.GetGraphTile(pred.edgeid());
        const DirectedEdge* edge = tile->directededge(pred.edgeid());
        if (UpdateDestinations(origin, destinations, destedge->second, edge, tile, pred,
                               matrix_locations)) {
          one_to_many = FormTimeDistanceMatrix();
          break;
        }
      }

      // Terminate when we are beyond the cost threshold
      if (pred.cost().cost > current_cost_threshold_) {
        one_to_many = FormTimeDistanceMatrix();
        break;
      }

      // Expand forward from the end node of the predecessor edge.
      Expand(graphreader, pred.endnode(), pred, predindex, false);
    }

    // Insert one-to-many into many-to-many
    many_to_many.insert(many_to_many.end(), one_to_many.begin(), one_to_many.end());
    clear();
  }

  return many_to_many;
}

template std::vector<TimeDistance> TimeDistanceMatrix<ExpansionType::forward>::SourceToTarget(
    const google::protobuf::RepeatedPtrField<valhalla::Location>& source_location_list,
    const google::protobuf::RepeatedPtrField<valhalla::Location>& target_location_list,
    baldr::GraphReader& graphreader,
    const sif::mode_costing_t& mode_costing,
    const sif::travel_mode_t mode,
    const float max_matrix_distance,
    const uint32_t matrix_locations);
template std::vector<TimeDistance> TimeDistanceMatrix<ExpansionType::reverse>::SourceToTarget(
    const google::protobuf::RepeatedPtrField<valhalla::Location>& source_location_list,
    const google::protobuf::RepeatedPtrField<valhalla::Location>& target_location_list,
    baldr::GraphReader& graphreader,
    const sif::mode_costing_t& mode_costing,
    const sif::travel_mode_t mode,
    const float max_matrix_distance,
<<<<<<< HEAD
    const uint32_t matrix_locations);
=======
    const uint32_t matrix_locations) {
  // Run a series of one to many calls and concatenate the results.
  std::vector<TimeDistance> many_to_many(source_location_list.size() * target_location_list.size());
  if (source_location_list.size() <= target_location_list.size()) {
    for (size_t source_index = 0; source_index < source_location_list.size(); ++source_index) {
      const auto& origin = source_location_list[source_index];
      std::vector<TimeDistance> td =
          OneToMany(origin, target_location_list, graphreader, mode_costing, mode,
                    max_matrix_distance, matrix_locations);
      for (size_t target_index = 0; target_index < target_location_list.size(); ++target_index) {
        size_t index = source_index * target_location_list.size() + target_index;
        many_to_many[index] = td[target_index];
      }
      clear();
    }
  } else {
    for (size_t target_index = 0; target_index < target_location_list.size(); ++target_index) {
      const auto& destination = target_location_list[target_index];
      std::vector<TimeDistance> td =
          ManyToOne(destination, source_location_list, graphreader, mode_costing, mode,
                    max_matrix_distance, matrix_locations);
      for (size_t source_index = 0; source_index < source_location_list.size(); ++source_index) {
        size_t index = source_index * target_location_list.size() + target_index;
        many_to_many[index] = td[source_index];
      }
      clear();
    }
  }
  return many_to_many;
}
>>>>>>> d83be121

// Add edges at the origin to the adjacency list
template <const ExpansionType expansion_direction, const bool FORWARD>
void TimeDistanceMatrix<expansion_direction, FORWARD>::SetOrigin(GraphReader& graphreader,
                                                                 const valhalla::Location& origin) {
  // Only skip inbound edges if we have other options
  bool has_other_edges = false;
  std::for_each(origin.correlation().edges().begin(), origin.correlation().edges().end(),
                [&has_other_edges](const valhalla::PathEdge& e) {
                  has_other_edges = has_other_edges || (FORWARD ? !e.end_node() : !e.begin_node());
                  // return has_other_edges;
                });

  // Iterate through edges and add to adjacency list
  for (const auto& edge : origin.correlation().edges()) {
    // If origin is at a node - skip any inbound edge (dist = 1)
    if ((FORWARD ? edge.end_node() : edge.begin_node()) && has_other_edges) {
      continue;
    }

    // Disallow any user avoid edges if the avoid location is ahead of the origin along the edge
    GraphId edgeid(edge.graph_id());
    if (FORWARD ? costing_->AvoidAsOriginEdge(edgeid, edge.percent_along())
                : costing_->AvoidAsDestinationEdge(edgeid, edge.percent_along())) {
      continue;
    }

    // Get the directed edge
    graph_tile_ptr tile = graphreader.GetGraphTile(edgeid);
    const DirectedEdge* directededge = tile->directededge(edgeid);

    uint8_t flow_sources;
    // Cost is also sortcost, since this is Dijsktra
    Cost cost;
    float dist;
    GraphId opp_edge_id;
    const DirectedEdge* opp_dir_edge;
    const auto time_info = TimeInfo::invalid();
    if (FORWARD) {
      const auto percent_along = 1.0f - edge.percent_along();
      cost = costing_->EdgeCost(directededge, tile, time_info, flow_sources) * percent_along;
      dist = static_cast<uint32_t>(directededge->length() * percent_along);

    } else {
      const auto endtile = graphreader.GetGraphTile(directededge->endnode());
      if (endtile == nullptr) {
        continue;
      }
      opp_edge_id = graphreader.GetOpposingEdgeId(edgeid);
      if (!opp_edge_id.Is_Valid()) {
        continue;
      }
      opp_dir_edge = graphreader.GetOpposingEdge(edgeid);
      cost =
          costing_->EdgeCost(opp_dir_edge, endtile, time_info, flow_sources) * edge.percent_along();
      dist = static_cast<uint32_t>(directededge->length() * edge.percent_along());
    }
    // Get the tile at the end node. Skip if tile not found as we won't be
    // able to expand from this origin edge.
    graph_tile_ptr endtile = graphreader.GetGraphTile(directededge->endnode());
    if (endtile == nullptr) {
      continue;
    }

    // We need to penalize this location based on its score (distance in meters from input)
    // We assume the slowest speed you could travel to cover that distance to start/end the route
    // TODO: assumes 1m/s which is a maximum penalty this could vary per costing model
    cost.cost += edge.distance();

    // Add EdgeLabel to the adjacency list (but do not set its status).
    // Set the predecessor edge index to invalid to indicate the origin
    // of the path. Set the origin flag
    if (FORWARD) {
      edgelabels_.emplace_back(kInvalidLabel, edgeid, directededge, cost, cost.cost, 0.0f, mode_,
                               dist, Cost{}, baldr::kInvalidRestriction,
                               !costing_->IsClosed(directededge, tile),
                               static_cast<bool>(flow_sources & kDefaultFlowMask),
                               InternalTurn::kNoTurn);
    } else {
      edgelabels_.emplace_back(kInvalidLabel, opp_edge_id, opp_dir_edge, cost, cost.cost, 0.0f, mode_,
                               dist, Cost{}, baldr::kInvalidRestriction,
                               !costing_->IsClosed(directededge, tile),
                               static_cast<bool>(flow_sources & kDefaultFlowMask),
                               InternalTurn::kNoTurn);
    }
    edgelabels_.back().set_origin();
    adjacencylist_.add(edgelabels_.size() - 1);
  }
}

// Set destinations
template <const ExpansionType expansion_direction, const bool FORWARD>
void TimeDistanceMatrix<expansion_direction, FORWARD>::SetDestinations(
    GraphReader& graphreader,
    const google::protobuf::RepeatedPtrField<valhalla::Location>& locations) {
  // For each destination
  uint32_t idx = 0;
  for (const auto& loc : locations) {
    // Set up the destination - consider each possible location edge.
    bool added = false;
    for (const auto& edge : loc.correlation().edges()) {
      // Disallow any user avoided edges if the avoid location is behind the destination along the
      // edge or before the destination for REVERSE
      GraphId edgeid(edge.graph_id());
      GraphId opp_edge_id;
      if (FORWARD ? costing_->AvoidAsOriginEdge(edgeid, edge.percent_along())
                  : costing_->AvoidAsDestinationEdge(edgeid, edge.percent_along())) {
        continue;
      }

      // Add a destination if this is the first allowed edge for the location
      if (!added) {
        destinations_.emplace_back();
        added = true;
      }

      // Form a threshold cost (the total cost to traverse the edge), also based on forward path for
      // REVERSE
      GraphId id(static_cast<GraphId>(edge.graph_id()));
      graph_tile_ptr tile = graphreader.GetGraphTile(id);
      const DirectedEdge* directededge = tile->directededge(id);
      float c = costing_->EdgeCost(directededge, tile).cost;

      // Keep the id and the partial distance for the remainder of the edge.
      Destination& d = destinations_.back();
      edgeid = FORWARD ? edgeid : graphreader.GetOpposingEdgeId(edgeid);
      auto percent_along = FORWARD ? (1.0f - edge.percent_along()) : edge.percent_along();

      // We need to penalize this location based on its score (distance in meters from input)
      // We assume the slowest speed you could travel to cover that distance to start/end the route
      // TODO: assumes 1m/s which is a maximum penalty this could vary per costing model
      c += edge.distance();
      if (c > d.threshold) {
        d.threshold = c;
      }

      // Mark the edge as having a destination on it and add the
      // destination index
      d.dest_edges[edgeid] = percent_along;
      dest_edges_[edgeid].push_back(idx);
    }
    idx++;
  }
}

// Update any destinations along the edge. Returns true if all destinations
// have be settled or if the specified location count has been met or exceeded.
template <const ExpansionType expansion_direction, const bool FORWARD>
bool TimeDistanceMatrix<expansion_direction, FORWARD>::UpdateDestinations(
    const valhalla::Location& origin,
    const google::protobuf::RepeatedPtrField<valhalla::Location>& locations,
    std::vector<uint32_t>& destinations,
    const DirectedEdge* edge,
    const graph_tile_ptr& tile,
    const EdgeLabel& pred,
    const uint32_t matrix_locations) {
  // For each destination along this edge
  for (auto dest_idx : destinations) {
    Destination& dest = destinations_[dest_idx];

    // Skip if destination has already been settled. This can happen since we
    // do not remove remaining destination edges for this destination from
    // dest_edges.
    if (dest.settled) {
      continue;
    }

    // See if this edge is part of the destination
    // TODO - it should always be, but protect against not finding it
    auto dest_edge = dest.dest_edges.find(pred.edgeid());
    if (dest_edge == dest.dest_edges.end()) {
      // If the edge isn't there but the path is trivial, then that means the edge
      // was removed towards the beginning which is not an error.
      if (!IsTrivial(pred.edgeid(), origin, locations.Get(dest_idx))) {
        LOG_ERROR("Could not find the destination edge");
      }
      continue;
    }

    // Skip case where destination is along the origin edge, there is no
    // predecessor, and the destination cannot be reached via trivial path.
    if (pred.predecessor() == kInvalidLabel &&
        !IsTrivial(pred.edgeid(), origin, locations.Get(dest_idx))) {
      continue;
    }

    // Get the cost. The predecessor cost is cost to the end of the edge.
    // Subtract the partial remaining cost and distance along the edge.
    float remainder = dest_edge->second;
    Cost newcost = pred.cost() - (costing_->EdgeCost(edge, tile) * remainder);
    if (newcost.cost < dest.best_cost.cost) {
      dest.best_cost = newcost;
      dest.distance = pred.path_distance() - (edge->length() * remainder);
    }

    // Erase this edge from further consideration. Mark this destination as
    // settled if all edges have been found
    dest.dest_edges.erase(dest_edge);
    if (dest.dest_edges.empty()) {
      dest.settled = true;
      settled_count_++;
    }
  }

  // Settle any destinations where current cost is above the destination's
  // best cost + threshold. This helps remove destinations where one edge
  // cannot be reached (e.g. on a cul-de-sac or where turn restrictions apply).
  // Update the cost threshold if at least one path to all destinations has
  // been found.
  bool allfound = true;
  float maxcost = 0.0f;
  for (auto& d : destinations_) {
    // Skip any settled destinations
    if (d.settled) {
      continue;
    }

    // Do not update cost threshold if no path to this destination
    // has been found
    if (d.best_cost.cost == kMaxCost) {
      allfound = false;
    } else {
      // Settle any destinations above their threshold and update maxcost
      if ((d.best_cost.cost + d.threshold) < pred.cost().cost) {
        d.settled = true;
        settled_count_++;
      }
      maxcost = std::max(maxcost, d.best_cost.cost + d.threshold);
    }
  }

  // Update cost threshold for early termination if at least one path has
  // been found to each destination
  if (allfound) {
    current_cost_threshold_ = maxcost;
  }

  // Return true if the settled count equals the number of destinations or
  // exceeds the matrix location count provided.
  return settled_count_ == destinations_.size() || settled_count_ >= matrix_locations;
}

// Form the time, distance matrix from the destinations list
template <const ExpansionType expansion_direction, const bool FORWARD>
std::vector<TimeDistance> TimeDistanceMatrix<expansion_direction, FORWARD>::FormTimeDistanceMatrix() {
  std::vector<TimeDistance> td;
  for (auto& dest : destinations_) {
    td.emplace_back(dest.best_cost.secs, dest.distance);
  }
  return td;
}

} // namespace thor
} // namespace valhalla<|MERGE_RESOLUTION|>--- conflicted
+++ resolved
@@ -97,6 +97,16 @@
     return;
   }
 
+  const DirectedEdge* opp_pred_edge = nullptr;
+  if (!FORWARD) {
+    opp_pred_edge = tile->directededge(nodeinfo->edge_index());
+    for (uint32_t i = 0; i < nodeinfo->edge_count(); i++, opp_pred_edge++) {
+      if (opp_pred_edge->localedgeidx() == pred.opp_local_idx()) {
+        break;
+      }
+    }
+  }
+
   // Expand from end node.
   GraphId edgeid(node.tileid(), node.level(), nodeinfo->edge_index());
   EdgeStatusInfo* es = edgestatus_.GetPtr(edgeid, tile);
@@ -110,7 +120,6 @@
     graph_tile_ptr t2 = nullptr;
     GraphId opp_edge_id;
     const DirectedEdge* opp_edge = nullptr;
-    const DirectedEdge* opp_pred_edge = nullptr;
     if (!FORWARD) {
       // Get opposing edge Id and end node tile
       graph_tile_ptr t2 =
@@ -120,12 +129,6 @@
       }
       GraphId opp_edge_id = t2->GetOpposingEdgeId(directededge);
       opp_edge = t2->directededge(opp_edge_id);
-
-      for (uint32_t i = 0; i < nodeinfo->edge_count(); i++, opp_pred_edge++) {
-        if (opp_pred_edge->localedgeidx() == pred.opp_local_idx()) {
-          break;
-        }
-      }
     }
 
     // Skip this edge if permanently labeled (best path already found to this
@@ -305,40 +308,7 @@
     const sif::mode_costing_t& mode_costing,
     const sif::travel_mode_t mode,
     const float max_matrix_distance,
-<<<<<<< HEAD
     const uint32_t matrix_locations);
-=======
-    const uint32_t matrix_locations) {
-  // Run a series of one to many calls and concatenate the results.
-  std::vector<TimeDistance> many_to_many(source_location_list.size() * target_location_list.size());
-  if (source_location_list.size() <= target_location_list.size()) {
-    for (size_t source_index = 0; source_index < source_location_list.size(); ++source_index) {
-      const auto& origin = source_location_list[source_index];
-      std::vector<TimeDistance> td =
-          OneToMany(origin, target_location_list, graphreader, mode_costing, mode,
-                    max_matrix_distance, matrix_locations);
-      for (size_t target_index = 0; target_index < target_location_list.size(); ++target_index) {
-        size_t index = source_index * target_location_list.size() + target_index;
-        many_to_many[index] = td[target_index];
-      }
-      clear();
-    }
-  } else {
-    for (size_t target_index = 0; target_index < target_location_list.size(); ++target_index) {
-      const auto& destination = target_location_list[target_index];
-      std::vector<TimeDistance> td =
-          ManyToOne(destination, source_location_list, graphreader, mode_costing, mode,
-                    max_matrix_distance, matrix_locations);
-      for (size_t source_index = 0; source_index < source_location_list.size(); ++source_index) {
-        size_t index = source_index * target_location_list.size() + target_index;
-        many_to_many[index] = td[source_index];
-      }
-      clear();
-    }
-  }
-  return many_to_many;
-}
->>>>>>> d83be121
 
 // Add edges at the origin to the adjacency list
 template <const ExpansionType expansion_direction, const bool FORWARD>
