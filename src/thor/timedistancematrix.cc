#include "thor/timedistancematrix.h"
#include "baldr/datetime.h"
#include "midgard/logging.h"

#include <algorithm>
#include <vector>

using namespace valhalla::baldr;
using namespace valhalla::sif;

namespace valhalla {
namespace thor {

// Constructor with cost threshold.
TimeDistanceMatrix::TimeDistanceMatrix(const boost::property_tree::ptree& config)
    : MatrixAlgorithm(config), settled_count_(0), current_cost_threshold_(0),
      max_reserved_labels_count_(config.get<uint32_t>("max_reserved_labels_count_dijkstras",
                                                      kInitialEdgeLabelCountDijkstras)),
      mode_(travel_mode_t::kDrive) {
}

// Compute a cost threshold in seconds based on average speed for the travel mode.
// Use a conservative speed estimate (in MPH) for each travel mode.
float TimeDistanceMatrix::GetCostThreshold(const float max_matrix_distance) const {
  float average_speed_mph;
  switch (mode_) {
    case travel_mode_t::kBicycle:
      average_speed_mph = 10.0f;
      break;
    case travel_mode_t::kPedestrian:
    case travel_mode_t::kPublicTransit:
      average_speed_mph = 2.0f;
      break;
    case travel_mode_t::kDrive:
    default:
      average_speed_mph = 35.0f;
  }

  // Convert max_matrix_distance to seconds based on the average speed
  return max_matrix_distance / (average_speed_mph * midgard::kMPHtoMetersPerSec);
}

// Expand from a node in the forward direction
template <const ExpansionType expansion_direction, const bool FORWARD>
void TimeDistanceMatrix::Expand(GraphReader& graphreader,
                                const GraphId& node,
                                const EdgeLabel& pred,
                                const uint32_t pred_idx,
                                const bool from_transition,
                                const baldr::TimeInfo& time_info,
                                const bool invariant) {
  // Get the tile and the node info. Skip if tile is null (can happen
  // with regional data sets) or if no access at the node.
  graph_tile_ptr tile = graphreader.GetGraphTile(node);
  if (tile == nullptr) {
    return;
  }
  const NodeInfo* nodeinfo = tile->node(node);
  // TODO(nils): handle deadends in this algo, this should be flagged as one too
  if (!costing_->Allowed(nodeinfo)) {
    return;
  }

  // will be updated along the expansion
  auto offset_time = from_transition
                         ? time_info
                         : (FORWARD ? time_info.forward(invariant ? 0.f : pred.cost().secs,
                                                        static_cast<int>(nodeinfo->timezone()))
                                    : time_info.reverse(invariant ? 0.f : pred.cost().secs,
                                                        static_cast<int>(nodeinfo->timezone())));

  const DirectedEdge* opp_pred_edge = nullptr;
  if (!FORWARD) {
    opp_pred_edge = tile->directededge(nodeinfo->edge_index());
    for (uint32_t i = 0; i < nodeinfo->edge_count(); i++, opp_pred_edge++) {
      if (opp_pred_edge->localedgeidx() == pred.opp_local_idx()) {
        break;
      }
    }
  }

  // Expand from end node.
  GraphId edgeid(node.tileid(), node.level(), nodeinfo->edge_index());
  EdgeStatusInfo* es = edgestatus_.GetPtr(edgeid, tile);
  const DirectedEdge* directededge = tile->directededge(nodeinfo->edge_index());
  for (uint32_t i = 0; i < nodeinfo->edge_count(); i++, directededge++, ++edgeid, ++es) {
    // Skip shortcut edges
    if (directededge->is_shortcut() || es->set() == EdgeSet::kPermanent) {
      continue;
    }

    graph_tile_ptr t2 = nullptr;
    GraphId opp_edge_id;
    const DirectedEdge* opp_edge = nullptr;
    if (!FORWARD) {
      // Get opposing edge Id and end node tile
      t2 = directededge->leaves_tile() ? graphreader.GetGraphTile(directededge->endnode()) : tile;
      if (t2 == nullptr) {
        continue;
      }
      opp_edge_id = t2->GetOpposingEdgeId(directededge);
      opp_edge = t2->directededge(opp_edge_id);
    }

    // Skip this edge if permanently labeled (best path already found to this
    // directed edge), if no access is allowed to this edge (based on costing
    // method), or if a complex restriction prevents this path.
    uint8_t restriction_idx = kInvalidRestriction;
    uint8_t destonly_restriction_mask = pred.destonly_access_restr_mask();
    const bool is_dest = dest_edges_.find(edgeid) != dest_edges_.cend();
    if (FORWARD) {
      if (!costing_->Allowed(directededge, is_dest, pred, tile, edgeid, offset_time.local_time,
                             nodeinfo->timezone(), restriction_idx, destonly_restriction_mask) ||
          costing_->Restricted(directededge, pred, edgelabels_, tile, edgeid, true, nullptr,
                               offset_time.local_time, nodeinfo->timezone())) {
        continue;
      }
    } else {
      if (!costing_->AllowedReverse(directededge, pred, opp_edge, t2, opp_edge_id,
                                    offset_time.local_time, nodeinfo->timezone(), restriction_idx,
                                    destonly_restriction_mask) ||
          (costing_->Restricted(directededge, pred, edgelabels_, tile, edgeid, false, nullptr,
                                offset_time.local_time, nodeinfo->timezone()))) {
        continue;
      }
    }

    // Get cost and update distance
    uint8_t flow_sources;
    auto newcost = FORWARD ? costing_->EdgeCost(directededge, edgeid, tile, offset_time, flow_sources)
                           : costing_->EdgeCost(opp_edge, opp_edge_id, t2, offset_time, flow_sources);
    auto reader_getter = [&graphreader]() { return baldr::LimitedGraphReader(graphreader); };
    auto transition_cost =
        FORWARD ? costing_->TransitionCost(directededge, nodeinfo, pred, tile, reader_getter)
                : costing_->TransitionCostReverse(directededge->localedgeidx(), nodeinfo, opp_edge,
                                                  opp_pred_edge, t2, pred.edgeid(), reader_getter,
                                                  static_cast<bool>(flow_sources & kDefaultFlowMask),
                                                  pred.internal_turn());
    newcost += pred.cost() + transition_cost;
    uint32_t path_distance = pred.path_distance() + directededge->length();

    // Check if edge is temporarily labeled and this path has less cost. If
    // less cost the cost and predecessor are updated.
    if (es->set() == EdgeSet::kTemporary) {
      auto& lab = edgelabels_[es->index()];
      if (newcost.cost < lab.cost().cost) {
        adjacencylist_.decrease(es->index(), newcost.cost);
        lab.Update(pred_idx, newcost, newcost.cost, path_distance, restriction_idx);
      }
      continue;
    }

    // Add to the adjacency list and edge labels.
    uint32_t idx = edgelabels_.size();
    if (FORWARD) {
      edgelabels_.emplace_back(pred_idx, edgeid, directededge, newcost, newcost.cost, mode_,
                               path_distance, restriction_idx,
                               (pred.closure_pruning() || !(costing_->IsClosed(directededge, tile))),
                               0 != (flow_sources & kDefaultFlowMask),
                               costing_->TurnType(pred.opp_local_idx(), nodeinfo, directededge), 0,
                               directededge->destonly() ||
                                   (costing_->is_hgv() && directededge->destonly_hgv()),
                               directededge->forwardaccess() & kTruckAccess,
                               destonly_restriction_mask);
    } else {
      edgelabels_.emplace_back(pred_idx, edgeid, directededge, newcost, newcost.cost, mode_,
                               path_distance, restriction_idx,
                               (pred.closure_pruning() || !(costing_->IsClosed(opp_edge, t2))),
                               0 != (flow_sources & kDefaultFlowMask),
                               costing_->TurnType(directededge->localedgeidx(), nodeinfo, opp_edge,
                                                  opp_pred_edge),
                               0,
                               opp_edge->destonly() ||
                                   (costing_->is_hgv() && opp_edge->destonly_hgv()),
                               opp_edge->forwardaccess() & kTruckAccess, destonly_restriction_mask);
    }

    *es = {EdgeSet::kTemporary, idx};
    adjacencylist_.add(idx);
  }

  // Handle transitions - expand from the end node each transition
  if (!from_transition && nodeinfo->transition_count() > 0) {
    const NodeTransition* trans = tile->transition(nodeinfo->transition_index());
    for (uint32_t i = 0; i < nodeinfo->transition_count(); ++i, ++trans) {
      Expand<expansion_direction>(graphreader, trans->endnode(), pred, pred_idx, true, offset_time);
    }
  }
}

template <const ExpansionType expansion_direction, const bool FORWARD>
bool TimeDistanceMatrix::ComputeMatrix(Api& request,
                                       baldr::GraphReader& graphreader,
                                       const float max_matrix_distance) {
  bool invariant = request.options().date_time_type() == Options::invariant;
  uint32_t matrix_locations = request.options().matrix_locations();

  uint32_t bucketsize = costing_->UnitSize();

  auto& origins = FORWARD ? *request.mutable_options()->mutable_sources()
                          : *request.mutable_options()->mutable_targets();
  auto& destinations = FORWARD ? *request.mutable_options()->mutable_targets()
                               : *request.mutable_options()->mutable_sources();

  size_t num_elements = origins.size() * destinations.size();
  auto time_infos = SetTime(origins, graphreader);

  // Initialize destinations once for all origins
  InitDestinations<expansion_direction>(graphreader, destinations);
  // reserve the PBF vectors
  reserve_pbf_arrays(*request.mutable_matrix(), num_elements, request.options().verbose(),
                     costing_->pass());

  for (int origin_index = 0; origin_index < origins.size(); ++origin_index) {
    // reserve some space for the next dijkstras (will be cleared at the end of the loop)
    edgelabels_.reserve(max_reserved_labels_count_);
    auto& origin = origins.Get(origin_index);
    const auto& time_info = time_infos[origin_index];

    current_cost_threshold_ = GetCostThreshold(max_matrix_distance);

    // Construct adjacency list. Set bucket size and cost range based on DynamicCost.
    adjacencylist_.reuse(0.0f, current_cost_threshold_, bucketsize, &edgelabels_);

    // Initialize the origin and set the available destination edges
    settled_count_ = 0;
    SetOrigin<expansion_direction>(graphreader, origin, time_info);
    SetDestinationEdges();

    uint32_t n = 0;
    // Collect edge_ids used for settling a location to determine its time zone
    std::unordered_map<uint32_t, baldr::GraphId> dest_edge_ids;
    dest_edge_ids.reserve(destinations.size());

    // Find shortest path
    graph_tile_ptr tile;
    while (true) {
      // Get next element from adjacency list. Check that it is valid. An
      // invalid label indicates there are no edges that can be expanded.
      uint32_t predindex = adjacencylist_.pop();
      if (predindex == kInvalidLabel) {
        // Can not expand any further...
        FormTimeDistanceMatrix(request, graphreader, FORWARD, origin_index, origin.date_time(),
                               time_info.timezone_index, dest_edge_ids);
        break;
      }

      // Copy the EdgeLabel for use in costing
      EdgeLabel pred = edgelabels_[predindex];

      // Remove label from adjacency list, mark it as permanently labeled.

      // Mark the edge as permanently labeled. Do not do this for an origin
      // edge. Otherwise loops/around the block cases will not work
      if (!pred.origin()) {
        edgestatus_.Update(pred.edgeid(), EdgeSet::kPermanent);
      }

      // Identify any destinations on this edge
      auto destedge = dest_edges_.find(pred.edgeid());
      if (destedge != dest_edges_.end()) {
        // Update any destinations along this edge. Return if all destinations
        // have been settled or the requested amount of destinations has been found
        tile = graphreader.GetGraphTile(pred.edgeid());
        const DirectedEdge* edge = tile->directededge(pred.edgeid());

        for (auto& dest_id : destedge->second) {
          dest_edge_ids[dest_id] = pred.edgeid();
        }
        if (UpdateDestinations<expansion_direction>(origin, destinations, destedge->second, edge,
                                                    tile, graphreader, pred, time_info,
                                                    matrix_locations)) {
          FormTimeDistanceMatrix(request, graphreader, FORWARD, origin_index, origin.date_time(),
                                 time_info.timezone_index, dest_edge_ids);
          break;
        }
      }

      // Terminate when we are beyond the cost threshold
      if (pred.cost().cost > current_cost_threshold_) {
        FormTimeDistanceMatrix(request, graphreader, FORWARD, origin_index, origin.date_time(),
                               time_info.timezone_index, dest_edge_ids);
        break;
      }

      // Expand forward from the end node of the predecessor edge.
      Expand<expansion_direction>(graphreader, pred.endnode(), pred, predindex, false, time_info,
                                  invariant);

      // Allow this process to be aborted
      if (interrupt_ && (n++ % kInterruptIterationsInterval) == 0) {
        (*interrupt_)();
      }
    }

    reset();
  }

  // TODO(nils): implement second pass here too
  return true;
}

template bool
TimeDistanceMatrix::ComputeMatrix<ExpansionType::forward, true>(Api& request,
                                                                baldr::GraphReader& graphreader,
                                                                const float max_matrix_distance);
template bool
TimeDistanceMatrix::ComputeMatrix<ExpansionType::reverse, false>(Api& request,
                                                                 baldr::GraphReader& graphreader,
                                                                 const float max_matrix_distance);

// Add edges at the origin to the adjacency list
template <const ExpansionType expansion_direction, const bool FORWARD>
void TimeDistanceMatrix::SetOrigin(GraphReader& graphreader,
                                   const valhalla::Location& origin,
                                   const TimeInfo& time_info) {
  // Only skip inbound edges if we have other options
  bool has_other_edges = false;
  std::for_each(origin.correlation().edges().begin(), origin.correlation().edges().end(),
                [&has_other_edges](const valhalla::PathEdge& e) {
                  has_other_edges = has_other_edges || (FORWARD ? !e.end_node() : !e.begin_node());
                });

  // Iterate through edges and add to adjacency list
  for (const auto& edge : origin.correlation().edges()) {
    // If origin is at a node - skip any inbound edge (dist = 1)
    if ((FORWARD ? edge.end_node() : edge.begin_node()) && has_other_edges) {
      continue;
    }

    // Disallow any user avoid edges if the avoid location is ahead of the origin along the edge
    GraphId edgeid(edge.graph_id());
    if (FORWARD ? costing_->AvoidAsOriginEdge(edgeid, edge.percent_along())
                : costing_->AvoidAsDestinationEdge(edgeid, edge.percent_along())) {
      continue;
    }

    // Get the directed edge
    graph_tile_ptr tile = graphreader.GetGraphTile(edgeid);
    const DirectedEdge* directededge = tile->directededge(edgeid);

    // Get the tile at the end node. Skip if tile not found as we won't be
    // able to expand from this origin edge.
    graph_tile_ptr endtile = graphreader.GetGraphTile(directededge->endnode());
    if (endtile == nullptr) {
      continue;
    }

    uint8_t flow_sources;
    // Cost is also sortcost, since this is Dijsktra
    Cost cost;
    float dist;
    GraphId opp_edge_id;
    const DirectedEdge* opp_dir_edge;
    if (FORWARD) {
      const auto percent_along = 1.0f - edge.percent_along();
      cost = costing_->PartialEdgeCost(directededge, edgeid, tile, time_info, flow_sources,
                                       edge.percent_along(), 1.0f);

      dist = static_cast<uint32_t>(directededge->length() * percent_along);

    } else {
      opp_edge_id = graphreader.GetOpposingEdgeId(edgeid);
      if (!opp_edge_id.Is_Valid()) {
        continue;
      }
      opp_dir_edge = graphreader.GetOpposingEdge(edgeid);
      cost = costing_->PartialEdgeCost(opp_dir_edge, opp_edge_id, endtile, time_info, flow_sources,
                                       0.0f, edge.percent_along());
      dist = static_cast<uint32_t>(directededge->length() * edge.percent_along());
    }

    // We need to penalize this location based on its score (distance in meters from input)
    // We assume the slowest speed you could travel to cover that distance to start/end the route
    // TODO: assumes 1m/s which is a maximum penalty this could vary per costing model
    cost.cost += edge.distance();

    auto destonly_restriction_mask =
        costing_->GetExemptedAccessRestrictions(directededge, tile, edgeid);
    // Add EdgeLabel to the adjacency list (but do not set its status).
    // Set the predecessor edge index to invalid to indicate the origin
    // of the path. Set the origin flag
    if (FORWARD) {
      edgelabels_.emplace_back(kInvalidLabel, edgeid, directededge, cost, cost.cost, mode_, dist,
                               baldr::kInvalidRestriction, !costing_->IsClosed(directededge, tile),
                               static_cast<bool>(flow_sources & kDefaultFlowMask),
                               InternalTurn::kNoTurn, 0,
                               directededge->destonly() ||
                                   (costing_->is_hgv() && directededge->destonly_hgv()),
                               directededge->forwardaccess() & kTruckAccess,
                               destonly_restriction_mask);
    } else {
      edgelabels_.emplace_back(kInvalidLabel, opp_edge_id, opp_dir_edge, cost, cost.cost, mode_, dist,
                               baldr::kInvalidRestriction, !costing_->IsClosed(directededge, tile),
                               static_cast<bool>(flow_sources & kDefaultFlowMask),
                               InternalTurn::kNoTurn, 0,
                               directededge->destonly() ||
                                   (costing_->is_hgv() && directededge->destonly_hgv()),
                               directededge->forwardaccess() & kTruckAccess,
                               destonly_restriction_mask);
    }
    edgelabels_.back().set_origin();
    adjacencylist_.add(edgelabels_.size() - 1);
  }
}

// Set destinations
template <const ExpansionType expansion_direction, const bool FORWARD>
void TimeDistanceMatrix::InitDestinations(
    GraphReader& graphreader,
    const google::protobuf::RepeatedPtrField<valhalla::Location>& locations) {
  // For each destination
  uint32_t idx = 0;
  for (const auto& loc : locations) {
    // Set up the destination - consider each possible location edge.
    bool first_edge = true;
    for (const auto& edge : loc.correlation().edges()) {
      // Disallow any user avoided edges if the avoid location is behind the destination along the
      // edge or before the destination for REVERSE
      GraphId edgeid(edge.graph_id());
      if (FORWARD ? costing_->AvoidAsOriginEdge(edgeid, edge.percent_along())
                  : costing_->AvoidAsDestinationEdge(edgeid, edge.percent_along())) {
        continue;
      }

      // Add a destination if this is the first allowed edge for the location
      if (first_edge) {
        destinations_.emplace_back();
        first_edge = false;
      }

      // Form a threshold cost (the total cost to traverse the edge), also based on forward path for
      // REVERSE
      graph_tile_ptr tile = graphreader.GetGraphTile(edgeid);
      const DirectedEdge* directededge = tile->directededge(edgeid);
      float c = costing_->EdgeCost(directededge, edgeid, tile).cost;

      // Keep the id and the partial distance for the remainder of the edge.
      Destination& d = destinations_.back();
      edgeid = FORWARD ? edgeid : graphreader.GetOpposingEdgeId(edgeid);
      auto percent_along = FORWARD ? (1.0f - edge.percent_along()) : edge.percent_along();

      // We need to penalize this location based on its score (distance in meters from input)
      // We assume the slowest speed you could travel to cover that distance to start/end the route
      // TODO: assumes 1m/s which is a maximum penalty this could vary per costing model
      c += edge.distance();
      if (c > d.threshold) {
        d.threshold = c;
      }

      // Mark the edge as having a destination on it and add the
      // destination index
      d.dest_edges_percent_along[edgeid] = percent_along;
      dest_edges_[edgeid].push_back(idx);
    }
    idx++;
  }
}

// Update any destinations along the edge. Returns true if all destinations
// have be settled or if the specified location count has been met or exceeded.
template <const ExpansionType expansion_direction, const bool FORWARD>
bool TimeDistanceMatrix::UpdateDestinations(
    const valhalla::Location& origin,
    const google::protobuf::RepeatedPtrField<valhalla::Location>& locations,
    std::vector<uint32_t>& destinations,
    const DirectedEdge* edge,
    const graph_tile_ptr& tile,
    baldr::GraphReader& reader,
    const EdgeLabel& pred,
    const TimeInfo& time_info,
    const uint32_t matrix_locations) {
  // For each destination along this edge
  for (auto dest_idx : destinations) {
    Destination& dest = destinations_[dest_idx];
    auto& dest_loc = locations.Get(dest_idx);

    // Skip if destination has already been settled. This can happen since we
    // do not remove remaining destination edges for this destination from
    // dest_edges.
    if (dest.settled) {
      continue;
    }

    // See if this edge is part of the destination
    // If the edge isn't there but the path is trivial, then that means the edge
    // was removed towards the beginning which is not an error.
    auto dest_available = dest.dest_edges_available.find(pred.edgeid());
    if (dest_available == dest.dest_edges_available.end()) {
      if (!IsTrivial(pred.edgeid(), origin, locations.Get(dest_idx))) {
        LOG_ERROR("Could not find the destination edge");
      }
      continue;
    }

    // stuff we need to do when settling a destination (edge)
    auto settle_dest = [&]() {
      dest.dest_edges_available.erase(dest_available);
      if (dest.dest_edges_available.empty()) {
        dest.settled = true;
        settled_count_++;
      }
    };

    if (origin.ll().lat() == dest_loc.ll().lat() && origin.ll().lng() == dest_loc.ll().lng()) {
      dest.best_cost = Cost{0.f, 0.f};
      dest.distance = 0;
      settle_dest();
      continue;
    }

    auto dest_edge = dest.dest_edges_percent_along.find(pred.edgeid());

    // Skip case where destination is along the origin edge, there is no
    // predecessor, and the destination cannot be reached via trivial path.
    if (pred.predecessor() == kInvalidLabel && !IsTrivial(pred.edgeid(), origin, dest_loc)) {
      continue;
    }

    // Get the cost. The predecessor cost is cost to the end of the edge.
    // Subtract the partial remaining cost and distance along the edge.
    uint8_t flow_sources;
    float remainder = dest_edge->second;
    auto opp_edge_id = reader.GetOpposingEdgeId(pred.edgeid());
    auto opp_tile = reader.GetGraphTile(opp_edge_id);
    auto begin_node = reader.GetBeginNodeId(edge, opp_tile);
    uint64_t timezone_index = opp_tile->node(begin_node)->timezone();

    auto secs =
        pred.predecessor() == kInvalidLabel ? 0.f : edgelabels_[pred.predecessor()].cost().secs;
    auto offset_time =
        FORWARD ? time_info.forward(secs, timezone_index) : time_info.reverse(secs, timezone_index);
    Cost newcost =
<<<<<<< HEAD
        pred.cost() - (costing_->EdgeCost(edge, tile, offset_time, flow_sources) * remainder);
=======
        pred.cost() -
        (costing_->EdgeCost(edge, pred.edgeid(), tile, time_info, flow_sources) * remainder);
>>>>>>> 4267a292
    if (newcost.cost < dest.best_cost.cost) {
      dest.best_cost = newcost;
      dest.distance = pred.path_distance() - (edge->length() * remainder);
    }

    // Erase this edge from further consideration. Mark this destination as
    // settled if all edges have been found
    settle_dest();
  }

  // Settle any destinations where current cost is above the destination's
  // best cost + threshold. This helps remove destinations where one edge
  // cannot be reached (e.g. on a cul-de-sac or where turn restrictions apply).
  // Update the cost threshold if at least one path to all destinations has
  // been found.
  bool allfound = true;
  float maxcost = 0.0f;

  for (auto& d : destinations_) {
    // Skip any settled destinations
    if (d.settled) {
      continue;
    }

    // Do not update cost threshold if no path to this destination
    // has been found
    if (d.best_cost.cost == kMaxCost) {
      allfound = false;
    } else {
      // Settle any destinations above their threshold and update maxcost
      if ((d.best_cost.cost + d.threshold) < pred.cost().cost) {
        d.settled = true;
        settled_count_++;
      }
      maxcost = std::max(maxcost, d.best_cost.cost + d.threshold);
    }
  }

  // Update cost threshold for early termination if at least one path has
  // been found to each destination
  if (allfound) {
    current_cost_threshold_ = maxcost;
  }

  // Return true if the settled count equals the number of destinations or
  // exceeds the matrix location count provided.
  if (settled_count_ == destinations_.size()) {
    return true;
  } else if (settled_count_ >= matrix_locations) {
    // Change any unsettled destinations to 0 distance
    for (size_t i = 0; i < destinations_.size(); i++) {
      if (!destinations_[i].settled) {
        destinations_[i].distance = 0;
      }
    }
    return true;
  } else {
    return false;
  }
}

// Form the time, distance matrix from the destinations list
void TimeDistanceMatrix::FormTimeDistanceMatrix(Api& request,
                                                GraphReader& reader,
                                                const bool forward,
                                                const uint32_t origin_index,
                                                const std::string& origin_dt,
                                                const uint64_t& origin_tz,
                                                std::unordered_map<uint32_t, GraphId>& edge_ids) {
  // when it's forward, origin_index will be the source_index
  // when it's reverse, origin_index will be the target_index
  valhalla::Matrix& matrix = *request.mutable_matrix();
  graph_tile_ptr tile;
  for (uint32_t i = 0; i < destinations_.size(); i++) {
    auto& dest = destinations_[i];
    auto pbf_idx = forward ? (origin_index * request.options().targets().size()) + i
                           : (i * request.options().targets().size()) + origin_index;
    matrix.mutable_from_indices()->Set(pbf_idx, forward ? origin_index : i);
    matrix.mutable_to_indices()->Set(pbf_idx, forward ? i : origin_index);
    matrix.mutable_distances()->Set(pbf_idx, dest.distance);
    matrix.mutable_times()->Set(pbf_idx, dest.best_cost.secs);

    auto dt_info =
        DateTime::offset_date(origin_dt, origin_tz, reader.GetTimezoneFromEdge(edge_ids[i], tile),
                              static_cast<uint64_t>(dest.best_cost.secs));
    *matrix.mutable_date_times(pbf_idx) = dt_info.date_time;
    *matrix.mutable_time_zone_names(pbf_idx) = dt_info.time_zone_name;
    *matrix.mutable_time_zone_offsets(pbf_idx) = dt_info.time_zone_offset;
  }
}

} // namespace thor
} // namespace valhalla<|MERGE_RESOLUTION|>--- conflicted
+++ resolved
@@ -531,12 +531,8 @@
     auto offset_time =
         FORWARD ? time_info.forward(secs, timezone_index) : time_info.reverse(secs, timezone_index);
     Cost newcost =
-<<<<<<< HEAD
-        pred.cost() - (costing_->EdgeCost(edge, tile, offset_time, flow_sources) * remainder);
-=======
         pred.cost() -
-        (costing_->EdgeCost(edge, pred.edgeid(), tile, time_info, flow_sources) * remainder);
->>>>>>> 4267a292
+        (costing_->EdgeCost(edge, pred.edgeid(), tile, offset_time, flow_sources) * remainder);
     if (newcost.cost < dest.best_cost.cost) {
       dest.best_cost = newcost;
       dest.distance = pred.path_distance() - (edge->length() * remainder);
