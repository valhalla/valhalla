#include <iostream>
#include <vector>

#include "thor/alternates.h"

using namespace valhalla::thor;
using namespace valhalla::baldr;
using namespace valhalla::midgard;

/*
 * Viability tests for alternate paths based on M. Kobitzsch's Alternative Route
 * Techniques (2015). Tests verify limited sharing between segments, bounded
 * stretch, and local optimiality. Any candidate path that meets all the criteria
 * may be considered a valid alternate to the shortest path.
 */
namespace {
// Defaults thresholds
float kAtMostLonger = 1.25f; // stretch threshold
float kAtMostShared = 0.75f; // sharing threshold
// float kAtLeastOptimal = 0.2f; // local optimality threshold
} // namespace

namespace valhalla {
namespace thor {
float get_max_sharing(const valhalla::Location& origin, const valhalla::Location& destination) {
  PointLL from(origin.path_edges(0).ll().lng(), origin.path_edges(0).ll().lat());
  PointLL to(destination.path_edges(0).ll().lng(), destination.path_edges(0).ll().lat());
  auto distance = from.Distance(to);

  // 10km
  if (distance < 10000.) {
    return 0.50;
  }
  // 20km
  else if (distance < 20000.) {
    return 0.60;
  }
  // 50km
  else if (distance < 50000.) {
    return 0.65;
  }
  // 100km
  else if (distance < 100000.) {
    return 0.70;
  }
  return kAtMostShared;
}

// Bounded stretch. We use cost as an approximation for stretch, to filter out
// candidate connections that are much more costly than the optimal cost. Culls
// the list of connections to only those within the stretch tolerance
void filter_alternates_by_stretch(std::vector<CandidateConnection>& connections) {
  std::sort(connections.begin(), connections.end());
  auto max_cost = connections.front().cost * kAtMostLonger;
  auto new_end = std::lower_bound(connections.begin(), connections.end(), max_cost);
  connections.erase(new_end, connections.end());
}

// Limited Sharing. Compare duration of edge segments shared between optimal path and
// candidate path. If they share more than kAtMostShared throw out this alternate.
// Note that you should recover all shortcuts before call this function.
bool validate_alternate_by_sharing(std::vector<std::unordered_set<GraphId>>& shared_edgeids,
                                   const std::vector<std::vector<PathInfo>>& paths,
                                   const std::vector<PathInfo>& candidate_path,
                                   float at_most_shared) {

  // we will calculate the overlap in edge duration between the candidate_path and paths (paths is a
  // vector of the fastest path + any alternates already chosen)
  if (paths.size() > shared_edgeids.size())
    shared_edgeids.resize(paths.size());

  // we check each accepted path against the candidate
<<<<<<< HEAD
  for (int i = 0; i < paths.size(); ++i) {
    // cache edge ids encountered on the current best path. Don't care about shortcuts because they
    // have already been recovered.
=======
  for (size_t i = 0; i < paths.size(); ++i) {
    // cache edge ids encountered on the current best path, including edges that were superseded by a
    // shortcut edge. we need to expand the shortcut edges on the current best path.
    //
    // Note we don't need to expand the candidate path's shortcuts because:
    // * if a candidate path took an edge that the best path shortcutted, we'll find it in the best
    // path's recovered edges
    // * if a candidate path took the same shortcut as the best path, we'll count it as shared
    // * if a candidate path took a different shortcut than the best path, then it's not shared and we
    // don't need to count it anyway
    // * the only case to watch out for is overlapping shortcuts, in which case we won't count
    // the overlap as shared (TODO verify that shortcuts never overlap)
>>>>>>> 93c955f7
    auto& shared = shared_edgeids[i];
    if (shared.empty()) {
      for (const auto& pi : paths[i])
        shared.insert(pi.edgeid);
    }

    // if an edge on the candidate_path is encountered that is also on one of the existing paths,
    // we count it as a "shared" edge
    float shared_duration = 0.f, total_duration = 0.f;
    for (const auto& cpi : candidate_path) {
      const auto duration = &cpi == &candidate_path.front()
                                ? cpi.elapsed_cost.secs
                                : cpi.elapsed_cost.secs - (&cpi - 1)->elapsed_cost.secs;
      total_duration += duration;
      if (shared.find(cpi.edgeid) != shared.end()) {
        shared_duration += duration;
      }
    }

    // throw this alternate away if it shares more than at_most_shared with any of the chosen paths
    if ((shared_duration / total_duration) > at_most_shared) {
      LOG_DEBUG("Candidate alternate rejected");
      return false;
    }
  }

  LOG_DEBUG("Candidate alternate accepted");
  // this is a viable alternate
  return true;
}

<<<<<<< HEAD
bool validate_alternate_by_local_optimality(const std::vector<PathInfo>& /*candidate_path*/) {
=======
bool validate_alternate_by_local_optimality(const std::vector<PathInfo>&) {
>>>>>>> 93c955f7
  // [TODO] NOT IMPLEMENTED
  return true;
}
} // namespace thor
} // namespace valhalla<|MERGE_RESOLUTION|>--- conflicted
+++ resolved
@@ -70,24 +70,9 @@
     shared_edgeids.resize(paths.size());
 
   // we check each accepted path against the candidate
-<<<<<<< HEAD
   for (int i = 0; i < paths.size(); ++i) {
     // cache edge ids encountered on the current best path. Don't care about shortcuts because they
     // have already been recovered.
-=======
-  for (size_t i = 0; i < paths.size(); ++i) {
-    // cache edge ids encountered on the current best path, including edges that were superseded by a
-    // shortcut edge. we need to expand the shortcut edges on the current best path.
-    //
-    // Note we don't need to expand the candidate path's shortcuts because:
-    // * if a candidate path took an edge that the best path shortcutted, we'll find it in the best
-    // path's recovered edges
-    // * if a candidate path took the same shortcut as the best path, we'll count it as shared
-    // * if a candidate path took a different shortcut than the best path, then it's not shared and we
-    // don't need to count it anyway
-    // * the only case to watch out for is overlapping shortcuts, in which case we won't count
-    // the overlap as shared (TODO verify that shortcuts never overlap)
->>>>>>> 93c955f7
     auto& shared = shared_edgeids[i];
     if (shared.empty()) {
       for (const auto& pi : paths[i])
@@ -119,11 +104,7 @@
   return true;
 }
 
-<<<<<<< HEAD
-bool validate_alternate_by_local_optimality(const std::vector<PathInfo>& /*candidate_path*/) {
-=======
 bool validate_alternate_by_local_optimality(const std::vector<PathInfo>&) {
->>>>>>> 93c955f7
   // [TODO] NOT IMPLEMENTED
   return true;
 }
