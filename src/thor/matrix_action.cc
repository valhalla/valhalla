--- conflicted
+++ resolved
@@ -18,20 +18,7 @@
 
 namespace {
 
-<<<<<<< HEAD
-  const std::unordered_map<thor_worker_t::ACTION_TYPE, std::string> ACTION_TO_STRING {
-     {thor_worker_t::ONE_TO_MANY, "one_to_many"},
-     {thor_worker_t::MANY_TO_ONE, "many_to_one"},
-     {thor_worker_t::MANY_TO_MANY, "many_to_many"},
-     {thor_worker_t::SOURCES_TO_TARGETS, "sources_to_targets"},
-     {thor_worker_t::OPTIMIZED_ROUTE, "optimized_route"}
-   };
-
   constexpr double kMilePerMeter = 0.000621371;
-
-=======
-  constexpr double kMilePerMeter = 0.000621371;
->>>>>>> b7134ecc
   json::ArrayPtr locations(const std::vector<baldr::PathLocation>& correlated) {
     auto input_locs = json::array({});
     for(size_t i = 0; i < correlated.size(); i++) {
