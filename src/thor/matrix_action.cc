#include "sif/autocost.h"
#include "sif/bicyclecost.h"
#include "sif/pedestriancost.h"
#include "thor/costmatrix.h"
#include "thor/timedistancebssmatrix.h"
#include "thor/timedistancematrix.h"
#include "thor/worker.h"
#include "tyr/serializers.h"

using namespace valhalla;
using namespace valhalla::tyr;
using namespace valhalla::midgard;
using namespace valhalla::baldr;
using namespace valhalla::sif;
using namespace valhalla::thor;

namespace {
constexpr uint32_t kCostMatrixThreshold = 5;
}

namespace valhalla {
namespace thor {

<<<<<<< HEAD
constexpr ::google::protobuf::int32 kCostMatrixThreshold = 5;

=======
>>>>>>> 02136010
std::string thor_worker_t::matrix(Api& request) {
  // time this whole method and save that statistic
  auto _ = measure_scope_time(request);

  auto& options = *request.mutable_options();
  adjust_scores(options);
  auto costing = parse_costing(request);

  // TODO: do this for others as well
  costmatrix_.set_interrupt(interrupt);

  // lambdas to do the real work
  auto costmatrix = [&](const bool has_time) {
    return costmatrix_.SourceToTarget(request, *reader, mode_costing, mode,
                                      max_matrix_distance.find(costing)->second, has_time,
                                      options.date_time_type() == Options::invariant);
  };
  auto timedistancematrix = [&]() {
    return time_distance_matrix_.SourceToTarget(request, *reader, mode_costing, mode,
                                                max_matrix_distance.find(costing)->second,
                                                options.matrix_locations(),
                                                options.date_time_type() == Options::invariant);
  };

  if (costing == "bikeshare") {
    time_distance_bss_matrix_.SourceToTarget(request, *reader, mode_costing, mode,
                                             max_matrix_distance.find(costing)->second,
                                             options.matrix_locations());
    return tyr::serializeMatrix(request);
  }

  Matrix::Algorithm matrix_algo = Matrix::CostMatrix;
  switch (source_to_target_algorithm) {
    case SELECT_OPTIMAL:
      // TODO - Do further performance testing to pick the best algorithm for the job
      switch (mode) {
        case travel_mode_t::kPedestrian:
        case travel_mode_t::kBicycle:
          // Use CostMatrix if number of sources and number of targets
          // exceeds some threshold
          if (static_cast<uint32_t>(options.sources().size()) <= kCostMatrixThreshold ||
              static_cast<uint32_t>(options.targets().size()) <= kCostMatrixThreshold) {
            matrix_algo = Matrix::TimeDistanceMatrix;
          }
          break;
        case travel_mode_t::kPublicTransit:
          matrix_algo = Matrix::TimeDistanceMatrix;
          break;
        default:
          break;
      }
      break;
    case COST_MATRIX:
      break;
    case TIME_DISTANCE_MATRIX:
      matrix_algo = Matrix::TimeDistanceMatrix;
      break;
  }

  // similar to routing: prefer the exact unidirectional algo if not requested otherwise
  // don't use matrix_type, we only need it to set the right warnings for what will be used
  bool has_time =
      check_matrix_time(request, options.prioritize_bidirectional() ? Matrix::CostMatrix
                                                                    : Matrix::TimeDistanceMatrix);
  if (has_time && !options.prioritize_bidirectional() && source_to_target_algorithm != COST_MATRIX) {
    timedistancematrix();
  } else if (has_time && options.prioritize_bidirectional() &&
             source_to_target_algorithm != TIME_DISTANCE_MATRIX) {
    costmatrix(has_time);
  } else if (matrix_algo == Matrix::CostMatrix) {
    // if this happens, the server config only allows for timedist matrix
    if (has_time && !options.prioritize_bidirectional()) {
      add_warning(request, 301);
    }
    costmatrix(has_time);
  } else {
    if (has_time && options.prioritize_bidirectional()) {
      add_warning(request, 300);
    }
    timedistancematrix();
  }
  return tyr::serializeMatrix(request);
}
} // namespace thor
} // namespace valhalla<|MERGE_RESOLUTION|>--- conflicted
+++ resolved
@@ -21,11 +21,6 @@
 namespace valhalla {
 namespace thor {
 
-<<<<<<< HEAD
-constexpr ::google::protobuf::int32 kCostMatrixThreshold = 5;
-
-=======
->>>>>>> 02136010
 std::string thor_worker_t::matrix(Api& request) {
   // time this whole method and save that statistic
   auto _ = measure_scope_time(request);
