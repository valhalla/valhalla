#include "sif/autocost.h"
#include "sif/bicyclecost.h"
#include "sif/pedestriancost.h"
#include "thor/costmatrix.h"
#include "thor/timedistancebssmatrix.h"
#include "thor/timedistancematrix.h"
#include "thor/worker.h"
#include "tyr/serializers.h"

using namespace valhalla;
using namespace valhalla::tyr;
using namespace valhalla::midgard;
using namespace valhalla::baldr;
using namespace valhalla::sif;
using namespace valhalla::thor;

namespace {

constexpr double kMilePerMeter = 0.000621371;
}

namespace valhalla {
namespace thor {

constexpr uint32_t kCostMatrixThreshold = 5;

std::string thor_worker_t::matrix(Api& request) {
  // time this whole method and save that statistic
  auto _ = measure_scope_time(request);

  parse_locations(request);
  auto costing = parse_costing(request);
  const auto& options = request.options();

  // Distance scaling (miles or km)
  double distance_scale = (options.units() == Options::miles) ? kMilePerMeter : kKmPerMeter;

  // lambdas to do the real work
  std::vector<TimeDistance> time_distances;
  auto costmatrix = [&]() {
    return costmatrix_.SourceToTarget(options.sources(), options.targets(), *reader, mode_costing,
                                      mode, max_matrix_distance.find(costing)->second);
  };
  auto timedistancematrix = [&]() {
<<<<<<< HEAD
    thor::TimeDistanceMatrix matrix;
    return matrix.SourceToTarget(options.sources(), options.targets(), *reader, mode_costing, mode,
                                 max_matrix_distance.find(costing)->second,
                                 options.matrix_locations());
=======
    return time_distance_matrix_.SourceToTarget(options.sources(), options.targets(), *reader,
                                                mode_costing, mode,
                                                max_matrix_distance.find(costing)->second);
>>>>>>> 2d105ac5
  };

  if (costing == "bikeshare") {
    time_distances =
<<<<<<< HEAD
        matrix.SourceToTarget(options.sources(), options.targets(), *reader, mode_costing, mode,
                              max_matrix_distance.find(costing)->second, options.matrix_locations());
=======
        time_distance_bss_matrix_.SourceToTarget(options.sources(), options.targets(), *reader,
                                                 mode_costing, mode,
                                                 max_matrix_distance.find(costing)->second);
>>>>>>> 2d105ac5
    return tyr::serializeMatrix(request, time_distances, distance_scale);
  }
  switch (source_to_target_algorithm) {
    case SELECT_OPTIMAL:
      // TODO - Do further performance testing to pick the best algorithm for the job
      switch (mode) {
        case travel_mode_t::kPedestrian:
        case travel_mode_t::kBicycle:
          // Use CostMatrix if number of sources and number of targets
          // exceeds some threshold
          if (options.sources().size() > kCostMatrixThreshold &&
              options.targets().size() > kCostMatrixThreshold) {
            time_distances = costmatrix();
          } else {
            time_distances = timedistancematrix();
          }
          break;
        case travel_mode_t::kPublicTransit:
          time_distances = timedistancematrix();
          break;
        default:
          time_distances = costmatrix();
      }
      break;
    case COST_MATRIX:
      time_distances = costmatrix();
      break;
    case TIME_DISTANCE_MATRIX:
      time_distances = timedistancematrix();
      break;
  }
  return tyr::serializeMatrix(request, time_distances, distance_scale);
}
} // namespace thor
} // namespace valhalla<|MERGE_RESOLUTION|>--- conflicted
+++ resolved
@@ -42,28 +42,18 @@
                                       mode, max_matrix_distance.find(costing)->second);
   };
   auto timedistancematrix = [&]() {
-<<<<<<< HEAD
-    thor::TimeDistanceMatrix matrix;
-    return matrix.SourceToTarget(options.sources(), options.targets(), *reader, mode_costing, mode,
-                                 max_matrix_distance.find(costing)->second,
-                                 options.matrix_locations());
-=======
     return time_distance_matrix_.SourceToTarget(options.sources(), options.targets(), *reader,
                                                 mode_costing, mode,
-                                                max_matrix_distance.find(costing)->second);
->>>>>>> 2d105ac5
+                                                max_matrix_distance.find(costing)->second,
+                                                options.matrix_locations());
   };
 
   if (costing == "bikeshare") {
     time_distances =
-<<<<<<< HEAD
-        matrix.SourceToTarget(options.sources(), options.targets(), *reader, mode_costing, mode,
-                              max_matrix_distance.find(costing)->second, options.matrix_locations());
-=======
         time_distance_bss_matrix_.SourceToTarget(options.sources(), options.targets(), *reader,
                                                  mode_costing, mode,
-                                                 max_matrix_distance.find(costing)->second);
->>>>>>> 2d105ac5
+                                                 max_matrix_distance.find(costing)->second,
+                                                 options.matrix_locations());
     return tyr::serializeMatrix(request, time_distances, distance_scale);
   }
   switch (source_to_target_algorithm) {
