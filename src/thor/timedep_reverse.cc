--- conflicted
+++ resolved
@@ -21,10 +21,6 @@
 TimeDepReverse::TimeDepReverse() : TimeDepForward() {
   mode_ = TravelMode::kDrive;
   travel_type_ = 0;
-<<<<<<< HEAD
-=======
-  adjacencylist_rev_ = nullptr;
->>>>>>> a43fb814
   max_label_count_ = std::numeric_limits<uint32_t>::max();
   access_mode_ = kAutoAccess;
 }
@@ -37,7 +33,7 @@
 void TimeDepReverse::Clear() {
   TimeDepForward::Clear();
   edgelabels_rev_.clear();
-  adjacencylist_rev_.reset();
+  adjacencylist_rev_.clear();
 }
 
 // Initialize prior to finding best path
@@ -58,12 +54,7 @@
   // Set bucket size and cost range based on DynamicCost.
   uint32_t bucketsize = costing_->UnitSize();
   float range = kBucketCount * bucketsize;
-<<<<<<< HEAD
-  adjacencylist_.reuse(mincost, range, bucketsize, edgecost);
-=======
-  adjacencylist_rev_.reset(
-      new DoubleBucketQueue<BDEdgeLabel>(mincost, range, bucketsize, edgelabels_rev_));
->>>>>>> a43fb814
+  adjacencylist_rev_.reuse(mincost, range, bucketsize, &edgelabels_rev_);
   edgestatus_.clear();
 
   // Get hierarchy limits from the costing. Get a copy since we increment
@@ -256,11 +247,7 @@
     BDEdgeLabel& lab = edgelabels_rev_[meta.edge_status->index()];
     if (newcost.cost < lab.cost().cost) {
       float newsortcost = lab.sortcost() - (lab.cost().cost - newcost.cost);
-<<<<<<< HEAD
-      adjacencylist_.decrease(meta.edge_status->index(), newsortcost);
-=======
-      adjacencylist_rev_->decrease(meta.edge_status->index(), newsortcost);
->>>>>>> a43fb814
+      adjacencylist_rev_.decrease(meta.edge_status->index(), newsortcost);
       lab.Update(pred_idx, newcost, newsortcost, transition_cost, restriction_idx);
     }
     return true;
@@ -285,11 +272,7 @@
   edgelabels_rev_.emplace_back(pred_idx, meta.edge_id, oppedge, meta.edge, newcost, sortcost, dist,
                                mode_, transition_cost,
                                (pred.not_thru_pruning() || !meta.edge->not_thru()), restriction_idx);
-<<<<<<< HEAD
-  adjacencylist_.add(idx);
-=======
-  adjacencylist_rev_->add(idx);
->>>>>>> a43fb814
+  adjacencylist_rev_.add(idx);
   *meta.edge_status = {EdgeSet::kTemporary, idx};
 
   return true;
@@ -359,11 +342,7 @@
 
     // Get next element from adjacency list. Check that it is valid. An
     // invalid label indicates there are no edges that can be expanded.
-<<<<<<< HEAD
-    uint32_t predindex = adjacencylist_.pop();
-=======
-    uint32_t predindex = adjacencylist_rev_->pop();
->>>>>>> a43fb814
+    uint32_t predindex = adjacencylist_rev_.pop();
 
     if (predindex == kInvalidLabel) {
       LOG_ERROR("Route failed after iterations = " + std::to_string(edgelabels_rev_.size()));
@@ -528,11 +507,7 @@
     uint32_t idx = edgelabels_rev_.size();
     edgelabels_rev_.emplace_back(kInvalidLabel, opp_edge_id, edgeid, opp_dir_edge, cost, sortcost,
                                  dist, mode_, c, false, -1);
-<<<<<<< HEAD
-    adjacencylist_.add(idx);
-=======
-    adjacencylist_rev_->add(idx);
->>>>>>> a43fb814
+    adjacencylist_rev_.add(idx);
 
     // Set the initial not_thru flag to false. There is an issue with not_thru
     // flags on small loops. Set this to false here to override this for now.
