#include "thor/dijkstras.h"
#include "baldr/datetime.h"
#include "midgard/logging.h"

#include <algorithm>

using namespace valhalla::midgard;
using namespace valhalla::baldr;
using namespace valhalla::sif;

namespace {

// Method to get an operator Id from a map of operator strings vs. Id.
uint32_t GetOperatorId(const graph_tile_ptr& tile,
                       uint32_t routeid,
                       std::unordered_map<std::string, uint32_t>& operators) {
  const TransitRoute* transit_route = tile->GetTransitRoute(routeid);

  // Test if the transit operator changed
  if (transit_route && transit_route->op_by_onestop_id_offset()) {
    // Get the operator name and look up in the operators map
    std::string operator_name = tile->GetName(transit_route->op_by_onestop_id_offset());
    auto operator_itr = operators.find(operator_name);
    if (operator_itr == operators.end()) {
      // Operator not found - add to the map
      uint32_t id = operators.size() + 1;
      operators[operator_name] = id;
      return id;
    } else {
      return operator_itr->second;
    }
  }
  return 0;
}

} // namespace

namespace valhalla {
namespace thor {

// Default constructor
Dijkstras::Dijkstras(const boost::property_tree::ptree& config)
    : mode_(travel_mode_t::kDrive), access_mode_(kAutoAccess),
      max_reserved_labels_count_(config.get<uint32_t>("max_reserved_labels_count_dijkstras",
                                                      kInitialEdgeLabelCountDijkstras)),
      clear_reserved_memory_(config.get<bool>("clear_reserved_memory", false)), multipath_(false) {
}

// Clear the temporary information generated during path construction.
void Dijkstras::Clear() {
  // Clear the edge labels, edge status flags, and adjacency list
  // TODO - clear only the edge label set that was used?
  auto reservation = clear_reserved_memory_ ? 0 : max_reserved_labels_count_;
  if (bdedgelabels_.size() > reservation) {
    bdedgelabels_.resize(reservation);
    bdedgelabels_.shrink_to_fit();
  }
  bdedgelabels_.clear();
  if (mmedgelabels_.size() > reservation) {
    mmedgelabels_.resize(reservation);
    mmedgelabels_.shrink_to_fit();
  }
  mmedgelabels_.clear();

  adjacencylist_.clear();
  mmadjacencylist_.clear();
  edgestatus_.clear();
}

// Initialize - create adjacency list, edgestatus support, and reserve
// edgelabels
template <typename label_container_t>
void Dijkstras::Initialize(label_container_t& labels,
                           baldr::DoubleBucketQueue<typename label_container_t::value_type>& queue,
                           const uint32_t bucket_size) {
  // Set aside some space for edge labels
  uint32_t edge_label_reservation;
  uint32_t bucket_count;
  GetExpansionHints(bucket_count, edge_label_reservation);
  labels.reserve(max_reserved_labels_count_);

  // Set up lambda to get sort costs
  float range = bucket_count * bucket_size;
  queue.reuse(0.0f, range, bucket_size, &labels);
}
template void
Dijkstras::Initialize<decltype(Dijkstras::bdedgelabels_)>(decltype(Dijkstras::bdedgelabels_)&,
                                                          baldr::DoubleBucketQueue<sif::BDEdgeLabel>&,
                                                          const uint32_t);
template void
Dijkstras::Initialize<decltype(Dijkstras::mmedgelabels_)>(decltype(Dijkstras::mmedgelabels_)&,
                                                          baldr::DoubleBucketQueue<sif::MMEdgeLabel>&,
                                                          const uint32_t);

// Initializes the time of the expansion if there is one
std::vector<TimeInfo>
Dijkstras::SetTime(google::protobuf::RepeatedPtrField<valhalla::Location>& locations,
                   GraphReader& reader) {
  // loop over all locations setting the date time with timezone
  std::vector<TimeInfo> infos;
  for (auto& location : locations) {
    infos.emplace_back(TimeInfo::make(location, reader, &tz_cache_));
  }

  // Hand back the time information
  return infos;
}

template <const ExpansionType expansion_direction>
void Dijkstras::ExpandInner(baldr::GraphReader& graphreader,
                            const baldr::GraphId& node,
                            const typename decltype(Dijkstras::bdedgelabels_)::value_type& pred,
                            const uint32_t pred_idx,
                            const baldr::DirectedEdge* opp_pred_edge,
                            const bool from_transition,
                            const baldr::TimeInfo& time_info) {

  constexpr bool FORWARD = expansion_direction == ExpansionType::forward;
  // Get the tile and the node info. Skip if tile is null (can happen
  // with regional data sets) or if no access at the node.
  graph_tile_ptr tile = graphreader.GetGraphTile(node);
  if (tile == nullptr) {
    return;
  }

  // Get the nodeinfo
  const NodeInfo* nodeinfo = tile->node(node);

  // We dont need to do transitions again we just need to queue the edges that leave them
  if (!from_transition) {
    // Let implementing class know we are expanding from here
    EdgeLabel* prev_pred =
        pred.predecessor() == kInvalidLabel ? nullptr : &bdedgelabels_[pred.predecessor()];
    ExpandingNode(graphreader, tile, nodeinfo, pred, prev_pred);
  }

  // Bail if we cant expand from here
  if (!costing_->Allowed(nodeinfo)) {
    return;
  }

  // Update the time information
  auto offset_time =
      from_transition
          ? time_info
          : (FORWARD ? time_info.forward(pred.cost().secs, static_cast<int>(nodeinfo->timezone()))
                     : time_info.reverse(pred.cost().secs, static_cast<int>(nodeinfo->timezone())));

  // Expand from end node in forward direction.
  GraphId edgeid = {node.tileid(), node.level(), nodeinfo->edge_index()};
  EdgeStatusInfo* es = edgestatus_.GetPtr(edgeid, tile, pred.path_id());
  const DirectedEdge* directededge = tile->directededge(edgeid);
  for (uint32_t i = 0; i < nodeinfo->edge_count(); ++i, ++directededge, ++edgeid, ++es) {
    // Skip this edge if permanently labeled (best path already found to this
    // directed edge). skip shortcuts or if no access is allowed to this edge
    // (based on the costing method) or if a complex restriction exists for
    // this path.
    if (directededge->is_shortcut() || es->set() == EdgeSet::kPermanent ||
        !((FORWARD ? directededge->forwardaccess() : directededge->reverseaccess()) & access_mode_)) {
      continue;
    }

    // Get end node tile, opposing edge Id, and opposing directed edge.
    graph_tile_ptr t2;
    baldr::GraphId oppedgeid;
    const baldr::DirectedEdge* opp_edge;
    // Only populate these at this point for the reverse search - the forward search
    // may exit before needing them, so we can defer some work until later
    if (!FORWARD) { // aka reverse
      t2 = tile;
      oppedgeid = graphreader.GetOpposingEdgeId(edgeid, t2);
      if (t2 == nullptr) {
        continue;
      }
      opp_edge = t2->directededge(oppedgeid);
    }

    // Check if the edge is allowed or if a restriction occurs
    EdgeStatus* todo = nullptr;
    uint8_t restriction_idx = kInvalidRestriction;
    uint8_t destonly_restriction_mask = pred.destonly_access_restr_mask();
    // is_dest is false, because it is a traversal algorithm in this context, not a path search
    // algorithm. In other words, destination edges are not defined for this Dijkstra's algorithm.
    const bool is_dest = false;
    if (offset_time.valid) {
      // With date time we check time dependent restrictions and access
      const bool allowed =
          FORWARD
              ? costing_->Allowed(directededge, is_dest, pred, tile, edgeid, offset_time.local_time,
                                  nodeinfo->timezone(), restriction_idx, destonly_restriction_mask)
              : costing_->AllowedReverse(directededge, pred, opp_edge, t2, oppedgeid,
                                         offset_time.local_time, nodeinfo->timezone(),
                                         restriction_idx, destonly_restriction_mask);
      if (!allowed || costing_->Restricted(directededge, pred, bdedgelabels_, tile, edgeid, true,
                                           todo, offset_time.local_time, nodeinfo->timezone())) {
        continue;
      }
    } else {
      const bool allowed =
          FORWARD ? costing_->Allowed(directededge, is_dest, pred, tile, edgeid, 0, 0,
                                      restriction_idx, destonly_restriction_mask)
                  : costing_->AllowedReverse(directededge, pred, opp_edge, t2, oppedgeid, 0, 0,
                                             restriction_idx, destonly_restriction_mask);

      if (!allowed || costing_->Restricted(directededge, pred, bdedgelabels_, tile, edgeid, true)) {
        continue;
      }
    }

    // Compute the cost and path distance to the end of this edge
    Cost transition_cost, newcost;
    uint8_t flow_sources;
    auto reader_getter = [&]() { return baldr::LimitedGraphReader(graphreader); };
    if (FORWARD) {
      transition_cost = costing_->TransitionCost(directededge, nodeinfo, pred, tile, reader_getter);
      newcost = pred.cost() +
                costing_->EdgeCost(directededge, edgeid, tile, offset_time, flow_sources) +
                transition_cost;
    } else {
      transition_cost =
          costing_->TransitionCostReverse(directededge->localedgeidx(), nodeinfo, opp_edge,
                                          opp_pred_edge, t2, pred.edgeid(), reader_getter,
                                          pred.has_measured_speed(), pred.internal_turn());
      newcost = pred.cost() + costing_->EdgeCost(opp_edge, oppedgeid, t2, offset_time, flow_sources) +
                transition_cost;
    }
    uint32_t path_dist = pred.path_distance() + directededge->length();

    // Check if edge is temporarily labeled and this path has less cost. If
    // less cost the predecessor is updated and the sort cost is decremented
    // by the difference in real cost (A* heuristic doesn't change)
    if (es->set() == EdgeSet::kTemporary) {
      BDEdgeLabel& lab = bdedgelabels_[es->index()];
      if (newcost.cost < lab.cost().cost) {
        float newsortcost = lab.sortcost() - (lab.cost().cost - newcost.cost);
        adjacencylist_.decrease(es->index(), newsortcost);
        lab.Update(pred_idx, newcost, newsortcost, transition_cost, path_dist, restriction_idx);
      }
      continue;
    }

    // Add edge label, add to the adjacency list and set edge status
    uint32_t idx = bdedgelabels_.size();
    *es = {EdgeSet::kTemporary, idx};
    if (FORWARD) {
      // note that we don't bother actually getting the opposing edge ID for the forward expansion
      bdedgelabels_.emplace_back(pred_idx, edgeid, oppedgeid, directededge, newcost, mode_,
                                 transition_cost, path_dist, false,
                                 (pred.closure_pruning() || !costing_->IsClosed(directededge, tile)),
                                 static_cast<bool>(flow_sources & kDefaultFlowMask),
                                 costing_->TurnType(pred.opp_local_idx(), nodeinfo, directededge),
                                 restriction_idx, pred.path_id(),
                                 directededge->destonly() ||
                                     (costing_->is_hgv() && directededge->destonly_hgv()),
                                 directededge->forwardaccess() & kTruckAccess,
                                 destonly_restriction_mask);

    } else {
      bdedgelabels_.emplace_back(pred_idx, edgeid, oppedgeid, directededge, newcost, mode_,
                                 transition_cost, path_dist, false,
                                 (pred.closure_pruning() || !costing_->IsClosed(opp_edge, t2)),
                                 static_cast<bool>(flow_sources & kDefaultFlowMask),
                                 costing_->TurnType(directededge->localedgeidx(), nodeinfo, opp_edge,
                                                    opp_pred_edge),
                                 restriction_idx, pred.path_id(),
                                 opp_edge->destonly() ||
                                     (costing_->is_hgv() && opp_edge->destonly_hgv()),
                                 opp_edge->forwardaccess() & kTruckAccess, destonly_restriction_mask);
    }
    adjacencylist_.add(idx);
  }

  // Handle transitions - expand from the end node of each transition
  if (!from_transition && nodeinfo->transition_count() > 0) {
    const baldr::NodeTransition* trans = tile->transition(nodeinfo->transition_index());
    for (uint32_t i = 0; i < nodeinfo->transition_count(); ++i, ++trans) {
      ExpandInner<expansion_direction>(graphreader, trans->endnode(), pred, pred_idx, opp_pred_edge,
                                       true, offset_time);
    }
  }
}

// Note: multimodal not ported yet, so there is no implementation for ExpansionType::multimodal
template void Dijkstras::ExpandInner<ExpansionType::forward>(
    baldr::GraphReader& graphreader,
    const baldr::GraphId& node,
    const typename decltype(Dijkstras::bdedgelabels_)::value_type& pred,
    const uint32_t pred_idx,
    const baldr::DirectedEdge* opp_pred_edge,
    const bool from_transition,
    const baldr::TimeInfo& time_info);
template void Dijkstras::ExpandInner<ExpansionType::reverse>(
    baldr::GraphReader& graphreader,
    const baldr::GraphId& node,
    const typename decltype(Dijkstras::bdedgelabels_)::value_type& pred,
    const uint32_t pred_idx,
    const baldr::DirectedEdge* opp_pred_edge,
    const bool from_transition,
    const baldr::TimeInfo& time_info);

// performs one of the types of expansions
// TODO: reduce code duplication between forward, reverse and multimodal as they are nearly
// identical
void Dijkstras::Expand(const ExpansionType expansion_type,
                       valhalla::Api& api,
                       baldr::GraphReader& reader,
                       const sif::mode_costing_t& costings,
                       const sif::travel_mode_t mode) {
  // compute the expansion
  switch (expansion_type) {
    case ExpansionType::forward:
      Compute<ExpansionType::forward>(*api.mutable_options()->mutable_locations(), reader, costings,
                                      mode);
      break;
    case ExpansionType::reverse:
      Compute<ExpansionType::reverse>(*api.mutable_options()->mutable_locations(), reader, costings,
                                      mode);
      break;
    case ExpansionType::multimodal:
      ComputeMultiModal(*api.mutable_options()->mutable_locations(), reader, costings, mode,
                        api.options());
      break;
    default:
      throw std::runtime_error("Unknown expansion type");
  }
}

template <const ExpansionType expansion_direction>
void Dijkstras::Compute(google::protobuf::RepeatedPtrField<valhalla::Location>& locations,
                        baldr::GraphReader& graphreader,
                        const sif::mode_costing_t& mode_costing,
                        const sif::travel_mode_t mode) {

  // Set the mode and costing
  mode_ = mode;
  costing_ = mode_costing[static_cast<uint32_t>(mode_)];
  access_mode_ = costing_->access_mode();

  // Prepare for a graph traversal
  Initialize(bdedgelabels_, adjacencylist_, costing_->UnitSize());

  // Get the time information for all the origin locations
  auto time_infos = SetTime(locations, graphreader);

  if (expansion_direction == ExpansionType::forward) {
    SetOriginLocations(graphreader, locations, time_infos, costing_);
  } else {
    SetDestinationLocations(graphreader, locations, time_infos, costing_);
  }

  // Compute the isotile
  auto cb_decision = ExpansionRecommendation::continue_expansion;
  while (cb_decision != ExpansionRecommendation::stop_expansion) {
    // Get next element from adjacency list. Check that it is valid. An
    // invalid label indicates there are no edges that can be expanded.
    uint32_t predindex = adjacencylist_.pop();
    if (predindex == baldr::kInvalidLabel) {
      break;
    }

    // Copy the EdgeLabel for use in costing and settle the edge.
    sif::BDEdgeLabel pred = bdedgelabels_[predindex];
    edgestatus_.Update(pred.edgeid(), EdgeSet::kPermanent, pred.path_id());

    // Get the opposing predecessor directed edge. Need to make sure we get
    // the correct one if a transition occurred

    const baldr::DirectedEdge* opp_pred_edge = nullptr;
    if (expansion_direction == ExpansionType::reverse) {
      opp_pred_edge = graphreader.GetOpposingEdge(pred.edgeid());
      if (opp_pred_edge == nullptr) {
        continue;
      }
    }

    // Check if we should stop
    cb_decision = ShouldExpand(graphreader, pred, expansion_direction);
    if (cb_decision != ExpansionRecommendation::prune_expansion) {
      // Expand from the end node in expansion_direction.
      ExpandInner<expansion_direction>(graphreader, pred.endnode(), pred, predindex, opp_pred_edge,
                                       false, time_infos.front());
    }

    if (expansion_callback_) {
      const auto prev_pred = pred.predecessor() == kInvalidLabel
                                 ? GraphId{}
                                 : bdedgelabels_[pred.predecessor()].edgeid();
      expansion_callback_(graphreader, pred.edgeid(), prev_pred, "dijkstras",
                          Expansion_EdgeStatus_settled, pred.cost().secs, pred.path_distance(),
                          pred.cost().cost,
                          static_cast<Expansion_ExpansionType>(expansion_direction));
    }
  }
}

/**
 * NOTE: there's no implementation of ExpansionType::multimodal yet!
 */
template void Dijkstras::Compute<ExpansionType::forward>(
    google::protobuf::RepeatedPtrField<valhalla::Location>& locations,
    baldr::GraphReader& graphreader,
    const sif::mode_costing_t& mode_costing,
    const sif::travel_mode_t mode);

template void Dijkstras::Compute<ExpansionType::reverse>(
    google::protobuf::RepeatedPtrField<valhalla::Location>& locations,
    baldr::GraphReader& graphreader,
    const sif::mode_costing_t& mode_costing,
    const sif::travel_mode_t mode);

// Expand from a node in forward direction using multimodal.
void Dijkstras::ExpandForwardMultiModal(GraphReader& graphreader,
                                        const GraphId& node,
                                        const MMEdgeLabel& pred,
                                        const uint32_t pred_idx,
                                        const bool from_transition,
                                        const cost_ptr_t& pc,
                                        const cost_ptr_t& tc,
                                        const sif::mode_costing_t& mode_costing,
                                        const TimeInfo& time_info) {
  // Get the tile and the node info. Skip if tile is null (can happen
  // with regional data sets) or if no access at the node.
  auto tile = graphreader.GetGraphTile(node);
  if (tile == nullptr) {
    return;
  }

  // Get the nodeinfo
  const NodeInfo* nodeinfo = tile->node(node);

  // We dont need to do transitions again we just need to queue the edges that leave them
  if (!from_transition) {
    // Let implementing class we are expanding from here
    EdgeLabel* prev_pred =
        pred.predecessor() == kInvalidLabel ? nullptr : &mmedgelabels_[pred.predecessor()];
    ExpandingNode(graphreader, tile, nodeinfo, pred, prev_pred);
  }

  if (nodeinfo->type() == NodeType::kMultiUseTransitPlatform ||
      nodeinfo->type() == NodeType::kTransitStation) {

    if (processed_tiles_.find(tile->id().tileid()) == processed_tiles_.end()) {
      tc->AddToExcludeList(tile);
      processed_tiles_.emplace(tile->id().tileid());
    }

    // check if excluded.
    if (tc->IsExcluded(tile, nodeinfo)) {
      return;
    }
  }

  if (!mode_costing[static_cast<uint8_t>(mode_)]->Allowed(nodeinfo)) {
    return;
  }

  // Update the time information
  auto offset_time =
      from_transition ? time_info
                      : time_info.forward(pred.cost().secs, static_cast<int>(nodeinfo->timezone()));

  // Set a default transfer penalty at a stop (if not same trip Id and block Id)
  Cost transfer_cost = tc->DefaultTransferCost();

  // Get any transfer times and penalties if this is a transit stop (and
  // transit has been taken at some point on the path) and mode is pedestrian
  mode_ = pred.mode();
  bool has_transit = pred.has_transit();
  GraphId prior_stop = pred.prior_stopid();
  uint32_t operator_id = pred.transit_operator();
  if (nodeinfo->type() == NodeType::kMultiUseTransitPlatform) {
    // Get the transfer penalty when changing stations
    if (mode_ == travel_mode_t::kPedestrian && prior_stop.Is_Valid() && has_transit) {
      transfer_cost = tc->TransferCost();
    }

    // Add transfer time to the local time when entering a stop as a pedestrian. This
    // is a small added cost on top of any costs along paths and roads. We only do this
    // once so if its from a transition we don't need to do it again
    if (mode_ == travel_mode_t::kPedestrian && !from_transition) {
      // TODO(nils): What happens if this wraps the day past midnight?
      // It might have to advance the day_ and dow_?
      offset_time.forward(transfer_cost.secs, static_cast<int>(nodeinfo->timezone()));
    }

    // Update prior stop. TODO - parent/child stop info?
    prior_stop = node;

    // we must get the date from level 3 transit tiles and not level 2.  The level 3 date is
    // set when the fetcher grabbed the transit data and created the schedules.
    if (!date_set_) {
      date_ = DateTime::days_from_pivot_date(DateTime::get_formatted_date(origin_date_time_));
      dow_ = DateTime::day_of_week_mask(origin_date_time_);
      uint32_t date_created = tile->header()->date_created();
      if (date_ < date_created) {
        date_before_tile_ = true;
      } else {
        day_ = date_ - date_created;
      }
      date_set_ = true;
    }
  }

  // TODO: allow mode changes at special nodes
  //      bike share (pedestrian <--> bicycle)
  //      parking (drive <--> pedestrian)
  //      transit stop (pedestrian <--> transit).
  bool mode_change = false;

  // Expand from end node.
  GraphId edgeid(node.tileid(), node.level(), nodeinfo->edge_index());
  EdgeStatusInfo* es = edgestatus_.GetPtr(edgeid, tile, pred.path_id());
  const DirectedEdge* directededge = tile->directededge(nodeinfo->edge_index());
  for (uint32_t i = 0; i < nodeinfo->edge_count(); i++, directededge++, ++edgeid, ++es) {
    // Skip shortcut edges and edges that are permanently labeled (best
    // path already found to this directed edge).
    if (directededge->is_shortcut() || es->set() == EdgeSet::kPermanent) {
      continue;
    }

    // Reset cost and walking distance
    Cost newcost = pred.cost();
    uint32_t walking_distance = pred.walking_distance();
    uint32_t path_distance = pred.path_distance();

    // If this is a transit edge - get the next departure. Do not check if allowed by
    // costing - assume if you get a transit edge you walked to the transit stop
    uint32_t tripid = 0;
    uint32_t blockid = 0;
    uint8_t restriction_idx = kInvalidRestriction;
    uint8_t destonly_restriction_mask = 0;
    const bool is_dest = false;
    if (directededge->IsTransitLine()) {
      // Check if transit costing allows this edge
      if (!tc->Allowed(directededge, is_dest, pred, tile, edgeid, 0, 0, restriction_idx,
                       destonly_restriction_mask)) {
        continue;
      }

      // check if excluded.
      if (tc->IsExcluded(tile, directededge)) {
        continue;
      }

      // Look up the next departure along this edge
      const TransitDeparture* departure =
          tile->GetNextDeparture(directededge->lineid(), offset_time.day_seconds(), day_, dow_,
                                 date_before_tile_, tc->wheelchair(), tc->bicycle());
      if (departure) {
        // Check if there has been a mode change
        mode_change = (mode_ == travel_mode_t::kPedestrian);

        // Update trip Id and block Id
        tripid = departure->tripid();
        blockid = departure->blockid();
        has_transit = true;

        // There is no cost to remain on the same trip or valid blockId
        if (tripid == pred.tripid() || (blockid != 0 && blockid == pred.blockid())) {
          // This departure is valid without any added cost. Operator Id
          // is the same as the predecessor
          operator_id = pred.transit_operator();
        } else {
          if (pred.tripid() > 0) {
            // tripId > 0 means the prior edge was a transit edge and this
            // is an "in-station" transfer. Add a small transfer time and
            // call GetNextDeparture again if we cannot make the current
            // departure.
            // TODO - is there a better way?
            if (offset_time.day_seconds() + 30 > departure->departure_time()) {
              departure =
                  tile->GetNextDeparture(directededge->lineid(), offset_time.day_seconds() + 30, day_,
                                         dow_, date_before_tile_, tc->wheelchair(), tc->bicycle());
              if (!departure) {
                continue;
              }
            }
          }

          // Get the operator Id
          operator_id = GetOperatorId(tile, departure->routeindex(), operators_);

          // Add transfer penalty and operator change penalty
          if (pred.transit_operator() > 0 && pred.transit_operator() != operator_id) {
            // TODO - create a configurable operator change penalty
            newcost.cost += 300;
          } else {
            newcost.cost += transfer_cost.cost;
          }
        }

        // Change mode and costing to transit. Add edge cost.
        mode_ = travel_mode_t::kPublicTransit;
        newcost += tc->EdgeCost(directededge, departure, offset_time.day_seconds());
      } else {
        // No matching departures found for this edge
        continue;
      }
    } // This is not a transit edge
    else {
      // If current mode is public transit we should only connect to
      // transit connection edges or transit edges
      if (mode_ == travel_mode_t::kPublicTransit) {
        // Disembark from transit and reset walking distance
        mode_ = travel_mode_t::kPedestrian;
        walking_distance = 0;
        mode_change = true;
      } else {
        walking_distance += directededge->length();

        // Prevent going from one transit connection directly to another
        // at a transit stop - this is like entering a station and exiting
        // without getting on transit
        if (nodeinfo->type() == NodeType::kTransitEgress && pred.use() == Use::kTransitConnection &&
            directededge->use() == Use::kTransitConnection) {
          continue;
        }
      }

      // Regular edge - use the appropriate costing and check if access
      // is allowed. If mode is pedestrian this will validate walking
      // distance has not been exceeded.
      if (!pc->Allowed(directededge, false, pred, tile, edgeid, 0, 0, restriction_idx,
                       destonly_restriction_mask) ||
          walking_distance > max_walking_dist_) {
        continue;
      }

      Cost c = pc->EdgeCost(directededge, edgeid, tile);
      c.cost *= pc->GetModeFactor();
      newcost += c;
    }

    // Add mode change cost or edge transition cost from the costing model
    Cost transition_cost{};
    if (mode_change) {
      // TODO: make mode change cost configurable. No cost for entering
      // a transit line (assume the wait time is the cost)
      // transition_cost = { 10.0f, 10.0f };
    } else {
      auto reader_getter = [&]() { return baldr::LimitedGraphReader(graphreader); };
      transition_cost =
          mode_costing[static_cast<uint32_t>(mode_)]->TransitionCost(directededge, nodeinfo, pred,
                                                                     tile, reader_getter);
    }
    newcost += transition_cost;

    // Prohibit entering the same station as the prior.
    // TODO: if pred was a station, we wouldn't know about it; we only set
    // prior_stopid for platforms so far; also pull this check much further up
    if (directededge->use() == Use::kPlatformConnection &&
        directededge->endnode() == pred.prior_stopid()) {
      continue;
    }

    // Test if exceeding maximum transfer walking distance
    // TODO: transfer distance != walking distance! (one more label member?)
    if (directededge->use() == Use::kPlatformConnection && pred.prior_stopid().Is_Valid() &&
        walking_distance > max_transfer_distance_) {
      continue;
    }

    // Check if edge is temporarily labeled and this path has less cost. If
    // less cost the predecessor is updated and the sort cost is decremented
    // by the difference in real cost (A* heuristic doesn't change). Update
    // trip Id and block Id.
    if (es->set() == EdgeSet::kTemporary) {
      MMEdgeLabel& lab = mmedgelabels_[es->index()];
      if (newcost.cost < lab.cost().cost) {
        float newsortcost = lab.sortcost() - (lab.cost().cost - newcost.cost);
        mmadjacencylist_.decrease(es->index(), newsortcost);
        lab.Update(pred_idx, newcost, newsortcost, path_distance, walking_distance, tripid, blockid,
                   transition_cost, restriction_idx);
      }
      continue;
    }

    // Add edge label, add to the adjacency list and set edge status
    uint32_t idx = mmedgelabels_.size();
    *es = {EdgeSet::kTemporary, idx};
    mmedgelabels_.emplace_back(pred_idx, edgeid, directededge, newcost, newcost.cost, 0.0f, mode_,
                               path_distance, walking_distance, tripid, prior_stop, blockid,
                               operator_id, has_transit, transition_cost, restriction_idx,
                               pred.path_id());
    mmadjacencylist_.add(idx);
  }

  // Handle transitions - expand from the end node of each transition
  if (!from_transition && nodeinfo->transition_count() > 0) {
    const NodeTransition* trans = tile->transition(nodeinfo->transition_index());
    for (uint32_t i = 0; i < nodeinfo->transition_count(); ++i, ++trans) {
      ExpandForwardMultiModal(graphreader, trans->endnode(), pred, pred_idx, true, pc, tc,
                              mode_costing, offset_time);
    }
  }
}

// Compute the reverse graph traversal for multimodal
void Dijkstras::ComputeMultiModal(
    google::protobuf::RepeatedPtrField<valhalla::Location>& origin_locations,
    GraphReader& graphreader,
    const sif::mode_costing_t& mode_costing,
    const travel_mode_t mode,
    const Options& options) {

  // For now the date_time must be set on the origin.
  if (origin_locations.Get(0).date_time().empty()) {
    LOG_ERROR("No date time set on the origin location");
    return;
  }

  // For pedestrian costing - set flag allowing use of transit connections
  // Set pedestrian costing to use max distance. TODO - need for other modes
  const auto& pc = mode_costing[static_cast<uint8_t>(travel_mode_t::kPedestrian)];
  pc->SetAllowTransitConnections(true);

  // Set the mode from the origin
  mode_ = mode;
  const auto& tc = mode_costing[static_cast<uint8_t>(travel_mode_t::kPublicTransit)];

  // Get maximum transfer and walking distance
  max_transfer_distance_ = pc->GetMaxTransferDistanceMM();
  max_walking_dist_ =
      options.costings().find(Costing::pedestrian)->second.options().transit_start_end_max_distance();

  // Get the time information for all the origin locations
  auto time_infos = SetTime(origin_locations, graphreader);

  // Prepare for graph traversal
  Initialize(mmedgelabels_, mmadjacencylist_, mode_costing[static_cast<uint8_t>(mode_)]->UnitSize());
  SetOriginLocationsMultiModal(graphreader, origin_locations, pc);

  // Update start time
  date_set_ = false;
  date_before_tile_ = false;
  origin_date_time_ = origin_locations.Get(0).date_time();

  // Clear operators and processed tiles
  operators_.clear();
  processed_tiles_.clear();

  // Expand using adjacency list until we exceed threshold
  auto cb_decision = ExpansionRecommendation::continue_expansion;
  while (cb_decision != ExpansionRecommendation::stop_expansion) {
    // Get next element from adjacency list. Check that it is valid. An
    // invalid label indicates there are no edges that can be expanded.
    const uint32_t predindex = mmadjacencylist_.pop();
    if (predindex == kInvalidLabel) {
      break;
    }

    // Copy the EdgeLabel for use in costing and settle the edge.
    MMEdgeLabel pred = mmedgelabels_[predindex];
    edgestatus_.Update(pred.edgeid(), EdgeSet::kPermanent, pred.path_id());

    // Check if we should stop
    cb_decision = ShouldExpand(graphreader, pred, ExpansionType::multimodal);
    if (cb_decision != ExpansionRecommendation::prune_expansion) {
      if (expansion_callback_) {
        GraphId pred_edge = pred.predecessor() == kInvalidLabel
                                ? GraphId()
                                : mmedgelabels_[pred.predecessor()].edgeid();
        expansion_callback_(graphreader, pred.edgeid(), pred_edge, "multimodal",
                            valhalla::Expansion_EdgeStatus_reached, pred.cost().secs,
                            pred.path_distance(), pred.cost().cost,
                            valhalla::Expansion_ExpansionType_forward);
      }
      // Expand from the end node of the predecessor edge.
      ExpandForwardMultiModal(graphreader, pred.endnode(), pred, predindex, false, pc, tc,
                              mode_costing, time_infos.front());
    }
  }
}

// Add edge(s) at each origin to the adjacency list
void Dijkstras::SetOriginLocations(GraphReader& graphreader,
                                   google::protobuf::RepeatedPtrField<valhalla::Location>& locations,
                                   const std::vector<baldr::TimeInfo>& time_infos,
                                   const cost_ptr_t& costing) {
  // Bail if you want to do a multipath expansion with more locations than edge label/status supports
  if (multipath_ && locations.size() > baldr::kMaxMultiPathId)
    throw std::runtime_error("Max number of locations exceeded");

  // Add edges for each location to the adjacency list
  uint8_t loc_idx = -1;
  for (auto& location : locations) {
    ++loc_idx;

    // Only skip inbound edges if we have other options
    bool has_other_edges = false;
    std::for_each(location.correlation().edges().begin(), location.correlation().edges().end(),
                  [&has_other_edges](const valhalla::PathEdge& e) {
                    has_other_edges = has_other_edges || !e.end_node();
                  });

    const auto& time_info = time_infos[loc_idx];

    // Iterate through edges and add to adjacency list
    for (const auto& edge : (location.correlation().edges())) {
      // If origin is at a node - skip any inbound edge (dist = 1)
      if (has_other_edges && edge.end_node()) {
        continue;
      }

      // Disallow any user avoid edges if the avoid location is ahead of the origin along the edge
      GraphId edgeid(edge.graph_id());
      if (costing_->AvoidAsOriginEdge(edgeid, edge.percent_along())) {
        continue;
      }

      // Get the directed edge
      graph_tile_ptr tile = graphreader.GetGraphTile(edgeid);
      if (tile == nullptr) {
        continue;
      }
      const DirectedEdge* directededge = tile->directededge(edgeid);

      // Get the opposing directed edge, continue if we cannot get it
      graph_tile_ptr opp_tile = nullptr;
      GraphId opp_edge_id = graphreader.GetOpposingEdgeId(edgeid, opp_tile);
      if (!opp_edge_id.Is_Valid()) {
        continue;
      }

      // Get cost
      uint8_t flow_sources;
<<<<<<< HEAD
      Cost cost = costing_->PartialEdgeCost(directededge, edgeid, tile, TimeInfo::invalid(),
                                            flow_sources, edge.percent_along(), 1.f);

=======
      Cost cost = costing->EdgeCost(directededge, tile, time_info, flow_sources) *
                  (1.0f - edge.percent_along());
>>>>>>> 1cfe3478
      // Get path distance
      auto path_dist = directededge->length() * (1 - edge.percent_along());

      // We need to penalize this location based on its score (distance in meters from input)
      // We assume the slowest speed you could travel to cover that distance to start/end the route
      // TODO: high edge scores cause issues as there is code to limit cost so
      // that large penalties (e.g., ferries) are excluded.
      cost.cost += edge.distance();

      // Construct the edge label. Set the predecessor edge index to invalid
      // to indicate the origin of the path.
      uint32_t idx = bdedgelabels_.size();
      auto destonly_restriction_mask =
          costing_->GetExemptedAccessRestrictions(directededge, tile, edgeid);

      bdedgelabels_.emplace_back(kInvalidLabel, edgeid, opp_edge_id, directededge, cost, mode_,
                                 Cost{}, path_dist, false, !(costing_->IsClosed(directededge, tile)),
                                 static_cast<bool>(flow_sources & kDefaultFlowMask),
                                 InternalTurn::kNoTurn, kInvalidRestriction, multipath_ ? loc_idx : 0,
                                 directededge->destonly() ||
                                     (costing_->is_hgv() && directededge->destonly_hgv()),
                                 directededge->forwardaccess() & kTruckAccess,
                                 destonly_restriction_mask);
      // Set the origin flag
      bdedgelabels_.back().set_origin();

      // Add EdgeLabel to the adjacency list
      adjacencylist_.add(idx);
      edgestatus_.Set(edgeid, EdgeSet::kTemporary, idx, tile, multipath_ ? loc_idx : 0);
    }
  }
}

// Add destination edges to the reverse path adjacency list.
void Dijkstras::SetDestinationLocations(
    GraphReader& graphreader,
    google::protobuf::RepeatedPtrField<valhalla::Location>& locations,
    const std::vector<baldr::TimeInfo>& time_infos,
    const cost_ptr_t& costing) {
  // Bail if you want to do a multipath expansion with more locations than edge label/status supports
  if (multipath_ && locations.size() > baldr::kMaxMultiPathId)
    throw std::runtime_error("Max number of locations exceeded");

  // Add edges for each location to the adjacency list
  uint8_t loc_idx = -1;
  for (auto& location : locations) {
    ++loc_idx;

    const auto& time_info = time_infos[loc_idx];

    // Only skip outbound edges if we have other options
    bool has_other_edges = false;
    std::for_each(location.correlation().edges().begin(), location.correlation().edges().end(),
                  [&has_other_edges](const valhalla::PathEdge& e) {
                    has_other_edges = has_other_edges || !e.begin_node();
                  });

    // Iterate through edges and add to adjacency list
    for (const auto& edge : (location.correlation().edges())) {
      // If the destination is at a node, skip any outbound edges (so any
      // opposing inbound edges are not considered)
      if (has_other_edges && edge.begin_node()) {
        continue;
      }

      // Disallow any user avoid edges if the avoid location is ahead of the origin along the edge
      GraphId edgeid(edge.graph_id());
      if (costing_->AvoidAsDestinationEdge(edgeid, edge.percent_along())) {
        continue;
      }

      // Get the directed edge
      graph_tile_ptr tile = graphreader.GetGraphTile(edgeid);
      if (tile == nullptr) {
        continue;
      }
      const DirectedEdge* directededge = tile->directededge(edgeid);

      // Get the opposing directed edge, continue if we cannot get it
      graph_tile_ptr opp_tile = tile;
      const DirectedEdge* opp_dir_edge = nullptr;
      auto opp_edge_id = graphreader.GetOpposingEdgeId(edgeid, opp_dir_edge, opp_tile);
      if (opp_dir_edge == nullptr) {
        continue;
      }

      // Get the cost
      uint8_t flow_sources;
<<<<<<< HEAD
      Cost cost = costing_->PartialEdgeCost(directededge, edgeid, tile, TimeInfo::invalid(),
                                            flow_sources, 0.f, edge.percent_along());
=======
      Cost cost =
          costing->EdgeCost(directededge, tile, time_info, flow_sources) * edge.percent_along();
>>>>>>> 1cfe3478
      // Get the path distance
      auto path_dist = directededge->length() * edge.percent_along();

      // We need to penalize this location based on its score (distance in meters from input)
      // We assume the slowest speed you could travel to cover that distance to start/end the route
      // TODO: high edge scores cause issues as there is code to limit cost so
      // that large penalties (e.g., ferries) are excluded.
      cost.cost += edge.distance();

      // Add EdgeLabel to the adjacency list. Set the predecessor edge index
      // to invalid to indicate the origin of the path. Make sure the opposing
      // edge (edgeid) is set.
      uint32_t idx = bdedgelabels_.size();
      int restriction_idx = -1;
      // TODO: When running expansion in reverse, handle the case where the
      // destination lies on a closure but the expansion started from an open
      // edge. Currently, we begin with closure prunning turned on and hence
      // don't expand into closures. This results in pessimistic reach. What
      // we want is for the expansion to continue when it encounters the first
      // closure and stop when it exits the closure (which can span multiple
      // consecutive edges)

      // we call this to find out if we're starting on access restrictions with a local traffic
      // exemption and push this info into the label
      auto destonly_restriction_mask =
          costing_->GetExemptedAccessRestrictions(directededge, tile, edgeid);

      bdedgelabels_.emplace_back(kInvalidLabel, opp_edge_id, edgeid, opp_dir_edge, cost, mode_,
                                 Cost{}, path_dist, false, !(costing_->IsClosed(directededge, tile)),
                                 static_cast<bool>(flow_sources & kDefaultFlowMask),
                                 InternalTurn::kNoTurn, restriction_idx, multipath_ ? loc_idx : 0,
                                 directededge->destonly() ||
                                     (costing_->is_hgv() && directededge->destonly_hgv()),
                                 directededge->forwardaccess() & kTruckAccess,
                                 destonly_restriction_mask);
      adjacencylist_.add(idx);
      edgestatus_.Set(opp_edge_id, EdgeSet::kTemporary, idx, opp_tile, multipath_ ? loc_idx : 0);
    }
  }
}

// Add edge(s) at each origin to the adjacency list
void Dijkstras::SetOriginLocationsMultiModal(
    GraphReader& graphreader,
    google::protobuf::RepeatedPtrField<valhalla::Location>& origin_locations,
    const cost_ptr_t& costing) {
  // Add edges for each location to the adjacency list
  for (auto& origin : origin_locations) {
    // Only skip inbound edges if we have other options
    bool has_other_edges = false;
    std::for_each(origin.correlation().edges().begin(), origin.correlation().edges().end(),
                  [&has_other_edges](const valhalla::PathEdge& e) {
                    has_other_edges = has_other_edges || !e.end_node();
                  });

    // keep the nodeinfo object to set timezone properly at the end
    const NodeInfo* closest_ni = nullptr;
    // Iterate through edges and add to adjacency list
    for (const auto& edge : (origin.correlation().edges())) {
      // If origin is at a node - skip any inbound edge (dist = 1)
      if (has_other_edges && edge.end_node()) {
        continue;
      }

      // Disallow any user avoid edges if the avoid location is ahead of the origin along the edge
      GraphId edgeid(edge.graph_id());
      if (costing->AvoidAsOriginEdge(edgeid, edge.percent_along())) {
        continue;
      }

      // Get the directed edge
      graph_tile_ptr tile = graphreader.GetGraphTile(edgeid);
      if (tile == nullptr) {
        continue;
      }
      const DirectedEdge* directededge = tile->directededge(edgeid);

      // Get the tile at the end node. Skip if tile not found as we won't be
      // able to expand from this origin edge.
      graph_tile_ptr endtile = graphreader.GetGraphTile(directededge->endnode());
      if (endtile == nullptr) {
        continue;
      }
      if (closest_ni == nullptr) {
        closest_ni = endtile->node(directededge->endnode());
      }

      // Get cost
      Cost cost = costing->PartialEdgeCost(directededge, edgeid, tile, edge.percent_along(), 1.0f);
      // We need to penalize this location based on its score (distance in meters from input)
      // We assume the slowest speed you could travel to cover that distance to start/end the route
      cost.cost += edge.distance();

      uint32_t d = static_cast<uint32_t>(directededge->length() * (1.0f - edge.percent_along()));
      MMEdgeLabel edge_label(kInvalidLabel, edgeid, directededge, cost, cost.cost, 0.0f, mode_, d, d,
                             0, GraphId(), 0, 0, false, Cost{}, baldr::kInvalidRestriction);
      // Set the origin flag
      edge_label.set_origin();

      // Add EdgeLabel to the adjacency list
      uint32_t idx = mmedgelabels_.size();
      mmedgelabels_.push_back(edge_label);
      mmadjacencylist_.add(idx);
      edgestatus_.Set(edgeid, EdgeSet::kTemporary, idx, tile, 0);
    }

    // Set the origin timezone
    if (closest_ni != nullptr && !origin.date_time().empty() && origin.date_time() == "current") {
      origin.set_date_time(
          DateTime::iso_date_time(DateTime::get_tz_db().from_index(closest_ni->timezone())));
    }
  }
}

} // namespace thor
} // namespace valhalla<|MERGE_RESOLUTION|>--- conflicted
+++ resolved
@@ -824,14 +824,9 @@
 
       // Get cost
       uint8_t flow_sources;
-<<<<<<< HEAD
-      Cost cost = costing_->PartialEdgeCost(directededge, edgeid, tile, TimeInfo::invalid(),
+      Cost cost = costing_->PartialEdgeCost(directededge, edgeid, tile, time_info,
                                             flow_sources, edge.percent_along(), 1.f);
 
-=======
-      Cost cost = costing->EdgeCost(directededge, tile, time_info, flow_sources) *
-                  (1.0f - edge.percent_along());
->>>>>>> 1cfe3478
       // Get path distance
       auto path_dist = directededge->length() * (1 - edge.percent_along());
 
@@ -920,13 +915,8 @@
 
       // Get the cost
       uint8_t flow_sources;
-<<<<<<< HEAD
-      Cost cost = costing_->PartialEdgeCost(directededge, edgeid, tile, TimeInfo::invalid(),
+      Cost cost = costing_->PartialEdgeCost(directededge, edgeid, tile, time_info,
                                             flow_sources, 0.f, edge.percent_along());
-=======
-      Cost cost =
-          costing->EdgeCost(directededge, tile, time_info, flow_sources) * edge.percent_along();
->>>>>>> 1cfe3478
       // Get the path distance
       auto path_dist = directededge->length() * edge.percent_along();
 
