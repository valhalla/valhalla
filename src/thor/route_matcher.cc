#include "thor/route_matcher.h"
#include "baldr/datetime.h"
#include "baldr/graphconstants.h"
#include "baldr/tilehierarchy.h"
#include "baldr/time_info.h"
#include "midgard/logging.h"
#include "midgard/util.h"
#include "proto_conversions.h"

#include <algorithm>
#include <exception>
#include <vector>

using namespace valhalla::baldr;
using namespace valhalla::sif;
using namespace valhalla::thor;

/*
 * An “edge-walking” method for use when the input shape is exact
 * shape from a prior Valhalla route. This will walk the input shape
 * and compare to Valhalla edge’s end node positions to form the list of edges.
 *
 */

namespace {

using end_edge_t = std::pair<valhalla::PathEdge, float>;
using end_node_t = std::unordered_map<GraphId, end_edge_t>;

// Data type to record edges and transitions that have been followed for each shape
// index and hierarchy level. First entry in the pair is the index (from the node's
// starting directed edge index) of the directed edge. The second entry in the pair
// is the transition index.
using followed_edges_t = std::vector<std::vector<std::pair<uint32_t, uint32_t>>>;

// Total distance match delta
constexpr float kTotalDistanceEpsilon = 5.0f;

// Minimum tolerance for edge length
constexpr float kMinLengthTolerance = 10.0f;

// Get the length to compare to the edge length
float length_comparison(const float length, const bool exact_match) {
  // Alter tolerance based on exact_match flag
  float t, max_t;
  if (exact_match) {
    t = length * 0.05f;
    max_t = 25.0f;
  } else {
    t = length * 0.1f;
    max_t = 100.0f;
  }
  float tolerance = (t < kMinLengthTolerance) ? kMinLengthTolerance : (t > max_t) ? max_t : t;
  return length + tolerance;
}

// check if the intermediate shape points are also on the edge
bool check_shape(const graph_tile_ptr& tile,
                 const DirectedEdge* de,
                 const google::protobuf::RepeatedPtrField<valhalla::Location>& shape,
                 uint32_t from,
                 uint32_t to) {
  if (to - from == 1 && de->length() == 0) {
    return true;
  }
  const auto edgeinfo = tile->edgeinfo(de);
  const auto& edge_shape = edgeinfo.shape();
  int32_t i = edge_shape.size() - (to - from);
  if (i < 1 || (from > 0 && i != 1)) {
    return false;
  }
  bool forward = de->forward();
  for (uint32_t j = from + 1; j < to; i++, j++) {
    const uint32_t shape_idx = forward ? i : edge_shape.size() - 1 - i;
    if (!to_ll(shape.Get(j).ll()).ApproximatelyEqual(edge_shape[shape_idx])) {
      return false;
    }
  }
  return true;
}

// TODO: we need to stop relying on loki::Search to pre populate edge candidates for the first and
// last locations. Instead we need to do that here where we already know the edges in question and can
// make a single path edge for the edge we are interested in. Its the only way to get multi-leg
//
// Get a map of end edges and the start node
// of each edge. This is used to terminate the edge walking method.
end_node_t GetEndEdges(GraphReader& reader, const valhalla::Location& destination) {
  end_node_t end_nodes;
  for (const auto& edge : destination.correlation().edges()) {
    // If destination is at a node - skip any outbound edge
    GraphId graphid(edge.graph_id());
    if (edge.begin_node() || !graphid.Is_Valid()) {
      continue;
    }

    // Add the node which we look for to terminate edge walking. This is
    // generally the start of the end edge, unless the end edge ends at
    // a node (not partially along the edge)
    if (edge.end_node()) {
      // If this edge ends at a node add its end node
      auto tile = reader.GetGraphTile(graphid);
      auto* directededge = tile->directededge(graphid);
      end_nodes.insert({directededge->endnode(), std::make_pair(edge, 0.0f)});
    } else {
      // Get the start node of this edge
      GraphId opp_edge_id = reader.GetOpposingEdgeId(graphid);
      auto tile = reader.GetGraphTile(opp_edge_id);
      if (tile == nullptr) {
        throw std::runtime_error("Couldn't get the opposing edge tile");
      }
      auto* opp_edge = tile->directededge(opp_edge_id);

      // Compute partial distance along end edge
      float dist = opp_edge->length() * edge.percent_along();
      end_nodes.insert({opp_edge->endnode(), std::make_pair(edge, dist)});
    }
  }
  if (end_nodes.size() == 0) {
    throw std::runtime_error("No valid end edges are found");
  }
  return end_nodes;
}

// Expand from a correlated node. Walks the shape ahead to find the next correlated
// node and expands from there. Returns true once the end node has been found (and
// distance is approximately what it should be). Returns false if expansion from this
// node fails (cannot find edges that match the trace - either in position or distance).
bool expand_from_node(const mode_costing_t& mode_costing,
                      const TravelMode& mode,
                      GraphReader& reader,
                      const google::protobuf::RepeatedPtrField<valhalla::Location>& shape,
                      std::vector<std::pair<float, float>>& distances,
                      const valhalla::baldr::TimeInfo& time_info,
                      const bool use_timestamps,
                      size_t& correlated_index,
                      const graph_tile_ptr& tile,
                      const GraphId& node,
                      end_node_t& end_nodes,
                      EdgeLabel& prev_edge_label,
                      Cost& elapsed,
                      std::vector<PathInfo>& path_infos,
                      const bool from_transition,
                      GraphId& end_node,
                      followed_edges_t& followed_edges) {
  // Done expanding when node equals stop node and the accumulated distance to that node
  // plus the partial last edge distance is approximately equal to the total distance
  auto n = end_nodes.find(node);
  if (n != end_nodes.end() &&
      valhalla::midgard::equal<float>((distances[correlated_index].second + n->second.second),
                                      distances.back().second, kTotalDistanceEpsilon)) {
    end_node = node;
    return true;
  }

  // Get the last edge followed from this index
  uint32_t level = node.level();
  uint32_t start_de = followed_edges[correlated_index][level].first;

  // Iterate through directed edges from this node
  const NodeInfo* nodeinfo = tile->node(node);
  GraphId edge_id(node.tileid(), level, nodeinfo->edge_index());
  const DirectedEdge* de = tile->directededge(nodeinfo->edge_index());
  for (uint32_t i = start_de; i < nodeinfo->edge_count(); i++, de++, ++edge_id) {
    // Mark the directed edge as already followed
    followed_edges[correlated_index][level].first = i;

    // Skip shortcuts and transit connection edges
    // TODO - later might allow transit connections for multi-modal
    if (de->is_shortcut() || de->use() == Use::kTransitConnection) {
      continue;
    }

    // Look back in path_infos by 1-2 edges to make sure we aren't in a loop.
    // A loop can occur if we have edges shorter than the lat,lng tolerance.
    uint32_t n = path_infos.size();
    if (n > 1 && (edge_id == path_infos[n - 2].edgeid || edge_id == path_infos[n - 1].edgeid)) {
      continue;
    }

    // Get the end node LL and set up the length comparison
    graph_tile_ptr end_node_tile = reader.GetGraphTile(de->endnode());
    if (end_node_tile == nullptr) {
      continue;
    }
    valhalla::midgard::PointLL de_end_ll = end_node_tile->get_node_ll(de->endnode());
    float de_length = length_comparison(de->length(), true);

    // Process current edge until shape matches end node or shape length is longer than
    // the current edge. Increment to the next shape point after the correlated index.
    size_t index = correlated_index + 1;
    float length = 0.0f;
    while (index < shape.size()) {
      // Exclude edge if length along shape is longer than the edge length
      length += distances.at(index).first;
      if (length > de_length) {
        break;
      }

      // Found a match if shape equals directed edge LL within tolerance
      if (to_ll(shape.Get(index).ll()).ApproximatelyEqual(de_end_ll) &&
          de->length() < length_comparison(length, true) &&
          check_shape(tile, de, shape, correlated_index, index)) {

        // Figure out what time it is right now, the first iteration is a no-op
        auto offset_time_info = nodeinfo
                                    ? time_info.forward(/*accumulated_elapsed.secs + */ elapsed.secs,
                                                        nodeinfo->timezone())
                                    : time_info;

        // get the cost of traversing the node and the edge
        auto& costing = mode_costing[static_cast<int>(mode)];
        auto reader_getter = [&reader]() { return LimitedGraphReader(reader); };
        auto transition_cost =
            costing->TransitionCost(de, nodeinfo, prev_edge_label, tile, reader_getter);
        uint8_t flow_sources;
        auto cost = transition_cost + costing->EdgeCost(de, tile, offset_time_info, flow_sources);
        elapsed += cost;
        // overwrite time with timestamps
        if (use_timestamps)
          elapsed.secs = shape.Get(index).time() - shape.Get(0).time();

        // Add edge and update correlated index
        path_infos.emplace_back(mode, elapsed, edge_id, 0, 0.f, -1, transition_cost);

        InternalTurn turn = nodeinfo
                                ? costing->TurnType(prev_edge_label.opp_local_idx(), nodeinfo, de)
                                : InternalTurn::kNoTurn;
        // Set previous edge label
        prev_edge_label = {kInvalidLabel,
                           edge_id,
                           de,
                           {},
                           0,
                           mode,
                           0,
                           kInvalidRestriction,
                           true,
                           static_cast<bool>(flow_sources & kDefaultFlowMask),
                           turn};

        // Continue walking shape to find the end edge...
        if (expand_from_node(mode_costing, mode, reader, shape, distances, time_info, use_timestamps,
                             index, end_node_tile, de->endnode(), end_nodes, prev_edge_label, elapsed,
                             path_infos, false, end_node, followed_edges)) {
          return true;
        } else {
          // Match failed along this edge, pop the last entry off path_infos as well as what it
          // contributed to the elapsed cost/time and try to keep going on the next edge
          elapsed -= cost;
          path_infos.pop_back();
          break;
        }
      }
      index++;
    }
  }

  // Get the last transition followed from this index
  uint32_t start_trans = followed_edges[correlated_index][level].second;

  // Handle transitions - expand from the transition end nodes
  if (!from_transition && nodeinfo->transition_count() > 0) {
    const NodeTransition* trans = tile->transition(nodeinfo->transition_index());
    for (uint32_t i = start_trans; i < nodeinfo->transition_count(); ++i, ++trans) {
      followed_edges[correlated_index][level].second = i;
      graph_tile_ptr end_node_tile = reader.GetGraphTile(trans->endnode());
      if (end_node_tile == nullptr) {
        continue;
      }
      if (expand_from_node(mode_costing, mode, reader, shape, distances, time_info, use_timestamps,
                           correlated_index, end_node_tile, trans->endnode(), end_nodes,
                           prev_edge_label, elapsed, path_infos, true, end_node, followed_edges)) {
        return true;
      }
    }
  }
  return false;
}

valhalla::baldr::TimeInfo init_time_info(valhalla::baldr::GraphReader& reader,
                                         valhalla::Options& options,
                                         valhalla::baldr::DateTime::tz_sys_info_cache_t* tz_cache) {
  graph_tile_ptr tile = nullptr;
  const DirectedEdge* directededge = nullptr;
  const NodeInfo* nodeinfo = nullptr;

  // We support either the epoch timestamp that came with the trace point or
  // a local date time which we convert to epoch by finding the first timezone
  auto time_info = TimeInfo::invalid();
  for (const auto& e : options.locations(0).correlation().edges()) {
    GraphId graphid(e.graph_id());
    if (!graphid.Is_Valid() || !reader.GetGraphTile(graphid, tile))
      continue;
    directededge = tile->directededge(graphid);
    if (reader.GetGraphTile(directededge->endnode(), tile)) {
      // get the timezone
      nodeinfo = tile->node(directededge->endnode());
      const auto* tz = DateTime::get_tz_db().from_index(nodeinfo->timezone());
      if (!tz)
        continue;
      // if its timestamp based we need to convert that to a date time string on the location
      if (options.shape(0).date_time().empty() && options.shape(0).time() != -1.0) {
        options.mutable_shape(0)->set_date_time(
            DateTime::seconds_to_date(options.shape(0).time(), tz, false));
      }
      return TimeInfo::make(*options.mutable_shape(0), reader, tz_cache, nodeinfo->timezone());
    }
  }
  return TimeInfo::invalid();
}

} // namespace

namespace valhalla {
namespace thor {

// For the route path using an edge walking method.
bool RouteMatcher::FormPath(const sif::mode_costing_t& mode_costing,
                            const sif::TravelMode& mode,
                            baldr::GraphReader& reader,
                            valhalla::Options& options,
                            std::vector<std::vector<PathInfo>>& legs) {
  // TODO: build more than one leg based on location types
  legs.clear();
  legs.emplace_back();
  auto& path_infos = legs.back();

  if (options.shape_size() < 2) {
    throw std::runtime_error("Invalid shape - less than 2 points");
  }

  // Form distances between shape points and accumulated distance from start to each shape point
  float total_distance = 0.0f;
  std::vector<std::pair<float, float>> distances;
  distances.push_back(std::make_pair(0.0f, 0.0f));
  for (size_t i = 1; i < options.shape_size(); i++) {
    float d = to_ll(options.shape(i).ll()).Distance(to_ll(options.shape(i - 1).ll()));
    total_distance += d;
    distances.push_back(std::make_pair(d, total_distance));
  }

  // Keep a record of followed edges and transition from each shape index (for each hierarchy level) -
  // this prevents doubling back and causing an infinite loop (could be due to transitions)
  followed_edges_t followed_edges;
  followed_edges.resize(options.shape_size());
  for (auto& f : followed_edges) {
    f.resize(TileHierarchy::get_max_level());
  }

  // Process and validate end edges (can be more than 1). Create a map of
  // the end edges' start nodes and the edge information.
  // TODO: when we want to do more than one leg we need to create correlated path_edges on the fly
  const auto& destination = *options.locations().rbegin();
  auto end_nodes = GetEndEdges(reader, destination);

  // We support either the epoch timestamp that came with the trace point or
  // a local date time which we convert to epoch by finding the first timezone
  valhalla::baldr::DateTime::tz_sys_info_cache_t tz_cache;
  auto time_info = init_time_info(reader, options, &tz_cache);

  // Perform the edge walk by starting with one of the candidate edges and walking from it
  // if that walk fails we fall back to another candidate edge until we exhaust the candidates
  for (const auto& edge : options.locations().begin()->correlation().edges()) {
    // If origin is at a node - skip any inbound edge
    if (edge.end_node()) {
      continue;
    }

    // Process and validate begin edge
    GraphId graphid(edge.graph_id());
    if (!graphid.Is_Valid()) {
      throw std::runtime_error("Invalid begin edge id");
    }
    auto begin_edge_tile = reader.GetGraphTile(graphid);
    if (begin_edge_tile == nullptr) {
      throw std::runtime_error("Begin tile is null");
    }

    // Process directed edge and info
    const DirectedEdge* de = begin_edge_tile->directededge(graphid);
    auto end_node_tile = reader.GetGraphTile(de->endnode());
    if (end_node_tile == nullptr) {
      throw std::runtime_error("End node tile is null");
    }
    midgard::PointLL de_end_ll = end_node_tile->get_node_ll(de->endnode());

    // Initialize indexes and shape
    size_t index = 1;
    float length = 0.0f;
    float de_remaining_length = de->length() * (1 - edge.percent_along());
    float de_length = length_comparison(de_remaining_length, true);
    EdgeLabel prev_edge_label;
    Cost elapsed;
    // Cost accumulated_elapsed{}; // TODO: use this once we have more than one leg
    const NodeInfo* nodeinfo = nullptr;

    // Loop over shape to form path from matching edges
    while (index < options.shape_size()) {

      // bail on this edge if the length of input we checked is already longer than the edge
      length += distances.at(index).first;
      if (length > de_length) {
        break;
      }

      // Check if shape is within tolerance at the end node
      if (to_ll(options.shape(index).ll()).ApproximatelyEqual(de_end_ll) &&
          de_remaining_length < length_comparison(length, true) &&
          check_shape(begin_edge_tile, de, options.shape(), 0, index)) {

        // Figure out what time it is right now, the first iteration is a no-op
        auto offset_time_info = nodeinfo
                                    ? time_info.forward(/*accumulated_elapsed.secs + */ elapsed.secs,
                                                        nodeinfo->timezone())
                                    : time_info;

        // Get the cost of traversing the edge
        uint8_t flow_sources;
        elapsed += mode_costing[static_cast<int>(mode)]->EdgeCost(de, begin_edge_tile,
                                                                  offset_time_info, flow_sources) *
                   (1 - edge.percent_along());
        // overwrite time with timestamps
        if (options.use_timestamps())
          elapsed.secs = options.shape(index).time() - options.shape(0).time();

        // Add begin edge
        path_infos.emplace_back(mode, elapsed, graphid, 0, 0.f, -1);

        InternalTurn turn =
            nodeinfo ? mode_costing[static_cast<int>(mode)]->TurnType(prev_edge_label.opp_local_idx(),
                                                                      nodeinfo, de)
                     : InternalTurn::kNoTurn;
        // Set previous edge label
        prev_edge_label = {kInvalidLabel,
                           graphid,
                           de,
                           {},
                           0,
                           mode,
                           0,
                           baldr::kInvalidRestriction,
                           true,
                           static_cast<bool>(flow_sources & kDefaultFlowMask),
                           turn};

        // Continue walking shape to find the end node
        GraphId end_node;
        if (expand_from_node(mode_costing, mode, reader, options.shape(), distances, time_info,
                             options.use_timestamps(), index, end_node_tile, de->endnode(), end_nodes,
                             prev_edge_label, elapsed, path_infos, false, end_node, followed_edges)) {
          // Find the edge we stopped on at the destination, if we didnt find it the greedy algorithm
          // hit a local maximum (made the wrong choice), TODO: we could rollback and try more
          auto n = end_nodes.find(end_node);
          if (n == end_nodes.end()) {
            return false;
          }

          // When the route ends at a node in the graph we have an ambiguous case. Multiple
          // destination edge candidates could have ended at this node but we use an unordered_map
          // instead of a multimap, which means when we go to insert the other candidates that end
          // there, they dont get inserted, only the first one does. This is all we really need for
          // finding the path but it means that once we do find the path to that node, the edge that
          // was in the value portion of the map entry might be the wrong edge. So here we need to
          // go find the edge candidate that was actually used in the path
          auto found_edge = destination.correlation().edges().end();
          if (n->second.first.end_node()) {
            found_edge = std::find_if(destination.correlation().edges().begin(),
                                      destination.correlation().edges().end(),
                                      [&path_infos](const auto& e) -> bool {
                                        return e.graph_id() == path_infos.back().edgeid;
                                      });
            if (found_edge == destination.correlation().edges().end()) {
              throw std::logic_error("Could not find destination candidate in shape-walked path");
            }
          }

          // TODO: when we actually have more than one leg, we have to do when we break legs
          // Store the matching edge candidates in the shapes locations
          const auto& end_edge =
              found_edge == destination.correlation().edges().end() ? n->second.first : *found_edge;
          options.mutable_shape(0)->mutable_correlation()->mutable_edges()->Add()->CopyFrom(edge);
          options.mutable_shape()->rbegin()->mutable_correlation()->mutable_edges()->Add()->CopyFrom(
              end_edge);

          // If the end edge is at a node then we are done (no partial time along a destination edge)
          if (end_edge.end_node()) {
            return true;
          }

          // Get the end edge and add transition time and partial time along
          // the destination edge.
          GraphId end_edge_graphid(end_edge.graph_id());
          graph_tile_ptr end_edge_tile = reader.GetGraphTile(end_edge_graphid);
          if (end_edge_tile == nullptr) {
            throw std::runtime_error("End edge tile is null");
          }
          const DirectedEdge* end_de = end_edge_tile->directededge(end_edge_graphid);

          // get the cost of traversing the node and the remaining part of the edge
          auto& costing = mode_costing[static_cast<int>(mode)];
          nodeinfo = end_edge_tile->node(n->first);
          auto reader_getter = [&reader]() { return LimitedGraphReader(reader); };
          auto transition_cost = costing->TransitionCost(end_de, nodeinfo, prev_edge_label,
                                                         end_edge_tile, reader_getter);
          uint8_t flow_sources;
          elapsed += transition_cost +
                     costing->EdgeCost(end_de, end_edge_tile, offset_time_info, flow_sources) *
                         end_edge.percent_along();
          // overwrite time with timestamps
          if (options.use_timestamps())
            elapsed.secs = options.shape().rbegin()->time() - options.shape(0).time();

          // Add end edge
          path_infos.emplace_back(mode, elapsed, end_edge_graphid, 0, 0.f, -1, transition_cost);
          return true;
        } else {
          // Did not find an edge that correlates with the trace, return false.
          return false;
        }
      }
      index++;
    }

    // Look for trivial cases if we didn't bail based on checking more than the edge length
    if (length <= de_length) {
      // Did not find the end of the origin edge. Check for trivial route on a single edge
      for (const auto& end : end_nodes) {
        if (end.second.first.graph_id() == edge.graph_id()) {
          // Update the elapsed time based on edge cost
          uint8_t flow_sources;
<<<<<<< HEAD
          elapsed += mode_costing[static_cast<int>(mode)]->EdgeCost(de, end_node_tile, time_info,
=======
          elapsed += mode_costing[static_cast<int>(mode)]->EdgeCost(de, begin_edge_tile, time_info,
>>>>>>> 56ed70e1
                                                                    flow_sources) *
                     (end.second.first.percent_along() - edge.percent_along());
          if (options.use_timestamps())
            elapsed.secs = options.shape().rbegin()->time() - options.shape(0).time();

          // Add end edge
          path_infos.emplace_back(mode, elapsed, GraphId(edge.graph_id()), 0, 0.f, -1);
          return true;
        }
      }
    }
  }
  // TODO - would be nice to know this, but if map-matching fallback is specified
  // this would not fall back.
  //  throw std::runtime_error("RouteMatcher::FormPath could not match to begin edge");
  return false;
}

} // namespace thor
} // namespace valhalla<|MERGE_RESOLUTION|>--- conflicted
+++ resolved
@@ -529,11 +529,7 @@
         if (end.second.first.graph_id() == edge.graph_id()) {
           // Update the elapsed time based on edge cost
           uint8_t flow_sources;
-<<<<<<< HEAD
-          elapsed += mode_costing[static_cast<int>(mode)]->EdgeCost(de, end_node_tile, time_info,
-=======
           elapsed += mode_costing[static_cast<int>(mode)]->EdgeCost(de, begin_edge_tile, time_info,
->>>>>>> 56ed70e1
                                                                     flow_sources) *
                      (end.second.first.percent_along() - edge.percent_along());
           if (options.use_timestamps())
