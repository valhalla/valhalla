--- conflicted
+++ resolved
@@ -68,7 +68,6 @@
   auto offset_time =
       from_transition ? time_info
                       : time_info.forward(pred.cost().secs, static_cast<int>(nodeinfo->timezone()));
-<<<<<<< HEAD
 
   if (!costing_->Allowed(nodeinfo)) {
     const DirectedEdge* opp_edge;
@@ -78,8 +77,6 @@
                               {opp_edge, opp_edge_id, opp_status}, tile, offset_time, destination,
                               best_path);
   }
-=======
->>>>>>> 6fee896f
 
   // Expand from start node.
   EdgeMetadata meta = EdgeMetadata::make(node, nodeinfo, tile, edgestatus_);
@@ -255,11 +252,7 @@
                             GraphReader& graphreader,
                             const sif::mode_costing_t& mode_costing,
                             const TravelMode mode,
-<<<<<<< HEAD
                             const Options& /*options*/) {
-=======
-                            const Options&) {
->>>>>>> 6fee896f
   // Set the mode and costing
   mode_ = mode;
   costing_ = mode_costing[static_cast<uint32_t>(mode_)];
