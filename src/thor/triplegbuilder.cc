--- conflicted
+++ resolved
@@ -535,85 +535,8 @@
     // Add the edge signs
     std::vector<SignInfo> edge_signs = graphtile->GetSigns(idx);
     if (!edge_signs.empty()) {
-<<<<<<< HEAD
-      TripLeg_Sign* trip_sign = trip_edge->mutable_sign();
+      valhalla::Sign* trip_sign = trip_edge->mutable_sign();
       AddSignInfo(controller, edge_signs, trip_sign);
-=======
-      valhalla::Sign* trip_sign = trip_edge->mutable_sign();
-      for (const auto& sign : edge_signs) {
-        switch (sign.type()) {
-          case valhalla::baldr::Sign::Type::kExitNumber: {
-            if (controller.attributes.at(kEdgeSignExitNumber)) {
-              auto* trip_sign_exit_number = trip_sign->mutable_exit_numbers()->Add();
-              trip_sign_exit_number->set_text(sign.text());
-              trip_sign_exit_number->set_is_route_number(sign.is_route_num());
-            }
-            break;
-          }
-          case valhalla::baldr::Sign::Type::kExitBranch: {
-            if (controller.attributes.at(kEdgeSignExitBranch)) {
-              auto* trip_sign_exit_onto_street = trip_sign->mutable_exit_onto_streets()->Add();
-              trip_sign_exit_onto_street->set_text(sign.text());
-              trip_sign_exit_onto_street->set_is_route_number(sign.is_route_num());
-            }
-            break;
-          }
-          case valhalla::baldr::Sign::Type::kExitToward: {
-            if (controller.attributes.at(kEdgeSignExitToward)) {
-              auto* trip_sign_exit_toward_location =
-                  trip_sign->mutable_exit_toward_locations()->Add();
-              trip_sign_exit_toward_location->set_text(sign.text());
-              trip_sign_exit_toward_location->set_is_route_number(sign.is_route_num());
-            }
-            break;
-          }
-          case valhalla::baldr::Sign::Type::kExitName: {
-            if (controller.attributes.at(kEdgeSignExitName)) {
-              auto* trip_sign_exit_name = trip_sign->mutable_exit_names()->Add();
-              trip_sign_exit_name->set_text(sign.text());
-              trip_sign_exit_name->set_is_route_number(sign.is_route_num());
-            }
-            break;
-          }
-          case valhalla::baldr::Sign::Type::kGuideBranch: {
-            if (controller.attributes.at(kEdgeSignGuideBranch)) {
-              auto* trip_sign_guide_onto_street = trip_sign->mutable_guide_onto_streets()->Add();
-              trip_sign_guide_onto_street->set_text(sign.text());
-              trip_sign_guide_onto_street->set_is_route_number(sign.is_route_num());
-            }
-            break;
-          }
-          case valhalla::baldr::Sign::Type::kGuideToward: {
-            if (controller.attributes.at(kEdgeSignGuideToward)) {
-              auto* trip_sign_guide_toward_location =
-                  trip_sign->mutable_guide_toward_locations()->Add();
-              trip_sign_guide_toward_location->set_text(sign.text());
-              trip_sign_guide_toward_location->set_is_route_number(sign.is_route_num());
-            }
-            break;
-          }
-          case valhalla::baldr::Sign::Type::kGuidanceViewJunction: {
-            if (controller.attributes.at(kEdgeSignGuidanceViewJunction)) {
-              auto* trip_sign_guidance_view_junction =
-                  trip_sign->mutable_guidance_view_junctions()->Add();
-              trip_sign_guidance_view_junction->set_text(sign.text());
-              trip_sign_guidance_view_junction->set_is_route_number(sign.is_route_num());
-            }
-            break;
-          }
-          case valhalla::baldr::Sign::Type::kGuidanceViewSignboard: {
-            if (controller.attributes.at(kEdgeSignGuidanceViewSignboard)) {
-              auto* trip_sign_guidance_view_signboard =
-                  trip_sign->mutable_guidance_view_signboards()->Add();
-              trip_sign_guidance_view_signboard->set_text(sign.text());
-              trip_sign_guidance_view_signboard->set_is_route_number(sign.is_route_num());
-            }
-            break;
-          }
-          default: { break; }
-        }
-      }
->>>>>>> 21979055
     }
   }
 
