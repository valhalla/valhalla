#include <algorithm>
#include <cmath>
#include <cstdint>
#include <string>
#include <unordered_map>
#include <utility>

#include "baldr/admin.h"
#include "baldr/datetime.h"
#include "baldr/edgeinfo.h"
#include "baldr/graphconstants.h"
#include "baldr/landmark.h"
#include "baldr/signinfo.h"
#include "baldr/tilehierarchy.h"
#include "baldr/time_info.h"
#include "baldr/timedomain.h"
#include "meili/match_result.h"
#include "midgard/elevation_encoding.h"
#include "midgard/encoded.h"
#include "midgard/logging.h"
#include "midgard/pointll.h"
#include "midgard/util.h"
#include "proto/common.pb.h"
#include "sif/costconstants.h"
#include "sif/recost.h"
#include "thor/triplegbuilder.h"
#include "triplegbuilder_utils.h"

using namespace valhalla;
using namespace valhalla::baldr;
using namespace valhalla::midgard;
using namespace valhalla::sif;
using namespace valhalla::thor;

namespace {

using LinguisticMap = std::unordered_map<uint8_t, std::tuple<uint8_t, uint8_t, std::string>>;

constexpr uint8_t kNotTagged = 0;
constexpr uint8_t kTunnelTag = static_cast<uint8_t>(baldr::TaggedValue::kTunnel);
constexpr uint8_t kBridgeTag = static_cast<uint8_t>(baldr::TaggedValue::kBridge);

uint32_t
GetAdminIndex(const AdminInfo& admin_info,
              std::unordered_map<AdminInfo, uint32_t, AdminInfo::AdminInfoHasher>& admin_info_map,
              std::vector<AdminInfo>& admin_info_list) {

  uint32_t admin_index = 0;
  auto existing_admin = admin_info_map.find(admin_info);

  // If admin was not processed yet
  if (existing_admin == admin_info_map.end()) {

    // Assign new admin index
    admin_index = admin_info_list.size();

    // Add admin info to list
    admin_info_list.emplace_back(admin_info);

    // Add admin info/index pair to map
    admin_info_map.emplace(admin_info, admin_index);
  } // Use known admin
  else {
    admin_index = existing_admin->second;
  }
  return admin_index;
}

void AssignAdmins(const AttributesController& controller,
                  TripLeg& trip_path,
                  const std::vector<AdminInfo>& admin_info_list) {
  if (controller.category_attribute_enabled(kAdminCategory)) {
    // Assign the admins
    trip_path.mutable_admin()->Reserve(admin_info_list.size());
    for (const auto& admin_info : admin_info_list) {
      TripLeg_Admin* trip_admin = trip_path.add_admin();

      // Set country code if requested
      if (controller(kAdminCountryCode)) {
        trip_admin->set_country_code(admin_info.country_iso());
      }

      // Set country text if requested
      if (controller(kAdminCountryText)) {
        trip_admin->set_country_text(admin_info.country_text());
      }

      // Set state code if requested
      if (controller(kAdminStateCode)) {
        trip_admin->set_state_code(admin_info.state_iso());
      }

      // Set state text if requested
      if (controller(kAdminStateText)) {
        trip_admin->set_state_text(admin_info.state_text());
      }
    }
  }
}

// Helper function to get the iso country code from an edge using its endnode
inline std::string country_code_from_edge(const graph_tile_ptr& tile,
                                          const valhalla::baldr::DirectedEdge& de) {
  if (!tile) {
    return std::string();
  }
  return tile->admininfo(tile->node(de.endnode())->admin_index()).country_iso();
}

/**
 * Used to add or update incidents attached to the provided leg. We could do something more exotic to
 * avoid linear scan, like keeping a separate lookup outside of the pbf
 * @param leg        the leg to update
 * @param incident   the incident that applies
 * @param index      what shape index of the leg the index apples to
 */
void UpdateIncident(const std::shared_ptr<const valhalla::IncidentsTile>& incidents_tile,
                    TripLeg& leg,
                    const valhalla::IncidentsTile::Location* incident_location,
                    uint32_t index,
                    const graph_tile_ptr& end_node_tile,
                    const valhalla::baldr::DirectedEdge& de) {
  const uint64_t current_incident_id =
      valhalla::baldr::getIncidentMetadata(incidents_tile, *incident_location).id();
  auto found = std::find_if(leg.mutable_incidents()->begin(), leg.mutable_incidents()->end(),
                            [current_incident_id](const TripLeg::Incident& candidate) {
                              return current_incident_id == candidate.metadata().id();
                            });
  // Are we continuing an incident (this could be a hash look up)
  if (found != leg.mutable_incidents()->end()) {
    found->set_end_shape_index(index);
  } // We are starting a new incident
  else {
    auto* new_incident = leg.mutable_incidents()->Add();

    // Get the full incident metadata from the incident-tile
    const auto& meta = valhalla::baldr::getIncidentMetadata(incidents_tile, *incident_location);
    *new_incident->mutable_metadata() = meta;

    // Set iso country code (2 & 3 char codes) on the new incident obj created for this leg
    std::string country_code_iso_2 = country_code_from_edge(end_node_tile, de);
    if (!country_code_iso_2.empty()) {
      new_incident->mutable_metadata()->set_iso_3166_1_alpha2(country_code_iso_2.c_str());
    }
    std::string country_code_iso_3 = valhalla::baldr::get_iso_3166_1_alpha3(country_code_iso_2);
    if (!country_code_iso_3.empty()) {
      new_incident->mutable_metadata()->set_iso_3166_1_alpha3(country_code_iso_3.c_str());
    }

    new_incident->set_begin_shape_index(index);
    new_incident->set_end_shape_index(index);
  }
}

valhalla::TripLeg_Closure* fetch_last_closure_annotation(TripLeg& leg) {
  return leg.closures_size() ? leg.mutable_closures(leg.closures_size() - 1) : nullptr;
}

valhalla::TripLeg_Closure* fetch_or_create_closure_annotation(TripLeg& leg) {
  valhalla::TripLeg_Closure* closure = fetch_last_closure_annotation(leg);
  // If last closure annotation has its end index populated, create a new
  // closure annotation
  return (!closure || closure->has_end_shape_index_case()) ? leg.add_closures() : closure;
}

/**
 * Chops up the shape for an edge so that we have shape points where speeds change along the edge
 * and where incidents occur along the edge. Also sets the various per shape point attributes
 * such as time, distance, speed. Also updates the incidents list on the edge with their shape indices
 * @param controller
 * @param tile
 * @param edge
 * @param shape
 * @param shape_begin
 * @param leg
 * @param src_pct
 * @param tgt_pct
 * @param edge_seconds
 * @param cut_for_traffic
 * @param incidents
 */
void SetShapeAttributes(const AttributesController& controller,
                        const graph_tile_ptr& tile,
                        const graph_tile_ptr& end_node_tile,
                        const DirectedEdge* edge,
                        std::vector<PointLL>& shape,
                        size_t shape_begin,
                        TripLeg& leg,
                        double src_pct,
                        double tgt_pct,
                        double edge_seconds,
                        bool cut_for_traffic,
                        const valhalla::baldr::IncidentResult& incidents) {
  // TODO: if this is a transit edge then the costing will throw

  // bail if nothing to do
  if (!cut_for_traffic && incidents.start_index == incidents.end_index &&
      !controller.category_attribute_enabled(kShapeAttributesCategory)) {
    return;
  }

  // initialize shape_attributes once
  if (!leg.has_shape_attributes() &&
      controller.category_attribute_enabled(kShapeAttributesCategory)) {
    leg.mutable_shape_attributes();
  }

  // convenient for bundling info about the spots where we cut the shape
  struct cut_t {
    double percent_along;
    double speed; // meters per second
    uint8_t congestion;
    std::vector<const valhalla::IncidentsTile::Location*> incidents;
    bool closed;
  };

  // A list of percent along the edge, corresponding speed (meters per second), incident id
  std::vector<cut_t> cuts;
  double speed = (edge->length() * (tgt_pct - src_pct)) / edge_seconds;
  if (cut_for_traffic) {
    // TODO: we'd like to use the speed from traffic here but because there are synchronization
    // problems with those records changing between when we used them to make the path and when we
    // try to grab them again here, we instead rely on the total time from PathInfo and just do the
    // cutting for now
    const auto& traffic_speed = tile->trafficspeed(edge);
    if (traffic_speed.breakpoint1 > 0) {
      cuts.emplace_back(cut_t{traffic_speed.breakpoint1 / 255.0,
                              speed,
                              static_cast<std::uint8_t>(traffic_speed.congestion1),
                              {},
                              traffic_speed.closed(0)});
      if (traffic_speed.breakpoint2 > 0) {
        cuts.emplace_back(cut_t{traffic_speed.breakpoint2 / 255.0,
                                speed,
                                static_cast<std::uint8_t>(traffic_speed.congestion2),
                                {},
                                traffic_speed.closed(1)});
        if (traffic_speed.breakpoint2 < 255) {
          cuts.emplace_back(cut_t{1,
                                  speed,
                                  static_cast<std::uint8_t>(traffic_speed.congestion3),
                                  {},
                                  traffic_speed.closed(2)});
        }
      }
    }
  }

  // Cap the end so that we always have something to use
  if (cuts.empty() || cuts.back().percent_along < tgt_pct) {
    cuts.emplace_back(cut_t{tgt_pct, speed, UNKNOWN_CONGESTION_VAL, {}, false});
  }

  // sort the start and ends of the incidents along this edge
  for (auto incident_location_index = incidents.start_index;
       incident_location_index != incidents.end_index; ++incident_location_index) {
    if (incident_location_index >= incidents.tile->locations_size()) {
      throw std::logic_error(
          "invalid incident_location_index: " + std::to_string(incident_location_index) + " vs " +
          std::to_string(incidents.tile->locations_size()));
    }
    const auto& incident = incidents.tile->locations(incident_location_index);
    // if the incident is actually on the part of the edge we are using
    if (incident.start_offset() > tgt_pct || incident.end_offset() < src_pct)
      continue;
    // insert the start point and end points
    for (auto offset : {
             std::max((double)incident.start_offset(), src_pct),
             std::min((double)incident.end_offset(), tgt_pct),
         }) {
      // if this is clipped at the beginning of the edge then its not a new cut but we still need to
      // attach the incidents information to the leg
      if (offset == src_pct) {
        UpdateIncident(incidents.tile, leg, &incident, shape_begin, end_node_tile, *edge);
        continue;
      }

      // where does it go in the sorted list
      auto itr = std::partition_point(cuts.begin(), cuts.end(),
                                      [offset](const cut_t& c) { return c.percent_along < offset; });
      // there is already a cut here so we just add the incident
      if (itr != cuts.end() && itr->percent_along == offset) {
        itr->incidents.push_back(&incident);
      } // there wasnt a cut here so we need to make one
      else {
        cuts.insert(itr, cut_t{offset,
                               itr == cuts.end() ? speed : itr->speed,
                               itr == cuts.end() ? UNKNOWN_CONGESTION_VAL : itr->congestion,
                               {&incident},
                               itr == cuts.end() ? false : itr->closed});
      }
    }
  }

  // Find the first cut to the right of where we start on this edge
  auto edgeinfo = tile->edgeinfo(edge);
  double distance_total_pct = src_pct;
  auto cut_itr = std::find_if(cuts.cbegin(), cuts.cend(),
                              [distance_total_pct](const decltype(cuts)::value_type& s) {
                                return distance_total_pct <= s.percent_along;
                              });
  assert(cut_itr != cuts.cend());

  // reservations
  if (controller(kShapeAttributesTime)) {
    leg.mutable_shape_attributes()->mutable_time()->Reserve(leg.shape_attributes().time_size() +
                                                            shape.size() + cuts.size());
  }
  if (controller(kShapeAttributesLength)) {
    leg.mutable_shape_attributes()->mutable_length()->Reserve(leg.shape_attributes().length_size() +
                                                              shape.size() + cuts.size());
  }
  if (controller(kShapeAttributesSpeed)) {
    leg.mutable_shape_attributes()->mutable_speed()->Reserve(leg.shape_attributes().speed_size() +
                                                             shape.size() + cuts.size());
  }
  if (controller(kShapeAttributesSpeedLimit)) {
    leg.mutable_shape_attributes()->mutable_speed_limit()->Reserve(
        leg.shape_attributes().speed_limit_size() + shape.size() + cuts.size());
  }

  // Set the shape attributes
  for (auto i = shape_begin + 1; i < shape.size(); ++i) {
    // when speed changes we need to make a new shape point and continue from there
    double distance = shape[i].Distance(shape[i - 1]); // meters
    double distance_pct = distance / edge->length();
    double next_total = distance_total_pct + distance_pct;
    size_t shift = 0;
    if (next_total > cut_itr->percent_along && std::next(cut_itr) != cuts.cend()) {
      // Calculate where the cut point should be between these two existing shape points
      auto coef = (cut_itr->percent_along - distance_total_pct) / (next_total - distance_total_pct);
      auto point = shape[i - 1].PointAlongSegment(shape[i], coef);
      shape.insert(shape.begin() + i, point);
      next_total = cut_itr->percent_along;
      distance *= coef;
      shift = 1;
    }
    if (controller(kShapeAttributesClosure)) {
      // Process closure annotations
      if (cut_itr->closed) {
        // Found a closure. Fetch a new annotation, or the last closure
        // annotation if it does not have an end index set (meaning the shape
        // is still within an existing closure)
        ::valhalla::TripLeg_Closure* closure = fetch_or_create_closure_annotation(leg);
        if (!closure->has_begin_shape_index_case()) {
          closure->set_begin_shape_index(i - 1);
        }
      } else {
        // Not a closure, check if we need to set the end of an existing
        // closure annotation or not
        ::valhalla::TripLeg_Closure* closure = fetch_last_closure_annotation(leg);
        if (closure && !closure->has_end_shape_index_case()) {
          closure->set_end_shape_index(i - 1);
        }
      }
    }
    distance_total_pct = next_total;
    double time = distance / cut_itr->speed; // seconds
    if (std::isnan(time)) {
      time = 0.;
    }

    // Set shape attributes time per shape point if requested
    if (controller(kShapeAttributesTime)) {
      // convert time to milliseconds and then round to an integer
      leg.mutable_shape_attributes()->add_time((time * kMillisecondPerSec) + 0.5);
    }

    // Set shape attributes length per shape point if requested
    if (controller(kShapeAttributesLength)) {
      // convert length to decimeters and then round to an integer
      leg.mutable_shape_attributes()->add_length((distance * kDecimeterPerMeter) + 0.5);
    }

    // Set shape attributes speed per shape point if requested
    if (controller(kShapeAttributesSpeed)) {
      // convert speed to decimeters per sec and then round to an integer
      double decimeters_sec = (distance * kDecimeterPerMeter / time) + 0.5;
      if (std::isnan(decimeters_sec) || time == 0.) { // avoid NaN
        decimeters_sec = 0.;
      }
      leg.mutable_shape_attributes()->add_speed(decimeters_sec);
    }

    // Set the maxspeed if requested
    if (controller(kShapeAttributesSpeedLimit)) {
      leg.mutable_shape_attributes()->add_speed_limit(edgeinfo.speed_limit());
    }

    // Set the incidents if we just cut or we are at the end
    if ((shift || i == shape.size() - 1) && !cut_itr->incidents.empty()) {
      for (const auto* incident : cut_itr->incidents) {
        UpdateIncident(incidents.tile, leg, incident, i, end_node_tile, *edge);
      }
    }

    // If we just cut the shape we need to go on to the next marker only after setting the attribs
    std::advance(cut_itr, shift);
  }
}

// Set the bounding box (min,max lat,lon) for the shape
void SetBoundingBox(TripLeg& trip_path, std::vector<PointLL>& shape) {
  AABB2<PointLL> bbox(shape);
  LatLng* min_ll = trip_path.mutable_bbox()->mutable_min_ll();
  min_ll->set_lat(bbox.miny());
  min_ll->set_lng(bbox.minx());
  LatLng* max_ll = trip_path.mutable_bbox()->mutable_max_ll();
  max_ll->set_lat(bbox.maxy());
  max_ll->set_lng(bbox.maxx());
}

/**
 * Removes all edges but the one with the id that we are passing
 * @param location  The location
 * @param edge_id   The edge id to keep
 */
void RemovePathEdges(valhalla::Location* location, const GraphId& edge_id) {
  auto pos =
      std::find_if(location->correlation().edges().begin(), location->correlation().edges().end(),
                   [&edge_id](const valhalla::PathEdge& e) { return e.graph_id() == edge_id; });
  if (pos == location->correlation().edges().end())
    throw std::logic_error("Could not find matching edge candidate");

  if (location->correlation().edges_size() > 1) {
    location->mutable_correlation()
        ->mutable_edges()
        ->SwapElements(0, pos - location->correlation().edges().begin());
    location->mutable_correlation()
        ->mutable_edges()
        ->DeleteSubrange(1, location->correlation().edges_size() - 1);
  }
}

/**
 * Copy the subset of options::location into the tripleg::locations and remove edge candidates
 * that werent removed during the construction of the route
 */
void CopyLocations(TripLeg& trip_path,
                   const valhalla::Location& origin,
                   const std::vector<valhalla::Location>& intermediates,
                   const valhalla::Location& dest,
                   const std::vector<PathInfo>::const_iterator path_begin,
                   const std::vector<PathInfo>::const_iterator path_end) {
  // origin
  trip_path.add_location()->CopyFrom(origin);
  RemovePathEdges(&*trip_path.mutable_location()->rbegin(), path_begin->edgeid);
  // intermediates
  std::optional<uint32_t> last_shape_index = std::nullopt;
  for (const auto& intermediate : intermediates) {
    valhalla::Location* tp_intermediate = trip_path.add_location();
    tp_intermediate->CopyFrom(intermediate);
    // we can grab the right edge index in the path because we temporarily set it for trimming
    if (last_shape_index && intermediate.correlation().leg_shape_index() <= *last_shape_index) {
      throw std::logic_error("leg_shape_index not set for intermediate location");
    }
    last_shape_index = intermediate.correlation().leg_shape_index();
    RemovePathEdges(&*trip_path.mutable_location()->rbegin(),
                    (path_begin + *last_shape_index)->edgeid);
  }
  // destination
  trip_path.add_location()->CopyFrom(dest);
  RemovePathEdges(&*trip_path.mutable_location()->rbegin(), std::prev(path_end)->edgeid);
}

/**
 * Set begin and end heading if requested.
 * @param  trip_edge  Trip path edge to add headings.
 * @param  controller Controller specifying attributes to add to trip edge.
 * @param  edge       Directed edge.
 * @param  shape      Trip shape.
 */
void SetHeadings(TripLeg_Edge* trip_edge,
                 const AttributesController& controller,
                 const DirectedEdge* edge,
                 const std::vector<PointLL>& shape,
                 const uint32_t begin_index) {
  if (controller(kEdgeBeginHeading) || controller(kEdgeEndHeading)) {
    float offset = GetOffsetForHeading(edge->classification(), edge->use());
    if (controller(kEdgeBeginHeading)) {
      trip_edge->set_begin_heading(
          std::round(PointLL::HeadingAlongPolyline(shape, offset, begin_index, shape.size() - 1)));
    }
    if (controller(kEdgeEndHeading)) {
      trip_edge->set_end_heading(
          std::round(PointLL::HeadingAtEndOfPolyline(shape, offset, begin_index, shape.size() - 1)));
    }
  }
}

/**
 * Add landmarks in the directed edge to trip edge.
 * @param  edgeinfo    Edge info of the directed edge.
 * @param  trip_edge   Trip path edge to add landmarks.
 * @param  controller  Controller specifying whether we want landmarks in the graph to come out the
 * other side.
 * @param  edge        Directed edge where the landmarks are stored.
 * @param  shape       Trip shape.
 */
void AddLandmarks(const EdgeInfo& edgeinfo,
                  TripLeg_Edge* trip_edge,
                  const AttributesController& controller,
                  const DirectedEdge* edge,
                  const std::vector<PointLL>& shape,
                  const uint32_t begin_index) {
  if (!controller(kEdgeLandmarks)) {
    return;
  }

  const auto landmark_range = edgeinfo.GetTags().equal_range(baldr::TaggedValue::kLandmark);
  for (auto it = landmark_range.first; it != landmark_range.second; ++it) {
    Landmark lan(it->second);
    PointLL landmark_point = {lan.lng, lan.lat};

    // find the closed point on edge to the landmark
    auto closest = landmark_point.ClosestPoint(shape, begin_index);
    // TODO: in the future maybe we could allow a request option to have a tighter threshold on
    // how far landmarks should be away from an edge

    // add the landmark to trip leg
    auto* landmark = trip_edge->mutable_landmarks()->Add();
    landmark->set_name(lan.name);
    landmark->set_type(static_cast<valhalla::RouteLandmark::Type>(lan.type));
    landmark->mutable_lat_lng()->set_lng(lan.lng);
    landmark->mutable_lat_lng()->set_lat(lan.lat);

    // calculate the landmark's distance along the edge
    // that is to accumulate distance from the begin point to the closest point to it on the edge
    int closest_idx = std::get<2>(closest);
    double distance_along_edge = 0;
    for (int idx = begin_index + 1; idx <= closest_idx; ++idx) {
      distance_along_edge += shape[idx].Distance(shape[idx - 1]);
    }
    distance_along_edge += shape[closest_idx].Distance(std::get<0>(closest));
    // the overall distance shouldn't be larger than edge length
    distance_along_edge = std::min(distance_along_edge, static_cast<double>(edge->length()));
    landmark->set_distance(distance_along_edge);
    // check which side of the edge the landmark is on
    // quirks of the ClosestPoint function
    bool is_right = closest_idx == (int)shape.size() - 1
                        ? landmark_point.IsLeft(shape[closest_idx - 1], shape[closest_idx]) < 0
                        : landmark_point.IsLeft(shape[closest_idx], shape[closest_idx + 1]) < 0;
    landmark->set_right(is_right);
  }
}

// Populate the specified sign element with the specified sign attributes including pronunciation
// attributes if they exist
void PopulateSignElement(uint32_t sign_index,
                         const SignInfo& sign,
                         const LinguisticMap& linguistics,
                         valhalla::TripSignElement* sign_element) {
  sign_element->set_text(sign.text());
  sign_element->set_is_route_number(sign.is_route_num());

  // Assign pronunciation alphabet and value if they exist
  const auto iter = linguistics.find(sign_index);
  if (iter != linguistics.end()) {

    // Lang saved with pronunciation
    auto lang = static_cast<Language>(std::get<kLinguisticMapTupleLanguageIndex>(iter->second));
    if (lang != Language::kNone) {
      sign_element->set_language_tag(GetTripLanguageTag(lang));
    }

    auto alphabet = static_cast<valhalla::baldr::PronunciationAlphabet>(
        std::get<kLinguisticMapTuplePhoneticAlphabetIndex>(iter->second));

    if (alphabet != PronunciationAlphabet::kNone) {

      auto* pronunciation = sign_element->mutable_pronunciation();
      pronunciation->set_alphabet(GetTripPronunciationAlphabet(alphabet));
      pronunciation->set_value(std::get<kLinguisticMapTuplePronunciationIndex>(iter->second));
    }
  }
}

// Walk the edge_signs, add sign information onto the trip_sign, honoring which to
// add per the attributes-controller.
void AddSignInfo(const AttributesController& controller,
                 const std::vector<SignInfo>& edge_signs,
                 const LinguisticMap& linguistics,
                 valhalla::TripSign* trip_sign) {

  if (!edge_signs.empty()) {
    uint32_t sign_index = 0;
    for (const auto& sign : edge_signs) {
      switch (sign.type()) {
        case valhalla::baldr::Sign::Type::kExitNumber: {
          if (controller.attributes.at(kEdgeSignExitNumber)) {
            PopulateSignElement(sign_index, sign, linguistics,
                                trip_sign->mutable_exit_numbers()->Add());
          }
          break;
        }
        case valhalla::baldr::Sign::Type::kExitBranch: {
          if (controller.attributes.at(kEdgeSignExitBranch)) {
            PopulateSignElement(sign_index, sign, linguistics,
                                trip_sign->mutable_exit_onto_streets()->Add());
          }
          break;
        }
        case valhalla::baldr::Sign::Type::kExitToward: {
          if (controller.attributes.at(kEdgeSignExitToward)) {
            PopulateSignElement(sign_index, sign, linguistics,
                                trip_sign->mutable_exit_toward_locations()->Add());
          }
          break;
        }
        case valhalla::baldr::Sign::Type::kExitName: {
          if (controller.attributes.at(kEdgeSignExitName)) {
            PopulateSignElement(sign_index, sign, linguistics,
                                trip_sign->mutable_exit_names()->Add());
          }
          break;
        }
        case valhalla::baldr::Sign::Type::kGuideBranch: {
          if (controller.attributes.at(kEdgeSignGuideBranch)) {
            PopulateSignElement(sign_index, sign, linguistics,
                                trip_sign->mutable_guide_onto_streets()->Add());
          }
          break;
        }
        case valhalla::baldr::Sign::Type::kGuideToward: {
          if (controller.attributes.at(kEdgeSignGuideToward)) {
            PopulateSignElement(sign_index, sign, linguistics,
                                trip_sign->mutable_guide_toward_locations()->Add());
          }
          break;
        }
        case valhalla::baldr::Sign::Type::kGuidanceViewJunction: {
          if (controller.attributes.at(kEdgeSignGuidanceViewJunction)) {
            PopulateSignElement(sign_index, sign, linguistics,
                                trip_sign->mutable_guidance_view_junctions()->Add());
          }
          break;
        }
        case valhalla::baldr::Sign::Type::kGuidanceViewSignboard: {
          if (controller.attributes.at(kEdgeSignGuidanceViewSignboard)) {
            PopulateSignElement(sign_index, sign, linguistics,
                                trip_sign->mutable_guidance_view_signboards()->Add());
          }
          break;
        }
        default: {
          break;
        }
      }
      ++sign_index;
    }
  }
}

void FilterUnneededStreetNumbers(
    std::vector<std::tuple<std::string, bool, uint8_t>>& names_and_types) {
  if (names_and_types.size() < 2) {
    return;
  }
  auto it = names_and_types.begin();
  while (it != names_and_types.end()) {
    if (std::get<1>(*it) == true && names_and_types.size() > 1) {
      it = names_and_types.erase(it);
    } else {
      it++;
    }
  }
}

/**
 * Set elevation along the edge if requested.
 * @param  trip_edge   Trip path edge to add elevation.
 * @param  start_pct   Start percent
 * @param  end_pct     End percent
 * @param  start_node  Nodeinfo for start of the edge.
 * @param  edge        Directed edge
 * @param  tile        Graph tile of the edge.
 * @param  graphreader Graphreader in case end node is in a different tile.
 */
void SetElevation(TripLeg_Edge* trip_edge,
                  const double start_pct,
                  const double end_pct,
                  const NodeInfo* start_node,
                  const DirectedEdge* edge,
                  const graph_tile_ptr& tile,
                  GraphReader& graphreader) {

  // Lambda to get elevation at specified distance
  double interval = 0.0;
  const auto find_elevation = [&interval](const std::vector<float> elevation, const double d) {
    // Find index based on the stored interval and the desired distance
    uint32_t index = static_cast<uint32_t>(d / interval);
    if (index >= elevation.size() - 1) {
      return elevation.back();
    }

    // Interpolate between this vertex and the next
    double pct = (d / interval) - index;
    return static_cast<float>((elevation[index] * (1.0 - pct)) + (elevation[index + 1] * pct));
  };

  // Add the elevation at the start node to the elevation vector
  float h1 = start_node->elevation();

  // Get encoded elevation from EdgeInfo edge
  auto encoded = tile->edgeinfo(edge).encoded_elevation(edge->length(), interval);

  // Get the end node and its elevation (if end tile is null just set elevation at
  // the end node to be same as at start node - this should be rare)
  float h2 = h1;
  auto end_tile = graphreader.GetGraphTile(edge->endnode());
  if (end_tile != nullptr) {
    h2 = end_tile->node(edge->endnode())->elevation();
  }

  // Decode elevation and reverse if edge is not forward direction
  std::vector<float> elevation = decode_elevation(encoded, h1, h2, edge->forward());

  // Add to trip edge (protect against both start and end percent == 0.0)
  if (((0.0 < start_pct && start_pct < 1.0) || (0.0 < end_pct && end_pct < 1.0)) &&
      start_pct != end_pct) {
    // Trim elevation - find a new sampling interval based on the partial length
    double partial_length = static_cast<double>(edge->length()) * (end_pct - start_pct);
    double new_interval = sampling_interval(partial_length);
    trip_edge->set_elevation_sampling_interval(new_interval);

    // Add elevation along this portion of the edge
    double d = edge->length() * start_pct;
    double end_distance = edge->length() * end_pct;
    while (d < end_distance + kEpsilon) {
      trip_edge->mutable_elevation()->Add(find_elevation(elevation, d));
      d += new_interval;
    }

    // Validate new size
    if (trip_edge->elevation_size() - 1 != static_cast<int32_t>(partial_length / new_interval)) {
      LOG_ERROR("TRIMMED elevation is wrong size");
    }
  } else {
    // Set trip_edge sampling interval and elevation vector
    trip_edge->set_elevation_sampling_interval(interval);
    for (auto e : elevation) {
      trip_edge->mutable_elevation()->Add(e);
    }
  }
}

void ProcessNonTaggedValue(valhalla::StreetName* trip_edge_name,
                           const LinguisticMap& linguistics,
                           const std::tuple<std::string, bool, uint8_t>& name_and_type,
                           const uint8_t name_index) {
  // Assign name and type
  trip_edge_name->set_value(std::get<0>(name_and_type));
  trip_edge_name->set_is_route_number(std::get<1>(name_and_type));

  const auto iter = linguistics.find(name_index);

  if (iter != linguistics.end()) {

    auto lang = static_cast<Language>(std::get<kLinguisticMapTupleLanguageIndex>(iter->second));
    if (lang != Language::kNone) {
      trip_edge_name->set_language_tag(GetTripLanguageTag(lang));
    }

    auto alphabet = static_cast<valhalla::baldr::PronunciationAlphabet>(
        std::get<kLinguisticMapTuplePhoneticAlphabetIndex>(iter->second));

    if (alphabet != PronunciationAlphabet::kNone) {

      auto* pronunciation = trip_edge_name->mutable_pronunciation();
      pronunciation->set_alphabet(
          GetTripPronunciationAlphabet(static_cast<valhalla::baldr::PronunciationAlphabet>(
              std::get<kLinguisticMapTuplePhoneticAlphabetIndex>(iter->second))));
      pronunciation->set_value(std::get<kLinguisticMapTuplePronunciationIndex>(iter->second));
    }
  }
}

/**
 * Add trip intersecting edge.
 * @param  controller   Controller to determine which attributes to set.
 * @param  directededge Directed edge on the path.
 * @param  prev_de  Previous directed edge on the path.
 * @param  local_edge_index  Index of the local intersecting path edge at intersection.
 * @param  nodeinfo  Node information of the intersection.
 * @param  trip_node  Trip node that will store the intersecting edge information.
 * @param  intersecting_de Intersecting directed edge. Will be nullptr except when
 *                         on the local hierarchy.
 */
void AddTripIntersectingEdge(const AttributesController& controller,
                             const graph_tile_ptr& graphtile,
                             const DirectedEdge* directededge,
                             const DirectedEdge* prev_de,
                             uint32_t local_edge_index,
                             const NodeInfo* nodeinfo,
                             TripLeg_Node* trip_node,
                             const DirectedEdge* intersecting_de,
                             bool blind_instructions) {
  TripLeg_IntersectingEdge* intersecting_edge = trip_node->add_intersecting_edge();

  // Set the heading for the intersecting edge if requested
  if (controller(kNodeIntersectingEdgeBeginHeading)) {
    intersecting_edge->set_begin_heading(nodeinfo->heading(local_edge_index));
  }

  Traversability traversability = Traversability::kNone;
  // Determine walkability
  if (intersecting_de->forwardaccess() & kPedestrianAccess) {
    traversability = (intersecting_de->reverseaccess() & kPedestrianAccess)
                         ? Traversability::kBoth
                         : Traversability::kForward;
  } else {
    traversability = (intersecting_de->reverseaccess() & kPedestrianAccess)
                         ? Traversability::kBackward
                         : Traversability::kNone;
  }
  // Set the walkability flag for the intersecting edge if requested
  if (controller(kNodeIntersectingEdgeWalkability)) {
    intersecting_edge->set_walkability(GetTripLegTraversability(traversability));
  }

  traversability = Traversability::kNone;
  // Determine cyclability
  if (intersecting_de->forwardaccess() & kBicycleAccess) {
    traversability = (intersecting_de->reverseaccess() & kBicycleAccess) ? Traversability::kBoth
                                                                         : Traversability::kForward;
  } else {
    traversability = (intersecting_de->reverseaccess() & kBicycleAccess) ? Traversability::kBackward
                                                                         : Traversability::kNone;
  }
  // Set the cyclability flag for the intersecting edge if requested
  if (controller(kNodeIntersectingEdgeCyclability)) {
    intersecting_edge->set_cyclability(GetTripLegTraversability(traversability));
  }

  // Set the driveability flag for the intersecting edge if requested
  if (controller(kNodeIntersectingEdgeDriveability)) {
    intersecting_edge->set_driveability(
        GetTripLegTraversability(nodeinfo->local_driveability(local_edge_index)));
  }

  // Set the previous/intersecting edge name consistency if requested
  if (controller(kNodeIntersectingEdgeFromEdgeNameConsistency)) {
    bool name_consistency =
        (prev_de == nullptr) ? false : prev_de->name_consistency(local_edge_index);
    intersecting_edge->set_prev_name_consistency(name_consistency);
  }

  // Set the current/intersecting edge name consistency if requested
  if (controller(kNodeIntersectingEdgeToEdgeNameConsistency)) {
    intersecting_edge->set_curr_name_consistency(directededge->name_consistency(local_edge_index));
  }

  // Add names to edge if requested
  if (controller.attributes.at(kEdgeNames)) {

    auto edgeinfo = graphtile->edgeinfo(intersecting_de);
    auto names_and_types = edgeinfo.GetNamesAndTypes(true);
    if (blind_instructions) {
      FilterUnneededStreetNumbers(names_and_types);
    }
    intersecting_edge->mutable_name()->Reserve(names_and_types.size());
    const auto linguistics = edgeinfo.GetLinguisticMap();

    uint8_t name_index = 0;
    for (const auto& name_and_type : names_and_types) {
      switch (std::get<2>(name_and_type)) {
        case kNotTagged: {
          ProcessNonTaggedValue(intersecting_edge->mutable_name()->Add(), linguistics, name_and_type,
                                name_index);
          break;
        }
        default:
          // Skip the rest tagged names
          LOG_TRACE(std::string("skipped tagged value= ") +
                    std::to_string(std::get<2>(name_and_type)));
          break;
      }
      ++name_index;
    }
  }

  // Set the use for the intersecting edge if requested
  if (controller(kNodeIntersectingEdgeUse)) {
    intersecting_edge->set_use(GetTripLegUse(intersecting_de->use()));
  }

  // Set the road class for the intersecting edge if requested
  if (controller(kNodeIntersectingEdgeRoadClass)) {
    intersecting_edge->set_road_class(GetRoadClass(intersecting_de->classification()));
  }

  // Set the lane count for the intersecting edge if requested
  if (controller(kNodeIntersectingEdgeLaneCount)) {
    intersecting_edge->set_lane_count(intersecting_de->lanecount());
  }

  // Set the sign info for the intersecting edge if requested
  if (controller(kNodeIntersectingEdgeSignInfo)) {
    if (intersecting_de->sign()) {
      LinguisticMap linguistics;
      std::vector<SignInfo> edge_signs =
          graphtile->GetSigns(intersecting_de - graphtile->directededge(0), linguistics);
      if (!edge_signs.empty()) {
        valhalla::TripSign* sign = intersecting_edge->mutable_sign();
        AddSignInfo(controller, edge_signs, linguistics, sign);
      }
    }
  }
}

/**
 * Adds the intersecting edges in the graph at the current node. Skips edges which are on the path
 * as well as those which are duplicates due to shortcut edges.
 * @param controller               tells us what info we should add about the intersecting edges
 * @param start_tile               the tile which contains the node
 * @param node                     the node at which we are copying intersecting edges
 * @param directededge             the current edge leaving the current node in the path
 * @param prev_de                  the previous edge in the path
 * @param prior_opp_local_index    opposing edge local index of previous edge in the path
 * @param graphreader              graph reader for graph access
 * @param trip_node                pbf node in the pbf structure we are building
 * @param blind_instructions       whether instructions for blind users are requested
 */
void AddIntersectingEdges(const AttributesController& controller,
                          const graph_tile_ptr& start_tile,
                          const NodeInfo* node,
                          const DirectedEdge* directededge,
                          const DirectedEdge* prev_de,
                          uint32_t prior_opp_local_index,
                          GraphReader& graphreader,
                          valhalla::TripLeg::Node* trip_node,
                          const bool blind_instructions) {
  /* Add connected edges from the start node. Do this after the first trip
     edge is added

     Our path is from 1 to 2 to 3 (nodes) to ... n nodes.
     Each letter represents the edge info.
     So at node 2, we will store the edge info for D and we will store the
     intersecting edge info for B, C, E, F, and G.  We need to make sure
     that we don't store the edge info from A and D again.

         (X)    (3)   (X)
           \\   ||   //
          C \\ D|| E//
             \\ || //
          B   \\||//   F
     (X)======= (2) ======(X)
                ||\\
              A || \\ G
                ||  \\
                (1)  (X)
  */

  // prepare for some edges
  trip_node->mutable_intersecting_edge()->Reserve(node->local_edge_count());

  // Iterate through edges on this level to find any intersecting edges
  // Follow any upwards or downward transitions
  const DirectedEdge* intersecting_edge = start_tile->directededge(node->edge_index());
  for (uint32_t idx1 = 0; idx1 < node->edge_count(); ++idx1, intersecting_edge++) {

    // Skip shortcut edges AND the opposing edge of the previous edge in the path AND
    // the current edge in the path AND the superseded edge of the current edge in the path
    // if the current edge in the path is a shortcut
    if (intersecting_edge->is_shortcut() ||
        intersecting_edge->localedgeidx() == prior_opp_local_index ||
        intersecting_edge->localedgeidx() == directededge->localedgeidx() ||
        (directededge->is_shortcut() && directededge->shortcut() & intersecting_edge->superseded()) ||
        intersecting_edge->use() == Use::kConstruction) {
      continue;
    }

    // Add intersecting edges on the same hierarchy level and not on the path
    AddTripIntersectingEdge(controller, start_tile, directededge, prev_de,
                            intersecting_edge->localedgeidx(), node, trip_node, intersecting_edge,
                            blind_instructions);
  }

  // Add intersecting edges on different levels (follow NodeTransitions)
  if (node->transition_count() > 0) {
    const NodeTransition* trans = start_tile->transition(node->transition_index());
    for (uint32_t i = 0; i < node->transition_count(); ++i, ++trans) {
      // Get the end node tile and its directed edges
      GraphId endnode = trans->endnode();
      graph_tile_ptr endtile = graphreader.GetGraphTile(endnode);
      if (endtile == nullptr) {
        continue;
      }
      const NodeInfo* nodeinfo2 = endtile->node(endnode);
      const DirectedEdge* intersecting_edge2 = endtile->directededge(nodeinfo2->edge_index());
      for (uint32_t idx2 = 0; idx2 < nodeinfo2->edge_count(); ++idx2, intersecting_edge2++) {
        // Skip shortcut edges and edges on the path
        if (intersecting_edge2->is_shortcut() ||
            intersecting_edge2->localedgeidx() == prior_opp_local_index ||
            intersecting_edge2->localedgeidx() == directededge->localedgeidx() ||
            intersecting_edge2->use() == Use::kConstruction) {
          continue;
        }

        AddTripIntersectingEdge(controller, endtile, directededge, prev_de,
                                intersecting_edge2->localedgeidx(), nodeinfo2, trip_node,
                                intersecting_edge2, blind_instructions);
      }
    }
  }
}

void ProcessTunnelBridgeTaggedValue(valhalla::StreetName* trip_edge_name,
                                    const LinguisticMap& linguistics,
                                    const std::tuple<std::string, bool, uint8_t>& name_and_type,
                                    const uint8_t name_index) {

  trip_edge_name->set_value(std::get<0>(name_and_type));
  trip_edge_name->set_is_route_number(std::get<1>(name_and_type));

  const auto iter = linguistics.find(name_index);
  if (iter != linguistics.end()) {

    auto lang = static_cast<Language>(std::get<kLinguisticMapTupleLanguageIndex>(iter->second));
    if (lang != Language::kNone) {
      trip_edge_name->set_language_tag(GetTripLanguageTag(lang));
    }

    auto alphabet = static_cast<valhalla::baldr::PronunciationAlphabet>(
        std::get<kLinguisticMapTuplePhoneticAlphabetIndex>(iter->second));

    if (alphabet != PronunciationAlphabet::kNone) {

      auto* pronunciation = trip_edge_name->mutable_pronunciation();
      pronunciation->set_alphabet(
          GetTripPronunciationAlphabet(static_cast<valhalla::baldr::PronunciationAlphabet>(
              std::get<kLinguisticMapTuplePhoneticAlphabetIndex>(iter->second))));
      pronunciation->set_value(std::get<kLinguisticMapTuplePronunciationIndex>(iter->second));
    }
  }
}

/**
 * Add trip edge. (TODO more comments)
 * @param  controller         Controller to determine which attributes to set.
 * @param  edge               Identifier of an edge within the tiled, hierarchical graph.
 * @param  edge_itr           PathInfo iterator
 * @param  block_id           Transit block Id (0 if not a transit edge)
 * @param  mode               Travel mode for the edge: Biking, walking, etc.
 * @param  directededge       Directed edge information.
 * @param  drive_right        Right side driving for this edge.
 * @param  trip_node          Trip node to add the edge information to.
 * @param  graphtile          Graph tile for accessing data.
 * @param  time_info          The time, from the beginning of the week in seconds at which
 *                            the path entered this edge (always monday at noon on timeless route)
 * @param  start_node_idx     The start node index
 * @param  has_junction_name  True if named junction exists, false otherwise
 * @param  start_tile         The start tile of the start node
 * @param  blind_instructions Whether instructions should be generated for blind users
 * @param  edgeinfo           EdgeInfo of the directed edge
 * @param  levels             level information of the edge
 */
TripLeg_Edge* AddTripEdge(const AttributesController& controller,
                          const GraphId& edge,
                          const std::vector<valhalla::thor::PathInfo>::const_iterator& edge_itr,
                          const uint32_t block_id,
                          const sif::TravelMode mode,
                          const uint8_t travel_type,
                          const std::shared_ptr<sif::DynamicCost>& costing,
                          const DirectedEdge* directededge,
                          const bool drive_on_right,
                          TripLeg_Node* trip_node,
                          const graph_tile_ptr& graphtile,
                          const baldr::TimeInfo& time_info,
                          const uint32_t start_node_idx,
                          const bool has_junction_name,
                          const graph_tile_ptr& start_tile,
                          bool blind_instructions,
                          EdgeInfo& edgeinfo,
                          const std::pair<std::vector<std::pair<float, float>>, uint32_t>& levels) {

  // Index of the directed edge within the tile
  uint32_t idx = edge.id();
  TripLeg_Edge* trip_edge = trip_node->mutable_edge();

  // Get the edgeinfo

  // Add names to edge if requested
  if (controller(kEdgeNames)) {
    auto names_and_types = edgeinfo.GetNamesAndTypes(true);
    if (blind_instructions)
      FilterUnneededStreetNumbers(names_and_types);
    trip_edge->mutable_name()->Reserve(names_and_types.size());
    const auto linguistics = edgeinfo.GetLinguisticMap();

    uint8_t name_index = 0;
    for (const auto& name_and_type : names_and_types) {
      switch (std::get<2>(name_and_type)) {
        case kNotTagged: {
          ProcessNonTaggedValue(trip_edge->mutable_name()->Add(), linguistics, name_and_type,
                                name_index);
          break;
        }
        case kTunnelTag:
        case kBridgeTag: {
          ProcessTunnelBridgeTaggedValue(trip_edge->mutable_tunnel_name()->Add(), linguistics,
                                         name_and_type, name_index);
          break;
        }
        default:
          // Skip the rest tagged names
          LOG_TRACE(std::string("skipped tagged value= ") +
                    std::to_string(std::get<2>(name_and_type)));
          break;
      }
      ++name_index;
    }
  }

  // Add tagged names to the edge if requested
  if (controller(kEdgeTaggedValues)) {
    const auto& tagged_values_and_types = edgeinfo.GetTags();
    trip_edge->mutable_tagged_value()->Reserve(tagged_values_and_types.size());
    for (const auto& tagged_value_and_type : tagged_values_and_types) {
      auto* trip_edge_tag_name = trip_edge->mutable_tagged_value()->Add();
      trip_edge_tag_name->set_value(tagged_value_and_type.second);
      trip_edge_tag_name->set_type(
          static_cast<TaggedValue_Type>(static_cast<uint8_t>(tagged_value_and_type.first)));
    }
  }

#ifdef LOGGING_LEVEL_TRACE
  LOG_TRACE(std::string("wayid=") + std::to_string(edgeinfo.wayid()));
#endif

  // Set the signs (if the directed edge has sign information) and if requested
  if (directededge->sign()) {
    // Add the edge signs
    LinguisticMap linguistics;
    std::vector<SignInfo> edge_signs = graphtile->GetSigns(idx, linguistics);
    if (!edge_signs.empty()) {
      valhalla::TripSign* sign = trip_edge->mutable_sign();
      AddSignInfo(controller, edge_signs, linguistics, sign);
    }
  }

  // Process the named junctions at nodes
  if (has_junction_name && start_tile) {
    // Add the node signs
    LinguisticMap linguistics;
    std::vector<SignInfo> node_signs = start_tile->GetSigns(start_node_idx, linguistics, true);
    if (!node_signs.empty()) {
      valhalla::TripSign* trip_sign = trip_edge->mutable_sign();
      uint32_t sign_index = 0;
      for (const auto& sign : node_signs) {
        switch (sign.type()) {
          case valhalla::baldr::Sign::Type::kJunctionName: {
            if (controller.attributes.at(kEdgeSignJunctionName)) {
              PopulateSignElement(sign_index, sign, linguistics,
                                  trip_sign->mutable_junction_names()->Add());
            }
            break;
          }
          default:
            break;
        }
        ++sign_index;
      }
    }
  }

  // If turn lanes exist
  if (directededge->turnlanes()) {
    auto turnlanes = graphtile->turnlanes(idx);
    trip_edge->mutable_turn_lanes()->Reserve(turnlanes.size());
    for (auto tl : turnlanes) {
      TurnLane* turn_lane = trip_edge->add_turn_lanes();
      turn_lane->set_directions_mask(tl);
    }
  }

  // Set road class if requested
  if (controller(kEdgeRoadClass)) {
    trip_edge->set_road_class(GetRoadClass(directededge->classification()));
  }

  // Set speed if requested
  // TODO: what to do about transit edges?
  if (controller(kEdgeSpeed)) {
    // TODO: could get better precision speed here by calling GraphTile::GetSpeed but we'd need to
    // know whether or not the costing actually cares about the speed of the edge. Perhaps a
    // refactor of costing to have a GetSpeed function which EdgeCost calls internally but which we
    // can also call externally
    double speed = 0;
    if (mode == sif::TravelMode::kPublicTransit) {
      // TODO(nils): get the actual speed here by passing in the elapsed seconds (or the whole
      // pathinfo)
      speed = directededge->length() / edge_itr->elapsed_cost.secs * kMetersPerSectoKPH;
    } else {
      uint8_t flow_sources;
      speed = directededge->length() /
              costing->EdgeCost(directededge, graphtile, time_info, flow_sources).secs *
              kMetersPerSectoKPH;
    }
    trip_edge->set_speed(speed);
  }

  // Set country crossing if requested
  if (controller(kEdgeCountryCrossing)) {
    trip_edge->set_country_crossing(directededge->ctry_crossing());
  }

  // Set forward if requested
  if (controller(kEdgeForward)) {
    trip_edge->set_forward(directededge->forward());
  }

  if (controller(kEdgeLevels)) {
    trip_edge->set_level_precision(std::max(static_cast<uint32_t>(1), levels.second));
    for (const auto& level : levels.first) {
      auto proto_level = trip_edge->mutable_levels()->Add();
      proto_level->set_start(level.first);
      proto_level->set_end(level.second);
    }
  }

  uint8_t kAccess = 0;
  if (mode == sif::TravelMode::kBicycle) {
    kAccess = kBicycleAccess;
  } else if (mode == sif::TravelMode::kDrive) {
    kAccess = kAutoAccess;
  } else if (mode == sif::TravelMode::kPedestrian || mode == sif::TravelMode::kPublicTransit) {
    kAccess = kPedestrianAccess;
  }

  // Test whether edge is traversed forward or reverse
  if (directededge->forward()) {
    // Set traversability for forward directededge if requested
    if (controller(kEdgeTraversability)) {
      if ((directededge->forwardaccess() & kAccess) && (directededge->reverseaccess() & kAccess)) {
        trip_edge->set_traversability(TripLeg_Traversability::TripLeg_Traversability_kBoth);
      } else if ((directededge->forwardaccess() & kAccess) &&
                 !(directededge->reverseaccess() & kAccess)) {
        trip_edge->set_traversability(TripLeg_Traversability::TripLeg_Traversability_kForward);
      } else if (!(directededge->forwardaccess() & kAccess) &&
                 (directededge->reverseaccess() & kAccess)) {
        trip_edge->set_traversability(TripLeg_Traversability::TripLeg_Traversability_kBackward);
      } else {
        trip_edge->set_traversability(TripLeg_Traversability::TripLeg_Traversability_kNone);
      }
    }
  } else {
    // Set traversability for reverse directededge if requested
    if (controller(kEdgeTraversability)) {
      if ((directededge->forwardaccess() & kAccess) && (directededge->reverseaccess() & kAccess)) {
        trip_edge->set_traversability(TripLeg_Traversability::TripLeg_Traversability_kBoth);
      } else if (!(directededge->forwardaccess() & kAccess) &&
                 (directededge->reverseaccess() & kAccess)) {
        trip_edge->set_traversability(TripLeg_Traversability::TripLeg_Traversability_kForward);
      } else if ((directededge->forwardaccess() & kAccess) &&
                 !(directededge->reverseaccess() & kAccess)) {
        trip_edge->set_traversability(TripLeg_Traversability::TripLeg_Traversability_kBackward);
      } else {
        trip_edge->set_traversability(TripLeg_Traversability::TripLeg_Traversability_kNone);
      }
    }
  }

  if (directededge->access_restriction() && edge_itr->restriction_index != kInvalidRestriction) {
    const std::vector<baldr::AccessRestriction>& restrictions =
        graphtile->GetAccessRestrictions(edge.id(), costing->access_mode());
    trip_edge->mutable_restriction()->set_type(
        static_cast<uint32_t>(restrictions[edge_itr->restriction_index].type()));
  }

  trip_edge->set_has_time_restrictions(edge_itr->restriction_index != kInvalidRestriction);

  // Set the trip path use based on directed edge use if requested
  if (controller(kEdgeUse)) {
    trip_edge->set_use(GetTripLegUse(directededge->use()));
  }

  // Set toll flag if requested
  if (directededge->toll() && controller(kEdgeToll)) {
    trip_edge->set_toll(true);
  }

  // Set unpaved flag if requested
  if (directededge->unpaved() && controller(kEdgeUnpaved)) {
    trip_edge->set_unpaved(true);
  }

  // Set tunnel flag if requested
  if (directededge->tunnel() && controller(kEdgeTunnel)) {
    trip_edge->set_tunnel(true);
  }

  // Set bridge flag if requested
  if (directededge->bridge() && controller(kEdgeBridge)) {
    trip_edge->set_bridge(true);
  }

  // Set roundabout flag if requested
  if (directededge->roundabout() && controller(kEdgeRoundabout)) {
    trip_edge->set_roundabout(true);
  }

  // Set internal intersection flag if requested
  if (directededge->internal() && controller(kEdgeInternalIntersection)) {
    trip_edge->set_internal_intersection(true);
  }

  // Set drive_on_right if requested
  if (controller(kEdgeDriveOnRight)) {
    trip_edge->set_drive_on_left(!drive_on_right);
  }

  // Set surface if requested
  if (controller(kEdgeSurface)) {
    trip_edge->set_surface(GetTripLegSurface(directededge->surface()));
  }

  if (directededge->destonly() && controller(kEdgeDestinationOnly)) {
    trip_edge->set_destination_only(directededge->destonly());
  }

  // Set indoor flag if requested
  if (directededge->indoor() && controller(kEdgeIndoor)) {
    trip_edge->set_indoor(true);
  }

  // Set the mode and travel type
  if (mode == sif::TravelMode::kBicycle) {
    // Override bicycle mode with pedestrian if dismount flag or steps
    if (directededge->dismount() || directededge->use() == Use::kSteps) {
      if (controller(kEdgeTravelMode)) {
        trip_edge->set_travel_mode(valhalla::TravelMode::kPedestrian);
      }
      if (controller(kEdgePedestrianType)) {
        trip_edge->set_pedestrian_type(valhalla::PedestrianType::kFoot);
      }
    } else {
      if (controller(kEdgeTravelMode)) {
        trip_edge->set_travel_mode(valhalla::TravelMode::kBicycle);
      }
      if (controller(kEdgeBicycleType)) {
        trip_edge->set_bicycle_type(GetTripLegBicycleType(travel_type));
      }
    }
  } else if (mode == sif::TravelMode::kDrive) {
    if (controller(kEdgeTravelMode)) {
      trip_edge->set_travel_mode(valhalla::TravelMode::kDrive);
    }
    if (controller(kEdgeVehicleType)) {
      trip_edge->set_vehicle_type(GetTripLegVehicleType(travel_type));
    }
  } else if (mode == sif::TravelMode::kPedestrian) {
    if (controller(kEdgeTravelMode)) {
      trip_edge->set_travel_mode(valhalla::TravelMode::kPedestrian);
    }
    if (controller(kEdgePedestrianType)) {
      trip_edge->set_pedestrian_type(GetTripLegPedestrianType(travel_type));
    }
  } else if (mode == sif::TravelMode::kPublicTransit) {
    if (controller(kEdgeTravelMode)) {
      trip_edge->set_travel_mode(valhalla::TravelMode::kTransit);
    }
  }

  // Set edge id (graphid value) if requested
  if (controller(kEdgeId)) {
    trip_edge->set_id(edge.value);
  }

  // Set way id (base data id) if requested
  if (controller(kEdgeWayId)) {
    trip_edge->set_way_id(edgeinfo.wayid());
  }

  // Set weighted grade if requested
  if (controller(kEdgeWeightedGrade)) {
    trip_edge->set_weighted_grade((directededge->weighted_grade() - 6.f) / 0.6f);
  }

  // Set maximum upward and downward grade if requested (set to kNoElevationData if unavailable)
  if (controller(kEdgeMaxUpwardGrade)) {
    if (graphtile->header()->has_elevation()) {
      trip_edge->set_max_upward_grade(directededge->max_up_slope());
    } else {
      trip_edge->set_max_upward_grade(kNoElevationData);
    }
  }
  if (controller(kEdgeMaxDownwardGrade)) {
    if (graphtile->header()->has_elevation()) {
      trip_edge->set_max_downward_grade(directededge->max_down_slope());
    } else {
      trip_edge->set_max_downward_grade(kNoElevationData);
    }
  }

  // Set mean elevation if requested (will be kNoElevationData if unavailable)
  if (controller(kEdgeMeanElevation)) {
    trip_edge->set_mean_elevation(edgeinfo.mean_elevation());
  }

  if (controller(kEdgeLaneCount)) {
    trip_edge->set_lane_count(directededge->lanecount());
  }

  if (directededge->laneconnectivity() && controller(kEdgeLaneConnectivity)) {
    auto laneconnectivity = graphtile->GetLaneConnectivity(idx);
    trip_edge->mutable_lane_connectivity()->Reserve(laneconnectivity.size());
    for (const auto& l : laneconnectivity) {
      TripLeg_LaneConnectivity* path_lane = trip_edge->add_lane_connectivity();
      path_lane->set_from_way_id(l.from());
      path_lane->set_to_lanes(l.to_lanes());
      path_lane->set_from_lanes(l.from_lanes());
    }
  }

  if (directededge->cyclelane() != CycleLane::kNone && controller(kEdgeCycleLane)) {
    trip_edge->set_cycle_lane(GetTripLegCycleLane(directededge->cyclelane()));
  }

  if (controller(kEdgeBicycleNetwork)) {
    trip_edge->set_bicycle_network(directededge->bike_network());
  }

  if (controller(kEdgeSacScale)) {
    trip_edge->set_sac_scale(GetTripLegSacScale(directededge->sac_scale()));
  }

  if (controller(kEdgeShoulder)) {
    trip_edge->set_shoulder(directededge->shoulder());
  }

  if (controller(kEdgeSidewalk)) {
    if (directededge->sidewalk_left() && directededge->sidewalk_right()) {
      trip_edge->set_sidewalk(TripLeg_Sidewalk::TripLeg_Sidewalk_kBothSides);
    } else if (directededge->sidewalk_left()) {
      trip_edge->set_sidewalk(TripLeg_Sidewalk::TripLeg_Sidewalk_kLeft);
    } else if (directededge->sidewalk_right()) {
      trip_edge->set_sidewalk(TripLeg_Sidewalk::TripLeg_Sidewalk_kRight);
    }
  }

  if (controller(kEdgeDensity)) {
    trip_edge->set_density(directededge->density());
  }

  if (controller(kEdgeIsUrban)) {
    bool is_urban = (directededge->density() > 8) ? true : false;
    trip_edge->set_is_urban(is_urban);
  }

  if (controller(kEdgeSpeedLimit)) {
    trip_edge->set_speed_limit(edgeinfo.speed_limit());
  }

  if (controller(kEdgeConditionalSpeedLimits)) {
    auto conditional_limits = edgeinfo.conditional_speed_limits();
    trip_edge->mutable_conditional_speed_limits()->Reserve(conditional_limits.size());
    for (const auto& limit : conditional_limits) {
      auto proto = trip_edge->mutable_conditional_speed_limits()->Add();
      proto->set_speed_limit(limit.speed_);

      auto* condition = proto->mutable_condition();

      switch (limit.td_.type()) {
        case kYMD:
          condition->set_day_dow_type(TripLeg_TimeDomain_DayDowType_kDayOfMonth);
          break;
        case kNthDow:
          condition->set_day_dow_type(TripLeg_TimeDomain_DayDowType_kNthDayOfWeek);
          break;
      }

      condition->set_dow_mask(limit.td_.dow());
      condition->set_begin_hrs(limit.td_.begin_hrs());
      condition->set_begin_mins(limit.td_.begin_mins());
      condition->set_begin_month(limit.td_.begin_month());
      condition->set_begin_day_dow(limit.td_.begin_day_dow());
      condition->set_begin_week(limit.td_.begin_week());
      condition->set_end_hrs(limit.td_.end_hrs());
      condition->set_end_mins(limit.td_.end_mins());
      condition->set_end_month(limit.td_.end_month());
      condition->set_end_day_dow(limit.td_.end_day_dow());
      condition->set_end_week(limit.td_.end_week());
    }
  }

  if (controller(kEdgeDefaultSpeed)) {
    trip_edge->set_default_speed(directededge->speed());
  }

  if (controller(kEdgeTruckSpeed)) {
    trip_edge->set_truck_speed(directededge->truck_speed());
  }

  if (directededge->truck_route() && controller(kEdgeTruckRoute)) {
    trip_edge->set_truck_route(true);
  }

  /////////////////////////////////////////////////////////////////////////////
  // Process transit information
  if (edge_itr->trip_id && (directededge->use() == Use::kRail || directededge->use() == Use::kBus)) {

    TransitRouteInfo* transit_route_info = trip_edge->mutable_transit_route_info();

    // Set block_id if requested
    if (controller(kEdgeTransitRouteInfoBlockId)) {
      transit_route_info->set_block_id(block_id);
    }

    // Set trip_id if requested
    if (controller(kEdgeTransitRouteInfoTripId)) {
      transit_route_info->set_trip_id(edge_itr->trip_id);
    }

    const TransitDeparture* transit_departure =
        graphtile->GetTransitDeparture(directededge->lineid(), edge_itr->trip_id,
                                       time_info.second_of_week % kSecondsPerDay);

    if (transit_departure) {

      // Set headsign if requested
      if (controller(kEdgeTransitRouteInfoHeadsign) && transit_departure->headsign_offset()) {
        transit_route_info->set_headsign(graphtile->GetName(transit_departure->headsign_offset()));
      }

      const TransitRoute* transit_route = graphtile->GetTransitRoute(transit_departure->routeindex());

      if (transit_route) {
        // Set transit type if requested
        if (controller(kEdgeTransitType)) {
          trip_edge->set_transit_type(GetTripLegTransitType(transit_route->route_type()));
        }

        // Set onestop_id if requested
        if (controller(kEdgeTransitRouteInfoOnestopId) && transit_route->one_stop_offset()) {
          transit_route_info->set_onestop_id(graphtile->GetName(transit_route->one_stop_offset()));
        }

        // Set short_name if requested
        if (controller(kEdgeTransitRouteInfoShortName) && transit_route->short_name_offset()) {
          transit_route_info->set_short_name(graphtile->GetName(transit_route->short_name_offset()));
        }

        // Set long_name if requested
        if (controller(kEdgeTransitRouteInfoLongName) && transit_route->long_name_offset()) {
          transit_route_info->set_long_name(graphtile->GetName(transit_route->long_name_offset()));
        }

        // Set color if requested
        if (controller(kEdgeTransitRouteInfoColor)) {
          transit_route_info->set_color(transit_route->route_color());
        }

        // Set text_color if requested
        if (controller(kEdgeTransitRouteInfoTextColor)) {
          transit_route_info->set_text_color(transit_route->route_text_color());
        }

        // Set description if requested
        if (controller(kEdgeTransitRouteInfoDescription) && transit_route->desc_offset()) {
          transit_route_info->set_description(graphtile->GetName(transit_route->desc_offset()));
        }

        // Set operator_onestop_id if requested
        if (controller(kEdgeTransitRouteInfoOperatorOnestopId) &&
            transit_route->op_by_onestop_id_offset()) {
          transit_route_info->set_operator_onestop_id(
              graphtile->GetName(transit_route->op_by_onestop_id_offset()));
        }

        // Set operator_name if requested
        if (controller(kEdgeTransitRouteInfoOperatorName) && transit_route->op_by_name_offset()) {
          transit_route_info->set_operator_name(
              graphtile->GetName(transit_route->op_by_name_offset()));
        }

        // Set operator_url if requested
        if (controller(kEdgeTransitRouteInfoOperatorUrl) && transit_route->op_by_website_offset()) {
          transit_route_info->set_operator_url(
              graphtile->GetName(transit_route->op_by_website_offset()));
        }
      }
    }
  }

  return trip_edge;
}

/**
 * This adds cost information at every node using supplementary costings provided at request time
 * There are some limitations here:
 * For multipoint routes the date_time used will not reflect the time offset that would have been if
 * you used the supplementary costing instead it is using the time at which the primary costing
 * arrived at the start of the leg
 * The same limitation is also true for arrive by routes in which the start time of the leg will be
 * the start time computed via the time offset from the primary costings time estimation
 * @param options     the api request options
 * @param src_pct     percent along the first edge of the path the start location snapped
 * @param tgt_pct     percent along the last edge of the path the end location snapped
 * @param time_info   the time tracking information representing the local time before
 *                    traversing the first edge
 * @param invariant   static date_time, dont offset the time as the path lengthens
 * @param reader      graph reader for tile access
 * @param leg         the already constructed trip leg to which extra cost information is added
 */
// TODO: care about the src and tgt pct per edge not just on first and last edges
void AccumulateRecostingInfoForward(const valhalla::Options& options,
                                    float src_pct,
                                    float tgt_pct,
                                    const baldr::TimeInfo& time_info,
                                    const bool invariant,
                                    valhalla::baldr::GraphReader& reader,
                                    valhalla::TripLeg& leg) {
  // bail if this is empty for some reason
  if (leg.node_size() == 0) {
    return;
  }

  // setup a callback for the recosting to get each edge
  auto in_itr = leg.node().begin();
  sif::EdgeCallback edge_cb = [&in_itr]() -> baldr::GraphId {
    auto edge_id = in_itr->has_edge() ? baldr::GraphId(in_itr->edge().id()) : baldr::GraphId{};
    ++in_itr;
    return edge_id;
  };

  // setup a callback for the recosting to tell us about the new label each made
  auto out_itr = leg.mutable_node()->begin();
  sif::LabelCallback label_cb = [&out_itr](const sif::PathEdgeLabel& label) -> void {
    // get the turn cost at this node
    out_itr->mutable_recosts()->rbegin()->mutable_transition_cost()->set_seconds(
        label.transition_cost().secs);
    out_itr->mutable_recosts()->rbegin()->mutable_transition_cost()->set_cost(
        label.transition_cost().cost);
    // get the elapsed time at the end of this labels edge and hang it on the next node
    ++out_itr;
    out_itr->mutable_recosts()->Add()->mutable_elapsed_cost()->set_seconds(label.cost().secs);
    out_itr->mutable_recosts()->rbegin()->mutable_elapsed_cost()->set_cost(label.cost().cost);
  };

  // do each recosting
  sif::CostFactory factory;
  for (const auto& recosting : options.recostings()) {
    // get the costing
    auto costing = factory.Create(recosting);
    // reset to the beginning of the route
    in_itr = leg.node().begin();
    out_itr = leg.mutable_node()->begin();
    // no elapsed time yet at the start of the leg
    out_itr->mutable_recosts()->Add()->mutable_elapsed_cost()->set_seconds(0);
    out_itr->mutable_recosts()->rbegin()->mutable_elapsed_cost()->set_cost(0);
    // do the recosting for this costing
    try {
      sif::recost_forward(reader, *costing, edge_cb, label_cb, src_pct, tgt_pct, time_info,
                          invariant);
      // no turn cost at the end of the leg
      out_itr->mutable_recosts()->rbegin()->mutable_transition_cost()->set_seconds(0);
      out_itr->mutable_recosts()->rbegin()->mutable_transition_cost()->set_cost(0);
    } // couldnt be recosted (difference in access for example) so we fill it with nulls to show this
    catch (...) {
      int should_have = leg.node(0).recosts_size();
      for (auto& node : *leg.mutable_node()) {
        if (node.recosts_size() == should_have) {
          node.mutable_recosts()->RemoveLast();
        }
        node.mutable_recosts()->Add();
      }
    }
  }
}

} // namespace

namespace valhalla {
namespace thor {

void TripLegBuilder::Build(
    const valhalla::Options& options,
    const AttributesController& controller,
    GraphReader& graphreader,
    const sif::mode_costing_t& mode_costing,
    const std::vector<PathInfo>::const_iterator path_begin,
    const std::vector<PathInfo>::const_iterator path_end,
    valhalla::Location& origin,
    valhalla::Location& dest,
    TripLeg& trip_path,
    const std::vector<std::string>& algorithms,
    const std::function<void()>* interrupt_callback,
    const std::unordered_map<size_t, std::pair<EdgeTrimmingInfo, EdgeTrimmingInfo>>& edge_trimming,
    const std::vector<valhalla::Location>& intermediates) {
  // Test interrupt prior to building trip path
  if (interrupt_callback) {
    (*interrupt_callback)();
  }

  // Remember what algorithms were used to create this leg
  *trip_path.mutable_algorithms() = {algorithms.begin(), algorithms.end()};

  // Set origin, any through locations, and destination. Origin and
  // destination are assumed to be breaks.
  CopyLocations(trip_path, origin, intermediates, dest, path_begin, path_end);
  auto* tp_orig = trip_path.mutable_location(0);
  auto* tp_dest = trip_path.mutable_location(trip_path.location_size() - 1);

  // Keep track of the time
  baldr::DateTime::tz_sys_info_cache_t tz_cache;
  const auto forward_time_info = baldr::TimeInfo::make(origin, graphreader, &tz_cache);

  // check if we should use static time or offset time as the path lengthens
  const bool invariant = options.date_time_type() == Options::invariant;

  // Create an array of travel types per mode
  uint8_t travel_types[4];
  for (uint32_t i = 0; i < 4; i++) {
    travel_types[i] = (mode_costing[i] != nullptr) ? mode_costing[i]->travel_type() : 0;
  }

  // Get the first nodes graph id by using the end node of the first edge to get the tile with the
  // opposing edge then use the opposing index to get the opposing edge, and its end node is the
  // begin node of the original edge
  auto begin_tile = graphreader.GetGraphTile(path_begin->edgeid);
  if (begin_tile == nullptr) {
    throw tile_gone_error_t("TripLegBuilder::Build failed", path_begin->edgeid);
  }
  const auto* first_edge = begin_tile->directededge(path_begin->edgeid);
  auto first_tile = graphreader.GetGraphTile(first_edge->endnode());
  if (first_tile == nullptr) {
    throw tile_gone_error_t("TripLegBuilder::Build failed", first_edge->endnode());
  }
  auto* first_node = first_tile->node(first_edge->endnode());
  GraphId startnode =
      first_tile->directededge(first_node->edge_index() + first_edge->opp_index())->endnode();

  // Partial edge at the start and side of street (sos)
  float start_pct = 0.;
  valhalla::Location::SideOfStreet start_sos =
      valhalla::Location::SideOfStreet::Location_SideOfStreet_kNone;
  PointLL start_vrt;
  for (const auto& e : origin.correlation().edges()) {
    if (e.graph_id() == path_begin->edgeid) {
      start_pct = e.percent_along();
      start_sos = e.side_of_street();
      start_vrt = PointLL(e.ll().lng(), e.ll().lat());
      break;
    }
  }

  // Set the origin projected location
  LatLng* proj_ll = tp_orig->mutable_correlation()->mutable_projected_ll();
  proj_ll->set_lat(start_vrt.lat());
  proj_ll->set_lng(start_vrt.lng());

  // Set the origin side of street, if one exists
  if (start_sos != valhalla::Location::SideOfStreet::Location_SideOfStreet_kNone) {
    tp_orig->set_side_of_street(GetTripLegSideOfStreet(start_sos));
  }

  // Partial edge at the end
  float end_pct = 1.;
  valhalla::Location::SideOfStreet end_sos =
      valhalla::Location::SideOfStreet::Location_SideOfStreet_kNone;
  PointLL end_vrt;
  for (const auto& e : dest.correlation().edges()) {
    if (e.graph_id() == (path_end - 1)->edgeid) {
      end_pct = e.percent_along();
      end_sos = e.side_of_street();
      end_vrt = PointLL(e.ll().lng(), e.ll().lat());
      break;
    }
  }

  // Set the destination projected location
  proj_ll = tp_dest->mutable_correlation()->mutable_projected_ll();
  proj_ll->set_lat(end_vrt.lat());
  proj_ll->set_lng(end_vrt.lng());

  // Set the destination side of street, if one exists
  if (end_sos != valhalla::Location::SideOfStreet::Location_SideOfStreet_kNone) {
    tp_dest->set_side_of_street(GetTripLegSideOfStreet(end_sos));
  }

  // Structures to process admins
  std::unordered_map<AdminInfo, uint32_t, AdminInfo::AdminInfoHasher> admin_info_map;
  std::vector<AdminInfo> admin_info_list;

  // Iterate through path
  uint32_t prior_opp_local_index = -1;
  std::vector<PointLL> trip_shape;
  uint64_t osmchangeset = 0;
  size_t edge_index = 0;
  const DirectedEdge* prev_de = nullptr;
  graph_tile_ptr graphtile = nullptr;
  TimeInfo time_info = forward_time_info;
  // remember that MultimodalBuilder keeps 'time_info' as reference,
  // so we should care about 'time_info' updates during iterations
  MultimodalBuilder multimodal_builder(origin, time_info);

  // prepare to make some edges!
  trip_path.mutable_node()->Reserve((path_end - path_begin) + 1);

  // collect the level changes
  float prev_level = kMaxLevel;

  // we track the intermediate locations while we iterate so we can update their shape index
  // from the edge index that we assigned to them earlier in route_action
  auto intermediate_itr = trip_path.mutable_location()->begin() + 1;
  double total_distance = 0;
  bool has_toll = false;
  bool has_ferry = false;
  bool has_highway = false;

  // loop over the edges to build the trip leg
  for (auto edge_itr = path_begin; edge_itr != path_end; ++edge_itr, ++edge_index) {
    const GraphId& edge = edge_itr->edgeid;
    graphtile = graphreader.GetGraphTile(edge, graphtile);
    if (graphtile == nullptr) {
      throw tile_gone_error_t("TripLegBuilder::Build failed", edge);
    }
    const DirectedEdge* directededge = graphtile->directededge(edge);
    const sif::TravelMode mode = edge_itr->mode;
    const uint8_t travel_type = travel_types[static_cast<uint32_t>(mode)];
    const auto& costing = mode_costing[static_cast<uint32_t>(mode)];

    if (directededge->toll()) {
      has_toll = true;
    }
    if (directededge->use() == Use::kFerry) {
      has_ferry = true;
    }
    if (directededge->classification() == baldr::RoadClass::kMotorway) {
      has_highway = true;
    }

    // Set node attributes - only set if they are true since they are optional
    graph_tile_ptr start_tile = graphtile;
    graphreader.GetGraphTile(startnode, start_tile);
    if (start_tile == nullptr) {
      throw tile_gone_error_t("TripLegBuilder::Build failed", startnode);
    }
    const NodeInfo* node = start_tile->node(startnode);

    if (osmchangeset == 0 && controller(kOsmChangeset)) {
      osmchangeset = start_tile->header()->dataset_id();
    }

    const bool is_first_edge = edge_itr == path_begin;
    const bool is_last_edge = edge_itr == (path_end - 1);

    // have to always compute the offset in case the timezone changes along the path
    // we could cache the timezone and just add seconds when the timezone doesnt change
    const float seconds_offset =
        (is_first_edge || invariant) ? 0.f : std::prev(edge_itr)->elapsed_cost.secs;
    time_info = forward_time_info.forward(seconds_offset, static_cast<int>(node->timezone()));

    // Add a node to the trip path and set its attributes.
    TripLeg_Node* trip_node = trip_path.add_node();

    if (controller(kNodeType)) {
      trip_node->set_type(GetTripLegNodeType(node->type()));
      if (node->traffic_signal())
        trip_node->set_traffic_signal(true);
    }

    if (node->intersection() == IntersectionType::kFork) {
      if (controller(kNodeFork)) {
        trip_node->set_fork(true);
      }
    }

    // Assign the elapsed time from the start of the leg
    if (controller(kNodeElapsedTime)) {
      if (edge_itr == path_begin) {
        trip_node->mutable_cost()->mutable_elapsed_cost()->set_seconds(0);
        trip_node->mutable_cost()->mutable_elapsed_cost()->set_cost(0);
      } else {
        trip_node->mutable_cost()->mutable_elapsed_cost()->set_seconds(
            std::prev(edge_itr)->elapsed_cost.secs);
        trip_node->mutable_cost()->mutable_elapsed_cost()->set_cost(
            std::prev(edge_itr)->elapsed_cost.cost);
      }
    }

    // Assign the admin index
    if (controller(kNodeAdminIndex)) {
      trip_node->set_admin_index(
          GetAdminIndex(start_tile->admininfo(node->admin_index()), admin_info_map, admin_info_list));
    }

    if (controller(kNodeTimeZone)) {
      auto tz = DateTime::get_tz_db().from_index(node->timezone());
      if (tz) {
        trip_node->set_time_zone(tz->name());
      }
    }

    if (controller(kNodeTransitionTime)) {
      trip_node->mutable_cost()->mutable_transition_cost()->set_seconds(
          edge_itr->transition_cost.secs);
      trip_node->mutable_cost()->mutable_transition_cost()->set_cost(edge_itr->transition_cost.cost);
    }

    // Add multi modal stuff
    multimodal_builder.Build(trip_node, edge_itr->trip_id, node, startnode, directededge, edge,
                             start_tile, graphtile, mode_costing, controller, graphreader);

    uint32_t begin_index = is_first_edge ? 0 : trip_shape.size() - 1;
    auto edgeinfo = graphtile->edgeinfo(directededge);
    std::pair<std::vector<std::pair<float, float>>, uint32_t> levels = edgeinfo.levels();
    // Add edge to the trip node and set its attributes
    TripLeg_Edge* trip_edge =
        AddTripEdge(controller, edge, edge_itr, multimodal_builder.block_id, mode, travel_type,
                    costing, directededge, node->drive_on_right(), trip_node, graphtile, time_info,
                    startnode.id(), node->named_intersection(), start_tile,
                    travel_type == PedestrianType::kBlind && mode == sif::TravelMode::kPedestrian,
                    edgeinfo, levels);
<<<<<<< HEAD
=======

    // for the level changes, only consider edges on a single level
    if (levels.first.size() == 1 && levels.first[0].first == levels.first[0].second) {
      float lvl = levels.first[0].first;
      // if this edge is on a different level than the previous one,
      // add a level change
      if (std::fabs(lvl - prev_level) >= std::numeric_limits<float>::epsilon()) {
        auto* change = trip_path.add_level_changes();
        change->set_level(lvl);
        change->set_shape_index(begin_index);
        change->set_precision(std::max(static_cast<uint32_t>(1), levels.second));
        prev_level = lvl;
      }
    }
>>>>>>> 23ca3428

    // some information regarding shape/length trimming
    float trim_start_pct = is_first_edge ? start_pct : 0;
    float trim_end_pct = is_last_edge ? end_pct : 1;

    // Some edges at the beginning and end of the path and at intermediate locations will need trimmed
    auto trimming = edge_trimming.end();
    if (!edge_trimming.empty() &&
        (trimming = edge_trimming.find(edge_index)) != edge_trimming.end()) {
      // Get edge shape and reverse it if directed edge is not forward.
      auto edge_shape = edgeinfo.shape();
      if (!directededge->forward()) {
        std::reverse(edge_shape.begin(), edge_shape.end());
      }

      // Grab the edge begin and end info
      const auto& edge_begin_info = trimming->second.first;
      const auto& edge_end_info = trimming->second.second;

      // Start by assuming no trimming
      double begin_trim_dist = 0, end_trim_dist = 1;
      auto begin_trim_vrt = edge_shape.front(), end_trim_vrt = edge_shape.back();

      // Trimming needed
      if (edge_begin_info.trim) {
        begin_trim_dist = edge_begin_info.distance_along;
        begin_trim_vrt = edge_begin_info.vertex;
      }
      // Handle partial shape for first edge
      else if (is_first_edge && !edge_begin_info.trim) {
        begin_trim_dist = start_pct;
        begin_trim_vrt = start_vrt;
      }

      // Trimming needed
      if (edge_end_info.trim) {
        end_trim_dist = edge_end_info.distance_along;
        end_trim_vrt = edge_end_info.vertex;
      } // Handle partial shape for last edge
      else if (is_last_edge && !edge_end_info.trim) {
        end_trim_dist = end_pct;
        end_trim_vrt = end_vrt;
      }

      // Overwrite the trimming information for the edge length now that we know what it is
      trim_start_pct = begin_trim_dist;
      trim_end_pct = end_trim_dist;

      // Trim the shape
      auto edge_length = static_cast<float>(directededge->length());
      trim_shape(begin_trim_dist * edge_length, begin_trim_vrt, end_trim_dist * edge_length,
                 end_trim_vrt, edge_shape);
      // Add edge shape to the trip and skip the first point when its redundant with the previous edge
      trip_shape.insert(trip_shape.end(), edge_shape.begin() + !is_first_edge, edge_shape.end());
    } // We need to clip the shape if its at the beginning or end
    else if (is_first_edge || is_last_edge) {
      // Get edge shape and reverse it if directed edge is not forward.
      auto edge_shape = edgeinfo.shape();
      if (!directededge->forward()) {
        std::reverse(edge_shape.begin(), edge_shape.end());
      }
      float total = static_cast<float>(directededge->length());
      // Trim both ways
      if (is_first_edge && is_last_edge) {
        trim_shape(start_pct * total, start_vrt, end_pct * total, end_vrt, edge_shape);
      } // Trim the shape at the front for the first edge
      else if (is_first_edge) {
        trim_shape(start_pct * total, start_vrt, total, edge_shape.back(), edge_shape);
      } // And at the back if its the last edge
      else {
        trim_shape(0, edge_shape.front(), end_pct * total, end_vrt, edge_shape);
      }
      // Keep the shape
      trip_shape.insert(trip_shape.end(), edge_shape.begin() + !is_first_edge, edge_shape.end());
    } // Just get the shape in there in the right direction no clipping needed
    else {
      if (directededge->forward()) {
        trip_shape.insert(trip_shape.end(), edgeinfo.shape().begin() + 1, edgeinfo.shape().end());
      } else {
        trip_shape.insert(trip_shape.end(), edgeinfo.shape().rbegin() + 1, edgeinfo.shape().rend());
      }
    }

    // Set the portion of the edge we used
    // TODO: attributes controller and then use this in recosting
    trip_edge->set_source_along_edge(trim_start_pct);
    trip_edge->set_target_along_edge(trim_end_pct);

    // We need the total offset from the beginning of leg for the intermediate locations
    auto previous_total_distance = total_distance;
    total_distance += directededge->length() * (trim_end_pct - trim_start_pct);

    // If we are at a node or if we hit the edge index that matches our through location edge index,
    // we need to reset to the shape index then increment the iterator
    if (intermediate_itr != trip_path.mutable_location()->end() &&
        intermediate_itr->correlation().leg_shape_index() == edge_index) {
      intermediate_itr->mutable_correlation()->set_leg_shape_index(trip_shape.size() - 1);
      intermediate_itr->mutable_correlation()->set_distance_from_leg_origin(total_distance);
      // NOTE:
      // So for intermediate locations that dont have any trimming we know they occur at the node
      // In this case and only for ARRIVE_BY, the edge index that we convert to shape is off by 1
      // So here we need to set this one as if it were at the end of the previous edge in the path
      if (trimming == edge_trimming.end() && options.date_time_type() == Options::arrive_by) {
        intermediate_itr->mutable_correlation()->set_leg_shape_index(begin_index);
        intermediate_itr->mutable_correlation()->set_distance_from_leg_origin(
            previous_total_distance);
      }
      ++intermediate_itr;
    }

    // Set length if requested. Convert to km
    if (controller(kEdgeLength)) {
      float km =
          std::max(directededge->length() * kKmPerMeter * (trim_end_pct - trim_start_pct), 0.0f);
      trip_edge->set_length_km(km);
    }

    // How long on this edge?
    auto edge_seconds = edge_itr->elapsed_cost.secs - edge_itr->transition_cost.secs;
    if (edge_itr != path_begin)
      edge_seconds -= std::prev(edge_itr)->elapsed_cost.secs;

    // Set shape attributes, sending incidents enables them in the pbf
    auto incidents = controller(kIncidents) ? graphreader.GetIncidents(edge_itr->edgeid, graphtile)
                                            : valhalla::baldr::IncidentResult{};

    graph_tile_ptr end_node_tile = graphtile;
    graphreader.GetGraphTile(directededge->endnode(), end_node_tile);
    SetShapeAttributes(controller, graphtile, end_node_tile, directededge, trip_shape, begin_index,
                       trip_path, trim_start_pct, trim_end_pct, edge_seconds,
                       costing->flow_mask() & kCurrentFlowMask, incidents);

    // Set begin shape index if requested
    if (controller(kEdgeBeginShapeIndex)) {
      trip_edge->set_begin_shape_index(begin_index);
    }

    // Set end shape index if requested
    if (controller(kEdgeEndShapeIndex)) {
      trip_edge->set_end_shape_index(trip_shape.size() - 1);
    }

    // Set begin and end heading if requested. Uses trip_shape so
    // must be done after the edge's shape has been added.
    SetHeadings(trip_edge, controller, directededge, trip_shape, begin_index);

    // Add elevation along the edge if requested
    if (controller(kEdgeElevation)) {
      SetElevation(trip_edge, trim_start_pct, trim_end_pct, node, directededge, graphtile,
                   graphreader);
    }

    // Add landmarks in the directededge to the trip leg
    AddLandmarks(edgeinfo, trip_edge, controller, directededge, trip_shape, begin_index);

    // Add the intersecting edges at the node. Skip it if the node was an inner node (excluding start
    // node and end node) of a shortcut that was recovered.
    if (startnode.Is_Valid() && !edge_itr->start_node_is_recovered) {
      AddIntersectingEdges(controller, start_tile, node, directededge, prev_de, prior_opp_local_index,
                           graphreader, trip_node,
                           travel_type == PedestrianType::kBlind &&
                               mode == sif::TravelMode::kPedestrian);
    }

    ////////////// Prepare for the next iteration

    // Set the endnode of this directed edge as the startnode of the next edge.
    startnode = directededge->endnode();

    // Save the opposing edge as the previous DirectedEdge (for name consistency)
    if (!directededge->IsTransitLine()) {
      graph_tile_ptr t2 =
          directededge->leaves_tile() ? graphreader.GetGraphTile(directededge->endnode()) : graphtile;
      if (t2 == nullptr) {
        continue;
      }
      GraphId oppedge = t2->GetOpposingEdgeId(directededge);
      prev_de = t2->directededge(oppedge);
    }

    // Save the index of the opposing local directed edge at the end node
    prior_opp_local_index = directededge->opp_local_idx();
  }

  // Add the last node
  auto* node = trip_path.add_node();
  if (controller(kNodeAdminIndex)) {
    auto last_tile = graphreader.GetGraphTile(startnode);
    if (last_tile == nullptr) {
      throw tile_gone_error_t("TripLegBuilder::Build failed", startnode);
    }
    node->set_admin_index(
        GetAdminIndex(last_tile->admininfo(last_tile->node(startnode)->admin_index()), admin_info_map,
                      admin_info_list));
  }
  if (controller(kNodeElapsedTime)) {
    node->mutable_cost()->mutable_elapsed_cost()->set_seconds(std::prev(path_end)->elapsed_cost.secs);
    node->mutable_cost()->mutable_elapsed_cost()->set_cost(std::prev(path_end)->elapsed_cost.cost);
  }

  if (controller(kNodeTransitionTime)) {
    node->mutable_cost()->mutable_transition_cost()->set_seconds(0);
    node->mutable_cost()->mutable_transition_cost()->set_cost(0);
  }

  if (controller(kShapeAttributesClosure)) {
    // Set the end shape index if we're ending on a closure as the last index is
    // not processed in SetShapeAttributes above
    valhalla::TripLeg_Closure* closure = fetch_last_closure_annotation(trip_path);
    if (closure && !closure->has_end_shape_index_case()) {
      closure->set_end_shape_index(trip_shape.size() - 1);
    }
  }

  // Assign the admins
  AssignAdmins(controller, trip_path, admin_info_list);

  // Set the bounding box of the shape
  SetBoundingBox(trip_path, trip_shape);

  // Set shape if requested
  if (controller(kShape)) {
    trip_path.set_shape(encode<std::vector<PointLL>>(trip_shape));
  }

  if (osmchangeset != 0 && controller(kOsmChangeset)) {
    trip_path.set_osm_changeset(osmchangeset);
  }

  Summary* summary = trip_path.mutable_summary();
  summary->set_has_toll(has_toll);
  summary->set_has_ferry(has_ferry);
  summary->set_has_highway(has_highway);

  // Add that extra costing information if requested
  AccumulateRecostingInfoForward(options, start_pct, end_pct, forward_time_info, invariant,
                                 graphreader, trip_path);
}

} // namespace thor
} // namespace valhalla<|MERGE_RESOLUTION|>--- conflicted
+++ resolved
@@ -1913,8 +1913,6 @@
                     startnode.id(), node->named_intersection(), start_tile,
                     travel_type == PedestrianType::kBlind && mode == sif::TravelMode::kPedestrian,
                     edgeinfo, levels);
-<<<<<<< HEAD
-=======
 
     // for the level changes, only consider edges on a single level
     if (levels.first.size() == 1 && levels.first[0].first == levels.first[0].second) {
@@ -1929,7 +1927,6 @@
         prev_level = lvl;
       }
     }
->>>>>>> 23ca3428
 
     // some information regarding shape/length trimming
     float trim_start_pct = is_first_edge ? start_pct : 0;
