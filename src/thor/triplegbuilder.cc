--- conflicted
+++ resolved
@@ -934,10 +934,7 @@
                                     float src_pct,
                                     float tgt_pct,
                                     const baldr::TimeInfo& time_info,
-<<<<<<< HEAD
-=======
                                     const bool invariant,
->>>>>>> b1491035
                                     valhalla::baldr::GraphReader& reader,
                                     valhalla::TripLeg& leg) {
   // bail if this is empty for some reason
@@ -1038,15 +1035,11 @@
   // Keep track of the time
   auto date_time = origin.has_date_time() ? origin.date_time() : "";
   baldr::DateTime::tz_sys_info_cache_t tz_cache;
-<<<<<<< HEAD
-  const auto time_info = baldr::TimeInfo::make(origin, graphreader, &tz_cache);
-=======
   const auto forward_time_info = baldr::TimeInfo::make(origin, graphreader, &tz_cache);
 
   // check if we should use static time or offset time as the path lengthens
   const bool invariant =
       options.has_date_time_type() && options.date_time_type() == Options::invariant;
->>>>>>> b1491035
 
   // Create an array of travel types per mode
   uint8_t travel_types[4];
@@ -1149,17 +1142,9 @@
 
     // have to always compute the offset in case the timezone changes along the path
     // we could cache the timezone and just add seconds when the timezone doesnt change
-<<<<<<< HEAD
-    const auto offset_time =
-        time_info.forward(trip_path.node_size() == 0
-                              ? 0.0
-                              : trip_path.node().rbegin()->cost().elapsed_cost().seconds(),
-                          static_cast<int>(node->timezone()));
-=======
     const float seconds_offset =
         (is_first_edge || invariant) ? 0.f : std::prev(edge_itr)->elapsed_cost.secs;
     time_info = forward_time_info.forward(seconds_offset, static_cast<int>(node->timezone()));
->>>>>>> b1491035
 
     // Add a node to the trip path and set its attributes.
     TripLeg_Node* trip_node = trip_path.add_node();
@@ -1406,12 +1391,8 @@
   }
 
   // Add that extra costing information if requested
-<<<<<<< HEAD
-  AccumulateRecostingInfoForward(options, start_pct, end_pct, time_info, graphreader, trip_path);
-=======
   AccumulateRecostingInfoForward(options, start_pct, end_pct, forward_time_info, invariant,
                                  graphreader, trip_path);
->>>>>>> b1491035
 }
 
 } // namespace thor
