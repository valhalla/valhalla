#include <algorithm>
#include <cmath>
#include <cstdint>
#include <iostream>
#include <ostream>
#include <string>
#include <unordered_map>
#include <utility>

#include "baldr/admin.h"
#include "baldr/datetime.h"
#include "baldr/edgeinfo.h"
#include "baldr/graphconstants.h"
#include "baldr/signinfo.h"
#include "baldr/tilehierarchy.h"
#include "baldr/time_info.h"
#include "meili/match_result.h"
#include "midgard/encoded.h"
#include "midgard/logging.h"
#include "midgard/pointll.h"
#include "midgard/util.h"
#include "proto/common.pb.h"
#include "sif/costconstants.h"
#include "sif/recost.h"
#include "thor/triplegbuilder.h"
#include "triplegbuilder_utils.h"

using namespace valhalla;
using namespace valhalla::baldr;
using namespace valhalla::midgard;
using namespace valhalla::sif;
using namespace valhalla::thor;

namespace {

uint32_t
GetAdminIndex(const AdminInfo& admin_info,
              std::unordered_map<AdminInfo, uint32_t, AdminInfo::AdminInfoHasher>& admin_info_map,
              std::vector<AdminInfo>& admin_info_list) {

  uint32_t admin_index = 0;
  auto existing_admin = admin_info_map.find(admin_info);

  // If admin was not processed yet
  if (existing_admin == admin_info_map.end()) {

    // Assign new admin index
    admin_index = admin_info_list.size();

    // Add admin info to list
    admin_info_list.emplace_back(admin_info);

    // Add admin info/index pair to map
    admin_info_map.emplace(admin_info, admin_index);
  } // Use known admin
  else {
    admin_index = existing_admin->second;
  }
  return admin_index;
}

void AssignAdmins(const AttributesController& controller,
                  TripLeg& trip_path,
                  const std::vector<AdminInfo>& admin_info_list) {
  if (controller.category_attribute_enabled(kAdminCategory)) {
    // Assign the admins
    trip_path.mutable_admin()->Reserve(admin_info_list.size());
    for (const auto& admin_info : admin_info_list) {
      TripLeg_Admin* trip_admin = trip_path.add_admin();

      // Set country code if requested
      if (controller(kAdminCountryCode)) {
        trip_admin->set_country_code(admin_info.country_iso());
      }

      // Set country text if requested
      if (controller(kAdminCountryText)) {
        trip_admin->set_country_text(admin_info.country_text());
      }

      // Set state code if requested
      if (controller(kAdminStateCode)) {
        trip_admin->set_state_code(admin_info.state_iso());
      }

      // Set state text if requested
      if (controller(kAdminStateText)) {
        trip_admin->set_state_text(admin_info.state_text());
      }
    }
  }
}

// Helper function to get the iso country code from an edge using its endnode
inline std::string country_code_from_edge(const graph_tile_ptr& tile,
                                          const valhalla::baldr::DirectedEdge& de) {
  if (!tile) {
    return std::string();
  }
  return tile->admininfo(tile->node(de.endnode())->admin_index()).country_iso();
}

/**
 * Used to add or update incidents attached to the provided leg. We could do something more exotic to
 * avoid linear scan, like keeping a separate lookup outside of the pbf
 * @param leg        the leg to update
 * @param incident   the incident that applies
 * @param index      what shape index of the leg the index apples to
 */
void UpdateIncident(const std::shared_ptr<const valhalla::IncidentsTile>& incidents_tile,
                    TripLeg& leg,
                    const valhalla::IncidentsTile::Location* incident_location,
                    uint32_t index,
                    const graph_tile_ptr& end_node_tile,
                    const valhalla::baldr::DirectedEdge& de) {
  const uint64_t current_incident_id =
      valhalla::baldr::getIncidentMetadata(incidents_tile, *incident_location).id();
  auto found = std::find_if(leg.mutable_incidents()->begin(), leg.mutable_incidents()->end(),
                            [current_incident_id](const TripLeg::Incident& candidate) {
                              return current_incident_id == candidate.metadata().id();
                            });
  // Are we continuing an incident (this could be a hash look up)
  if (found != leg.mutable_incidents()->end()) {
    found->set_end_shape_index(index);
  } // We are starting a new incident
  else {
    auto* new_incident = leg.mutable_incidents()->Add();

    // Get the full incident metadata from the incident-tile
    const auto& meta = valhalla::baldr::getIncidentMetadata(incidents_tile, *incident_location);
    *new_incident->mutable_metadata() = meta;

    // Set iso country code (2 & 3 char codes) on the new incident obj created for this leg
    std::string country_code_iso_2 = country_code_from_edge(end_node_tile, de);
    if (!country_code_iso_2.empty()) {
      new_incident->mutable_metadata()->set_iso_3166_1_alpha2(country_code_iso_2.c_str());
    }
    std::string country_code_iso_3 = valhalla::baldr::get_iso_3166_1_alpha3(country_code_iso_2);
    if (!country_code_iso_3.empty()) {
      new_incident->mutable_metadata()->set_iso_3166_1_alpha3(country_code_iso_3.c_str());
    }

    new_incident->set_begin_shape_index(index);
    new_incident->set_end_shape_index(index);
  }
}

valhalla::TripLeg_Closure* fetch_last_closure_annotation(TripLeg& leg) {
  return leg.closures_size() ? leg.mutable_closures(leg.closures_size() - 1) : nullptr;
}

valhalla::TripLeg_Closure* fetch_or_create_closure_annotation(TripLeg& leg) {
  valhalla::TripLeg_Closure* closure = fetch_last_closure_annotation(leg);
  // If last closure annotation has its end index populated, create a new
  // closure annotation
  return (!closure || closure->has_end_shape_index_case()) ? leg.add_closures() : closure;
}

/**
 * Chops up the shape for an edge so that we have shape points where speeds change along the edge
 * and where incidents occur along the edge. Also sets the various per shape point attributes
 * such as time, distance, speed. Also updates the incidents list on the edge with their shape indices
 * @param controller
 * @param tile
 * @param edge
 * @param shape
 * @param shape_begin
 * @param leg
 * @param src_pct
 * @param tgt_pct
 * @param edge_seconds
 * @param cut_for_traffic
 * @param incidents
 */
void SetShapeAttributes(const AttributesController& controller,
                        const graph_tile_ptr& tile,
                        const graph_tile_ptr& end_node_tile,
                        const DirectedEdge* edge,
                        std::vector<PointLL>& shape,
                        size_t shape_begin,
                        TripLeg& leg,
                        double src_pct,
                        double tgt_pct,
                        double edge_seconds,
                        bool cut_for_traffic,
                        const valhalla::baldr::IncidentResult& incidents) {
  // TODO: if this is a transit edge then the costing will throw

  // bail if nothing to do
  if (!cut_for_traffic && incidents.start_index == incidents.end_index &&
      !controller.category_attribute_enabled(kShapeAttributesCategory)) {
    return;
  }

  // initialize shape_attributes once
  if (!leg.has_shape_attributes() &&
      controller.category_attribute_enabled(kShapeAttributesCategory)) {
    leg.mutable_shape_attributes();
  }

  // convenient for bundling info about the spots where we cut the shape
  struct cut_t {
    double percent_along;
    double speed; // meters per second
    uint8_t congestion;
    std::vector<const valhalla::IncidentsTile::Location*> incidents;
    bool closed;
  };

  // A list of percent along the edge, corresponding speed (meters per second), incident id
  std::vector<cut_t> cuts;
  double speed = (edge->length() * (tgt_pct - src_pct)) / edge_seconds;
  if (cut_for_traffic) {
    // TODO: we'd like to use the speed from traffic here but because there are synchronization
    // problems with those records changing between when we used them to make the path and when we
    // try to grab them again here, we instead rely on the total time from PathInfo and just do the
    // cutting for now
    const auto& traffic_speed = tile->trafficspeed(edge);
    if (traffic_speed.breakpoint1 > 0) {
      cuts.emplace_back(cut_t{traffic_speed.breakpoint1 / 255.0,
                              speed,
                              static_cast<std::uint8_t>(traffic_speed.congestion1),
                              {},
                              traffic_speed.closed(0)});
      if (traffic_speed.breakpoint2 > 0) {
        cuts.emplace_back(cut_t{traffic_speed.breakpoint2 / 255.0,
                                speed,
                                static_cast<std::uint8_t>(traffic_speed.congestion2),
                                {},
                                traffic_speed.closed(1)});
        if (traffic_speed.breakpoint2 < 255) {
          cuts.emplace_back(cut_t{1,
                                  speed,
                                  static_cast<std::uint8_t>(traffic_speed.congestion3),
                                  {},
                                  traffic_speed.closed(2)});
        }
      }
    }
  }

  // Cap the end so that we always have something to use
  if (cuts.empty() || cuts.back().percent_along < tgt_pct) {
    cuts.emplace_back(cut_t{tgt_pct, speed, UNKNOWN_CONGESTION_VAL, {}, false});
  }

  // sort the start and ends of the incidents along this edge
  for (auto incident_location_index = incidents.start_index;
       incident_location_index != incidents.end_index; ++incident_location_index) {
    if (incident_location_index >= incidents.tile->locations_size()) {
      throw std::logic_error(
          "invalid incident_location_index: " + std::to_string(incident_location_index) + " vs " +
          std::to_string(incidents.tile->locations_size()));
    }
    const auto& incident = incidents.tile->locations(incident_location_index);
    // if the incident is actually on the part of the edge we are using
    if (incident.start_offset() > tgt_pct || incident.end_offset() < src_pct)
      continue;
    // insert the start point and end points
    for (auto offset : {
             std::max((double)incident.start_offset(), src_pct),
             std::min((double)incident.end_offset(), tgt_pct),
         }) {
      // if this is clipped at the beginning of the edge then its not a new cut but we still need to
      // attach the incidents information to the leg
      if (offset == src_pct) {
        UpdateIncident(incidents.tile, leg, &incident, shape_begin, end_node_tile, *edge);
        continue;
      }

      // where does it go in the sorted list
      auto itr = std::partition_point(cuts.begin(), cuts.end(),
                                      [offset](const cut_t& c) { return c.percent_along < offset; });
      // there is already a cut here so we just add the incident
      if (itr != cuts.end() && itr->percent_along == offset) {
        itr->incidents.push_back(&incident);
      } // there wasnt a cut here so we need to make one
      else {
        cuts.insert(itr, cut_t{offset,
                               itr == cuts.end() ? speed : itr->speed,
                               itr == cuts.end() ? UNKNOWN_CONGESTION_VAL : itr->congestion,
                               {&incident},
                               itr == cuts.end() ? false : itr->closed});
      }
    }
  }

  // Find the first cut to the right of where we start on this edge
  auto edgeinfo = tile->edgeinfo(edge);
  double distance_total_pct = src_pct;
  auto cut_itr = std::find_if(cuts.cbegin(), cuts.cend(),
                              [distance_total_pct](const decltype(cuts)::value_type& s) {
                                return distance_total_pct <= s.percent_along;
                              });
  assert(cut_itr != cuts.cend());

  // reservations
  if (controller(kShapeAttributesTime)) {
    leg.mutable_shape_attributes()->mutable_time()->Reserve(leg.shape_attributes().time_size() +
                                                            shape.size() + cuts.size());
  }
  if (controller(kShapeAttributesLength)) {
    leg.mutable_shape_attributes()->mutable_length()->Reserve(leg.shape_attributes().length_size() +
                                                              shape.size() + cuts.size());
  }
  if (controller(kShapeAttributesSpeed)) {
    leg.mutable_shape_attributes()->mutable_speed()->Reserve(leg.shape_attributes().speed_size() +
                                                             shape.size() + cuts.size());
  }
  if (controller(kShapeAttributesSpeedLimit)) {
    leg.mutable_shape_attributes()->mutable_speed_limit()->Reserve(
        leg.shape_attributes().speed_limit_size() + shape.size() + cuts.size());
  }

  // Set the shape attributes
  for (auto i = shape_begin + 1; i < shape.size(); ++i) {
    // when speed changes we need to make a new shape point and continue from there
    double distance = shape[i].Distance(shape[i - 1]); // meters
    double distance_pct = distance / edge->length();
    double next_total = distance_total_pct + distance_pct;
    size_t shift = 0;
    if (next_total > cut_itr->percent_along && std::next(cut_itr) != cuts.cend()) {
      // Calculate where the cut point should be between these two existing shape points
      auto coef = (cut_itr->percent_along - distance_total_pct) / (next_total - distance_total_pct);
      auto point = shape[i - 1].PointAlongSegment(shape[i], coef);
      shape.insert(shape.begin() + i, point);
      next_total = cut_itr->percent_along;
      distance *= coef;
      shift = 1;
    }
    if (controller(kShapeAttributesClosure)) {
      // Process closure annotations
      if (cut_itr->closed) {
        // Found a closure. Fetch a new annotation, or the last closure
        // annotation if it does not have an end index set (meaning the shape
        // is still within an existing closure)
        ::valhalla::TripLeg_Closure* closure = fetch_or_create_closure_annotation(leg);
        if (!closure->has_begin_shape_index_case()) {
          closure->set_begin_shape_index(i - 1);
        }
      } else {
        // Not a closure, check if we need to set the end of an existing
        // closure annotation or not
        ::valhalla::TripLeg_Closure* closure = fetch_last_closure_annotation(leg);
        if (closure && !closure->has_end_shape_index_case()) {
          closure->set_end_shape_index(i - 1);
        }
      }
    }
    distance_total_pct = next_total;
    double time = distance / cut_itr->speed; // seconds
    if (std::isnan(time)) {
      time = 0.;
    }

    // Set shape attributes time per shape point if requested
    if (controller(kShapeAttributesTime)) {
      // convert time to milliseconds and then round to an integer
      leg.mutable_shape_attributes()->add_time((time * kMillisecondPerSec) + 0.5);
    }

    // Set shape attributes length per shape point if requested
    if (controller(kShapeAttributesLength)) {
      // convert length to decimeters and then round to an integer
      leg.mutable_shape_attributes()->add_length((distance * kDecimeterPerMeter) + 0.5);
    }

    // Set shape attributes speed per shape point if requested
    if (controller(kShapeAttributesSpeed)) {
      // convert speed to decimeters per sec and then round to an integer
      double decimeters_sec = (distance * kDecimeterPerMeter / time) + 0.5;
      if (std::isnan(decimeters_sec) || time == 0.) { // avoid NaN
        decimeters_sec = 0.;
      }
      leg.mutable_shape_attributes()->add_speed(decimeters_sec);
    }

    // Set the maxspeed if requested
    if (controller(kShapeAttributesSpeedLimit)) {
      leg.mutable_shape_attributes()->add_speed_limit(edgeinfo.speed_limit());
    }

    // Set the incidents if we just cut or we are at the end
    if ((shift || i == shape.size() - 1) && !cut_itr->incidents.empty()) {
      for (const auto* incident : cut_itr->incidents) {
        UpdateIncident(incidents.tile, leg, incident, i, end_node_tile, *edge);
      }
    }

    // If we just cut the shape we need to go on to the next marker only after setting the attribs
    std::advance(cut_itr, shift);
  }
}

// Set the bounding box (min,max lat,lon) for the shape
void SetBoundingBox(TripLeg& trip_path, std::vector<PointLL>& shape) {
  AABB2<PointLL> bbox(shape);
  LatLng* min_ll = trip_path.mutable_bbox()->mutable_min_ll();
  min_ll->set_lat(bbox.miny());
  min_ll->set_lng(bbox.minx());
  LatLng* max_ll = trip_path.mutable_bbox()->mutable_max_ll();
  max_ll->set_lat(bbox.maxy());
  max_ll->set_lng(bbox.maxx());
}

/**
 * Removes all edges but the one with the id that we are passing
 * @param location  The location
 * @param edge_id   The edge id to keep
 */
void RemovePathEdges(valhalla::Location* location, const GraphId& edge_id) {
  auto pos =
      std::find_if(location->correlation().edges().begin(), location->correlation().edges().end(),
                   [&edge_id](const valhalla::PathEdge& e) { return e.graph_id() == edge_id; });
  if (pos == location->correlation().edges().end())
    throw std::logic_error("Could not find matching edge candidate");

  if (location->correlation().edges_size() > 1) {
    location->mutable_correlation()
        ->mutable_edges()
        ->SwapElements(0, pos - location->correlation().edges().begin());
    location->mutable_correlation()
        ->mutable_edges()
        ->DeleteSubrange(1, location->correlation().edges_size() - 1);
  }
}

/**
 * Copy the subset of options::location into the tripleg::locations and remove edge candidates
 * that werent removed during the construction of the route
 */
void CopyLocations(TripLeg& trip_path,
                   const valhalla::Location& origin,
                   const std::vector<valhalla::Location>& intermediates,
                   const valhalla::Location& dest,
                   const std::vector<PathInfo>::const_iterator path_begin,
                   const std::vector<PathInfo>::const_iterator path_end) {
  // origin
  trip_path.add_location()->CopyFrom(origin);
  RemovePathEdges(&*trip_path.mutable_location()->rbegin(), path_begin->edgeid);
  // intermediates
  std::optional<uint32_t> last_shape_index = std::nullopt;
  for (const auto& intermediate : intermediates) {
    valhalla::Location* tp_intermediate = trip_path.add_location();
    tp_intermediate->CopyFrom(intermediate);
    // we can grab the right edge index in the path because we temporarily set it for trimming
    if (last_shape_index && intermediate.correlation().leg_shape_index() <= *last_shape_index) {
      throw std::logic_error("leg_shape_index not set for intermediate location");
    }
    last_shape_index = intermediate.correlation().leg_shape_index();
    RemovePathEdges(&*trip_path.mutable_location()->rbegin(),
                    (path_begin + *last_shape_index)->edgeid);
  }
  // destination
  trip_path.add_location()->CopyFrom(dest);
  RemovePathEdges(&*trip_path.mutable_location()->rbegin(), std::prev(path_end)->edgeid);
}

/**
 * Set begin and end heading if requested.
 * @param  trip_edge  Trip path edge to add headings.
 * @param  controller Controller specifying attributes to add to trip edge.
 * @param  edge       Directed edge.
 * @param  shape      Trip shape.
 */
void SetHeadings(TripLeg_Edge* trip_edge,
                 const AttributesController& controller,
                 const DirectedEdge* edge,
                 const std::vector<PointLL>& shape,
                 const uint32_t begin_index) {
  if (controller(kEdgeBeginHeading) || controller(kEdgeEndHeading)) {
    float offset = GetOffsetForHeading(edge->classification(), edge->use());
    if (controller(kEdgeBeginHeading)) {
      trip_edge->set_begin_heading(
          std::round(PointLL::HeadingAlongPolyline(shape, offset, begin_index, shape.size() - 1)));
    }
    if (controller(kEdgeEndHeading)) {
      trip_edge->set_end_heading(
          std::round(PointLL::HeadingAtEndOfPolyline(shape, offset, begin_index, shape.size() - 1)));
    }
  }
}

// Populate the specified sign element with the specified sign attributes including pronunciation
// attributes if they exist
void PopulateSignElement(
    uint32_t sign_index,
    const SignInfo& sign,
    const std::unordered_map<uint32_t, std::pair<uint8_t, std::string>>& pronunciations,
    valhalla::TripSignElement* sign_element) {
  sign_element->set_text(sign.text());
  sign_element->set_is_route_number(sign.is_route_num());

  // Assign pronunciation alphabet and value if they exist
  std::unordered_map<uint32_t, std::pair<uint8_t, std::string>>::const_iterator iter =
      pronunciations.find(sign_index);
  if (iter != pronunciations.end()) {
    auto* pronunciation = sign_element->mutable_pronunciation();
    pronunciation->set_alphabet(GetTripPronunciationAlphabet(
        static_cast<valhalla::baldr::PronunciationAlphabet>((iter->second).first)));
    pronunciation->set_value((iter->second).second);
  }
}

// Walk the edge_signs, add sign information onto the trip_sign, honoring which to
// add per the attributes-controller.
void AddSignInfo(const AttributesController& controller,
                 const std::vector<SignInfo>& edge_signs,
                 const std::unordered_map<uint32_t, std::pair<uint8_t, std::string>>& pronunciations,
                 valhalla::TripSign* trip_sign) {

  if (!edge_signs.empty()) {
    uint32_t sign_index = 0;
    for (const auto& sign : edge_signs) {
      switch (sign.type()) {
        case valhalla::baldr::Sign::Type::kExitNumber: {
          if (controller(kEdgeSignExitNumber)) {
            PopulateSignElement(sign_index, sign, pronunciations,
                                trip_sign->mutable_exit_numbers()->Add());
          }
          break;
        }
        case valhalla::baldr::Sign::Type::kExitBranch: {
          if (controller(kEdgeSignExitBranch)) {
            PopulateSignElement(sign_index, sign, pronunciations,
                                trip_sign->mutable_exit_onto_streets()->Add());
          }
          break;
        }
        case valhalla::baldr::Sign::Type::kExitToward: {
          if (controller(kEdgeSignExitToward)) {
            PopulateSignElement(sign_index, sign, pronunciations,
                                trip_sign->mutable_exit_toward_locations()->Add());
          }
          break;
        }
        case valhalla::baldr::Sign::Type::kExitName: {
          if (controller(kEdgeSignExitName)) {
            PopulateSignElement(sign_index, sign, pronunciations,
                                trip_sign->mutable_exit_names()->Add());
          }
          break;
        }
        case valhalla::baldr::Sign::Type::kGuideBranch: {
          if (controller(kEdgeSignGuideBranch)) {
            PopulateSignElement(sign_index, sign, pronunciations,
                                trip_sign->mutable_guide_onto_streets()->Add());
          }
          break;
        }
        case valhalla::baldr::Sign::Type::kGuideToward: {
          if (controller(kEdgeSignGuideToward)) {
            PopulateSignElement(sign_index, sign, pronunciations,
                                trip_sign->mutable_guide_toward_locations()->Add());
          }
          break;
        }
        case valhalla::baldr::Sign::Type::kGuidanceViewJunction: {
          if (controller(kEdgeSignGuidanceViewJunction)) {
            PopulateSignElement(sign_index, sign, pronunciations,
                                trip_sign->mutable_guidance_view_junctions()->Add());
          }
          break;
        }
        case valhalla::baldr::Sign::Type::kGuidanceViewSignboard: {
          if (controller(kEdgeSignGuidanceViewSignboard)) {
            PopulateSignElement(sign_index, sign, pronunciations,
                                trip_sign->mutable_guidance_view_signboards()->Add());
          }
          break;
        }
        default: {
          break;
        }
      }
      ++sign_index;
    }
  }
}

/**
 * Add trip intersecting edge.
 * @param  controller   Controller to determine which attributes to set.
 * @param  directededge Directed edge on the path.
 * @param  prev_de  Previous directed edge on the path.
 * @param  local_edge_index  Index of the local intersecting path edge at intersection.
 * @param  nodeinfo  Node information of the intersection.
 * @param  trip_node  Trip node that will store the intersecting edge information.
 * @param  intersecting_de Intersecting directed edge. Will be nullptr except when
 *                         on the local hierarchy.
 */
void AddTripIntersectingEdge(const AttributesController& controller,
                             const graph_tile_ptr& graphtile,
                             const DirectedEdge* directededge,
                             const DirectedEdge* prev_de,
                             uint32_t local_edge_index,
                             const NodeInfo* nodeinfo,
                             TripLeg_Node* trip_node,
                             const DirectedEdge* intersecting_de) {
  TripLeg_IntersectingEdge* intersecting_edge = trip_node->add_intersecting_edge();

  // Set the heading for the intersecting edge if requested
  if (controller(kNodeIntersectingEdgeBeginHeading)) {
    intersecting_edge->set_begin_heading(nodeinfo->heading(local_edge_index));
  }

  Traversability traversability = Traversability::kNone;
  // Determine walkability
  if (intersecting_de->forwardaccess() & kPedestrianAccess) {
    traversability = (intersecting_de->reverseaccess() & kPedestrianAccess)
                         ? Traversability::kBoth
                         : Traversability::kForward;
  } else {
    traversability = (intersecting_de->reverseaccess() & kPedestrianAccess)
                         ? Traversability::kBackward
                         : Traversability::kNone;
  }
  // Set the walkability flag for the intersecting edge if requested
  if (controller(kNodeIntersectingEdgeWalkability)) {
    intersecting_edge->set_walkability(GetTripLegTraversability(traversability));
  }

  traversability = Traversability::kNone;
  // Determine cyclability
  if (intersecting_de->forwardaccess() & kBicycleAccess) {
    traversability = (intersecting_de->reverseaccess() & kBicycleAccess) ? Traversability::kBoth
                                                                         : Traversability::kForward;
  } else {
    traversability = (intersecting_de->reverseaccess() & kBicycleAccess) ? Traversability::kBackward
                                                                         : Traversability::kNone;
  }
  // Set the cyclability flag for the intersecting edge if requested
  if (controller(kNodeIntersectingEdgeCyclability)) {
    intersecting_edge->set_cyclability(GetTripLegTraversability(traversability));
  }

  // Set the driveability flag for the intersecting edge if requested
  if (controller(kNodeIntersectingEdgeDriveability)) {
    intersecting_edge->set_driveability(
        GetTripLegTraversability(nodeinfo->local_driveability(local_edge_index)));
  }

  // Set the previous/intersecting edge name consistency if requested
  if (controller(kNodeIntersectingEdgeFromEdgeNameConsistency)) {
    bool name_consistency =
        (prev_de == nullptr) ? false : prev_de->name_consistency(local_edge_index);
    intersecting_edge->set_prev_name_consistency(name_consistency);
  }

  // Set the current/intersecting edge name consistency if requested
  if (controller(kNodeIntersectingEdgeToEdgeNameConsistency)) {
    intersecting_edge->set_curr_name_consistency(directededge->name_consistency(local_edge_index));
  }

  // Set the use for the intersecting edge if requested
  if (controller(kNodeIntersectingEdgeUse)) {
    intersecting_edge->set_use(GetTripLegUse(intersecting_de->use()));
  }

  // Set the road class for the intersecting edge if requested
  if (controller(kNodeIntersectingEdgeRoadClass)) {
    intersecting_edge->set_road_class(GetRoadClass(intersecting_de->classification()));
  }

  // Set the lane count for the intersecting edge if requested
  if (controller(kNodeIntersectingEdgeLaneCount)) {
    intersecting_edge->set_lane_count(intersecting_de->lanecount());
  }

  // Set the sign info for the intersecting edge if requested
  if (controller(kNodeIntersectingEdgeSignInfo)) {
    if (intersecting_de->sign()) {
      std::unordered_map<uint32_t, std::pair<uint8_t, std::string>> pronunciations;
      std::vector<SignInfo> edge_signs =
          graphtile->GetSigns(intersecting_de - graphtile->directededge(0), pronunciations);
      if (!edge_signs.empty()) {
        valhalla::TripSign* sign = intersecting_edge->mutable_sign();
        AddSignInfo(controller, edge_signs, pronunciations, sign);
      }
    }
  }
}

/**
 * Adds the intersecting edges in the graph at the current node. Skips edges which are on the path
 * as well as those which are duplicates due to shortcut edges.
 * @param controller               tells us what info we should add about the intersecting edges
 * @param start_tile               the tile which contains the node
 * @param node                     the node at which we are copying intersecting edges
 * @param directededge             the current edge leaving the current node in the path
 * @param prev_de                  the previous edge in the path
 * @param prior_opp_local_index    opposing edge local index of previous edge in the path
 * @param graphreader              graph reader for graph access
 * @param trip_node                pbf node in the pbf structure we are building
 */
void AddIntersectingEdges(const AttributesController& controller,
                          const graph_tile_ptr& start_tile,
                          const NodeInfo* node,
                          const DirectedEdge* directededge,
                          const DirectedEdge* prev_de,
                          uint32_t prior_opp_local_index,
                          GraphReader& graphreader,
                          valhalla::TripLeg::Node* trip_node) {
  /* Add connected edges from the start node. Do this after the first trip
     edge is added

     Our path is from 1 to 2 to 3 (nodes) to ... n nodes.
     Each letter represents the edge info.
     So at node 2, we will store the edge info for D and we will store the
     intersecting edge info for B, C, E, F, and G.  We need to make sure
     that we don't store the edge info from A and D again.

         (X)    (3)   (X)
           \\   ||   //
          C \\ D|| E//
             \\ || //
          B   \\||//   F
     (X)======= (2) ======(X)
                ||\\
              A || \\ G
                ||  \\
                (1)  (X)
  */

  // prepare for some edges
  trip_node->mutable_intersecting_edge()->Reserve(node->local_edge_count());

  // Iterate through edges on this level to find any intersecting edges
  // Follow any upwards or downward transitions
  const DirectedEdge* intersecting_edge = start_tile->directededge(node->edge_index());
  for (uint32_t idx1 = 0; idx1 < node->edge_count(); ++idx1, intersecting_edge++) {

    // Skip shortcut edges AND the opposing edge of the previous edge in the path AND
    // the current edge in the path AND the superceded edge of the current edge in the path
    // if the current edge in the path is a shortcut
    if (intersecting_edge->is_shortcut() ||
        intersecting_edge->localedgeidx() == prior_opp_local_index ||
        intersecting_edge->localedgeidx() == directededge->localedgeidx() ||
        (directededge->is_shortcut() && directededge->shortcut() & intersecting_edge->superseded()) ||
        intersecting_edge->use() == Use::kConstruction) {
      continue;
    }

    // Add intersecting edges on the same hierarchy level and not on the path
    AddTripIntersectingEdge(controller, start_tile, directededge, prev_de,
                            intersecting_edge->localedgeidx(), node, trip_node, intersecting_edge);
  }

  // Add intersecting edges on different levels (follow NodeTransitions)
  if (node->transition_count() > 0) {
    const NodeTransition* trans = start_tile->transition(node->transition_index());
    for (uint32_t i = 0; i < node->transition_count(); ++i, ++trans) {
      // Get the end node tile and its directed edges
      GraphId endnode = trans->endnode();
      graph_tile_ptr endtile = graphreader.GetGraphTile(endnode);
      if (endtile == nullptr) {
        continue;
      }
      const NodeInfo* nodeinfo2 = endtile->node(endnode);
      const DirectedEdge* intersecting_edge2 = endtile->directededge(nodeinfo2->edge_index());
      for (uint32_t idx2 = 0; idx2 < nodeinfo2->edge_count(); ++idx2, intersecting_edge2++) {
        // Skip shortcut edges and edges on the path
        if (intersecting_edge2->is_shortcut() ||
            intersecting_edge2->localedgeidx() == prior_opp_local_index ||
            intersecting_edge2->localedgeidx() == directededge->localedgeidx() ||
            intersecting_edge2->use() == Use::kConstruction) {
          continue;
        }

        AddTripIntersectingEdge(controller, endtile, directededge, prev_de,
                                intersecting_edge2->localedgeidx(), nodeinfo2, trip_node,
                                intersecting_edge2);
      }
    }
  }
}

/**
 * Add trip edge. (TODO more comments)
 * @param  controller         Controller to determine which attributes to set.
 * @param  edge               Identifier of an edge within the tiled, hierarchical graph.
 * @param  trip_id            Trip Id (0 if not a transit edge).
 * @param  block_id           Transit block Id (0 if not a transit edge)
 * @param  mode               Travel mode for the edge: Biking, walking, etc.
 * @param  directededge       Directed edge information.
 * @param  drive_right        Right side driving for this edge.
 * @param  trip_node          Trip node to add the edge information to.
 * @param  graphtile          Graph tile for accessing data.
 * @param  second_of_week     The time, from the beginning of the week in seconds at which
 *                            the path entered this edge (always monday at noon on timeless route)
 * @param  start_node_idx     The start node index
 * @param  has_junction_name  True if named junction exists, false otherwise
 * @param  start_tile         The start tile of the start node
 *
 */
TripLeg_Edge* AddTripEdge(const AttributesController& controller,
                          const GraphId& edge,
                          const uint32_t trip_id,
                          const uint32_t block_id,
                          const sif::TravelMode mode,
                          const uint8_t travel_type,
                          const std::shared_ptr<sif::DynamicCost>& costing,
                          const DirectedEdge* directededge,
                          const bool drive_on_right,
                          TripLeg_Node* trip_node,
                          const graph_tile_ptr& graphtile,
                          const baldr::TimeInfo& time_info,
                          const uint32_t start_node_idx,
                          const bool has_junction_name,
                          const graph_tile_ptr& start_tile,
                          const uint8_t restrictions_idx,
                          float elapsed_secs) {

  // Index of the directed edge within the tile
  uint32_t idx = edge.id();

  TripLeg_Edge* trip_edge = trip_node->mutable_edge();

  // Get the edgeinfo
  auto edgeinfo = graphtile->edgeinfo(directededge);

  // Add names to edge if requested
  if (controller(kEdgeNames)) {
    std::vector<uint8_t> types;
    auto names_and_types = edgeinfo.GetNamesAndTypes(types, true);
    trip_edge->mutable_name()->Reserve(names_and_types.size());
    std::unordered_map<uint8_t, std::pair<uint8_t, std::string>> pronunciations =
        edgeinfo.GetPronunciationsMap();
    uint8_t name_index = 0;
    for (const auto& name_and_type : names_and_types) {
      if (types.at(name_index) != 0) {
        // Skip the tagged names
        name_index++;
        continue;
      }

      auto* trip_edge_name = trip_edge->mutable_name()->Add();
      // Assign name and type
      trip_edge_name->set_value(name_and_type.first);
      trip_edge_name->set_is_route_number(name_and_type.second);
      std::unordered_map<uint8_t, std::pair<uint8_t, std::string>>::const_iterator iter =
          pronunciations.find(name_index);

      // Assign pronunciation alphabet and value if one exists
      if (iter != pronunciations.end()) {
        auto* pronunciation = trip_edge_name->mutable_pronunciation();
        pronunciation->set_alphabet(GetTripPronunciationAlphabet(
            static_cast<valhalla::baldr::PronunciationAlphabet>((iter->second).first)));
        pronunciation->set_value((iter->second).second);
      }

      name_index++;
    }
  }

  // Add tagged names to the edge if requested
  if (controller(kEdgeTaggedValues)) {
    const auto& tagged_values_and_types = edgeinfo.GetTags();
    trip_edge->mutable_tagged_value()->Reserve(tagged_values_and_types.size());
    for (const auto& tagged_value_and_type : tagged_values_and_types) {
      auto* trip_edge_tag_name = trip_edge->mutable_tagged_value()->Add();
      trip_edge_tag_name->set_value(tagged_value_and_type.second);
      trip_edge_tag_name->set_type(
          static_cast<TaggedValue_Type>(static_cast<uint8_t>(tagged_value_and_type.first)));
    }
  }

#ifdef LOGGING_LEVEL_TRACE
  LOG_TRACE(std::string("wayid=") + std::to_string(edgeinfo.wayid()));
#endif

  // Set the signs (if the directed edge has sign information) and if requested
  if (directededge->sign()) {
    // Add the edge signs
    std::unordered_map<uint32_t, std::pair<uint8_t, std::string>> pronunciations;
    std::vector<SignInfo> edge_signs = graphtile->GetSigns(idx, pronunciations);
    if (!edge_signs.empty()) {
      valhalla::TripSign* sign = trip_edge->mutable_sign();
      AddSignInfo(controller, edge_signs, pronunciations, sign);
    }
  }

  // Process the named junctions at nodes
  if (has_junction_name && start_tile) {
    // Add the node signs
    std::unordered_map<uint32_t, std::pair<uint8_t, std::string>> pronunciations;
    std::vector<SignInfo> node_signs = start_tile->GetSigns(start_node_idx, pronunciations, true);
    if (!node_signs.empty()) {
      valhalla::TripSign* trip_sign = trip_edge->mutable_sign();
      uint32_t sign_index = 0;
      for (const auto& sign : node_signs) {
        switch (sign.type()) {
          case valhalla::baldr::Sign::Type::kJunctionName: {
            if (controller(kEdgeSignJunctionName)) {
              PopulateSignElement(sign_index, sign, pronunciations,
                                  trip_sign->mutable_junction_names()->Add());
            }
            break;
          }
          default:
            break;
        }
        ++sign_index;
      }
    }
  }

  // If turn lanes exist
  if (directededge->turnlanes()) {
    auto turnlanes = graphtile->turnlanes(idx);
    trip_edge->mutable_turn_lanes()->Reserve(turnlanes.size());
    for (auto tl : turnlanes) {
      TurnLane* turn_lane = trip_edge->add_turn_lanes();
      turn_lane->set_directions_mask(tl);
    }
  }

  // Set road class if requested
  if (controller(kEdgeRoadClass)) {
    trip_edge->set_road_class(GetRoadClass(directededge->classification()));
  }

  // Set speed if requested
  // TODO: what to do about transit edges?
  if (controller(kEdgeSpeed)) {
    // TODO: could get better precision speed here by calling GraphTile::GetSpeed but we'd need to
    // know whether or not the costing actually cares about the speed of the edge. Perhaps a
    // refactor of costing to have a GetSpeed function which EdgeCost calls internally but which we
    // can also call externally
    double speed = 0;
    if (mode == sif::TravelMode::kPublicTransit) {
<<<<<<< HEAD
      speed = directededge->speed();
    } else {
      uint8_t flow_sources;
      speed = directededge->length() /
              costing->EdgeCost(directededge, graphtile, time_info, flow_sources).secs * 3.6;
=======
      // TODO(nils): get the actual speed here by passing in the elapsed seconds (or the whole
      // pathinfo)
      speed = directededge->length() / elapsed_secs * kMetersPerSectoKPH;
    } else {
      uint8_t flow_sources;
      speed = directededge->length() /
              costing->EdgeCost(directededge, graphtile, time_info, flow_sources).secs *
              kMetersPerSectoKPH;
>>>>>>> 7bf7cde2
    }
    trip_edge->set_speed(speed);
  }

  uint8_t kAccess = 0;
  if (mode == sif::TravelMode::kBicycle) {
    kAccess = kBicycleAccess;
  } else if (mode == sif::TravelMode::kDrive) {
    kAccess = kAutoAccess;
  } else if (mode == sif::TravelMode::kPedestrian || mode == sif::TravelMode::kPublicTransit) {
    kAccess = kPedestrianAccess;
  }

  // Test whether edge is traversed forward or reverse
  if (directededge->forward()) {
    // Set traversability for forward directededge if requested
    if (controller(kEdgeTraversability)) {
      if ((directededge->forwardaccess() & kAccess) && (directededge->reverseaccess() & kAccess)) {
        trip_edge->set_traversability(TripLeg_Traversability::TripLeg_Traversability_kBoth);
      } else if ((directededge->forwardaccess() & kAccess) &&
                 !(directededge->reverseaccess() & kAccess)) {
        trip_edge->set_traversability(TripLeg_Traversability::TripLeg_Traversability_kForward);
      } else if (!(directededge->forwardaccess() & kAccess) &&
                 (directededge->reverseaccess() & kAccess)) {
        trip_edge->set_traversability(TripLeg_Traversability::TripLeg_Traversability_kBackward);
      } else {
        trip_edge->set_traversability(TripLeg_Traversability::TripLeg_Traversability_kNone);
      }
    }
  } else {
    // Set traversability for reverse directededge if requested
    if (controller(kEdgeTraversability)) {
      if ((directededge->forwardaccess() & kAccess) && (directededge->reverseaccess() & kAccess)) {
        trip_edge->set_traversability(TripLeg_Traversability::TripLeg_Traversability_kBoth);
      } else if (!(directededge->forwardaccess() & kAccess) &&
                 (directededge->reverseaccess() & kAccess)) {
        trip_edge->set_traversability(TripLeg_Traversability::TripLeg_Traversability_kForward);
      } else if ((directededge->forwardaccess() & kAccess) &&
                 !(directededge->reverseaccess() & kAccess)) {
        trip_edge->set_traversability(TripLeg_Traversability::TripLeg_Traversability_kBackward);
      } else {
        trip_edge->set_traversability(TripLeg_Traversability::TripLeg_Traversability_kNone);
      }
    }
  }

  if (directededge->access_restriction() && restrictions_idx != kInvalidRestriction) {
    const std::vector<baldr::AccessRestriction>& restrictions =
        graphtile->GetAccessRestrictions(edge.id(), costing->access_mode());
    trip_edge->mutable_restriction()->set_type(
        static_cast<uint32_t>(restrictions[restrictions_idx].type()));
  }

  trip_edge->set_has_time_restrictions(restrictions_idx != kInvalidRestriction);

  // Set the trip path use based on directed edge use if requested
  if (controller(kEdgeUse)) {
    trip_edge->set_use(GetTripLegUse(directededge->use()));
  }

  // Set toll flag if requested
  if (directededge->toll() && controller(kEdgeToll)) {
    trip_edge->set_toll(true);
  }

  // Set unpaved flag if requested
  if (directededge->unpaved() && controller(kEdgeUnpaved)) {
    trip_edge->set_unpaved(true);
  }

  // Set tunnel flag if requested
  if (directededge->tunnel() && controller(kEdgeTunnel)) {
    trip_edge->set_tunnel(true);
  }

  // Set bridge flag if requested
  if (directededge->bridge() && controller(kEdgeBridge)) {
    trip_edge->set_bridge(true);
  }

  // Set roundabout flag if requested
  if (directededge->roundabout() && controller(kEdgeRoundabout)) {
    trip_edge->set_roundabout(true);
  }

  // Set internal intersection flag if requested
  if (directededge->internal() && controller(kEdgeInternalIntersection)) {
    trip_edge->set_internal_intersection(true);
  }

  // Set drive_on_right if requested
  if (controller(kEdgeDriveOnRight)) {
    trip_edge->set_drive_on_left(!drive_on_right);
  }

  // Set surface if requested
  if (controller(kEdgeSurface)) {
    trip_edge->set_surface(GetTripLegSurface(directededge->surface()));
  }

  if (directededge->destonly() && controller(kEdgeDestinationOnly)) {
    trip_edge->set_destination_only(directededge->destonly());
  }

  // Set indoor flag if requested
  if (directededge->indoor() && controller(kEdgeIndoor)) {
    trip_edge->set_indoor(true);
  }

  // Set the mode and travel type
  if (mode == sif::TravelMode::kBicycle) {
    // Override bicycle mode with pedestrian if dismount flag or steps
    if (directededge->dismount() || directededge->use() == Use::kSteps) {
      if (controller(kEdgeTravelMode)) {
        trip_edge->set_travel_mode(valhalla::TravelMode::kPedestrian);
      }
      if (controller(kEdgePedestrianType)) {
        trip_edge->set_pedestrian_type(valhalla::PedestrianType::kFoot);
      }
    } else {
      if (controller(kEdgeTravelMode)) {
        trip_edge->set_travel_mode(valhalla::TravelMode::kBicycle);
      }
      if (controller(kEdgeBicycleType)) {
        trip_edge->set_bicycle_type(GetTripLegBicycleType(travel_type));
      }
    }
  } else if (mode == sif::TravelMode::kDrive) {
    if (controller(kEdgeTravelMode)) {
      trip_edge->set_travel_mode(valhalla::TravelMode::kDrive);
    }
    if (controller(kEdgeVehicleType)) {
      trip_edge->set_vehicle_type(GetTripLegVehicleType(travel_type));
    }
  } else if (mode == sif::TravelMode::kPedestrian) {
    if (controller(kEdgeTravelMode)) {
      trip_edge->set_travel_mode(valhalla::TravelMode::kPedestrian);
    }
    if (controller(kEdgePedestrianType)) {
      trip_edge->set_pedestrian_type(GetTripLegPedestrianType(travel_type));
    }
  } else if (mode == sif::TravelMode::kPublicTransit) {
    if (controller(kEdgeTravelMode)) {
      trip_edge->set_travel_mode(valhalla::TravelMode::kTransit);
    }
  }

  // Set edge id (graphid value) if requested
  if (controller(kEdgeId)) {
    trip_edge->set_id(edge.value);
  }

  // Set way id (base data id) if requested
  if (controller(kEdgeWayId)) {
    trip_edge->set_way_id(edgeinfo.wayid());
  }

  // Set weighted grade if requested
  if (controller(kEdgeWeightedGrade)) {
    trip_edge->set_weighted_grade((directededge->weighted_grade() - 6.f) / 0.6f);
  }

  // Set maximum upward and downward grade if requested (set to kNoElevationData if unavailable)
  if (controller(kEdgeMaxUpwardGrade)) {
    if (graphtile->header()->has_elevation()) {
      trip_edge->set_max_upward_grade(directededge->max_up_slope());
    } else {
      trip_edge->set_max_upward_grade(kNoElevationData);
    }
  }
  if (controller(kEdgeMaxDownwardGrade)) {
    if (graphtile->header()->has_elevation()) {
      trip_edge->set_max_downward_grade(directededge->max_down_slope());
    } else {
      trip_edge->set_max_downward_grade(kNoElevationData);
    }
  }

  // Set mean elevation if requested (will be kNoElevationData if unavailable)
  if (controller(kEdgeMeanElevation)) {
    trip_edge->set_mean_elevation(edgeinfo.mean_elevation());
  }

  if (controller(kEdgeLaneCount)) {
    trip_edge->set_lane_count(directededge->lanecount());
  }

  if (directededge->laneconnectivity() && controller(kEdgeLaneConnectivity)) {
    auto laneconnectivity = graphtile->GetLaneConnectivity(idx);
    trip_edge->mutable_lane_connectivity()->Reserve(laneconnectivity.size());
    for (const auto& l : laneconnectivity) {
      TripLeg_LaneConnectivity* path_lane = trip_edge->add_lane_connectivity();
      path_lane->set_from_way_id(l.from());
      path_lane->set_to_lanes(l.to_lanes());
      path_lane->set_from_lanes(l.from_lanes());
    }
  }

  if (directededge->cyclelane() != CycleLane::kNone && controller(kEdgeCycleLane)) {
    trip_edge->set_cycle_lane(GetTripLegCycleLane(directededge->cyclelane()));
  }

  if (controller(kEdgeBicycleNetwork)) {
    trip_edge->set_bicycle_network(directededge->bike_network());
  }

  if (controller(kEdgeSacScale)) {
    trip_edge->set_sac_scale(GetTripLegSacScale(directededge->sac_scale()));
  }

  if (controller(kEdgeShoulder)) {
    trip_edge->set_shoulder(directededge->shoulder());
  }

  if (controller(kEdgeSidewalk)) {
    if (directededge->sidewalk_left() && directededge->sidewalk_right()) {
      trip_edge->set_sidewalk(TripLeg_Sidewalk::TripLeg_Sidewalk_kBothSides);
    } else if (directededge->sidewalk_left()) {
      trip_edge->set_sidewalk(TripLeg_Sidewalk::TripLeg_Sidewalk_kLeft);
    } else if (directededge->sidewalk_right()) {
      trip_edge->set_sidewalk(TripLeg_Sidewalk::TripLeg_Sidewalk_kRight);
    }
  }

  if (controller(kEdgeDensity)) {
    trip_edge->set_density(directededge->density());
  }

  if (controller(kEdgeIsUrban)) {
    bool is_urban = (directededge->density() > 8) ? true : false;
    trip_edge->set_is_urban(is_urban);
  }

  if (controller(kEdgeSpeedLimit)) {
    trip_edge->set_speed_limit(edgeinfo.speed_limit());
  }

  if (controller(kEdgeDefaultSpeed)) {
    trip_edge->set_default_speed(directededge->speed());
  }

  if (controller(kEdgeTruckSpeed)) {
    trip_edge->set_truck_speed(directededge->truck_speed());
  }

  if (directededge->truck_route() && controller(kEdgeTruckRoute)) {
    trip_edge->set_truck_route(true);
  }

  /////////////////////////////////////////////////////////////////////////////
  // Process transit information
  if (trip_id && (directededge->use() == Use::kRail || directededge->use() == Use::kBus)) {

    TransitRouteInfo* transit_route_info = trip_edge->mutable_transit_route_info();

    // Set block_id if requested
    if (controller(kEdgeTransitRouteInfoBlockId)) {
      transit_route_info->set_block_id(block_id);
    }

    // Set trip_id if requested
    if (controller(kEdgeTransitRouteInfoTripId)) {
      transit_route_info->set_trip_id(trip_id);
    }

    const TransitDeparture* transit_departure =
        graphtile->GetTransitDeparture(directededge->lineid(), trip_id,
                                       time_info.second_of_week % kSecondsPerDay);

    if (transit_departure) {

      // Set headsign if requested
      if (controller(kEdgeTransitRouteInfoHeadsign) && transit_departure->headsign_offset()) {
        transit_route_info->set_headsign(graphtile->GetName(transit_departure->headsign_offset()));
      }

      const TransitRoute* transit_route = graphtile->GetTransitRoute(transit_departure->routeindex());

      if (transit_route) {
        // Set transit type if requested
        if (controller(kEdgeTransitType)) {
          trip_edge->set_transit_type(GetTripLegTransitType(transit_route->route_type()));
        }

        // Set onestop_id if requested
        if (controller(kEdgeTransitRouteInfoOnestopId) && transit_route->one_stop_offset()) {
          transit_route_info->set_onestop_id(graphtile->GetName(transit_route->one_stop_offset()));
        }

        // Set short_name if requested
        if (controller(kEdgeTransitRouteInfoShortName) && transit_route->short_name_offset()) {
          transit_route_info->set_short_name(graphtile->GetName(transit_route->short_name_offset()));
        }

        // Set long_name if requested
        if (controller(kEdgeTransitRouteInfoLongName) && transit_route->long_name_offset()) {
          transit_route_info->set_long_name(graphtile->GetName(transit_route->long_name_offset()));
        }

        // Set color if requested
        if (controller(kEdgeTransitRouteInfoColor)) {
          transit_route_info->set_color(transit_route->route_color());
        }

        // Set text_color if requested
        if (controller(kEdgeTransitRouteInfoTextColor)) {
          transit_route_info->set_text_color(transit_route->route_text_color());
        }

        // Set description if requested
        if (controller(kEdgeTransitRouteInfoDescription) && transit_route->desc_offset()) {
          transit_route_info->set_description(graphtile->GetName(transit_route->desc_offset()));
        }

        // Set operator_onestop_id if requested
        if (controller(kEdgeTransitRouteInfoOperatorOnestopId) &&
            transit_route->op_by_onestop_id_offset()) {
          transit_route_info->set_operator_onestop_id(
              graphtile->GetName(transit_route->op_by_onestop_id_offset()));
        }

        // Set operator_name if requested
        if (controller(kEdgeTransitRouteInfoOperatorName) && transit_route->op_by_name_offset()) {
          transit_route_info->set_operator_name(
              graphtile->GetName(transit_route->op_by_name_offset()));
        }

        // Set operator_url if requested
        if (controller(kEdgeTransitRouteInfoOperatorUrl) && transit_route->op_by_website_offset()) {
          transit_route_info->set_operator_url(
              graphtile->GetName(transit_route->op_by_website_offset()));
        }
      }
    }
  }

  return trip_edge;
}

/**
 * This adds cost information at every node using supplementary costings provided at request time
 * There are some limitations here:
 * For multipoint routes the date_time used will not reflect the time offset that would have been if
 * you used the supplementary costing instead it is using the time at which the primary costing
 * arrived at the start of the leg
 * The same limitation is also true for arrive by routes in which the start time of the leg will be
 * the start time computed via the time offset from the primary costings time estimation
 * @param options     the api request options
 * @param src_pct     percent along the first edge of the path the start location snapped
 * @param tgt_pct     percent along the last edge of the path the end location snapped
 * @param time_info   the time tracking information representing the local time before
 *                    traversing the first edge
 * @param invariant   static date_time, dont offset the time as the path lengthens
 * @param reader      graph reader for tile access
 * @param leg         the already constructed trip leg to which extra cost information is added
 */
// TODO: care about the src and tgt pct per edge not just on first and last edges
void AccumulateRecostingInfoForward(const valhalla::Options& options,
                                    float src_pct,
                                    float tgt_pct,
                                    const baldr::TimeInfo& time_info,
                                    const bool invariant,
                                    valhalla::baldr::GraphReader& reader,
                                    valhalla::TripLeg& leg) {
  // bail if this is empty for some reason
  if (leg.node_size() == 0) {
    return;
  }

  // setup a callback for the recosting to get each edge
  auto in_itr = leg.node().begin();
  sif::EdgeCallback edge_cb = [&in_itr]() -> baldr::GraphId {
    auto edge_id = in_itr->has_edge() ? baldr::GraphId(in_itr->edge().id()) : baldr::GraphId{};
    ++in_itr;
    return edge_id;
  };

  // setup a callback for the recosting to tell us about the new label each made
  auto out_itr = leg.mutable_node()->begin();
  sif::LabelCallback label_cb = [&out_itr](const sif::EdgeLabel& label) -> void {
    // get the turn cost at this node
    out_itr->mutable_recosts()->rbegin()->mutable_transition_cost()->set_seconds(
        label.transition_cost().secs);
    out_itr->mutable_recosts()->rbegin()->mutable_transition_cost()->set_cost(
        label.transition_cost().cost);
    // get the elapsed time at the end of this labels edge and hang it on the next node
    ++out_itr;
    out_itr->mutable_recosts()->Add()->mutable_elapsed_cost()->set_seconds(label.cost().secs);
    out_itr->mutable_recosts()->rbegin()->mutable_elapsed_cost()->set_cost(label.cost().cost);
  };

  // do each recosting
  sif::CostFactory factory;
  for (const auto& recosting : options.recostings()) {
    // get the costing
    auto costing = factory.Create(recosting);
    // reset to the beginning of the route
    in_itr = leg.node().begin();
    out_itr = leg.mutable_node()->begin();
    // no elapsed time yet at the start of the leg
    out_itr->mutable_recosts()->Add()->mutable_elapsed_cost()->set_seconds(0);
    out_itr->mutable_recosts()->rbegin()->mutable_elapsed_cost()->set_cost(0);
    // do the recosting for this costing
    try {
      sif::recost_forward(reader, *costing, edge_cb, label_cb, src_pct, tgt_pct, time_info,
                          invariant);
      // no turn cost at the end of the leg
      out_itr->mutable_recosts()->rbegin()->mutable_transition_cost()->set_seconds(0);
      out_itr->mutable_recosts()->rbegin()->mutable_transition_cost()->set_cost(0);
    } // couldnt be recosted (difference in access for example) so we fill it with nulls to show this
    catch (...) {
      int should_have = leg.node(0).recosts_size();
      for (auto& node : *leg.mutable_node()) {
        if (node.recosts_size() == should_have) {
          node.mutable_recosts()->RemoveLast();
        }
        node.mutable_recosts()->Add();
      }
    }
  }
}

} // namespace

namespace valhalla {
namespace thor {

void TripLegBuilder::Build(
    const valhalla::Options& options,
    const AttributesController& controller,
    GraphReader& graphreader,
    const sif::mode_costing_t& mode_costing,
    const std::vector<PathInfo>::const_iterator path_begin,
    const std::vector<PathInfo>::const_iterator path_end,
    valhalla::Location& origin,
    valhalla::Location& dest,
    TripLeg& trip_path,
    const std::vector<std::string>& algorithms,
    const std::function<void()>* interrupt_callback,
    const std::unordered_map<size_t, std::pair<EdgeTrimmingInfo, EdgeTrimmingInfo>>& edge_trimming,
    const std::vector<valhalla::Location>& intermediates) {
  // Test interrupt prior to building trip path
  if (interrupt_callback) {
    (*interrupt_callback)();
  }

  // Remember what algorithms were used to create this leg
  *trip_path.mutable_algorithms() = {algorithms.begin(), algorithms.end()};

  // Set origin, any through locations, and destination. Origin and
  // destination are assumed to be breaks.
  CopyLocations(trip_path, origin, intermediates, dest, path_begin, path_end);
  auto* tp_orig = trip_path.mutable_location(0);
  auto* tp_dest = trip_path.mutable_location(trip_path.location_size() - 1);

  // Keep track of the time
  baldr::DateTime::tz_sys_info_cache_t tz_cache;
  const auto forward_time_info = baldr::TimeInfo::make(origin, graphreader, &tz_cache);

  // check if we should use static time or offset time as the path lengthens
  const bool invariant = options.date_time_type() == Options::invariant;

  // Create an array of travel types per mode
  uint8_t travel_types[4];
  for (uint32_t i = 0; i < 4; i++) {
    travel_types[i] = (mode_costing[i] != nullptr) ? mode_costing[i]->travel_type() : 0;
  }

  // Get the first nodes graph id by using the end node of the first edge to get the tile with the
  // opposing edge then use the opposing index to get the opposing edge, and its end node is the
  // begin node of the original edge
  auto begin_tile = graphreader.GetGraphTile(path_begin->edgeid);
  if (begin_tile == nullptr) {
    throw tile_gone_error_t("TripLegBuilder::Build failed", path_begin->edgeid);
  }
  const auto* first_edge = begin_tile->directededge(path_begin->edgeid);
  auto first_tile = graphreader.GetGraphTile(first_edge->endnode());
  if (first_tile == nullptr) {
    throw tile_gone_error_t("TripLegBuilder::Build failed", first_edge->endnode());
  }
  auto* first_node = first_tile->node(first_edge->endnode());
  GraphId startnode =
      first_tile->directededge(first_node->edge_index() + first_edge->opp_index())->endnode();

  // Partial edge at the start and side of street (sos)
  float start_pct = 0.;
  valhalla::Location::SideOfStreet start_sos =
      valhalla::Location::SideOfStreet::Location_SideOfStreet_kNone;
  PointLL start_vrt;
  for (const auto& e : origin.correlation().edges()) {
    if (e.graph_id() == path_begin->edgeid) {
      start_pct = e.percent_along();
      start_sos = e.side_of_street();
      start_vrt = PointLL(e.ll().lng(), e.ll().lat());
      break;
    }
  }

  // Set the origin projected location
  LatLng* proj_ll = tp_orig->mutable_correlation()->mutable_projected_ll();
  proj_ll->set_lat(start_vrt.lat());
  proj_ll->set_lng(start_vrt.lng());

  // Set the origin side of street, if one exists
  if (start_sos != valhalla::Location::SideOfStreet::Location_SideOfStreet_kNone) {
    tp_orig->set_side_of_street(GetTripLegSideOfStreet(start_sos));
  }

  // Partial edge at the end
  float end_pct = 1.;
  valhalla::Location::SideOfStreet end_sos =
      valhalla::Location::SideOfStreet::Location_SideOfStreet_kNone;
  PointLL end_vrt;
  for (const auto& e : dest.correlation().edges()) {
    if (e.graph_id() == (path_end - 1)->edgeid) {
      end_pct = e.percent_along();
      end_sos = e.side_of_street();
      end_vrt = PointLL(e.ll().lng(), e.ll().lat());
      break;
    }
  }

  // Set the destination projected location
  proj_ll = tp_dest->mutable_correlation()->mutable_projected_ll();
  proj_ll->set_lat(end_vrt.lat());
  proj_ll->set_lng(end_vrt.lng());

  // Set the destination side of street, if one exists
  if (end_sos != valhalla::Location::SideOfStreet::Location_SideOfStreet_kNone) {
    tp_dest->set_side_of_street(GetTripLegSideOfStreet(end_sos));
  }

  // Structures to process admins
  std::unordered_map<AdminInfo, uint32_t, AdminInfo::AdminInfoHasher> admin_info_map;
  std::vector<AdminInfo> admin_info_list;

  // Iterate through path
  uint32_t prior_opp_local_index = -1;
  std::vector<PointLL> trip_shape;
  uint64_t osmchangeset = 0;
  size_t edge_index = 0;
  const DirectedEdge* prev_de = nullptr;
  graph_tile_ptr graphtile = nullptr;
  TimeInfo time_info = forward_time_info;
  // remember that MultimodalBuilder keeps 'time_info' as reference,
  // so we should care about 'time_info' updates during iterations
  MultimodalBuilder multimodal_builder(origin, time_info);

  // prepare to make some edges!
  trip_path.mutable_node()->Reserve((path_end - path_begin) + 1);

  // we track the intermediate locations while we iterate so we can update their shape index
  // from the edge index that we assigned to them earlier in route_action
  auto intermediate_itr = trip_path.mutable_location()->begin() + 1;
  double total_distance = 0;

  // loop over the edges to build the trip leg
  for (auto edge_itr = path_begin; edge_itr != path_end; ++edge_itr, ++edge_index) {
    const GraphId& edge = edge_itr->edgeid;
    graphtile = graphreader.GetGraphTile(edge, graphtile);
    if (graphtile == nullptr) {
      throw tile_gone_error_t("TripLegBuilder::Build failed", edge);
    }
    const DirectedEdge* directededge = graphtile->directededge(edge);
    const sif::TravelMode mode = edge_itr->mode;
    const uint8_t travel_type = travel_types[static_cast<uint32_t>(mode)];
    const auto& costing = mode_costing[static_cast<uint32_t>(mode)];

    // Set node attributes - only set if they are true since they are optional
    graph_tile_ptr start_tile = graphtile;
    graphreader.GetGraphTile(startnode, start_tile);
    if (start_tile == nullptr) {
      throw tile_gone_error_t("TripLegBuilder::Build failed", startnode);
    }
    const NodeInfo* node = start_tile->node(startnode);

    if (osmchangeset == 0 && controller(kOsmChangeset)) {
      osmchangeset = start_tile->header()->dataset_id();
    }

    const bool is_first_edge = edge_itr == path_begin;
    const bool is_last_edge = edge_itr == (path_end - 1);

    // have to always compute the offset in case the timezone changes along the path
    // we could cache the timezone and just add seconds when the timezone doesnt change
    const float seconds_offset =
        (is_first_edge || invariant) ? 0.f : std::prev(edge_itr)->elapsed_cost.secs;
    time_info = forward_time_info.forward(seconds_offset, static_cast<int>(node->timezone()));

    // Add a node to the trip path and set its attributes.
    TripLeg_Node* trip_node = trip_path.add_node();

    if (controller(kNodeType)) {
      trip_node->set_type(GetTripLegNodeType(node->type()));
    }

    if (node->intersection() == IntersectionType::kFork) {
      if (controller(kNodeFork)) {
        trip_node->set_fork(true);
      }
    }

    // Assign the elapsed time from the start of the leg
    if (controller(kNodeElapsedTime)) {
      if (edge_itr == path_begin) {
        trip_node->mutable_cost()->mutable_elapsed_cost()->set_seconds(0);
        trip_node->mutable_cost()->mutable_elapsed_cost()->set_cost(0);
      } else {
        trip_node->mutable_cost()->mutable_elapsed_cost()->set_seconds(
            std::prev(edge_itr)->elapsed_cost.secs);
        trip_node->mutable_cost()->mutable_elapsed_cost()->set_cost(
            std::prev(edge_itr)->elapsed_cost.cost);
      }
    }

    // Assign the admin index
    if (controller(kNodeAdminIndex)) {
      trip_node->set_admin_index(
          GetAdminIndex(start_tile->admininfo(node->admin_index()), admin_info_map, admin_info_list));
    }

    if (controller(kNodeTimeZone)) {
      auto tz = DateTime::get_tz_db().from_index(node->timezone());
      if (tz) {
        trip_node->set_time_zone(tz->name());
      }
    }

    if (controller(kNodeTransitionTime)) {
      trip_node->mutable_cost()->mutable_transition_cost()->set_seconds(
          edge_itr->transition_cost.secs);
      trip_node->mutable_cost()->mutable_transition_cost()->set_cost(edge_itr->transition_cost.cost);
    }

    // Add multi modal stuff
    multimodal_builder.Build(trip_node, edge_itr->trip_id, node, startnode, directededge, edge,
                             start_tile, graphtile, mode_costing, controller, graphreader);

    // Add edge to the trip node and set its attributes
    TripLeg_Edge* trip_edge =
        AddTripEdge(controller, edge, edge_itr->trip_id, multimodal_builder.block_id, mode,
                    travel_type, costing, directededge, node->drive_on_right(), trip_node, graphtile,
                    time_info, startnode.id(), node->named_intersection(), start_tile,
                    edge_itr->restriction_index, edge_itr->elapsed_cost.secs);

    // some information regarding shape/length trimming
    float trim_start_pct = is_first_edge ? start_pct : 0;
    float trim_end_pct = is_last_edge ? end_pct : 1;

    // Some edges at the beginning and end of the path and at intermediate locations will need trimmed
    uint32_t begin_index = is_first_edge ? 0 : trip_shape.size() - 1;
    auto edgeinfo = graphtile->edgeinfo(directededge);
    auto trimming = edge_trimming.end();
    if (!edge_trimming.empty() &&
        (trimming = edge_trimming.find(edge_index)) != edge_trimming.end()) {
      // Get edge shape and reverse it if directed edge is not forward.
      auto edge_shape = edgeinfo.shape();
      if (!directededge->forward()) {
        std::reverse(edge_shape.begin(), edge_shape.end());
      }

      // Grab the edge begin and end info
      const auto& edge_begin_info = trimming->second.first;
      const auto& edge_end_info = trimming->second.second;

      // Start by assuming no trimming
      double begin_trim_dist = 0, end_trim_dist = 1;
      auto begin_trim_vrt = edge_shape.front(), end_trim_vrt = edge_shape.back();

      // Trimming needed
      if (edge_begin_info.trim) {
        begin_trim_dist = edge_begin_info.distance_along;
        begin_trim_vrt = edge_begin_info.vertex;
      }
      // Handle partial shape for first edge
      else if (is_first_edge && !edge_begin_info.trim) {
        begin_trim_dist = start_pct;
        begin_trim_vrt = start_vrt;
      }

      // Trimming needed
      if (edge_end_info.trim) {
        end_trim_dist = edge_end_info.distance_along;
        end_trim_vrt = edge_end_info.vertex;
      } // Handle partial shape for last edge
      else if (is_last_edge && !edge_end_info.trim) {
        end_trim_dist = end_pct;
        end_trim_vrt = end_vrt;
      }

      // Overwrite the trimming information for the edge length now that we know what it is
      trim_start_pct = begin_trim_dist;
      trim_end_pct = end_trim_dist;

      // Trim the shape
      auto edge_length = static_cast<float>(directededge->length());
      trim_shape(begin_trim_dist * edge_length, begin_trim_vrt, end_trim_dist * edge_length,
                 end_trim_vrt, edge_shape);
      // Add edge shape to the trip and skip the first point when its redundant with the previous edge
      trip_shape.insert(trip_shape.end(), edge_shape.begin() + !is_first_edge, edge_shape.end());
    } // We need to clip the shape if its at the beginning or end
    else if (is_first_edge || is_last_edge) {
      // Get edge shape and reverse it if directed edge is not forward.
      auto edge_shape = edgeinfo.shape();
      if (!directededge->forward()) {
        std::reverse(edge_shape.begin(), edge_shape.end());
      }
      float total = static_cast<float>(directededge->length());
      // Trim both ways
      if (is_first_edge && is_last_edge) {
        trim_shape(start_pct * total, start_vrt, end_pct * total, end_vrt, edge_shape);
      } // Trim the shape at the front for the first edge
      else if (is_first_edge) {
        trim_shape(start_pct * total, start_vrt, total, edge_shape.back(), edge_shape);
      } // And at the back if its the last edge
      else {
        trim_shape(0, edge_shape.front(), end_pct * total, end_vrt, edge_shape);
      }
      // Keep the shape
      trip_shape.insert(trip_shape.end(), edge_shape.begin() + !is_first_edge, edge_shape.end());
    } // Just get the shape in there in the right direction no clipping needed
    else {
      if (directededge->forward()) {
        trip_shape.insert(trip_shape.end(), edgeinfo.shape().begin() + 1, edgeinfo.shape().end());
      } else {
        trip_shape.insert(trip_shape.end(), edgeinfo.shape().rbegin() + 1, edgeinfo.shape().rend());
      }
    }

    // Set the portion of the edge we used
    // TODO: attributes controller and then use this in recosting
    trip_edge->set_source_along_edge(trim_start_pct);
    trip_edge->set_target_along_edge(trim_end_pct);

    // We need the total offset from the beginning of leg for the intermediate locations
    auto previous_total_distance = total_distance;
    total_distance += directededge->length() * (trim_end_pct - trim_start_pct);

    // If we are at a node or if we hit the edge index that matches our through location edge index,
    // we need to reset to the shape index then increment the iterator
    if (intermediate_itr != trip_path.mutable_location()->end() &&
        intermediate_itr->correlation().leg_shape_index() == edge_index) {
      intermediate_itr->mutable_correlation()->set_leg_shape_index(trip_shape.size() - 1);
      intermediate_itr->mutable_correlation()->set_distance_from_leg_origin(total_distance);
      // NOTE:
      // So for intermediate locations that dont have any trimming we know they occur at the node
      // In this case and only for ARRIVE_BY, the edge index that we convert to shape is off by 1
      // So here we need to set this one as if it were at the end of the previous edge in the path
      if (trimming == edge_trimming.end() && options.date_time_type() == Options::arrive_by) {
        intermediate_itr->mutable_correlation()->set_leg_shape_index(begin_index);
        intermediate_itr->mutable_correlation()->set_distance_from_leg_origin(
            previous_total_distance);
      }
      ++intermediate_itr;
    }

    // Set length if requested. Convert to km
    if (controller(kEdgeLength)) {
      float km =
          std::max(directededge->length() * kKmPerMeter * (trim_end_pct - trim_start_pct), 0.0f);
      trip_edge->set_length_km(km);
    }

    // How long on this edge?
    auto edge_seconds = edge_itr->elapsed_cost.secs - edge_itr->transition_cost.secs;
    if (edge_itr != path_begin)
      edge_seconds -= std::prev(edge_itr)->elapsed_cost.secs;

    // Set shape attributes, sending incidents enables them in the pbf
    auto incidents = controller(kIncidents) ? graphreader.GetIncidents(edge_itr->edgeid, graphtile)
                                            : valhalla::baldr::IncidentResult{};

    graph_tile_ptr end_node_tile = graphtile;
    graphreader.GetGraphTile(directededge->endnode(), end_node_tile);
    SetShapeAttributes(controller, graphtile, end_node_tile, directededge, trip_shape, begin_index,
                       trip_path, trim_start_pct, trim_end_pct, edge_seconds,
                       costing->flow_mask() & kCurrentFlowMask, incidents);

    // Set begin shape index if requested
    if (controller(kEdgeBeginShapeIndex)) {
      trip_edge->set_begin_shape_index(begin_index);
    }

    // Set end shape index if requested
    if (controller(kEdgeEndShapeIndex)) {
      trip_edge->set_end_shape_index(trip_shape.size() - 1);
    }

    // Set begin and end heading if requested. Uses trip_shape so
    // must be done after the edge's shape has been added.
    SetHeadings(trip_edge, controller, directededge, trip_shape, begin_index);

    // Add the intersecting edges at the node. Skip it if the node was an inner node (excluding start
    // node and end node) of a shortcut that was recovered.
    if (startnode.Is_Valid() && !edge_itr->start_node_is_recovered) {
      AddIntersectingEdges(controller, start_tile, node, directededge, prev_de, prior_opp_local_index,
                           graphreader, trip_node);
    }

    ////////////// Prepare for the next iteration

    // Set the endnode of this directed edge as the startnode of the next edge.
    startnode = directededge->endnode();

    // Save the opposing edge as the previous DirectedEdge (for name consistency)
    if (!directededge->IsTransitLine()) {
      graph_tile_ptr t2 =
          directededge->leaves_tile() ? graphreader.GetGraphTile(directededge->endnode()) : graphtile;
      if (t2 == nullptr) {
        continue;
      }
      GraphId oppedge = t2->GetOpposingEdgeId(directededge);
      prev_de = t2->directededge(oppedge);
    }

    // Save the index of the opposing local directed edge at the end node
    prior_opp_local_index = directededge->opp_local_idx();
  }

  // Add the last node
  auto* node = trip_path.add_node();
  if (controller(kNodeAdminIndex)) {
    auto last_tile = graphreader.GetGraphTile(startnode);
    if (last_tile == nullptr) {
      throw tile_gone_error_t("TripLegBuilder::Build failed", startnode);
    }
    node->set_admin_index(
        GetAdminIndex(last_tile->admininfo(last_tile->node(startnode)->admin_index()), admin_info_map,
                      admin_info_list));
  }
  if (controller(kNodeElapsedTime)) {
    node->mutable_cost()->mutable_elapsed_cost()->set_seconds(std::prev(path_end)->elapsed_cost.secs);
    node->mutable_cost()->mutable_elapsed_cost()->set_cost(std::prev(path_end)->elapsed_cost.cost);
  }

  if (controller(kNodeTransitionTime)) {
    node->mutable_cost()->mutable_transition_cost()->set_seconds(0);
    node->mutable_cost()->mutable_transition_cost()->set_cost(0);
  }

  if (controller(kShapeAttributesClosure)) {
    // Set the end shape index if we're ending on a closure as the last index is
    // not processed in SetShapeAttributes above
    valhalla::TripLeg_Closure* closure = fetch_last_closure_annotation(trip_path);
    if (closure && !closure->has_end_shape_index_case()) {
      closure->set_end_shape_index(trip_shape.size() - 1);
    }
  }

  // Assign the admins
  AssignAdmins(controller, trip_path, admin_info_list);

  // Set the bounding box of the shape
  SetBoundingBox(trip_path, trip_shape);

  // Set shape if requested
  if (controller(kShape)) {
    trip_path.set_shape(encode<std::vector<PointLL>>(trip_shape));
  }

  if (osmchangeset != 0 && controller(kOsmChangeset)) {
    trip_path.set_osm_changeset(osmchangeset);
  }

  // Add that extra costing information if requested
  AccumulateRecostingInfoForward(options, start_pct, end_pct, forward_time_info, invariant,
                                 graphreader, trip_path);
}

} // namespace thor
} // namespace valhalla<|MERGE_RESOLUTION|>--- conflicted
+++ resolved
@@ -929,13 +929,6 @@
     // can also call externally
     double speed = 0;
     if (mode == sif::TravelMode::kPublicTransit) {
-<<<<<<< HEAD
-      speed = directededge->speed();
-    } else {
-      uint8_t flow_sources;
-      speed = directededge->length() /
-              costing->EdgeCost(directededge, graphtile, time_info, flow_sources).secs * 3.6;
-=======
       // TODO(nils): get the actual speed here by passing in the elapsed seconds (or the whole
       // pathinfo)
       speed = directededge->length() / elapsed_secs * kMetersPerSectoKPH;
@@ -944,7 +937,6 @@
       speed = directededge->length() /
               costing->EdgeCost(directededge, graphtile, time_info, flow_sources).secs *
               kMetersPerSectoKPH;
->>>>>>> 7bf7cde2
     }
     trip_edge->set_speed(speed);
   }
