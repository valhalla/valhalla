#include <algorithm>
#include <cmath>
#include <cstdint>
#include <string>
#include <unordered_map>
#include <utility>

#include "baldr/admin.h"
#include "baldr/datetime.h"
#include "baldr/edgeinfo.h"
#include "baldr/graphconstants.h"
#include "baldr/landmark.h"
#include "baldr/signinfo.h"
#include "baldr/tilehierarchy.h"
#include "baldr/time_info.h"
#include "baldr/timedomain.h"
#include "meili/match_result.h"
#include "midgard/elevation_encoding.h"
#include "midgard/encoded.h"
#include "midgard/logging.h"
#include "midgard/pointll.h"
#include "midgard/util.h"
#include "proto/common.pb.h"
#include "sif/costconstants.h"
#include "sif/recost.h"
#include "thor/triplegbuilder.h"
#include "triplegbuilder_utils.h"

using namespace valhalla;
using namespace valhalla::baldr;
using namespace valhalla::midgard;
using namespace valhalla::sif;
using namespace valhalla::thor;

namespace {

using LinguisticMap = std::unordered_map<uint8_t, std::tuple<uint8_t, uint8_t, std::string>>;

constexpr uint8_t kNotTagged = 0;
constexpr uint8_t kTunnelTag = static_cast<uint8_t>(baldr::TaggedValue::kTunnel);
constexpr uint8_t kBridgeTag = static_cast<uint8_t>(baldr::TaggedValue::kBridge);

uint32_t
GetAdminIndex(const AdminInfo& admin_info,
              std::unordered_map<AdminInfo, uint32_t, AdminInfo::AdminInfoHasher>& admin_info_map,
              std::vector<AdminInfo>& admin_info_list) {

  uint32_t admin_index = 0;
  auto existing_admin = admin_info_map.find(admin_info);

  // If admin was not processed yet
  if (existing_admin == admin_info_map.end()) {

    // Assign new admin index
    admin_index = admin_info_list.size();

    // Add admin info to list
    admin_info_list.emplace_back(admin_info);

    // Add admin info/index pair to map
    admin_info_map.emplace(admin_info, admin_index);
  } // Use known admin
  else {
    admin_index = existing_admin->second;
  }
  return admin_index;
}

void AssignAdmins(const AttributesController& controller,
                  TripLeg& trip_path,
                  const std::vector<AdminInfo>& admin_info_list) {
  if (controller.category_attribute_enabled(kAdminCategory)) {
    // Assign the admins
    trip_path.mutable_admin()->Reserve(admin_info_list.size());
    for (const auto& admin_info : admin_info_list) {
      TripLeg_Admin* trip_admin = trip_path.add_admin();

      // Set country code if requested
      if (controller(kAdminCountryCode)) {
        trip_admin->set_country_code(admin_info.country_iso());
      }

      // Set country text if requested
      if (controller(kAdminCountryText)) {
        trip_admin->set_country_text(admin_info.country_text());
      }

      // Set state code if requested
      if (controller(kAdminStateCode)) {
        trip_admin->set_state_code(admin_info.state_iso());
      }

      // Set state text if requested
      if (controller(kAdminStateText)) {
        trip_admin->set_state_text(admin_info.state_text());
      }
    }
  }
}

// Helper function to get the iso country code from an edge using its endnode
inline std::string country_code_from_edge(const graph_tile_ptr& tile,
                                          const valhalla::baldr::DirectedEdge& de) {
  if (!tile) {
    return std::string();
  }
  return tile->admininfo(tile->node(de.endnode())->admin_index()).country_iso();
}

/**
 * Used to add or update incidents attached to the provided leg. We could do something more exotic to
 * avoid linear scan, like keeping a separate lookup outside of the pbf
 * @param leg        the leg to update
 * @param incident   the incident that applies
 * @param index      what shape index of the leg the index apples to
 */
void UpdateIncident(const std::shared_ptr<const valhalla::IncidentsTile>& incidents_tile,
                    TripLeg& leg,
                    const valhalla::IncidentsTile::Location* incident_location,
                    uint32_t index,
                    const graph_tile_ptr& end_node_tile,
                    const valhalla::baldr::DirectedEdge& de) {
  const uint64_t current_incident_id =
      valhalla::baldr::getIncidentMetadata(incidents_tile, *incident_location).id();
  auto found = std::find_if(leg.mutable_incidents()->begin(), leg.mutable_incidents()->end(),
                            [current_incident_id](const TripLeg::Incident& candidate) {
                              return current_incident_id == candidate.metadata().id();
                            });
  // Are we continuing an incident (this could be a hash look up)
  if (found != leg.mutable_incidents()->end()) {
    found->set_end_shape_index(index);
  } // We are starting a new incident
  else {
    auto* new_incident = leg.mutable_incidents()->Add();

    // Get the full incident metadata from the incident-tile
    const auto& meta = valhalla::baldr::getIncidentMetadata(incidents_tile, *incident_location);
    *new_incident->mutable_metadata() = meta;

    // Set iso country code (2 & 3 char codes) on the new incident obj created for this leg
    std::string country_code_iso_2 = country_code_from_edge(end_node_tile, de);
    if (!country_code_iso_2.empty()) {
      new_incident->mutable_metadata()->set_iso_3166_1_alpha2(country_code_iso_2.c_str());
    }
    std::string country_code_iso_3 = valhalla::baldr::get_iso_3166_1_alpha3(country_code_iso_2);
    if (!country_code_iso_3.empty()) {
      new_incident->mutable_metadata()->set_iso_3166_1_alpha3(country_code_iso_3.c_str());
    }

    new_incident->set_begin_shape_index(index);
    new_incident->set_end_shape_index(index);
  }
}

valhalla::TripLeg_Closure* fetch_last_closure_annotation(TripLeg& leg) {
  return leg.closures_size() ? leg.mutable_closures(leg.closures_size() - 1) : nullptr;
}

valhalla::TripLeg_Closure* fetch_or_create_closure_annotation(TripLeg& leg) {
  valhalla::TripLeg_Closure* closure = fetch_last_closure_annotation(leg);
  // If last closure annotation has its end index populated, create a new
  // closure annotation
  return (!closure || closure->has_end_shape_index_case()) ? leg.add_closures() : closure;
}

/**
 * Chops up the shape for an edge so that we have shape points where speeds change along the edge
 * and where incidents occur along the edge. Also sets the various per shape point attributes
 * such as time, distance, speed. Also updates the incidents list on the edge with their shape indices
 * @param controller
 * @param tile
 * @param edge
 * @param shape
 * @param shape_begin
 * @param leg
 * @param src_pct
 * @param tgt_pct
 * @param edge_seconds
 * @param cut_for_traffic
 * @param incidents
 */
void SetShapeAttributes(const AttributesController& controller,
                        const graph_tile_ptr& tile,
                        const graph_tile_ptr& end_node_tile,
                        const DirectedEdge* edge,
                        std::vector<PointLL>& shape,
                        size_t shape_begin,
                        TripLeg& leg,
                        double src_pct,
                        double tgt_pct,
                        double edge_seconds,
                        bool cut_for_traffic,
                        const valhalla::baldr::IncidentResult& incidents) {
  // TODO: if this is a transit edge then the costing will throw

  // bail if nothing to do
  if (!cut_for_traffic && incidents.start_index == incidents.end_index &&
      !controller.category_attribute_enabled(kShapeAttributesCategory)) {
    return;
  }

  // initialize shape_attributes once
  if (!leg.has_shape_attributes() &&
      controller.category_attribute_enabled(kShapeAttributesCategory)) {
    leg.mutable_shape_attributes();
  }

  // convenient for bundling info about the spots where we cut the shape
  struct cut_t {
    double percent_along;
    double speed; // meters per second
    uint8_t congestion;
    std::vector<const valhalla::IncidentsTile::Location*> incidents;
    bool closed;
  };

  // A list of percent along the edge, corresponding speed (meters per second), incident id
  std::vector<cut_t> cuts;
  double speed = (edge->length() * (tgt_pct - src_pct)) / edge_seconds;
  if (cut_for_traffic) {
    // TODO: we'd like to use the speed from traffic here but because there are synchronization
    // problems with those records changing between when we used them to make the path and when we
    // try to grab them again here, we instead rely on the total time from PathInfo and just do the
    // cutting for now
    const auto& traffic_speed = tile->trafficspeed(edge);
    if (traffic_speed.breakpoint1 > 0) {
      cuts.emplace_back(cut_t{traffic_speed.breakpoint1 / 255.0,
                              speed,
                              static_cast<std::uint8_t>(traffic_speed.congestion1),
                              {},
                              traffic_speed.closed(0)});
      if (traffic_speed.breakpoint2 > 0) {
        cuts.emplace_back(cut_t{traffic_speed.breakpoint2 / 255.0,
                                speed,
                                static_cast<std::uint8_t>(traffic_speed.congestion2),
                                {},
                                traffic_speed.closed(1)});
        if (traffic_speed.breakpoint2 < 255) {
          cuts.emplace_back(cut_t{1,
                                  speed,
                                  static_cast<std::uint8_t>(traffic_speed.congestion3),
                                  {},
                                  traffic_speed.closed(2)});
        }
      }
    }
  }

  // Cap the end so that we always have something to use
  if (cuts.empty() || cuts.back().percent_along < tgt_pct) {
    cuts.emplace_back(cut_t{tgt_pct, speed, UNKNOWN_CONGESTION_VAL, {}, false});
  }

  // sort the start and ends of the incidents along this edge
  for (auto incident_location_index = incidents.start_index;
       incident_location_index != incidents.end_index; ++incident_location_index) {
    if (incident_location_index >= incidents.tile->locations_size()) {
      throw std::logic_error(
          "invalid incident_location_index: " + std::to_string(incident_location_index) + " vs " +
          std::to_string(incidents.tile->locations_size()));
    }
    const auto& incident = incidents.tile->locations(incident_location_index);
    // if the incident is actually on the part of the edge we are using
    if (incident.start_offset() > tgt_pct || incident.end_offset() < src_pct)
      continue;
    // insert the start point and end points
    for (auto offset : {
             std::max((double)incident.start_offset(), src_pct),
             std::min((double)incident.end_offset(), tgt_pct),
         }) {
      // if this is clipped at the beginning of the edge then its not a new cut but we still need to
      // attach the incidents information to the leg
      if (offset == src_pct) {
        UpdateIncident(incidents.tile, leg, &incident, shape_begin, end_node_tile, *edge);
        continue;
      }

      // where does it go in the sorted list
      auto itr = std::partition_point(cuts.begin(), cuts.end(),
                                      [offset](const cut_t& c) { return c.percent_along < offset; });
      // there is already a cut here so we just add the incident
      if (itr != cuts.end() && itr->percent_along == offset) {
        itr->incidents.push_back(&incident);
      } // there wasnt a cut here so we need to make one
      else {
        cuts.insert(itr, cut_t{offset,
                               itr == cuts.end() ? speed : itr->speed,
                               itr == cuts.end() ? UNKNOWN_CONGESTION_VAL : itr->congestion,
                               {&incident},
                               itr == cuts.end() ? false : itr->closed});
      }
    }
  }

  // Find the first cut to the right of where we start on this edge
  auto edgeinfo = tile->edgeinfo(edge);
  double distance_total_pct = src_pct;
  auto cut_itr = std::find_if(cuts.cbegin(), cuts.cend(),
                              [distance_total_pct](const decltype(cuts)::value_type& s) {
                                return distance_total_pct <= s.percent_along;
                              });
  assert(cut_itr != cuts.cend());

  // reservations
  if (controller(kShapeAttributesTime)) {
    leg.mutable_shape_attributes()->mutable_time()->Reserve(leg.shape_attributes().time_size() +
                                                            shape.size() + cuts.size());
  }
  if (controller(kShapeAttributesLength)) {
    leg.mutable_shape_attributes()->mutable_length()->Reserve(leg.shape_attributes().length_size() +
                                                              shape.size() + cuts.size());
  }
  if (controller(kShapeAttributesSpeed)) {
    leg.mutable_shape_attributes()->mutable_speed()->Reserve(leg.shape_attributes().speed_size() +
                                                             shape.size() + cuts.size());
  }
  if (controller(kShapeAttributesSpeedLimit)) {
    leg.mutable_shape_attributes()->mutable_speed_limit()->Reserve(
        leg.shape_attributes().speed_limit_size() + shape.size() + cuts.size());
  }

  // Set the shape attributes
  for (auto i = shape_begin + 1; i < shape.size(); ++i) {
    // when speed changes we need to make a new shape point and continue from there
    double distance = shape[i].Distance(shape[i - 1]); // meters
    double distance_pct = distance / edge->length();
    double next_total = distance_total_pct + distance_pct;
    size_t shift = 0;
    if (next_total > cut_itr->percent_along && std::next(cut_itr) != cuts.cend()) {
      // Calculate where the cut point should be between these two existing shape points
      auto coef = (cut_itr->percent_along - distance_total_pct) / (next_total - distance_total_pct);
      auto point = shape[i - 1].PointAlongSegment(shape[i], coef);
      shape.insert(shape.begin() + i, point);
      next_total = cut_itr->percent_along;
      distance *= coef;
      shift = 1;
    }
    if (controller(kShapeAttributesClosure)) {
      // Process closure annotations
      if (cut_itr->closed) {
        // Found a closure. Fetch a new annotation, or the last closure
        // annotation if it does not have an end index set (meaning the shape
        // is still within an existing closure)
        ::valhalla::TripLeg_Closure* closure = fetch_or_create_closure_annotation(leg);
        if (!closure->has_begin_shape_index_case()) {
          closure->set_begin_shape_index(i - 1);
        }
      } else {
        // Not a closure, check if we need to set the end of an existing
        // closure annotation or not
        ::valhalla::TripLeg_Closure* closure = fetch_last_closure_annotation(leg);
        if (closure && !closure->has_end_shape_index_case()) {
          closure->set_end_shape_index(i - 1);
        }
      }
    }
    distance_total_pct = next_total;
    double time = distance / cut_itr->speed; // seconds
    if (std::isnan(time)) {
      time = 0.;
    }

    // Set shape attributes time per shape point if requested
    if (controller(kShapeAttributesTime)) {
      // convert time to milliseconds and then round to an integer
      leg.mutable_shape_attributes()->add_time((time * kMillisecondPerSec) + 0.5);
    }

    // Set shape attributes length per shape point if requested
    if (controller(kShapeAttributesLength)) {
      // convert length to decimeters and then round to an integer
      leg.mutable_shape_attributes()->add_length((distance * kDecimeterPerMeter) + 0.5);
    }

    // Set shape attributes speed per shape point if requested
    if (controller(kShapeAttributesSpeed)) {
      // convert speed to decimeters per sec and then round to an integer
      double decimeters_sec = (distance * kDecimeterPerMeter / time) + 0.5;
      if (std::isnan(decimeters_sec) || time == 0.) { // avoid NaN
        decimeters_sec = 0.;
      }
      leg.mutable_shape_attributes()->add_speed(decimeters_sec);
    }

    // Set the maxspeed if requested
    if (controller(kShapeAttributesSpeedLimit)) {
      leg.mutable_shape_attributes()->add_speed_limit(edgeinfo.speed_limit());
    }

    // Set the incidents if we just cut or we are at the end
    if ((shift || i == shape.size() - 1) && !cut_itr->incidents.empty()) {
      for (const auto* incident : cut_itr->incidents) {
        UpdateIncident(incidents.tile, leg, incident, i, end_node_tile, *edge);
      }
    }

    // If we just cut the shape we need to go on to the next marker only after setting the attribs
    std::advance(cut_itr, shift);
  }
}

// Set the bounding box (min,max lat,lon) for the shape
void SetBoundingBox(TripLeg& trip_path, std::vector<PointLL>& shape) {
  AABB2<PointLL> bbox(shape);
  LatLng* min_ll = trip_path.mutable_bbox()->mutable_min_ll();
  min_ll->set_lat(bbox.miny());
  min_ll->set_lng(bbox.minx());
  LatLng* max_ll = trip_path.mutable_bbox()->mutable_max_ll();
  max_ll->set_lat(bbox.maxy());
  max_ll->set_lng(bbox.maxx());
}

/**
 * Removes all edges but the one with the id that we are passing
 * @param location  The location
 * @param edge_id   The edge id to keep
 */
void RemovePathEdges(valhalla::Location* location, const GraphId& edge_id) {
  auto pos =
      std::find_if(location->correlation().edges().begin(), location->correlation().edges().end(),
                   [&edge_id](const valhalla::PathEdge& e) { return e.graph_id() == edge_id; });
  if (pos == location->correlation().edges().end())
    throw std::logic_error("Could not find matching edge candidate");

  if (location->correlation().edges_size() > 1) {
    location->mutable_correlation()
        ->mutable_edges()
        ->SwapElements(0, pos - location->correlation().edges().begin());
    location->mutable_correlation()
        ->mutable_edges()
        ->DeleteSubrange(1, location->correlation().edges_size() - 1);
  }
}

/**
 * Copy the subset of options::location into the tripleg::locations and remove edge candidates
 * that werent removed during the construction of the route
 */
void CopyLocations(TripLeg& trip_path,
                   const valhalla::Location& origin,
                   const std::vector<valhalla::Location>& intermediates,
                   const valhalla::Location& dest,
                   const std::vector<PathInfo>::const_iterator path_begin,
                   const std::vector<PathInfo>::const_iterator path_end) {
  // origin
  trip_path.add_location()->CopyFrom(origin);
  RemovePathEdges(&*trip_path.mutable_location()->rbegin(), path_begin->edgeid);
  // intermediates
  std::optional<uint32_t> last_shape_index = std::nullopt;
  for (const auto& intermediate : intermediates) {
    valhalla::Location* tp_intermediate = trip_path.add_location();
    tp_intermediate->CopyFrom(intermediate);
    // we can grab the right edge index in the path because we temporarily set it for trimming
    if (last_shape_index && intermediate.correlation().leg_shape_index() <= *last_shape_index) {
      throw std::logic_error("leg_shape_index not set for intermediate location");
    }
    last_shape_index = intermediate.correlation().leg_shape_index();
    RemovePathEdges(&*trip_path.mutable_location()->rbegin(),
                    (path_begin + *last_shape_index)->edgeid);
  }
  // destination
  trip_path.add_location()->CopyFrom(dest);
  RemovePathEdges(&*trip_path.mutable_location()->rbegin(), std::prev(path_end)->edgeid);
}

/**
 * Set begin and end heading if requested.
 * @param  trip_edge  Trip path edge to add headings.
 * @param  controller Controller specifying attributes to add to trip edge.
 * @param  edge       Directed edge.
 * @param  shape      Trip shape.
 */
void SetHeadings(TripLeg_Edge* trip_edge,
                 const AttributesController& controller,
                 const DirectedEdge* edge,
                 const std::vector<PointLL>& shape,
                 const uint32_t begin_index) {
  if (controller(kEdgeBeginHeading) || controller(kEdgeEndHeading)) {
    float offset = GetOffsetForHeading(edge->classification(), edge->use());
    if (controller(kEdgeBeginHeading)) {
      trip_edge->set_begin_heading(
          std::round(PointLL::HeadingAlongPolyline(shape, offset, begin_index, shape.size() - 1)));
    }
    if (controller(kEdgeEndHeading)) {
      trip_edge->set_end_heading(
          std::round(PointLL::HeadingAtEndOfPolyline(shape, offset, begin_index, shape.size() - 1)));
    }
  }
}

/**
 * Add landmarks in the directed edge to trip edge.
 * @param  edgeinfo    Edge info of the directed edge.
 * @param  trip_edge   Trip path edge to add landmarks.
 * @param  controller  Controller specifying whether we want landmarks in the graph to come out the
 * other side.
 * @param  edge        Directed edge where the landmarks are stored.
 * @param  shape       Trip shape.
 */
void AddLandmarks(const EdgeInfo& edgeinfo,
                  TripLeg_Edge* trip_edge,
                  const AttributesController& controller,
                  const DirectedEdge* edge,
                  const std::vector<PointLL>& shape,
                  const uint32_t begin_index) {
  if (!controller(kEdgeLandmarks)) {
    return;
  }

  const auto landmark_range = edgeinfo.GetTags().equal_range(baldr::TaggedValue::kLandmark);
  for (auto it = landmark_range.first; it != landmark_range.second; ++it) {
    Landmark lan(it->second);
    PointLL landmark_point = {lan.lng, lan.lat};

    // find the closed point on edge to the landmark
    auto closest = landmark_point.ClosestPoint(shape, begin_index);
    // TODO: in the future maybe we could allow a request option to have a tighter threshold on
    // how far landmarks should be away from an edge

    // add the landmark to trip leg
    auto* landmark = trip_edge->mutable_landmarks()->Add();
    landmark->set_name(lan.name);
    landmark->set_type(static_cast<valhalla::RouteLandmark::Type>(lan.type));
    landmark->mutable_lat_lng()->set_lng(lan.lng);
    landmark->mutable_lat_lng()->set_lat(lan.lat);

    // calculate the landmark's distance along the edge
    // that is to accumulate distance from the begin point to the closest point to it on the edge
    int closest_idx = std::get<2>(closest);
    double distance_along_edge = 0;
    for (int idx = begin_index + 1; idx <= closest_idx; ++idx) {
      distance_along_edge += shape[idx].Distance(shape[idx - 1]);
    }
    distance_along_edge += shape[closest_idx].Distance(std::get<0>(closest));
    // the overall distance shouldn't be larger than edge length
    distance_along_edge = std::min(distance_along_edge, static_cast<double>(edge->length()));
    landmark->set_distance(distance_along_edge);
    // check which side of the edge the landmark is on
    // quirks of the ClosestPoint function
    bool is_right = closest_idx == (int)shape.size() - 1
                        ? landmark_point.IsLeft(shape[closest_idx - 1], shape[closest_idx]) < 0
                        : landmark_point.IsLeft(shape[closest_idx], shape[closest_idx + 1]) < 0;
    landmark->set_right(is_right);
  }
}

// Populate the specified sign element with the specified sign attributes including pronunciation
// attributes if they exist
void PopulateSignElement(uint32_t sign_index,
                         const SignInfo& sign,
                         const LinguisticMap& linguistics,
                         valhalla::TripSignElement* sign_element) {
  sign_element->set_text(sign.text());
  sign_element->set_is_route_number(sign.is_route_num());

  // Assign pronunciation alphabet and value if they exist
  const auto iter = linguistics.find(sign_index);
  if (iter != linguistics.end()) {

    // Lang saved with pronunciation
    auto lang = static_cast<Language>(std::get<kLinguisticMapTupleLanguageIndex>(iter->second));
    if (lang != Language::kNone) {
      sign_element->set_language_tag(GetTripLanguageTag(lang));
    }

    auto alphabet = static_cast<valhalla::baldr::PronunciationAlphabet>(
        std::get<kLinguisticMapTuplePhoneticAlphabetIndex>(iter->second));

    if (alphabet != PronunciationAlphabet::kNone) {

      auto* pronunciation = sign_element->mutable_pronunciation();
      pronunciation->set_alphabet(GetTripPronunciationAlphabet(alphabet));
      pronunciation->set_value(std::get<kLinguisticMapTuplePronunciationIndex>(iter->second));
    }
  }
}

// Walk the edge_signs, add sign information onto the trip_sign, honoring which to
// add per the attributes-controller.
void AddSignInfo(const AttributesController& controller,
                 const std::vector<SignInfo>& edge_signs,
                 const LinguisticMap& linguistics,
                 valhalla::TripSign* trip_sign) {

  if (!edge_signs.empty()) {
    uint32_t sign_index = 0;
    for (const auto& sign : edge_signs) {
      switch (sign.type()) {
        case valhalla::baldr::Sign::Type::kExitNumber: {
          if (controller.attributes.at(kEdgeSignExitNumber)) {
            PopulateSignElement(sign_index, sign, linguistics,
                                trip_sign->mutable_exit_numbers()->Add());
          }
          break;
        }
        case valhalla::baldr::Sign::Type::kExitBranch: {
          if (controller.attributes.at(kEdgeSignExitBranch)) {
            PopulateSignElement(sign_index, sign, linguistics,
                                trip_sign->mutable_exit_onto_streets()->Add());
          }
          break;
        }
        case valhalla::baldr::Sign::Type::kExitToward: {
          if (controller.attributes.at(kEdgeSignExitToward)) {
            PopulateSignElement(sign_index, sign, linguistics,
                                trip_sign->mutable_exit_toward_locations()->Add());
          }
          break;
        }
        case valhalla::baldr::Sign::Type::kExitName: {
          if (controller.attributes.at(kEdgeSignExitName)) {
            PopulateSignElement(sign_index, sign, linguistics,
                                trip_sign->mutable_exit_names()->Add());
          }
          break;
        }
        case valhalla::baldr::Sign::Type::kGuideBranch: {
          if (controller.attributes.at(kEdgeSignGuideBranch)) {
            PopulateSignElement(sign_index, sign, linguistics,
                                trip_sign->mutable_guide_onto_streets()->Add());
          }
          break;
        }
        case valhalla::baldr::Sign::Type::kGuideToward: {
          if (controller.attributes.at(kEdgeSignGuideToward)) {
            PopulateSignElement(sign_index, sign, linguistics,
                                trip_sign->mutable_guide_toward_locations()->Add());
          }
          break;
        }
        case valhalla::baldr::Sign::Type::kGuidanceViewJunction: {
          if (controller.attributes.at(kEdgeSignGuidanceViewJunction)) {
            PopulateSignElement(sign_index, sign, linguistics,
                                trip_sign->mutable_guidance_view_junctions()->Add());
          }
          break;
        }
        case valhalla::baldr::Sign::Type::kGuidanceViewSignboard: {
          if (controller.attributes.at(kEdgeSignGuidanceViewSignboard)) {
            PopulateSignElement(sign_index, sign, linguistics,
                                trip_sign->mutable_guidance_view_signboards()->Add());
          }
          break;
        }
        default: {
          break;
        }
      }
      ++sign_index;
    }
  }
}

void FilterUnneededStreetNumbers(
    std::vector<std::tuple<std::string, bool, uint8_t>>& names_and_types) {
  if (names_and_types.size() < 2) {
    return;
  }
  auto it = names_and_types.begin();
  while (it != names_and_types.end()) {
    if (std::get<1>(*it) == true && names_and_types.size() > 1) {
      it = names_and_types.erase(it);
    } else {
      it++;
    }
  }
}

/**
 * Set elevation along the edge if requested.
 * @param  trip_edge   Trip path edge to add elevation.
 * @param  start_pct   Start percent
 * @param  end_pct     End percent
 * @param  start_node  Nodeinfo for start of the edge.
 * @param  edge        Directed edge
 * @param  tile        Graph tile of the edge.
 * @param  graphreader Graphreader in case end node is in a different tile.
 */
void SetElevation(TripLeg_Edge* trip_edge,
                  const double start_pct,
                  const double end_pct,
                  const NodeInfo* start_node,
                  const DirectedEdge* edge,
                  const graph_tile_ptr& tile,
                  GraphReader& graphreader) {

  // Lambda to get elevation at specified distance
  double interval = 0.0;
  const auto find_elevation = [&interval](const std::vector<float> elevation, const double d) {
    // Find index based on the stored interval and the desired distance
    uint32_t index = static_cast<uint32_t>(d / interval);
    if (index >= elevation.size() - 1) {
      return elevation.back();
    }

    // Interpolate between this vertex and the next
    double pct = (d / interval) - index;
    return static_cast<float>((elevation[index] * (1.0 - pct)) + (elevation[index + 1] * pct));
  };

  // Add the elevation at the start node to the elevation vector
  float h1 = start_node->elevation();

  // Get encoded elevation from EdgeInfo edge
  auto encoded = tile->edgeinfo(edge).encoded_elevation(edge->length(), interval);

  // Get the end node and its elevation (if end tile is null just set elevation at
  // the end node to be same as at start node - this should be rare)
  float h2 = h1;
  auto end_tile = graphreader.GetGraphTile(edge->endnode());
  if (end_tile != nullptr) {
    h2 = end_tile->node(edge->endnode())->elevation();
  }

  // Decode elevation and reverse if edge is not forward direction
  std::vector<float> elevation = decode_elevation(encoded, h1, h2, edge->forward());

  // Add to trip edge (protect against both start and end percent == 0.0)
  if (((0.0 < start_pct && start_pct < 1.0) || (0.0 < end_pct && end_pct < 1.0)) &&
      start_pct != end_pct) {
    // Trim elevation - find a new sampling interval based on the partial length
    double partial_length = static_cast<double>(edge->length()) * (end_pct - start_pct);
    double new_interval = sampling_interval(partial_length);
    trip_edge->set_elevation_sampling_interval(new_interval);

    // Add elevation along this portion of the edge
    double d = edge->length() * start_pct;
    double end_distance = edge->length() * end_pct;
    while (d < end_distance + kEpsilon) {
      trip_edge->mutable_elevation()->Add(find_elevation(elevation, d));
      d += new_interval;
    }

    // Validate new size
    if (trip_edge->elevation_size() - 1 != static_cast<int32_t>(partial_length / new_interval)) {
      LOG_ERROR("TRIMMED elevation is wrong size");
    }
  } else {
    // Set trip_edge sampling interval and elevation vector
    trip_edge->set_elevation_sampling_interval(interval);
    for (auto e : elevation) {
      trip_edge->mutable_elevation()->Add(e);
    }
  }
}

void ProcessNonTaggedValue(valhalla::StreetName* trip_edge_name,
                           const LinguisticMap& linguistics,
                           const std::tuple<std::string, bool, uint8_t>& name_and_type,
                           const uint8_t name_index) {
  // Assign name and type
  trip_edge_name->set_value(std::get<0>(name_and_type));
  trip_edge_name->set_is_route_number(std::get<1>(name_and_type));

  const auto iter = linguistics.find(name_index);

  if (iter != linguistics.end()) {

    auto lang = static_cast<Language>(std::get<kLinguisticMapTupleLanguageIndex>(iter->second));
    if (lang != Language::kNone) {
      trip_edge_name->set_language_tag(GetTripLanguageTag(lang));
    }

    auto alphabet = static_cast<valhalla::baldr::PronunciationAlphabet>(
        std::get<kLinguisticMapTuplePhoneticAlphabetIndex>(iter->second));

    if (alphabet != PronunciationAlphabet::kNone) {

      auto* pronunciation = trip_edge_name->mutable_pronunciation();
      pronunciation->set_alphabet(
          GetTripPronunciationAlphabet(static_cast<valhalla::baldr::PronunciationAlphabet>(
              std::get<kLinguisticMapTuplePhoneticAlphabetIndex>(iter->second))));
      pronunciation->set_value(std::get<kLinguisticMapTuplePronunciationIndex>(iter->second));
    }
  }
}

/**
 * Add trip intersecting edge.
 * @param  controller   Controller to determine which attributes to set.
 * @param  directededge Directed edge on the path.
 * @param  prev_de  Previous directed edge on the path.
 * @param  local_edge_index  Index of the local intersecting path edge at intersection.
 * @param  nodeinfo  Node information of the intersection.
 * @param  trip_node  Trip node that will store the intersecting edge information.
 * @param  intersecting_de Intersecting directed edge. Will be nullptr except when
 *                         on the local hierarchy.
 */
void AddTripIntersectingEdge(const AttributesController& controller,
                             const graph_tile_ptr& graphtile,
                             const DirectedEdge* directededge,
                             const DirectedEdge* prev_de,
                             uint32_t local_edge_index,
                             const NodeInfo* nodeinfo,
                             TripLeg_Node* trip_node,
                             const DirectedEdge* intersecting_de,
                             bool blind_instructions) {
  TripLeg_IntersectingEdge* intersecting_edge = trip_node->add_intersecting_edge();

  // Set the heading for the intersecting edge if requested
  if (controller(kNodeIntersectingEdgeBeginHeading)) {
    intersecting_edge->set_begin_heading(nodeinfo->heading(local_edge_index));
  }

  Traversability traversability = Traversability::kNone;
  // Determine walkability
  if (intersecting_de->forwardaccess() & kPedestrianAccess) {
    traversability = (intersecting_de->reverseaccess() & kPedestrianAccess)
                         ? Traversability::kBoth
                         : Traversability::kForward;
  } else {
    traversability = (intersecting_de->reverseaccess() & kPedestrianAccess)
                         ? Traversability::kBackward
                         : Traversability::kNone;
  }
  // Set the walkability flag for the intersecting edge if requested
  if (controller(kNodeIntersectingEdgeWalkability)) {
    intersecting_edge->set_walkability(GetTripLegTraversability(traversability));
  }

  traversability = Traversability::kNone;
  // Determine cyclability
  if (intersecting_de->forwardaccess() & kBicycleAccess) {
    traversability = (intersecting_de->reverseaccess() & kBicycleAccess) ? Traversability::kBoth
                                                                         : Traversability::kForward;
  } else {
    traversability = (intersecting_de->reverseaccess() & kBicycleAccess) ? Traversability::kBackward
                                                                         : Traversability::kNone;
  }
  // Set the cyclability flag for the intersecting edge if requested
  if (controller(kNodeIntersectingEdgeCyclability)) {
    intersecting_edge->set_cyclability(GetTripLegTraversability(traversability));
  }

  // Set the driveability flag for the intersecting edge if requested
  if (controller(kNodeIntersectingEdgeDriveability)) {
    intersecting_edge->set_driveability(
        GetTripLegTraversability(nodeinfo->local_driveability(local_edge_index)));
  }

  // Set the previous/intersecting edge name consistency if requested
  if (controller(kNodeIntersectingEdgeFromEdgeNameConsistency)) {
    bool name_consistency =
        (prev_de == nullptr) ? false : prev_de->name_consistency(local_edge_index);
    intersecting_edge->set_prev_name_consistency(name_consistency);
  }

  // Set the current/intersecting edge name consistency if requested
  if (controller(kNodeIntersectingEdgeToEdgeNameConsistency)) {
    intersecting_edge->set_curr_name_consistency(directededge->name_consistency(local_edge_index));
  }

  // Add names to edge if requested
  if (controller.attributes.at(kEdgeNames)) {

    auto edgeinfo = graphtile->edgeinfo(intersecting_de);
    auto names_and_types = edgeinfo.GetNamesAndTypes(true);
    if (blind_instructions) {
      FilterUnneededStreetNumbers(names_and_types);
    }
    intersecting_edge->mutable_name()->Reserve(names_and_types.size());
    const auto linguistics = edgeinfo.GetLinguisticMap();

    uint8_t name_index = 0;
    for (const auto& name_and_type : names_and_types) {
      switch (std::get<2>(name_and_type)) {
        case kNotTagged: {
          ProcessNonTaggedValue(intersecting_edge->mutable_name()->Add(), linguistics, name_and_type,
                                name_index);
          break;
        }
        default:
          // Skip the rest tagged names
          LOG_TRACE(std::string("skipped tagged value= ") +
                    std::to_string(std::get<2>(name_and_type)));
          break;
      }
      ++name_index;
    }
  }

  // Set the use for the intersecting edge if requested
  if (controller(kNodeIntersectingEdgeUse)) {
    intersecting_edge->set_use(GetTripLegUse(intersecting_de->use()));
  }

  // Set the road class for the intersecting edge if requested
  if (controller(kNodeIntersectingEdgeRoadClass)) {
    intersecting_edge->set_road_class(GetRoadClass(intersecting_de->classification()));
  }

  // Set the lane count for the intersecting edge if requested
  if (controller(kNodeIntersectingEdgeLaneCount)) {
    intersecting_edge->set_lane_count(intersecting_de->lanecount());
  }

  // Set the sign info for the intersecting edge if requested
  if (controller(kNodeIntersectingEdgeSignInfo)) {
    if (intersecting_de->sign()) {
      LinguisticMap linguistics;
      std::vector<SignInfo> edge_signs =
          graphtile->GetSigns(intersecting_de - graphtile->directededge(0), linguistics);
      if (!edge_signs.empty()) {
        valhalla::TripSign* sign = intersecting_edge->mutable_sign();
        AddSignInfo(controller, edge_signs, linguistics, sign);
      }
    }
  }
}

/**
 * Adds the intersecting edges in the graph at the current node. Skips edges which are on the path
 * as well as those which are duplicates due to shortcut edges.
 * @param controller               tells us what info we should add about the intersecting edges
 * @param start_tile               the tile which contains the node
 * @param node                     the node at which we are copying intersecting edges
 * @param directededge             the current edge leaving the current node in the path
 * @param prev_de                  the previous edge in the path
 * @param prior_opp_local_index    opposing edge local index of previous edge in the path
 * @param graphreader              graph reader for graph access
 * @param trip_node                pbf node in the pbf structure we are building
 * @param blind_instructions       whether instructions for blind users are requested
 */
void AddIntersectingEdges(const AttributesController& controller,
                          const graph_tile_ptr& start_tile,
                          const NodeInfo* node,
                          const DirectedEdge* directededge,
                          const DirectedEdge* prev_de,
                          uint32_t prior_opp_local_index,
                          GraphReader& graphreader,
                          valhalla::TripLeg::Node* trip_node,
                          const bool blind_instructions) {
  /* Add connected edges from the start node. Do this after the first trip
     edge is added

     Our path is from 1 to 2 to 3 (nodes) to ... n nodes.
     Each letter represents the edge info.
     So at node 2, we will store the edge info for D and we will store the
     intersecting edge info for B, C, E, F, and G.  We need to make sure
     that we don't store the edge info from A and D again.

         (X)    (3)   (X)
           \\   ||   //
          C \\ D|| E//
             \\ || //
          B   \\||//   F
     (X)======= (2) ======(X)
                ||\\
              A || \\ G
                ||  \\
                (1)  (X)
  */

  // prepare for some edges
  trip_node->mutable_intersecting_edge()->Reserve(node->local_edge_count());

  // Iterate through edges on this level to find any intersecting edges
  // Follow any upwards or downward transitions
  const DirectedEdge* intersecting_edge = start_tile->directededge(node->edge_index());
  for (uint32_t idx1 = 0; idx1 < node->edge_count(); ++idx1, intersecting_edge++) {

    // Skip shortcut edges AND the opposing edge of the previous edge in the path AND
    // the current edge in the path AND the superseded edge of the current edge in the path
    // if the current edge in the path is a shortcut
    if (intersecting_edge->is_shortcut() ||
        intersecting_edge->localedgeidx() == prior_opp_local_index ||
        intersecting_edge->localedgeidx() == directededge->localedgeidx() ||
        (directededge->is_shortcut() && directededge->shortcut() & intersecting_edge->superseded()) ||
        intersecting_edge->use() == Use::kConstruction) {
      continue;
    }

    // Add intersecting edges on the same hierarchy level and not on the path
    AddTripIntersectingEdge(controller, start_tile, directededge, prev_de,
                            intersecting_edge->localedgeidx(), node, trip_node, intersecting_edge,
                            blind_instructions);
  }

  // Add intersecting edges on different levels (follow NodeTransitions)
  if (node->transition_count() > 0) {
    const NodeTransition* trans = start_tile->transition(node->transition_index());
    for (uint32_t i = 0; i < node->transition_count(); ++i, ++trans) {
      // Get the end node tile and its directed edges
      GraphId endnode = trans->endnode();
      graph_tile_ptr endtile = graphreader.GetGraphTile(endnode);
      if (endtile == nullptr) {
        continue;
      }
      const NodeInfo* nodeinfo2 = endtile->node(endnode);
      const DirectedEdge* intersecting_edge2 = endtile->directededge(nodeinfo2->edge_index());
      for (uint32_t idx2 = 0; idx2 < nodeinfo2->edge_count(); ++idx2, intersecting_edge2++) {
        // Skip shortcut edges and edges on the path
        if (intersecting_edge2->is_shortcut() ||
            intersecting_edge2->localedgeidx() == prior_opp_local_index ||
            intersecting_edge2->localedgeidx() == directededge->localedgeidx() ||
            intersecting_edge2->use() == Use::kConstruction) {
          continue;
        }

        AddTripIntersectingEdge(controller, endtile, directededge, prev_de,
                                intersecting_edge2->localedgeidx(), nodeinfo2, trip_node,
                                intersecting_edge2, blind_instructions);
      }
    }
  }
}

void ProcessTunnelBridgeTaggedValue(valhalla::StreetName* trip_edge_name,
                                    const LinguisticMap& linguistics,
                                    const std::tuple<std::string, bool, uint8_t>& name_and_type,
                                    const uint8_t name_index) {

  trip_edge_name->set_value(std::get<0>(name_and_type));
  trip_edge_name->set_is_route_number(std::get<1>(name_and_type));

  const auto iter = linguistics.find(name_index);
  if (iter != linguistics.end()) {

    auto lang = static_cast<Language>(std::get<kLinguisticMapTupleLanguageIndex>(iter->second));
    if (lang != Language::kNone) {
      trip_edge_name->set_language_tag(GetTripLanguageTag(lang));
    }

    auto alphabet = static_cast<valhalla::baldr::PronunciationAlphabet>(
        std::get<kLinguisticMapTuplePhoneticAlphabetIndex>(iter->second));

    if (alphabet != PronunciationAlphabet::kNone) {

      auto* pronunciation = trip_edge_name->mutable_pronunciation();
      pronunciation->set_alphabet(
          GetTripPronunciationAlphabet(static_cast<valhalla::baldr::PronunciationAlphabet>(
              std::get<kLinguisticMapTuplePhoneticAlphabetIndex>(iter->second))));
      pronunciation->set_value(std::get<kLinguisticMapTuplePronunciationIndex>(iter->second));
    }
  }
}

/**
 * Add trip edge. (TODO more comments)
 * @param  controller         Controller to determine which attributes to set.
 * @param  edge               Identifier of an edge within the tiled, hierarchical graph.
 * @param  edge_itr           PathInfo iterator
 * @param  block_id           Transit block Id (0 if not a transit edge)
 * @param  mode               Travel mode for the edge: Biking, walking, etc.
 * @param  directededge       Directed edge information.
 * @param  drive_right        Right side driving for this edge.
 * @param  trip_node          Trip node to add the edge information to.
 * @param  graphtile          Graph tile for accessing data.
 * @param  time_info          The time, from the beginning of the week in seconds at which
 *                            the path entered this edge (always monday at noon on timeless route)
 * @param  start_node_idx     The start node index
 * @param  has_junction_name  True if named junction exists, false otherwise
 * @param  start_tile         The start tile of the start node
 * @param  blind_instructions Whether instructions should be generated for blind users
 * @param  edgeinfo           EdgeInfo of the directed edge
 * @param  levels             level information of the edge
 */
TripLeg_Edge* AddTripEdge(const AttributesController& controller,
                          const GraphId& edge,
                          const std::vector<valhalla::thor::PathInfo>::const_iterator& edge_itr,
                          const uint32_t block_id,
                          const sif::TravelMode mode,
                          const uint8_t travel_type,
                          const std::shared_ptr<sif::DynamicCost>& costing,
                          const DirectedEdge* directededge,
                          const bool drive_on_right,
                          TripLeg_Node* trip_node,
                          const graph_tile_ptr& graphtile,
                          const baldr::TimeInfo& time_info,
                          const uint32_t start_node_idx,
                          const bool has_junction_name,
                          const graph_tile_ptr& start_tile,
                          bool blind_instructions,
                          EdgeInfo& edgeinfo,
                          const std::pair<std::vector<std::pair<float, float>>, uint32_t>& levels) {

  // Index of the directed edge within the tile
  uint32_t idx = edge.id();
  TripLeg_Edge* trip_edge = trip_node->mutable_edge();

  // Get the edgeinfo

  // Add names to edge if requested
  if (controller(kEdgeNames)) {
    auto names_and_types = edgeinfo.GetNamesAndTypes(true);
    if (blind_instructions)
      FilterUnneededStreetNumbers(names_and_types);
    trip_edge->mutable_name()->Reserve(names_and_types.size());
    const auto linguistics = edgeinfo.GetLinguisticMap();

    uint8_t name_index = 0;
    for (const auto& name_and_type : names_and_types) {
      switch (std::get<2>(name_and_type)) {
        case kNotTagged: {
          ProcessNonTaggedValue(trip_edge->mutable_name()->Add(), linguistics, name_and_type,
                                name_index);
          break;
        }
        case kTunnelTag:
        case kBridgeTag: {
          ProcessTunnelBridgeTaggedValue(trip_edge->mutable_tunnel_name()->Add(), linguistics,
                                         name_and_type, name_index);
          break;
        }
        default:
          // Skip the rest tagged names
          LOG_TRACE(std::string("skipped tagged value= ") +
                    std::to_string(std::get<2>(name_and_type)));
          break;
      }
      ++name_index;
    }
  }

  // Add tagged names to the edge if requested
  if (controller(kEdgeTaggedValues)) {
    const auto& tagged_values_and_types = edgeinfo.GetTags();
    trip_edge->mutable_tagged_value()->Reserve(tagged_values_and_types.size());
    for (const auto& tagged_value_and_type : tagged_values_and_types) {
      auto* trip_edge_tag_name = trip_edge->mutable_tagged_value()->Add();
      trip_edge_tag_name->set_value(tagged_value_and_type.second);
      trip_edge_tag_name->set_type(
          static_cast<TaggedValue_Type>(static_cast<uint8_t>(tagged_value_and_type.first)));
    }
  }

#ifdef LOGGING_LEVEL_TRACE
  LOG_TRACE(std::string("wayid=") + std::to_string(edgeinfo.wayid()));
#endif

  // Set the signs (if the directed edge has sign information) and if requested
  if (directededge->sign()) {
    // Add the edge signs
    LinguisticMap linguistics;
    std::vector<SignInfo> edge_signs = graphtile->GetSigns(idx, linguistics);
    if (!edge_signs.empty()) {
      valhalla::TripSign* sign = trip_edge->mutable_sign();
      AddSignInfo(controller, edge_signs, linguistics, sign);
    }
  }

  // Process the named junctions at nodes
  if (has_junction_name && start_tile) {
    // Add the node signs
    LinguisticMap linguistics;
    std::vector<SignInfo> node_signs = start_tile->GetSigns(start_node_idx, linguistics, true);
    if (!node_signs.empty()) {
      valhalla::TripSign* trip_sign = trip_edge->mutable_sign();
      uint32_t sign_index = 0;
      for (const auto& sign : node_signs) {
        switch (sign.type()) {
          case valhalla::baldr::Sign::Type::kJunctionName: {
            if (controller.attributes.at(kEdgeSignJunctionName)) {
              PopulateSignElement(sign_index, sign, linguistics,
                                  trip_sign->mutable_junction_names()->Add());
            }
            break;
          }
          default:
            break;
        }
        ++sign_index;
      }
    }
  }

  // If turn lanes exist
  if (directededge->turnlanes()) {
    auto turnlanes = graphtile->turnlanes(idx);
    trip_edge->mutable_turn_lanes()->Reserve(turnlanes.size());
    for (auto tl : turnlanes) {
      TurnLane* turn_lane = trip_edge->add_turn_lanes();
      turn_lane->set_directions_mask(tl);
    }
  }

  // Set road class if requested
  if (controller(kEdgeRoadClass)) {
    trip_edge->set_road_class(GetRoadClass(directededge->classification()));
  }

  // Set speed if requested
  // TODO: what to do about transit edges?
  if (controller(kEdgeSpeed)) {
    // TODO: could get better precision speed here by calling GraphTile::GetSpeed but we'd need to
    // know whether or not the costing actually cares about the speed of the edge. Perhaps a
    // refactor of costing to have a GetSpeed function which EdgeCost calls internally but which we
    // can also call externally
    double speed = 0;
    if (mode == sif::TravelMode::kPublicTransit) {
      // TODO(nils): get the actual speed here by passing in the elapsed seconds (or the whole
      // pathinfo)
      speed = directededge->length() / edge_itr->elapsed_cost.secs * kMetersPerSectoKPH;
    } else {
      uint8_t flow_sources;
      speed = directededge->length() /
              costing->EdgeCost(directededge, graphtile, time_info, flow_sources).secs *
              kMetersPerSectoKPH;
    }
    trip_edge->set_speed(speed);
  }

  // Set country crossing if requested
  if (controller(kEdgeCountryCrossing)) {
    trip_edge->set_country_crossing(directededge->ctry_crossing());
  }

  // Set forward if requested
  if (controller(kEdgeForward)) {
    trip_edge->set_forward(directededge->forward());
  }

  if (controller(kEdgeLevels)) {
    trip_edge->set_level_precision(std::max(static_cast<uint32_t>(1), levels.second));
    for (const auto& level : levels.first) {
      auto proto_level = trip_edge->mutable_levels()->Add();
      proto_level->set_start(level.first);
      proto_level->set_end(level.second);
    }
  }

  uint8_t kAccess = 0;
  if (mode == sif::TravelMode::kBicycle) {
    kAccess = kBicycleAccess;
  } else if (mode == sif::TravelMode::kDrive) {
    kAccess = kAutoAccess;
  } else if (mode == sif::TravelMode::kPedestrian || mode == sif::TravelMode::kPublicTransit) {
    kAccess = kPedestrianAccess;
  }

  // Test whether edge is traversed forward or reverse
  if (directededge->forward()) {
    // Set traversability for forward directededge if requested
    if (controller(kEdgeTraversability)) {
      if ((directededge->forwardaccess() & kAccess) && (directededge->reverseaccess() & kAccess)) {
        trip_edge->set_traversability(TripLeg_Traversability::TripLeg_Traversability_kBoth);
      } else if ((directededge->forwardaccess() & kAccess) &&
                 !(directededge->reverseaccess() & kAccess)) {
        trip_edge->set_traversability(TripLeg_Traversability::TripLeg_Traversability_kForward);
      } else if (!(directededge->forwardaccess() & kAccess) &&
                 (directededge->reverseaccess() & kAccess)) {
        trip_edge->set_traversability(TripLeg_Traversability::TripLeg_Traversability_kBackward);
      } else {
        trip_edge->set_traversability(TripLeg_Traversability::TripLeg_Traversability_kNone);
      }
    }
  } else {
    // Set traversability for reverse directededge if requested
    if (controller(kEdgeTraversability)) {
      if ((directededge->forwardaccess() & kAccess) && (directededge->reverseaccess() & kAccess)) {
        trip_edge->set_traversability(TripLeg_Traversability::TripLeg_Traversability_kBoth);
      } else if (!(directededge->forwardaccess() & kAccess) &&
                 (directededge->reverseaccess() & kAccess)) {
        trip_edge->set_traversability(TripLeg_Traversability::TripLeg_Traversability_kForward);
      } else if ((directededge->forwardaccess() & kAccess) &&
                 !(directededge->reverseaccess() & kAccess)) {
        trip_edge->set_traversability(TripLeg_Traversability::TripLeg_Traversability_kBackward);
      } else {
        trip_edge->set_traversability(TripLeg_Traversability::TripLeg_Traversability_kNone);
      }
    }
  }

  if (directededge->access_restriction() && edge_itr->restriction_index != kInvalidRestriction) {
    const std::vector<baldr::AccessRestriction>& restrictions =
        graphtile->GetAccessRestrictions(edge.id(), costing->access_mode());
    trip_edge->mutable_restriction()->set_type(
        static_cast<uint32_t>(restrictions[edge_itr->restriction_index].type()));
  }

  trip_edge->set_has_time_restrictions(edge_itr->restriction_index != kInvalidRestriction);

  // Set the trip path use based on directed edge use if requested
  if (controller(kEdgeUse)) {
    trip_edge->set_use(GetTripLegUse(directededge->use()));
  }

  // Set toll flag if requested
  if (directededge->toll() && controller(kEdgeToll)) {
    trip_edge->set_toll(true);
  }

  // Set unpaved flag if requested
  if (directededge->unpaved() && controller(kEdgeUnpaved)) {
    trip_edge->set_unpaved(true);
  }

  // Set tunnel flag if requested
  if (directededge->tunnel() && controller(kEdgeTunnel)) {
    trip_edge->set_tunnel(true);
  }

  // Set bridge flag if requested
  if (directededge->bridge() && controller(kEdgeBridge)) {
    trip_edge->set_bridge(true);
  }

  // Set roundabout flag if requested
  if (directededge->roundabout() && controller(kEdgeRoundabout)) {
    trip_edge->set_roundabout(true);
  }

  // Set internal intersection flag if requested
  if (directededge->internal() && controller(kEdgeInternalIntersection)) {
    trip_edge->set_internal_intersection(true);
  }

  // Set drive_on_right if requested
  if (controller(kEdgeDriveOnRight)) {
    trip_edge->set_drive_on_left(!drive_on_right);
  }

  // Set surface if requested
  if (controller(kEdgeSurface)) {
    trip_edge->set_surface(GetTripLegSurface(directededge->surface()));
  }

  if (directededge->destonly() && controller(kEdgeDestinationOnly)) {
    trip_edge->set_destination_only(directededge->destonly());
  }

  // Set indoor flag if requested
  if (directededge->indoor() && controller(kEdgeIndoor)) {
    trip_edge->set_indoor(true);
  }

  // Set the mode and travel type
  if (mode == sif::TravelMode::kBicycle) {
    // Override bicycle mode with pedestrian if dismount flag or steps
    if (directededge->dismount() || directededge->use() == Use::kSteps) {
      if (controller(kEdgeTravelMode)) {
        trip_edge->set_travel_mode(valhalla::TravelMode::kPedestrian);
      }
      if (controller(kEdgePedestrianType)) {
        trip_edge->set_pedestrian_type(valhalla::PedestrianType::kFoot);
      }
    } else {
      if (controller(kEdgeTravelMode)) {
        trip_edge->set_travel_mode(valhalla::TravelMode::kBicycle);
      }
      if (controller(kEdgeBicycleType)) {
        trip_edge->set_bicycle_type(GetTripLegBicycleType(travel_type));
      }
    }
  } else if (mode == sif::TravelMode::kDrive) {
    if (controller(kEdgeTravelMode)) {
      trip_edge->set_travel_mode(valhalla::TravelMode::kDrive);
    }
    if (controller(kEdgeVehicleType)) {
      trip_edge->set_vehicle_type(GetTripLegVehicleType(travel_type));
    }
  } else if (mode == sif::TravelMode::kPedestrian) {
    if (controller(kEdgeTravelMode)) {
      trip_edge->set_travel_mode(valhalla::TravelMode::kPedestrian);
    }
    if (controller(kEdgePedestrianType)) {
      trip_edge->set_pedestrian_type(GetTripLegPedestrianType(travel_type));
    }
  } else if (mode == sif::TravelMode::kPublicTransit) {
    if (controller(kEdgeTravelMode)) {
      trip_edge->set_travel_mode(valhalla::TravelMode::kTransit);
    }
  }

  // Set edge id (graphid value) if requested
  if (controller(kEdgeId)) {
    trip_edge->set_id(edge.value);
  }

  // Set way id (base data id) if requested
  if (controller(kEdgeWayId)) {
    trip_edge->set_way_id(edgeinfo.wayid());
  }

  // Set weighted grade if requested
  if (controller(kEdgeWeightedGrade)) {
    trip_edge->set_weighted_grade((directededge->weighted_grade() - 6.f) / 0.6f);
  }

  // Set maximum upward and downward grade if requested (set to kNoElevationData if unavailable)
  if (controller(kEdgeMaxUpwardGrade)) {
    if (graphtile->header()->has_elevation()) {
      trip_edge->set_max_upward_grade(directededge->max_up_slope());
    } else {
      trip_edge->set_max_upward_grade(kNoElevationData);
    }
  }
  if (controller(kEdgeMaxDownwardGrade)) {
    if (graphtile->header()->has_elevation()) {
      trip_edge->set_max_downward_grade(directededge->max_down_slope());
    } else {
      trip_edge->set_max_downward_grade(kNoElevationData);
    }
  }

  // Set mean elevation if requested (will be kNoElevationData if unavailable)
  if (controller(kEdgeMeanElevation)) {
    trip_edge->set_mean_elevation(edgeinfo.mean_elevation());
  }

  if (controller(kEdgeLaneCount)) {
    trip_edge->set_lane_count(directededge->lanecount());
  }

  if (directededge->laneconnectivity() && controller(kEdgeLaneConnectivity)) {
    auto laneconnectivity = graphtile->GetLaneConnectivity(idx);
    trip_edge->mutable_lane_connectivity()->Reserve(laneconnectivity.size());
    for (const auto& l : laneconnectivity) {
      TripLeg_LaneConnectivity* path_lane = trip_edge->add_lane_connectivity();
      path_lane->set_from_way_id(l.from());
      path_lane->set_to_lanes(l.to_lanes());
      path_lane->set_from_lanes(l.from_lanes());
    }
  }

  if (directededge->cyclelane() != CycleLane::kNone && controller(kEdgeCycleLane)) {
    trip_edge->set_cycle_lane(GetTripLegCycleLane(directededge->cyclelane()));
  }

  if (controller(kEdgeBicycleNetwork)) {
    trip_edge->set_bicycle_network(directededge->bike_network());
  }

  if (controller(kEdgeSacScale)) {
    trip_edge->set_sac_scale(GetTripLegSacScale(directededge->sac_scale()));
  }

  if (controller(kEdgeShoulder)) {
    trip_edge->set_shoulder(directededge->shoulder());
  }

  if (controller(kEdgeSidewalk)) {
    if (directededge->sidewalk_left() && directededge->sidewalk_right()) {
      trip_edge->set_sidewalk(TripLeg_Sidewalk::TripLeg_Sidewalk_kBothSides);
    } else if (directededge->sidewalk_left()) {
      trip_edge->set_sidewalk(TripLeg_Sidewalk::TripLeg_Sidewalk_kLeft);
    } else if (directededge->sidewalk_right()) {
      trip_edge->set_sidewalk(TripLeg_Sidewalk::TripLeg_Sidewalk_kRight);
    }
  }

  if (controller(kEdgeDensity)) {
    trip_edge->set_density(directededge->density());
  }

  if (controller(kEdgeIsUrban)) {
    bool is_urban = (directededge->density() > 8) ? true : false;
    trip_edge->set_is_urban(is_urban);
  }

  if (controller(kEdgeSpeedLimit)) {
    trip_edge->set_speed_limit(edgeinfo.speed_limit());
  }

  if (controller(kEdgeConditionalSpeedLimits)) {
    auto conditional_limits = edgeinfo.conditional_speed_limits();
    trip_edge->mutable_conditional_speed_limits()->Reserve(conditional_limits.size());
    for (const auto& limit : conditional_limits) {
      auto proto = trip_edge->mutable_conditional_speed_limits()->Add();
      proto->set_speed_limit(limit.speed_);

      auto* condition = proto->mutable_condition();

      switch (limit.td_.type()) {
        case kYMD:
          condition->set_day_dow_type(TripLeg_TimeDomain_DayDowType_kDayOfMonth);
          break;
        case kNthDow:
          condition->set_day_dow_type(TripLeg_TimeDomain_DayDowType_kNthDayOfWeek);
          break;
      }

      condition->set_dow_mask(limit.td_.dow());
      condition->set_begin_hrs(limit.td_.begin_hrs());
      condition->set_begin_mins(limit.td_.begin_mins());
      condition->set_begin_month(limit.td_.begin_month());
      condition->set_begin_day_dow(limit.td_.begin_day_dow());
      condition->set_begin_week(limit.td_.begin_week());
      condition->set_end_hrs(limit.td_.end_hrs());
      condition->set_end_mins(limit.td_.end_mins());
      condition->set_end_month(limit.td_.end_month());
      condition->set_end_day_dow(limit.td_.end_day_dow());
      condition->set_end_week(limit.td_.end_week());
    }
  }

  if (controller(kEdgeDefaultSpeed)) {
    trip_edge->set_default_speed(directededge->speed());
  }

  if (controller(kEdgeTruckSpeed)) {
    trip_edge->set_truck_speed(directededge->truck_speed());
  }

  if (directededge->truck_route() && controller(kEdgeTruckRoute)) {
    trip_edge->set_truck_route(true);
  }

  /////////////////////////////////////////////////////////////////////////////
  // Process transit information
  if (edge_itr->trip_id && (directededge->use() == Use::kRail || directededge->use() == Use::kBus)) {

    TransitRouteInfo* transit_route_info = trip_edge->mutable_transit_route_info();

    // Set block_id if requested
    if (controller(kEdgeTransitRouteInfoBlockId)) {
      transit_route_info->set_block_id(block_id);
    }

    // Set trip_id if requested
    if (controller(kEdgeTransitRouteInfoTripId)) {
      transit_route_info->set_trip_id(edge_itr->trip_id);
    }

    const TransitDeparture* transit_departure =
        graphtile->GetTransitDeparture(directededge->lineid(), edge_itr->trip_id,
                                       time_info.second_of_week % kSecondsPerDay);

    if (transit_departure) {

      // Set headsign if requested
      if (controller(kEdgeTransitRouteInfoHeadsign) && transit_departure->headsign_offset()) {
        transit_route_info->set_headsign(graphtile->GetName(transit_departure->headsign_offset()));
      }

      const TransitRoute* transit_route = graphtile->GetTransitRoute(transit_departure->routeindex());

      if (transit_route) {
        // Set transit type if requested
        if (controller(kEdgeTransitType)) {
          trip_edge->set_transit_type(GetTripLegTransitType(transit_route->route_type()));
        }

        // Set onestop_id if requested
        if (controller(kEdgeTransitRouteInfoOnestopId) && transit_route->one_stop_offset()) {
          transit_route_info->set_onestop_id(graphtile->GetName(transit_route->one_stop_offset()));
        }

        // Set short_name if requested
        if (controller(kEdgeTransitRouteInfoShortName) && transit_route->short_name_offset()) {
          transit_route_info->set_short_name(graphtile->GetName(transit_route->short_name_offset()));
        }

        // Set long_name if requested
        if (controller(kEdgeTransitRouteInfoLongName) && transit_route->long_name_offset()) {
          transit_route_info->set_long_name(graphtile->GetName(transit_route->long_name_offset()));
        }

        // Set color if requested
        if (controller(kEdgeTransitRouteInfoColor)) {
          transit_route_info->set_color(transit_route->route_color());
        }

        // Set text_color if requested
        if (controller(kEdgeTransitRouteInfoTextColor)) {
          transit_route_info->set_text_color(transit_route->route_text_color());
        }

        // Set description if requested
        if (controller(kEdgeTransitRouteInfoDescription) && transit_route->desc_offset()) {
          transit_route_info->set_description(graphtile->GetName(transit_route->desc_offset()));
        }

        // Set operator_onestop_id if requested
        if (controller(kEdgeTransitRouteInfoOperatorOnestopId) &&
            transit_route->op_by_onestop_id_offset()) {
          transit_route_info->set_operator_onestop_id(
              graphtile->GetName(transit_route->op_by_onestop_id_offset()));
        }

        // Set operator_name if requested
        if (controller(kEdgeTransitRouteInfoOperatorName) && transit_route->op_by_name_offset()) {
          transit_route_info->set_operator_name(
              graphtile->GetName(transit_route->op_by_name_offset()));
        }

        // Set operator_url if requested
        if (controller(kEdgeTransitRouteInfoOperatorUrl) && transit_route->op_by_website_offset()) {
          transit_route_info->set_operator_url(
              graphtile->GetName(transit_route->op_by_website_offset()));
        }
      }
    }
  }

  return trip_edge;
}

/**
 * This adds cost information at every node using supplementary costings provided at request time
 * There are some limitations here:
 * For multipoint routes the date_time used will not reflect the time offset that would have been if
 * you used the supplementary costing instead it is using the time at which the primary costing
 * arrived at the start of the leg
 * The same limitation is also true for arrive by routes in which the start time of the leg will be
 * the start time computed via the time offset from the primary costings time estimation
 * @param options     the api request options
 * @param src_pct     percent along the first edge of the path the start location snapped
 * @param tgt_pct     percent along the last edge of the path the end location snapped
 * @param time_info   the time tracking information representing the local time before
 *                    traversing the first edge
 * @param invariant   static date_time, dont offset the time as the path lengthens
 * @param reader      graph reader for tile access
 * @param leg         the already constructed trip leg to which extra cost information is added
 */
// TODO: care about the src and tgt pct per edge not just on first and last edges
void AccumulateRecostingInfoForward(const valhalla::Options& options,
                                    float src_pct,
                                    float tgt_pct,
                                    const baldr::TimeInfo& time_info,
                                    const bool invariant,
                                    valhalla::baldr::GraphReader& reader,
                                    valhalla::TripLeg& leg) {
  // bail if this is empty for some reason
  if (leg.node_size() == 0) {
    return;
  }

  // setup a callback for the recosting to get each edge
  auto in_itr = leg.node().begin();
  sif::EdgeCallback edge_cb = [&in_itr]() -> baldr::GraphId {
    auto edge_id = in_itr->has_edge() ? baldr::GraphId(in_itr->edge().id()) : baldr::GraphId{};
    ++in_itr;
    return edge_id;
  };

  // setup a callback for the recosting to tell us about the new label each made
  auto out_itr = leg.mutable_node()->begin();
  sif::LabelCallback label_cb = [&out_itr](const sif::PathEdgeLabel& label) -> void {
    // get the turn cost at this node
    out_itr->mutable_recosts()->rbegin()->mutable_transition_cost()->set_seconds(
        label.transition_cost().secs);
    out_itr->mutable_recosts()->rbegin()->mutable_transition_cost()->set_cost(
        label.transition_cost().cost);
    // get the elapsed time at the end of this labels edge and hang it on the next node
    ++out_itr;
    out_itr->mutable_recosts()->Add()->mutable_elapsed_cost()->set_seconds(label.cost().secs);
    out_itr->mutable_recosts()->rbegin()->mutable_elapsed_cost()->set_cost(label.cost().cost);
  };

  // do each recosting
  sif::CostFactory factory;
  for (const auto& recosting : options.recostings()) {
    // get the costing
    auto costing = factory.Create(recosting);
    // reset to the beginning of the route
    in_itr = leg.node().begin();
    out_itr = leg.mutable_node()->begin();
    // no elapsed time yet at the start of the leg
    out_itr->mutable_recosts()->Add()->mutable_elapsed_cost()->set_seconds(0);
    out_itr->mutable_recosts()->rbegin()->mutable_elapsed_cost()->set_cost(0);
    // do the recosting for this costing
    try {
      sif::recost_forward(reader, *costing, edge_cb, label_cb, src_pct, tgt_pct, time_info,
                          invariant);
      // no turn cost at the end of the leg
      out_itr->mutable_recosts()->rbegin()->mutable_transition_cost()->set_seconds(0);
      out_itr->mutable_recosts()->rbegin()->mutable_transition_cost()->set_cost(0);
    } // couldnt be recosted (difference in access for example) so we fill it with nulls to show this
    catch (...) {
      int should_have = leg.node(0).recosts_size();
      for (auto& node : *leg.mutable_node()) {
        if (node.recosts_size() == should_have) {
          node.mutable_recosts()->RemoveLast();
        }
        node.mutable_recosts()->Add();
      }
    }
  }
}

inline bool is_multi_level(const std::vector<std::pair<float, float>>& levels) {
  return levels.size() == 1 ? levels[0].first != levels[0].second : levels.size() != 0;
}

} // namespace

namespace valhalla {
namespace thor {

void TripLegBuilder::Build(
    const valhalla::Options& options,
    const AttributesController& controller,
    GraphReader& graphreader,
    const sif::mode_costing_t& mode_costing,
    const std::vector<PathInfo>::const_iterator path_begin,
    const std::vector<PathInfo>::const_iterator path_end,
    valhalla::Location& origin,
    valhalla::Location& dest,
    TripLeg& trip_path,
    const std::vector<std::string>& algorithms,
    const std::function<void()>* interrupt_callback,
    const std::unordered_map<size_t, std::pair<EdgeTrimmingInfo, EdgeTrimmingInfo>>& edge_trimming,
    const std::vector<valhalla::Location>& intermediates) {
  // Test interrupt prior to building trip path
  if (interrupt_callback) {
    (*interrupt_callback)();
  }

  // Remember what algorithms were used to create this leg
  *trip_path.mutable_algorithms() = {algorithms.begin(), algorithms.end()};

  // Set origin, any through locations, and destination. Origin and
  // destination are assumed to be breaks.
  CopyLocations(trip_path, origin, intermediates, dest, path_begin, path_end);
  auto* tp_orig = trip_path.mutable_location(0);
  auto* tp_dest = trip_path.mutable_location(trip_path.location_size() - 1);

  // Keep track of the time
  baldr::DateTime::tz_sys_info_cache_t tz_cache;
  const auto forward_time_info = baldr::TimeInfo::make(origin, graphreader, &tz_cache);

  // check if we should use static time or offset time as the path lengthens
  const bool invariant = options.date_time_type() == Options::invariant;

  // Create an array of travel types per mode
  uint8_t travel_types[4];
  for (uint32_t i = 0; i < 4; i++) {
    travel_types[i] = (mode_costing[i] != nullptr) ? mode_costing[i]->travel_type() : 0;
  }

  // Get the first nodes graph id by using the end node of the first edge to get the tile with the
  // opposing edge then use the opposing index to get the opposing edge, and its end node is the
  // begin node of the original edge
  auto begin_tile = graphreader.GetGraphTile(path_begin->edgeid);
  if (begin_tile == nullptr) {
    throw tile_gone_error_t("TripLegBuilder::Build failed", path_begin->edgeid);
  }
  const auto* first_edge = begin_tile->directededge(path_begin->edgeid);
  auto first_tile = graphreader.GetGraphTile(first_edge->endnode());
  if (first_tile == nullptr) {
    throw tile_gone_error_t("TripLegBuilder::Build failed", first_edge->endnode());
  }
  auto* first_node = first_tile->node(first_edge->endnode());
  GraphId startnode =
      first_tile->directededge(first_node->edge_index() + first_edge->opp_index())->endnode();

  // Partial edge at the start and side of street (sos)
  float start_pct = 0.;
  valhalla::Location::SideOfStreet start_sos =
      valhalla::Location::SideOfStreet::Location_SideOfStreet_kNone;
  PointLL start_vrt;
  for (const auto& e : origin.correlation().edges()) {
    if (e.graph_id() == path_begin->edgeid) {
      start_pct = e.percent_along();
      start_sos = e.side_of_street();
      start_vrt = PointLL(e.ll().lng(), e.ll().lat());
      break;
    }
  }

  // Set the origin projected location
  LatLng* proj_ll = tp_orig->mutable_correlation()->mutable_projected_ll();
  proj_ll->set_lat(start_vrt.lat());
  proj_ll->set_lng(start_vrt.lng());

  // Set the origin side of street, if one exists
  if (start_sos != valhalla::Location::SideOfStreet::Location_SideOfStreet_kNone) {
    tp_orig->set_side_of_street(GetTripLegSideOfStreet(start_sos));
  }

  // Partial edge at the end
  float end_pct = 1.;
  valhalla::Location::SideOfStreet end_sos =
      valhalla::Location::SideOfStreet::Location_SideOfStreet_kNone;
  PointLL end_vrt;
  for (const auto& e : dest.correlation().edges()) {
    if (e.graph_id() == (path_end - 1)->edgeid) {
      end_pct = e.percent_along();
      end_sos = e.side_of_street();
      end_vrt = PointLL(e.ll().lng(), e.ll().lat());
      break;
    }
  }

  // Set the destination projected location
  proj_ll = tp_dest->mutable_correlation()->mutable_projected_ll();
  proj_ll->set_lat(end_vrt.lat());
  proj_ll->set_lng(end_vrt.lng());

  // Set the destination side of street, if one exists
  if (end_sos != valhalla::Location::SideOfStreet::Location_SideOfStreet_kNone) {
    tp_dest->set_side_of_street(GetTripLegSideOfStreet(end_sos));
  }

  // Structures to process admins
  std::unordered_map<AdminInfo, uint32_t, AdminInfo::AdminInfoHasher> admin_info_map;
  std::vector<AdminInfo> admin_info_list;

  // Iterate through path
  uint32_t prior_opp_local_index = -1;
  std::vector<PointLL> trip_shape;
  uint64_t osmchangeset = 0;
  size_t edge_index = 0;
  const DirectedEdge* prev_de = nullptr;
  graph_tile_ptr graphtile = nullptr;
  TimeInfo time_info = forward_time_info;
  // remember that MultimodalBuilder keeps 'time_info' as reference,
  // so we should care about 'time_info' updates during iterations
  MultimodalBuilder multimodal_builder(origin, time_info);

  // prepare to make some edges!
  trip_path.mutable_node()->Reserve((path_end - path_begin) + 1);

  // collect the level changes
  float prev_level = kMaxLevel;

  // we track the intermediate locations while we iterate so we can update their shape index
  // from the edge index that we assigned to them earlier in route_action
  auto intermediate_itr = trip_path.mutable_location()->begin() + 1;
  double total_distance = 0;
  bool has_toll = false;
  bool has_ferry = false;
  bool has_highway = false;

  // loop over the edges to build the trip leg
  for (auto edge_itr = path_begin; edge_itr != path_end; ++edge_itr, ++edge_index) {
    const GraphId& edge = edge_itr->edgeid;
    graphtile = graphreader.GetGraphTile(edge, graphtile);
    if (graphtile == nullptr) {
      throw tile_gone_error_t("TripLegBuilder::Build failed", edge);
    }
    const DirectedEdge* directededge = graphtile->directededge(edge);
    const sif::TravelMode mode = edge_itr->mode;
    const uint8_t travel_type = travel_types[static_cast<uint32_t>(mode)];
    const auto& costing = mode_costing[static_cast<uint32_t>(mode)];

    if (directededge->toll()) {
      has_toll = true;
    }
    if (directededge->use() == Use::kFerry) {
      has_ferry = true;
    }
    if (directededge->classification() == baldr::RoadClass::kMotorway) {
      has_highway = true;
    }

    // Set node attributes - only set if they are true since they are optional
    graph_tile_ptr start_tile = graphtile;
    graphreader.GetGraphTile(startnode, start_tile);
    if (start_tile == nullptr) {
      throw tile_gone_error_t("TripLegBuilder::Build failed", startnode);
    }
    const NodeInfo* node = start_tile->node(startnode);

    if (osmchangeset == 0 && controller(kOsmChangeset)) {
      osmchangeset = start_tile->header()->dataset_id();
    }

    const bool is_first_edge = edge_itr == path_begin;
    const bool is_last_edge = edge_itr == (path_end - 1);

    // have to always compute the offset in case the timezone changes along the path
    // we could cache the timezone and just add seconds when the timezone doesnt change
    const float seconds_offset =
        (is_first_edge || invariant) ? 0.f : std::prev(edge_itr)->elapsed_cost.secs;
    time_info = forward_time_info.forward(seconds_offset, static_cast<int>(node->timezone()));

    // Add a node to the trip path and set its attributes.
    TripLeg_Node* trip_node = trip_path.add_node();

    if (controller(kNodeType)) {
      trip_node->set_type(GetTripLegNodeType(node->type()));
      if (node->traffic_signal())
        trip_node->set_traffic_signal(true);
    }

    if (node->intersection() == IntersectionType::kFork) {
      if (controller(kNodeFork)) {
        trip_node->set_fork(true);
      }
    }

    // Assign the elapsed time from the start of the leg
    if (controller(kNodeElapsedTime)) {
      if (edge_itr == path_begin) {
        trip_node->mutable_cost()->mutable_elapsed_cost()->set_seconds(0);
        trip_node->mutable_cost()->mutable_elapsed_cost()->set_cost(0);
      } else {
        trip_node->mutable_cost()->mutable_elapsed_cost()->set_seconds(
            std::prev(edge_itr)->elapsed_cost.secs);
        trip_node->mutable_cost()->mutable_elapsed_cost()->set_cost(
            std::prev(edge_itr)->elapsed_cost.cost);
      }
    }

    // Assign the admin index
    if (controller(kNodeAdminIndex)) {
      trip_node->set_admin_index(
          GetAdminIndex(start_tile->admininfo(node->admin_index()), admin_info_map, admin_info_list));
    }

    if (controller(kNodeTimeZone)) {
      auto tz = DateTime::get_tz_db().from_index(node->timezone());
      if (tz) {
        trip_node->set_time_zone(tz->name());
      }
    }

    if (controller(kNodeTransitionTime)) {
      trip_node->mutable_cost()->mutable_transition_cost()->set_seconds(
          edge_itr->transition_cost.secs);
      trip_node->mutable_cost()->mutable_transition_cost()->set_cost(edge_itr->transition_cost.cost);
    }

    // Add multi modal stuff
    multimodal_builder.Build(trip_node, edge_itr->trip_id, node, startnode, directededge, edge,
                             start_tile, graphtile, mode_costing, controller, graphreader);

    uint32_t begin_index = is_first_edge ? 0 : trip_shape.size() - 1;
    auto edgeinfo = graphtile->edgeinfo(directededge);
    std::pair<std::vector<std::pair<float, float>>, uint32_t> levels = edgeinfo.levels();
    // Add edge to the trip node and set its attributes
    TripLeg_Edge* trip_edge =
        AddTripEdge(controller, edge, edge_itr, multimodal_builder.block_id, mode, travel_type,
                    costing, directededge, node->drive_on_right(), trip_node, graphtile, time_info,
                    startnode.id(), node->named_intersection(), start_tile,
                    travel_type == PedestrianType::kBlind && mode == sif::TravelMode::kPedestrian,
                    edgeinfo, levels);
<<<<<<< HEAD

    // for the level changes, only consider edges on a single level
    if (levels.first.size() == 1 && levels.first[0].first == levels.first[0].second) {
      float lvl = levels.first[0].first;
      // if this edge is on a different level than the previous one,
      // add a level change
      if (std::fabs(lvl - prev_level) >= std::numeric_limits<float>::epsilon()) {
        auto* change = trip_path.add_level_changes();
        change->set_level(lvl);
        change->set_shape_index(begin_index);
        change->set_precision(std::max(static_cast<uint32_t>(1), levels.second));
        prev_level = lvl;
      }
    }
=======
>>>>>>> 56ed70e1

    // some information regarding shape/length trimming
    float trim_start_pct = is_first_edge ? start_pct : 0;
    float trim_end_pct = is_last_edge ? end_pct : 1;

    // Some edges at the beginning and end of the path and at intermediate locations will need trimmed
    auto trimming = edge_trimming.end();
    if (!edge_trimming.empty() &&
        (trimming = edge_trimming.find(edge_index)) != edge_trimming.end()) {
      // Get edge shape and reverse it if directed edge is not forward.
      auto edge_shape = edgeinfo.shape();
      if (!directededge->forward()) {
        std::reverse(edge_shape.begin(), edge_shape.end());
      }

      // Grab the edge begin and end info
      const auto& edge_begin_info = trimming->second.first;
      const auto& edge_end_info = trimming->second.second;

      // Start by assuming no trimming
      double begin_trim_dist = 0, end_trim_dist = 1;
      auto begin_trim_vrt = edge_shape.front(), end_trim_vrt = edge_shape.back();

      // Trimming needed
      if (edge_begin_info.trim) {
        begin_trim_dist = edge_begin_info.distance_along;
        begin_trim_vrt = edge_begin_info.vertex;
      }
      // Handle partial shape for first edge
      else if (is_first_edge && !edge_begin_info.trim) {
        begin_trim_dist = start_pct;
        begin_trim_vrt = start_vrt;
      }

      // Trimming needed
      if (edge_end_info.trim) {
        end_trim_dist = edge_end_info.distance_along;
        end_trim_vrt = edge_end_info.vertex;
      } // Handle partial shape for last edge
      else if (is_last_edge && !edge_end_info.trim) {
        end_trim_dist = end_pct;
        end_trim_vrt = end_vrt;
      }

      // Overwrite the trimming information for the edge length now that we know what it is
      trim_start_pct = begin_trim_dist;
      trim_end_pct = end_trim_dist;

      // Trim the shape
      auto edge_length = static_cast<float>(directededge->length());
      trim_shape(begin_trim_dist * edge_length, begin_trim_vrt, end_trim_dist * edge_length,
                 end_trim_vrt, edge_shape);
      // Add edge shape to the trip and skip the first point when its redundant with the previous edge
      trip_shape.insert(trip_shape.end(), edge_shape.begin() + !is_first_edge, edge_shape.end());
    } // We need to clip the shape if its at the beginning or end
    else if (is_first_edge || is_last_edge) {
      // Get edge shape and reverse it if directed edge is not forward.
      auto edge_shape = edgeinfo.shape();
      if (!directededge->forward()) {
        std::reverse(edge_shape.begin(), edge_shape.end());
      }
      float total = static_cast<float>(directededge->length());
      // Trim both ways
      if (is_first_edge && is_last_edge) {
        trim_shape(start_pct * total, start_vrt, end_pct * total, end_vrt, edge_shape);
      } // Trim the shape at the front for the first edge
      else if (is_first_edge) {
        trim_shape(start_pct * total, start_vrt, total, edge_shape.back(), edge_shape);
      } // And at the back if its the last edge
      else {
        trim_shape(0, edge_shape.front(), end_pct * total, end_vrt, edge_shape);
      }
      // Keep the shape
      trip_shape.insert(trip_shape.end(), edge_shape.begin() + !is_first_edge, edge_shape.end());
    } // Just get the shape in there in the right direction no clipping needed
    else {
      if (directededge->forward()) {
        trip_shape.insert(trip_shape.end(), edgeinfo.shape().begin() + 1, edgeinfo.shape().end());
      } else {
        trip_shape.insert(trip_shape.end(), edgeinfo.shape().rbegin() + 1, edgeinfo.shape().rend());
      }
    }

    /**
     * For the level changes, only consider edges  if
     *   - they are on a single level
     *   - they are on multiple levels and either the first or last in leg
     *     so we can use the start/end level filter to fill up the level changes
     */
    if (bool multilevel = is_multi_level(levels.first);
        (is_first_edge && multilevel) || (is_last_edge && multilevel) ||
        (levels.first.size() == 1 && levels.first[0].first == levels.first[0].second)) {
      float lvl = kMaxLevel;
      if (!multilevel) {
        lvl = levels.first[0].first;
      } else if ((is_first_edge && origin.search_filter().has_level_case()) ||
                 (is_last_edge && dest.search_filter().has_level_case())) {
        lvl = is_first_edge ? origin.search_filter().level() : dest.search_filter().level();
      }
      // if this edge is on a different level than the previous one,
      // add a level change
      if (lvl != kMaxLevel && !(is_last_edge && multilevel && !is_first_edge) &&
          std::fabs(lvl - prev_level) >= std::numeric_limits<float>::epsilon()) {
        auto* change = trip_path.add_level_changes();
        change->set_level(lvl);
        change->set_shape_index(begin_index);
        change->set_precision(std::max(static_cast<uint32_t>(1), levels.second));
        prev_level = lvl;
      }

      // special case multilevel last edge
      if (is_last_edge && multilevel && dest.search_filter().has_level_case()) {
        auto* change = trip_path.add_level_changes();
        change->set_level(dest.search_filter().level());
        change->set_shape_index(trip_shape.size() - 1);
        change->set_precision(std::max(static_cast<uint32_t>(1), levels.second));
      }
    }

    // Set the portion of the edge we used
    // TODO: attributes controller and then use this in recosting
    trip_edge->set_source_along_edge(trim_start_pct);
    trip_edge->set_target_along_edge(trim_end_pct);

    // We need the total offset from the beginning of leg for the intermediate locations
    auto previous_total_distance = total_distance;
    total_distance += directededge->length() * (trim_end_pct - trim_start_pct);

    // If we are at a node or if we hit the edge index that matches our through location edge index,
    // we need to reset to the shape index then increment the iterator
    if (intermediate_itr != trip_path.mutable_location()->end() &&
        intermediate_itr->correlation().leg_shape_index() == edge_index) {
      intermediate_itr->mutable_correlation()->set_leg_shape_index(trip_shape.size() - 1);
      intermediate_itr->mutable_correlation()->set_distance_from_leg_origin(total_distance);
      // NOTE:
      // So for intermediate locations that dont have any trimming we know they occur at the node
      // In this case and only for ARRIVE_BY, the edge index that we convert to shape is off by 1
      // So here we need to set this one as if it were at the end of the previous edge in the path
      if (trimming == edge_trimming.end() && options.date_time_type() == Options::arrive_by) {
        intermediate_itr->mutable_correlation()->set_leg_shape_index(begin_index);
        intermediate_itr->mutable_correlation()->set_distance_from_leg_origin(
            previous_total_distance);
      }
      ++intermediate_itr;
    }

    // Set length if requested. Convert to km
    if (controller(kEdgeLength)) {
      float km =
          std::max(directededge->length() * kKmPerMeter * (trim_end_pct - trim_start_pct), 0.0f);
      trip_edge->set_length_km(km);
    }

    // How long on this edge?
    auto edge_seconds = edge_itr->elapsed_cost.secs - edge_itr->transition_cost.secs;
    if (edge_itr != path_begin)
      edge_seconds -= std::prev(edge_itr)->elapsed_cost.secs;

    // Set shape attributes, sending incidents enables them in the pbf
    auto incidents = controller(kIncidents) ? graphreader.GetIncidents(edge_itr->edgeid, graphtile)
                                            : valhalla::baldr::IncidentResult{};

    graph_tile_ptr end_node_tile = graphtile;
    graphreader.GetGraphTile(directededge->endnode(), end_node_tile);
    SetShapeAttributes(controller, graphtile, end_node_tile, directededge, trip_shape, begin_index,
                       trip_path, trim_start_pct, trim_end_pct, edge_seconds,
                       costing->flow_mask() & kCurrentFlowMask, incidents);

    // Set begin shape index if requested
    if (controller(kEdgeBeginShapeIndex)) {
      trip_edge->set_begin_shape_index(begin_index);
    }

    // Set end shape index if requested
    if (controller(kEdgeEndShapeIndex)) {
      trip_edge->set_end_shape_index(trip_shape.size() - 1);
    }

    // Set begin and end heading if requested. Uses trip_shape so
    // must be done after the edge's shape has been added.
    SetHeadings(trip_edge, controller, directededge, trip_shape, begin_index);

    // Add elevation along the edge if requested
    if (controller(kEdgeElevation)) {
      SetElevation(trip_edge, trim_start_pct, trim_end_pct, node, directededge, graphtile,
                   graphreader);
    }

    // Add landmarks in the directededge to the trip leg
    AddLandmarks(edgeinfo, trip_edge, controller, directededge, trip_shape, begin_index);

    // Add the intersecting edges at the node. Skip it if the node was an inner node (excluding start
    // node and end node) of a shortcut that was recovered.
    if (startnode.Is_Valid() && !edge_itr->start_node_is_recovered) {
      AddIntersectingEdges(controller, start_tile, node, directededge, prev_de, prior_opp_local_index,
                           graphreader, trip_node,
                           travel_type == PedestrianType::kBlind &&
                               mode == sif::TravelMode::kPedestrian);
    }

    ////////////// Prepare for the next iteration

    // Set the endnode of this directed edge as the startnode of the next edge.
    startnode = directededge->endnode();

    // Save the opposing edge as the previous DirectedEdge (for name consistency)
    if (!directededge->IsTransitLine()) {
      graph_tile_ptr t2 =
          directededge->leaves_tile() ? graphreader.GetGraphTile(directededge->endnode()) : graphtile;
      if (t2 == nullptr) {
        continue;
      }
      GraphId oppedge = t2->GetOpposingEdgeId(directededge);
      prev_de = t2->directededge(oppedge);
    }

    // Save the index of the opposing local directed edge at the end node
    prior_opp_local_index = directededge->opp_local_idx();
  }

  // Add the last node
  auto* node = trip_path.add_node();
  if (controller(kNodeAdminIndex)) {
    auto last_tile = graphreader.GetGraphTile(startnode);
    if (last_tile == nullptr) {
      throw tile_gone_error_t("TripLegBuilder::Build failed", startnode);
    }
    node->set_admin_index(
        GetAdminIndex(last_tile->admininfo(last_tile->node(startnode)->admin_index()), admin_info_map,
                      admin_info_list));
  }
  if (controller(kNodeElapsedTime)) {
    node->mutable_cost()->mutable_elapsed_cost()->set_seconds(std::prev(path_end)->elapsed_cost.secs);
    node->mutable_cost()->mutable_elapsed_cost()->set_cost(std::prev(path_end)->elapsed_cost.cost);
  }

  if (controller(kNodeTransitionTime)) {
    node->mutable_cost()->mutable_transition_cost()->set_seconds(0);
    node->mutable_cost()->mutable_transition_cost()->set_cost(0);
  }

  if (controller(kShapeAttributesClosure)) {
    // Set the end shape index if we're ending on a closure as the last index is
    // not processed in SetShapeAttributes above
    valhalla::TripLeg_Closure* closure = fetch_last_closure_annotation(trip_path);
    if (closure && !closure->has_end_shape_index_case()) {
      closure->set_end_shape_index(trip_shape.size() - 1);
    }
  }

  // Assign the admins
  AssignAdmins(controller, trip_path, admin_info_list);

  // Set the bounding box of the shape
  SetBoundingBox(trip_path, trip_shape);

  // Set shape if requested
  if (controller(kShape)) {
    trip_path.set_shape(encode<std::vector<PointLL>>(trip_shape));
  }

  if (osmchangeset != 0 && controller(kOsmChangeset)) {
    trip_path.set_osm_changeset(osmchangeset);
  }

  Summary* summary = trip_path.mutable_summary();
  summary->set_has_toll(has_toll);
  summary->set_has_ferry(has_ferry);
  summary->set_has_highway(has_highway);

  // Add that extra costing information if requested
  AccumulateRecostingInfoForward(options, start_pct, end_pct, forward_time_info, invariant,
                                 graphreader, trip_path);
}

} // namespace thor
} // namespace valhalla<|MERGE_RESOLUTION|>--- conflicted
+++ resolved
@@ -1917,23 +1917,6 @@
                     startnode.id(), node->named_intersection(), start_tile,
                     travel_type == PedestrianType::kBlind && mode == sif::TravelMode::kPedestrian,
                     edgeinfo, levels);
-<<<<<<< HEAD
-
-    // for the level changes, only consider edges on a single level
-    if (levels.first.size() == 1 && levels.first[0].first == levels.first[0].second) {
-      float lvl = levels.first[0].first;
-      // if this edge is on a different level than the previous one,
-      // add a level change
-      if (std::fabs(lvl - prev_level) >= std::numeric_limits<float>::epsilon()) {
-        auto* change = trip_path.add_level_changes();
-        change->set_level(lvl);
-        change->set_shape_index(begin_index);
-        change->set_precision(std::max(static_cast<uint32_t>(1), levels.second));
-        prev_level = lvl;
-      }
-    }
-=======
->>>>>>> 56ed70e1
 
     // some information regarding shape/length trimming
     float trim_start_pct = is_first_edge ? start_pct : 0;
