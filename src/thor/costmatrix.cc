#include <algorithm>
#include <cmath>
#include <vector>

#include "baldr/datetime.h"
#include "midgard/encoded.h"
#include "midgard/logging.h"
#include "sif/recost.h"
#include "thor/costmatrix.h"
#include "worker.h"

#include <robin_hood.h>

using namespace valhalla::baldr;
using namespace valhalla::sif;

namespace {

constexpr uint32_t kMaxMatrixIterations = 2000000;
constexpr uint32_t kMaxThreshold = std::numeric_limits<int>::max();
constexpr uint32_t kMaxLocationReservation = 25; // the default config for max matrix locations

// Find a threshold to continue the search - should be based on
// the max edge cost in the adjacency set?
int GetThreshold(const travel_mode_t mode, const int n) {
  return (mode == travel_mode_t::kDrive) ? std::min(2800, std::max(100, n / 3)) : 500;
}

bool equals(const valhalla::LatLng& a, const valhalla::LatLng& b) {
  return a.has_lat_case() == b.has_lat_case() && a.has_lng_case() == b.has_lng_case() &&
         (!a.has_lat_case() || a.lat() == b.lat()) && (!a.has_lng_case() || a.lng() == b.lng());
}

inline const valhalla::PathEdge& find_correlated_edge(const valhalla::Location& location,
                                                      const GraphId& edge_id) {
  for (const auto& e : location.correlation().edges()) {
    if (e.graph_id() == edge_id)
      return e;
  }

  throw std::logic_error("Could not find candidate edge used for label");
}
} // namespace

namespace valhalla {
namespace thor {

class CostMatrix::ReachedMap : public robin_hood::unordered_map<uint64_t, std::vector<uint32_t>> {};

// Constructor with cost threshold.
CostMatrix::CostMatrix(const boost::property_tree::ptree& config)
    : MatrixAlgorithm(config),
      max_reserved_labels_count_(config.get<uint32_t>("max_reserved_labels_count_bidir_dijkstras",
                                                      kInitialEdgeLabelCountBidirDijkstra)),
      max_reserved_locations_count_(
          config.get<uint32_t>("max_reserved_locations_costmatrix", kMaxLocationReservation)),
      check_reverse_connections_(config.get<bool>("costmatrix_check_reverse_connection", false)),
      access_mode_(kAutoAccess),
      mode_(travel_mode_t::kDrive), locs_count_{0, 0}, locs_remaining_{0, 0},
      current_cost_threshold_(0), targets_{new ReachedMap}, sources_{new ReachedMap} {
}

CostMatrix::~CostMatrix() {
}

float CostMatrix::GetCostThreshold(const float max_matrix_distance) {
  float cost_threshold;
  switch (mode_) {
    case travel_mode_t::kBicycle:
      cost_threshold = max_matrix_distance / kCostThresholdBicycleDivisor;
      break;
    case travel_mode_t::kPedestrian:
    case travel_mode_t::kPublicTransit:
      cost_threshold = max_matrix_distance / kCostThresholdPedestrianDivisor;
      break;
    case travel_mode_t::kDrive:
    default:
      cost_threshold = max_matrix_distance / kCostThresholdAutoDivisor;
  }

  // Increase the cost threshold to make sure requests near the max distance succeed.
  // Some costing models and locations require higher thresholds to succeed.
  return cost_threshold * 2.0f;
}

// Clear the temporary information generated during time + distance matrix
// construction.
void CostMatrix::Clear() {
  // Clear the target edge markings
  targets_->clear();
  if (check_reverse_connections_)
    sources_->clear();

  // Clear all source adjacency lists, edge labels, and edge status
  // Resize and shrink_to_fit so all capacity is reduced.
  auto label_reservation = clear_reserved_memory_ ? 0 : max_reserved_labels_count_;
  auto locs_reservation = clear_reserved_memory_ ? 0 : max_reserved_locations_count_;
  for (const auto exp_dir : {MATRIX_FORW, MATRIX_REV}) {
    // resize all relevant structures down to configured amount of locations (25 default)
    if (locs_count_[exp_dir] > locs_reservation) {
      edgelabel_[exp_dir].resize(locs_reservation);
      edgelabel_[exp_dir].shrink_to_fit();
      adjacency_[exp_dir].resize(locs_reservation);
      adjacency_[exp_dir].shrink_to_fit();
      edgestatus_[exp_dir].resize(locs_reservation);
      edgestatus_[exp_dir].shrink_to_fit();
    }
    for (auto& iter : edgelabel_[exp_dir]) {
      if (iter.size() > label_reservation) {
        iter.resize(label_reservation);
        iter.shrink_to_fit();
      }
      iter.clear();
    }
    for (auto& iter : edgestatus_[exp_dir]) {
      iter.clear();
    }
    for (auto& iter : adjacency_[exp_dir]) {
      iter.clear();
    }
    hierarchy_limits_[exp_dir].clear();
    locs_status_[exp_dir].clear();
  }
  best_connection_.clear();
  ignore_hierarchy_limits_ = false;
}

// Form a time distance matrix from the set of source locations
// to the set of target locations.
bool CostMatrix::SourceToTarget(Api& request,
                                baldr::GraphReader& graphreader,
                                const sif::mode_costing_t& mode_costing,
                                const sif::travel_mode_t mode,
                                const float max_matrix_distance) {
  request.mutable_matrix()->set_algorithm(Matrix::CostMatrix);
  bool invariant = request.options().date_time_type() == Options::invariant;
  auto shape_format = request.options().shape_format();

  // Set the mode and costing
  mode_ = mode;
  costing_ = mode_costing[static_cast<uint32_t>(mode_)];
  access_mode_ = costing_->access_mode();

  auto& source_location_list = *request.mutable_options()->mutable_sources();
  auto& target_location_list = *request.mutable_options()->mutable_targets();

  current_cost_threshold_ = GetCostThreshold(max_matrix_distance);

  auto time_infos = SetOriginTimes(source_location_list, graphreader);

  // Initialize best connections and status. Any locations that are the
  // same get set to 0 time, distance and are not added to the remaining
  // location set.
  Initialize(source_location_list, target_location_list, request.matrix());

  // Set the source and target locations
  // TODO: for now we only allow depart_at/current date_time
  SetSources(graphreader, source_location_list, time_infos);
  SetTargets(graphreader, target_location_list);

  // Update hierarchy limits
  if (!ignore_hierarchy_limits_)
    ModifyHierarchyLimits();

  // Perform backward search from all target locations. Perform forward
  // search from all source locations. Connections between the 2 search
  // spaces is checked during the forward search.
  uint32_t n = 0;
  uint32_t interrupt_n = 0;
  while (true) {
    // First iterate over all targets, then over all sources: we only for sure
    // check the connection between both trees on the forward search, so reverse
    // has to come first
    for (uint32_t i = 0; i < locs_count_[MATRIX_REV]; i++) {
      if (locs_status_[MATRIX_REV][i].threshold > 0) {
        locs_status_[MATRIX_REV][i].threshold--;
        Expand<MatrixExpansionType::reverse>(i, n, graphreader);
        // if we exhausted this search
        if (locs_status_[MATRIX_REV][i].threshold == 0) {
          for (uint32_t source = 0; source < locs_count_[MATRIX_FORW]; source++) {
            // update the target for each source's remaining targets, if it still exists
            auto& targets = locs_status_[MATRIX_FORW][source].unfound_connections;
            auto it = targets.find(i);
            if (it != targets.end()) {
              // remove the target so we don't come here again
              targets.erase(it);
              // if there's no more target and the current source has not exhausted
              // we update the source's threshold so that it doesn't enter its outer "if" statement
              // anymore
              if (targets.empty() && locs_status_[MATRIX_FORW][source].threshold > 0) {
                // TODO(nils): shouldn't we extend the search here similar to bidir A*
                //   i.e. if pruning was disabled we extend the search in the other direction
                locs_status_[MATRIX_FORW][i].threshold = -1;
                if (locs_remaining_[MATRIX_FORW] > 0) {
                  locs_remaining_[MATRIX_FORW]--;
                }
              }
            }
          }
          // in any case make sure this was the last time we looked at this target
          locs_status_[MATRIX_REV][i].threshold = -1;
          if (locs_remaining_[MATRIX_REV] > 0) {
            locs_remaining_[MATRIX_REV]--;
          }
        }
      }
    }

    for (uint32_t i = 0; i < locs_count_[MATRIX_FORW]; i++) {
      if (locs_status_[MATRIX_FORW][i].threshold > 0) {
        locs_status_[MATRIX_FORW][i].threshold--;
        Expand<MatrixExpansionType::forward>(i, n, graphreader, time_infos[i], invariant);
        // if we exhausted this search
        if (locs_status_[MATRIX_FORW][i].threshold == 0) {
          for (uint32_t target = 0; target < locs_count_[MATRIX_REV]; target++) {
            // if we still didn't find the connection between this pair
            auto& sources = locs_status_[MATRIX_REV][target].unfound_connections;
            auto it = sources.find(i);
            if (it != sources.end()) {
              // remove the source so we don't come here again
              sources.erase(it);
              // if there's no more sources and the current target has not exhausted
              // we update the target's threshold so that it doesn't enter this outer "if" statement
              // anymore
              if (sources.empty() && locs_status_[MATRIX_REV][target].threshold > 0) {
                // TODO(nils): shouldn't we extend the search here similar to bidir A*
                //   i.e. if pruning was disabled we extend the search in the other direction
                locs_status_[MATRIX_REV][i].threshold = -1;
                if (locs_remaining_[MATRIX_REV] > 0) {
                  locs_remaining_[MATRIX_REV]--;
                }
              }
            }
          }
          // in any case make sure this was the last time we looked at this source
          locs_status_[MATRIX_FORW][i].threshold = -1;
          if (locs_remaining_[MATRIX_FORW] > 0) {
            locs_remaining_[MATRIX_FORW]--;
          }
        }
      }
    }

    // Break out when remaining sources and targets to expand are both 0
    if (locs_remaining_[MATRIX_FORW] == 0 && locs_remaining_[MATRIX_REV] == 0) {
      LOG_DEBUG("SourceToTarget iterations: n = " + std::to_string(n));
      break;
    }

    // Protect against edge cases that may lead to never breaking out of
    // this loop. This should never occur but lets make sure.
    if (n >= kMaxMatrixIterations) {
      throw valhalla_exception_t{430};
    }
    // Allow this process to be aborted
    if (interrupt_ && (interrupt_n++ % kInterruptIterationsInterval) == 0) {
      (*interrupt_)();
    }
    n++;
  }

  // resize/reserve all properties of Matrix on first pass only
  valhalla::Matrix& matrix = *request.mutable_matrix();
  reserve_pbf_arrays(matrix, best_connection_.size(), costing_->pass());

  // Form the matrix PBF output
  graph_tile_ptr tile;
  bool connection_failed = false;
  for (uint32_t connection_idx = 0; connection_idx < best_connection_.size(); connection_idx++) {
    auto best_connection = best_connection_[connection_idx];
    // if this is the second pass we don't have to process previously found ones again
    if (costing_->pass() > 0 && !(matrix.second_pass(connection_idx))) {
      continue;
    }
    uint32_t target_idx = connection_idx % target_location_list.size();
    uint32_t source_idx = connection_idx / target_location_list.size();

    // first recost and form the path, if desired (either time and/or geometry requested)
    const auto shape = RecostFormPath(graphreader, best_connection, source_location_list[source_idx],
                                      target_location_list[target_idx], source_idx, target_idx,
                                      time_infos[source_idx], invariant, shape_format);

    float time = best_connection.cost.secs;
    if (time < kMaxCost) {
      auto dt_info =
          DateTime::offset_date(source_location_list[source_idx].date_time(),
                                time_infos[source_idx].timezone_index,
                                graphreader.GetTimezoneFromEdge(edgelabel_[MATRIX_REV][target_idx]
                                                                    .front()
                                                                    .edgeid(),
                                                                tile),
                                time);
      *matrix.mutable_date_times(connection_idx) = dt_info.date_time;
      *matrix.mutable_time_zone_offsets(connection_idx) = dt_info.time_zone_offset;
      *matrix.mutable_time_zone_names(connection_idx) = dt_info.time_zone_name;
    } else {
      // let's try a second pass for this connection
      matrix.mutable_second_pass()->Set(connection_idx, true);
      connection_failed = true;
    }
    matrix.mutable_from_indices()->Set(connection_idx, source_idx);
    matrix.mutable_to_indices()->Set(connection_idx, target_idx);
    matrix.mutable_distances()->Set(connection_idx, best_connection.distance);
    matrix.mutable_times()->Set(connection_idx, time);
    *matrix.mutable_shapes(connection_idx) = shape;
  }

  return !connection_failed;
}

// Initialize all time distance to "not found". Any locations that
// are the same get set to 0 time, distance and do not add to the
// remaining locations set.
void CostMatrix::Initialize(
    const google::protobuf::RepeatedPtrField<valhalla::Location>& source_locations,
    const google::protobuf::RepeatedPtrField<valhalla::Location>& target_locations,
    const valhalla::Matrix& matrix) {

  locs_count_[MATRIX_FORW] = source_locations.size();
  locs_count_[MATRIX_REV] = target_locations.size();

  const auto& hlimits = costing_->GetHierarchyLimits();
  ignore_hierarchy_limits_ =
      std::all_of(hlimits.begin() + 1, hlimits.begin() + TileHierarchy::levels().size(),
                  [](const HierarchyLimits& limits) {
                    return limits.max_up_transitions == kUnlimitedTransitions;
                  });

  // Add initial sources status
  for (const auto exp_dir : {MATRIX_FORW, MATRIX_REV}) {
    const auto count = locs_count_[exp_dir];
    locs_status_[exp_dir].reserve(count);
    hierarchy_limits_[exp_dir].resize(count);
    adjacency_[exp_dir].resize(count);
    edgestatus_[exp_dir].resize(count);
    edgelabel_[exp_dir].resize(count);
    for (uint32_t i = 0; i < count; i++) {
      // Allocate the adjacency list and hierarchy limits for this source.
      // Use the cost threshold to size the adjacency list.
      edgelabel_[exp_dir][i].reserve(max_reserved_labels_count_);
      adjacency_[exp_dir][i].reuse(0, current_cost_threshold_, costing_->UnitSize(),
                                   &edgelabel_[exp_dir][i]);
      locs_status_[exp_dir].emplace_back(kMaxThreshold);
      hierarchy_limits_[exp_dir][i] = hlimits;
    }
  }

  // Initialize best connection
  GraphId empty;
  Cost trivial_cost(0.0f, 0.0f);
  Cost max_cost(kMaxCost, kMaxCost);
  best_connection_.reserve(locs_count_[MATRIX_FORW] * locs_count_[MATRIX_REV]);
  for (uint32_t i = 0; i < locs_count_[MATRIX_FORW]; i++) {
    for (uint32_t j = 0; j < locs_count_[MATRIX_REV]; j++) {
      const auto connection_idx = i * static_cast<uint32_t>(target_locations.size()) + j;
      if (equals(source_locations.Get(i).ll(), target_locations.Get(j).ll())) {
        best_connection_.emplace_back(empty, empty, trivial_cost, 0.0f);
        best_connection_.back().found = true;
      } else if (costing_->pass() > 0 && !matrix.second_pass(connection_idx)) {
        // we've found this connection in a previous pass, we only need the time & distance
        best_connection_.emplace_back(empty, empty, Cost{0.0f, matrix.times(connection_idx)},
                                      matrix.distances(connection_idx));
        best_connection_.back().found = true;
      } else {
        // in a second pass this block makes sure that if e.g. A -> B is found, but B -> A isn't,
        // we still expand both A & B to get the bidirectional benefit
        best_connection_.emplace_back(empty, empty, max_cost, static_cast<uint32_t>(kMaxCost));
        locs_status_[MATRIX_FORW][i].unfound_connections.insert(j);
        locs_status_[MATRIX_REV][j].unfound_connections.insert(i);
      }
    }
  }

  // Set the remaining number of sources and targets
  locs_remaining_[MATRIX_FORW] = 0;
  for (auto& s : locs_status_[MATRIX_FORW]) {
    if (!s.unfound_connections.empty()) {
      locs_remaining_[MATRIX_FORW]++;
    } else {
      // don't look at sources which don't have unfound connections, important for second pass
      s.threshold = 0;
    }
  }
  locs_remaining_[MATRIX_REV] = 0;
  for (auto& t : locs_status_[MATRIX_REV]) {
    if (!t.unfound_connections.empty()) {
      locs_remaining_[MATRIX_REV]++;
    } else {
      // don't look at targets which don't have unfound connections, important for second pass
      t.threshold = 0;
    }
  }
}

template <const MatrixExpansionType expansion_direction, const bool FORWARD>
bool CostMatrix::ExpandInner(baldr::GraphReader& graphreader,
                             const uint32_t index,
                             const sif::BDEdgeLabel& pred,
                             const baldr::DirectedEdge* opp_pred_edge,
                             const baldr::NodeInfo* nodeinfo,
                             const uint32_t pred_idx,
                             const EdgeMetadata& meta,
                             uint32_t& shortcuts,
                             const graph_tile_ptr& tile,
                             const baldr::TimeInfo& time_info) {
  // Skip if this is a regular edge superseded by a shortcut.
  if (shortcuts & meta.edge->superseded()) {
    return false;
  }

  graph_tile_ptr t2 = nullptr;
  baldr::GraphId opp_edge_id;
  const auto get_opp_edge_data = [&t2, &opp_edge_id, &graphreader, &meta, &tile]() {
    t2 = meta.edge->leaves_tile() ? graphreader.GetGraphTile(meta.edge->endnode()) : tile;
    if (t2 == nullptr) {
      return false;
    }

    opp_edge_id = t2->GetOpposingEdgeId(meta.edge);
    return true;
  };

  if (meta.edge->is_shortcut()) {
    // Skip shortcuts if hierarchy limits are disabled or the opposing tile doesn't exist
    if (ignore_hierarchy_limits_ || !get_opp_edge_data())
      return false;

    // Skip shortcut edges until we have stopped expanding on the next level. Use regular
    // edges while still expanding on the next level since we can still transition down to
    // that level. If using a shortcut, set the shortcuts mask. Skip if this is a regular
    // edge superseded by a shortcut.
    if (hierarchy_limits_[FORWARD][index][meta.edge_id.level() + 1].StopExpanding()) {
      shortcuts |= meta.edge->shortcut();
    } else {
      return false;
    }
  }

  // Skip this edge if permanently labeled (best path already found to this
  // directed edge) or if no access for this mode.
  if (meta.edge_status->set() == EdgeSet::kPermanent) {
    return true;
  }

  const baldr::DirectedEdge* opp_edge = nullptr;
  if (!FORWARD) {
    // Check the access mode and skip this edge if access is not allowed in the reverse
    // direction. This avoids the (somewhat expensive) retrieval of the opposing directed
    // edge when no access is allowed in the reverse direction.
    if (!(meta.edge->reverseaccess() & access_mode_)) {
      return false;
    }

    if (t2 == nullptr && !get_opp_edge_data()) {
      return false;
    }

    opp_edge = t2->directededge(opp_edge_id);
  }

  auto& edgelabels = edgelabel_[FORWARD][index];
  // Skip this edge if no access is allowed (based on costing method)
  // or if a complex restriction prevents transition onto this edge.
  uint8_t restriction_idx = kInvalidRestriction;
  if (FORWARD) {
    if (!costing_->Allowed(meta.edge, false, pred, tile, meta.edge_id, time_info.local_time,
                           time_info.timezone_index, restriction_idx) ||
        costing_->Restricted(meta.edge, pred, edgelabels, tile, meta.edge_id, true,
                             &edgestatus_[FORWARD][index], time_info.local_time,
                             time_info.timezone_index)) {
      return false;
    }
  } else {
    if (!costing_->AllowedReverse(meta.edge, pred, opp_edge, t2, opp_edge_id, time_info.local_time,
                                  time_info.timezone_index, restriction_idx) ||
        costing_->Restricted(meta.edge, pred, edgelabels, tile, meta.edge_id, false,
                             &edgestatus_[FORWARD][index], time_info.local_time,
                             time_info.timezone_index)) {
      return false;
    }
  }

  // Get cost. Separate out transition cost.
  uint8_t flow_sources;
  Cost newcost = pred.cost() + (FORWARD ? costing_->EdgeCost(meta.edge, tile, time_info, flow_sources)
                                        : costing_->EdgeCost(opp_edge, t2, time_info, flow_sources));
  sif::Cost tc =
      FORWARD ? costing_->TransitionCost(meta.edge, nodeinfo, pred)
              : costing_->TransitionCostReverse(meta.edge->localedgeidx(), nodeinfo, opp_edge,
                                                opp_pred_edge,
                                                static_cast<bool>(flow_sources & kDefaultFlowMask),
                                                pred.internal_turn());
  newcost += tc;

  const auto pred_dist = pred.path_distance() + meta.edge->length();
  auto& adj = adjacency_[FORWARD][index];
  // Check if edge is temporarily labeled and this path has less cost. If
  // less cost the predecessor is updated along with new cost and distance.
  if (meta.edge_status->set() == EdgeSet::kTemporary) {
    BDEdgeLabel& lab = edgelabel_[FORWARD][index][meta.edge_status->index()];
    if (newcost.cost < lab.cost().cost) {
      adj.decrease(meta.edge_status->index(), newcost.cost);
      lab.Update(pred_idx, newcost, newcost.cost, tc, pred_dist, restriction_idx);
    }
    // Returning true since this means we approved the edge
    return true;
  }

  // Get end node tile (skip if tile is not found) and opposing edge Id
  if (t2 == nullptr && !get_opp_edge_data()) {
    return false;
  }

  // not_thru_pruning_ is only set to false on the 2nd pass in matrix_action.
  // We allow settling not_thru edges so we can connect both trees on them.
  bool not_thru_pruning =
      not_thru_pruning_ ? (pred.not_thru_pruning() || !meta.edge->not_thru()) : false;

  // Add edge label, add to the adjacency list and set edge status
  uint32_t idx = edgelabels.size();
  *meta.edge_status = {EdgeSet::kTemporary, idx};
  if (FORWARD) {
    edgelabels.emplace_back(pred_idx, meta.edge_id, opp_edge_id, meta.edge, newcost, mode_, tc,
                            pred_dist, not_thru_pruning,
                            (pred.closure_pruning() || !costing_->IsClosed(meta.edge, tile)),
                            static_cast<bool>(flow_sources & kDefaultFlowMask),
                            costing_->TurnType(pred.opp_local_idx(), nodeinfo, meta.edge),
                            restriction_idx, 0,
                            meta.edge->destonly() ||
                                (costing_->is_hgv() && meta.edge->destonly_hgv()),
                            meta.edge->forwardaccess() & kTruckAccess);
  } else {
    edgelabels.emplace_back(pred_idx, meta.edge_id, opp_edge_id, meta.edge, newcost, mode_, tc,
                            pred_dist, not_thru_pruning,
                            (pred.closure_pruning() || !costing_->IsClosed(opp_edge, t2)),
                            static_cast<bool>(flow_sources & kDefaultFlowMask),
                            costing_->TurnType(meta.edge->localedgeidx(), nodeinfo, opp_edge,
                                               opp_pred_edge),
                            restriction_idx, 0,
                            opp_edge->destonly() || (costing_->is_hgv() && opp_edge->destonly_hgv()),
                            opp_edge->forwardaccess() & kTruckAccess);
  }
  adj.add(idx);
  // mark the edge as settled for the connection check
  if (!FORWARD) {
    (*targets_)[meta.edge_id].push_back(index);
  } else if (check_reverse_connections_) {
    (*sources_)[meta.edge_id].push_back(index);
  }

  // setting this edge as reached
  if (expansion_callback_) {
    expansion_callback_(graphreader, meta.edge_id, pred.edgeid(), "costmatrix",
                        Expansion_EdgeStatus_reached, newcost.secs, pred_dist, newcost.cost);
  }

  return !(pred.not_thru_pruning() && meta.edge->not_thru());
}

template <const MatrixExpansionType expansion_direction, const bool FORWARD>
bool CostMatrix::Expand(const uint32_t index,
                        const uint32_t n,
                        baldr::GraphReader& graphreader,
                        const baldr::TimeInfo& time_info,
                        const bool invariant) {

  auto& adj = adjacency_[FORWARD][index];
  auto& edgelabels = edgelabel_[FORWARD][index];
  uint32_t pred_idx = adj.pop();
  if (pred_idx == kInvalidLabel) {
    // search is exhausted - mark this and update so we don't
    // extend searches more than we need to
    for (uint32_t st = 0; st < locs_count_[!FORWARD]; st++) {
      if (FORWARD) {
        UpdateStatus(index, st);
      } else {
        UpdateStatus(st, index);
      }
    }
    locs_status_[FORWARD][index].threshold = 0;
    return false;
  }

  // Get edge label and check cost threshold
  auto pred = edgelabels[pred_idx];
  if (pred.cost().secs > current_cost_threshold_) {
    locs_status_[FORWARD][index].threshold = 0;
    return false;
  }

  // Settle this edge and log it if requested
  auto& edgestatus = edgestatus_[FORWARD][index];
  edgestatus.Update(pred.edgeid(), EdgeSet::kPermanent);
  if (expansion_callback_) {
    auto prev_pred =
        pred.predecessor() == kInvalidLabel ? GraphId{} : edgelabels[pred.predecessor()].edgeid();
    expansion_callback_(graphreader, pred.edgeid(), prev_pred, "costmatrix",
                        Expansion_EdgeStatus_settled, pred.cost().secs, pred.path_distance(),
                        pred.cost().cost);
  }

  if (FORWARD) {
    CheckForwardConnections(index, pred, n, graphreader);
  } else if (check_reverse_connections_) {
    CheckReverseConnections(index, pred, n, graphreader);
  }

  GraphId node = pred.endnode();
  // Prune path if predecessor is not a through edge or if the maximum
  // number of upward transitions has been exceeded on this hierarchy level.
  if ((pred.not_thru() && pred.not_thru_pruning()) ||
      (!ignore_hierarchy_limits_ &&
       hierarchy_limits_[FORWARD][index][node.level()].StopExpanding())) {
    return false;
  }

  // Get the tile and the node info. Skip if tile is null (can happen
  // with regional data sets) or if no access at the node.
  graph_tile_ptr tile = graphreader.GetGraphTile(node);
  if (tile == nullptr) {
    return false;
  }
  const NodeInfo* nodeinfo = tile->node(node);

  // set the time info
  auto seconds_offset = invariant ? 0.f : pred.cost().secs;
  auto offset_time = FORWARD
                         ? time_info.forward(seconds_offset, static_cast<int>(nodeinfo->timezone()))
                         : time_info.reverse(seconds_offset, static_cast<int>(nodeinfo->timezone()));

  // Get the opposing predecessor directed edge if this is reverse.
  const DirectedEdge* opp_pred_edge = nullptr;
  if (!FORWARD) {
    const auto rev_pred_tile = graphreader.GetGraphTile(pred.opp_edgeid(), tile);
    if (rev_pred_tile == nullptr) {
      return false;
    }
    opp_pred_edge = rev_pred_tile->directededge(pred.opp_edgeid());
  }

  // keep track of shortcuts
  uint32_t shortcuts = 0;
  // If we encounter a node with an access restriction like a barrier we allow a uturn
  if (!costing_->Allowed(nodeinfo)) {
    const DirectedEdge* opp_edge = nullptr;
    const GraphId opp_edge_id = graphreader.GetOpposingEdgeId(pred.edgeid(), opp_edge, tile);
    // Mark the predecessor as a deadend to be consistent with how the
    // edgelabels are set when an *actual* deadend (i.e. some dangling OSM geometry)
    // is labelled
    pred.set_deadend(true);
    // Check if edge is null before using it (can happen with regional data sets)
    return opp_edge && ExpandInner<expansion_direction>(graphreader, index, pred, opp_pred_edge,
                                                        nodeinfo, pred_idx,
                                                        {opp_edge, opp_edge_id,
                                                         edgestatus.GetPtr(opp_edge_id, tile)},
                                                        shortcuts, tile, offset_time);
  }

  // catch u-turn attempts
  bool disable_uturn = false;
  EdgeMetadata meta = EdgeMetadata::make(node, nodeinfo, tile, edgestatus);
  EdgeMetadata uturn_meta{};

  // Expand from end node in <expansion_direction> direction.
  for (uint32_t i = 0; i < nodeinfo->edge_count(); ++i, ++meta) {

    // Begin by checking if this is the opposing edge to pred.
    // If so, it means we are attempting a u-turn. In that case, lets wait with evaluating
    // this edge until last. If any other edges were emplaced, it means we should not
    // even try to evaluate a u-turn since u-turns should only happen for deadends
    const bool is_uturn = pred.opp_local_idx() == meta.edge->localedgeidx();
    uturn_meta = is_uturn ? meta : uturn_meta;

    // Expand but only if this isnt the uturn, we'll try that later if nothing else works out
    disable_uturn =
        (!is_uturn &&
         ExpandInner<expansion_direction>(graphreader, index, pred, opp_pred_edge, nodeinfo, pred_idx,
                                          meta, shortcuts, tile, offset_time)) ||
        disable_uturn;
  }

  // Handle transitions - expand from the end node of each transition
  if (nodeinfo->transition_count() > 0) {
    const NodeTransition* trans = tile->transition(nodeinfo->transition_index());
    auto& hierarchy_limits = hierarchy_limits_[FORWARD][index];
    for (uint32_t i = 0; i < nodeinfo->transition_count(); ++i, ++trans) {
      // if this is a downward transition (ups are always allowed) AND we are no longer allowed OR
      // we cant get the tile at that level (local extracts could have this problem) THEN bail
      graph_tile_ptr trans_tile = nullptr;
      if ((!trans->up() && !ignore_hierarchy_limits_ &&
           hierarchy_limits[trans->endnode().level()].StopExpanding()) ||
          !(trans_tile = graphreader.GetGraphTile(trans->endnode()))) {
        continue;
      }

      // setup for expansion at this level
      hierarchy_limits[node.level()].up_transition_count += trans->up();
      const auto* trans_node = trans_tile->node(trans->endnode());
      EdgeMetadata trans_meta =
          EdgeMetadata::make(trans->endnode(), trans_node, trans_tile, edgestatus);
      uint32_t trans_shortcuts = 0;
      // expand the edges from this node at this level
      for (uint32_t i = 0; i < trans_node->edge_count(); ++i, ++trans_meta) {
        disable_uturn = ExpandInner<expansion_direction>(graphreader, index, pred, opp_pred_edge,
                                                         trans_node, pred_idx, trans_meta,
                                                         trans_shortcuts, trans_tile, offset_time) ||
                        disable_uturn;
      }
    }
  }

  // Now, after having looked at all the edges, including edges on other levels,
  // we can say if this is a deadend or not, and if so, evaluate the uturn-edge (if it exists)
  if (!disable_uturn && uturn_meta) {
    // If we found no suitable edge to add, it means we're at a deadend
    // so lets go back and re-evaluate a potential u-turn
    pred.set_deadend(true);

    // TODO(nils): what if there is a shortcut that supersedes our u-turn? can that even be?
    // We then need to decide if we should expand the shortcut or the non-shortcut edge...

    // Expand the uturn possibility
    disable_uturn =
        ExpandInner<expansion_direction>(graphreader, index, pred, opp_pred_edge, nodeinfo, pred_idx,
                                         uturn_meta, shortcuts, tile, offset_time);
  }

  return disable_uturn;
}

// Check if the edge on the forward search connects to a reached edge
// on the reverse search trees.
void CostMatrix::CheckForwardConnections(const uint32_t source,
                                         const BDEdgeLabel& fwd_pred,
                                         const uint32_t n,
                                         GraphReader& graphreader) {

  // Disallow connections that are part of an uturn on an internal edge
  if (fwd_pred.internal_turn() != InternalTurn::kNoTurn) {
    return;
  }
  // Disallow connections that are part of a complex restriction.
  // TODO - validate that we do not need to "walk" the paths forward
  // and backward to see if they match a restriction.
  if (fwd_pred.on_complex_rest()) {
    // TODO(nils): bidir a* is digging deeper
    return;
  }

  // Get the opposing edge. Get a list of target locations whose reverse
  // search has reached this edge.
  GraphId rev_edgeid = fwd_pred.opp_edgeid();
  auto targets = targets_->find(rev_edgeid);
  if (targets == targets_->end()) {
    return;
  }

  // Iterate through the targets
  for (auto target : targets->second) {
    uint32_t idx = source * locs_count_[MATRIX_REV] + target;
    if (best_connection_[idx].found) {
      continue;
    }

    // Update any targets whose threshold has been reached
    if (best_connection_[idx].max_iterations > 0 && n > best_connection_[idx].max_iterations) {
      best_connection_[idx].found = true;
      continue;
    }

    // If we came down here, we know this opposing edge is either settled, or it's a
    // target correlated edge which hasn't been pulled out of the queue yet, so a path
    // has been found to the end node of this directed edge
    const auto& rev_edgestate = edgestatus_[MATRIX_REV][target];
    EdgeStatusInfo rev_edgestatus = rev_edgestate.Get(rev_edgeid);
    const auto& rev_edgelabels = edgelabel_[MATRIX_REV][target];
    uint32_t rev_predidx = rev_edgelabels[rev_edgestatus.index()].predecessor();
    const BDEdgeLabel& rev_label = rev_edgelabels[rev_edgestatus.index()];

    // Special case - common edge for source and target are both initial edges
    if (fwd_pred.predecessor() == kInvalidLabel && rev_predidx == kInvalidLabel) {
      // bail if either edge wasn't allowed (see notes in SetSources/Targets)
      if (!fwd_pred.path_id() || !rev_label.path_id()) {
        return;
      }

      // remember: transition_cost is abused in SetSources/Targets: cost is secs, secs is length
      float s =
          std::abs(fwd_pred.cost().secs + rev_label.cost().secs - rev_label.transition_cost().cost);

      // Update best connection and set found = true.
      // distance computation only works with the casts.
      uint32_t d = std::abs(static_cast<int>(fwd_pred.path_distance()) +
                            static_cast<int>(rev_label.path_distance()) -
                            static_cast<int>(rev_label.transition_cost().secs));
      best_connection_[idx].Update(fwd_pred.edgeid(), rev_edgeid, Cost(s, s), d);
      best_connection_[idx].found = true;

      // Update status and update threshold if this is the last location
      // to find for this source or target
      UpdateStatus(source, target);
    } else {
      float oppcost = (rev_predidx == kInvalidLabel) ? 0.f : rev_edgelabels[rev_predidx].cost().cost;
      float c = fwd_pred.cost().cost + oppcost + rev_label.transition_cost().cost;

      // Check if best connection
      if (c < best_connection_[idx].cost.cost) {
        float oppsec = (rev_predidx == kInvalidLabel) ? 0.f : rev_edgelabels[rev_predidx].cost().secs;
        uint32_t oppdist =
            (rev_predidx == kInvalidLabel) ? 0U : rev_edgelabels[rev_predidx].path_distance();
        float s = fwd_pred.cost().secs + oppsec + rev_label.transition_cost().secs;
        uint32_t d = fwd_pred.path_distance() + oppdist;

        // Update best connection and set a threshold
        best_connection_[idx].Update(fwd_pred.edgeid(), rev_edgeid, Cost(c, s), d);
        if (best_connection_[idx].max_iterations == 0) {
          best_connection_[idx].max_iterations =
              n + GetThreshold(mode_, edgelabel_[MATRIX_FORW][source].size() +
                                          edgelabel_[MATRIX_REV][target].size());
        }

        // Update status and update threshold if this is the last location
        // to find for this source or target
        UpdateStatus(source, target);
      }
    }
    // setting this edge as connected
    if (expansion_callback_) {
      auto prev_pred = fwd_pred.predecessor() == kInvalidLabel
                           ? GraphId{}
<<<<<<< HEAD
                           : edgelabel_[MATRIX_FORW][source][pred.predecessor()].edgeid();
      expansion_callback_(graphreader, pred.edgeid(), prev_pred, "costmatrix",
                          Expansion_EdgeStatus_connected, pred.cost().secs, pred.path_distance(),
                          pred.cost().cost);
=======
                           : edgelabel_[MATRIX_FORW][source][fwd_pred.predecessor()].edgeid();
      expansion_callback_(graphreader, fwd_pred.edgeid(), prev_pred, "costmatrix", "c",
                          fwd_pred.cost().secs, fwd_pred.path_distance(), fwd_pred.cost().cost);
>>>>>>> 4c4dd99e
    }
  }

  return;
}

void CostMatrix::CheckReverseConnections(const uint32_t target,
                                         const BDEdgeLabel& rev_pred,
                                         const uint32_t n,
                                         GraphReader& graphreader) {

  // Disallow connections that are part of an uturn on an internal edge
  if (rev_pred.internal_turn() != InternalTurn::kNoTurn) {
    return;
  }
  // Disallow connections that are part of a complex restriction.
  // TODO - validate that we do not need to "walk" the paths forward
  // and backward to see if they match a restriction.
  if (rev_pred.on_complex_rest()) {
    return;
  }

  // Get the opposing edge. Get a list of source locations whose forward
  // search has reached this edge.
  GraphId fwd_edgeid = rev_pred.opp_edgeid();
  auto sources = sources_->find(fwd_edgeid);
  if (sources == sources_->end()) {
    return;
  }

  // Iterate through the sources
  for (auto source : sources->second) {
    uint32_t source_idx = source * locs_count_[MATRIX_REV] + target;
    if (best_connection_[source_idx].found) {
      continue;
    }

    // Update any targets whose threshold has been reached
    if (best_connection_[source_idx].max_iterations > 0 &&
        n > best_connection_[source_idx].max_iterations) {
      best_connection_[source_idx].found = true;
      continue;
    }

    // If this edge has been reached then a shortest path has been found
    // to the end node of this directed edge.
    EdgeStatusInfo fwd_edgestatus = edgestatus_[MATRIX_FORW][source].Get(fwd_edgeid);
    if (fwd_edgestatus.set() != EdgeSet::kUnreachedOrReset) {
      const auto& fwd_edgelabels = edgelabel_[MATRIX_FORW][source];
      uint32_t fwd_predidx = fwd_edgelabels[fwd_edgestatus.index()].predecessor();
      const BDEdgeLabel& fwd_label = fwd_edgelabels[fwd_edgestatus.index()];

      // Special case - common edge for source and target are both initial edges
      if (rev_pred.predecessor() == kInvalidLabel && fwd_predidx == kInvalidLabel) {
        // bail if either edge wasn't allowed
        if (!rev_pred.path_id() || !fwd_label.path_id()) {
          return;
        }

        // remember: transition_cost is abused in SetSources/Targets: cost is secs, secs is length
        float s =
            std::abs(rev_pred.cost().secs + fwd_label.cost().secs - fwd_label.transition_cost().cost);

        // Update best connection and set found = true.
        // distance computation only works with the casts.
        uint32_t d = std::abs(static_cast<int>(rev_pred.path_distance()) +
                              static_cast<int>(fwd_label.path_distance()) -
                              static_cast<int>(fwd_label.transition_cost().secs));
        best_connection_[source_idx].Update(fwd_edgeid, rev_pred.edgeid(), Cost(s, s), d);
        best_connection_[source_idx].found = true;

        // Update status and update threshold if this is the last location
        // to find for this source or target
        UpdateStatus(source, target);
      } else {
        float oppcost = (fwd_predidx == kInvalidLabel) ? 0 : fwd_edgelabels[fwd_predidx].cost().cost;
        float c = rev_pred.cost().cost + oppcost + fwd_label.transition_cost().cost;

        // Check if best connection
        if (c < best_connection_[source_idx].cost.cost) {
          float fwd_sec =
              (fwd_predidx == kInvalidLabel) ? 0 : fwd_edgelabels[fwd_predidx].cost().secs;
          uint32_t fwd_dist =
              (fwd_predidx == kInvalidLabel) ? 0 : fwd_edgelabels[fwd_predidx].path_distance();
          float s = rev_pred.cost().secs + fwd_sec + fwd_label.transition_cost().secs;
          uint32_t d = rev_pred.path_distance() + fwd_dist;

          // Update best connection and set a threshold
          best_connection_[source_idx].Update(fwd_edgeid, rev_pred.edgeid(), Cost(c, s), d);
          if (best_connection_[source_idx].max_iterations == 0) {
            best_connection_[source_idx].max_iterations =
                n + GetThreshold(mode_, edgelabel_[MATRIX_FORW][source].size() +
                                            edgelabel_[MATRIX_REV][target].size());
          }

          // Update status and update threshold if this is the last location
          // to find for this source or target
          UpdateStatus(source, target);
        }
      }
      // setting this edge as connected
      if (expansion_callback_) {
        auto prev_pred = rev_pred.predecessor() == kInvalidLabel
                             ? GraphId{}
                             : edgelabel_[MATRIX_REV][source][rev_pred.predecessor()].edgeid();
        expansion_callback_(graphreader, rev_pred.edgeid(), prev_pred, "costmatrix",
                            Expansion_EdgeStatus_connected, rev_pred.cost().secs,
                            rev_pred.path_distance(), rev_pred.cost().cost);
      }
    }
  }

  return;
}

// Update status when a connection is found.
void CostMatrix::UpdateStatus(const uint32_t source, const uint32_t target) {
  // Remove the target from the source status
  auto& s = locs_status_[MATRIX_FORW][source].unfound_connections;
  auto it = s.find(target);
  if (it != s.end()) {
    s.erase(it);
    if (s.empty() && locs_status_[MATRIX_FORW][source].threshold > 0) {
      // At least 1 connection has been found to each target for this source.
      // Set a threshold to continue search for a limited number of times.
      locs_status_[MATRIX_FORW][source].threshold =
          GetThreshold(mode_, edgelabel_[MATRIX_FORW][source].size() +
                                  edgelabel_[MATRIX_REV][target].size());
    }
  }

  // Remove the source from the target status
  auto& t = locs_status_[MATRIX_REV][target].unfound_connections;
  it = t.find(source);
  if (it != t.end()) {
    t.erase(it);
    if (t.empty() && locs_status_[MATRIX_REV][target].threshold > 0) {
      // At least 1 connection has been found to each source for this target.
      // Set a threshold to continue search for a limited number of times.
      locs_status_[MATRIX_REV][target].threshold =
          GetThreshold(mode_, edgelabel_[MATRIX_FORW][source].size() +
                                  edgelabel_[MATRIX_REV][target].size());
    }
  }
}

// Sets the source/origin locations. Search expands forward from these
// locations.
void CostMatrix::SetSources(GraphReader& graphreader,
                            const google::protobuf::RepeatedPtrField<valhalla::Location>& sources,
                            const std::vector<baldr::TimeInfo>& time_infos) {
  // Go through each source location
  uint32_t index = 0;
  Cost empty_cost;
  for (const auto& origin : sources) {
    // Only skip inbound edges if we have other options
    bool has_other_edges = false;
    std::for_each(origin.correlation().edges().begin(), origin.correlation().edges().end(),
                  [&has_other_edges](const valhalla::PathEdge& e) {
                    has_other_edges = has_other_edges || !e.end_node();
                  });

    // Iterate through edges and add to adjacency list
    for (const auto& edge : origin.correlation().edges()) {
      // If origin is at a node - skip any inbound edge (dist = 1)
      if (has_other_edges && edge.end_node()) {
        continue;
      }

      // Disallow any user avoid edges if the avoid location is ahead of the origin along the edge
      GraphId edgeid(edge.graph_id());
      if (costing_->AvoidAsOriginEdge(edgeid, edge.percent_along())) {
        continue;
      }

      // Get the directed edge and the opposing edge Id
      graph_tile_ptr tile = graphreader.GetGraphTile(edgeid);
      const DirectedEdge* directededge = tile->directededge(edgeid);
      GraphId oppedge = graphreader.GetOpposingEdgeId(edgeid);

      // Get cost. Get distance along the remainder of this edge.
      uint8_t flow_sources;
      Cost edgecost = costing_->EdgeCost(directededge, tile, time_infos[index], flow_sources);
      Cost cost = edgecost * (1.0f - edge.percent_along());
      uint32_t d = std::round(directededge->length() * (1.0f - edge.percent_along()));

      // We need to penalize this location based on its score (distance in meters from input)
      // We assume the slowest speed you could travel to cover that distance to start/end the route
      // TODO: assumes 1m/s which is a maximum penalty this could vary per costing model
      cost.cost += edge.distance();

      // Set the initial not_thru flag to false. There is an issue with not_thru
      // flags on small loops. Set this to false here to override this for now.
      // 2 adjustments related only to properly handle trivial routes:
      //   - "transition_cost" is used to store the traversed secs & length
      //   - "path_id" is used to store whether the edge is even allowed (e.g. no oneway)
      Cost ec(std::round(edgecost.secs), static_cast<uint32_t>(directededge->length()));
      BDEdgeLabel edge_label(kInvalidLabel, edgeid, oppedge, directededge, cost, mode_, ec, d,
                             !directededge->not_thru(), !(costing_->IsClosed(directededge, tile)),
                             static_cast<bool>(flow_sources & kDefaultFlowMask),
                             InternalTurn::kNoTurn, kInvalidRestriction,
                             static_cast<uint8_t>(costing_->Allowed(directededge, tile)),
                             directededge->destonly() ||
                                 (costing_->is_hgv() && directededge->destonly_hgv()),
                             directededge->forwardaccess() & kTruckAccess);
      edge_label.set_not_thru(false);

      // Add EdgeLabel to the adjacency list (but do not set its status).
      // Set the predecessor edge index to invalid to indicate the origin
      // of the path.
      uint32_t idx = edgelabel_[MATRIX_FORW][index].size();
      edgelabel_[MATRIX_FORW][index].push_back(std::move(edge_label));
      adjacency_[MATRIX_FORW][index].add(idx);
      edgestatus_[MATRIX_FORW][index].Set(edgeid, EdgeSet::kUnreachedOrReset, idx, tile);
      if (check_reverse_connections_)
        (*sources_)[edgeid].push_back(index);
    }
    index++;
  }
}

// Set the target/destination locations. Search expands backwards from
// these locations.
void CostMatrix::SetTargets(baldr::GraphReader& graphreader,
                            const google::protobuf::RepeatedPtrField<valhalla::Location>& targets) {
  // Go through each target location
  uint32_t index = 0;
  Cost empty_cost;
  for (const auto& dest : targets) {
    // Only skip outbound edges if we have other options
    bool has_other_edges = false;
    std::for_each(dest.correlation().edges().begin(), dest.correlation().edges().end(),
                  [&has_other_edges](const valhalla::PathEdge& e) {
                    has_other_edges = has_other_edges || !e.begin_node();
                  });

    // Iterate through edges and add to adjacency list
    for (const auto& edge : dest.correlation().edges()) {
      // If the destination is at a node, skip any outbound edges (so any
      // opposing inbound edges are not considered)
      if (has_other_edges && edge.begin_node()) {
        continue;
      }

      // Disallow any user avoided edges if the avoid location is behind the destination along the
      // edge
      GraphId edgeid(edge.graph_id());
      if (costing_->AvoidAsDestinationEdge(edgeid, edge.percent_along())) {
        continue;
      }

      // Get the directed edge
      graph_tile_ptr tile = graphreader.GetGraphTile(edgeid);
      const DirectedEdge* directededge = tile->directededge(edgeid);

      // Get the opposing directed edge, continue if we cannot get it
      graph_tile_ptr opp_tile = tile;
      GraphId opp_edge_id = graphreader.GetOpposingEdgeId(edgeid, opp_tile);
      if (!opp_edge_id.Is_Valid()) {
        continue;
      }
      const DirectedEdge* opp_dir_edge = graphreader.GetOpposingEdge(edgeid, opp_tile);

      // Get cost. Get distance along the remainder of this edge.
      // Use the directed edge for costing, as this is the forward direction
      // along the destination edge.
      uint8_t flow_sources;
      Cost edgecost = costing_->EdgeCost(directededge, tile, TimeInfo::invalid(), flow_sources);
      Cost cost = edgecost * edge.percent_along();
      uint32_t d = std::round(directededge->length() * edge.percent_along());

      // We need to penalize this location based on its score (distance in meters from input)
      // We assume the slowest speed you could travel to cover that distance to start/end the route
      // TODO: assumes 1m/s which is a maximum penalty this could vary per costing model
      cost.cost += edge.distance();

      // Set the initial not_thru flag to false. There is an issue with not_thru
      // flags on small loops. Set this to false here to override this for now.
      // 2 adjustments related only to properly handle trivial routes:
      //   - "transition_cost" is used to store the traversed secs & length
      //   - "path_id" is used to store whether the opp edge is even allowed (e.g. no oneway)
      Cost ec(std::round(edgecost.secs), static_cast<uint32_t>(directededge->length()));
      BDEdgeLabel edge_label(kInvalidLabel, opp_edge_id, edgeid, opp_dir_edge, cost, mode_, ec, d,
                             !opp_dir_edge->not_thru(), !(costing_->IsClosed(directededge, tile)),
                             static_cast<bool>(flow_sources & kDefaultFlowMask),
                             InternalTurn::kNoTurn, kInvalidRestriction,
                             static_cast<uint8_t>(costing_->Allowed(opp_dir_edge, opp_tile)),
                             directededge->destonly() ||
                                 (costing_->is_hgv() && directededge->destonly_hgv()),
                             directededge->forwardaccess() & kTruckAccess);
      edge_label.set_not_thru(false);

      // Add EdgeLabel to the adjacency list (but do not set its status).
      // Set the predecessor edge index to invalid to indicate the origin
      // of the path. Set the origin flag
      uint32_t idx = edgelabel_[MATRIX_REV][index].size();
      edgelabel_[MATRIX_REV][index].push_back(std::move(edge_label));
      adjacency_[MATRIX_REV][index].add(idx);
      edgestatus_[MATRIX_REV][index].Set(opp_edge_id, EdgeSet::kUnreachedOrReset, idx, opp_tile);
      (*targets_)[opp_edge_id].push_back(index);
    }
    index++;
  }
}

// Form the path from the edfge labels and optionally return the shape
std::string CostMatrix::RecostFormPath(GraphReader& graphreader,
                                       BestCandidate& connection,
                                       const valhalla::Location& source,
                                       const valhalla::Location& target,
                                       const uint32_t source_idx,
                                       const uint32_t target_idx,
                                       const baldr::TimeInfo& time_info,
                                       const bool invariant,
                                       const ShapeFormat shape_format) {
  // no need to look at source == target or missing connectivity
  if ((!has_time_ && shape_format == no_shape) || connection.cost.secs == 0.f ||
      connection.distance == kMaxCost) {
    return "";
  }

  // Get the indices where the connection occurs.
  uint32_t connedge_idx1 = edgestatus_[MATRIX_FORW][source_idx].Get(connection.edgeid).index();
  uint32_t connedge_idx2 = edgestatus_[MATRIX_REV][target_idx].Get(connection.opp_edgeid).index();

  // set of edges recovered from shortcuts (excluding shortcut's start edges)
  std::unordered_set<GraphId> recovered_inner_edges;

  // A place to keep the path
  std::vector<GraphId> path_edges;

  // Work backwards on the forward path
  graph_tile_ptr tile;
  for (auto edgelabel_index = connedge_idx1; edgelabel_index != kInvalidLabel;
       edgelabel_index = edgelabel_[MATRIX_FORW][source_idx][edgelabel_index].predecessor()) {
    const BDEdgeLabel& edgelabel = edgelabel_[MATRIX_FORW][source_idx][edgelabel_index];

    const DirectedEdge* edge = graphreader.directededge(edgelabel.edgeid(), tile);
    if (edge == nullptr) {
      throw tile_gone_error_t("CostMatrix::RecostPaths failed", edgelabel.edgeid());
    }

    if (edge->is_shortcut()) {
      auto superseded = graphreader.RecoverShortcut(edgelabel.edgeid());
      recovered_inner_edges.insert(superseded.begin() + 1, superseded.end());
      std::move(superseded.rbegin(), superseded.rend(), std::back_inserter(path_edges));
    } else
      path_edges.push_back(edgelabel.edgeid());
  }

  // Reverse the list
  std::reverse(path_edges.begin(), path_edges.end());

  // Append the reverse path from the destination - use opposing edges
  // The first edge on the reverse path is the same as the last on the forward
  // path, so get the predecessor.
  auto& target_edgelabels = edgelabel_[MATRIX_REV][target_idx];
  for (auto edgelabel_index = target_edgelabels[connedge_idx2].predecessor();
       edgelabel_index != kInvalidLabel;
       edgelabel_index = target_edgelabels[edgelabel_index].predecessor()) {
    const BDEdgeLabel& edgelabel = target_edgelabels[edgelabel_index];
    const DirectedEdge* opp_edge = nullptr;
    GraphId opp_edge_id = graphreader.GetOpposingEdgeId(edgelabel.edgeid(), opp_edge, tile);
    if (opp_edge == nullptr) {
      throw tile_gone_error_t("CostMatrix::RecostPaths failed", edgelabel.edgeid());
    }

    if (opp_edge->is_shortcut()) {
      auto superseded = graphreader.RecoverShortcut(opp_edge_id);
      recovered_inner_edges.insert(superseded.begin() + 1, superseded.end());
      std::move(superseded.begin(), superseded.end(), std::back_inserter(path_edges));
    } else
      path_edges.emplace_back(std::move(opp_edge_id));
  }

  const auto& source_edge = find_correlated_edge(source, path_edges.front());
  const auto& target_edge = find_correlated_edge(target, path_edges.back());
  float source_pct = static_cast<float>(source_edge.percent_along());
  float target_pct = static_cast<float>(target_edge.percent_along());

  // TODO(nils): bug with trivial routes https://github.com/valhalla/valhalla/issues/4433
  // remove this whole block below once that's fixed
  if (path_edges.size() == 1 && source_pct > target_pct) {
    // it found the wrong direction, so let's turn that around
    auto opp_id = graphreader.GetOpposingEdgeId(path_edges[0]);
    path_edges.clear();
    path_edges.emplace_back(opp_id);
    source_pct = 1.f - source_pct;
    target_pct = 1.f - target_pct;
  }
  // recost the path if this was a time-dependent expansion
  if (has_time_) {
    auto edge_itr = path_edges.begin();
    const auto edge_cb = [&edge_itr, &path_edges]() {
      return (edge_itr == path_edges.end()) ? GraphId{} : (*edge_itr++);
    };

    Cost new_cost{0.f, 0.f};
    const auto label_cb = [&new_cost](const EdgeLabel& label) { new_cost = label.cost(); };

    // recost edges in final path; ignore access restrictions
    try {
      sif::recost_forward(graphreader, *costing_, edge_cb, label_cb, source_pct, target_pct,
                          time_info, invariant, true);
    } catch (const std::exception& e) {
      LOG_ERROR(std::string("CostMatrix failed to recost final paths: ") + e.what());
      return "";
    }

    // update the existing best_connection cost
    connection.cost = new_cost;
  }

  // bail if no shape was requested
  if (shape_format == no_shape)
    return "";

  auto source_vertex = PointLL{source_edge.ll().lng(), source_edge.ll().lat()};
  auto target_vertex = PointLL{target_edge.ll().lng(), target_edge.ll().lat()};
  std::vector<PointLL> points;
  for (uint32_t i = 0; i < path_edges.size(); i++) {
    auto& path_edge = path_edges[i];
    auto is_first_edge = i == 0;
    auto is_last_edge = i == (path_edges.size() - 1);

    const auto* de = graphreader.directededge(path_edge, tile);
    auto edge_shp = tile->edgeinfo(de).shape();

    if (is_first_edge || is_last_edge) {
      if (!de->forward())
        std::reverse(edge_shp.begin(), edge_shp.end());

      float total = static_cast<float>(de->length());
      if (is_first_edge && is_last_edge) {
        trim_shape(source_pct * total, source_vertex, target_pct * total, target_vertex, edge_shp);
      } else if (is_first_edge) {
        trim_shape(source_pct * total, source_vertex, total, edge_shp.back(), edge_shp);
      } // last edge
      else {
        trim_shape(0, edge_shp.front(), target_pct * total, target_vertex, edge_shp);
      }

      points.insert(points.end(), edge_shp.begin() + !is_first_edge, edge_shp.end());
    } else {
      if (de->forward()) {
        points.insert(points.end(), edge_shp.begin() + 1, edge_shp.end());
      } else {
        points.insert(points.end(), edge_shp.rbegin() + 1, edge_shp.rend());
      }
    }
  }

  // encode to 6 precision for geojson as well, which the serializer expects
  return encode<decltype(points)>(points, shape_format != polyline5 ? 1e6 : 1e5);
}

} // namespace thor
} // namespace valhalla<|MERGE_RESOLUTION|>--- conflicted
+++ resolved
@@ -828,16 +828,10 @@
     if (expansion_callback_) {
       auto prev_pred = fwd_pred.predecessor() == kInvalidLabel
                            ? GraphId{}
-<<<<<<< HEAD
                            : edgelabel_[MATRIX_FORW][source][pred.predecessor()].edgeid();
       expansion_callback_(graphreader, pred.edgeid(), prev_pred, "costmatrix",
-                          Expansion_EdgeStatus_connected, pred.cost().secs, pred.path_distance(),
-                          pred.cost().cost);
-=======
-                           : edgelabel_[MATRIX_FORW][source][fwd_pred.predecessor()].edgeid();
-      expansion_callback_(graphreader, fwd_pred.edgeid(), prev_pred, "costmatrix", "c",
-                          fwd_pred.cost().secs, fwd_pred.path_distance(), fwd_pred.cost().cost);
->>>>>>> 4c4dd99e
+                          Expansion_EdgeStatus_connected, fwd_pred.cost().secs, fwd_pred.path_distance(),
+                          fwd_pred.cost().cost);
     }
   }
 
