--- conflicted
+++ resolved
@@ -1093,8 +1093,8 @@
                              InternalTurn::kNoTurn, kInvalidRestriction,
                              static_cast<uint8_t>(costing_->Allowed(directededge, tile)),
                              directededge->destonly() ||
-<<<<<<< HEAD
-                                 (costing_->is_hgv() && directededge->destonly_hgv()));
+                                 (costing_->is_hgv() && directededge->destonly_hgv()),
+                             directededge->forwardaccess() & kTruckAccess);
 
       // BDEdgeLabel doesn't have a constructor that allows you to set dist and path_distance at
       // the same time - so we need to update immediately after to set path_distance
@@ -1103,10 +1103,6 @@
       edge_label.Update(kInvalidLabel, cost, sortcost, ec, d, kInvalidRestriction);
       // Set the initial not_thru flag to false. There is an issue with not_thru
       // flags on small loops. Set this to false here to override this for now.
-=======
-                                 (costing_->is_hgv() && directededge->destonly_hgv()),
-                             directededge->forwardaccess() & kTruckAccess);
->>>>>>> fdf1204f
       edge_label.set_not_thru(false);
 
       // Add EdgeLabel to the adjacency list (but do not set its status).
@@ -1196,8 +1192,8 @@
                              InternalTurn::kNoTurn, kInvalidRestriction,
                              static_cast<uint8_t>(costing_->Allowed(opp_dir_edge, opp_tile)),
                              directededge->destonly() ||
-<<<<<<< HEAD
-                                 (costing_->is_hgv() && directededge->destonly_hgv()));
+                                 (costing_->is_hgv() && directededge->destonly_hgv()),
+                             directededge->forwardaccess() & kTruckAccess);
 
       // BDEdgeLabel doesn't have a constructor that allows you to set dist and path_distance at
       // the same time - so we need to update immediately after to set path_distance
@@ -1206,10 +1202,6 @@
       edge_label.Update(kInvalidLabel, cost, sortcost, ec, d, kInvalidRestriction);
       // Set the initial not_thru flag to false. There is an issue with not_thru
       // flags on small loops. Set this to false here to override this for now.
-=======
-                                 (costing_->is_hgv() && directededge->destonly_hgv()),
-                             directededge->forwardaccess() & kTruckAccess);
->>>>>>> fdf1204f
       edge_label.set_not_thru(false);
 
       // Add EdgeLabel to the adjacency list (but do not set its status).
