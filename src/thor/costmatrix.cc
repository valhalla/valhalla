--- conflicted
+++ resolved
@@ -306,16 +306,9 @@
   // if costing has no hierarchy limits set, fall back to the defaults passed via the config
   const auto& hlimits = costing_->GetHierarchyLimits();
   ignore_hierarchy_limits_ =
-<<<<<<< HEAD
-      std::all_of(hlimits.begin() + 1, hlimits.begin() + TileHierarchy::levels().size(),
-                  [](const HierarchyLimits& limits) {
-                    return limits.max_up_transitions == kUnlimitedTransitions;
-                  });
-=======
       std::all_of(hlimits.begin(), hlimits.end(), [](const HierarchyLimits& limits) {
         return limits.max_up_transitions() == kUnlimitedTransitions;
       });
->>>>>>> 56ed70e1
 
   const uint32_t bucketsize = costing_->UnitSize();
   const float range = kBucketCount * bucketsize;
@@ -817,11 +810,7 @@
       // can't connect on this edge
       if (find_correlated_edge(options.sources(source), fwd_pred.edgeid()).percent_along() >
           find_correlated_edge(options.targets(target), fwd_pred.edgeid()).percent_along()) {
-<<<<<<< HEAD
-        return;
-=======
         continue;
->>>>>>> 56ed70e1
       }
 
       // remember: transition_cost is abused in SetSources/Targets: cost is secs, secs is length
@@ -935,11 +924,7 @@
 
         if (find_correlated_edge(options.sources(source), fwd_label.edgeid()).percent_along() >
             find_correlated_edge(options.targets(target), fwd_label.edgeid()).percent_along()) {
-<<<<<<< HEAD
-          return;
-=======
           continue;
->>>>>>> 56ed70e1
         }
 
         // remember: transition_cost is abused in SetSources/Targets: cost is secs, secs is length
@@ -1174,11 +1159,7 @@
                              !opp_dir_edge->not_thru(), !(costing_->IsClosed(directededge, tile)),
                              static_cast<bool>(flow_sources & kDefaultFlowMask),
                              InternalTurn::kNoTurn, kInvalidRestriction,
-<<<<<<< HEAD
-                             static_cast<uint8_t>(costing_->Allowed(opp_dir_edge, opp_tile)),
-=======
                              static_cast<uint8_t>(costing_->Allowed(directededge, tile)),
->>>>>>> 56ed70e1
                              directededge->destonly() ||
                                  (costing_->is_hgv() && directededge->destonly_hgv()),
                              directededge->forwardaccess() & kTruckAccess);
