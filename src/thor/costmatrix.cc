#include "thor/costmatrix.h"
#include "baldr/datetime.h"
#include "exceptions.h"
#include "midgard/encoded.h"
#include "midgard/logging.h"
#include "midgard/util.h"
#include "sif/hierarchylimits.h"
#include "sif/recost.h"

#include <ankerl/unordered_dense.h>

#include <algorithm>
#include <cmath>
#include <vector>

using namespace valhalla::baldr;
using namespace valhalla::midgard;
using namespace valhalla::sif;

namespace {

constexpr uint32_t kMaxMatrixIterations = 2000000;
constexpr uint32_t kMaxThreshold = std::numeric_limits<int>::max();
constexpr uint32_t kMaxLocationReservation = 25; // the default config for max matrix locations
constexpr uint32_t kDefaultMinIterations = 100;
constexpr uint32_t kDefaultMaxIterations = 2800;

/**
 * Checks whether an edge of the source (target) correlation is present with the same percent_along in
 * any of the target (source) correlations.
 */
bool is_super_trivial(const valhalla::PathEdge& edge,
                      const std::unordered_multimap<GraphId, double>& other_edges) {
  GraphId edgeid(edge.graph_id());
  auto dests = other_edges.equal_range(edgeid);
  for (auto it = dests.first; it != dests.second; ++it) {
    if (edge.percent_along() == it->second) {
      return true;
    }
  }
  return false;
}

// Find a threshold to continue the search - should be based on
// the max edge cost in the adjacency set?
int GetThreshold(const travel_mode_t mode,
                 const uint32_t label_count,
                 const uint32_t max_iterations,
                 const uint32_t min_iterations) {
  return (mode == travel_mode_t::kDrive)
             ? std::min(max_iterations, std::max(min_iterations, label_count / 3))
             : 500;
}

bool equals(const valhalla::LatLng& a, const valhalla::LatLng& b) {
  return a.has_lat_case() == b.has_lat_case() && a.has_lng_case() == b.has_lng_case() &&
         (!a.has_lat_case() || a.lat() == b.lat()) && (!a.has_lng_case() || a.lng() == b.lng());
}

inline const valhalla::PathEdge* find_correlated_edge(const valhalla::Location& location,
                                                      const GraphId& edge_id) {
  for (const auto& e : location.correlation().edges()) {
    if (e.graph_id() == edge_id)
      return &e;
  }

  throw std::logic_error("Could not find candidate edge used for label");
}
} // namespace

namespace valhalla {
namespace thor {

class CostMatrix::ReachedMap {
public:
  using PmrVector = std::vector<uint32_t, std::pmr::polymorphic_allocator<uint32_t>>;

  ReachedMap()
      : pool_(std::pmr::new_delete_resource()), vec_alloc_(&pool_),
        storage_(std::pmr::polymorphic_allocator<std::pair<const uint64_t, PmrVector>>(&pool_)) {
  }

  void add(uint64_t key, uint32_t value) {
    auto it = storage_.find(key);
    if (it == storage_.end()) {
      it = storage_.emplace(key, PmrVector(vec_alloc_)).first;
    }
    it->second.push_back(value);
  }

  const PmrVector* get(uint64_t key) const {
    auto it = storage_.find(key);
    if (it == storage_.end()) {
      return nullptr;
    }
    return &it->second;
  }

  void clear() {
    storage_.clear();
  }

private:
  std::pmr::unsynchronized_pool_resource pool_;
  std::pmr::polymorphic_allocator<uint32_t> vec_alloc_;
  ankerl::unordered_dense::pmr::map<uint64_t, PmrVector> storage_;
};

// Constructor with cost threshold.
CostMatrix::CostMatrix(const boost::property_tree::ptree& config)
    : MatrixAlgorithm(config),
      max_reserved_labels_count_(config.get<uint32_t>("max_reserved_labels_count_bidir_dijkstras",
                                                      kInitialEdgeLabelCountBidirDijkstra)),
      max_reserved_locations_count_(
          config.get<uint32_t>("costmatrix.max_reserved_locations", kMaxLocationReservation)),
      check_reverse_connection_(config.get<bool>("costmatrix.check_reverse_connection", true)),
      min_iterations_(
          std::max(config.get<uint32_t>("costmatrix.min_iterations", kDefaultMinIterations),
                   static_cast<uint32_t>(1))),
      max_iterations_(
          std::max(config.get<uint32_t>("costmatrix.max_iterations", kDefaultMaxIterations),
                   static_cast<uint32_t>(1))),
      access_mode_(kAutoAccess),
      mode_(travel_mode_t::kDrive), locs_count_{0, 0}, locs_remaining_{0, 0},
      current_pathdist_threshold_(0), targets_{new ReachedMap}, sources_{new ReachedMap} {
}

CostMatrix::~CostMatrix() {
}

// Clear the temporary information generated during time + distance matrix
// construction.
void CostMatrix::Clear() {
  // Clear the target edge markings
  targets_->clear();
  if (check_reverse_connection_)
    sources_->clear();

  complete_location_mask_ = {};
  // Clear all adjacency lists, edge labels, and edge status
  // Resize and shrink_to_fit so all capacity is reduced.
  auto label_reservation = clear_reserved_memory_ ? 0 : max_reserved_labels_count_;
  auto locs_reservation = clear_reserved_memory_ ? 0 : max_reserved_locations_count_;
  for (const auto is_fwd : {MATRIX_FORW, MATRIX_REV}) {
    // resize all relevant structures down to configured amount of locations (25 default)
    if (locs_count_[is_fwd] > locs_reservation) {
      edgelabel_[is_fwd].resize(locs_reservation);
      edgelabel_[is_fwd].shrink_to_fit();
      adjacency_[is_fwd].resize(locs_reservation);
      adjacency_[is_fwd].shrink_to_fit();
      edgestatus_[is_fwd].resize(locs_reservation);
      edgestatus_[is_fwd].shrink_to_fit();
      astar_heuristics_[is_fwd].resize(locs_reservation);
      astar_heuristics_[is_fwd].shrink_to_fit();
      connection_pruning_[is_fwd].resize(locs_reservation);
    }
    for (auto& iter : connection_pruning_[is_fwd]) {
      iter.clear();
    }
    for (auto& iter : edgelabel_[is_fwd]) {
      if (iter.size() > label_reservation) {
        iter.resize(label_reservation);
        iter.shrink_to_fit();
      }
      iter.clear();
    }
    for (auto& iter : edgestatus_[is_fwd]) {
      iter.clear();
    }
    for (auto& iter : adjacency_[is_fwd]) {
      iter.clear();
    }
    hierarchy_limits_[is_fwd].clear();
    locs_status_[is_fwd].clear();
    astar_heuristics_[is_fwd].clear();
  }
  best_connection_.clear();
  set_not_thru_pruning(true);
  ignore_hierarchy_limits_ = false;
}

// Form a time distance matrix from the set of source locations
// to the set of target locations.
bool CostMatrix::SourceToTarget(Api& request,
                                baldr::GraphReader& graphreader,
                                const sif::mode_costing_t& mode_costing,
                                const sif::travel_mode_t mode,
                                const float max_matrix_distance) {
  request.mutable_matrix()->set_algorithm(Matrix::CostMatrix);
  bool invariant = request.options().date_time_type() == Options::invariant;

  // Set the mode and costing
  mode_ = mode;
  costing_ = mode_costing[static_cast<uint32_t>(mode_)];
  access_mode_ = costing_->access_mode();

  auto& source_location_list = *request.mutable_options()->mutable_sources();
  auto& target_location_list = *request.mutable_options()->mutable_targets();

  current_pathdist_threshold_ = max_matrix_distance / 2;

  auto time_infos = SetOriginTimes(source_location_list, graphreader);

  // Initialize best connections and status. Any locations that are the
  // same get set to 0 time, distance and are not added to the remaining
  // location set.
  Initialize(source_location_list, target_location_list, request.matrix());

  // Set the source and target locations
  // TODO: for now we only allow depart_at/current date_time
  SetSources(graphreader, source_location_list, time_infos, target_location_list);
  SetTargets(graphreader, target_location_list, source_location_list);

  // Perform backward search from all target locations. Perform forward
  // search from all source locations. Connections between the 2 search
  // spaces is checked during the forward search.
  uint32_t n = 0;
  uint32_t interrupt_n = 0;
  while (true) {
    // First iterate over all targets, then over all sources: we only for sure
    // check the connection between both trees on the forward search, so reverse
    // has to come first
    for (uint32_t i = 0; i < locs_count_[MATRIX_REV]; i++) {
      if (locs_status_[MATRIX_REV][i].threshold > 0) {
        locs_status_[MATRIX_REV][i].threshold--;
        Expand<MatrixExpansionType::reverse>(i, n, graphreader, request.options());
        // if we exhausted this search
        if (locs_status_[MATRIX_REV][i].threshold == 0) {
          for (uint32_t source = 0; source < locs_count_[MATRIX_FORW]; source++) {
            // update the target for each source's remaining targets, if it still exists
            auto& targets = locs_status_[MATRIX_FORW][source].unfound_connections;
            auto it = targets.find(i);
            if (it != targets.end()) {
              // remove the target so we don't come here again
              targets.erase(it);
              // if there's no more target and the current source has not exhausted
              // we update the source's threshold so that it doesn't enter its outer "if" statement
              // anymore
              if (targets.empty() && locs_status_[MATRIX_FORW][source].threshold > 0) {
                // TODO(nils): shouldn't we extend the search here similar to bidir A*
                //   i.e. if pruning was disabled we extend the search in the other direction
                locs_status_[MATRIX_FORW][source].threshold = -1;
                if (locs_remaining_[MATRIX_FORW] > 0) {
                  locs_remaining_[MATRIX_FORW]--;
                }
              }
            }
          }
          // in any case make sure this was the last time we looked at this target
          locs_status_[MATRIX_REV][i].threshold = -1;
          if (locs_remaining_[MATRIX_REV] > 0) {
            locs_remaining_[MATRIX_REV]--;
          }
        }
      }
    }

    for (uint32_t i = 0; i < locs_count_[MATRIX_FORW]; i++) {
      if (locs_status_[MATRIX_FORW][i].threshold > 0) {
        locs_status_[MATRIX_FORW][i].threshold--;
        Expand<MatrixExpansionType::forward>(i, n, graphreader, request.options(), time_infos[i],
                                             invariant);
        // if we exhausted this search
        if (locs_status_[MATRIX_FORW][i].threshold == 0) {
          for (uint32_t target = 0; target < locs_count_[MATRIX_REV]; target++) {
            // if we still didn't find the connection between this pair
            auto& sources = locs_status_[MATRIX_REV][target].unfound_connections;
            auto it = sources.find(i);
            if (it != sources.end()) {
              // remove the source so we don't come here again
              sources.erase(it);
              // if there's no more sources and the current target has not exhausted
              // we update the target's threshold so that it doesn't enter this outer "if" statement
              // anymore
              if (sources.empty() && locs_status_[MATRIX_REV][target].threshold > 0) {
                // TODO(nils): shouldn't we extend the search here similar to bidir A*
                //   i.e. if pruning was disabled we extend the search in the other direction
                locs_status_[MATRIX_REV][target].threshold = -1;
                if (locs_remaining_[MATRIX_REV] > 0) {
                  locs_remaining_[MATRIX_REV]--;
                }
              }
            }
          }
          // in any case make sure this was the last time we looked at this source
          locs_status_[MATRIX_FORW][i].threshold = -1;
          if (locs_remaining_[MATRIX_FORW] > 0) {
            locs_remaining_[MATRIX_FORW]--;
          }
        }
      }
    }

    // Break out when remaining sources and targets to expand are both 0
    if (locs_remaining_[MATRIX_FORW] == 0 && locs_remaining_[MATRIX_REV] == 0) {
      LOG_DEBUG("SourceToTarget iterations: n = " + std::to_string(n));
      break;
    }

    // Protect against edge cases that may lead to never breaking out of
    // this loop. This should never occur but lets make sure.
    if (n >= kMaxMatrixIterations) {
      throw valhalla_exception_t{430};
    }
    // Allow this process to be aborted
    if (interrupt_ && (interrupt_n++ % kInterruptIterationsInterval) == 0) {
      (*interrupt_)();
    }
    n++;
  }

  // resize/reserve all properties of Matrix on first pass only
  valhalla::Matrix& matrix = *request.mutable_matrix();
  reserve_pbf_arrays(matrix, best_connection_.size(), request.options().verbose(), costing_->pass());

  // Form the matrix PBF output
  graph_tile_ptr tile;
  bool connection_failed = false;
  for (uint32_t connection_idx = 0; connection_idx < best_connection_.size(); connection_idx++) {
    auto best_connection = best_connection_[connection_idx];
    // if this is the second pass we don't have to process previously found ones again
    if (costing_->pass() > 0 && !(matrix.second_pass(connection_idx))) {
      continue;
    }
    uint32_t target_idx = connection_idx % target_location_list.size();
    uint32_t source_idx = connection_idx / target_location_list.size();

    std::string shape = RecostFormPath(graphreader, best_connection, request, source_idx, target_idx,
                                       connection_idx, time_infos[source_idx], invariant);

    float time = best_connection.cost.secs;
    if (time < kMaxCost && request.options().verbose()) {
      auto dt_info =
          DateTime::offset_date(source_location_list[source_idx].date_time(),
                                time_infos[source_idx].timezone_index,
                                edgelabel_[MATRIX_REV][target_idx].empty()
                                    ? 0
                                    : graphreader
                                          .GetTimezoneFromEdge(edgelabel_[MATRIX_REV][target_idx]
                                                                   .front()
                                                                   .edgeid(),
                                                               tile),
                                time);
      *matrix.mutable_date_times(connection_idx) = dt_info.date_time;
      *matrix.mutable_time_zone_offsets(connection_idx) = dt_info.time_zone_offset;
      *matrix.mutable_time_zone_names(connection_idx) = dt_info.time_zone_name;
    } else if (time == kMaxCost) {
      // let's try a second pass for this connection
      matrix.mutable_second_pass()->Set(connection_idx, true);
      connection_failed = true;
    }

    matrix.mutable_from_indices()->Set(connection_idx, source_idx);
    matrix.mutable_to_indices()->Set(connection_idx, target_idx);
    matrix.mutable_distances()->Set(connection_idx, best_connection.distance);
    matrix.mutable_times()->Set(connection_idx, time);
    *matrix.mutable_shapes(connection_idx) = shape;
  }

  return !connection_failed;
}

// Initialize all time distance to "not found". Any locations that
// are the same get set to 0 time, distance and do not add to the
// remaining locations set.
void CostMatrix::Initialize(
    const google::protobuf::RepeatedPtrField<valhalla::Location>& source_locations,
    const google::protobuf::RepeatedPtrField<valhalla::Location>& target_locations,
    const valhalla::Matrix& matrix) {

  locs_count_[MATRIX_FORW] = source_locations.size();
  locs_count_[MATRIX_REV] = target_locations.size();
  astar_heuristics_[MATRIX_FORW].resize(target_locations.size());
  astar_heuristics_[MATRIX_REV].resize(source_locations.size());

  // if costing has no hierarchy limits set, fall back to the defaults passed via the config
  const auto& hlimits = costing_->GetHierarchyLimits();
  ignore_hierarchy_limits_ =
      std::all_of(hlimits.begin(), hlimits.end(), [](const HierarchyLimits& limits) {
        return limits.max_up_transitions() == kUnlimitedTransitions;
      });

  const uint32_t bucketsize = costing_->UnitSize();
  const float range = kBucketCount * bucketsize;

  // Add initial sources & targets properties
  for (const auto is_fwd : {MATRIX_FORW, MATRIX_REV}) {
    const auto count = locs_count_[is_fwd];
    const auto other_count = locs_count_[!is_fwd];

    const auto& locations = is_fwd ? source_locations : target_locations;
    const auto& other_locations = is_fwd ? target_locations : source_locations;

    locs_status_[is_fwd].reserve(count);
    hierarchy_limits_[is_fwd].resize(count);
    adjacency_[is_fwd].resize(count);
    edgestatus_[is_fwd].resize(count);
    edgelabel_[is_fwd].resize(count);
    connection_pruning_[is_fwd].resize(count);
    for (uint32_t i = 0; i < count; i++) {
      // Allocate the adjacency list and hierarchy limits for this source.
      // Use the cost threshold to size the adjacency list.
      edgelabel_[is_fwd][i].reserve(max_reserved_labels_count_);
      locs_status_[is_fwd].emplace_back(kMaxThreshold);
      connection_pruning_[is_fwd][i].reserve(2000);
      hierarchy_limits_[is_fwd][i] = hlimits;
      // for each source/target init the other direction's astar heuristic
      auto& ll = locations[i].ll();
      astar_heuristics_[!is_fwd][i].Init({ll.lng(), ll.lat()}, costing_->AStarCostFactor());

      // get the min heuristic to all targets/sources for this source's/target's adjacency list
      float min_heuristic = std::numeric_limits<float>::max();
      for (uint32_t j = 0; j < other_count; j++) {
        auto& other_ll = other_locations[j].ll();
        auto heuristic = astar_heuristics_[!is_fwd][i].Get({other_ll.lng(), other_ll.lat()});
        min_heuristic = std::min(min_heuristic, heuristic);
      }
      // TODO(nils): previously we'd estimate the bucket range by the max matrix distance,
      // which would lead to tons of RAM if a high value was chosen in the config; ideally
      // this would be chosen based on the request (e.g. some factor to the A* distance)
      adjacency_[is_fwd][i].reuse(min_heuristic, range, bucketsize, &edgelabel_[is_fwd][i]);
      // connection_pruning_[is_fwd][i]
    }
    for (uint32_t i = 0; i < other_count; i++) {
      complete_location_mask_[is_fwd][i] = true;
    }
  }

  // Initialize best connection
  GraphId empty;
  Cost trivial_cost(0.0f, 0.0f);
  Cost max_cost(kMaxCost, kMaxCost);
  best_connection_.reserve(locs_count_[MATRIX_FORW] * locs_count_[MATRIX_REV]);
  for (uint32_t i = 0; i < locs_count_[MATRIX_FORW]; i++) {
    for (uint32_t j = 0; j < locs_count_[MATRIX_REV]; j++) {
      const auto connection_idx = i * static_cast<uint32_t>(target_locations.size()) + j;
      if (equals(source_locations.Get(i).ll(), target_locations.Get(j).ll())) {
        best_connection_.emplace_back(empty, empty, trivial_cost, 0.0f);
        best_connection_.back().found = true;
      } else if (costing_->pass() > 0 && !matrix.second_pass(connection_idx)) {
        // we've found this connection in a previous pass, we only need the time & distance
        best_connection_.emplace_back(empty, empty, Cost{0.0f, matrix.times(connection_idx)},
                                      matrix.distances(connection_idx));
        best_connection_.back().found = true;
      } else {
        // in a second pass this block makes sure that if e.g. A -> B is found, but B -> A isn't,
        // we still expand both A & B to get the bidirectional benefit
        best_connection_.emplace_back(empty, empty, max_cost, static_cast<uint32_t>(kMaxCost));
        locs_status_[MATRIX_FORW][i].unfound_connections.insert(j);
        locs_status_[MATRIX_REV][j].unfound_connections.insert(i);
      }
    }
  }

  // Set the remaining number of sources and targets
  locs_remaining_[MATRIX_FORW] = 0;
  for (auto& s : locs_status_[MATRIX_FORW]) {
    if (!s.unfound_connections.empty()) {
      locs_remaining_[MATRIX_FORW]++;
    } else {
      // don't look at sources which don't have unfound connections, important for second pass
      s.threshold = 0;
    }
  }
  locs_remaining_[MATRIX_REV] = 0;
  for (auto& t : locs_status_[MATRIX_REV]) {
    if (!t.unfound_connections.empty()) {
      locs_remaining_[MATRIX_REV]++;
    } else {
      // don't look at targets which don't have unfound connections, important for second pass
      t.threshold = 0;
    }
  }
}

template <const MatrixExpansionType expansion_direction, const bool FORWARD>
bool CostMatrix::ExpandInner(baldr::GraphReader& graphreader,
                             const uint32_t index,
                             const sif::BDEdgeLabel& pred,
                             const baldr::DirectedEdge* opp_pred_edge,
                             const baldr::NodeInfo* nodeinfo,
                             const uint32_t pred_idx,
                             const EdgeMetadata& meta,
                             uint32_t& shortcuts,
                             const graph_tile_ptr& tile,
                             const baldr::TimeInfo& time_info,
                             const uint32_t connection_pruning_index) {
  // Skip if this is a regular edge superseded by a shortcut.
  if (shortcuts & meta.edge->superseded()) {
    return false;
  }

  graph_tile_ptr t2 = nullptr;
  baldr::GraphId opp_edge_id;
  const auto get_opp_edge_data = [&t2, &opp_edge_id, &graphreader, &meta, &tile]() {
    t2 = meta.edge->leaves_tile() ? graphreader.GetGraphTile(meta.edge->endnode()) : tile;
    if (t2 == nullptr) {
      return false;
    }

    opp_edge_id = t2->GetOpposingEdgeId(meta.edge);
    return true;
  };

  if (meta.edge->is_shortcut()) {
    // Skip shortcuts if hierarchy limits are disabled or the opposing tile doesn't exist
    if (ignore_hierarchy_limits_ || !get_opp_edge_data())
      return false;

    // Skip shortcut edges until we have stopped expanding on the next level. Use regular
    // edges while still expanding on the next level since we can still transition down to
    // that level. If using a shortcut, set the shortcuts mask. Skip if this is a regular
    // edge superseded by a shortcut.
    if (StopExpanding(hierarchy_limits_[FORWARD][index][meta.edge_id.level() + 1])) {
      shortcuts |= meta.edge->shortcut();
    } else {
      return false;
    }
  }

  // Skip this edge if permanently labeled (best path already found to this
  // directed edge) or if no access for this mode.
  if (meta.edge_status->set() == EdgeSet::kPermanent) {
    return true;
  }

  // TODO(nils): refactor this whole thing to only have a single if (FORWARD) {}

  const baldr::DirectedEdge* opp_edge = nullptr;
  if (!FORWARD) {
    // Check the access mode and skip this edge if access is not allowed in the reverse
    // direction. This avoids the (somewhat expensive) retrieval of the opposing directed
    // edge when no access is allowed in the reverse direction.
    if (!(meta.edge->reverseaccess() & access_mode_)) {
      return false;
    }

    if (t2 == nullptr && !get_opp_edge_data()) {
      return false;
    }

    opp_edge = t2->directededge(opp_edge_id);
  }

  auto& edgelabels = edgelabel_[FORWARD][index];
  // Skip this edge if no access is allowed (based on costing method)
  // or if a complex restriction prevents transition onto this edge.
  uint8_t restriction_idx = kInvalidRestriction;
  uint8_t destonly_restriction_mask = pred.destonly_access_restr_mask();
  if (FORWARD) {
    if (!costing_->Allowed(meta.edge, false, pred, tile, meta.edge_id, time_info.local_time,
                           time_info.timezone_index, restriction_idx, destonly_restriction_mask) ||
        costing_->Restricted(meta.edge, pred, edgelabels, tile, meta.edge_id, true,
                             &edgestatus_[FORWARD][index], time_info.local_time,
                             time_info.timezone_index)) {
      return false;
    }
  } else {
    if (!costing_->AllowedReverse(meta.edge, pred, opp_edge, t2, opp_edge_id, time_info.local_time,
                                  time_info.timezone_index, restriction_idx,
                                  destonly_restriction_mask) ||
        costing_->Restricted(meta.edge, pred, edgelabels, tile, meta.edge_id, false,
                             &edgestatus_[FORWARD][index], time_info.local_time,
                             time_info.timezone_index)) {
      return false;
    }
  }

  // Get cost. Separate out transition cost.
  uint8_t flow_sources;
  Cost newcost = pred.cost() +
                 (FORWARD ? costing_->EdgeCost(meta.edge, meta.edge_id, tile, time_info, flow_sources)
                          : costing_->EdgeCost(opp_edge, opp_edge_id, t2, time_info, flow_sources));
  auto reader_getter = [&graphreader]() { return baldr::LimitedGraphReader(graphreader); };
  sif::Cost tc =
      FORWARD ? costing_->TransitionCost(meta.edge, nodeinfo, pred, tile, reader_getter)
              : costing_->TransitionCostReverse(meta.edge->localedgeidx(), nodeinfo, opp_edge,
                                                opp_pred_edge, t2, pred.edgeid(), reader_getter,
                                                static_cast<bool>(flow_sources & kDefaultFlowMask),
                                                pred.internal_turn());
  newcost += tc;

  const auto pred_dist = pred.path_distance() + meta.edge->length();
  auto& adj = adjacency_[FORWARD][index];
  // Check if edge is temporarily labeled and this path has less cost. If
  // less cost the predecessor is updated and the sort cost is decremented
  // by the difference in real cost (A* heuristic doesn't change)
  if (meta.edge_status->set() == EdgeSet::kTemporary) {
    BDEdgeLabel& lab = edgelabel_[FORWARD][index][meta.edge_status->index()];
    if (newcost.cost < lab.cost().cost) {
      float newsortcost = lab.sortcost() - (lab.cost().cost - newcost.cost);
      adj.decrease(meta.edge_status->index(), newsortcost);
      lab.Update(pred_idx, newcost, newsortcost, tc, pred_dist, restriction_idx);
    }
    // Returning true since this means we approved the edge
    return true;
  }

  // Get end node tile (skip if tile is not found) and opposing edge Id
  if (t2 == nullptr && !get_opp_edge_data()) {
    return false;
  }

  // not_thru_pruning_ is only set to false on the 2nd pass in matrix_action.
  // We allow settling not_thru edges so we can connect both trees on them.
  bool not_thru_pruning =
      not_thru_pruning_ ? (pred.not_thru_pruning() || !meta.edge->not_thru()) : false;

  // TODO(nils): we could use the distance to the source/target to disable hierarchy limits
  // , just as bidir a* /route does; that would make for more optimal paths in some edge cases but
  // we'd pay a severe performance penalty, e.g. a request with distance checks (i.e. more expansion
  // on lower levels) takes 100 secs, while without it takes 60 secs.

  // Add edge label, add to the adjacency list and set edge status
  uint32_t idx = edgelabels.size();
  *meta.edge_status = {EdgeSet::kTemporary, idx};
  if (FORWARD) {
    edgelabels.emplace_back(pred_idx, meta.edge_id, opp_edge_id, meta.edge, newcost, mode_, tc,
                            pred_dist, not_thru_pruning,
                            (pred.closure_pruning() || !costing_->IsClosed(meta.edge, tile)),
                            static_cast<bool>(flow_sources & kDefaultFlowMask),
                            costing_->TurnType(pred.opp_local_idx(), nodeinfo, meta.edge),
                            restriction_idx, 0,
                            meta.edge->destonly() ||
                                (costing_->is_hgv() && meta.edge->destonly_hgv()),
                            meta.edge->forwardaccess() & kTruckAccess, destonly_restriction_mask,
                            connection_pruning_index);
  } else {
    edgelabels.emplace_back(pred_idx, meta.edge_id, opp_edge_id, meta.edge, newcost, mode_, tc,
                            pred_dist, not_thru_pruning,
                            (pred.closure_pruning() || !costing_->IsClosed(opp_edge, t2)),
                            static_cast<bool>(flow_sources & kDefaultFlowMask),
                            costing_->TurnType(meta.edge->localedgeidx(), nodeinfo, opp_edge,
                                               opp_pred_edge),
                            restriction_idx, 0,
                            opp_edge->destonly() || (costing_->is_hgv() && opp_edge->destonly_hgv()),
                            opp_edge->forwardaccess() & kTruckAccess, destonly_restriction_mask,
                            connection_pruning_index);
  }
  auto newsortcost =
      GetAstarHeuristic<expansion_direction>(index, t2->get_node_ll(meta.edge->endnode()));
  edgelabels.back().SetSortCost(newcost.cost + newsortcost);
  adj.add(idx);

  // mark the edge as settled for the connection check
  if (!FORWARD) {
    targets_->add(meta.edge_id, index);
  } else if (check_reverse_connection_) {
    sources_->add(meta.edge_id, index);
  }

  // setting this edge as reached
  if (expansion_callback_) {
    expansion_callback_(graphreader, meta.edge_id, pred.edgeid(), "costmatrix",
                        Expansion_EdgeStatus_reached, newcost.secs, pred_dist, newcost.cost,
                        static_cast<Expansion_ExpansionType>(!static_cast<bool>(expansion_direction)),
                        flow_sources);
  }

  return !(pred.not_thru_pruning() && meta.edge->not_thru());
}

template <const MatrixExpansionType expansion_direction, const bool FORWARD>
bool CostMatrix::Expand(const uint32_t index,
                        const uint32_t n,
                        baldr::GraphReader& graphreader,
                        const valhalla::Options& options,
                        const baldr::TimeInfo& time_info,
                        const bool invariant) {

  auto& adj = adjacency_[FORWARD][index];
  auto& edgelabels = edgelabel_[FORWARD][index];
  uint32_t pred_idx = adj.pop();
  if (pred_idx == kInvalidLabel) {
    // search is exhausted - mark this and update so we don't
    // extend searches more than we need to
    for (uint32_t st = 0; st < locs_count_[!FORWARD]; st++) {
      UpdateStatus<expansion_direction>(index, st);
    }
    locs_status_[FORWARD][index].threshold = 0;
    return false;
  }

  // Get edge label and check cost threshold
  auto pred = edgelabels[pred_idx];
  if (pred.path_distance() > current_pathdist_threshold_) {
    locs_status_[FORWARD][index].threshold = 0;
    return false;
  }

  // Settle this edge and log it if requested
  auto& edgestatus = edgestatus_[FORWARD][index];
  edgestatus.Update(pred.edgeid(), EdgeSet::kPermanent);
  if (expansion_callback_) {
    auto prev_pred =
        pred.predecessor() == kInvalidLabel ? GraphId{} : edgelabels[pred.predecessor()].edgeid();
    expansion_callback_(graphreader, pred.edgeid(), prev_pred, "costmatrix",
                        Expansion_EdgeStatus_settled, pred.cost().secs, pred.path_distance(),
                        pred.cost().cost,
                        static_cast<Expansion_ExpansionType>(!static_cast<bool>(expansion_direction)),
                        kNoFlowMask);
  }

<<<<<<< HEAD
  location_bitset_t old_mask{};
  if (pred.connection_pruning_index() != kInvalidPruningIdx)
    old_mask = connection_pruning_[FORWARD][index][pred.connection_pruning_index()];
  auto pruning_mask = CheckConnections<expansion_direction>(index, pred, n, graphreader, options);

  // if all locations were connected, don't bother further expanding from this edge
  if (pruning_mask == complete_location_mask_[FORWARD])
    return false;

  auto new_index = kInvalidPruningIdx;
  if (pruning_mask.any() && pruning_mask != old_mask) {
    connection_pruning_[FORWARD][index].push_back(pruning_mask);
    new_index = connection_pruning_[FORWARD][index].size() - 1;
  } else if (pruning_mask.any()) {
    new_index = pred.connection_pruning_index();
  }
=======
  CheckConnections<expansion_direction>(index, pred, n, graphreader, options);
>>>>>>> 0921da78

  GraphId node = pred.endnode();
  // Prune path if predecessor is not a through edge or if the maximum
  // number of upward transitions has been exceeded on this hierarchy level.
  if ((pred.not_thru() && pred.not_thru_pruning()) ||
      (!ignore_hierarchy_limits_ && StopExpanding(hierarchy_limits_[FORWARD][index][node.level()]))) {
    return false;
  }

  // Get the tile and the node info. Skip if tile is null (can happen
  // with regional data sets) or if no access at the node.
  graph_tile_ptr tile = graphreader.GetGraphTile(node);
  if (tile == nullptr) {
    return false;
  }
  const NodeInfo* nodeinfo = tile->node(node);

  // set the time info
  auto seconds_offset = invariant ? 0.f : pred.cost().secs;
  auto offset_time = FORWARD
                         ? time_info.forward(seconds_offset, static_cast<int>(nodeinfo->timezone()))
                         : time_info.reverse(seconds_offset, static_cast<int>(nodeinfo->timezone()));

  // Get the opposing predecessor directed edge if this is reverse.
  const DirectedEdge* opp_pred_edge = nullptr;
  if constexpr (!FORWARD) {
    const auto rev_pred_tile = graphreader.GetGraphTile(pred.opp_edgeid(), tile);
    if (rev_pred_tile == nullptr) {
      return false;
    }
    opp_pred_edge = rev_pred_tile->directededge(pred.opp_edgeid());
  }

  // keep track of shortcuts
  uint32_t shortcuts = 0;
  // If we encounter a node with an access restriction like a barrier we allow a uturn
  if (!costing_->Allowed(nodeinfo)) {
    const DirectedEdge* opp_edge = nullptr;
    const GraphId opp_edge_id = graphreader.GetOpposingEdgeId(pred.edgeid(), opp_edge, tile);
    // Mark the predecessor as a deadend to be consistent with how the
    // edgelabels are set when an *actual* deadend (i.e. some dangling OSM geometry)
    // is labelled
    pred.set_deadend(true);
    // Check if edge is null before using it (can happen with regional data sets)
    return opp_edge && ExpandInner<expansion_direction>(graphreader, index, pred, opp_pred_edge,
                                                        nodeinfo, pred_idx,
                                                        {opp_edge, opp_edge_id,
                                                         edgestatus.GetPtr(opp_edge_id, tile)},
                                                        shortcuts, tile, offset_time, new_index);
  }

  // catch u-turn attempts
  bool disable_uturn = false;
  EdgeMetadata meta = EdgeMetadata::make(node, nodeinfo, tile, edgestatus);
  EdgeMetadata uturn_meta{};

  // Expand from end node in <expansion_direction> direction.
  for (uint32_t i = 0; i < nodeinfo->edge_count(); ++i, ++meta) {

    // Begin by checking if this is the opposing edge to pred.
    // If so, it means we are attempting a u-turn. In that case, lets wait with evaluating
    // this edge until last. If any other edges were emplaced, it means we should not
    // even try to evaluate a u-turn since u-turns should only happen for deadends
    const bool is_uturn = pred.opp_local_idx() == meta.edge->localedgeidx();
    uturn_meta = is_uturn ? meta : uturn_meta;

    // Expand but only if this isnt the uturn, we'll try that later if nothing else works out
    disable_uturn =
        (!is_uturn &&
         ExpandInner<expansion_direction>(graphreader, index, pred, opp_pred_edge, nodeinfo, pred_idx,
                                          meta, shortcuts, tile, offset_time, new_index)) ||
        disable_uturn;
  }

  // Handle transitions - expand from the end node of each transition
  if (nodeinfo->transition_count() > 0) {
    const NodeTransition* trans = tile->transition(nodeinfo->transition_index());
    auto& hierarchy_limits = hierarchy_limits_[FORWARD][index];
    for (uint32_t i = 0; i < nodeinfo->transition_count(); ++i, ++trans) {
      // if this is a downward transition (ups are always allowed) AND we are no longer allowed OR
      // we cant get the tile at that level (local extracts could have this problem) THEN bail
      graph_tile_ptr trans_tile = nullptr;
      if ((!trans->up() && !ignore_hierarchy_limits_ &&
           StopExpanding(hierarchy_limits[trans->endnode().level()])) ||
          !(trans_tile = graphreader.GetGraphTile(trans->endnode()))) {
        continue;
      }

      // setup for expansion at this level
      hierarchy_limits[node.level()].set_up_transition_count(
          hierarchy_limits[node.level()].up_transition_count() + trans->up());
      const auto* trans_node = trans_tile->node(trans->endnode());
      EdgeMetadata trans_meta =
          EdgeMetadata::make(trans->endnode(), trans_node, trans_tile, edgestatus);
      uint32_t trans_shortcuts = 0;
      // expand the edges from this node at this level
      for (uint32_t i = 0; i < trans_node->edge_count(); ++i, ++trans_meta) {
        disable_uturn =
            ExpandInner<expansion_direction>(graphreader, index, pred, opp_pred_edge, trans_node,
                                             pred_idx, trans_meta, trans_shortcuts, trans_tile,
                                             offset_time, new_index) ||
            disable_uturn;
      }
    }
  }

  // Now, after having looked at all the edges, including edges on other levels,
  // we can say if this is a deadend or not, and if so, evaluate the uturn-edge (if it exists)
  if (!disable_uturn && uturn_meta) {
    // If we found no suitable edge to add, it means we're at a deadend
    // so lets go back and re-evaluate a potential u-turn
    pred.set_deadend(true);

    // TODO(nils): what if there is a shortcut that supersedes our u-turn? can that even be?
    // We then need to decide if we should expand the shortcut or the non-shortcut edge...

    // Expand the uturn possibility
    disable_uturn =
        ExpandInner<expansion_direction>(graphreader, index, pred, opp_pred_edge, nodeinfo, pred_idx,
                                         uturn_meta, shortcuts, tile, offset_time, new_index);
  }

  return disable_uturn;
}

// Check if the edge on the forward search connects to a reached edge
// on the reverse search trees.
template <const MatrixExpansionType expansion_direction, const bool FORWARD>
<<<<<<< HEAD
location_bitset_t CostMatrix::CheckConnections(const uint32_t loc_idx,
                                               const BDEdgeLabel& pred,
                                               const uint32_t n,
                                               GraphReader& graphreader,
                                               const valhalla::Options& options) {

  location_bitset_t new_conn_pruning_mask{};
  if (pred.connection_pruning_index() != kInvalidPruningIdx)
    new_conn_pruning_mask = connection_pruning_[FORWARD][loc_idx][pred.connection_pruning_index()];

  if (!FORWARD && !check_reverse_connection_)
    return new_conn_pruning_mask;

  // Disallow connections that are part of an uturn on an internal edge
  if (pred.internal_turn() != InternalTurn::kNoTurn) {
    return new_conn_pruning_mask;
=======
void CostMatrix::CheckConnections(const uint32_t loc_idx,
                                  const BDEdgeLabel& pred,
                                  const uint32_t n,
                                  GraphReader& graphreader,
                                  const valhalla::Options& options) {

  if (!FORWARD && !check_reverse_connection_)
    return;

  // Disallow connections that are part of an uturn on an internal edge
  if (pred.internal_turn() != InternalTurn::kNoTurn) {
    return;
>>>>>>> 0921da78
  }
  // Disallow connections that are part of a complex restriction.
  // TODO - validate that we do not need to "walk" the paths forward
  // and backward to see if they match a restriction.
  if (pred.on_complex_rest()) {
    // TODO(nils): bidir a* is digging deeper
    return new_conn_pruning_mask;
  }

  // Get the opposing edge. Get a list of opposing locations whose
  // search has reached this edge.
  GraphId opp_edgeid = pred.opp_edgeid();
  const ReachedMap::PmrVector* opp_locs = (FORWARD ? targets_ : sources_)->get(opp_edgeid);
  if (!opp_locs) {
<<<<<<< HEAD
    return new_conn_pruning_mask;
=======
    return;
>>>>>>> 0921da78
  }

  // Iterate through the opposing side's locations
  for (auto opp_loc_idx : *opp_locs) {
<<<<<<< HEAD
    if (new_conn_pruning_mask[opp_loc_idx]) {
      continue;
    }
=======
>>>>>>> 0921da78
    uint32_t idx = (FORWARD ? loc_idx : opp_loc_idx) * locs_count_[MATRIX_REV] +
                   (FORWARD ? opp_loc_idx : loc_idx);

    if (best_connection_[idx].found) {
      continue;
    }

    // Update any opposing locations whose threshold has been reached
    if (best_connection_[idx].max_iterations > 0 && n > best_connection_[idx].max_iterations) {
      best_connection_[idx].found = true;
      continue;
    }

    // If we came down here, we know this edge is either settled, or it's a
    // opposing side's correlated edge which hasn't been pulled out of the queue yet, so a path
    // has been found to the end node of this directed edge
    const auto& opp_edgestate = edgestatus_[!FORWARD][opp_loc_idx];
    EdgeStatusInfo opp_edgestatus = opp_edgestate.Get(opp_edgeid);

    // TODO(chris): why only on the reverse tree?
    if (!FORWARD && opp_edgestatus.set() == EdgeSet::kUnreachedOrReset) {
      continue;
    }

    const auto& edgelabels = edgelabel_[FORWARD][loc_idx];
    const auto& opp_edgelabels = edgelabel_[!FORWARD][opp_loc_idx];
    uint32_t opp_predidx = opp_edgelabels[opp_edgestatus.index()].predecessor();
    const BDEdgeLabel& opp_label = opp_edgelabels[opp_edgestatus.index()];
<<<<<<< HEAD

    Cost total_cost;
    uint32_t total_dist;
=======
>>>>>>> 0921da78

    // Special case - common edge for source and target are both initial edges
    if (pred.predecessor() == kInvalidLabel && opp_predidx == kInvalidLabel) {
      // bail if forward edge wasn't allowed (see notes in SetSources/Targets)
      if (!pred.path_id()) {
<<<<<<< HEAD
        return 0;
      }

      const valhalla::PathEdge* source_edge;
      const valhalla::PathEdge* target_edge;
      float traversed_portion, opp_traversed_portion;

      if constexpr (FORWARD) {
        source_edge = find_correlated_edge(options.sources(loc_idx), pred.edgeid());
        target_edge = find_correlated_edge(options.targets(opp_loc_idx), pred.edgeid());

        traversed_portion = 1.0f - source_edge->percent_along();
        opp_traversed_portion = target_edge->percent_along();
      } else {
        source_edge = find_correlated_edge(options.sources(opp_loc_idx), opp_label.edgeid());
        target_edge = find_correlated_edge(options.targets(loc_idx), opp_label.edgeid());

        traversed_portion = source_edge->percent_along();
        opp_traversed_portion = 1.0f - target_edge->percent_along();
=======
        return;
>>>>>>> 0921da78
      }

      const valhalla::PathEdge* source_edge;
      const valhalla::PathEdge* target_edge;
      float traversed_portion, opp_traversed_portion;

      if constexpr (FORWARD) {
        source_edge = find_correlated_edge(options.sources(loc_idx), pred.edgeid());
        target_edge = find_correlated_edge(options.targets(opp_loc_idx), pred.edgeid());

        traversed_portion = 1.0f - source_edge->percent_along();
        opp_traversed_portion = target_edge->percent_along();
      } else {
        source_edge = find_correlated_edge(options.sources(opp_loc_idx), opp_label.edgeid());
        target_edge = find_correlated_edge(options.targets(loc_idx), opp_label.edgeid());

        traversed_portion = source_edge->percent_along();
        opp_traversed_portion = 1.0f - target_edge->percent_along();
      }

      // if source percent along edge is larger than target percent along,
      // can't connect on this edge
      if (target_edge->percent_along() < source_edge->percent_along())
        continue;

      // remember that transition cost represents the distance penalty on initial labels
      Cost partial_primary_cost = pred.cost() - pred.transition_cost();
      Cost partial_opposing_cost = opp_label.cost() - opp_label.transition_cost();

      // the label costs include 1) the partial cost to/from the end/start of
      // the edge and 2) the distance penalty. We use the distance penalty stored in transition_cost
      // to scale the costs to the traversed fraction and set the route cost to the average of both
      // the fractional cost and the distance penalties
      float traversed_fraction = target_edge->percent_along() - source_edge->percent_along();
      Cost partial_cost =
          ((partial_primary_cost * (1 / traversed_portion) * traversed_fraction) +
           (partial_opposing_cost * (1 / opp_traversed_portion) * traversed_fraction) +
           pred.transition_cost() + opp_label.transition_cost()) *
          0.5;
      total_cost = traversed_fraction == 0
                       ? (pred.transition_cost() + opp_label.transition_cost()) * 0.5
                       : partial_cost;

      // Update best connection and set found = true.
      // distance computation only works with the casts.
      graph_tile_ptr tile = nullptr;
      auto* de = graphreader.directededge(GraphId((source_edge)->graph_id()), tile);
<<<<<<< HEAD
      total_dist =
          std::abs(static_cast<int>(pred.path_distance()) +
                   static_cast<int>(opp_label.path_distance()) - static_cast<int>(de->length()));
=======
      uint32_t d =
          std::abs(static_cast<int>(pred.path_distance()) +
                   static_cast<int>(opp_label.path_distance()) - static_cast<int>(de->length()));
      best_connection_[idx].Update(FORWARD ? pred.edgeid() : opp_edgeid,
                                   FORWARD ? opp_edgeid : pred.edgeid(),
                                   traversed_fraction == 0
                                       ? (pred.transition_cost() + opp_label.transition_cost()) * 0.5
                                       : partial_cost,
                                   d);
      if (best_connection_[idx].max_iterations == 0) {
        best_connection_[idx].max_iterations =
            n + GetThreshold(mode_,
                             edgelabel_[FORWARD][loc_idx].size() +
                                 edgelabel_[!FORWARD][opp_loc_idx].size(),
                             max_iterations_, min_iterations_);
      }

      // Update status and update threshold if this is the last location
      // to find for this source or target
      UpdateStatus<expansion_direction>(loc_idx, opp_loc_idx);
>>>>>>> 0921da78
    } else {
      // at this point, the found connection might still be somewhat trivial:
      // the connecting edge might be an initial edge for either the given source or target
      // there are two things we need to take care of in that case: we have to make sure to
      // (1) only add the partial cost/distance for the connecting edge and (2) use the
      // correct transition cost
      auto& opp_connecting_label =
          opp_predidx == kInvalidLabel ? opp_label : opp_edgelabels[opp_predidx];
      auto& pred_connecting_label =
          opp_predidx == kInvalidLabel ? edgelabels[pred.predecessor()] : pred;

<<<<<<< HEAD
      total_cost =
          pred_connecting_label.cost() + opp_connecting_label.cost() +
          (opp_predidx == kInvalidLabel ? pred.transition_cost() : opp_label.transition_cost());

      total_dist = pred_connecting_label.path_distance() + opp_connecting_label.path_distance();
    }
    // Check if best connection
    if (total_cost < best_connection_[idx].cost) {

      // Update best connection and set a threshold
      best_connection_[idx].Update(FORWARD ? pred.edgeid() : opp_edgeid,
                                   FORWARD ? opp_edgeid : pred.edgeid(), total_cost, total_dist);
      if (best_connection_[idx].max_iterations == 0) {
        best_connection_[idx].max_iterations =
            n + GetThreshold(mode_,
                             edgelabel_[FORWARD][loc_idx].size() +
                                 edgelabel_[!FORWARD][opp_loc_idx].size(),
                             max_iterations_, min_iterations_);
      }

      // Update status and update threshold if this is the last location
      // to find for this source or target
      UpdateStatus<expansion_direction>(loc_idx, opp_loc_idx);
      new_conn_pruning_mask[opp_loc_idx] = true;
=======
      Cost total_cost =
          pred_connecting_label.cost() + opp_connecting_label.cost() +
          (opp_predidx == kInvalidLabel ? pred.transition_cost() : opp_label.transition_cost());
      // Check if best connection
      if (total_cost < best_connection_[idx].cost) {
        uint32_t total_dist =
            pred_connecting_label.path_distance() + opp_connecting_label.path_distance();

        // Update best connection and set a threshold
        best_connection_[idx].Update(FORWARD ? pred.edgeid() : opp_edgeid,
                                     FORWARD ? opp_edgeid : pred.edgeid(), total_cost, total_dist);
        if (best_connection_[idx].max_iterations == 0) {
          best_connection_[idx].max_iterations =
              n + GetThreshold(mode_,
                               edgelabel_[FORWARD][loc_idx].size() +
                                   edgelabel_[!FORWARD][opp_loc_idx].size(),
                               max_iterations_, min_iterations_);
        }

        // Update status and update threshold if this is the last location
        // to find for this source or target
        UpdateStatus<expansion_direction>(loc_idx, opp_loc_idx);
      }
>>>>>>> 0921da78
    }

    // setting this edge as connected
    if (expansion_callback_) {
      auto prev_pred = pred.predecessor() == kInvalidLabel
                           ? GraphId{}
                           : edgelabel_[FORWARD][loc_idx][pred.predecessor()].edgeid();
      expansion_callback_(graphreader, pred.edgeid(), prev_pred, "costmatrix",
                          Expansion_EdgeStatus_connected, pred.cost().secs, pred.path_distance(),
                          pred.cost().cost, static_cast<Expansion_ExpansionType>(!FORWARD),
                          kNoFlowMask);
    }
  }

  return new_conn_pruning_mask;
}

// Update status when a connection is found.
template <const MatrixExpansionType expansion_direction, const bool FORWARD>
void CostMatrix::UpdateStatus(const uint32_t loc_idx, const uint32_t opp_loc_idx) {

  for (const bool DIRECTION : {MATRIX_FORW, MATRIX_REV}) {
    uint32_t index = (DIRECTION == MATRIX_FORW) == FORWARD ? loc_idx : opp_loc_idx;
    uint32_t counter_index = (DIRECTION == MATRIX_FORW) == FORWARD ? opp_loc_idx : loc_idx;
    auto& unfound_conns = locs_status_[DIRECTION][index].unfound_connections;
    auto it = unfound_conns.find(counter_index);
    if (it != unfound_conns.end()) {
      unfound_conns.erase(it);
      if (unfound_conns.empty() && locs_status_[DIRECTION][index].threshold > 0) {
        // At least 1 connection has been found to each opposite location for this location.
        // Set a threshold to continue search for a limited number of times.
        locs_status_[DIRECTION][index].threshold =
            GetThreshold(mode_,
                         edgelabel_[DIRECTION][index].size() +
                             edgelabel_[!DIRECTION][counter_index].size(),
                         max_iterations_, min_iterations_);
      }
    }
  }
}

// Sets the source/origin locations. Search expands forward from these
// locations.
void CostMatrix::SetSources(GraphReader& graphreader,
                            const google::protobuf::RepeatedPtrField<valhalla::Location>& sources,
                            const std::vector<baldr::TimeInfo>& time_infos,
                            const google::protobuf::RepeatedPtrField<valhalla::Location>& targets) {
  std::unordered_multimap<GraphId, double> target_edges;
  for (const auto& t : targets) {
    for (const auto& e : t.correlation().edges()) {
      target_edges.emplace(static_cast<GraphId>(e.graph_id()), e.percent_along());
    }
  }

  // Go through each source location
  uint32_t index = 0;
  Cost empty_cost;
  // it's super trivial if both are node snapped to the same end of the same edge
  // note the check for node snapping is in the if below and not in this lambda
  for (const auto& origin : sources) {
    // Only skip inbound edges if we have other options
    bool has_other_edges = false;
    std::for_each(origin.correlation().edges().begin(), origin.correlation().edges().end(),
                  [&has_other_edges](const valhalla::PathEdge& e) {
                    has_other_edges = has_other_edges || !e.end_node();
                  });

    // Iterate through edges and add to adjacency list
    for (const auto& edge : origin.correlation().edges()) {
      // If origin is at a node - skip any inbound edge (dist = 1)
      if (has_other_edges && edge.end_node() && !is_super_trivial(edge, target_edges)) {
        continue;
      }

      // Disallow any user avoid edges if the avoid location is ahead of the origin along the edge
      GraphId edgeid(edge.graph_id());
      if (costing_->AvoidAsOriginEdge(edgeid, edge.percent_along())) {
        continue;
      }

      // Get the directed edge and the opposing edge Id
      graph_tile_ptr tile = graphreader.GetGraphTile(edgeid);
      graph_tile_ptr opp_tile = tile;
      const DirectedEdge* directededge = tile->directededge(edgeid);
      GraphId oppedgeid = graphreader.GetOpposingEdgeId(edgeid, opp_tile);

      // Get cost. Get distance along the remainder of this edge.
      uint8_t flow_sources;
      Cost edgecost = costing_->PartialEdgeCost(directededge, edgeid, tile, time_infos[index],
                                                flow_sources, edge.percent_along(), 1.0f);
      uint32_t d = std::round(directededge->length() * (1.0f - edge.percent_along()));

      // We need to penalize this location based on its score (distance in meters from input)
      // We assume the slowest speed you could travel to cover that distance to start/end the route
      // TODO: assumes 1m/s which is a maximum penalty this could vary per costing model
      Cost distance_penalty(edge.distance(), 0);
      edgecost += distance_penalty;

      // 2 adjustments related only to properly handle trivial routes:
      //   - "transition_cost" is used to store the distance penalty
      //   - "path_id" is used to store whether the edge is even allowed (e.g. no oneway)

      // we call this to find out if we're starting on access restrictions with a local traffic
      // exemption and push this info into the label
      auto destonly_restriction_mask =
          costing_->GetExemptedAccessRestrictions(directededge, tile, edgeid);

      BDEdgeLabel edge_label(kInvalidLabel, edgeid, oppedgeid, directededge, edgecost, mode_,
                             distance_penalty, d, !directededge->not_thru(),
                             !(costing_->IsClosed(directededge, tile)),
                             static_cast<bool>(flow_sources & kDefaultFlowMask),
                             InternalTurn::kNoTurn, kInvalidRestriction,
                             static_cast<uint8_t>(costing_->Allowed(directededge, tile)),
                             directededge->destonly() ||
                                 (costing_->is_hgv() && directededge->destonly_hgv()),
                             directededge->forwardaccess() & kTruckAccess, destonly_restriction_mask);
      auto newsortcost =
          GetAstarHeuristic<MatrixExpansionType::forward>(index, opp_tile->get_node_ll(
                                                                     directededge->endnode()));
      edge_label.SetSortCost(edgecost.cost + newsortcost);

      // Set the initial not_thru flag to false. There is an issue with not_thru
      // flags on small loops. Set this to false here to override this for now.
      edge_label.set_not_thru(false);

      // Add EdgeLabel to the adjacency list (but do not set its status).
      // Set the predecessor edge index to invalid to indicate the origin
      // of the path.
      uint32_t idx = edgelabel_[MATRIX_FORW][index].size();
      edgelabel_[MATRIX_FORW][index].push_back(std::move(edge_label));
      adjacency_[MATRIX_FORW][index].add(idx);
      edgestatus_[MATRIX_FORW][index].Set(edgeid, EdgeSet::kTemporary, idx, tile);
      if (check_reverse_connection_)
        sources_->add(edgeid, index);
    }
    index++;
  }
}

// Set the target/destination locations. Search expands backwards from
// these locations.
void CostMatrix::SetTargets(baldr::GraphReader& graphreader,
                            const google::protobuf::RepeatedPtrField<valhalla::Location>& targets,
                            const google::protobuf::RepeatedPtrField<valhalla::Location>& sources) {

  std::unordered_multimap<GraphId, double> source_edges;
  for (const auto& s : sources) {
    for (const auto& e : s.correlation().edges()) {
      source_edges.emplace(static_cast<GraphId>(e.graph_id()), e.percent_along());
    }
  }

  // Go through each target location
  uint32_t index = 0;
  Cost empty_cost;
  for (const auto& dest : targets) {
    // Only skip outbound edges if we have other options
    bool has_other_edges = false;
    std::for_each(dest.correlation().edges().begin(), dest.correlation().edges().end(),
                  [&has_other_edges](const valhalla::PathEdge& e) {
                    has_other_edges = has_other_edges || !e.begin_node();
                  });

    // Iterate through edges and add to adjacency list
    for (const auto& edge : dest.correlation().edges()) {
      // If the destination is at a node, skip any outbound edges (so any
      // opposing inbound edges are not considered)
      if (has_other_edges && edge.begin_node() && !is_super_trivial(edge, source_edges)) {
        continue;
      }

      // Disallow any user avoided edges if the avoid location is behind the destination along the
      // edge
      GraphId edgeid(edge.graph_id());
      if (costing_->AvoidAsDestinationEdge(edgeid, edge.percent_along())) {
        continue;
      }

      // Get the directed edge
      graph_tile_ptr tile = graphreader.GetGraphTile(edgeid);
      const DirectedEdge* directededge = tile->directededge(edgeid);

      // Get the opposing directed edge, continue if we cannot get it
      graph_tile_ptr opp_tile = tile;
      GraphId opp_edge_id = graphreader.GetOpposingEdgeId(edgeid, opp_tile);
      if (!opp_edge_id.Is_Valid()) {
        continue;
      }
      const DirectedEdge* opp_dir_edge = graphreader.GetOpposingEdge(edgeid, opp_tile);

      // Get cost. Get distance along the remainder of this edge.
      // Use the directed edge for costing, as this is the forward direction
      // along the destination edge.
      uint8_t flow_sources;

      Cost edgecost = costing_->PartialEdgeCost(directededge, edgeid, tile, TimeInfo::invalid(),
                                                flow_sources, 0, edge.percent_along());
      uint32_t d = std::round(directededge->length() * edge.percent_along());

      // We need to penalize this location based on its score (distance in meters from input)
      // We assume the slowest speed you could travel to cover that distance to start/end the route
      // TODO: assumes 1m/s which is a maximum penalty this could vary per costing model
      Cost distance_penalty(edge.distance(), 0);
      edgecost += distance_penalty;

      // 2 adjustments related only to properly handle trivial routes:
      //   - "transition_cost" is used to store the distance penalty
      //   - "path_id" is used to store whether the opp edge is even allowed (e.g. no oneway)

      // we call this to find out if we're starting on access restrictions with a local traffic
      // exemption and push this info into the label
      auto destonly_restriction_mask =
          costing_->GetExemptedAccessRestrictions(directededge, tile, edgeid);

      BDEdgeLabel edge_label(kInvalidLabel, opp_edge_id, edgeid, opp_dir_edge, edgecost, mode_,
                             distance_penalty, d, !opp_dir_edge->not_thru(),
                             !(costing_->IsClosed(directededge, tile)),
                             static_cast<bool>(flow_sources & kDefaultFlowMask),
                             InternalTurn::kNoTurn, kInvalidRestriction,
                             static_cast<uint8_t>(costing_->Allowed(directededge, tile)),
                             directededge->destonly() ||
                                 (costing_->is_hgv() && directededge->destonly_hgv()),
                             directededge->forwardaccess() & kTruckAccess, destonly_restriction_mask);

      auto newsortcost =
          GetAstarHeuristic<MatrixExpansionType::reverse>(index,
                                                          tile->get_node_ll(opp_dir_edge->endnode()));
      edge_label.SetSortCost(edgecost.cost + newsortcost);
      // Set the initial not_thru flag to false. There is an issue with not_thru
      // flags on small loops. Set this to false here to override this for now.
      edge_label.set_not_thru(false);

      // Add EdgeLabel to the adjacency list (but do not set its status).
      // Set the predecessor edge index to invalid to indicate the origin
      // of the path. Set the origin flag
      uint32_t idx = edgelabel_[MATRIX_REV][index].size();
      edgelabel_[MATRIX_REV][index].push_back(std::move(edge_label));
      adjacency_[MATRIX_REV][index].add(idx);
      edgestatus_[MATRIX_REV][index].Set(opp_edge_id, EdgeSet::kTemporary, idx, opp_tile);
      targets_->add(opp_edge_id, index);
    }
    index++;
  }
}

// Form the path from the edfge labels and optionally return the shape
std::string CostMatrix::RecostFormPath(GraphReader& graphreader,
                                       BestCandidate& connection,
                                       Api& request,
                                       const uint32_t source_idx,
                                       const uint32_t target_idx,
                                       const uint32_t connection_idx,
                                       const baldr::TimeInfo& time_info,
                                       const bool invariant) {
  // no need to look at source == target or missing connectivity
  if ((!has_time_ && request.options().shape_format() == no_shape && !request.options().verbose()) ||
      connection.cost.secs == 0.f || connection.distance == kMaxCost) {
    return "";
  }

  // Get the indices where the connection occurs.
  uint32_t connedge_idx1 = edgestatus_[MATRIX_FORW][source_idx].Get(connection.edgeid).index();
  uint32_t connedge_idx2 = edgestatus_[MATRIX_REV][target_idx].Get(connection.opp_edgeid).index();

  // set of edges recovered from shortcuts (excluding shortcut's start edges)
  std::unordered_set<GraphId> recovered_inner_edges;

  // A place to keep the path
  std::vector<GraphId> path_edges;

  // Work backwards on the forward path
  graph_tile_ptr tile;
  for (auto edgelabel_index = connedge_idx1; edgelabel_index != kInvalidLabel;
       edgelabel_index = edgelabel_[MATRIX_FORW][source_idx][edgelabel_index].predecessor()) {
    const BDEdgeLabel& edgelabel = edgelabel_[MATRIX_FORW][source_idx][edgelabel_index];

    const DirectedEdge* edge = graphreader.directededge(edgelabel.edgeid(), tile);
    if (edge == nullptr) {
      throw tile_gone_error_t("CostMatrix::RecostPaths failed", edgelabel.edgeid());
    }

    if (edge->is_shortcut()) {
      auto superseded = graphreader.RecoverShortcut(edgelabel.edgeid());
      recovered_inner_edges.insert(superseded.begin() + 1, superseded.end());
      std::move(superseded.rbegin(), superseded.rend(), std::back_inserter(path_edges));
    } else
      path_edges.push_back(edgelabel.edgeid());
  }

  // Reverse the list
  std::reverse(path_edges.begin(), path_edges.end());

  // Append the reverse path from the destination - use opposing edges
  // The first edge on the reverse path is the same as the last on the forward
  // path, so get the predecessor.
  auto& target_edgelabels = edgelabel_[MATRIX_REV][target_idx];
  for (auto edgelabel_index = target_edgelabels[connedge_idx2].predecessor();
       edgelabel_index != kInvalidLabel;
       edgelabel_index = target_edgelabels[edgelabel_index].predecessor()) {
    const BDEdgeLabel& edgelabel = target_edgelabels[edgelabel_index];
    const DirectedEdge* opp_edge = nullptr;
    GraphId opp_edge_id = graphreader.GetOpposingEdgeId(edgelabel.edgeid(), opp_edge, tile);
    if (opp_edge == nullptr) {
      throw tile_gone_error_t("CostMatrix::RecostPaths failed", edgelabel.edgeid());
    }

    if (opp_edge->is_shortcut()) {
      auto superseded = graphreader.RecoverShortcut(opp_edge_id);
      recovered_inner_edges.insert(superseded.begin() + 1, superseded.end());
      std::move(superseded.begin(), superseded.end(), std::back_inserter(path_edges));
    } else
      path_edges.emplace_back(std::move(opp_edge_id));
  }

  const auto* source_edge =
      find_correlated_edge(request.options().sources(source_idx), path_edges.front());
  const auto* target_edge =
      find_correlated_edge(request.options().targets(target_idx), path_edges.back());
  float source_pct = static_cast<float>(source_edge->percent_along());
  float target_pct = static_cast<float>(target_edge->percent_along());

  // recost the path if this was a time-dependent expansion
  if (has_time_) {
    auto edge_itr = path_edges.begin();
    const auto edge_cb = [&edge_itr, &path_edges]() {
      return (edge_itr == path_edges.end()) ? GraphId{} : (*edge_itr++);
    };

    Cost new_cost{0.f, 0.f};
    const auto label_cb = [&new_cost](const EdgeLabel& label) { new_cost = label.cost(); };

    // recost edges in final path; ignore access restrictions
    try {
      sif::recost_forward(graphreader, *costing_, edge_cb, label_cb, source_pct, target_pct,
                          time_info, invariant, true);
    } catch (const std::exception& e) {
      LOG_ERROR(std::string("CostMatrix failed to recost final paths: ") + e.what());
      return "";
    }

    // update the existing best_connection cost
    connection.cost = new_cost;
  }
  if (request.options().verbose()) {

    request.mutable_matrix()->mutable_begin_lat()->Set(connection_idx, source_edge->ll().lat());
    request.mutable_matrix()->mutable_begin_lon()->Set(connection_idx, source_edge->ll().lng());
    request.mutable_matrix()->mutable_end_lat()->Set(connection_idx, target_edge->ll().lat());
    request.mutable_matrix()->mutable_end_lon()->Set(connection_idx, target_edge->ll().lng());

    // get begin/end heading using the path's begin/end edge shapes
    const DirectedEdge* start_edge =
        graphreader.directededge(static_cast<GraphId>(source_edge->graph_id()), tile);
    std::vector<PointLL> shp = tile->edgeinfo(start_edge).shape();
    if (!start_edge->forward())
      std::reverse(shp.begin(), shp.end());
    request.mutable_matrix()->mutable_begin_heading()->Set(connection_idx, source_edge->heading());
    const DirectedEdge* end_edge =
        graphreader.directededge(static_cast<GraphId>(target_edge->graph_id()), tile);
    shp = tile->edgeinfo(end_edge).shape();
    if (!end_edge->forward())
      std::reverse(shp.begin(), shp.end());
    request.mutable_matrix()->mutable_end_heading()->Set(connection_idx, target_edge->heading());
  }

  // bail if no shape was requested
  if (request.options().shape_format() == no_shape)
    return "";

  auto source_vertex = PointLL{source_edge->ll().lng(), source_edge->ll().lat()};
  auto target_vertex = PointLL{target_edge->ll().lng(), target_edge->ll().lat()};
  std::vector<PointLL> points;
  for (uint32_t i = 0; i < path_edges.size(); i++) {
    auto& path_edge = path_edges[i];
    auto is_first_edge = i == 0;
    auto is_last_edge = i == (path_edges.size() - 1);

    const auto* de = graphreader.directededge(path_edge, tile);
    auto edge_shp = tile->edgeinfo(de).shape();

    if (is_first_edge || is_last_edge) {
      if (!de->forward())
        std::reverse(edge_shp.begin(), edge_shp.end());

      float total = static_cast<float>(de->length());
      if (is_first_edge && is_last_edge) {
        trim_shape(source_pct * total, source_vertex, target_pct * total, target_vertex, edge_shp);
      } else if (is_first_edge) {
        trim_shape(source_pct * total, source_vertex, total, edge_shp.back(), edge_shp);
      } // last edge
      else {
        trim_shape(0, edge_shp.front(), target_pct * total, target_vertex, edge_shp);
      }

      points.insert(points.end(), edge_shp.begin() + !is_first_edge, edge_shp.end());
    } else {
      if (de->forward()) {
        points.insert(points.end(), edge_shp.begin() + 1, edge_shp.end());
      } else {
        points.insert(points.end(), edge_shp.rbegin() + 1, edge_shp.rend());
      }
    }
  }

  // encode to 6 precision for geojson as well, which the serializer expects
  return encode<decltype(points)>(points, request.options().shape_format() != polyline5 ? 1e6 : 1e5);
}

template <const MatrixExpansionType expansion_direction, const bool FORWARD>
float CostMatrix::GetAstarHeuristic(const uint32_t loc_idx, const PointLL& ll) const {
  if (locs_status_[FORWARD][loc_idx].unfound_connections.empty()) {
    return 0.f;
  }

  auto min_cost = std::numeric_limits<float>::max();
  for (const auto other_idx : locs_status_[FORWARD][loc_idx].unfound_connections) {
    const auto cost = astar_heuristics_[FORWARD][other_idx].Get(ll);
    min_cost = std::min(cost, min_cost);
  }

  return min_cost;
};

} // namespace thor
} // namespace valhalla<|MERGE_RESOLUTION|>--- conflicted
+++ resolved
@@ -120,9 +120,9 @@
       max_iterations_(
           std::max(config.get<uint32_t>("costmatrix.max_iterations", kDefaultMaxIterations),
                    static_cast<uint32_t>(1))),
-      access_mode_(kAutoAccess),
-      mode_(travel_mode_t::kDrive), locs_count_{0, 0}, locs_remaining_{0, 0},
-      current_pathdist_threshold_(0), targets_{new ReachedMap}, sources_{new ReachedMap} {
+      access_mode_(kAutoAccess), mode_(travel_mode_t::kDrive), locs_count_{0, 0},
+      locs_remaining_{0, 0}, current_pathdist_threshold_(0), targets_{new ReachedMap},
+      sources_{new ReachedMap} {
 }
 
 CostMatrix::~CostMatrix() {
@@ -701,7 +701,6 @@
                         kNoFlowMask);
   }
 
-<<<<<<< HEAD
   location_bitset_t old_mask{};
   if (pred.connection_pruning_index() != kInvalidPruningIdx)
     old_mask = connection_pruning_[FORWARD][index][pred.connection_pruning_index()];
@@ -718,9 +717,6 @@
   } else if (pruning_mask.any()) {
     new_index = pred.connection_pruning_index();
   }
-=======
-  CheckConnections<expansion_direction>(index, pred, n, graphreader, options);
->>>>>>> 0921da78
 
   GraphId node = pred.endnode();
   // Prune path if predecessor is not a through edge or if the maximum
@@ -849,7 +845,6 @@
 // Check if the edge on the forward search connects to a reached edge
 // on the reverse search trees.
 template <const MatrixExpansionType expansion_direction, const bool FORWARD>
-<<<<<<< HEAD
 location_bitset_t CostMatrix::CheckConnections(const uint32_t loc_idx,
                                                const BDEdgeLabel& pred,
                                                const uint32_t n,
@@ -866,20 +861,6 @@
   // Disallow connections that are part of an uturn on an internal edge
   if (pred.internal_turn() != InternalTurn::kNoTurn) {
     return new_conn_pruning_mask;
-=======
-void CostMatrix::CheckConnections(const uint32_t loc_idx,
-                                  const BDEdgeLabel& pred,
-                                  const uint32_t n,
-                                  GraphReader& graphreader,
-                                  const valhalla::Options& options) {
-
-  if (!FORWARD && !check_reverse_connection_)
-    return;
-
-  // Disallow connections that are part of an uturn on an internal edge
-  if (pred.internal_turn() != InternalTurn::kNoTurn) {
-    return;
->>>>>>> 0921da78
   }
   // Disallow connections that are part of a complex restriction.
   // TODO - validate that we do not need to "walk" the paths forward
@@ -894,21 +875,14 @@
   GraphId opp_edgeid = pred.opp_edgeid();
   const ReachedMap::PmrVector* opp_locs = (FORWARD ? targets_ : sources_)->get(opp_edgeid);
   if (!opp_locs) {
-<<<<<<< HEAD
     return new_conn_pruning_mask;
-=======
-    return;
->>>>>>> 0921da78
   }
 
   // Iterate through the opposing side's locations
   for (auto opp_loc_idx : *opp_locs) {
-<<<<<<< HEAD
     if (new_conn_pruning_mask[opp_loc_idx]) {
       continue;
     }
-=======
->>>>>>> 0921da78
     uint32_t idx = (FORWARD ? loc_idx : opp_loc_idx) * locs_count_[MATRIX_REV] +
                    (FORWARD ? opp_loc_idx : loc_idx);
 
@@ -937,40 +911,15 @@
     const auto& opp_edgelabels = edgelabel_[!FORWARD][opp_loc_idx];
     uint32_t opp_predidx = opp_edgelabels[opp_edgestatus.index()].predecessor();
     const BDEdgeLabel& opp_label = opp_edgelabels[opp_edgestatus.index()];
-<<<<<<< HEAD
 
     Cost total_cost;
     uint32_t total_dist;
-=======
->>>>>>> 0921da78
 
     // Special case - common edge for source and target are both initial edges
     if (pred.predecessor() == kInvalidLabel && opp_predidx == kInvalidLabel) {
       // bail if forward edge wasn't allowed (see notes in SetSources/Targets)
       if (!pred.path_id()) {
-<<<<<<< HEAD
         return 0;
-      }
-
-      const valhalla::PathEdge* source_edge;
-      const valhalla::PathEdge* target_edge;
-      float traversed_portion, opp_traversed_portion;
-
-      if constexpr (FORWARD) {
-        source_edge = find_correlated_edge(options.sources(loc_idx), pred.edgeid());
-        target_edge = find_correlated_edge(options.targets(opp_loc_idx), pred.edgeid());
-
-        traversed_portion = 1.0f - source_edge->percent_along();
-        opp_traversed_portion = target_edge->percent_along();
-      } else {
-        source_edge = find_correlated_edge(options.sources(opp_loc_idx), opp_label.edgeid());
-        target_edge = find_correlated_edge(options.targets(loc_idx), opp_label.edgeid());
-
-        traversed_portion = source_edge->percent_along();
-        opp_traversed_portion = 1.0f - target_edge->percent_along();
-=======
-        return;
->>>>>>> 0921da78
       }
 
       const valhalla::PathEdge* source_edge;
@@ -1018,32 +967,9 @@
       // distance computation only works with the casts.
       graph_tile_ptr tile = nullptr;
       auto* de = graphreader.directededge(GraphId((source_edge)->graph_id()), tile);
-<<<<<<< HEAD
       total_dist =
           std::abs(static_cast<int>(pred.path_distance()) +
                    static_cast<int>(opp_label.path_distance()) - static_cast<int>(de->length()));
-=======
-      uint32_t d =
-          std::abs(static_cast<int>(pred.path_distance()) +
-                   static_cast<int>(opp_label.path_distance()) - static_cast<int>(de->length()));
-      best_connection_[idx].Update(FORWARD ? pred.edgeid() : opp_edgeid,
-                                   FORWARD ? opp_edgeid : pred.edgeid(),
-                                   traversed_fraction == 0
-                                       ? (pred.transition_cost() + opp_label.transition_cost()) * 0.5
-                                       : partial_cost,
-                                   d);
-      if (best_connection_[idx].max_iterations == 0) {
-        best_connection_[idx].max_iterations =
-            n + GetThreshold(mode_,
-                             edgelabel_[FORWARD][loc_idx].size() +
-                                 edgelabel_[!FORWARD][opp_loc_idx].size(),
-                             max_iterations_, min_iterations_);
-      }
-
-      // Update status and update threshold if this is the last location
-      // to find for this source or target
-      UpdateStatus<expansion_direction>(loc_idx, opp_loc_idx);
->>>>>>> 0921da78
     } else {
       // at this point, the found connection might still be somewhat trivial:
       // the connecting edge might be an initial edge for either the given source or target
@@ -1055,7 +981,6 @@
       auto& pred_connecting_label =
           opp_predidx == kInvalidLabel ? edgelabels[pred.predecessor()] : pred;
 
-<<<<<<< HEAD
       total_cost =
           pred_connecting_label.cost() + opp_connecting_label.cost() +
           (opp_predidx == kInvalidLabel ? pred.transition_cost() : opp_label.transition_cost());
@@ -1080,31 +1005,6 @@
       // to find for this source or target
       UpdateStatus<expansion_direction>(loc_idx, opp_loc_idx);
       new_conn_pruning_mask[opp_loc_idx] = true;
-=======
-      Cost total_cost =
-          pred_connecting_label.cost() + opp_connecting_label.cost() +
-          (opp_predidx == kInvalidLabel ? pred.transition_cost() : opp_label.transition_cost());
-      // Check if best connection
-      if (total_cost < best_connection_[idx].cost) {
-        uint32_t total_dist =
-            pred_connecting_label.path_distance() + opp_connecting_label.path_distance();
-
-        // Update best connection and set a threshold
-        best_connection_[idx].Update(FORWARD ? pred.edgeid() : opp_edgeid,
-                                     FORWARD ? opp_edgeid : pred.edgeid(), total_cost, total_dist);
-        if (best_connection_[idx].max_iterations == 0) {
-          best_connection_[idx].max_iterations =
-              n + GetThreshold(mode_,
-                               edgelabel_[FORWARD][loc_idx].size() +
-                                   edgelabel_[!FORWARD][opp_loc_idx].size(),
-                               max_iterations_, min_iterations_);
-        }
-
-        // Update status and update threshold if this is the last location
-        // to find for this source or target
-        UpdateStatus<expansion_direction>(loc_idx, opp_loc_idx);
-      }
->>>>>>> 0921da78
     }
 
     // setting this edge as connected
