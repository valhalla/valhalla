--- conflicted
+++ resolved
@@ -353,13 +353,9 @@
   // Get edge label and check cost threshold
   BDEdgeLabel pred = edgelabels[pred_idx];
   if (expansion_callback_) {
-<<<<<<< HEAD
     auto prev_pred =
         pred.predecessor() == kInvalidLabel ? GraphId{} : edgelabels[pred.predecessor()].edgeid();
     expansion_callback_(graphreader, pred.edgeid(), prev_pred, "costmatrix", "s", pred.cost().secs,
-=======
-    expansion_callback_(graphreader, pred.edgeid(), "costmatrix", "s", pred.cost().secs,
->>>>>>> d38153ea
                         pred.path_distance(), pred.cost().cost);
   }
 
@@ -473,13 +469,8 @@
 
       // setting this edge as reached
       if (expansion_callback_) {
-<<<<<<< HEAD
         expansion_callback_(graphreader, edgeid, pred.edgeid(), "costmatrix", "r", newcost.secs,
-                            pred_dist, newcost.cost);
-=======
-        expansion_callback_(graphreader, edgeid, "costmatrix", "r", pred.cost().secs,
-                            pred.path_distance(), pred.cost().cost);
->>>>>>> d38153ea
+                            pred_dist, newcost.cost);  
       }
     }
 
@@ -606,15 +597,10 @@
       }
       // setting this edge as connected
       if (expansion_callback_) {
-<<<<<<< HEAD
         auto prev_pred =
             pred.predecessor() == kInvalidLabel ? GraphId{} : edgelabels[pred.predecessor()].edgeid();
         expansion_callback_(graphreader, pred.edgeid(), prev_pred, "costmatrix", "c",
                             pred.cost().secs, pred.path_distance(), pred.cost().cost);
-=======
-        expansion_callback_(graphreader, pred.edgeid(), "costmatrix", "c", pred.cost().secs,
-                            pred.path_distance(), pred.cost().cost);
->>>>>>> d38153ea
       }
     }
   }
@@ -673,13 +659,9 @@
   }
 
   if (expansion_callback_) {
-<<<<<<< HEAD
     auto prev_pred =
         pred.predecessor() == kInvalidLabel ? GraphId{} : edgelabels[pred.predecessor()].edgeid();
     expansion_callback_(graphreader, pred.edgeid(), prev_pred, "costmatrix", "s", pred.cost().secs,
-=======
-    expansion_callback_(graphreader, pred.edgeid(), "costmatrix", "s", pred.cost().secs,
->>>>>>> d38153ea
                         pred.path_distance(), pred.cost().cost);
   }
 
@@ -793,13 +775,8 @@
 
       // setting this edge as reached
       if (expansion_callback_) {
-<<<<<<< HEAD
         expansion_callback_(graphreader, edgeid, pred.edgeid(), "costmatrix", "r", newcost.secs,
                             pred_dist, newcost.cost);
-=======
-        expansion_callback_(graphreader, edgeid, "costmatrix", "r", pred.cost().secs,
-                            pred.path_distance(), pred.cost().cost);
->>>>>>> d38153ea
       }
     }
 
