#include "thor/worker.h"

#include <algorithm>
#include <memory>
#include <utility>
#include <vector>
#include <unordered_map>

#include "exception.h"
#include "meili/map_matcher.h"

#include "thor/route_matcher.h"
#include "thor/map_matcher.h"
#include "thor/match_result.h"
#include "thor/trippathbuilder.h"
#include "thor/attributes_controller.h"

using namespace valhalla;
using namespace valhalla::baldr;
using namespace valhalla::sif;
using namespace valhalla::odin;
using namespace valhalla::thor;

namespace {

struct MapMatch {
  // Coordinate of the match point
  midgard::PointLL lnglat;
  // Which edge this match point stays
  baldr::GraphId edgeid;
  // Percentage distance along the edge
  float distance_along;
  int edge_index = -1;
};

// <Confidence score, raw score, match results, trip path> tuple indexes
constexpr size_t kConfidenceScoreIndex = 0;
constexpr size_t kRawScoreIndex = 1;
constexpr size_t kMatchResultsIndex = 2;
constexpr size_t kTripPathIndex = 3;

}

namespace valhalla {
namespace thor {

/*
 * The trace_route action takes a GPS trace and turns it into a route result.
 */
odin::TripPath thor_worker_t::trace_route(valhalla_request_t& request) {

  // Parse request
  parse_locations(request);
  parse_costing(request);
  parse_trace_config(request);
  parse_measurements(request);

  /*
   * A flag indicating whether the input shape is a GPS trace or exact points from a
   * prior route run against the Valhalla road network.  Knowing that the input is from
   * Valhalla will allow an efficient “edge-walking” algorithm rather than a more extensive
   * map-matching method. If true, this enforces to only use exact route match algorithm.
   */
  odin::TripPath trip_path;
  AttributesController controller;

  auto shape_match = STRING_TO_MATCH.find(rapidjson::get<std::string>(request.document, "/shape_match", "walk_or_snap"));
  if (shape_match == STRING_TO_MATCH.cend())
    throw valhalla_exception_t{445};
  else {
    // If the exact points from a prior route that was run against the Valhalla road network,
    // then we can traverse the exact shape to form a path by using edge-walking algorithm
    switch (shape_match->second) {
      case EDGE_WALK:
        try {
          trip_path = route_match(request, controller);
          if (trip_path.node().size() == 0)
            throw;
        } catch (...) {
          throw valhalla_exception_t{443, shape_match->first + " algorithm failed to find exact route match.  Try using shape_match:'walk_or_snap' to fallback to map-matching algorithm"};
        }
        break;
      // If non-exact shape points are used, then we need to correct this shape by sending them
      // through the map-matching algorithm to snap the points to the correct shape
      case MAP_SNAP:
        try {
          auto map_match_results = map_match(controller);
          if (!map_match_results.empty())
            trip_path = std::get<kTripPathIndex>(map_match_results.at(0));
        } catch(...) {
          throw valhalla_exception_t { 442 };
        }
        break;
      //If we think that we have the exact shape but there ends up being no Valhalla route match, then
      // then we want to fallback to try and use meili map matching to match to local route network.
      //No shortcuts are used and detailed information at every intersection becomes available.
      case WALK_OR_SNAP:
        trip_path = route_match(request, controller);
        if (trip_path.node().size() == 0) {
          LOG_WARN(shape_match->first + " algorithm failed to find exact route match; Falling back to map_match...");
          try {
            auto map_match_results = map_match(controller);
            if (!map_match_results.empty())
              trip_path = std::get<kTripPathIndex>(map_match_results.at(0));
          } catch(...) {
            throw valhalla_exception_t { 442 };
          }
        }
        break;
      }

      if(!request.options.do_not_track())
        log_admin(trip_path);
    }

  return trip_path;
}


/*
 * Returns trip path using an “edge-walking” algorithm.
 * This is for use when the input shape is exact shape from a prior Valhalla route.
 * This will walk the input shape and compare to Valhalla edge’s end node positions to
 * form the list of edges. It will return no nodes if path not found.
 *
 */
odin::TripPath thor_worker_t::route_match(valhalla_request_t& request, const AttributesController& controller) {
  odin::TripPath trip_path;
  std::vector<PathInfo> path_infos;
  if (RouteMatcher::FormPath(mode_costing, mode, reader, trace, request.options.locations(), path_infos)) {
    // Form the trip path based on mode costing, origin, destination, and path edges
    trip_path = thor::TripPathBuilder::Build(controller, reader, mode_costing,
<<<<<<< HEAD
                                             path_infos, correlated.front(),
                                             correlated.back(), std::list<odin::Location>{},
=======
                                             path_infos, *request.options.mutable_locations()->begin(),
                                             *request.options.mutable_locations()->rbegin(), std::list<odin::Location>{},
>>>>>>> 7af792a3
                                             interrupt);
  }

  return trip_path;
}

// Form the path from the map-matching results. This path gets sent to TripPathBuilder.
// PathInfo is primarily a list of edge Ids but it also include elapsed time to the end
// of each edge. We will need to use the existing costing method to form the elapsed time
// the path. We will start with just using edge costs and will add transition costs.
std::vector<std::tuple<float, float, std::vector<thor::MatchResult>, odin::TripPath>> thor_worker_t::map_match(
    const AttributesController& controller, bool trace_attributes_action,
    uint32_t best_paths) {
  std::vector<std::tuple<float, float, std::vector<thor::MatchResult>, odin::TripPath>> map_match_results;

  // Call Meili for map matching to get a collection of Location Edges
  matcher->set_interrupt(interrupt);
  // Create the vector of matched path results
  std::vector<meili::MatchResults> offline_results;
  if (trace.size() > 0)
    offline_results = matcher->OfflineMatch(trace, best_paths);

  // Process each score/match result
  for (const auto& result : offline_results) {
    const auto& match_results = result.results;
    const auto& edge_segments = result.segments;
    std::vector<thor::MatchResult> enhanced_match_results;
    odin::TripPath trip_path;
    std::unordered_map<size_t, std::pair<RouteDiscontinuity, RouteDiscontinuity>> route_discontinuities;

    // Form the path edges based on the matched points and populate disconnected edges
    std::vector<std::pair<GraphId, GraphId>> disconnected_edges;
    std::vector<PathInfo> path_edges = MapMatcher::FormPath(matcher.get(),
        match_results, edge_segments, mode_costing, mode, disconnected_edges, trace_attributes_action);

    if (trace_attributes_action) {
      // Associate match points to edges, if enabled
      if (controller.category_attribute_enabled(kMatchedCategory)) {
        // Populate for matched points so we have 1:1 with trace points
        for (const auto& match_result : match_results) {
          // Matched type is set in constructor
          enhanced_match_results.emplace_back(match_result);
        }

        // Iterate over results to set edge_index, if found
        int edge_index = 0;
        int last_matched_edge_index = edge_index;
        int match_index = 0;
        auto edge = path_edges.cbegin();
        auto last_matched_edge = edge;
        for (auto& enhanced_match_result : enhanced_match_results) {
          // Reset edge and edge_index to last matched for every matched result
          edge = last_matched_edge;
          edge_index = last_matched_edge_index;

          // Check for result for valid edge id
          if (enhanced_match_result.edgeid.Is_Valid()) {
            // Walk edges to find matching id
            while (edge != path_edges.cend()) {
              // Find matching edge id in path
              if (enhanced_match_result.edgeid == edge->edgeid) {
                // Set match result with matched edge index and break out of the loop
                enhanced_match_result.edge_index = edge_index;

                // Set the last matched edge and edge_index so we skip matched transition edges
                last_matched_edge = edge;
                last_matched_edge_index = edge_index;
                break;
              } else {
                // Increment to next edge and edge_index
                ++edge;
                ++edge_index;
              }
            }
          }
        }

        // Mark the disconnected route boundaries
        auto curr_match_result = enhanced_match_results.begin();
        auto prev_match_result = curr_match_result;
        for (auto& disconnected_edge_pair : disconnected_edges) {

          // Find previous(first) edge within the match results
          while (curr_match_result != enhanced_match_results.end()) {
            if (curr_match_result->edgeid == disconnected_edge_pair.first.value) {
              // Found previous edge therefore stop looking
              break;
            }
            // Increment previous and current match results to continue looking
            prev_match_result = curr_match_result;
            ++curr_match_result;
          }

          // Find the last match result of the previous edge
          while (curr_match_result != enhanced_match_results.end()) {
            if (curr_match_result->edgeid != disconnected_edge_pair.first.value) {
              // Set previous match result as disconnected path and break
              prev_match_result->begin_route_discontinuity = true;

              // The begin route discontinuity is the edge end info
              // therefore the second item in the pair
              if (route_discontinuities.count(prev_match_result->edge_index) > 0) {
                // Update edge_end_info values
                auto& edge_end_info = route_discontinuities.at(prev_match_result->edge_index).second;
                edge_end_info.exists = true;
                edge_end_info.vertex = prev_match_result->lnglat;
                edge_end_info.distance_along = prev_match_result->distance_along;
              } else {
                // Add new item
                // Begin distance along defaulted to 0
                route_discontinuities.insert( {prev_match_result->edge_index,
                  { {false, {}, 0.f},
                      {true, prev_match_result->lnglat, prev_match_result->distance_along} }});
              }
              break;
            }
            // Increment previous and current match results to continue looking
            prev_match_result = curr_match_result;
            ++curr_match_result;
          }

          // Find the current(second) edge within the match results
          while (curr_match_result != enhanced_match_results.end()) {
            if (curr_match_result->edgeid == disconnected_edge_pair.second.value) {
              // Set current match result as disconnected and break
              curr_match_result->end_route_discontinuity = true;

              // The end route discontinuity is the edge begin info
              // therefore the first item in the pair
              if (route_discontinuities.count(curr_match_result->edge_index) > 0) {
                // Update edge_begin_info values
                auto& edge_begin_info = route_discontinuities.at(curr_match_result->edge_index).first;
                edge_begin_info.exists = true;
                edge_begin_info.vertex = curr_match_result->lnglat;
                edge_begin_info.distance_along = curr_match_result->distance_along;
              } else {
                // Add new item
                // End distance along defaulted to 1
                route_discontinuities.insert( {curr_match_result->edge_index,
                  { {true, curr_match_result->lnglat, curr_match_result->distance_along},
                      {false, {}, 1.f} }});
              }
              break;
            }
            // Increment previous and current match results to continue looking
            prev_match_result = curr_match_result;
            ++curr_match_result;
          }
        }
      }

#ifdef LOGGING_LEVEL_TRACE
      ////////////////////////////////////////////////////////////////////////////
      // This trace block is used to visualize the trace and matched points
      // Print geojson header
      printf("\n{\"type\":\"FeatureCollection\",\"features\":[\n");

      // Print trace points
      int index = 0;
      for (const auto& trace_point : trace) {
        printf("{\"type\":\"Feature\",\"geometry\":{\"type\":\"Point\",\"coordinates\":[%.6f,%.6f]},\"properties\":{\"marker-color\":\"#abd9e9\",\"marker-size\":\"small\",\"trace_point_index\":%d}},\n", trace_point.lnglat().first, trace_point.lnglat().second, index++);
      }

      // Print matched points
      index = 0;
      std::string marker_color;
      std::string marker_size;
      std::string matched_point_type;
      for (const auto& match_result : enhanced_match_results) {
        if (match_result.begin_route_discontinuity || match_result.end_route_discontinuity) {
          marker_color = "#d7191c"; // red
          marker_size = "large";
          if (match_result.type == thor::MatchResult::Type::kMatched)
            matched_point_type = "matched";
          else
            matched_point_type = "interpolated";
        } else if (match_result.type == thor::MatchResult::Type::kMatched) {
          marker_color = "#2c7bb6"; // dark blue
          marker_size = "medium";
          matched_point_type = "matched";
        } else if (match_result.type == thor::MatchResult::Type::kInterpolated) {
          marker_color = "#ffffbf"; // yellow
          marker_size = "small";
          matched_point_type = "interpolated";
        } else {
          marker_color = "#fdae61"; // orange
          marker_size = "small";
          matched_point_type = "unmatched";
        }
        printf("{\"type\":\"Feature\",\"geometry\":{\"type\":\"Point\",\"coordinates\":[%.6f,%.6f]},\"properties\":{\"marker-color\":\"%s\",\"marker-size\":\"%s\",\"matched_point_index\":%d,\"matched_point_type\":\"%s\",\"edge_index\":%u,\"distance_along_edge\":%.3f,\"distance_from_trace_point\":%.3f}}%s\n", match_result.lnglat.lng(), match_result.lnglat.lat(), marker_color.c_str(), marker_size.c_str(), index++, matched_point_type.c_str(), match_result.edge_index, match_result.distance_along, match_result.distance_from, ((index != enhanced_match_results.size()-1) ? "," : ""));
      }

      // Print geojson footer
      printf("]}\n");
      ////////////////////////////////////////////////////////////////////////////
#endif

    }

    // Set origin and destination from map matching results
    auto first_result_with_state = std::find_if(
        match_results.begin(), match_results.end(),
        [](const meili::MatchResult& result) {
      return result.HasState() && result.edgeid.Is_Valid();
    });

    auto last_result_with_state = std::find_if(
        match_results.rbegin(), match_results.rend(),
        [](const meili::MatchResult& result) {
      return result.HasState() && result.edgeid.Is_Valid();
    });

    if ((first_result_with_state != match_results.end())
        && (last_result_with_state != match_results.rend())) {
<<<<<<< HEAD
      odin::Location origin = matcher->state_container().state(
          first_result_with_state->stateid).candidate();
      odin::Location destination = matcher->state_container().state(
          last_result_with_state->stateid).candidate();
=======
      odin::Location origin;
      PathLocation::toPBF(matcher->state_container().state(
          first_result_with_state->stateid).candidate(), &origin, reader);
      odin::Location destination;
      PathLocation::toPBF(matcher->state_container().state(
          last_result_with_state->stateid).candidate(), &destination, reader);
>>>>>>> 7af792a3

      bool found_origin = false;
      for (const auto& e : origin.path_edges()) {
        if (e.graph_id() == path_edges.front().edgeid) {
          found_origin = true;
          break;
        }
      }

      if (!found_origin) {
        // 1. origin must be at a node, so we can reuse any one of
        // origin's edges

        // 2. path_edges.front().edgeid must be the downstream edge that
        // connects one of origin.edges (twins) at its start node
<<<<<<< HEAD
        origin.path_edges().emplace_back(path_edges.front().edgeid),
            0.f,
            origin.path_edges().Get(0).ll(),
            origin.path_edges().Get(0).score(),
            origin.path_edges().Get(0).side_of_street();
=======
        auto* pe = origin.mutable_path_edges()->Add();
        pe->CopyFrom(origin.path_edges(0));
        pe->set_graph_id(path_edges.front().edgeid);
        pe->set_dist(0.f);
>>>>>>> 7af792a3
      }

      bool found_destination = false;
      for (const auto& e : destination.path_edges()) {
        if (e.graph_id() == path_edges.back().edgeid) {
          found_destination = true;
          break;
        }
      }

      if (!found_destination) {
        // 1. destination must be at a node, so we can reuse any one of
        // destination's edges

        // 2. path_edges.back().edgeid must be the upstream edge that
        // connects one of destination.edges (twins) at its end node
<<<<<<< HEAD
        destination.path_edges().emplace_back(path_edges.back().edgeid,
            1.f,
            destination.path_edges().Get(0).ll(),
            destination.path_edges().Get(0).score(),
            destination.path_edges().Get(0).side_of_street());
=======
        auto* pe = destination.mutable_path_edges()->Add();
        pe->CopyFrom(destination.path_edges(0));
        pe->set_graph_id(path_edges.back().edgeid);
        pe->set_dist(1.f);
>>>>>>> 7af792a3
      }


      // assert origin.edges contains path_edges.front() &&
      // destination.edges contains path_edges.back()

      // Form the trip path based on mode costing, origin, destination, and path edges
      trip_path = thor::TripPathBuilder::Build(controller, matcher->graphreader(),
          mode_costing, path_edges, origin,
          destination, std::list<odin::Location>{},
          interrupt, &route_discontinuities);
    } else {
      throw valhalla_exception_t { 442 };
    }
    // Keep the result
    map_match_results.emplace_back(
        map_match_results.empty() ? 1.0f : std::get<kRawScoreIndex>(map_match_results.front()) / result.score,
        result.score, enhanced_match_results, trip_path);
  }

  return map_match_results;
}

}
}<|MERGE_RESOLUTION|>--- conflicted
+++ resolved
@@ -130,13 +130,8 @@
   if (RouteMatcher::FormPath(mode_costing, mode, reader, trace, request.options.locations(), path_infos)) {
     // Form the trip path based on mode costing, origin, destination, and path edges
     trip_path = thor::TripPathBuilder::Build(controller, reader, mode_costing,
-<<<<<<< HEAD
-                                             path_infos, correlated.front(),
-                                             correlated.back(), std::list<odin::Location>{},
-=======
                                              path_infos, *request.options.mutable_locations()->begin(),
                                              *request.options.mutable_locations()->rbegin(), std::list<odin::Location>{},
->>>>>>> 7af792a3
                                              interrupt);
   }
 
@@ -351,19 +346,12 @@
 
     if ((first_result_with_state != match_results.end())
         && (last_result_with_state != match_results.rend())) {
-<<<<<<< HEAD
-      odin::Location origin = matcher->state_container().state(
-          first_result_with_state->stateid).candidate();
-      odin::Location destination = matcher->state_container().state(
-          last_result_with_state->stateid).candidate();
-=======
       odin::Location origin;
       PathLocation::toPBF(matcher->state_container().state(
           first_result_with_state->stateid).candidate(), &origin, reader);
       odin::Location destination;
       PathLocation::toPBF(matcher->state_container().state(
           last_result_with_state->stateid).candidate(), &destination, reader);
->>>>>>> 7af792a3
 
       bool found_origin = false;
       for (const auto& e : origin.path_edges()) {
@@ -379,18 +367,10 @@
 
         // 2. path_edges.front().edgeid must be the downstream edge that
         // connects one of origin.edges (twins) at its start node
-<<<<<<< HEAD
-        origin.path_edges().emplace_back(path_edges.front().edgeid),
-            0.f,
-            origin.path_edges().Get(0).ll(),
-            origin.path_edges().Get(0).score(),
-            origin.path_edges().Get(0).side_of_street();
-=======
         auto* pe = origin.mutable_path_edges()->Add();
         pe->CopyFrom(origin.path_edges(0));
         pe->set_graph_id(path_edges.front().edgeid);
         pe->set_dist(0.f);
->>>>>>> 7af792a3
       }
 
       bool found_destination = false;
@@ -407,18 +387,10 @@
 
         // 2. path_edges.back().edgeid must be the upstream edge that
         // connects one of destination.edges (twins) at its end node
-<<<<<<< HEAD
-        destination.path_edges().emplace_back(path_edges.back().edgeid,
-            1.f,
-            destination.path_edges().Get(0).ll(),
-            destination.path_edges().Get(0).score(),
-            destination.path_edges().Get(0).side_of_street());
-=======
         auto* pe = destination.mutable_path_edges()->Add();
         pe->CopyFrom(destination.path_edges(0));
         pe->set_graph_id(path_edges.back().edgeid);
         pe->set_dist(1.f);
->>>>>>> 7af792a3
       }
 
 
