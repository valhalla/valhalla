--- conflicted
+++ resolved
@@ -160,16 +160,11 @@
   matcher->set_interrupt(interrupt);
   // Create the vector of matched path results
   std::vector<std::pair<float, std::vector<meili::MatchResult>>> offline_results;
-<<<<<<< HEAD
   if (trace.size() > 0) {
+    // TODO this call is temp until MapMatcher::OfflineMatch is updated
     offline_results = OfflineMatch(matcher, trace, best_paths);
-=======
-  if (sequence.size() > 0) {
-    // TODO this call is temp until MapMatcher::OfflineMatch is updated
-    offline_results = OfflineMatch(matcher, sequence, best_paths);
     // TODO rm the above line and uncomment the line below when MapMatcher::OfflineMatch is updated
     //offline_results = matcher->OfflineMatch(sequence, best_paths);
->>>>>>> c1776f4f
   }
 
   // Process each score/match result
