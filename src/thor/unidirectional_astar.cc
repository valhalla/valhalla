--- conflicted
+++ resolved
@@ -18,15 +18,8 @@
     const boost::property_tree::ptree& config)
     : PathAlgorithm(config.get<uint32_t>("max_reserved_labels_count_astar",
                                          kInitialEdgeLabelCountAstar),
-<<<<<<< HEAD
-                    config.get<bool>("clear_reserved_memory", false)) {
-  mode_ = travel_mode_t::kDrive;
-  travel_type_ = 0;
-  access_mode_ = kAutoAccess;
-=======
                     config.get<bool>("clear_reserved_memory", false)),
       mode_(travel_mode_t::kDrive), travel_type_(0), access_mode_(kAutoAccess) {
->>>>>>> 02136010
 }
 
 // Default constructor
