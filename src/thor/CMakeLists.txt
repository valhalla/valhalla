--- conflicted
+++ resolved
@@ -2,11 +2,8 @@
 
 set(sources
   astar.cc
-<<<<<<< HEAD
   astar_bss.cc
-=======
   attributes_controller.cc
->>>>>>> 6f6e29ef
   bidirectional_astar.cc
   costmatrix.cc
   dijkstras.cc
