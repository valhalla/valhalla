--- conflicted
+++ resolved
@@ -1,9 +1,9 @@
 file(GLOB headers ${VALHALLA_SOURCE_DIR}/valhalla/thor/*.h)
 
 set(sources
-    alternates.cc
-    triplegbuilder.cc
-    worker.cc)
+  alternates.cc
+  triplegbuilder.cc
+  worker.cc)
 
 set(sources_with_warnings
   astar_bss.cc
@@ -29,44 +29,28 @@
   trace_attributes_action.cc
   trace_route_action.cc
   triplegbuilder_utils.h
-<<<<<<< HEAD
   unidirectional_astar.cc
-  worker.cc
   ${VALHALLA_SOURCE_DIR}/third_party/hungarian-algorithm-cpp/Hungarian.cpp)
-
-if (UNIX AND NOT APPLE AND ENABLE_SINGLE_FILES_WERROR)
-  # Enables stricter compiler checks on a file-by-file basis
-  # which allows us to migrate piecemeal
-  set_source_files_properties(
-    alternates.cc
-    attributes_controller.cc
-    triplegbuilder.cc
-    worker.cc
-  PROPERTIES COMPILE_FLAGS "-Wall -Werror")
-endif ()
-=======
-  unidirectional_astar.cc)
->>>>>>> 07724e06
 
 valhalla_module(NAME thor
   SOURCES ${sources}
   SOURCES_WITH_WARNINGS ${sources_with_warnings}
   HEADERS ${headers}
   INCLUDE_DIRECTORIES
-    PUBLIC
-      ${VALHALLA_SOURCE_DIR}
-      ${VALHALLA_SOURCE_DIR}/valhalla
-      ${VALHALLA_SOURCE_DIR}/third_party/date/include
-      $<$<BOOL:${WIN32}>:${VALHALLA_SOURCE_DIR}/third_party/dirent/include>
-    PRIVATE
-      ${VALHALLA_SOURCE_DIR}/third_party/rapidjson/include
-      ${VALHALLA_SOURCE_DIR}/third_party/hungarian-algorithm-cpp
-      ${CMAKE_BINARY_DIR}
+  PUBLIC
+  ${VALHALLA_SOURCE_DIR}
+  ${VALHALLA_SOURCE_DIR}/valhalla
+  ${VALHALLA_SOURCE_DIR}/third_party/date/include
+  $<$<BOOL:${WIN32}>:${VALHALLA_SOURCE_DIR}/third_party/dirent/include>
+  PRIVATE
+  ${VALHALLA_SOURCE_DIR}/third_party/rapidjson/include
+  ${VALHALLA_SOURCE_DIR}/third_party/hungarian-algorithm-cpp
+  ${CMAKE_BINARY_DIR}
   DEPENDS
-    valhalla::proto
-    valhalla::sif
-    valhalla::meili
-    ${valhalla_protobuf_targets}
-    Boost::boost
-    libprime_server
-    robin_hood::robin_hood)+  valhalla::proto
+  valhalla::sif
+  valhalla::meili
+  ${valhalla_protobuf_targets}
+  Boost::boost
+  libprime_server
+  robin_hood::robin_hood)