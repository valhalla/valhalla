#include <functional>
#include <string>
#include <stdexcept>
#include <unordered_map>
#include <unordered_set>
#include <cstdint>
#include <sstream>
#include <boost/property_tree/ptree.hpp>
#include <boost/property_tree/json_parser.hpp>

#include "midgard/logging.h"
#include "sif/autocost.h"
#include "sif/bicyclecost.h"
#include "sif/pedestriancost.h"
#include "baldr/json.h"
#include "baldr/errorcode_util.h"
#include "baldr/rapidjson_utils.h"

#include "loki/service.h"
#include "loki/search.h"

using namespace prime_server;
using namespace valhalla;
using namespace valhalla::midgard;
using namespace valhalla::baldr;
using namespace valhalla::sif;
using namespace valhalla::loki;

namespace {

  const std::unordered_map<std::string, loki_worker_t::ACTION_TYPE> PATH_TO_ACTION{
    {"/route", loki_worker_t::ROUTE},
    {"/viaroute", loki_worker_t::VIAROUTE},
    {"/locate", loki_worker_t::LOCATE},
    {"/one_to_many", loki_worker_t::ONE_TO_MANY},
    {"/many_to_one", loki_worker_t::MANY_TO_ONE},
    {"/many_to_many", loki_worker_t::MANY_TO_MANY},
    {"/sources_to_targets", loki_worker_t::SOURCES_TO_TARGETS},
    {"/optimized_route", loki_worker_t::OPTIMIZED_ROUTE},
    {"/isochrone", loki_worker_t::ISOCHRONE},
    {"/trace_route", loki_worker_t::TRACE_ROUTE},
    {"/trace_attributes", loki_worker_t::TRACE_ATTRIBUTES}
  };

  const headers_t::value_type CORS{"Access-Control-Allow-Origin", "*"};
  const headers_t::value_type JSON_MIME{"Content-type", "application/json;charset=utf-8"};
  const headers_t::value_type JS_MIME{"Content-type", "application/javascript;charset=utf-8"};

  rapidjson::Document from_request(const loki_worker_t::ACTION_TYPE& action, const http_request_t& request) {
    rapidjson::Document d;

    auto& allocator = d.GetAllocator();
    //parse the input
    const auto& json = request.query.find("json");
    if (json != request.query.end() && json->second.size()
      && json->second.front().size()) {
      d.Parse(json->second.front().c_str());
    }//no json parameter, check the body
    else if(!request.body.empty()) {
      d.Parse(request.body.c_str());
    }
    if (d.HasParseError())
      throw valhalla_exception_t{400, 100};

    // In case where the query is empty
    if (!d.IsObject() && !d.IsArray()){
      d.SetObject(); d.SetArray();
    }

    //throw the query params into the ptree
    for(const auto& kv : request.query) {
      //skip json or empty entries
      if(kv.first == "json" || kv.first.empty() || kv.second.empty() || kv.second.front().empty())
        continue;

      //turn single value entries into single key value
      if(kv.second.size() == 1) {
        d.AddMember({kv.first, allocator}, {kv.second.front(), allocator}, allocator);
        continue;
      }

      //make an array of values for this key
      rapidjson::Value array{rapidjson::kArrayType};
      for(const auto& value : kv.second) {
        array.PushBack({value, allocator}, allocator);
      }
      d.AddMember({kv.first, allocator}, array, allocator);
    }

    //if its osrm compatible lets make the location object conform to our standard input
    if(action == loki_worker_t::VIAROUTE) {
      auto& array = rapidjson::Pointer("/locations").Set(d, rapidjson::Value{rapidjson::kArrayType});
      auto loc = GetOptionalFromRapidJson<rapidjson::Value::Array>(d, "/loc");
      if (! loc)
        throw valhalla_exception_t{400, 110};
      for(const auto& location : *loc) {
        Location l = Location::FromCsv(location.GetString());
        rapidjson::Value ele{rapidjson::kObjectType};
        ele.AddMember("lon", l.latlng_.first, allocator)
            .AddMember("lat", l.latlng_.second, allocator);
        array.PushBack(ele, allocator);
      }
      d.RemoveMember("loc");
    }

    return d;
  }
}

namespace valhalla {
  namespace loki {
    worker_t::result_t loki_worker_t::jsonify_error(const valhalla_exception_t& exception, http_request_info_t& request_info) const {

      //build up the json map
      auto json_error = json::map({});
      json_error->emplace("status", exception.status_code_body);
      json_error->emplace("status_code", static_cast<uint64_t>(exception.status_code));
      json_error->emplace("error", std::string(exception.error_code_message));
      json_error->emplace("error_code", static_cast<uint64_t>(exception.error_code));

      //serialize it
      std::stringstream ss;
      if(jsonp)
        ss << *jsonp << '(';
      ss << *json_error;
      if(jsonp)
        ss << ')';

      worker_t::result_t result{false};
      http_response_t response(exception.status_code, exception.status_code_body, ss.str(), headers_t{CORS, jsonp ? JS_MIME : JSON_MIME});
      response.from_info(request_info);
      result.messages.emplace_back(response.to_string());

      return result;
    }

<<<<<<< HEAD
    void loki_worker_t::parse_locations(const rapidjson::Document& request) {
      //we require locations
      auto locations_array = GetOptionalFromRapidJson<rapidjson::Value::ConstArray>(request, "/locations");
      if (! locations_array)
        throw valhalla_exception_t{400, 110};

      for(const auto& location : *locations_array) {
        try{
          locations.push_back(baldr::Location::FromRapidJson(location));
        }
        catch (...) {
          throw valhalla_exception_t{400, 130};
=======
    std::vector<baldr::Location> loki_worker_t::parse_locations(const boost::property_tree::ptree& request, const std::string& node,
      boost::optional<baldr::valhalla_exception_t> required_exception) {
      std::vector<baldr::Location> parsed;
      auto request_locations = request.get_child_optional(node);
      if (request_locations) {
        for(const auto& location : *request_locations) {
          try { parsed.push_back(baldr::Location::FromPtree(location.second)); }
          catch (...) { throw valhalla_exception_t{400, 130}; }
>>>>>>> 33b8e1f2
        }
        if (!healthcheck)
          valhalla::midgard::logging::Log(node + "_count::" + std::to_string(request_locations->size()), " [ANALYTICS] ");
      }
<<<<<<< HEAD
      if (!healthcheck)
        valhalla::midgard::logging::Log("location_count::" + std::to_string(locations_array->Size()), " [ANALYTICS] ");
    }

    void loki_worker_t::parse_costing(const rapidjson::Document& request) {
=======
      else if(required_exception)
        throw *required_exception;
      return parsed;
    }

    void loki_worker_t::parse_costing(boost::property_tree::ptree& request) {
>>>>>>> 33b8e1f2
      //using the costing we can determine what type of edge filtering to use
      auto costing = GetOptionalFromRapidJson<std::string>(request, "/costing");
      if (!costing)
        throw valhalla_exception_t{400, 124};
      else if (!healthcheck)
        valhalla::midgard::logging::Log("costing_type::" + *costing, " [ANALYTICS] ");

      // TODO - have a way of specifying mode at the location
      if(*costing == "multimodal")
        *costing = "pedestrian";

      // Get the costing options if in the config or make a blank one.
      // Creates the cost in the cost factory
<<<<<<< HEAD
      std::string method_options = "/costing_options/" + *costing;
      auto* method_options_ptr = rapidjson::Pointer{method_options}.Get(request);
=======
      std::string method_options = "costing_options." + *costing;
      if(!request.get_child_optional(method_options)) {
        request.add_child("costing_options", boost::property_tree::ptree{})
                 .add_child(*costing, boost::property_tree::ptree{});
      }
      auto& costing_options = request.get_child(method_options);
>>>>>>> 33b8e1f2
      try{
        cost_ptr_t c;
        if (method_options_ptr)
          c = factory.Create(*costing, *method_options_ptr);
        else 
          c = factory.Create(*costing, rapidjson::Value{});
        edge_filter = c->GetEdgeFilter();
        node_filter = c->GetNodeFilter();
      }
      catch(const std::runtime_error&) {
        throw valhalla_exception_t{400, 125, "'" + *costing + "'"};
      }

      // See if we have avoids and take care of them
      auto avoid_locations = parse_locations(request, "avoid_locations", boost::none);
      if(!avoid_locations.empty()) {
        try {
          auto results = loki::Search(avoid_locations, reader, edge_filter, node_filter);
          std::unordered_set<uint64_t> avoids;
          for(const auto& result : results) {
            for(const auto& edge : result.second.edges) {
              auto inserted = avoids.insert(edge.id);
              GraphId shortcut;
              if(inserted.second && (shortcut = reader.GetShortcut(edge.id)).Is_Valid())
                avoids.insert(shortcut);
            }
          }
          auto &avoid_edges = costing_options.add_child("avoid_edges", boost::property_tree::ptree{});
          for(auto avoid : avoids) {
            boost::property_tree::ptree value;
            value.put("", avoid);
            avoid_edges.push_back(std::make_pair("", value));
          }
        }//swallow all failures on optional avoids
        catch(...) {
          LOG_WARN("Failed to find avoid_locations");
        }
      }
    }

    loki_worker_t::loki_worker_t(const boost::property_tree::ptree& config):
        config(config), reader(config.get_child("mjolnir")), connectivity_map(config.get_child("mjolnir")),
        long_request(config.get<float>("loki.logging.long_request")),
        max_contours(config.get<unsigned int>("service_limits.isochrone.max_contours")),
        max_time(config.get<unsigned int>("service_limits.isochrone.max_time")),
        max_shape(config.get<size_t>("service_limits.trace.max_shape")),
        healthcheck(false) {

      // Keep a string noting which actions we support, throw if one isnt supported
      for (const auto& kv : config.get_child("loki.actions")) {
        auto path = "/" + kv.second.get_value<std::string>();
        if(PATH_TO_ACTION.find(path) == PATH_TO_ACTION.cend())
          throw valhalla_exception_t{400, 105, path};
        action_str.append("'" + path + "' ");
        actions.insert(path);
      }
      // Make sure we have at least something to support!
      if(action_str.empty())
        throw valhalla_exception_t{400, 102};

      //Build max_locations and max_distance maps
      for (const auto& kv : config.get_child("service_limits")) {
        if (kv.first != "skadi" && kv.first != "trace")
          max_locations.emplace(kv.first, config.get<size_t>("service_limits." + kv.first + ".max_locations"));
        if (kv.first != "skadi" && kv.first != "isochrone")
          max_distance.emplace(kv.first, config.get<float>("service_limits." + kv.first + ".max_distance"));
      }
      //this should never happen
      if (max_locations.empty())
        throw valhalla_exception_t{400, 103};

      if (max_distance.empty())
        throw valhalla_exception_t{400, 104};

      min_transit_walking_dis =
        config.get<int>("service_limits.pedestrian.min_transit_walking_distance");
      max_transit_walking_dis =
        config.get<int>("service_limits.pedestrian.max_transit_walking_distance");

      // Register edge/node costing methods
      // TODO: move this into the loop above
      factory.Register("auto", sif::CreateAutoCost);
      factory.Register("auto_shorter", sif::CreateAutoShorterCost);
      factory.Register("bus", sif::CreateBusCost);
      factory.Register("bicycle", sif::CreateBicycleCost);
      factory.Register("hov", sif::CreateHOVCost);
      factory.Register("pedestrian", sif::CreatePedestrianCost);
      factory.Register("truck", sif::CreateTruckCost);
      factory.Register("transit", sif::CreateTransitCost);

    }

    worker_t::result_t loki_worker_t::work(const std::list<zmq::message_t>& job, void* request_info, const worker_t::interrupt_function_t&) {
      //get time for start of request
      auto s = std::chrono::system_clock::now();
      auto& info = *static_cast<http_request_info_t*>(request_info);
      LOG_INFO("Got Loki Request " + std::to_string(info.id));

      try{
        //request parsing
        auto request = http_request_t::from_string(static_cast<const char*>(job.front().data()), job.front().size());

        //block all but get and post
        if(request.method != method_t::POST && request.method != method_t::GET)
          return jsonify_error({405, 101}, info);

        //is the request path action in the action set?
        auto action = PATH_TO_ACTION.find(request.path);
        if (action == PATH_TO_ACTION.cend() || actions.find(request.path) == actions.cend())
          return jsonify_error({404, 106, action_str}, info);

        //parse the query's json
        auto request_rj = from_request(action->second, request);
        jsonp = GetOptionalFromRapidJson<std::string>(request_rj, "/jsonp");
        //let further processes more easily know what kind of request it was
        rapidjson::SetValueByPointer(request_rj, "/action", action->second);
        //flag healthcheck requests; do not send to logstash
        healthcheck = GetOptionalFromRapidJson<bool>(request_rj, "/healthcheck").get_value_or(false);
        //let further processes know about tracking
        auto do_not_track = request.headers.find("DNT");
        info.spare = do_not_track != request.headers.cend() && do_not_track->second == "1";

        worker_t::result_t result{false};
        //do request specific processing
        switch (action->second) {
          case ROUTE:
          case VIAROUTE:
            result = route(request_rj, info);
            break;
          case LOCATE:
            result = locate(request_rj, info);
            break;
          case ONE_TO_MANY:
          case MANY_TO_ONE:
          case MANY_TO_MANY:
          case SOURCES_TO_TARGETS:
          case OPTIMIZED_ROUTE:
            result = matrix(action->second, request_rj, info);
            break;
          case ISOCHRONE:
            result = isochrones(request_rj, info);
            break;
          case TRACE_ATTRIBUTES:
          case TRACE_ROUTE:
            result = trace_route(request_rj, info);
            break;
          default:
            //apparently you wanted something that we figured we'd support but havent written yet
            return jsonify_error({501, 107}, info);
        }
        //get processing time for loki
        auto e = std::chrono::system_clock::now();
        std::chrono::duration<float, std::milli> elapsed_time = e - s;
        //log request if greater than X (ms)
        auto work_units = locations.size() ? locations.size() : 1;
        if (!healthcheck && !info.spare && elapsed_time.count() / work_units > long_request) {
          LOG_WARN("loki::request elapsed time (ms)::"+ std::to_string(elapsed_time.count()));
          LOG_WARN("loki::request exceeded threshold::"+ rapidjson::to_string(request_rj));
          midgard::logging::Log("valhalla_loki_long_request", " [ANALYTICS] ");
        }

        return result;
      }
      catch(const valhalla_exception_t& e) {
        valhalla::midgard::logging::Log("400::" + std::string(e.what()), " [ANALYTICS] ");
        return jsonify_error({e.status_code, e.error_code, e.extra}, info);
      }
      catch(const std::exception& e) {
        valhalla::midgard::logging::Log("400::" + std::string(e.what()), " [ANALYTICS] ");
        return jsonify_error({400, 199, std::string(e.what())}, info);
      }
    }

    void loki_worker_t::cleanup() {
      jsonp = boost::none;
      locations.clear();
      sources.clear();
      targets.clear();
      shape.clear();
      if(reader.OverCommitted())
        reader.Clear();
    }

    void run_service(const boost::property_tree::ptree& config) {
      //gets requests from the http server
      auto upstream_endpoint = config.get<std::string>("loki.service.proxy") + "_out";
      //sends them on to thor
      auto downstream_endpoint = config.get<std::string>("thor.service.proxy") + "_in";
      //or returns just location information back to the server
      auto loopback_endpoint = config.get<std::string>("httpd.service.loopback");
      auto interrupt_endpoint = config.get<std::string>("httpd.service.interrupt");

      //listen for requests
      zmq::context_t context;
      loki_worker_t loki_worker(config);
      prime_server::worker_t worker(context, upstream_endpoint, downstream_endpoint, loopback_endpoint, interrupt_endpoint,
        std::bind(&loki_worker_t::work, std::ref(loki_worker), std::placeholders::_1, std::placeholders::_2, std::placeholders::_3),
        std::bind(&loki_worker_t::cleanup, std::ref(loki_worker)));
      worker.work();

      //TODO: should we listen for SIGINT and terminate gracefully/exit(0)?
    }
  }
}<|MERGE_RESOLUTION|>--- conflicted
+++ resolved
@@ -134,47 +134,25 @@
       return result;
     }
 
-<<<<<<< HEAD
-    void loki_worker_t::parse_locations(const rapidjson::Document& request) {
-      //we require locations
-      auto locations_array = GetOptionalFromRapidJson<rapidjson::Value::ConstArray>(request, "/locations");
-      if (! locations_array)
-        throw valhalla_exception_t{400, 110};
-
-      for(const auto& location : *locations_array) {
-        try{
-          locations.push_back(baldr::Location::FromRapidJson(location));
-        }
-        catch (...) {
-          throw valhalla_exception_t{400, 130};
-=======
-    std::vector<baldr::Location> loki_worker_t::parse_locations(const boost::property_tree::ptree& request, const std::string& node,
+
+    void loki_worker_t::parse_locations(const rapidjson::Document& request, const std::string& node,
       boost::optional<baldr::valhalla_exception_t> required_exception) {
       std::vector<baldr::Location> parsed;
-      auto request_locations = request.get_child_optional(node);
-      if (request_locations) {
-        for(const auto& location : *request_locations) {
-          try { parsed.push_back(baldr::Location::FromPtree(location.second)); }
+      auto locations_array = GetOptionalFromRapidJson<rapidjson::Value::ConstArray>(request, "/" + node);
+      if (!locations_array) {
+        for(const auto& location : *locations_array) {
+          try { parsed.push_back(baldr::Location::FromRapidJson(location)); }
           catch (...) { throw valhalla_exception_t{400, 130}; }
->>>>>>> 33b8e1f2
         }
         if (!healthcheck)
           valhalla::midgard::logging::Log(node + "_count::" + std::to_string(request_locations->size()), " [ANALYTICS] ");
       }
-<<<<<<< HEAD
-      if (!healthcheck)
-        valhalla::midgard::logging::Log("location_count::" + std::to_string(locations_array->Size()), " [ANALYTICS] ");
-    }
-
-    void loki_worker_t::parse_costing(const rapidjson::Document& request) {
-=======
       else if(required_exception)
         throw *required_exception;
       return parsed;
     }
 
-    void loki_worker_t::parse_costing(boost::property_tree::ptree& request) {
->>>>>>> 33b8e1f2
+    void loki_worker_t::parse_costing(const rapidjson::Document& request) {
       //using the costing we can determine what type of edge filtering to use
       auto costing = GetOptionalFromRapidJson<std::string>(request, "/costing");
       if (!costing)
@@ -188,17 +166,14 @@
 
       // Get the costing options if in the config or make a blank one.
       // Creates the cost in the cost factory
-<<<<<<< HEAD
       std::string method_options = "/costing_options/" + *costing;
       auto* method_options_ptr = rapidjson::Pointer{method_options}.Get(request);
-=======
-      std::string method_options = "costing_options." + *costing;
-      if(!request.get_child_optional(method_options)) {
-        request.add_child("costing_options", boost::property_tree::ptree{})
-                 .add_child(*costing, boost::property_tree::ptree{});
-      }
-      auto& costing_options = request.get_child(method_options);
->>>>>>> 33b8e1f2
+      auto& allocator = request.GetAllocator();
+      if(!method_options_ptr)
+        request.AddMember("costing_options", rapidjson::Value{rapidjson::kObjectType, allocator}, allocator)
+               .AddMember(*costing, rapidjson::Value{rapidjson::kObjectType, allocator}, allocator);
+      method_options_ptr = rapidjson::Pointer{method_options}.Get(request);
+
       try{
         cost_ptr_t c;
         if (method_options_ptr)
@@ -226,12 +201,10 @@
                 avoids.insert(shortcut);
             }
           }
-          auto &avoid_edges = costing_options.add_child("avoid_edges", boost::property_tree::ptree{});
-          for(auto avoid : avoids) {
-            boost::property_tree::ptree value;
-            value.put("", avoid);
-            avoid_edges.push_back(std::make_pair("", value));
-          }
+          rapidjson::Value avoid_edges{rapidjson::kArrayType}
+          for(auto avoid : avoids)
+            avoid_edges.PushBack(rapidjson::Value{avoid, allocator}, allocator);
+          method_options_ptr->AddMember("avoid_edges", avoid_edges, allocator)
         }//swallow all failures on optional avoids
         catch(...) {
           LOG_WARN("Failed to find avoid_locations");
