--- conflicted
+++ resolved
@@ -69,17 +69,7 @@
   if (options.sources_size() < 1) {
     throw valhalla_exception_t{121};
   };
-<<<<<<< HEAD
-  //  for (auto& s : *request.options.mutable_sources()) {
-  //    s.clear_heading();
-  //  }
-  if (request.options.targets_size() < 1) {
-    throw valhalla_exception_t{122};
-  };
-  //  for (auto& t : *request.options.mutable_targets()) {
-  //    t.clear_heading();
-  //  }
-=======
+
   for (auto& s : *options.mutable_sources()) {
     s.clear_heading();
   }
@@ -89,7 +79,6 @@
   for (auto& t : *options.mutable_targets()) {
     t.clear_heading();
   }
->>>>>>> 1ae890e9
 
   // no locations!
   options.clear_locations();
