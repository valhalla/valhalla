--- conflicted
+++ resolved
@@ -67,13 +67,7 @@
     throw valhalla_exception_t{124};
   }
 
-<<<<<<< HEAD
-  auto costing_str = Costing_Enum_Name(options.costing());
-=======
-  auto costing_type = options.costing();
-  const auto& costing_str = Costing_Enum_Name(costing_type);
-
->>>>>>> 41cd6f93
+  const auto& costing_str = Costing_Enum_Name(options.costing());
   if (!options.do_not_track()) {
     valhalla::midgard::logging::Log("costing_type::" + costing_str, " [ANALYTICS] ");
   }
