--- conflicted
+++ resolved
@@ -195,11 +195,8 @@
   for (const auto& kv : config.get_child("service_limits")) {
     if (kv.first == "max_avoid_locations" || kv.first == "max_reachability" ||
         kv.first == "max_radius" || kv.first == "max_timedep_distance" ||
-<<<<<<< HEAD
-        kv.first == "max_alternates" || kv.first == "max_avoid_polygons_length") {
-=======
-        kv.first == "max_alternates" || kv.first == "skadi") {
->>>>>>> 8a8490ac
+        kv.first == "max_alternates" || kv.first == "max_avoid_polygons_length" ||
+        kv.first == "skadi") {
       continue;
     }
     if (kv.first != "trace") {
