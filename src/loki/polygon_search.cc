--- conflicted
+++ resolved
@@ -13,12 +13,12 @@
 #include <optional>
 
 namespace bg = boost::geometry;
-namespace vm = valhalla::midgard;
-namespace vb = valhalla::baldr;
-namespace vl = valhalla::loki;
-
-BOOST_GEOMETRY_REGISTER_POINT_2D(vm::PointLL, double, bg::cs::geographic<bg::degree>, first, second)
-BOOST_GEOMETRY_REGISTER_RING(std::vector<vm::PointLL>)
+using namespace valhalla::midgard;
+using namespace valhalla::baldr;
+using namespace valhalla::loki;
+
+BOOST_GEOMETRY_REGISTER_POINT_2D(PointLL, double, bg::cs::geographic<bg::degree>, first, second)
+BOOST_GEOMETRY_REGISTER_RING(std::vector<PointLL>)
 
 namespace {
 
@@ -27,15 +27,14 @@
 }
 
 // register a few boost.geometry types
-using line_bg_t = bg::model::linestring<vm::PointLL>;
-using ring_bg_t = std::vector<vm::PointLL>;
-using namespace vb::json;
+using line_bg_t = bg::model::linestring<PointLL>;
+using ring_bg_t = std::vector<PointLL>;
 
 // map of tile for map of bin ids & their ring ids
 using bins_collector =
     std::unordered_map<uint32_t, std::unordered_map<unsigned short, std::vector<size_t>>>;
 static const auto Haversine = [] {
-  return bg::strategy::distance::haversine<float>(vm::kRadEarthMeters);
+  return bg::strategy::distance::haversine<float>(kRadEarthMeters);
 };
 
 void correct_ring(ring_bg_t& ring) {
@@ -47,7 +46,7 @@
   }
 
   // reverse ring if counter-clockwise
-  if (vm::polygon_area(ring) > 0) {
+  if (polygon_area(ring) > 0) {
     std::reverse(ring.begin(), ring.end());
   }
 }
@@ -146,18 +145,10 @@
 namespace valhalla {
 namespace loki {
 
-<<<<<<< HEAD
-std::unordered_set<vb::GraphId> edges_in_rings(const Options& options,
-                                               baldr::GraphReader& reader,
-                                               const std::shared_ptr<sif::DynamicCost>& costing,
-                                               float max_length) {
-=======
-std::unordered_set<vb::GraphId>
-edges_in_rings(const google::protobuf::RepeatedPtrField<valhalla::Ring>& rings_pbf,
-               baldr::GraphReader& reader,
-               const sif::cost_ptr_t& costing,
-               float max_length) {
->>>>>>> 5b660497
+std::unordered_set<GraphId> edges_in_rings(const Options& options,
+                                           baldr::GraphReader& reader,
+                                           const sif::cost_ptr_t& costing,
+                                           float max_length) {
   // protect for bogus input
   const auto& rings_pbf = options.exclude_polygons();
   if (rings_pbf.empty() || rings_pbf.Get(0).coords().empty() ||
@@ -189,11 +180,11 @@
   }
 
   // Get the lowest level and tiles
-  const auto tiles = vb::TileHierarchy::levels().back().tiles;
-  const auto bin_level = vb::TileHierarchy::levels().back().level;
+  const auto tiles = TileHierarchy::levels().back().tiles;
+  const auto bin_level = TileHierarchy::levels().back().level;
 
   // keep track which tile's bins intersect which rings
-  std::unordered_set<vb::GraphId> avoid_edge_ids;
+  std::unordered_set<GraphId> avoid_edge_ids;
   std::vector<std::pair<uint32_t, unsigned short>> contained_bins;
   contained_bins.reserve(200); // TODO: approximate based on polygon size?
   bins_collector bins_intersected;
