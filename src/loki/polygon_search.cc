#include <boost/geometry.hpp>
#include <boost/geometry/geometries/register/point.hpp>
#include <boost/geometry/geometries/register/ring.hpp>

#include <valhalla/baldr/json.h>
#include <valhalla/loki/polygon_search.h>
#include <valhalla/midgard/constants.h>
#include <valhalla/midgard/logging.h>
#include <valhalla/midgard/pointll.h>
#include <valhalla/midgard/util.h>
#include <valhalla/worker.h>

namespace bg = boost::geometry;
namespace vm = valhalla::midgard;
namespace vb = valhalla::baldr;
namespace vl = valhalla::loki;

BOOST_GEOMETRY_REGISTER_POINT_2D(vm::PointLL, double, bg::cs::geographic<bg::degree>, first, second)
BOOST_GEOMETRY_REGISTER_RING(std::vector<vm::PointLL>)

namespace {
// register a few boost.geometry types
using line_bg_t = bg::model::linestring<vm::PointLL>;
using ring_bg_t = std::vector<vm::PointLL>;
using namespace vb::json;

// map of tile for map of bin ids & their ring ids
// TODO: simplify the logic behind this a little
using bins_collector =
    std::unordered_map<uint32_t, std::unordered_map<unsigned short, std::vector<size_t>>>;

static const auto Haversine = [] {
  return bg::strategy::distance::haversine<float>(vm::kRadEarthMeters);
};

void correct_ring(ring_bg_t& ring) {
  // close open rings
  bool is_open =
      (ring.begin()->lat() != ring.rbegin()->lat() || ring.begin()->lng() != ring.rbegin()->lng());
  if (!ring.empty() && is_open) {
    ring.push_back(ring[0]);
  }

  // reverse ring if counter-clockwise
  if (vm::polygon_area(ring) > 0) {
    std::reverse(ring.begin(), ring.end());
  }
}

ring_bg_t PBFToRing(const valhalla::Ring& ring_pbf) {
  ring_bg_t new_ring;
  for (const auto& coord : ring_pbf.coords()) {
    new_ring.push_back({coord.lng(), coord.lat()});
  }
  correct_ring(new_ring);
  return new_ring;
}

#ifdef LOGGING_LEVEL_TRACE
// serializes an edge to geojson
std::string to_geojson(const std::unordered_set<vb::GraphId>& edge_ids, vb::GraphReader& reader) {
  if (edge_ids.empty()) {
    return "None found";
  }
  auto features = array({});
  for (const auto& edge_id : edge_ids) {
    auto tile = reader.GetGraphTile(edge_id);
    auto edge = tile->directededge(edge_id);
    auto shape = tile->edgeinfo(edge).shape();
    if (!edge->forward()) {
      std::reverse(shape.begin(), shape.end());
    }

    auto coords = array({});
    for (const auto& p : shape) {
      coords->emplace_back(array({fixed_t{p.lng(), 6}, fixed_t{p.lat(), 6}}));
    }
    features->emplace_back(
        map({{"type", std::string("Feature")},
             {"properties",
              map({{"shortcut", edge->is_shortcut() ? std::string("True") : std::string("False")},
                   {"edge_id", edge_id.value}})},
             {"geometry", map({{"type", std::string("LineString")}, {"coordinates", coords}})}}));
  }

  auto collection =
      vb::json::map({{"type", std::string("FeatureCollection")}, {"features", features}});

  std::stringstream ss;
  ss << *collection;

  return ss.str();
}
#endif // LOGGING_LEVEL_TRACE
} // namespace

namespace valhalla {
namespace loki {

std::unordered_set<vb::GraphId> edges_in_rings(const Ring& ring_pbf,
                                               baldr::GraphReader& reader,
                                               const std::shared_ptr<sif::DynamicCost>& costing,
                                               float max_length,
                                               const SearchStrategy strategy) {
  google::protobuf::RepeatedPtrField<valhalla::Ring> rings;
  rings.Add()->CopyFrom(ring_pbf);

  return edges_in_rings(rings, reader, costing, max_length, strategy);
}

std::unordered_set<vb::GraphId>
edges_in_rings(const google::protobuf::RepeatedPtrField<valhalla::Ring>& rings_pbf,
               baldr::GraphReader& reader,
               const std::shared_ptr<sif::DynamicCost>& costing,
<<<<<<< HEAD
               float max_length,
               const SearchStrategy strategy) {
=======
               float max_length) {
  // protect for bogus input
  if (rings_pbf.empty() || rings_pbf.Get(0).coords().empty() ||
      !rings_pbf.Get(0).coords()[0].has_lat_case() || !rings_pbf.Get(0).coords()[0].has_lng_case()) {
    return {};
  }

>>>>>>> 07724e06
  // convert to bg object and check length restriction
  double rings_length = 0;
  std::vector<ring_bg_t> rings_bg;
  for (const auto& ring_pbf : rings_pbf) {
    rings_bg.push_back(PBFToRing(ring_pbf));
    const ring_bg_t ring_bg = rings_bg.back();
    rings_length += bg::perimeter(ring_bg, Haversine());
  }
  if (rings_length > max_length) {
    if (strategy == SearchStrategy::AVOID) {
      throw valhalla_exception_t(167, std::to_string(static_cast<size_t>(max_length)) + " meters");
    } else if (strategy == SearchStrategy::CHINESE) {
      throw valhalla_exception_t(173, std::to_string(static_cast<size_t>(max_length)) + " meters");
    } else {
      throw valhalla_exception_t(107);
    }
  }

  // Get the lowest level and tiles
  const auto tiles = vb::TileHierarchy::levels().back().tiles;
  const auto bin_level = vb::TileHierarchy::levels().back().level;

  // keep track which tile's bins intersect which rings
  bins_collector bins_intersected;
  std::unordered_set<vb::GraphId> result_edge_ids;

  // first pull out all *unique* bins which intersect the rings
  for (size_t ring_idx = 0; ring_idx < rings_bg.size(); ring_idx++) {
    auto ring = rings_bg[ring_idx];
    auto line_intersected = tiles.Intersect(ring);
    for (const auto& tb : line_intersected) {
      for (const auto& b : tb.second) {
        bins_intersected[static_cast<uint32_t>(tb.first)][b].push_back(ring_idx);
      }
    }
  }
  for (const auto& intersection : bins_intersected) {
    auto tile = reader.GetGraphTile({intersection.first, bin_level, 0});
    if (!tile) {
      continue;
    }
    for (const auto& bin : intersection.second) {
      // tile will be mutated most likely in the loop
      reader.GetGraphTile({intersection.first, bin_level, 0}, tile);
      for (const auto& edge_id : tile->GetBin(bin.first)) {
        if (result_edge_ids.count(edge_id) != 0) {
          continue;
        }
        // TODO: optimize the tile switching by enqueuing edges
        // from other levels & tiles and process them after this big loop
        if (edge_id.Tile_Base() != tile->header()->graphid().Tile_Base() &&
            !reader.GetGraphTile(edge_id, tile)) {
          continue;
        }
        const auto edge = tile->directededge(edge_id);
        auto opp_tile = tile;
        const baldr::DirectedEdge* opp_edge = nullptr;
        baldr::GraphId opp_id;
        bool edge_allowed = false;
        bool opp_allowed = false;

        // bail if we wouldnt be allowed on this edge anyway (or its opposing)
        if (!(edge_allowed = costing->Allowed(edge, tile)) &&
            (!(opp_id = reader.GetOpposingEdgeId(edge_id, opp_edge, opp_tile)).Is_Valid() ||
             !(opp_allowed = costing->Allowed(opp_edge, opp_tile)))) {
          continue;
        }
        // TODO: some logic to set percent_along for origin/destination edges
        // careful: polygon can intersect a single edge multiple times
        auto edge_info = tile->edgeinfo(edge);
        bool predicate = false;
        for (const auto& ring_loc : bin.second) {
          opp_id = opp_id.Is_Valid() ? opp_id : reader.GetOpposingEdgeId(edge_id, opp_edge, opp_tile);
          if (strategy == SearchStrategy::AVOID) {
            predicate = bg::intersects(rings_bg[ring_loc],
                                       line_bg_t(edge_info.shape().begin(), edge_info.shape().end()));
            // for avoids, at this point we want to add both regardless if one of them is not allowed
            opp_allowed = edge_allowed = true;
          } else if (strategy == SearchStrategy::CHINESE) {
            predicate = bg::within(line_bg_t(edge_info.shape().begin(), edge_info.shape().end()),
                                   rings_bg[ring_loc]);
            // for chinese edges, we actually have to know if the opposite edge was allowed or not
            opp_allowed =
                opp_allowed || (opp_id.Is_Valid() ? costing->Allowed(opp_edge, opp_tile) : false);
          }
          if (predicate) {
            break;
          }
        }
        if (predicate) {
          result_edge_ids.emplace(edge_allowed ? edge_id : vb::GraphId());
          result_edge_ids.emplace(opp_allowed ? opp_id : vb::GraphId());
        }
      }
    }
  }

// log the GeoJSON of avoided edges
#ifdef LOGGING_LEVEL_TRACE
  if (strategy == SearchStrategy::AVOID) {
    LOG_TRACE("Avoided edges GeoJSON: \n" + to_geojson(result_edge_ids, reader));
  }
#endif
  return result_edge_ids;
}

} // namespace loki
} // namespace valhalla<|MERGE_RESOLUTION|>--- conflicted
+++ resolved
@@ -112,18 +112,14 @@
 edges_in_rings(const google::protobuf::RepeatedPtrField<valhalla::Ring>& rings_pbf,
                baldr::GraphReader& reader,
                const std::shared_ptr<sif::DynamicCost>& costing,
-<<<<<<< HEAD
                float max_length,
                const SearchStrategy strategy) {
-=======
-               float max_length) {
   // protect for bogus input
   if (rings_pbf.empty() || rings_pbf.Get(0).coords().empty() ||
       !rings_pbf.Get(0).coords()[0].has_lat_case() || !rings_pbf.Get(0).coords()[0].has_lng_case()) {
     return {};
   }
 
->>>>>>> 07724e06
   // convert to bg object and check length restriction
   double rings_length = 0;
   std::vector<ring_bg_t> rings_bg;
