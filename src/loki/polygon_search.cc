--- conflicted
+++ resolved
@@ -152,38 +152,6 @@
         bins_intersected[static_cast<uint32_t>(tb.first)][b].push_back(ring_idx);
       }
     }
-<<<<<<< HEAD
-  }
-  for (const auto& intersection : bins_intersected) {
-    auto tile = reader.GetGraphTile({intersection.first, bin_level, 0});
-    if (!tile) {
-      continue;
-    }
-    for (const auto& bin : intersection.second) {
-      // tile will be mutated most likely in the loop
-      reader.GetGraphTile({intersection.first, bin_level, 0}, tile);
-      for (const auto& edge_id : tile->GetBin(bin.first)) {
-        if (avoid_edge_ids.count(edge_id) != 0) {
-          continue;
-        }
-        // TODO: optimize the tile switching by enqueuing edges
-        // from other levels & tiles and process them after this big loop
-        if (edge_id.tile_base() != tile->header()->graphid().tile_base() &&
-            !reader.GetGraphTile(edge_id, tile)) {
-          continue;
-        }
-        const auto edge = tile->directededge(edge_id);
-        auto opp_tile = tile;
-        const baldr::DirectedEdge* opp_edge = nullptr;
-        baldr::GraphId opp_id;
-
-        // bail if we wouldnt be allowed on this edge anyway (or its opposing)
-        if (!costing->Allowed(edge, tile) &&
-            (!(opp_id = reader.GetOpposingEdgeId(edge_id, opp_edge, opp_tile)).is_valid() ||
-             !costing->Allowed(opp_edge, opp_tile))) {
-          continue;
-        }
-=======
     // do a flood fill to find all bins completely inside any of this ring:
     // first, find a bin that is fully contained in the ring (i.e. one of its border coordinates is
     // inside the ring and it's not in the set of line intersected bins)
@@ -214,7 +182,6 @@
             PointLL(bbox.maxx(), bbox.miny()),
         };
         auto neighbors = tiles.GetNeighbors(tile_id, bin_id);
->>>>>>> 8f652c83
 
         for (uint8_t corner_idx = 0; corner_idx < 4; corner_idx++) {
           if (found)
@@ -310,7 +277,7 @@
 
       // bail if we wouldnt be allowed on this edge anyway (or its opposing)
       if (!costing->Allowed(edge, tile) &&
-          (!(opp_id = reader.GetOpposingEdgeId(edge_id, opp_edge, opp_tile)).Is_Valid() ||
+          (!(opp_id = reader.GetOpposingEdgeId(edge_id, opp_edge, opp_tile)).is_valid() ||
            !costing->Allowed(opp_edge, opp_tile))) {
         continue;
       }
@@ -325,11 +292,6 @@
         // if the edge shape intersects the ring, check if the user passed
         // levels
         if (intersects) {
-<<<<<<< HEAD
-          avoid_edge_ids.emplace(edge_id);
-          avoid_edge_ids.emplace(
-              opp_id.is_valid() ? opp_id : reader.GetOpposingEdgeId(edge_id, opp_edge, opp_tile));
-=======
           if (exclude_levels[ring_loc].size() > 0) {
             // the user passed levels, so only exclude the edges if they run on
             // (not across) that level
@@ -345,7 +307,6 @@
           }
           if (intersects && exclude)
             break;
->>>>>>> 8f652c83
         }
       }
       if (exclude) {
