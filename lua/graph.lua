--- conflicted
+++ resolved
@@ -427,7 +427,9 @@
 ["designated"] = "true",
 ["no"] = "false",
 ["permissive"] = "true",
-["private"] = "false",  -- Requsted by Justin from Peachtree City
+-- This is different from some other profiles, but people familiar with the matter indicate
+-- that private ways generally indicate private golf courses which should not be routed over.
+["private"] = "false",
 ["destination"] = "true",
 ["delivery"] = "true",
 ["customers"] = "true"
@@ -1018,7 +1020,6 @@
     kv["golf_cart_forward"] = golf_cart[kv["golf_cart"]] or golf[kv["golf"]] or motor_vehicle[kv["motor_vehicle"]] or kv["golf_cart_forward"]
     kv["golf_cart_tag"] = golf_cart[kv["golf_cart"]] or golf[kv["golf"]] or motor_vehicle[kv["motor_vehicle"]] or nil
 
-    -- Override per Justin
     if kv["access"] == "private" then
       kv["golf_cart_forward"] = "false"
     end
@@ -1043,14 +1044,11 @@
     if kv["motorroad"] == "yes" then
       kv["motorroad_tag"] = "true"
     end
-<<<<<<< HEAD
 
     if kv["golf_cart"] == "designated" then
       kv["golf_cart_designated"] = "true"
     end
-=======
   -- its not a highway type that we know of
->>>>>>> d25c8eee
   else
     --if its a ferry and these tags dont show up we want to set them to true
     local default_val = tostring(ferry)
@@ -1413,6 +1411,7 @@
     kv["taxi_forward"] = motor_vehicle[mv_forward]
     kv["moped_forward"] = motor_vehicle[mv_forward]
     kv["motorcycle_forward"] = motor_vehicle[mv_forward]
+    kv["golf_cart_forward"] = motor_vehicle[mv_forward]
   end
   if kv["foot:forward"] ~= nil then
     kv["pedestrian_forward"] = foot[kv["foot:forward"]]
@@ -1431,6 +1430,7 @@
     kv["taxi_backward"] = motor_vehicle[mv_backward]
     kv["moped_backward"] = motor_vehicle[mv_backward]
     kv["motorcycle_backward"] = motor_vehicle[mv_backward]
+    kv["golf_cart_backward"] = motor_vehicle[mv_backward]
   end
   if kv["foot:backward"] ~= nil then
     kv["pedestrian_backward"] = foot[kv["foot:backward"]]
