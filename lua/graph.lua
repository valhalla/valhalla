--- conflicted
+++ resolved
@@ -1848,11 +1848,7 @@
     -- find out if there are exemptions
     local conditional_tag = string.format("%s:conditional", restr_key)
     local except_destination = conditional_access_restriction[kv[conditional_tag]] or 0
-<<<<<<< HEAD
     if except_destination == 1 and kv[restr_key] ~= nil then 
-=======
-    if except_destination == 1 then
->>>>>>> aa765f34
       kv[restr_key] = tostring(kv[restr_key]) .. "~" -- parse this later in graphparser
     end
     if directed then
@@ -1861,11 +1857,7 @@
         local tag = restr_key .. ":" .. direction
         local conditional_tag = string.format("%s:conditional", tag)
         local except_destination = conditional_access_restriction[kv[conditional_tag]] or 0
-<<<<<<< HEAD
         if except_destination == 1 and kv[tag] ~= nil then 
-=======
-        if except_destination == 1 then
->>>>>>> aa765f34
           kv[key] = tostring(kv[key]) .. "~"
         end
       end
