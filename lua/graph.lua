--- conflicted
+++ resolved
@@ -1747,12 +1747,8 @@
      kv["link_type"] = kv["link_type"]
   end
 
-<<<<<<< HEAD
+  --- TODO(nils): "private" also has directionality which we don't parse and handle yet
   kv["private"] = private[kv["access"]] or private[kv["motor_vehicle"]] or private[kv["motorcar"]] or private[kv["golf_cart"]] or "false"
-=======
-  --- TODO(nils): "private" also has directionality which we don't parse and handle yet
-  kv["private"] = private[kv["access"]] or private[kv["motor_vehicle"]] or private[kv["motorcar"]] or "false"
->>>>>>> a7ab2d46
   kv["private_hgv"] = private[kv["hgv"]] or kv["private"] or "false"
   kv["no_thru_traffic"] = no_thru_traffic[kv["access"]] or "false"
   kv["ferry"] = tostring(ferry)
