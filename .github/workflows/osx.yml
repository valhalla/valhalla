--- conflicted
+++ resolved
@@ -40,12 +40,8 @@
 
       - name: Install dependencies
         run: |
-<<<<<<< HEAD
-          HOMEBREW_NO_AUTO_UPDATE=1 brew uninstall pkg-config && brew install python autoconf automake protobuf cmake ccache libtool sqlite3 libspatialite luajit curl wget czmq lz4 spatialite-tools unzip boost gdal
-=======
           brew unlink pkg-config@0.29.2 # todo(chris): remove once GH deploys https://github.com/actions/runner-images/pull/11015
           HOMEBREW_NO_AUTO_UPDATE=1 brew install python autoconf automake protobuf cmake ccache libtool sqlite3 libspatialite luajit curl wget czmq lz4 spatialite-tools unzip boost gdal
->>>>>>> c5e94257
           export PATH="$(brew --prefix python)/libexec/bin:$PATH"
           sudo python -m pip install --break-system-packages requests shapely
           git clone https://github.com/kevinkreiser/prime_server --recurse-submodules && cd prime_server && ./autogen.sh && ./configure && make -j$(sysctl -n hw.logicalcpu) && sudo make install
