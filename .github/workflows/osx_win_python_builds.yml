name: Build OSX, Win & Python bindings

# this workflow:
# - runs master & PR pushes for OSX & Win
# - publishes Python bindings for all platforms/archs as "stable ABI" wheels

on:
  push:
    paths-ignore:
      - "**.md"
      - .circleci/
      - docs/
      - run_route_scripts/
      - test_requests/
      - test/check_compilers/
      - .github/workflows/check_compilers.yml
      - ".tx"
      - ".git*"
    branches:
      - master
    tags:
      - '*'
  pull_request:
    paths-ignore:
      - "*.md"
      - .circleci/
      - docs/
      - run_route_scripts/
      - test_requests/
      - test/check_compilers/
      - .github/workflows/check_compilers.yml
      - ".tx"
      - ".git*"
    branches:
      - master
  workflow_dispatch:
    inputs:
      debug_enabled:
        type: boolean
        description: "Run the build with tmate debugging enabled (https://github.com/marketplace/actions/debugging-with-tmate)"
        required: false
        default: false
      python_test_publish:
        type: boolean
        description: "Builds and publishes the Python bindings to https://test.pypi.org/"
        required: false
        default: false
        
# Cancel CI runs on a branch when new commits were pushed
# See https://stackoverflow.com/a/72408109/2582935
concurrency:
  group: ${{ github.workflow }}-${{ github.event.pull_request.number || github.ref }}
  cancel-in-progress: true

env:
  # only run tmate if manually invoked and debug_enabled == true or a previous step failed
  SETUP_TMATE: ${{ ((github.event_name == 'workflow_dispatch') && (github.event.inputs.debug_enabled == 'true')) && (github.repository_owner == 'valhalla') }}
  PUBLISH_PYPI: ${{ (startsWith(github.ref, 'refs/tags') || (github.event_name == 'schedule') || ((github.event_name == 'workflow_dispatch') && (github.ref == 'refs/heads/master'))) && (github.repository_owner == 'valhalla') }}

jobs:
  # only publish to PyPI on tags, schedule or workflow_dispatch (only on master!)
  # very annoying: env vars can't be referenced in job's "if" statements, so we have to do this
  # https://stackoverflow.com/questions/73797254/environment-variables-in-github-actions
  publish_pypi:
    name: Whether to publish PyPI
    runs-on: ubuntu-latest
    steps:
      - run: echo "Are we publishing to PyPI? ${{ env.PUBLISH_PYPI }}"
    outputs:
      PUBLISH_PYPI: ${{ env.PUBLISH_PYPI }}

  # we build the sdist (source distribution) first, so cibuildwheel below can build the wheel
  # from that; ensures the sdist is really self-contained (minus system dependencies)
  build_sdist:
    name: Build sdist
    runs-on: ubuntu-latest
    needs: [publish_pypi]
    if: ${{ needs.publish_pypi.outputs.PUBLISH_PYPI == 'true' || github.event.inputs.python_test_publish == 'true' }}
    steps:
      - uses: actions/checkout@v4
        with:
          submodules: recursive
          fetch-depth: 0
          fetch-tags: true

      - name: Get version modifier
        if: ${{ github.ref == 'refs/heads/master' }}
        run: echo "VALHALLA_VERSION_MODIFIER=$(git rev-parse --short HEAD)" >> $GITHUB_ENV

      - name: Write pyproject.toml
        run: |
          VALHALLA_RELEASE_PKG="pyvalhalla"
          if [[ ${{ startsWith(github.ref, 'refs/tags') }} == "false" ]]; then
            VALHALLA_RELEASE_PKG="${VALHALLA_RELEASE_PKG}-weekly"
          fi
          cmake -DPYVALHALLA_NAME="${VALHALLA_RELEASE_PKG}" -P cmake/ValhallaConfigPyProject.cmake

      - name: Build sdist
        run: |
          python3 -m pip install build
          python3 -m build --sdist  # -> dist/<name>-<version>.tar.gz

      - name: Upload sdist
        uses: actions/upload-artifact@v4
        with:
          name: sdist
          path: dist/*.tar.gz

  build_python_wheels_linux:
    name: Build Linux Python wheels
    runs-on: ${{ matrix.runner }}
    needs: [publish_pypi]
    if: ${{ needs.publish_pypi.outputs.PUBLISH_PYPI == 'true' || github.event.inputs.python_test_publish == 'true' }}
    strategy:
      matrix:
        include:
          - arch: x86_64
            runner: ubuntu-latest
          - arch: aarch64
            runner: ubuntu-24.04-arm
    steps:
      - uses: actions/checkout@v4
        with:
          submodules: recursive
          # we need to fetch all tags for setuptools-scm to work properly
          fetch-depth: 0
          fetch-tags: true

      # this is only used to run cibuildwheel
      - name: Configure Python
        uses: actions/setup-python@v4
        with:
          python-version: '3.12'

      - name: Get branch name
        run: |
          echo "VALHALLA_BRANCH=${GITHUB_HEAD_REF:-${GITHUB_REF#refs/heads/}}" >> $GITHUB_ENV

      - name: Get version modifier
        id: version-modifier
        if: ${{  github.ref == 'refs/heads/master'  }}
        run: echo "VALHALLA_VERSION_MODIFIER=$(git rev-parse --short HEAD)" >> $GITHUB_ENV

      - name: Restore ccache
        uses: tespkg/actions-cache/restore@v1
        id: cache-ccache-restore
        with:
          endpoint: hel1.your-objectstorage.com
          accessKey: ${{ secrets.HETZNER_S3_ACCESS_KEY }}
          secretKey: ${{ secrets.HETZNER_S3_ACCESS_SECRET }}
          bucket: gha-cache
          # actions/cache compatible properties: https://github.com/actions/cache
          path: /home/runner/.cache/ccache
          key: ccache-manylinux_2_28_${{  matrix.arch  }}

      - uses: actions/download-artifact@v4
        with:
          name: sdist
          path: dist

      - name: Locate sdist
        id: sdist
        shell: bash
        run: |
          sdist_path=$(find dist -maxdepth 1 -type f)
          if ! [ "$(echo "$sdist_path" | wc -l)" -eq 1 ]; then
            echo "Expected exactly 1 sdist, found ${sdist_path}" >&2
            exit 1
          fi
          echo "sdist_path=$(find dist -maxdepth 1 -type f -print -quit)" >> $GITHUB_OUTPUT

      - uses: pypa/cibuildwheel@v2.23.3
        with:
          package-dir: ${{ steps.sdist.outputs.sdist_path }}   # build wheels from the sdist
        env:
          # the host system's "/" is mounted to "/host" in the manylinux container
          CIBW_ENVIRONMENT: >
            CCACHE_DIR=/host/home/runner/.cache/ccache
            CMAKE_ARGS="-DVALHALLA_VERSION_MODIFIER=${{ env.VALHALLA_VERSION_MODIFIER }}"
            LD_LIBRARY_PATH="/usr/local/lib:/usr/local/lib64"
            CIBW_BUILD_VERBOSITY=3
            SKBUILD_LOGGING_LEVEL=DEBUG

          # represents the minimum python version we release for
          CIBW_BUILD: cp312-*
      
      # TODO: probably need to delete the key first, since it's just a single key

      - name: Save ccache
        if: always()
        uses: tespkg/actions-cache/save@v1
        with:
          endpoint: hel1.your-objectstorage.com
          accessKey: ${{ secrets.HETZNER_S3_ACCESS_KEY }}
          secretKey: ${{ secrets.HETZNER_S3_ACCESS_SECRET }}
          bucket: gha-cache
          path: /home/runner/.cache/ccache
          key: ccache-manylinux_2_28_${{  matrix.arch  }}

      - name: Upload wheels
        uses: actions/upload-artifact@v4
        with:
          name: wheels-linux-${{  matrix.arch  }}
          path: wheelhouse/*.whl

      - name: Setup tmate session
        uses: mxschmitt/action-tmate@v3
        if: ${{ env.SETUP_TMATE == 'true' || failure() }}
        with:
          detached: true
  
  build_osx:
    # this is the arm64 image for macos-13
    # we want the lowest available version to build the Python bindings
    runs-on: macos-14
    name: Build OSX & Python wheels
    needs: [publish_pypi]
    steps:
      - uses: actions/checkout@v4
        with:
          submodules: recursive
          # we need to fetch all tags for setuptools-scm to work properly
          fetch-depth: 0
          fetch-tags: true

      - name: Install dependencies
        run: |
          HOMEBREW_NO_AUTO_UPDATE=1 brew install python autoconf automake protobuf cmake ccache libtool sqlite3 libspatialite luajit curl wget czmq lz4 spatialite-tools unzip boost gdal
          export PATH="$(brew --prefix python)/libexec/bin:$PATH"
          python -m pip install --break-system-packages requests shapely
          git clone https://github.com/kevinkreiser/prime_server --recurse-submodules && cd prime_server && ./autogen.sh && ./configure && make -j$(sysctl -n hw.logicalcpu) && sudo make install

      - name: Get branch name
        run: echo "VALHALLA_BRANCH=${GITHUB_HEAD_REF:-${GITHUB_REF#refs/heads/}}" >> $GITHUB_ENV

      - name: Get version modifier
        id: version-modifier
        if: ${{  github.ref == 'refs/heads/master'  }}
        run: echo "VALHALLA_VERSION_MODIFIER=$(git rev-parse --short HEAD)" >> $GITHUB_ENV

      - name: Restore ccache
        uses: tespkg/actions-cache/restore@v1
        id: cache-ccache-restore
        with:
          endpoint: hel1.your-objectstorage.com
          accessKey: ${{ secrets.HETZNER_S3_ACCESS_KEY }}
          secretKey: ${{ secrets.HETZNER_S3_ACCESS_SECRET }}
          bucket: gha-cache
          # actions/cache compatible properties: https://github.com/actions/cache
          key: ccache-osx-${{ env.VALHALLA_BRANCH }}
          restore-keys: |
            ccache-osx-master
            ccache-osx-
          path: ~/Library/Caches/ccache

      - name: Configure CMake
<<<<<<< HEAD
        run: cmake -B build -DENABLE_COMPILER_WARNINGS=ON -DENABLE_WERROR=ON -DENABLE_GDAL=ON -DVALHALLA_VERSION_MODIFIFER=${{ steps.version-modifier.outputs.version_modifier }}
=======
        run: |
          export PATH="$(brew --prefix python)/libexec/bin:$PATH"
          cmake -B build -DENABLE_SINGLE_FILES_WERROR=OFF -DENABLE_GDAL=ON -DVALHALLA_VERSION_MODIFIFER=${{ env.VALHALLA_VERSION_MODIFIER }}
>>>>>>> 30b167a6

      - name: Build & install Valhalla (for python bindings)
        run: make -C build -j$(sysctl -n hw.logicalcpu) && sudo make -C build install

      - name: Build Tests
        if: ${{ needs.publish_pypi.outputs.PUBLISH_PYPI != 'true' }}
        run: make -C build -j$(sysctl -n hw.logicalcpu) tests

      - name: Delete cache to save the latest
        if: ${{ needs.publish_pypi.outputs.PUBLISH_PYPI != 'true' }}
        run: |
          KEY="${{ steps.cache-ccache-restore.outputs.cache-primary-key }}"
          gh cache delete ${KEY} || true
        env:
          GH_TOKEN: ${{ secrets.GITHUB_TOKEN }}

      - name: Save ccache
        if: ${{ needs.publish_pypi.outputs.PUBLISH_PYPI != 'true' }}
        uses: tespkg/actions-cache/save@v1
        with:
          endpoint: hel1.your-objectstorage.com
          accessKey: ${{ secrets.HETZNER_S3_ACCESS_KEY }}
          secretKey: ${{ secrets.HETZNER_S3_ACCESS_SECRET }}
          bucket: gha-cache
          key: ccache-osx-${{ env.VALHALLA_BRANCH }}
          path: ~/Library/Caches/ccache

      - name: Run Tests
        if: ${{ needs.publish_pypi.outputs.PUBLISH_PYPI != 'true' }}
        run: make -C build -j$(sysctl -n hw.logicalcpu) check
      
      # only package python bindings if it's not a PR
      
      - uses: pypa/cibuildwheel@v2.23.3
        if: ${{ needs.publish_pypi.outputs.PUBLISH_PYPI == 'true' || github.event.inputs.python_test_publish == 'true' }}
        env:
          CIBW_ENVIRONMENT: >
            CMAKE_ARGS="-DVALHALLA_VERSION_MODIFIER=${{ env.VALHALLA_VERSION_MODIFIER }}"
            LIBRARY_PATH="/opt/homebrew/lib:$LIBRARY_PATH"
            # try to use the existing build folder
            PIP_NO_BUILD_ISOLATION="1"
          MACOSX_DEPLOYMENT_TARGET: 14
        # represents the minimum python version we release for
          CIBW_BUILD: cp312-*

      - name: Upload wheels
        if: ${{ needs.publish_pypi.outputs.PUBLISH_PYPI == 'true' || github.event.inputs.python_test_publish == 'true' }}
        uses: actions/upload-artifact@v4
        with:
          name: wheels-osx-arm64
          path: wheelhouse/*.whl

      - name: Setup tmate session
        uses: mxschmitt/action-tmate@v3
        # only run this if manually invoked and debug_enabled == true or a previous step failed
        if: ${{ env.SETUP_TMATE == 'true' || failure() }}
        with:
          detached: true
  
  build_win:
    name: Build Win & Python wheels
    runs-on: windows-2022
    needs: [publish_pypi]
    env:
      BUILD_TYPE: Release
      MSVC_VERSION: "2022"
      VCPKG_VERSION: "0e39c10"
      VCPKG_INSTALL_OPTIONS: "--x-abi-tools-use-exact-versions"
      VCPKG_DISABLE_COMPILER_TRACKING: ON
      VCPKG_ROOT: ${{ github.workspace }}/vcpkg
    steps:
      - uses: actions/checkout@v4
        with:
          submodules: recursive
          # we need to fetch all tags for setuptools-scm to work properly
          fetch-depth: 0
          fetch-tags: true

      # we add a custom triplet to avoid cache misses as much as possible
      # https://github.com/microsoft/vcpkg/issues/26346#issuecomment-1319244766
      - name: Configure vckpg
        shell: bash
        run: |
          workspace="$(printf '%s' '${{ github.workspace }}' | tr '\\' '/')"
          echo "VCPKG_INSTALLATION_ROOT=${workspace}/vcpkg" >> $GITHUB_ENV
          echo "VCPKG_TOOLCHAIN_FILE=${workspace}/vcpkg/scripts/buildsystems/vcpkg.cmake" >> $GITHUB_ENV
          echo "VCPKG_DEFAULT_TRIPLET=x64-windows" >> $GITHUB_ENV
          echo "VCPKG_TRIPLET_PATH=${workspace}/vcpkg/triplets/x64-windows.cmake" >> $GITHUB_ENV
          echo "VCPKG_DEFAULT_BINARY_CACHE=${workspace}/vcpkg/archives" >> $GITHUB_ENV

      - name: Install GNU make & awk
        run: choco install gawk make

      - name: Install vcpkg
        shell: bash
        run: |
          git clone https://github.com/microsoft/vcpkg.git
          cd vcpkg
          git checkout $VCPKG_VERSION
          mkdir archives
          echo "set(VCPKG_BUILD_TYPE release)" >> "$VCPKG_TRIPLET_PATH"
          echo "set(VCPKG_DISABLE_COMPILER_TRACKING $VCPKG_DISABLE_COMPILER_TRACKING)" >> "$VCPKG_TRIPLET_PATH"
          cmd.exe /c bootstrap-vcpkg.bat

      - name: Restore vcpkg packages
        uses: tespkg/actions-cache/restore@v1
        id: vcpkg-restore
        with:
          endpoint: hel1.your-objectstorage.com
          accessKey: ${{ secrets.HETZNER_S3_ACCESS_KEY }}
          secretKey: ${{ secrets.HETZNER_S3_ACCESS_SECRET }}
          bucket: gha-cache
          # actions/cache compatible properties: https://github.com/actions/cache
          key: vcpkg=${{ env.VCPKG_VERSION }}-msvc=${{ env.MSVC_VERSION }}-json=${{ hashFiles('vcpkg.json') }}
          path: |
            vcpkg/*
            !vcpkg/downloads
            !vcpkg/docs
            !vcpkg/buildtrees
            vcpkg/downloads/tools

      - name: Setup Developer Command Prompt for VS
        uses: ilammy/msvc-dev-cmd@v1

      - name: Get version modifier
        id: version-modifier
        if: ${{  github.ref == 'refs/heads/master'  }}
        run: echo "VALHALLA_VERSION_MODIFIER=$(git rev-parse --short HEAD)" >> $GITHUB_ENV

      - name: Configure CMake
        shell: bash
        run: |

          cmake --version
          cmake -B build \
            -G "Visual Studio 17 2022" \
            -A x64 \
            -DCMAKE_BUILD_TYPE="$BUILD_TYPE" \
            -DCMAKE_TOOLCHAIN_FILE="$VCPKG_TOOLCHAIN_FILE" \
            -DVCPKG_TARGET_TRIPLET="$VCPKG_DEFAULT_TRIPLET" \
            -DVCPKG_INSTALL_OPTIONS="$VCPKG_INSTALL_OPTIONS" \
            -DENABLE_DATA_TOOLS=ON \
            -DENABLE_TOOLS=ON \
            -DENABLE_PYTHON_BINDINGS=OFF \
            -DENABLE_HTTP=ON \
            -DENABLE_TESTS=OFF \
            -DENABLE_CCACHE=OFF \
            -DENABLE_SERVICES=OFF \
            -DPREFER_EXTERNAL_DEPS=ON \
            -DENABLE_GDAL=ON \
            -DVALHALLA_VERSION_MODIFIFER=${{ env.VALHALLA_VERSION_MODIFIER }}

      - name: Save vcpkg packages
        if: ${{ needs.publish_pypi.outputs.PUBLISH_PYPI != 'true' }}
        uses: tespkg/actions-cache/save@v1
        with:
          endpoint: hel1.your-objectstorage.com
          accessKey: ${{ secrets.HETZNER_S3_ACCESS_KEY }}
          secretKey: ${{ secrets.HETZNER_S3_ACCESS_SECRET }}
          bucket: gha-cache
          key: vcpkg=${{ env.VCPKG_VERSION }}-msvc=${{ env.MSVC_VERSION }}-json=${{ hashFiles('vcpkg.json') }}
          path: |
            vcpkg/*
            !vcpkg/downloads
            !vcpkg/docs
            !vcpkg/buildtrees
            vcpkg/downloads/tools

      - name: Build Valhalla
        if: ${{ needs.publish_pypi.outputs.PUBLISH_PYPI != 'true' }}
        run: |
          cmake --build build --config Release -- /clp:ErrorsOnly /p:BuildInParallel=true /m:4
          cmake --build build --config Release --target install

      - name: Test Executable
        if: ${{ needs.publish_pypi.outputs.PUBLISH_PYPI != 'true' }}
        shell: bash
        run: |
          set PATH=$PATH:${{ github.workspace }}/build/vcpkg_installed/$BUILD_TYPE/bin
          ./build/$BUILD_TYPE/valhalla_build_tiles.exe -c ./test/win/valhalla.json ./test/data/utrecht_netherlands.osm.pbf
          ./build/$BUILD_TYPE/valhalla_run_isochrone.exe --config ./test/win/valhalla.json -j "{\"locations\": [{\"lat\": 52.10205, \"lon\": 5.114651}], \"costing\": \"auto\", \"contours\":[{\"time\":15,\"color\":\"ff0000\"}]}"
          ./build/$BUILD_TYPE/valhalla_service.exe ./test/win/valhalla.json isochrone "{\"locations\": [{\"lat\": 52.10205, \"lon\": 5.114651}], \"costing\": \"auto\", \"contours\":[{\"time\":15,\"color\":\"ff0000\"}]}"
        
      - name: Print libs
        shell: bash
        run: |
          ls -l build/vcpkg_installed/x64-windows/lib
          ls -l build/vcpkg_installed/x64-windows/bin
      
      # only package python bindings if it's not a PR
      
      - uses: pypa/cibuildwheel@v2.23.3
        if: ${{ needs.publish_pypi.outputs.PUBLISH_PYPI == 'true' || github.event.inputs.python_test_publish == 'true' }}
        env:
          CIBW_ENVIRONMENT_WINDOWS: >-
            CMAKE_ARGS="-DENABLE_SERVICES=OFF -DENABLE_TESTS=OFF -DENABLE_GDAL=OFF -DVALHALLA_VERSION_MODIFIER=${{ env.VALHALLA_VERSION_MODIFIER }} -DCMAKE_TOOLCHAIN_FILE=${{  env.VCPKG_TOOLCHAIN_FILE  }} -DVCPKG_TARGET_TRIPLET=${{  env.VCPKG_DEFAULT_TRIPLET  }}"
            PIP_NO_BUILD_ISOLATION=1
          # represents the minimum python version we release for
          CIBW_BUILD: cp312-*
          # enable when debugging
          # CIBW_BUILD_VERBOSITY: 3
          # SKBUILD_LOGGING_LEVEL: DEBUG

      - name: Upload wheels
        if: ${{ needs.publish_pypi.outputs.PUBLISH_PYPI == 'true' || github.event.inputs.python_test_publish == 'true' }}
        uses: actions/upload-artifact@v4
        with:
          name: wheels-win-amd64
          path: wheelhouse/*.whl

      - name: Setup tmate session
        uses: mxschmitt/action-tmate@v3
        # only run this if manually invoked and debug_enabled == true or a previous step failed
        if: ${{ env.SETUP_TMATE == 'true' || failure() }}
        with:
          detached: true

  verify_wheels_linux:
    needs: [build_python_wheels_linux]
    runs-on: ${{  matrix.runner  }}
    container: python:3.13-slim-bookworm
    if: ${{ needs.publish_pypi.outputs.PUBLISH_PYPI == 'true' || github.event.inputs.python_test_publish == 'true' }}
    strategy:
      matrix:
        include:
          - arch: x86_64
            runner: ubuntu-latest
          - arch: aarch64
            runner: ubuntu-24.04-arm
    steps:
      - uses: actions/checkout@v4

      - uses: actions/download-artifact@v4
        with:
          path: dist
          merge-multiple: true
      
      - name: Run test
        run: |
          apt-get update -y
          apt-get install -y file
          python -m pip install dist/*cp312-abi3-manylinux*_${{  matrix.arch  }}.whl
          ./src/bindings/python/test/test_pyvalhalla_package.sh

  verify_wheels_osx:
    needs: [build_osx]
    runs-on: macos-14
    if: ${{ needs.publish_pypi.outputs.PUBLISH_PYPI == 'true' || github.event.inputs.python_test_publish == 'true' }}
    steps:
      - uses: actions/checkout@v4

      - uses: actions/setup-python@v4
        with:
          python-version: '3.13'

      - uses: actions/download-artifact@v4
        with:
          path: dist
          merge-multiple: true

      - name: Run test
        shell: bash
        run: |
          python -m pip install dist/*cp312-abi3-macosx_*_arm64.whl
          python -m valhalla valhalla_service -h
          python -m valhalla valhalla_build_tiles -h
  
  verify_wheels_win:
    needs: [build_win]
    runs-on: windows-2022
    if: ${{ needs.publish_pypi.outputs.PUBLISH_PYPI == 'true' || github.event.inputs.python_test_publish == 'true' }}
    steps:
      - uses: actions/checkout@v4

      - uses: actions/setup-python@v4
        with:
          python-version: '3.13'

      - uses: actions/download-artifact@v4
        with:
          path: dist
          merge-multiple: true

      - name: Run test
        shell: bash
        run: |
          python -m pip install dist/*cp312-abi3-win_amd64.whl
          python -m valhalla valhalla_service -h
          python -m valhalla valhalla_build_tiles -h

  upload_all:
    name: Upload if release
    needs: [verify_wheels_linux, verify_wheels_win, verify_wheels_osx]
    runs-on: ubuntu-latest
    if: ${{ needs.publish_pypi.outputs.PUBLISH_PYPI == 'true' }}

    permissions:
      id-token: write # This is required for requesting the JWT from Github for PyPI

    steps:
      - uses: actions/setup-python@v4
        with:
          python-version: '3.13'

      - uses: actions/download-artifact@v4
        with:
          path: dist
          merge-multiple: true

      - name: Publish to Test PyPI
        uses: pypa/gh-action-pypi-publish@v1.13.0
        with:
          verbose: true
          # uncomment when testing!
          # repository-url: https://test.pypi.org/legacy/<|MERGE_RESOLUTION|>--- conflicted
+++ resolved
@@ -254,13 +254,9 @@
           path: ~/Library/Caches/ccache
 
       - name: Configure CMake
-<<<<<<< HEAD
-        run: cmake -B build -DENABLE_COMPILER_WARNINGS=ON -DENABLE_WERROR=ON -DENABLE_GDAL=ON -DVALHALLA_VERSION_MODIFIFER=${{ steps.version-modifier.outputs.version_modifier }}
-=======
         run: |
           export PATH="$(brew --prefix python)/libexec/bin:$PATH"
-          cmake -B build -DENABLE_SINGLE_FILES_WERROR=OFF -DENABLE_GDAL=ON -DVALHALLA_VERSION_MODIFIFER=${{ env.VALHALLA_VERSION_MODIFIER }}
->>>>>>> 30b167a6
+          cmake -B build -DENABLE_COMPILER_WARNINGS=ON -DENABLE_WERROR=ON -DENABLE_GDAL=ON -DVALHALLA_VERSION_MODIFIFER=${{ env.VALHALLA_VERSION_MODIFIER }}
 
       - name: Build & install Valhalla (for python bindings)
         run: make -C build -j$(sysctl -n hw.logicalcpu) && sudo make -C build install
