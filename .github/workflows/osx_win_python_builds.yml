name: Build OSX, Win & Python bindings

# this workflow:
# - runs master & PR pushes for OSX & Win
# - publishes Python bindings for all platforms and minor Python versions to:
#   - https://pypi.org/project/pyvalhalla/ for tag pushes
#   - https://pypi.org/project/pyvalhalla-git/ for master pushes

on:
  push:
    paths-ignore:
      - "*.md"
      - .circleci/
      - docs/
      - run_route_scripts/
      - test_requests/
    branches:
      - master
    tags:
      - '*'
  pull_request:
    paths-ignore:
      - "*.md"
      - .circleci/
      - docs/
      - run_route_scripts/
      - test_requests/
    branches:
      - master
  workflow_dispatch:
    inputs:
      debug_enabled:
        type: boolean
        description: "Run the build with tmate debugging enabled (https://github.com/marketplace/actions/debugging-with-tmate)"
        required: false
        default: false

jobs:
  build_python_wheels_linux:
    name: Build Linux Python wheels
    runs-on: ubuntu-latest
    if: ${{ (github.event_name != 'pull_request') && (github.repository_owner == 'valhalla') }}
    steps:
      - uses: actions/checkout@v4
        with:
          submodules: recursive
          # we need to fetch all tags for setuptools-scm to work properly
          fetch-depth: 0
          fetch-tags: true

      # this is only used to run cibuildwheel
      - name: Configure Python
        uses: actions/setup-python@v4
        with:
          python-version: '3.12'

      - name: Get branch name
        run: echo "VALHALLA_BRANCH=${GITHUB_HEAD_REF:-${GITHUB_REF#refs/heads/}}" >> $GITHUB_ENV

      - name: Determine package to publish
        run: |
          VALHALLA_RELEASE_PKG="pyvalhalla"
          if [[ "${GITHUB_REF#refs/heads/}" != "refs/tags*" ]]; then
            VALHALLA_RELEASE_PKG="${VALHALLA_RELEASE_PKG}-git"
          fi
          echo "VALHALLA_RELEASE_PKG=${VALHALLA_RELEASE_PKG}" >> $GITHUB_ENV

      - name: Restore cache
        id: cache-ccache-restore
        uses: actions/cache/restore@v4
        with:
          path: /project/.cache/ccache
          key: ccache-manylinux_2_28_x86_64

      - uses: pypa/cibuildwheel@v2.23.3
        env:
          # /host is mounted from the host system to the manylinux container
          CIBW_ENVIRONMENT: >
            CCACHE_DIR=/host/project/.cache/ccache
            VALHALLA_RELEASE_PKG=${{ env.VALHALLA_RELEASE_PKG }}

      - name: Delete cache to save the latest
        run: |
          KEY="${{ steps.cache-ccache-restore.outputs.cache-primary-key }}"
          gh cache delete ${KEY} || true
        env:
          GH_TOKEN: ${{ secrets.GITHUB_TOKEN }}

      - name: Save cache
        if: always()
        uses: actions/cache/save@v4
        with:
          path: /project/.cache/ccache
          key: ${{ steps.cache-ccache-restore.outputs.cache-primary-key }}

      - name: Upload wheels
        uses: actions/upload-artifact@v4
        with:
          name: wheels-linux-x64
          path: wheelhouse/*.whl
  
  build_osx:
    runs-on: macos-14
    name: Build OSX & Python wheels
    steps:
      - uses: actions/checkout@v4
        with:
          submodules: recursive
          # we need to fetch all tags for setuptools-scm to work properly
          fetch-depth: 0
          fetch-tags: true

      - uses: actions/setup-python@v5
        with:
          python-version: "3.12"

      - name: Install dependencies
        run: |
          HOMEBREW_NO_AUTO_UPDATE=1 brew install python autoconf automake protobuf cmake ccache libtool sqlite3 libspatialite luajit curl wget czmq lz4 spatialite-tools unzip boost gdal
          export PATH="$(brew --prefix python)/libexec/bin:$PATH"
          sudo python -m pip install --break-system-packages requests shapely
          git clone https://github.com/kevinkreiser/prime_server --recurse-submodules && cd prime_server && ./autogen.sh && ./configure && make -j$(sysctl -n hw.logicalcpu) && sudo make install

      - name: Get branch name
        run: echo "VALHALLA_BRANCH=${GITHUB_HEAD_REF:-${GITHUB_REF#refs/heads/}}" >> $GITHUB_ENV

      - name: Restore ccache
        id: cache-ccache-restore
        uses: actions/cache/restore@v4
        with:
          path: ~/Library/Caches/ccache
          key: ccache-osx-${{ env.VALHALLA_BRANCH }}-v2
          restore-keys: |
            ccache-osx-master
            ccache-osx-

      - name: Configure CMake
        run: cmake -B build -DENABLE_SINGLE_FILES_WERROR=OFF -DENABLE_GDAL=ON

      - name: Build & install Valhalla (for python bindings)
        run: make -C build -j$(sysctl -n hw.logicalcpu) && sudo make -C build install

      - name: Build Tests
        run: make -C build -j$(sysctl -n hw.logicalcpu) tests

      - name: Delete cache to save the latest
        run: |
          KEY="${{ steps.cache-ccache-restore.outputs.cache-primary-key }}"
          gh cache delete ${KEY} || true
        env:
          GH_TOKEN: ${{ secrets.GITHUB_TOKEN }}

      - name: Save ccache
        uses: actions/cache/save@v4
        with:
          path: ~/Library/Caches/ccache
          key: ${{ steps.cache-ccache-restore.outputs.cache-primary-key }}

      - name: Run Tests
        run: make -C build -j$(sysctl -n hw.logicalcpu) check
      
      # only package python bindings if it's not a PR

      - name: Determine package to publish
        if: github.event_name != 'pull_request' && ${{ github.repository_owner == 'valhalla' }}
        run: |
          VALHALLA_RELEASE_PKG="pyvalhalla"
          if [[ "${GITHUB_REF#refs/heads/}" != "refs/tags*" ]]; then
            VALHALLA_RELEASE_PKG="${VALHALLA_RELEASE_PKG}-git"
          fi
          echo "VALHALLA_RELEASE_PKG=${VALHALLA_RELEASE_PKG}" >> $GITHUB_ENV
      
      - uses: pypa/cibuildwheel@v2.23.3
        if: ${{ (github.event_name != 'pull_request') && (github.repository_owner == 'valhalla') }}
        env:
          CIBW_ENVIRONMENT: >
            VALHALLA_RELEASE_PKG=${{ env.VALHALLA_RELEASE_PKG }}
          MACOSX_DEPLOYMENT_TARGET: 14

      - name: Upload wheels
        if: ${{ (github.event_name != 'pull_request') && (github.repository_owner == 'valhalla') }}
        uses: actions/upload-artifact@v4
        with:
          name: wheels-osx-arm64
          path: wheelhouse/*.whl

      - name: Setup tmate session
        uses: mxschmitt/action-tmate@v3
        # only run this if manually invoked or a previous job failed
        if: ${{ (github.event_name != 'pull_request') && (github.repository_owner == 'valhalla') }}
        with:
          detached: true
          timeout-minutes: 15
  
  build_win:
    name: Build Win & Python wheels
    runs-on: windows-2022
    env:
      BUILD_TYPE: Release
      MSVC_VERSION: "2022"
      VCPKG_VERSION: "5e5d0e1"
      VCPKG_INSTALL_OPTIONS: --x-abi-tools-use-exact-versions
      VCPKG_DISABLE_COMPILER_TRACKING: ON
    steps:
      - uses: actions/checkout@v4
        with:
          submodules: recursive
          # we need to fetch all tags for setuptools-scm to work properly
          fetch-depth: 0
          fetch-tags: true

      # we add a custom triplet to avoid cache misses as much as possible
      # https://github.com/microsoft/vcpkg/issues/26346#issuecomment-1319244766
      - name: Configure vckpg
        shell: bash
        run: |
          echo "VCPKG_TOOLCHAIN_FILE=${{ github.workspace }}/vcpkg/scripts/buildsystems/vcpkg.cmake" >> $GITHUB_ENV
          echo "VCPKG_OVERLAY_TRIPLETS=${{ github.workspace }}/vcpkg/custom-triplets" >> $GITHUB_ENV
          echo "VCPKG_DEFAULT_TRIPLET=custom-x64-windows" >> $GITHUB_ENV
          echo "VCPKG_DEFAULT_BINARY_CACHE=${{ github.workspace }}/vcpkg/archives" >> $GITHUB_ENV

      - name: Install GNU make & awk
        run: choco install gawk make

      - name: Install vcpkg
        shell: bash
        run: |
          git clone https://github.com/microsoft/vcpkg.git
          cd vcpkg
          git checkout $VCPKG_VERSION
          mkdir archives
          mkdir "$VCPKG_OVERLAY_TRIPLETS"
          TRIPLET_FILE="$VCPKG_OVERLAY_TRIPLETS/$VCPKG_DEFAULT_TRIPLET.cmake"
          cp triplets/x64-windows.cmake "$TRIPLET_FILE"
          echo "set(VCPKG_BUILD_TYPE release)" >> "$TRIPLET_FILE"
          echo "set(VCPKG_DISABLE_COMPILER_TRACKING $VCPKG_DISABLE_COMPILER_TRACKING)" >> "$TRIPLET_FILE"
          cmd.exe /c bootstrap-vcpkg.bat

      # make sure we save vcpkg packages even if build fails
      # note, we don't use vcpkg "command line" mode, but "cmake manifest" mode
      - name: Restore vcpkg packages
        id: vcpkg-restore
        uses: actions/cache/restore@v3
        with:
          key: vcpkg=${{ env.VCPKG_VERSION }}-msvc=${{ env.MSVC_VERSION }}-json=${{ hashFiles('vcpkg.json') }}
          path: |
            vcpkg/*
            !vcpkg/downloads
            !vcpkg/docs
            !vcpkg/buildtrees
            vcpkg/downloads/tools

      - name: Setup Developer Command Prompt for VS
        uses: ilammy/msvc-dev-cmd@v1

      - name: Configure CMake
        shell: bash
        run: |
          cmake --version
          cmake -B build \
            -G "Visual Studio 17 2022" \
            -A x64 \
            -DCMAKE_BUILD_TYPE="$BUILD_TYPE" \
            -DCMAKE_TOOLCHAIN_FILE="$VCPKG_TOOLCHAIN_FILE" \
            -DVCPKG_OVERLAY_TRIPLETS="$VCPKG_OVERLAY_TRIPLETS" \
            -DVCPKG_TARGET_TRIPLET="$VCPKG_DEFAULT_TRIPLET" \
            -DVCPKG_INSTALL_OPTIONS="$VCPKG_INSTALL_OPTIONS" \
            -DENABLE_DATA_TOOLS=ON \
            -DENABLE_TOOLS=ON \
            -DENABLE_PYTHON_BINDINGS=OFF \
            -DENABLE_HTTP=ON \
            -DENABLE_TESTS=OFF \
            -DENABLE_CCACHE=OFF \
            -DENABLE_SERVICES=OFF \
            -DPREFER_EXTERNAL_DEPS=ON \
            -DENABLE_GDAL=ON

      - name: Save vcpkg packages (always, to avoid redundant rebuilds)
        uses: actions/cache/save@v3
        with:
          key: ${{ steps.vcpkg-restore.outputs.cache-primary-key }}
          path: |
            vcpkg/*
            !vcpkg/downloads
            !vcpkg/docs
            !vcpkg/buildtrees
            vcpkg/downloads/tools

      - name: Build Valhalla
        run: |
          cmake --build build --config Release -- /clp:ErrorsOnly /p:BuildInParallel=true /m:4
          cmake --build build --config Release --target install

      - name: Test Executable
        shell: bash
        run: |
          set PATH=$PATH:${{ github.workspace }}/build/vcpkg_installed/$BUILD_TYPE/bin
          ./build/$BUILD_TYPE/valhalla_build_tiles.exe -c ./test/win/valhalla.json ./test/data/utrecht_netherlands.osm.pbf
          ./build/$BUILD_TYPE/valhalla_run_isochrone.exe --config ./test/win/valhalla.json -j "{\"locations\": [{\"lat\": 52.10205, \"lon\": 5.114651}], \"costing\": \"auto\", \"contours\":[{\"time\":15,\"color\":\"ff0000\"}]}"
          ./build/$BUILD_TYPE/valhalla_service.exe ./test/win/valhalla.json isochrone "{\"locations\": [{\"lat\": 52.10205, \"lon\": 5.114651}], \"costing\": \"auto\", \"contours\":[{\"time\":15,\"color\":\"ff0000\"}]}"
      
      - name: Determine package to publish
        if: github.event_name != 'pull_request' && ${{ github.repository_owner == 'valhalla' }}
        shell: bash
        run: |
          VALHALLA_RELEASE_PKG="pyvalhalla"
          if [[ "${GITHUB_REF#refs/heads/}" != "refs/tags*" ]]; then
            VALHALLA_RELEASE_PKG="${VALHALLA_RELEASE_PKG}-git"
          fi
          echo "VALHALLA_RELEASE_PKG=${VALHALLA_RELEASE_PKG}" >> $GITHUB_ENV
        
      - name: Print libs
        shell: bash
        run: |
          ls -l build/vcpkg_installed/custom-x64-windows/lib
          ls -l build/vcpkg_installed/custom-x64-windows/bin
      
      - uses: pypa/cibuildwheel@v2.23.3
        if: ${{ (github.event_name != 'pull_request') && (github.repository_owner == 'valhalla') }}
        env:
          # used in setup.py
          CIBW_ENVIRONMENT: >
            VALHALLA_RELEASE_PKG=${{ env.VALHALLA_RELEASE_PKG }}
          CIBW_ENVIRONMENT_WINDOWS: >
            VCPKG_ARCH_ROOT=build/vcpkg_installed/custom-x64-windows
          CIBW_REPAIR_WHEEL_COMMAND_WINDOWS: >
            delvewheel repair --add-path build/vcpkg_installed/custom-x64-windows/bin {wheel} -w {dest_dir}

      - name: Upload wheels
        if: ${{ (github.event_name != 'pull_request') && (github.repository_owner == 'valhalla') }}
        uses: actions/upload-artifact@v4
        with:
          name: wheels-win-amd64
          path: wheelhouse/*.whl

      - name: Setup tmate session
        uses: mxschmitt/action-tmate@v3
        # only run this if manually invoked or a previous job failed
        if: ${{ (github.event_name != 'pull_request') && (github.repository_owner == 'valhalla') }}
        with:
          detached: true

  upload_all:
    name: Upload if release
    needs: [build_python_wheels_linux, build_osx, build_win]
    runs-on: ubuntu-latest
    # if: ${{ always() }}
    if: ${{ (github.event_name != 'pull_request') && (github.repository_owner == 'valhalla') }}

    permissions:
      id-token: write # This is required for requesting the JWT from Github for PyPI

    steps:
      - uses: actions/setup-python@v4
        with:
          python-version: '3.12'

      - uses: actions/download-artifact@v4
        with:
          path: dist
          merge-multiple: true

      - name: Publish to Test PyPI
        uses: pypa/gh-action-pypi-publish@v1.12.4
        with:
          verbose: true
<<<<<<< HEAD
          # uncomment when testing!
          # repository-url: https://test.pypi.org/legacy/
=======
          # repository-url: 'https://test.pypi.org/legacy/'
>>>>>>> 7a0ce92a
<|MERGE_RESOLUTION|>--- conflicted
+++ resolved
@@ -364,9 +364,5 @@
         uses: pypa/gh-action-pypi-publish@v1.12.4
         with:
           verbose: true
-<<<<<<< HEAD
           # uncomment when testing!
-          # repository-url: https://test.pypi.org/legacy/
-=======
-          # repository-url: 'https://test.pypi.org/legacy/'
->>>>>>> 7a0ce92a
+          # repository-url: https://test.pypi.org/legacy/