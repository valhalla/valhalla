name: Build OSX, Win & Python bindings

# this workflow:
# - runs master & PR pushes for OSX & Win
# - publishes Python bindings for all platforms and minor Python versions to:
#   - https://pypi.org/project/pyvalhalla/ for tag pushes
#   - https://pypi.org/project/pyvalhalla-weekly/ for master pushes

on:
  # We run this once a week so we regularly publish pyvalhalla-weekly
  # but not on _every_ master commit
  schedule:
    - cron: "0 0 * * 0"
  push:
    paths-ignore:
      - "**.md"
      - .circleci/
      - docs/
      - run_route_scripts/
      - test_requests/
      - test/check_compilers/
      - .github/workflows/check_compilers.yml
      - ".tx"
      - ".git*"
    branches:
      - master
    tags:
      - '*'
  pull_request:
    paths-ignore:
      - "*.md"
      - .circleci/
      - docs/
      - run_route_scripts/
      - test_requests/
      - test/check_compilers/
      - .github/workflows/check_compilers.yml
      - ".tx"
      - ".git*"
    branches:
      - master
  workflow_dispatch:
    inputs:
      debug_enabled:
        type: boolean
        description: "Run the build with tmate debugging enabled (https://github.com/marketplace/actions/debugging-with-tmate)"
        required: false
        default: false
      python_test_publish:
        type: boolean
        description: "Builds and publishes the Python bindings to https://test.pypi.org/"
        required: false
        default: false
        
# Cancel CI runs on a branch when new commits were pushed
# See https://stackoverflow.com/a/72408109/2582935
concurrency:
  group: ${{ github.workflow }}-${{ github.event.pull_request.number || github.ref }}
  cancel-in-progress: true

env:
  # only run tmate if manually invoked and debug_enabled == true or a previous step failed
  SETUP_TMATE: ${{ ((github.event_name == 'workflow_dispatch') && (github.event.inputs.debug_enabled == 'true')) && (github.repository_owner == 'valhalla') }}
  PUBLISH_PYPI: ${{ (startsWith(github.ref, 'refs/tags') || (github.event_name == 'schedule') || ((github.event_name == 'workflow_dispatch') && (github.ref == 'refs/heads/master'))) && (github.repository_owner == 'valhalla') }}

jobs:
  # only publish to PyPI on tags, schedule or workflow_dispatch (only on master!)
  # very annoying: env vars can't be referenced in job's "if" statements, so we have to do this
  # https://stackoverflow.com/questions/73797254/environment-variables-in-github-actions
  publish_pypi:
    name: Whether to publish PyPI
    runs-on: ubuntu-latest
    steps:
      - run: echo "Are we publishing to PyPI? ${{ env.PUBLISH_PYPI }}"
    outputs:
      PUBLISH_PYPI: ${{ env.PUBLISH_PYPI }}

  build_python_wheels_linux:
    name: Build Linux Python wheels
    runs-on: ${{ matrix.runner }}
    needs: [publish_pypi]
<<<<<<< HEAD
    if: ${{ needs.publish_pypi.outputs.PUBLISH_PYPI == 'true' || true }}
    strategy:
      matrix:
        include:
          - arch: x86_64
            runner: ubuntu-latest
          - arch: aarch64
            runner: ubuntu-24.04-arm
=======
    if: ${{ needs.publish_pypi.outputs.PUBLISH_PYPI == 'true' || github.event.inputs.python_test_publish == 'true' }}
>>>>>>> cc58d84b
    steps:
      - uses: actions/checkout@v4
        with:
          submodules: recursive
          # we need to fetch all tags for setuptools-scm to work properly
          fetch-depth: 0
          fetch-tags: true

      # this is only used to run cibuildwheel
      - name: Configure Python
        uses: actions/setup-python@v4
        with:
          python-version: '3.12'

      - name: Get branch name
        run: |
          echo "VALHALLA_BRANCH=${GITHUB_HEAD_REF:-${GITHUB_REF#refs/heads/}}" >> $GITHUB_ENV

      - name: Get version modifier
        id: version-modifier
        if: ${{  github.ref == 'refs/heads/master'  }}
        run: echo "VALHALLA_VERSION_MODIFIER=$(git rev-parse --short HEAD)" >> $GITHUB_ENV

      - name: Write pyproject.toml
        run: |
          VALHALLA_RELEASE_PKG="pyvalhalla"
          if [[ ${{ startsWith(github.ref, 'refs/tags') }} == "false" ]]; then
            VALHALLA_RELEASE_PKG="${VALHALLA_RELEASE_PKG}-weekly"
          fi
          cmake -DPYVALHALLA_NAME="${VALHALLA_RELEASE_PKG}" -P cmake/ValhallaConfigPyProject.cmake

          echo "VALHALLA_PYTHON_PACKAGE=${VALHALLA_RELEASE_PKG}" >> $GITHUB_ENV

      - name: Restore ccache
        uses: tespkg/actions-cache/restore@v1
        id: cache-ccache-restore
        with:
          endpoint: hel1.your-objectstorage.com
          accessKey: ${{ secrets.HETZNER_S3_ACCESS_KEY }}
          secretKey: ${{ secrets.HETZNER_S3_ACCESS_SECRET }}
          bucket: gha-cache
          # actions/cache compatible properties: https://github.com/actions/cache
          path: /home/runner/.cache/ccache
          key: ccache-manylinux_2_28_${{  matrix.arch  }}

      - uses: pypa/cibuildwheel@v2.23.3
        env:
          # the host system's "/" is mounted to "/host" in the manylinux container
          CIBW_ENVIRONMENT: >
            CCACHE_DIR=/host/home/runner/.cache/ccache
            CMAKE_ARGS="-DVALHALLA_VERSION_MODIFIER=${{ env.VALHALLA_VERSION_MODIFIER }} -DVALHALLA_PYTHON_PACKAGE=${{  env.VALHALLA_PYTHON_PACKAGE  }}"
            LD_LIBRARY_PATH="/usr/local/lib:/usr/local/lib64"
            CIBW_BUILD_VERBOSITY=3
            SKBUILD_LOGGING_LEVEL=DEBUG

          # represents the minimum python version we release for
          CIBW_BUILD: cp312-*
      
      # TODO: probably need to delete the key first, since it's just a single key

      - name: Save ccache
        if: always()
        uses: tespkg/actions-cache/save@v1
        with:
          endpoint: hel1.your-objectstorage.com
          accessKey: ${{ secrets.HETZNER_S3_ACCESS_KEY }}
          secretKey: ${{ secrets.HETZNER_S3_ACCESS_SECRET }}
          bucket: gha-cache
          path: /home/runner/.cache/ccache
          key: ccache-manylinux_2_28_${{  matrix.arch  }}

      - name: Upload wheels
        uses: actions/upload-artifact@v4
        with:
          name: wheels-linux-${{  matrix.arch  }}
          path: wheelhouse/*.whl

      - name: Setup tmate session
        uses: mxschmitt/action-tmate@v3
        if: ${{ env.SETUP_TMATE == 'true' || failure() }}
        with:
          detached: true
  
  build_osx:
    # this is the arm64 image for macos-13
    # we want the lowest available version to build the Python bindings
    runs-on: macos-14
    name: Build OSX & Python wheels
    needs: [publish_pypi]
    steps:
      - uses: actions/checkout@v4
        with:
          submodules: recursive
          # we need to fetch all tags for setuptools-scm to work properly
          fetch-depth: 0
          fetch-tags: true

      - name: Install dependencies
        run: |
          HOMEBREW_NO_AUTO_UPDATE=1 brew install python autoconf automake protobuf cmake ccache libtool sqlite3 libspatialite luajit curl wget czmq lz4 spatialite-tools unzip boost gdal
          export PATH="$(brew --prefix python)/libexec/bin:$PATH"
          python -m pip install --break-system-packages requests shapely
          git clone https://github.com/kevinkreiser/prime_server --recurse-submodules && cd prime_server && ./autogen.sh && ./configure && make -j$(sysctl -n hw.logicalcpu) && sudo make install

      - name: Get branch name
        run: echo "VALHALLA_BRANCH=${GITHUB_HEAD_REF:-${GITHUB_REF#refs/heads/}}" >> $GITHUB_ENV

      - name: Get version modifier
        id: version-modifier
        if: ${{  github.ref == 'refs/heads/master'  }}
        run: echo "VALHALLA_VERSION_MODIFIER=$(git rev-parse --short HEAD)" >> $GITHUB_ENV

      - name: Restore ccache
        uses: tespkg/actions-cache/restore@v1
        id: cache-ccache-restore
        with:
          endpoint: hel1.your-objectstorage.com
          accessKey: ${{ secrets.HETZNER_S3_ACCESS_KEY }}
          secretKey: ${{ secrets.HETZNER_S3_ACCESS_SECRET }}
          bucket: gha-cache
          # actions/cache compatible properties: https://github.com/actions/cache
          key: ccache-osx-${{ env.VALHALLA_BRANCH }}
          restore-keys: |
            ccache-osx-master
            ccache-osx-
          path: ~/Library/Caches/ccache

      - name: Configure CMake
        run: |
          export PATH="$(brew --prefix python)/libexec/bin:$PATH"
          cmake -B build -DENABLE_SINGLE_FILES_WERROR=OFF -DENABLE_GDAL=ON -DVALHALLA_VERSION_MODIFIFER=${{ env.VALHALLA_VERSION_MODIFIER }}

      - name: Build & install Valhalla (for python bindings)
        run: make -C build -j$(sysctl -n hw.logicalcpu) && sudo make -C build install

      - name: Build Tests
        if: ${{ needs.publish_pypi.outputs.PUBLISH_PYPI != 'true' }}
        run: make -C build -j$(sysctl -n hw.logicalcpu) tests

      - name: Delete cache to save the latest
        if: ${{ needs.publish_pypi.outputs.PUBLISH_PYPI != 'true' }}
        run: |
          KEY="${{ steps.cache-ccache-restore.outputs.cache-primary-key }}"
          gh cache delete ${KEY} || true
        env:
          GH_TOKEN: ${{ secrets.GITHUB_TOKEN }}

      - name: Save ccache
        if: ${{ needs.publish_pypi.outputs.PUBLISH_PYPI != 'true' }}
        uses: tespkg/actions-cache/save@v1
        with:
          endpoint: hel1.your-objectstorage.com
          accessKey: ${{ secrets.HETZNER_S3_ACCESS_KEY }}
          secretKey: ${{ secrets.HETZNER_S3_ACCESS_SECRET }}
          bucket: gha-cache
          key: ccache-osx-${{ env.VALHALLA_BRANCH }}
          path: ~/Library/Caches/ccache

      - name: Run Tests
        if: ${{ needs.publish_pypi.outputs.PUBLISH_PYPI != 'true' }}
        run: make -C build -j$(sysctl -n hw.logicalcpu) check
      
      # only package python bindings if it's not a PR

      - name: Write pyproject.toml
<<<<<<< HEAD
        if: ${{ needs.publish_pypi.outputs.PUBLISH_PYPI == 'true' || true }}
=======
        if: ${{ needs.publish_pypi.outputs.PUBLISH_PYPI == 'true' || github.event.inputs.python_test_publish == 'true' }}
>>>>>>> cc58d84b
        run: |
          VALHALLA_RELEASE_PKG="pyvalhalla"
          if [[ ${{ startsWith(github.ref, 'refs/tags') }} == "false" ]]; then
            VALHALLA_RELEASE_PKG="${VALHALLA_RELEASE_PKG}-weekly"
          fi
          cmake -DPYVALHALLA_NAME="${VALHALLA_RELEASE_PKG}" -P cmake/ValhallaConfigPyProject.cmake

          echo "VALHALLA_PYTHON_PACKAGE=${VALHALLA_RELEASE_PKG}" >> $GITHUB_ENV
      
      - uses: pypa/cibuildwheel@v2.23.3
<<<<<<< HEAD
        if: ${{ needs.publish_pypi.outputs.PUBLISH_PYPI == 'true' || true }}
=======
        if: ${{ needs.publish_pypi.outputs.PUBLISH_PYPI == 'true' || github.event.inputs.python_test_publish == 'true' }}
>>>>>>> cc58d84b
        env:
          CIBW_ENVIRONMENT: >
            CMAKE_ARGS="-DVALHALLA_VERSION_MODIFIER=${{ env.VALHALLA_VERSION_MODIFIER }} -DVALHALLA_PYTHON_PACKAGE=${{  env.VALHALLA_PYTHON_PACKAGE  }}"
            LIBRARY_PATH="/opt/homebrew/lib:$LIBRARY_PATH"
            # try to use the existing build folder
            PIP_NO_BUILD_ISOLATION="1"
          MACOSX_DEPLOYMENT_TARGET: 14
        # represents the minimum python version we release for
          CIBW_BUILD: cp312-*

      - name: Upload wheels
<<<<<<< HEAD
        if: ${{ needs.publish_pypi.outputs.PUBLISH_PYPI == 'true' || true }}
=======
        if: ${{ needs.publish_pypi.outputs.PUBLISH_PYPI == 'true' || github.event.inputs.python_test_publish == 'true' }}
>>>>>>> cc58d84b
        uses: actions/upload-artifact@v4
        with:
          name: wheels-osx-arm64
          path: wheelhouse/*.whl

      - name: Setup tmate session
        uses: mxschmitt/action-tmate@v3
        # only run this if manually invoked and debug_enabled == true or a previous step failed
        if: ${{ env.SETUP_TMATE == 'true' || failure() }}
        with:
          detached: true
  
  build_win:
    name: Build Win & Python wheels
    runs-on: windows-2022
    needs: [publish_pypi]
    env:
      BUILD_TYPE: Release
      MSVC_VERSION: "2022"
      VCPKG_VERSION: "0e39c10"
      VCPKG_INSTALL_OPTIONS: --x-abi-tools-use-exact-versions
      VCPKG_DISABLE_COMPILER_TRACKING: ON
    steps:
      - uses: actions/checkout@v4
        with:
          submodules: recursive
          # we need to fetch all tags for setuptools-scm to work properly
          fetch-depth: 0
          fetch-tags: true

      # we add a custom triplet to avoid cache misses as much as possible
      # https://github.com/microsoft/vcpkg/issues/26346#issuecomment-1319244766
      - name: Configure vckpg
        shell: bash
        run: |
          workspace="$(printf '%s' '${{ github.workspace }}' | tr '\\' '/')"
          echo "VCPKG_INSTALLATION_ROOT=${workspace}/vcpkg" >> $GITHUB_ENV
          echo "VCPKG_TOOLCHAIN_FILE=${workspace}/vcpkg/scripts/buildsystems/vcpkg.cmake" >> $GITHUB_ENV
          echo "VCPKG_DEFAULT_TRIPLET=x64-windows" >> $GITHUB_ENV
          echo "VCPKG_TRIPLET_PATH=${workspace}/vcpkg/triplets/x64-windows.cmake" >> $GITHUB_ENV
          echo "VCPKG_DEFAULT_BINARY_CACHE=${workspace}/vcpkg/archives" >> $GITHUB_ENV

      - name: Install GNU make & awk
        run: choco install gawk make

      - name: Install vcpkg
        shell: bash
        run: |
          git clone https://github.com/microsoft/vcpkg.git
          cd vcpkg
          git checkout $VCPKG_VERSION
          mkdir archives
          echo "set(VCPKG_BUILD_TYPE release)" >> "$VCPKG_TRIPLET_PATH"
          echo "set(VCPKG_DISABLE_COMPILER_TRACKING $VCPKG_DISABLE_COMPILER_TRACKING)" >> "$VCPKG_TRIPLET_PATH"
          cmd.exe /c bootstrap-vcpkg.bat

      - name: Restore vcpkg packages
        uses: tespkg/actions-cache/restore@v1
        id: vcpkg-restore
        with:
          endpoint: hel1.your-objectstorage.com
          accessKey: ${{ secrets.HETZNER_S3_ACCESS_KEY }}
          secretKey: ${{ secrets.HETZNER_S3_ACCESS_SECRET }}
          bucket: gha-cache
          # actions/cache compatible properties: https://github.com/actions/cache
          key: vcpkg=${{ env.VCPKG_VERSION }}-msvc=${{ env.MSVC_VERSION }}-json=${{ hashFiles('vcpkg.json') }}
          path: |
            vcpkg/*
            !vcpkg/downloads
            !vcpkg/docs
            !vcpkg/buildtrees
            vcpkg/downloads/tools

      - name: Setup Developer Command Prompt for VS
        uses: ilammy/msvc-dev-cmd@v1

      - name: Get version modifier
        id: version-modifier
        if: ${{  github.ref == 'refs/heads/master'  }}
        run: echo "VALHALLA_VERSION_MODIFIER=$(git rev-parse --short HEAD)" >> $GITHUB_ENV

      - name: Configure CMake
        shell: bash
        run: |

          cmake --version
          cmake -B build \
            -G "Visual Studio 17 2022" \
            -A x64 \
            -DCMAKE_BUILD_TYPE="$BUILD_TYPE" \
            -DCMAKE_TOOLCHAIN_FILE="$VCPKG_TOOLCHAIN_FILE" \
            -DVCPKG_TARGET_TRIPLET="$VCPKG_DEFAULT_TRIPLET" \
            -DVCPKG_INSTALL_OPTIONS="$VCPKG_INSTALL_OPTIONS" \
            -DENABLE_DATA_TOOLS=ON \
            -DENABLE_TOOLS=ON \
            -DENABLE_PYTHON_BINDINGS=OFF \
            -DENABLE_HTTP=ON \
            -DENABLE_TESTS=OFF \
            -DENABLE_CCACHE=OFF \
            -DENABLE_SERVICES=OFF \
            -DPREFER_EXTERNAL_DEPS=ON \
            -DENABLE_GDAL=ON \
            -DVALHALLA_VERSION_MODIFIFER=${{ env.VALHALLA_VERSION_MODIFIER }}

      - name: Save vcpkg packages
        if: ${{ needs.publish_pypi.outputs.PUBLISH_PYPI != 'true' }}
        uses: tespkg/actions-cache/save@v1
        with:
          endpoint: hel1.your-objectstorage.com
          accessKey: ${{ secrets.HETZNER_S3_ACCESS_KEY }}
          secretKey: ${{ secrets.HETZNER_S3_ACCESS_SECRET }}
          bucket: gha-cache
          key: vcpkg=${{ env.VCPKG_VERSION }}-msvc=${{ env.MSVC_VERSION }}-json=${{ hashFiles('vcpkg.json') }}
          path: |
            vcpkg/*
            !vcpkg/downloads
            !vcpkg/docs
            !vcpkg/buildtrees
            vcpkg/downloads/tools

      - name: Build Valhalla
        if: ${{ needs.publish_pypi.outputs.PUBLISH_PYPI != 'true' }}
        run: |
          cmake --build build --config Release -- /clp:ErrorsOnly /p:BuildInParallel=true /m:4
          cmake --build build --config Release --target install

      - name: Test Executable
        if: ${{ needs.publish_pypi.outputs.PUBLISH_PYPI != 'true' }}
        shell: bash
        run: |
          set PATH=$PATH:${{ github.workspace }}/build/vcpkg_installed/$BUILD_TYPE/bin
          ./build/$BUILD_TYPE/valhalla_build_tiles.exe -c ./test/win/valhalla.json ./test/data/utrecht_netherlands.osm.pbf
          ./build/$BUILD_TYPE/valhalla_run_isochrone.exe --config ./test/win/valhalla.json -j "{\"locations\": [{\"lat\": 52.10205, \"lon\": 5.114651}], \"costing\": \"auto\", \"contours\":[{\"time\":15,\"color\":\"ff0000\"}]}"
          ./build/$BUILD_TYPE/valhalla_service.exe ./test/win/valhalla.json isochrone "{\"locations\": [{\"lat\": 52.10205, \"lon\": 5.114651}], \"costing\": \"auto\", \"contours\":[{\"time\":15,\"color\":\"ff0000\"}]}"
        
      - name: Print libs
        shell: bash
        run: |
          ls -l build/vcpkg_installed/x64-windows/lib
          ls -l build/vcpkg_installed/x64-windows/bin
      
      # only package python bindings if it's not a PR

      - name: Write pyproject.toml
        shell: bash
<<<<<<< HEAD
        if: ${{ needs.publish_pypi.outputs.PUBLISH_PYPI == 'true' || true }}
=======
        if: ${{ needs.publish_pypi.outputs.PUBLISH_PYPI == 'true' || github.event.inputs.python_test_publish == 'true' }}
>>>>>>> cc58d84b
        run: |
          VALHALLA_RELEASE_PKG="pyvalhalla"
          if [[ ${{ startsWith(github.ref, 'refs/tags') }} == "false" ]]; then
            VALHALLA_RELEASE_PKG="${VALHALLA_RELEASE_PKG}-weekly"
          fi
          cmake -DPYVALHALLA_NAME="${VALHALLA_RELEASE_PKG}" -P cmake/ValhallaConfigPyProject.cmake

          # make sure they really land in the python build
          echo "VALHALLA_PYTHON_PACKAGE=${VALHALLA_RELEASE_PKG}" >> $GITHUB_ENV
          echo 'VCPKG_ROOT=${{ github.workspace }}\vcpkg' >> $GITHUB_ENV
      
      - uses: pypa/cibuildwheel@v2.23.3
<<<<<<< HEAD
        if: ${{ needs.publish_pypi.outputs.PUBLISH_PYPI == 'true' || true }}
=======
        if: ${{ needs.publish_pypi.outputs.PUBLISH_PYPI == 'true' || github.event.inputs.python_test_publish == 'true' }}
>>>>>>> cc58d84b
        env:
          CIBW_ENVIRONMENT_WINDOWS: >-
            CMAKE_ARGS="-DENABLE_SERVICES=OFF -DENABLE_TESTS=OFF -DENABLE_GDAL=OFF -DVALHALLA_PYTHON_PACKAGE=${{  env.VALHALLA_PYTHON_PACKAGE  }} -DVALHALLA_VERSION_MODIFIER=${{ env.VALHALLA_VERSION_MODIFIER }} -DCMAKE_TOOLCHAIN_FILE=${{  env.VCPKG_TOOLCHAIN_FILE  }} -DVCPKG_TARGET_TRIPLET=${{  env.VCPKG_DEFAULT_TRIPLET  }}"
            PIP_NO_BUILD_ISOLATION=1
          # represents the minimum python version we release for
          CIBW_BUILD: cp312-*
          # enable when debugging
          # CIBW_BUILD_VERBOSITY: 3
          # SKBUILD_LOGGING_LEVEL: DEBUG

      - name: Upload wheels
<<<<<<< HEAD
        if: ${{ needs.publish_pypi.outputs.PUBLISH_PYPI == 'true' || true }}
=======
        if: ${{ needs.publish_pypi.outputs.PUBLISH_PYPI == 'true' || github.event.inputs.python_test_publish == 'true' }}
>>>>>>> cc58d84b
        uses: actions/upload-artifact@v4
        with:
          name: wheels-win-amd64
          path: wheelhouse/*.whl

      - name: Setup tmate session
        uses: mxschmitt/action-tmate@v3
        # only run this if manually invoked and debug_enabled == true or a previous step failed
        if: ${{ env.SETUP_TMATE == 'true' || failure() }}
        with:
          detached: true

  verify_wheels_linux:
    needs: [build_python_wheels_linux]
    runs-on: ${{  matrix.runner  }}
    container: python:3.13-slim-bookworm
<<<<<<< HEAD
    if: ${{ needs.publish_pypi.outputs.PUBLISH_PYPI == 'true' || true }}
    strategy:
      matrix:
        include:
          - arch: x86_64
            runner: ubuntu-latest
          - arch: aarch64
            runner: ubuntu-24.04-arm
=======
    if: ${{ needs.publish_pypi.outputs.PUBLISH_PYPI == 'true' || github.event.inputs.python_test_publish == 'true' }}
>>>>>>> cc58d84b
    steps:
      - uses: actions/checkout@v4

      - uses: actions/download-artifact@v4
        with:
          path: dist
          merge-multiple: true
      
      - name: Run test
        run: |
          apt-get update -y
          apt-get install -y file
<<<<<<< HEAD
          python -m pip install dist/*cp312-abi3-manylinux*_${{  matrix.arch  }}.whl
=======
          python -m pip install dist/*cp312-abi3-manylinux*.whl
>>>>>>> cc58d84b
          ./src/bindings/python/test/test_pyvalhalla_package.sh

  verify_wheels_osx:
    needs: [build_osx]
    runs-on: macos-14
<<<<<<< HEAD
    if: ${{ needs.publish_pypi.outputs.PUBLISH_PYPI == 'true' || true }}
=======
    if: ${{ needs.publish_pypi.outputs.PUBLISH_PYPI == 'true' || github.event.inputs.python_test_publish == 'true' }}
>>>>>>> cc58d84b
    steps:
      - uses: actions/checkout@v4

      - uses: actions/setup-python@v4
        with:
          python-version: '3.13'

      - uses: actions/download-artifact@v4
        with:
          path: dist
          merge-multiple: true

      - name: Run test
        shell: bash
        run: |
          python -m pip install dist/*cp312-abi3-macosx_*_arm64.whl
          python -m valhalla valhalla_service -h
          python -m valhalla valhalla_build_tiles -h
  
  verify_wheels_win:
    needs: [build_win]
    runs-on: windows-2022
<<<<<<< HEAD
    if: ${{ needs.publish_pypi.outputs.PUBLISH_PYPI == 'true' || true }}
=======
    if: ${{ needs.publish_pypi.outputs.PUBLISH_PYPI == 'true' || github.event.inputs.python_test_publish == 'true' }}
>>>>>>> cc58d84b
    steps:
      - uses: actions/checkout@v4

      - uses: actions/setup-python@v4
        with:
          python-version: '3.13'

      - uses: actions/download-artifact@v4
        with:
          path: dist
          merge-multiple: true

      - name: Run test
        shell: bash
        run: |
          python -m pip install dist/*cp312-abi3-win_amd64.whl
          python -m valhalla valhalla_service -h
          python -m valhalla valhalla_build_tiles -h

  upload_all:
    name: Upload if release
    needs: [verify_wheels_linux, verify_wheels_win, verify_wheels_osx]
    runs-on: ubuntu-latest
    if: ${{ needs.publish_pypi.outputs.PUBLISH_PYPI == 'true' }}

    permissions:
      id-token: write # This is required for requesting the JWT from Github for PyPI

    steps:
      - uses: actions/setup-python@v4
        with:
          python-version: '3.13'

      - uses: actions/download-artifact@v4
        with:
          path: dist
          merge-multiple: true

      - name: Publish to Test PyPI
        uses: pypa/gh-action-pypi-publish@v1.13.0
        with:
          verbose: true
          # uncomment when testing!
          # repository-url: https://test.pypi.org/legacy/<|MERGE_RESOLUTION|>--- conflicted
+++ resolved
@@ -79,8 +79,7 @@
     name: Build Linux Python wheels
     runs-on: ${{ matrix.runner }}
     needs: [publish_pypi]
-<<<<<<< HEAD
-    if: ${{ needs.publish_pypi.outputs.PUBLISH_PYPI == 'true' || true }}
+    if: ${{ needs.publish_pypi.outputs.PUBLISH_PYPI == 'true' || github.event.inputs.python_test_publish == 'true' }}
     strategy:
       matrix:
         include:
@@ -88,9 +87,6 @@
             runner: ubuntu-latest
           - arch: aarch64
             runner: ubuntu-24.04-arm
-=======
-    if: ${{ needs.publish_pypi.outputs.PUBLISH_PYPI == 'true' || github.event.inputs.python_test_publish == 'true' }}
->>>>>>> cc58d84b
     steps:
       - uses: actions/checkout@v4
         with:
@@ -256,11 +252,7 @@
       # only package python bindings if it's not a PR
 
       - name: Write pyproject.toml
-<<<<<<< HEAD
-        if: ${{ needs.publish_pypi.outputs.PUBLISH_PYPI == 'true' || true }}
-=======
         if: ${{ needs.publish_pypi.outputs.PUBLISH_PYPI == 'true' || github.event.inputs.python_test_publish == 'true' }}
->>>>>>> cc58d84b
         run: |
           VALHALLA_RELEASE_PKG="pyvalhalla"
           if [[ ${{ startsWith(github.ref, 'refs/tags') }} == "false" ]]; then
@@ -271,11 +263,7 @@
           echo "VALHALLA_PYTHON_PACKAGE=${VALHALLA_RELEASE_PKG}" >> $GITHUB_ENV
       
       - uses: pypa/cibuildwheel@v2.23.3
-<<<<<<< HEAD
-        if: ${{ needs.publish_pypi.outputs.PUBLISH_PYPI == 'true' || true }}
-=======
         if: ${{ needs.publish_pypi.outputs.PUBLISH_PYPI == 'true' || github.event.inputs.python_test_publish == 'true' }}
->>>>>>> cc58d84b
         env:
           CIBW_ENVIRONMENT: >
             CMAKE_ARGS="-DVALHALLA_VERSION_MODIFIER=${{ env.VALHALLA_VERSION_MODIFIER }} -DVALHALLA_PYTHON_PACKAGE=${{  env.VALHALLA_PYTHON_PACKAGE  }}"
@@ -287,11 +275,7 @@
           CIBW_BUILD: cp312-*
 
       - name: Upload wheels
-<<<<<<< HEAD
-        if: ${{ needs.publish_pypi.outputs.PUBLISH_PYPI == 'true' || true }}
-=======
         if: ${{ needs.publish_pypi.outputs.PUBLISH_PYPI == 'true' || github.event.inputs.python_test_publish == 'true' }}
->>>>>>> cc58d84b
         uses: actions/upload-artifact@v4
         with:
           name: wheels-osx-arm64
@@ -437,11 +421,7 @@
 
       - name: Write pyproject.toml
         shell: bash
-<<<<<<< HEAD
-        if: ${{ needs.publish_pypi.outputs.PUBLISH_PYPI == 'true' || true }}
-=======
         if: ${{ needs.publish_pypi.outputs.PUBLISH_PYPI == 'true' || github.event.inputs.python_test_publish == 'true' }}
->>>>>>> cc58d84b
         run: |
           VALHALLA_RELEASE_PKG="pyvalhalla"
           if [[ ${{ startsWith(github.ref, 'refs/tags') }} == "false" ]]; then
@@ -454,11 +434,7 @@
           echo 'VCPKG_ROOT=${{ github.workspace }}\vcpkg' >> $GITHUB_ENV
       
       - uses: pypa/cibuildwheel@v2.23.3
-<<<<<<< HEAD
-        if: ${{ needs.publish_pypi.outputs.PUBLISH_PYPI == 'true' || true }}
-=======
         if: ${{ needs.publish_pypi.outputs.PUBLISH_PYPI == 'true' || github.event.inputs.python_test_publish == 'true' }}
->>>>>>> cc58d84b
         env:
           CIBW_ENVIRONMENT_WINDOWS: >-
             CMAKE_ARGS="-DENABLE_SERVICES=OFF -DENABLE_TESTS=OFF -DENABLE_GDAL=OFF -DVALHALLA_PYTHON_PACKAGE=${{  env.VALHALLA_PYTHON_PACKAGE  }} -DVALHALLA_VERSION_MODIFIER=${{ env.VALHALLA_VERSION_MODIFIER }} -DCMAKE_TOOLCHAIN_FILE=${{  env.VCPKG_TOOLCHAIN_FILE  }} -DVCPKG_TARGET_TRIPLET=${{  env.VCPKG_DEFAULT_TRIPLET  }}"
@@ -470,11 +446,7 @@
           # SKBUILD_LOGGING_LEVEL: DEBUG
 
       - name: Upload wheels
-<<<<<<< HEAD
-        if: ${{ needs.publish_pypi.outputs.PUBLISH_PYPI == 'true' || true }}
-=======
         if: ${{ needs.publish_pypi.outputs.PUBLISH_PYPI == 'true' || github.event.inputs.python_test_publish == 'true' }}
->>>>>>> cc58d84b
         uses: actions/upload-artifact@v4
         with:
           name: wheels-win-amd64
@@ -491,8 +463,7 @@
     needs: [build_python_wheels_linux]
     runs-on: ${{  matrix.runner  }}
     container: python:3.13-slim-bookworm
-<<<<<<< HEAD
-    if: ${{ needs.publish_pypi.outputs.PUBLISH_PYPI == 'true' || true }}
+    if: ${{ needs.publish_pypi.outputs.PUBLISH_PYPI == 'true' || github.event.inputs.python_test_publish == 'true' }}
     strategy:
       matrix:
         include:
@@ -500,9 +471,6 @@
             runner: ubuntu-latest
           - arch: aarch64
             runner: ubuntu-24.04-arm
-=======
-    if: ${{ needs.publish_pypi.outputs.PUBLISH_PYPI == 'true' || github.event.inputs.python_test_publish == 'true' }}
->>>>>>> cc58d84b
     steps:
       - uses: actions/checkout@v4
 
@@ -515,21 +483,13 @@
         run: |
           apt-get update -y
           apt-get install -y file
-<<<<<<< HEAD
           python -m pip install dist/*cp312-abi3-manylinux*_${{  matrix.arch  }}.whl
-=======
-          python -m pip install dist/*cp312-abi3-manylinux*.whl
->>>>>>> cc58d84b
           ./src/bindings/python/test/test_pyvalhalla_package.sh
 
   verify_wheels_osx:
     needs: [build_osx]
     runs-on: macos-14
-<<<<<<< HEAD
-    if: ${{ needs.publish_pypi.outputs.PUBLISH_PYPI == 'true' || true }}
-=======
     if: ${{ needs.publish_pypi.outputs.PUBLISH_PYPI == 'true' || github.event.inputs.python_test_publish == 'true' }}
->>>>>>> cc58d84b
     steps:
       - uses: actions/checkout@v4
 
@@ -552,11 +512,7 @@
   verify_wheels_win:
     needs: [build_win]
     runs-on: windows-2022
-<<<<<<< HEAD
-    if: ${{ needs.publish_pypi.outputs.PUBLISH_PYPI == 'true' || true }}
-=======
     if: ${{ needs.publish_pypi.outputs.PUBLISH_PYPI == 'true' || github.event.inputs.python_test_publish == 'true' }}
->>>>>>> cc58d84b
     steps:
       - uses: actions/checkout@v4
 
