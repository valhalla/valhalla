--- conflicted
+++ resolved
@@ -115,13 +115,8 @@
   build_python_wheels_linux:
     name: Build Linux Python wheels
     runs-on: ubuntu-latest
-<<<<<<< HEAD
-    needs: [build_sdist]
-    if: ${{ needs.publish_pypi.outputs.PUBLISH_PYPI == 'true' || github.event_name == "pull_request" }}
-=======
     needs: [publish_pypi]
     if: ${{ needs.publish_pypi.outputs.PUBLISH_PYPI == 'true' || github.event.inputs.python_test_publish == 'true' }}
->>>>>>> cc58d84b
     steps:
       - uses: actions/checkout@v4
         with:
@@ -305,11 +300,7 @@
       # only package python bindings if it's not a PR
 
       - name: Write pyproject.toml
-<<<<<<< HEAD
-        if: ${{ needs.publish_pypi.outputs.PUBLISH_PYPI == 'true' }}
-=======
         if: ${{ needs.publish_pypi.outputs.PUBLISH_PYPI == 'true' || github.event.inputs.python_test_publish == 'true' }}
->>>>>>> cc58d84b
         run: |
           VALHALLA_RELEASE_PKG="pyvalhalla"
           if [[ ${{ startsWith(github.ref, 'refs/tags') }} == "false" ]]; then
@@ -438,10 +429,6 @@
             -DVALHALLA_VERSION_MODIFIFER=${{ env.VALHALLA_VERSION_MODIFIER }}
 
       - name: Save vcpkg packages
-<<<<<<< HEAD
-=======
-        if: ${{ needs.publish_pypi.outputs.PUBLISH_PYPI != 'true' }}
->>>>>>> cc58d84b
         uses: tespkg/actions-cache/save@v1
         with:
           endpoint: hel1.your-objectstorage.com
@@ -481,11 +468,7 @@
 
       - name: Write pyproject.toml
         shell: bash
-<<<<<<< HEAD
-        if: ${{ needs.publish_pypi.outputs.PUBLISH_PYPI == 'true' }}
-=======
         if: ${{ needs.publish_pypi.outputs.PUBLISH_PYPI == 'true' || github.event.inputs.python_test_publish == 'true' }}
->>>>>>> cc58d84b
         run: |
           VALHALLA_RELEASE_PKG="pyvalhalla"
           if [[ ${{ startsWith(github.ref, 'refs/tags') }} == "false" ]]; then
@@ -493,11 +476,7 @@
           fi
           cmake -DPYVALHALLA_NAME="${VALHALLA_RELEASE_PKG}" -P cmake/ValhallaConfigPyProject.cmake
 
-<<<<<<< HEAD
-          # make sure they really land in the python builde
-=======
           # make sure they really land in the python build
->>>>>>> cc58d84b
           echo "VALHALLA_PYTHON_PACKAGE=${VALHALLA_RELEASE_PKG}" >> $GITHUB_ENV
           echo 'VCPKG_ROOT=${{ github.workspace }}\vcpkg' >> $GITHUB_ENV
       
@@ -505,11 +484,7 @@
         if: ${{ needs.publish_pypi.outputs.PUBLISH_PYPI == 'true' || github.event.inputs.python_test_publish == 'true' }}
         env:
           CIBW_ENVIRONMENT_WINDOWS: >-
-<<<<<<< HEAD
-            CMAKE_ARGS="-DENABLE_SERVICES=OFF -DVALHALLA_PYTHON_PACKAGE=${{  env.VALHALLA_PYTHON_PACKAGE  }} -DVALHALLA_VERSION_MODIFIER=${{ env.VALHALLA_VERSION_MODIFIER }} -DCMAKE_TOOLCHAIN_FILE=${{  env.VCPKG_TOOLCHAIN_FILE  }} -DVCPKG_TARGET_TRIPLET=${{  env.VCPKG_DEFAULT_TRIPLET  }}"
-=======
             CMAKE_ARGS="-DENABLE_SERVICES=OFF -DENABLE_TESTS=OFF -DENABLE_GDAL=OFF -DVALHALLA_PYTHON_PACKAGE=${{  env.VALHALLA_PYTHON_PACKAGE  }} -DVALHALLA_VERSION_MODIFIER=${{ env.VALHALLA_VERSION_MODIFIER }} -DCMAKE_TOOLCHAIN_FILE=${{  env.VCPKG_TOOLCHAIN_FILE  }} -DVCPKG_TARGET_TRIPLET=${{  env.VCPKG_DEFAULT_TRIPLET  }}"
->>>>>>> cc58d84b
             PIP_NO_BUILD_ISOLATION=1
           # represents the minimum python version we release for
           CIBW_BUILD: cp312-*
@@ -535,11 +510,7 @@
     needs: [build_python_wheels_linux]
     runs-on: ubuntu-latest
     container: python:3.13-slim-bookworm
-<<<<<<< HEAD
-    if: ${{ needs.publish_pypi.outputs.PUBLISH_PYPI == 'true' || github.event_name == "pull_request" }}
-=======
     if: ${{ needs.publish_pypi.outputs.PUBLISH_PYPI == 'true' || github.event.inputs.python_test_publish == 'true' }}
->>>>>>> cc58d84b
     steps:
       - uses: actions/checkout@v4
 
