--- conflicted
+++ resolved
@@ -368,12 +368,8 @@
             -DENABLE_GDAL=ON \
             -DVALHALLA_VERSION_MODIFIFER=${{ env.VALHALLA_VERSION_MODIFIER }}
 
-<<<<<<< HEAD
       - name: Save vcpkg packages
-=======
-      - name: Save vcpkg packages (always, to avoid redundant rebuilds)
         if: ${{ needs.publish_pypi.outputs.PUBLISH_PYPI != 'true' }}
->>>>>>> 9a5bce70
         uses: tespkg/actions-cache/save@v1
         with:
           endpoint: hel1.your-objectstorage.com
