name: Build OSX, Win & Python bindings

# this workflow:
# - runs master & PR pushes for OSX & Win
# - publishes Python bindings for all platforms and minor Python versions to:
#   - https://pypi.org/project/pyvalhalla/ for tag pushes
#   - https://pypi.org/project/pyvalhalla-git/ for master pushes

on:
  push:
    paths-ignore:
      - "*.md"
      - .circleci/
      - docs/
      - run_route_scripts/
      - test_requests/
    branches:
      - master
      - 'nn-python-packaging'
    tags:
      - '*'
  pull_request:
    paths-ignore:
      - "*.md"
      - .circleci/
      - docs/
      - run_route_scripts/
      - test_requests/
    branches:
      - master
  workflow_dispatch:
    inputs:
      debug_enabled:
        type: boolean
        description: "Run the build with tmate debugging enabled (https://github.com/marketplace/actions/debugging-with-tmate)"
        required: false
        default: false

jobs:
  build_python_wheels_linux:
    name: Build Linux Python wheels
    runs-on: ubuntu-latest
    if: github.event_name != 'pull_request' && ${{ github.repository_owner == 'valhalla' }}
    steps:
      - uses: actions/checkout@v4
        with:
          submodules: recursive
          # we need to fetch all tags for setuptools-scm to work properly
          fetch-depth: 0
          fetch-tags: true

      # this is only used to run cibuildwheel
      - name: Configure Python
        uses: actions/setup-python@v4
        with:
          python-version: '3.12'

      - name: Get branch name
        run: echo "VALHALLA_BRANCH=${GITHUB_HEAD_REF:-${GITHUB_REF#refs/heads/}}" >> $GITHUB_ENV

      - name: Determine package to publish
        run: |
          VALHALLA_RELEASE_PKG="pyvalhalla"
          if [[ "${GITHUB_REF#refs/heads/}" != "refs/tags*" ]]; then
            VALHALLA_RELEASE_PKG="${VALHALLA_RELEASE_PKG}-git"
          fi
          echo "VALHALLA_RELEASE_PKG=${VALHALLA_RELEASE_PKG}" >> $GITHUB_ENV

      - name: Restore cache
        id: cache-ccache-restore
        uses: actions/cache/restore@v4
        with:
          path: /project/.cache/ccache
          key: ccache-manylinux_2_28_x86_64

      - uses: pypa/cibuildwheel@v2.23.3
        env:
          # /host is mounted from the host system to the manylinux container
          CIBW_ENVIRONMENT: >
            CCACHE_DIR=/host/project/.cache/ccache
            VALHALLA_RELEASE_PKG=${{ env.VALHALLA_RELEASE_PKG }}

      - name: Delete cache to save the latest
        run: |
          KEY="${{ steps.cache-ccache-restore.outputs.cache-primary-key }}"
          gh cache delete ${KEY} || true
        env:
          GH_TOKEN: ${{ secrets.GITHUB_TOKEN }}

      - name: Save cache
        if: always()
        uses: actions/cache/save@v4
        with:
          path: /project/.cache/ccache
          key: ${{ steps.cache-ccache-restore.outputs.cache-primary-key }}

      - name: Upload wheels
        uses: actions/upload-artifact@v4
        with:
          name: wheels-linux-x64
          path: wheelhouse/*.whl
  
  build_osx:
    runs-on: macos-14
    name: Build OSX & Python wheels
    steps:
      - uses: actions/checkout@v4
        with:
          submodules: recursive
          # we need to fetch all tags for setuptools-scm to work properly
          fetch-depth: 0
          fetch-tags: true

      - uses: actions/setup-python@v5
        with:
          python-version: "3.12"

      - name: Install dependencies
        run: |
          HOMEBREW_NO_AUTO_UPDATE=1 brew install python autoconf automake protobuf cmake ccache libtool sqlite3 libspatialite luajit curl wget czmq lz4 spatialite-tools unzip boost gdal
          export PATH="$(brew --prefix python)/libexec/bin:$PATH"
          sudo python -m pip install --break-system-packages requests shapely
          git clone https://github.com/kevinkreiser/prime_server --recurse-submodules && cd prime_server && ./autogen.sh && ./configure && make -j$(sysctl -n hw.logicalcpu) && sudo make install

      - name: Get branch name
        run: echo "VALHALLA_BRANCH=${GITHUB_HEAD_REF:-${GITHUB_REF#refs/heads/}}" >> $GITHUB_ENV

      - name: Restore ccache
        id: cache-ccache-restore
        uses: actions/cache/restore@v4
        with:
          path: ~/Library/Caches/ccache
          key: ccache-osx-${{ env.VALHALLA_BRANCH }}-v2
          restore-keys: |
            ccache-osx-master
            ccache-osx-

      - name: Configure CMake
        run: cmake -B build -DENABLE_SINGLE_FILES_WERROR=OFF -DENABLE_GDAL=ON

      - name: Build & install Valhalla (for python bindings)
        run: make -C build -j$(sysctl -n hw.logicalcpu) && sudo make -C build install

      - name: Build Tests
        run: make -C build -j$(sysctl -n hw.logicalcpu) tests

      - name: Delete cache to save the latest
        run: |
          KEY="${{ steps.cache-ccache-restore.outputs.cache-primary-key }}"
          gh cache delete ${KEY} || true
        env:
          GH_TOKEN: ${{ secrets.GITHUB_TOKEN }}

      - name: Save ccache
        uses: actions/cache/save@v4
        with:
          path: ~/Library/Caches/ccache
          key: ${{ steps.cache-ccache-restore.outputs.cache-primary-key }}

      - name: Run Tests
        run: make -C build -j$(sysctl -n hw.logicalcpu) check
      
      # only package python bindings if it's not a PR

      - name: Determine package to publish
        if: github.event_name != 'pull_request' && ${{ github.repository_owner == 'valhalla' }}
        run: |
          VALHALLA_RELEASE_PKG="pyvalhalla"
          if [[ "${GITHUB_REF#refs/heads/}" != "refs/tags*" ]]; then
            VALHALLA_RELEASE_PKG="${VALHALLA_RELEASE_PKG}-git"
          fi
          echo "VALHALLA_RELEASE_PKG=${VALHALLA_RELEASE_PKG}" >> $GITHUB_ENV
      
      - uses: pypa/cibuildwheel@v2.23.3
        if: github.event_name != 'pull_request' && ${{ github.repository_owner == 'valhalla' }}
        env:
          CIBW_ENVIRONMENT: >
            VALHALLA_RELEASE_PKG=${{ env.VALHALLA_RELEASE_PKG }}
          MACOSX_DEPLOYMENT_TARGET: 14

      - name: Upload wheels
        if: github.event_name != 'pull_request' && ${{ github.repository_owner == 'valhalla' }}
        uses: actions/upload-artifact@v4
        with:
          name: wheels-osx-arm64
          path: wheelhouse/*.whl

      - name: Setup tmate session
        uses: mxschmitt/action-tmate@v3
        # only run this if manually invoked or a previous job failed
        if: ${{ (github.event_name == 'workflow_dispatch' && inputs.debug_enabled) || failure() }}
        with:
          detached: true
          timeout-minutes: 15
  
  build_win:
    name: Build Win & Python wheels
    runs-on: windows-2022
    env:
      BUILD_TYPE: Release
      MSVC_VERSION: "2022"
      VCPKG_VERSION: "5e5d0e1"
      VCPKG_INSTALL_OPTIONS: --x-abi-tools-use-exact-versions
      VCPKG_DISABLE_COMPILER_TRACKING: ON
    steps:
      - uses: actions/checkout@v4
        with:
          submodules: recursive
          # we need to fetch all tags for setuptools-scm to work properly
          fetch-depth: 0
          fetch-tags: true

      # we add a custom triplet to avoid cache misses as much as possible
      # https://github.com/microsoft/vcpkg/issues/26346#issuecomment-1319244766
      - name: Configure vckpg
        shell: bash
        run: |
          echo "VCPKG_TOOLCHAIN_FILE=${{ github.workspace }}/vcpkg/scripts/buildsystems/vcpkg.cmake" >> $GITHUB_ENV
          echo "VCPKG_OVERLAY_TRIPLETS=${{ github.workspace }}/vcpkg/custom-triplets" >> $GITHUB_ENV
          echo "VCPKG_DEFAULT_TRIPLET=custom-x64-windows" >> $GITHUB_ENV
          echo "VCPKG_DEFAULT_BINARY_CACHE=${{ github.workspace }}/vcpkg/archives" >> $GITHUB_ENV

      - name: Install GNU make & awk
        run: choco install gawk make

      - name: Install vcpkg
        shell: bash
        run: |
          git clone https://github.com/microsoft/vcpkg.git
          cd vcpkg
          git checkout $VCPKG_VERSION
          mkdir archives
          mkdir "$VCPKG_OVERLAY_TRIPLETS"
          TRIPLET_FILE="$VCPKG_OVERLAY_TRIPLETS/$VCPKG_DEFAULT_TRIPLET.cmake"
          cp triplets/x64-windows.cmake "$TRIPLET_FILE"
          echo "set(VCPKG_BUILD_TYPE release)" >> "$TRIPLET_FILE"
          echo "set(VCPKG_DISABLE_COMPILER_TRACKING $VCPKG_DISABLE_COMPILER_TRACKING)" >> "$TRIPLET_FILE"
          cmd.exe /c bootstrap-vcpkg.bat

      # make sure we save vcpkg packages even if build fails
      # note, we don't use vcpkg "command line" mode, but "cmake manifest" mode
      - name: Restore vcpkg packages
        id: vcpkg-restore
        uses: actions/cache/restore@v3
        with:
          key: vcpkg=${{ env.VCPKG_VERSION }}-msvc=${{ env.MSVC_VERSION }}-json=${{ hashFiles('vcpkg.json') }}
          path: |
            vcpkg/*
            !vcpkg/downloads
            !vcpkg/docs
            !vcpkg/buildtrees
            vcpkg/downloads/tools

      - name: Setup Developer Command Prompt for VS
        uses: ilammy/msvc-dev-cmd@v1

      - name: Configure CMake
        shell: bash
        run: |
          cmake --version
          cmake -B build \
            -G "Visual Studio 17 2022" \
            -A x64 \
            -DCMAKE_BUILD_TYPE="$BUILD_TYPE" \
            -DCMAKE_TOOLCHAIN_FILE="$VCPKG_TOOLCHAIN_FILE" \
            -DVCPKG_OVERLAY_TRIPLETS="$VCPKG_OVERLAY_TRIPLETS" \
            -DVCPKG_TARGET_TRIPLET="$VCPKG_DEFAULT_TRIPLET" \
            -DVCPKG_INSTALL_OPTIONS="$VCPKG_INSTALL_OPTIONS" \
            -DENABLE_DATA_TOOLS=ON \
            -DENABLE_TOOLS=ON \
            -DENABLE_PYTHON_BINDINGS=OFF \
            -DENABLE_HTTP=ON \
            -DENABLE_TESTS=OFF \
            -DENABLE_CCACHE=OFF \
            -DENABLE_SERVICES=OFF \
            -DPREFER_EXTERNAL_DEPS=ON \
            -DENABLE_GDAL=ON

      - name: Save vcpkg packages (always, to avoid redundant rebuilds)
        uses: actions/cache/save@v3
        with:
          key: ${{ steps.vcpkg-restore.outputs.cache-primary-key }}
          path: |
            vcpkg/*
            !vcpkg/downloads
            !vcpkg/docs
            !vcpkg/buildtrees
            vcpkg/downloads/tools

      - name: Build Valhalla
        run: |
          cmake --build build --config Release -- /clp:ErrorsOnly /p:BuildInParallel=true /m:4
          cmake --build build --config Release --target install

      - name: Test Executable
        shell: bash
        run: |
          set PATH=$PATH:${{ github.workspace }}/build/vcpkg_installed/$BUILD_TYPE/bin
          ./build/$BUILD_TYPE/valhalla_build_tiles.exe -c ./test/win/valhalla.json ./test/data/utrecht_netherlands.osm.pbf
          ./build/$BUILD_TYPE/valhalla_run_isochrone.exe --config ./test/win/valhalla.json -j "{\"locations\": [{\"lat\": 52.10205, \"lon\": 5.114651}], \"costing\": \"auto\", \"contours\":[{\"time\":15,\"color\":\"ff0000\"}]}"
          ./build/$BUILD_TYPE/valhalla_service.exe ./test/win/valhalla.json isochrone "{\"locations\": [{\"lat\": 52.10205, \"lon\": 5.114651}], \"costing\": \"auto\", \"contours\":[{\"time\":15,\"color\":\"ff0000\"}]}"
      
      - name: Determine package to publish
        if: github.event_name != 'pull_request' && ${{ github.repository_owner == 'valhalla' }}
        shell: bash
        run: |
          VALHALLA_RELEASE_PKG="pyvalhalla"
          if [[ "${GITHUB_REF#refs/heads/}" != "refs/tags*" ]]; then
            VALHALLA_RELEASE_PKG="${VALHALLA_RELEASE_PKG}-git"
          fi
          echo "VALHALLA_RELEASE_PKG=${VALHALLA_RELEASE_PKG}" >> $GITHUB_ENV
        
      - name: Print libs
        shell: bash
        run: |
          ls -l build/vcpkg_installed/custom-x64-windows/lib
          ls -l build/vcpkg_installed/custom-x64-windows/bin
      
      - uses: pypa/cibuildwheel@v2.23.3
        if: github.event_name != 'pull_request' && ${{ github.repository_owner == 'valhalla' }}
        env:
          # used in setup.py
          CIBW_ENVIRONMENT: >
            VALHALLA_RELEASE_PKG=${{ env.VALHALLA_RELEASE_PKG }}
          CIBW_ENVIRONMENT_WINDOWS: >
            VCPKG_ARCH_ROOT=build/vcpkg_installed/custom-x64-windows
          CIBW_REPAIR_WHEEL_COMMAND_WINDOWS: >
            delvewheel repair --add-path build/vcpkg_installed/custom-x64-windows/bin {wheel} -w {dest_dir}

      - name: Upload wheels
        if: github.event_name != 'pull_request' && ${{ github.repository_owner == 'valhalla' }}
        uses: actions/upload-artifact@v4
        with:
          name: wheels-win-amd64
          path: wheelhouse/*.whl

      - name: Setup tmate session
        uses: mxschmitt/action-tmate@v3
        # only run this if manually invoked or a previous job failed
        if: ${{ (github.event_name == 'workflow_dispatch' && inputs.debug_enabled) || failure() }}
        with:
          detached: true

  upload_all:
    name: Upload if release
    needs: [build_python_wheels_linux, build_osx, build_win]
    runs-on: ubuntu-latest
    # if: ${{ always() }}
    if: github.event_name != 'pull_request' && ${{ github.repository_owner == 'valhalla' }}

    permissions:
      id-token: write # This is required for requesting the JWT from Github for PyPI

    steps:
      - uses: actions/setup-python@v4
        with:
          python-version: '3.12'

      - uses: actions/download-artifact@v4
        with:
          path: dist
          merge-multiple: true

      - name: Publish to Test PyPI
        uses: pypa/gh-action-pypi-publish@v1.12.4
        with:
          verbose: true
<<<<<<< HEAD
          # uncomment when testing!
          # repository-url: https://test.pypi.org/legacy/
=======
          repository-url: 'https://test.pypi.org/legacy/'
>>>>>>> c78726dc
<|MERGE_RESOLUTION|>--- conflicted
+++ resolved
@@ -365,9 +365,5 @@
         uses: pypa/gh-action-pypi-publish@v1.12.4
         with:
           verbose: true
-<<<<<<< HEAD
           # uncomment when testing!
-          # repository-url: https://test.pypi.org/legacy/
-=======
-          repository-url: 'https://test.pypi.org/legacy/'
->>>>>>> c78726dc
+          # repository-url: https://test.pypi.org/legacy/