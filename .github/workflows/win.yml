name: Windows CI
on:
  push:
    paths-ignore:
      - "*.md"
      - .circleci/
      - docs/
      - run_route_scripts/
      - test/
      - test_requests/
    branches:
      - master
  pull_request:
    paths-ignore:
      - "*.md"
      - .circleci/
      - docs/
      - run_route_scripts/
      - test/
      - test_requests/
    branches:
      - master
  workflow_dispatch:
    inputs:
      debug_enabled:
        type: boolean
        description: "Run the build with tmate debugging enabled (https://github.com/marketplace/actions/debugging-with-tmate)"
        required: false
        default: false

env:
  BUILD_TYPE: Release
  MSVC_VERSION: "2022"
  VCPKG_VERSION: "5e5d0e1"
  VCPKG_INSTALL_OPTIONS: --x-abi-tools-use-exact-versions
  VCPKG_DISABLE_COMPILER_TRACKING: ON

jobs:
  build_win:
    runs-on: windows-latest
    steps:
      - uses: actions/checkout@v4
        with:
          submodules: recursive

      # we add a custom triplet to avoid cache misses as much as possible
      # https://github.com/microsoft/vcpkg/issues/26346#issuecomment-1319244766
      - name: Configure vckpg
        shell: bash
        run: |
          echo "VCPKG_TOOLCHAIN_FILE=${{ github.workspace }}/vcpkg/scripts/buildsystems/vcpkg.cmake" >> $GITHUB_ENV
          echo "VCPKG_OVERLAY_TRIPLETS=${{ github.workspace }}/vcpkg/custom-triplets" >> $GITHUB_ENV
          echo "VCPKG_DEFAULT_TRIPLET=custom-x64-windows" >> $GITHUB_ENV
          echo "VCPKG_DEFAULT_BINARY_CACHE=${{ github.workspace }}/vcpkg/archives" >> $GITHUB_ENV

      - name: Install GNU make & awk
        run: choco install gawk make

      - name: Install vcpkg
        shell: bash
        run: |
          git clone https://github.com/microsoft/vcpkg.git
          cd vcpkg
          git checkout $VCPKG_VERSION
          mkdir archives
          mkdir "$VCPKG_OVERLAY_TRIPLETS"
          TRIPLET_FILE="$VCPKG_OVERLAY_TRIPLETS/$VCPKG_DEFAULT_TRIPLET.cmake"
          cp triplets/x64-windows.cmake "$TRIPLET_FILE"
          echo "set(VCPKG_BUILD_TYPE release)" >> "$TRIPLET_FILE"
          echo "set(VCPKG_DISABLE_COMPILER_TRACKING $VCPKG_DISABLE_COMPILER_TRACKING)" >> "$TRIPLET_FILE"
          cmd.exe /c bootstrap-vcpkg.bat

      # make sure we save vcpkg packages even if build fails
      # note, we don't use vcpkg "command line" mode, but "cmake manifest" mode
      - name: Restore vcpkg packages
        id: vcpkg-restore
        uses: actions/cache/restore@v3
        with:
          key: vcpkg=${{ env.VCPKG_VERSION }}-msvc=${{ env.MSVC_VERSION }}-json=${{ hashFiles('vcpkg.json') }}
          path: |
            vcpkg/*
            !vcpkg/downloads
            !vcpkg/docs
            !vcpkg/buildtrees
            vcpkg/downloads/tools

      - name: Setup Developer Command Prompt for VS
        uses: ilammy/msvc-dev-cmd@v1

      - name: Configure CMake
        shell: bash
        run: |
          cmake --version
          cmake -B build \
            -G "Visual Studio 17 2022" \
            -A x64 \
            -DCMAKE_BUILD_TYPE="$BUILD_TYPE" \
            -DCMAKE_TOOLCHAIN_FILE="$VCPKG_TOOLCHAIN_FILE" \
            -DVCPKG_OVERLAY_TRIPLETS="$VCPKG_OVERLAY_TRIPLETS" \
            -DVCPKG_TARGET_TRIPLET="$VCPKG_DEFAULT_TRIPLET" \
            -DVCPKG_INSTALL_OPTIONS="$VCPKG_INSTALL_OPTIONS" \
            -DENABLE_DATA_TOOLS=ON \
            -DENABLE_TOOLS=ON \
            -DENABLE_PYTHON_BINDINGS=ON \
            -DENABLE_HTTP=ON \
            -DENABLE_TESTS=OFF \
            -DENABLE_CCACHE=OFF \
            -DENABLE_SERVICES=OFF \
            -DPREFER_EXTERNAL_DEPS=ON \
            -DENABLE_GDAL=ON

<<<<<<< HEAD
      - name: Save vcpkg packages (if cache miss)
=======
      - name: Save vcpkg packages (always, to avoid redundant rebuilds)
>>>>>>> 4e7f5a79
        uses: actions/cache/save@v3
        with:
          key: ${{ steps.vcpkg-restore.outputs.cache-primary-key }}
          path: |
            vcpkg/*
            !vcpkg/downloads
            !vcpkg/docs
            !vcpkg/buildtrees
            vcpkg/downloads/tools

      - name: Build Valhalla
        run: |
          cmake --build build --config Release -- /clp:ErrorsOnly /p:BuildInParallel=true /m:4

      - name: Test Executable
        shell: bash
        run: |
          set PATH=$PATH:${{ github.workspace }}/build/vcpkg_installed/$BUILD_TYPE/bin
          ./build/$BUILD_TYPE/valhalla_build_tiles.exe -c ./test/win/valhalla.json ./test/data/utrecht_netherlands.osm.pbf
          ./build/$BUILD_TYPE/valhalla_run_isochrone.exe --config ./test/win/valhalla.json -j "{\"locations\": [{\"lat\": 52.10205, \"lon\": 5.114651}], \"costing\": \"auto\", \"contours\":[{\"time\":15,\"color\":\"ff0000\"}]}"
          ./build/$BUILD_TYPE/valhalla_service.exe ./test/win/valhalla.json isochrone "{\"locations\": [{\"lat\": 52.10205, \"lon\": 5.114651}], \"costing\": \"auto\", \"contours\":[{\"time\":15,\"color\":\"ff0000\"}]}"

      - name: Setup tmate session
        uses: mxschmitt/action-tmate@v3
        # only run this if manually invoked or a previous job failed
        if: ${{ (github.event_name == 'workflow_dispatch' && inputs.debug_enabled) || failure() }}
        with:
          detached: true<|MERGE_RESOLUTION|>--- conflicted
+++ resolved
@@ -109,11 +109,7 @@
             -DPREFER_EXTERNAL_DEPS=ON \
             -DENABLE_GDAL=ON
 
-<<<<<<< HEAD
-      - name: Save vcpkg packages (if cache miss)
-=======
       - name: Save vcpkg packages (always, to avoid redundant rebuilds)
->>>>>>> 4e7f5a79
         uses: actions/cache/save@v3
         with:
           key: ${{ steps.vcpkg-restore.outputs.cache-primary-key }}
