--- conflicted
+++ resolved
@@ -77,189 +77,9 @@
 
 ## Installation
 
-<<<<<<< HEAD
-### Docker
-
-Checkout our `run-*` docker containers here: https://hub.docker.com/r/valhalla/valhalla/tags
-
-### Build Configuration
-
-Valhalla uses CMake as build system. When compiling with gcc (GNU Compiler Collection), version 5 or newer is supported.
-
-Important build options include:
-
-| Option | Behavior |
-|--------|----------|
-| `-DENABLE_DATA_TOOLS` (`On`/`Off`) | Build the data preprocessing tools|
-| `-DENABLE_PYTHON_BINDINGS` (`On`/`Off`) | Build the python bindings|
-| `-DENABLE_SERVICES` (`On` / `Off`) | Build the HTTP service|
-| `-DBUILD_SHARED_LIBS` (`On` / `Off`) | Build static or shared libraries|
-| `-DENABLE_COMPILER_WARNINGS` (`ON` / `OFF`) | Build with common compiler warnings (defaults to off)|
-| `-DENABLE_WERROR` (`ON` / `OFF`) | Treat compiler warnings as errors  (defaults to off). Requires `-DENABLE_COMPILER_WARNINGS=ON` to take effect.|
-| `-DENABLE_BENCHMARKS` (`ON` / `OFF`) | Enable microbenchmarking  (defaults to on).|
-| `-DENABLE_SANITIZERS` (`ON` / `OFF`) | Build with all the integrated sanitizers (defaults to off).|
-| `-DENABLE_ADDRESS_SANITIZER` (`ON` / `OFF`) | Build with address sanitizer (defaults to off).|
-| `-DENABLE_UNDEFINED_SANITIZER` (`ON` / `OFF`) | Build with undefined behavior sanitizer (defaults to off).|
-
-For more build options run the interactive GUI or have a look at the root's [`CmakeLists.txt`](https://github.com/valhalla/valhalla/blob/master/CMakeLists.txt):
-
-```bash
-cd build
-cmake ..
-ccmake ..
-```
-
-If you're building on Apple Silicon and use the Rosetta terminal (see below), you might need to additionally specify the appropriate options:
-
-```
-cmake .. -DCMAKE_BUILD_TYPE=Release -DCMAKE_OSX_ARCHITECTURES="x86_64"
-```
-
-### Building from Source - Linux
-
-To install on a Debian or Ubuntu system you need to install its dependencies with:
-
-```bash
-sudo add-apt-repository -y ppa:valhalla-core/valhalla
-sudo apt-get update
-sudo apt-get install -y cmake make libtool pkg-config g++ gcc curl unzip jq lcov protobuf-compiler vim-common locales libcurl4-openssl-dev zlib1g-dev liblz4-dev libprime-server-dev libprotobuf-dev prime-server-bin
-#if you plan to compile with data building support, see below for more info
-sudo apt-get install -y libgeos-dev libgeos++-dev libluajit-5.1-dev libspatialite-dev libsqlite3-dev wget sqlite3 spatialite-bin python3-shapely
-source /etc/lsb-release
-if [[ $(python3 -c "print(int($DISTRIB_RELEASE > 15))") > 0 ]]; then sudo apt-get install -y libsqlite3-mod-spatialite; fi
-#if you plan to compile with python bindings, see below for more info
-sudo apt-get install -y python-all-dev
-```
-
-Now you can build and install Valhalla, e.g. 
-
-```bash
-# will build to ./build
-cmake -B build -DCMAKE_BUILD_TYPE=Release
-make -C build -j$(nproc)
-sudo make -C build install
-```
-
-### Building from Source - macOS
-
-#### Configuring Rosetta for ARM64 MacBook
-
-Check your architecture typing `arch` in the terminal. In case the result is `arm64` set up Rosetta terminal to emulate x86_64 behavior. Otherwise, skip this step.
-
-1. Go to `Finder > Application > Utilities`.
-2. Select `Terminal` and right-click on it, then choose `Duplicate`.
-3. Rename the duplicated app `Rosetta Terminal`.
-4. Now select `Rosetta Terminal` application, right-click and choose `Get Info` .
-5. Check the box for `Open using Rosetta`, then close the `Get Info` window.
-6. Make shure you get `i386` after typing `arch` command in  `Rosetta Terminal`.
-7. Now it fully supports Homebrew and other x86_64 command line applications.
-
-Install [Homebrew](http://brew.sh) in the `Rosetta Terminal` app and update the aliases.
-
-```
-echo "alias ibrew='arch -x86_64 /usr/local/bin/brew'" >> ~/.zshrc
-echo "alias mbrew='arch -arm64e /opt/homebrew/bin/brew'" >> ~/.zshrc
-```
-
-You will use them to specify the platform when installing a library. Note: use `ibrew` in `Rosetta Terminal` to install all dependencies for `valhalla` and `prime_server` projects.
-
-**_NOTE:_** If when installing packages below you get message `attempting to link with file built for macOS-arm64`, you can remove already installed packages for arm64 i.e. `mbrew uninstall ...`. Also, if there are problems with individual packages, you can install them from sources e.g. [geos](https://github.com/libgeos/geos) or [sqlite](https://www.sqlite.org/download.html).
-
-**_NOTE:_** It is possible to build Valhalla natively for Apple Silicon, but some dependencies(e.g. LuaJIT) don't have stable versions supporting Apple Silicon and have to be built and installed manually from source.
-
-#### Installing dependencies
-
-To install valhalla on macOS, you need to install its dependencies with [Homebrew](http://brew.sh):
-
-```bash
-# install dependencies (automake & czmq are required by prime_server)
-brew install automake cmake libtool protobuf-c libspatialite pkg-config sqlite3 jq curl wget czmq lz4 spatialite-tools unzip luajit
-# following packages are needed for running Linux compatible scripts
-brew install bash coreutils binutils
-# Update your PATH env variable to include /usr/local/opt/binutils/bin:/usr/local/opt/coreutils/libexec/gnubin
-```
-
-Now, clone the Valhalla repository
-
-```bash
-git clone --recurse-submodules https://github.com/valhalla/valhalla.git
-```
-
-Then, build [`prime_server`](https://github.com/kevinkreiser/prime_server#build-and-install).
-
-After getting the dependencies install it with e.g.:
-
-```bash
-# will build to ./build
-cmake -B build -DCMAKE_BUILD_TYPE=Release
-make -C build -j$(sysctl -n hw.physicalcpu)
-sudo make -C build install
-```
-
-### Building from Source - Windows
-
-It's recommended to work with the following toolset:
-- Visual Studio with C++ support
-- Visual Studio Code (easier and lighter to handle)
-- [vcpkg](https://github.com/Microsoft/vcpkg) to install packages
-- [CMake](https://cmake.org/download/)
-
-1. Install the following packages with `vcpkg` and your platform triplet (e.g. `x64-windows`). Note, you can remove all packages after `zlib` in `.\.vcpkg_deps.txt` if you don't want to build `TOOLS` & `DATA_TOOLS`:
-```
-# Basic packages
-git -C C:\path\to\vcpkg checkout f4bd6423
-cd C:\path\to\project
-C:\path\to\vcpkg.exe --triplet x64-windows install "@.vcpkg_deps.txt"
-```
-2. Let CMake configure the build with the required modules enabled. **Note**, you have to manually link LuaJIT for some reason, e.g. the final command for `x64` could look like
-```
-"C:\Program Files\CMake\bin\cmake.EXE" --no-warn-unused-cli -DENABLE_TOOLS=ON -DENABLE_DATA_TOOLS=ON -DENABLE_PYTHON_BINDINGS=ON -DENABLE_HTTP=ON -DENABLE_CCACHE=OFF -DENABLE_SERVICES=OFF -DENABLE_BENCHMARKS=OFF -DENABLE_TESTS=OFF -DLUA_LIBRARIES=path\to\vcpkg\installed\x64-windows\lib\lua51.lib -DLUA_INCLUDE_DIR=path\to\vcpkg\installed\x64-windows\include\luajit -DVCPKG_TARGET_TRIPLET=x64-windows -DCMAKE_TOOLCHAIN_FILE=path\to\vcpkg\scripts\buildsystems\vcpkg.cmake -DCMAKE_EXPORT_COMPILE_COMMANDS:BOOL=TRUE -Hpath/to/project -Bpath/to/project/build -G "Visual Studio 16 2019" -T host=x64 -A x64
-```
-3. Run the build for all targets.
-```
-cd C:\path\to\project
-cmake -B build .
-```
-
-## Running
-
-The following bash should be enough to make some routing data and start a server using it. (Note - if you would like to run an elevation lookup service with Valhalla follow the instructions [here](https://github.com/valhalla/valhalla/blob/master/docs/elevation.md)).
-
-```bash
-#download some data and make tiles out of it
-#NOTE: you can feed multiple extracts into pbfgraphbuilder
-wget http://download.geofabrik.de/europe/switzerland-latest.osm.pbf http://download.geofabrik.de/europe/liechtenstein-latest.osm.pbf
-#get the config and setup
-mkdir -p valhalla_tiles
-valhalla_build_config --mjolnir-tile-dir ${PWD}/valhalla_tiles --mjolnir-tile-extract ${PWD}/valhalla_tiles.tar --mjolnir-timezone ${PWD}/valhalla_tiles/timezones.sqlite --mjolnir-admin ${PWD}/valhalla_tiles/admins.sqlite > valhalla.json
-#build timezones.sqlite to support time-dependent routing
-valhalla_build_timezones > valhalla_tiles/timezones.sqlite
-#build routing tiles
-#TODO: run valhalla_build_admins?
-valhalla_build_tiles -c valhalla.json switzerland-latest.osm.pbf liechtenstein-latest.osm.pbf
-#tar it up for running the server
-#either run this to build a tile index for faster graph loading times
-valhalla_build_extract -c valhalla.json -v
-#or simply tar up the tiles
-find valhalla_tiles | sort -n | tar cf valhalla_tiles.tar --no-recursion -T -
-
-#grab the demos repo and open up the point and click routing sample
-git clone --depth=1 --recurse-submodules --single-branch --branch=gh-pages https://github.com/valhalla/demos.git
-firefox demos/routing/index-internal.html &
-#NOTE: set the environment pulldown to 'localhost' to point it at your own server
-
-#start up the server
-valhalla_service valhalla.json 1
-#curl it directly if you like:
-curl http://localhost:8002/route --data '{"locations":[{"lat":47.365109,"lon":8.546824,"type":"break","city":"Zürich","state":"Altstadt"},{"lat":47.108878,"lon":8.394801,"type":"break","city":"6037 Root","state":"Untere Waldstrasse"}],"costing":"auto","directions_options":{"units":"miles"}}' | jq '.'
-
-#HAVE FUN!
-```
-=======
 To run Valhalla locally or your own server, we recommend using our Docker image. Checkout the `run-*` docker containers here: https://hub.docker.com/r/valhalla/valhalla/tags. Also, there's a [community Docker image](https://github.com/gis-ops/docker-valhalla) with more "magic" than the native one.
 
 If you want to build Valhalla from source, follow the [documentation](docs/building.md).
->>>>>>> 81fe0af3
 
 For more information on binaries, see [Command Line Tools](#command-line-tools) section below and the [docs](docs).
 
@@ -267,21 +87,7 @@
 
 We :heart: contributions to Valhalla. They could be non-technical, e.g. translations into other languages via [Transifex](https://www.transifex.com/valhalla/valhalla-phrases/locales-en-us-json--transifex/) or documentation improvements, or technical ones like bug fixes or feature implementations. It's important to open an issue before setting out to work on a PR.
 
-<<<<<<< HEAD
-### Tests
-
-We highly encourage running and updating the tests to make sure no regressions have been made. We use the Automake test suite to run our tests by simply making the `check` target:
-
-    make check
-
-To run an individual test, `make run-<test name>` from the build directory or `./test/<testname>`
-
-You may check some notes on [unit tests](https://github.com/valhalla/valhalla/blob/master/docs/testing.md)
-
-Coverage reports are automatically generated using codecov for each pull request, but you can also build them locally by passing `-DENABLE_COVERAGE=On` and running `make coverage`.
-=======
 Ideally, get familiar with our [Contribution guidelines](./CONTRIBUTING.md) first.
->>>>>>> 81fe0af3
 
 ## Benchmarks
 
@@ -310,9 +116,6 @@
 
 ### Batch Script Tool
 
-<<<<<<< HEAD
-- [Batch Run_Route](https://github.com/valhalla/valhalla/blob/master/run_route_scripts/README.md)
-=======
 - [Batch Run_Route](./run_route_scripts/README.md)
 
 ## Related projects
@@ -326,5 +129,4 @@
 - [**valhalla-qgis-plugin**](https://github.com/gis-ops/valhalla-qgis-plugin): A QGIS plugin for Valhalla, also available in the [official QGIS plugin store](https://plugins.qgis.org/plugins/valhalla/). **Note**, it's almost deprecated and will be replaced with a much superior alternative.
 - [**routingpy**](https://github.com/gis-ops/routingpy): A Python client for most open-source routing engines, including Valhalla, with a common interface for all engines. Available on [PyPI](https://pypi.org/project/routingpy/).
 - [**routingjs**](https://github.com/gis-ops/routingjs): A TypeScript client for most open-source routing engines, including Valhalla, with a common interface for all engines. Available as engine-specific packages on [npm](https://www.npmjs.com/package/@routingjs/valhalla).
-- [**pyvalhalla**](https://github.com/gis-ops/pyvalhalla): Python bindings for Valhalla, so its APIs can be used from within Python without a HTTP service. Available on [PyPI](https://pypi.org/project/pyvalhalla/).
->>>>>>> 81fe0af3
+- [**pyvalhalla**](https://github.com/gis-ops/pyvalhalla): Python bindings for Valhalla, so its APIs can be used from within Python without a HTTP service. Available on [PyPI](https://pypi.org/project/pyvalhalla/).