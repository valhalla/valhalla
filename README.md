--- conflicted
+++ resolved
@@ -93,11 +93,7 @@
 sudo apt-get update
 sudo apt-get install -y cmake make libtool pkg-config g++ gcc curl jq lcov protobuf-compiler vim-common locales libboost-all-dev libcurl4-openssl-dev zlib1g-dev liblz4-dev libprime-server-dev libprotobuf-dev prime-server-bin
 #if you plan to compile with data building support, see below for more info
-<<<<<<< HEAD
-sudo apt-get install -y libgeos-dev libgeos++-dev liblua5.3-dev libspatialite-dev libsqlite3-dev lua5.3 wget
-=======
-sudo apt-get install -y libgeos-dev libgeos++-dev liblua5.2-dev libspatialite-dev libsqlite3-dev lua5.2 wget sqlite3 spatialite-bin
->>>>>>> 77cb981c
+sudo apt-get install -y libgeos-dev libgeos++-dev liblua5.3-dev libspatialite-dev libsqlite3-dev lua5.3 wget sqlite3 spatialite-bin
 source /etc/lsb-release
 if [[ $(python -c "print int($DISTRIB_RELEASE > 15)") > 0 ]]; then sudo apt-get install -y libsqlite3-mod-spatialite; fi
 #if you plan to compile with python bindings, see below for more info
