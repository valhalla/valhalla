--- conflicted
+++ resolved
@@ -29,12 +29,8 @@
 | `-DENABLE_ADDRESS_SANITIZER` (`ON` / `OFF`) | Build with address sanitizer (defaults to off).|
 | `-DENABLE_UNDEFINED_SANITIZER` (`ON` / `OFF`) | Build with undefined behavior sanitizer (defaults to off).|
 | `-DPREFER_SYSTEM_DEPS` (`ON` / `OFF`) | Whether to use internally vendored headers or find the equivalent external package (defaults to off).|
-<<<<<<< HEAD
-| `-DENABLE_GEOTIFF` (`ON` / `OFF`) | Whether to include libgeotiff as a dependency (used for serialization of isochrone grid) (defaults to on).|
-=======
 | `-DENABLE_GEOTIFF` (`ON` / `OFF`) | Whether to include libgeotiff as a dependency (used for serialization of isochrone grid, defaults to ON).|
 | `-DCMAKE_UNITY_BUILD` (`ON` / `OFF`) | Whether to enable unity builds to speed up compilation (defaults to off). You may need to experiment with different values for `-DCMAKE_UNITY_BUILD_BATCH_SIZE` (default is 8) to achieve successful compilation.|
->>>>>>> 84b5eea4
 
 ## Building with `vcpkg` - any platform
 
