--- conflicted
+++ resolved
@@ -137,13 +137,9 @@
 | `ignore_oneways` | If set to `true`, ignores one-way restrictions. Especially useful for matching GPS traces to the road network ignoring uni-directional traffic rules. Not included in `ignore_restrictions` option. Default is `false`. |
 | `ignore_non_vehicular_restrictions` | Similar to `ignore_restrictions`, but will respect restrictions that impact vehicle safety, such as weight and size restrictions. |
 | `ignore_access` | Will ignore mode-specific access tags. Especially useful for matching GPS traces to the road network regardless of restrictions. Default is `false`. |
-<<<<<<< HEAD
-| `speed_types` | Will determine which speed sources are used, if available. A list of strings with the following possible values: <ul><li><code>freeflow</code></li><li><code>constrained</code></li><li><code>predicted</code></li><li><code>current</code></li></ul> Default is all sources (again, only if available). |
-=======
 | `ignore_construction` | Will ignore construction tags. Only works when the `include_construction` option is set before building the graph. Useful for planning future routes. Default is `false`. |
 | `speed_types` | Will determine which speed sources are used, if available. A list of strings with the following possible values: <ul><li><code>freeflow</code></li><li><code>constrained</code></li><li><code>predicted</code></li><li><code>current</code></li></ul> Default is all sources (again, only if available). |
 | `hierarchy_limits` (**beta**) | Pass custom hierarchy limits along with this request (read more about the tile hierarchy [here](../../tiles.md#hierarchieslevels)). Needs to be an object with mandatory keys `1` and `2`, each value is another object containing numerical values for `max_up_transitions` and `expand_within_distance`. The service may either clamp these values or disallow modifying hierarchy limits via the request parameters entirely. |
->>>>>>> 56ed70e1
 
 ###### Other costing options
 The following options are available for `auto`, `bus`, `taxi`, and `truck` costing methods.
@@ -251,11 +247,7 @@
 | `max_distance` | Sets the maximum total walking distance of a route. Default is 100 km (~62 miles). |
 | `transit_start_end_max_distance` | A pedestrian option that can be added to the request to extend the defaults (2145 meters or approximately 1.5 miles). This is the maximum walking distance at the beginning or end of a route.|
 | `transit_transfer_max_distance` | A pedestrian option that can be added to the request to extend the defaults (800 meters or 0.5 miles). This is the maximum walking distance between transfers.|
-<<<<<<< HEAD
-| `type` | If set to `blind`, enables additional route instructions, especially useful for blind users: Announcing crossed streets, the stairs, bridges, tunnels, gates and bollards, which need to be passed on route; information about traffic signals on crosswalks; route numbers not announced for named routes. Default `foot` |
-=======
 | `type` | <ul><li>If set to `blind`, enables additional route instructions, especially useful for blind users: Announcing crossed streets, the stairs, bridges, tunnels, gates and bollards, which need to be passed on route; information about traffic signals on crosswalks; route numbers not announced for named routes.</li><li>If set to `wheelchair`, changes the defaults for `max_distance`, `walking_speed`, and `step_penalty` to be better aligned to the needs of wheelchair users.</li></ul> These two options are mutually exclusive. In case you want to combine them, please use `blind` and pass the options adjusted for `wheelchair` users manually. Default `foot` |
->>>>>>> 56ed70e1
 | `mode_factor` | A factor which the cost of a pedestrian edge will be multiplied with on multimodal request, e.g. `bss` or `multimodal/transit`. Default is a factor of 1.5, i.e. avoiding walking.
 
 ##### Transit costing options
@@ -375,10 +367,7 @@
 | `prioritize_bidirectional` | Prioritize `bidirectional a*` when `date_time.type = depart_at/current`. By default `time_dependent_forward a*` is used in these cases, but `bidirectional a*` is much faster. Currently it does not update the time (and speeds) when searching for the route path, but the ETA on that route is recalculated based on the time-dependent speeds |
 | `roundabout_exits` | A boolean indicating whether exit instructions at roundabouts should be added to the output or not. Default is true. |
 | `admin_crossings` | When present and `true`, the successful route summary will include the two keys `admins` and `admin_crossings`. `admins` is an array of administrative regions the route lies within. `admin_crossings` is an array of objects that contain `from_admin_index` and `to_admin_index`, which are indices into the `admins` array. They also contain `from_shape_index` and `to_shape_index`, which are start and end indices of the edge along which an administrative boundary is crossed. |
-<<<<<<< HEAD
-=======
 | `turn_lanes` | When present and `true`, each maneuver in the route response can include a `lanes` array describing lane-level guidance. The lanes array details possible `directions`, as well as which lanes are `valid` or `active` for following the maneuver.
->>>>>>> 56ed70e1
 
 [openlr]: https://www.openlr-association.com/fileadmin/user_upload/openlr-whitepaper_v1.5.pdf
 
