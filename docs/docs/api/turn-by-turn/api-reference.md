# Valhalla routing service API reference

Valhalla's routing service (a.k.a. turn-by-turn), is an open-source routing service that lets you integrate routing and navigation into a web or mobile application.

[View an interactive demo](http://valhalla.github.io/demos/routing)

The default logic for the OpenStreetMap tags, keys, and values used when routing are documented on an [OSM wiki page](http://wiki.openstreetmap.org/wiki/OSM_tags_for_routing/Valhalla).

## Inputs of a route

The route request run locally takes the form of `localhost:8002/route?json={}`, where the JSON inputs inside the `{}` include location information, name and options for the costing model, and output options. Here is the JSON payload for an example request:

```json
{"locations":[{"lat":42.358528,"lon":-83.271400,"street":"Appleton"},{"lat":42.996613,"lon":-78.749855,"street":"Ranch Trail"}],"costing":"auto","costing_options":{"auto":{"country_crossing_penalty":2000.0}},"units":"miles","id":"my_work_route"}
```

This request provides automobile routing between the Detroit, Michigan area and Buffalo, New York, with an optional street name parameter to improve navigation at the start and end points. It attempts to avoid routing north through Canada by adding a penalty for crossing international borders. The resulting route is displayed in miles.

There is an option to name your route request. You can do this by appending the following to your request `&id=`. The `id` is returned with the response so a user could match to the corresponding request.

### Locations

You specify locations as an ordered list of two or more locations within a JSON array. Locations are visited in the order specified.

A location must include a latitude and longitude in decimal degrees. The coordinates can come from many input sources, such as a GPS location, a point or a click on a map, a geocoding service, and so on. Note that the Valhalla cannot search for names or addresses or perform geocoding or reverse geocoding. External search services, such as [Mapbox Geocoding](https://www.mapbox.com/api-documentation/#geocoding), can be used to find places and geocode addresses, which must be converted to coordinates for input.

To build a route, you need to specify two `break` locations. In addition, you can include `through`, `via` or `break_through` locations to influence the route path.

| Location parameters | Description |
| :--------- | :----------- |
| `lat` | Latitude of the location in degrees. This is assumed to be both the routing location and the display location if no `display_lat` and `display_lon` are provided. |
| `lon` | Longitude of the location in degrees. This is assumed to be both the routing location and the display location if no `display_lat` and `display_lon` are provided. |
| `type` | Type of location, either `break`, `through`, `via` or `break_through`. Each type controls two characteristics: whether or not to allow a u-turn at the location and whether or not to generate guidance/legs at the location. A `break` is a location at which we allows u-turns and generate legs and arrival/departure maneuvers. A `through` location is a location at which we neither allow u-turns nor generate legs or arrival/departure maneuvers. A `via` location is a location at which we allow u-turns but do not generate legs or arrival/departure maneuvers. A `break_through` location is a location at which we do not allow u-turns but do generate legs and arrival/departure maneuvers. If no type is provided, the type is assumed to be a `break`. The types of the first and last locations are ignored and are treated as `break`s. |
| `heading` | (optional) Preferred direction of travel for the start from the location. This can be useful for mobile routing where a vehicle is traveling in a specific direction along a road, and the route should start in that direction. The `heading` is indicated in degrees from north in a clockwise direction, where north is 0°, east is 90°, south is 180°, and west is 270°. |
| `heading_tolerance` | (optional) How close in degrees a given street's angle must be in order for it to be considered as in the same direction of the `heading` parameter. The default value is 60 degrees. |
| `street` | (optional) Street name. The street name may be used to assist finding the correct routing location at the specified latitude, longitude. This is not currently implemented. |
| `way_id` | (optional) OpenStreetMap identification number for a polyline [way](http://wiki.openstreetmap.org/wiki/Way). The way ID may be used to assist finding the correct routing location at the specified latitude, longitude. This is not currently implemented. |
| `minimum_reachability` | Minimum number of nodes (intersections) reachable for a given edge (road between intersections) to consider that edge as belonging to a connected region. When correlating this location to the route network, try to find candidates who are reachable from this many or more nodes (intersections). If a given candidate edge reaches less than this number of nodes its considered to be a disconnected island and we'll search for more candidates until we find at least one that isn't considered a disconnected island. If this value is larger than the configured service limit it will be clamped to that limit. The default is a minimum of 50 reachable nodes. |
| `radius` | The number of meters about this input location within which edges (roads between intersections) will be considered as candidates for said location. When correlating this location to the route network, try to only return results within this distance (meters) from this location. If there are no candidates within this distance it will return the closest candidate within reason. If this value is larger than the configured service limit it will be clamped to that limit. The default is 0 meters. |
| `rank_candidates` | Whether or not to rank the edge candidates for this location. The ranking is used as a penalty within the routing algorithm so that some edges will be penalized more heavily than others. If `true` candidates will be ranked according to their distance from the input and various other attributes. If `false` the candidates will all be treated as equal which should lead to routes that are just the most optimal path with emphasis about which edges were selected. |
| `preferred_side` | If the location is not offset from the road centerline or is closest to an intersection this option has no effect. Otherwise the determined side of street is used to determine whether or not the location should be visited from the `same`, `opposite` or `either` side of the road with respect to the side of the road the given locale drives on. In Germany (driving on the right side of the road), passing a value of `same` will only allow you to leave from or arrive at a location such that the location will be on your right. In Australia (driving on the left side of the road), passing a value of `same` will force the location to be on your left. A value of `opposite` will enforce arriving/departing from a location on the opposite side of the road from that which you would be driving on while a value of `either` will make no attempt limit the side of street that is available for the route. |
| `display_lat` | Latitude of the map location in degrees. If provided the `lat` and `lon` parameters will be treated as the routing location and the `display_lat` and `display_lon` will be used to determine the side of street. Both `display_lat` and `display_lon` must be provided and valid to achieve the desired effect. |
| `display_lon` | Longitude of the map location in degrees. If provided the `lat` and `lon` parameters will be treated as the routing location and the `display_lat` and `display_lon` will be used to determine the side of street. Both `display_lat` and `display_lon` must be provided and valid to achieve the desired effect. |
| `search_cutoff` | The cutoff at which we will assume the input is too far away from civilisation to be worth correlating to the nearest graph elements |
| `node_snap_tolerance` | During edge correlation this is the tolerance used to determine whether or not to snap to the intersection rather than along the street, if the snap location is within this distance from the intersection the intersection is used instead. The default is 5 meters |
| `street_side_tolerance` | If your input coordinate is less than this tolerance away from the edge centerline then we set your side of street to none otherwise your side of street will be left or right depending on direction of travel |
| `street_side_max_distance` | The max distance in meters that the input coordinates or display ll can be from the edge centerline for them to be used for determining the side of street. Beyond this distance the side of street is set to none |
| `search_filter` | A set of optional filters to exclude candidate edges based on their attribution. The following exclusion filters are supported: <ul><li>`exclude_tunnel` (boolean, defaults to `false`): whether to exclude roads marked as tunnels</li><li>`exclude_bridge` (boolean, defaults to `false`): whether to exclude roads marked as bridges</li><li>`exclude_ramp` (boolean, defaults to `false`): whether to exclude link roads marked as ramps, note that some turn channels are also marked as ramps</li><li>`exclude_closures` (boolean, defaults to `true`): whether to exclude roads considered closed due to live traffic closure. **Note:** This option cannot be set if `costing_options.<costing>.ignore_closures` is also specified. An error is returned if both options are specified. **Note 2:** Ignoring closures at destination and source locations does NOT work for date_time type `0/1` & `2` respectively</li><li>`min_road_class` (string, defaults to `"service_other"`): lowest road class allowed</li><li>`max_road_class` (string, defaults to `"motorway"`): highest road class allowed</li></ul>Road classes from highest to lowest are: motorway, trunk, primary, secondary, tertiary, unclassified, residential, service_other.

Optionally, you can include the following location information without impacting the routing. This information is carried through the request and returned as a convenience.

* `name` = Location or business name. The name may be used in the route narration directions, such as "You have arrived at _&lt;business name&gt;_.")
* `city` = City name.
* `state` = State name.
* `postal_code` = Postal code.
* `country` = Country name.
* `phone` = Telephone number.
* `url` = URL for the place or location.
* `waiting`: The waiting time in seconds at this location. E.g. when the route describes a pizza delivery tour, each location has a service time, which can be respected by setting `waiting` on the location, then the departure will be delayed by this amount in seconds. Only works for `break` or `break_through` types.
* `side_of_street` = (response only) The side of street of a `break` `location` that is determined based on the actual route when the `location` is offset from the street. The possible values are `left` and `right`.
* `date_time` = (response only for `/route`) Expected date/time for the user to be at the location using the ISO 8601 format (YYYY-MM-DDThh:mm) in the local time zone of departure or arrival.  For example "2015-12-29T08:00". If `waiting` was set on this location in the request, and it's an intermediate location, the `date_time` will describe the departure time at this location.

Future development work includes adding location options and information related to time at each location. This will allow routes to specify a start time or an arrive by time at each location. There is also ongoing work to improve support for `through` locations.

### Costing models

Valhalla's routing service uses dynamic, run-time costing to generate the route path. The route request must include the name of the costing model and can include optional parameters available for the chosen costing model.

| Costing model | Description |
| :----------------- | :----------- |
| `auto` | Standard costing for driving routes by car, motorcycle, truck, and so on that obeys automobile driving rules, such as access and turn restrictions. `Auto` provides a short time path (though not guaranteed to be shortest time) and uses intersection costing to minimize turns and maneuvers or road name changes. Routes also tend to favor highways and higher classification roads, such as motorways and trunks. |
| `bicycle` | Standard costing for travel by bicycle, with a slight preference for using [cycleways](http://wiki.openstreetmap.org/wiki/Key:cycleway) or roads with bicycle lanes. Bicycle routes follow regular roads when needed, but avoid roads without bicycle access. |
| `bus` | Standard costing for bus routes. Bus costing inherits the auto costing behaviors, but checks for bus access on the roads. |
|**BETA** `bikeshare` | A combination of pedestrian and bicycle. Use bike share station(`amenity:bicycle_rental`) to change the travel mode |
| `truck` | Standard costing for trucks. Truck costing inherits the auto costing behaviors, but checks for truck access, width and height restrictions, and weight limits on the roads. |
| `hov` | DEPRECATED: use `auto` cost with HOV costing options.|
| `taxi` | Standard costing for taxi routes. Taxi costing inherits the auto costing behaviors, but checks for taxi lane access on the roads and favors those roads.|
| `motor_scooter` | Standard costing for travel by motor scooter or moped.  By default, motor_scooter costing will avoid higher class roads unless the country overrides allows motor scooters on these roads.  Motor scooter routes follow regular roads when needed, but avoid roads without motor_scooter, moped, or mofa access. |
|**BETA** `motorcycle` | Standard costing for travel by motorcycle.  This costing model provides options to tune the route to take roadways (road touring) vs. tracks and trails (adventure motorcycling).|
| `multimodal` | Currently supports pedestrian and transit. In the future, multimodal will support a combination of all of the above. |
| `pedestrian` | Standard walking route that excludes roads without pedestrian access. In general, pedestrian routes are shortest distance with the following exceptions: walkways and footpaths are slightly favored, while steps or stairs and alleys are slightly avoided. |

#### Costing options

Costing methods can have several options that can be adjusted to develop the route path, as well as for estimating time along the path. Specify costing model options in your request using the format of `costing_options.type`, such as ` costing_options.auto`.

* Cost options are fixed costs in seconds that are added to both the path cost and the estimated time. Examples of costs are `gate_costs` and `toll_booth_costs`, where a fixed amount of time is added. Costs are not generally used to influence the route path; instead, use penalties to do this. Costs must be in the range of 0.0 seconds to 43200.0 seconds (12 hours), otherwise a default value will be assigned.
* Penalty options are fixed costs in seconds that are only added to the path cost. Penalties can influence the route path determination but do not add to the estimated time along the path. For example, add a `toll_booth_penalty` to create route paths that tend to avoid toll booths. Penalties must be in the range of 0.0 seconds to 43200.0 seconds (12 hours), otherwise a default value will be assigned.
* Factor options are used to multiply the cost along an edge or road section in a way that influences the path to favor or avoid a particular attribute. Factor options do not impact estimated time along the path, though. Factors must be in the range 0.1 to 100000.0, where factors of 1.0 have no influence on cost. Anything outside of this range will be assigned a default value. Use a factor less than 1.0 to attempt to favor paths containing preferred attributes, and a value greater than 1.0 to avoid paths with undesirable attributes. Avoidance factors are more effective than favor factors at influencing a path. A factor's impact also depends on the length of road containing the specified attribute, as longer roads have more impact on the costing than very short roads. For this reason, penalty options tend to be better at influencing paths.

A special costing option is `shortest`, which, when `true`, will solely use distance as cost and disregard all other costs, penalties and factors. It's available for all costing models except `multimodal` & `bikeshare`. However, setting `shortest` to `true` doesn't always result in the actual shortest path (although very close to the shortest). That's why `disable_hierarchy_pruning` costing option is introduced.

When `disable_hierarchy_pruning` is `true` and arc distances between source and target are not above the max limit, the actual shortest path will be calculated at the expense of performance. Note that if arc distances between locations exceed the max limit, `disable_hierarchy_pruning` is `true` will not be applied. Likewise, this costing option available for all costing models except `multimodal` & `bikeshare`.

##### Automobile and bus costing options

These options are available for `auto`, `bus`, and `truck` costing methods.

| Automobile options | Description |
| :-------------------------- | :----------- |
| `maneuver_penalty` | A penalty applied when transitioning between roads that do not have consistent naming–in other words, no road names in common. This penalty can be used to create simpler routes that tend to have fewer maneuvers or narrative guidance instructions. The default maneuver penalty is five seconds. |
| `gate_cost` | A cost applied when a [gate](http://wiki.openstreetmap.org/wiki/Tag:barrier%3Dgate) with undefined or private access is encountered. This cost is added to the estimated time / elapsed time. The default gate cost is 30 seconds. |
| `gate_penalty` | A penalty applied when a [gate](https://wiki.openstreetmap.org/wiki/Tag:barrier%3Dgate) with no access information is on the road. The default gate penalty is 300 seconds. |
| `private_access_penalty` | A penalty applied when a [gate](https://wiki.openstreetmap.org/wiki/Tag:barrier%3Dgate) or [bollard](https://wiki.openstreetmap.org/wiki/Tag:barrier%3Dbollard) with `access=private` is encountered. The default private access penalty is 450 seconds. |
| `toll_booth_cost` | A cost applied when a [toll booth](http://wiki.openstreetmap.org/wiki/Tag:barrier%3Dtoll_booth) is encountered. This cost is added to the estimated and elapsed times. The default cost is 15 seconds. |
| `toll_booth_penalty` | A penalty applied to the cost when a [toll booth](http://wiki.openstreetmap.org/wiki/Tag:barrier%3Dtoll_booth) is encountered. This penalty can be used to create paths that avoid toll roads. The default toll booth penalty is 0. |
| `ferry_cost` | A cost applied when entering a ferry. This cost is added to the estimated and elapsed times. The default cost is 300 seconds (5 minutes). |
| `use_ferry` | This value indicates the willingness to take ferries. This is a range of values between 0 and 1. Values near 0 attempt to avoid ferries and values near 1 will favor ferries. The default value is 0.5. Note that sometimes ferries are required to complete a route so values of 0 are not guaranteed to avoid ferries entirely. |
| `use_highways` | This value indicates the willingness to take highways. This is a range of values between 0 and 1. Values near 0 attempt to avoid highways and values near 1 will favor highways. The default value is 1.0. Note that sometimes highways are required to complete a route so values of 0 are not guaranteed to avoid highways entirely. |
| `use_tolls` | This value indicates the willingness to take roads with tolls. This is a range of values between 0 and 1. Values near 0 attempt to avoid tolls and values near 1 will not attempt to avoid them. The default value is 0.5. Note that sometimes roads with tolls are required to complete a route so values of 0 are not guaranteed to avoid them entirely. |
| `use_living_streets` | This value indicates the willingness to take living streets. This is a range of values between 0 and 1. Values near 0 attempt to avoid living streets and values near 1 will favor living streets. The default value is 0 for trucks, 0.1 for cars, buses, motor scooters and motorcycles. Note that sometimes living streets are required to complete a route so values of 0 are not guaranteed to avoid living streets entirely. |
| `use_tracks` | This value indicates the willingness to take track roads. This is a range of values between 0 and 1. Values near 0 attempt to avoid tracks and values near 1 will favor tracks a little bit. The default value is 0 for autos, 0.5 for motor scooters and motorcycles. Note that sometimes tracks are required to complete a route so values of 0 are not guaranteed to avoid tracks entirely. |
| `service_penalty` | A penalty applied for transition to generic service road. The default penalty is 0 trucks and 15 for cars, buses, motor scooters and motorcycles. |
| `service_factor` | A factor that modifies (multiplies) the cost when generic service roads are encountered. The default `service_factor` is 1. |
| `country_crossing_cost` | A cost applied when encountering an international border. This cost is added to the estimated and elapsed times. The default cost is 600 seconds. |
| `country_crossing_penalty` | A penalty applied for a country crossing. This penalty can be used to create paths that avoid spanning country boundaries. The default penalty is 0. |
| `shortest` | Changes the metric to quasi-shortest, i.e. purely distance-based costing. Note, this will disable all other costings & penalties. Also note, `shortest` will not disable hierarchy pruning, leading to potentially sub-optimal routes for some costing models. The default is `false`. |
| `disable_hierarchy_pruning` | Disable hierarchy pruning to calculate the actual shortest distance. **Note:** This could be quite a performance drainer so there is a upper limit of distance. If the upper limit is exceeded, this option will always be `false`. The default is `false`. |
| `top_speed` | Top speed the vehicle can go. Also used to avoid roads with higher speeds than this value. `top_speed` must be between 10 and 252 KPH. The default value is 140 KPH. |
| `fixed_speed` | Fixed speed the vehicle can go. Used to override the calculated speed. Can be useful if speed of vehicle is known. `fixed_speed` must be between 1 and 252 KPH. The default value is 0 KPH which disables fixed speed and falls back to the standard calculated speed based on the road attribution. |
| `ignore_closures` | If set to `true`, ignores all closures, marked due to live traffic closures, during routing. **Note:** This option cannot be set if `location.search_filter.exclude_closures` is also specified in the request and will return an error if it is |
| `closure_factor` | A factor that penalizes the cost when traversing a closed edge (eg: if `search_filter.exclude_closures` is `false` for origin and/or destination location and the route starts/ends on closed edges). Its value can range from `1.0` - don't penalize closed edges, to `10.0` - apply high cost penalty to closed edges. Default value is `9.0`. **Note:** This factor is applicable only for motorized modes of transport, i.e `auto`, `motorcycle`, `motor_scooter`, `bus`, `truck` & `taxi`. |

###### Other costing options
The following options are available for `auto`, `bus`, `taxi`, and `truck` costing methods.

| Vehicle Options | Description |
| :-------------------------- | :----------- |
| `height` | The height of the vehicle (in meters). Default 1.9 for car, bus, taxi and 4.11 for truck. |
| `width` | The width of the vehicle (in meters). Default 1.6 for car, bus, taxi and 2.6 for truck. |
| `exclude_unpaved` | This value indicates whether or not the path may include unpaved roads. If `exclude_unpaved` is set to 1 it is allowed to start and end with unpaved roads, but is not allowed to have them in the middle of the route path, otherwise they are allowed. Default false. |
| `exclude_cash_only_tolls` | A boolean value which indicates the desire to avoid routes with cash-only tolls. Default false. |
| `include_hov2` | A boolean value which indicates the desire to include HOV roads with a 2-occupant requirement in the route when advantageous. Default false. |
| `include_hov3` | A boolean value which indicates the desire to include HOV roads with a 3-occupant requirement in the route when advantageous. Default false. |
| `include_hot` | A boolean value which indicates the desire to include tolled HOV roads which require the driver to pay a toll if the occupant requirement isn't met. Default false. |

The following options are available for `truck` costing.

| Truck options | Description |
| :-------------------------- | :----------- |
| `length` | The length of the truck (in meters). Default 21.64. |
| `weight` | The weight of the truck (in metric tons). Default 21.77. |
| `axle_load` | The axle load of the truck (in metric tons). Default 9.07. |
| `axle_count` | The axle count of the truck. Default 5. |
| `hazmat` | A value indicating if the truck is carrying hazardous materials. Default false. |

##### Bicycle costing options
The default bicycle costing is tuned toward road bicycles with a slight preference for using [cycleways](http://wiki.openstreetmap.org/wiki/Key:cycleway) or roads with bicycle lanes. Bicycle routes use regular roads where needed or where no direct bicycle lane options exist, but avoid roads without bicycle access. The costing model recognizes several factors unique to bicycle travel and offers several options for tuning bicycle routes. Several factors unique to travel by bicycle influence the resulting route.

*	The types of roads suitable for bicycling depend on the type of bicycle. Road bicycles (skinny or narrow tires) generally are suited to paved roads or perhaps very short sections of compacted gravel. They are not designed for riding on coarse gravel or most paths and tracks through wooded areas or farmland. Mountain bikes, on the other hand, are able to traverse a wider set of surfaces.
*	Average travel speed can be highly variable and can depend on bicycle type, fitness and experience of the cyclist, road surface, and hills. The costing model assumes a default speed on smooth, flat roads for each supported bicycle type. This speed can be overridden by an input option. The base speed is modulated by surface type (in conjunction with the bicycle type). In addition, speed is modified based on the hilliness of a road section.
*	Bicyclists vary in their tolerance for riding on roads. Most novice bicyclists, and even other bicyclists, prefer cycleways and dedicated cycling paths and would rather avoid all but the quietest neighborhood roads. Other cyclists may be experienced riding on roads and prefer to take roadways because they often provide the fastest way to get between two places. The bicycle costing model accounts for this with a `use_roads` factor to indicate a cyclist's tolerance for riding on roads.
*	Bicyclists vary in their fitness level and experience level, and many want to avoid hilly roads, and especially roads with very steep uphill or even downhill sections. Even if the fastest path is over a mountain, many cyclists prefer a flatter path that avoids the climb and descent up and over the mountain.

The following options described above for autos also apply to bicycle costing methods: `maneuver_penalty`, `gate_cost`, `gate_penalty`, `country_crossing_cost`, `country_costing_penalty`, and `service_penalty`.

These additional options are available for bicycle costing methods.

| Bicycle options | Description |
| :-------------------------- | :----------- |
| `bicycle_type` | The type of bicycle. The default type is `Hybrid`. <ul><li>`Road`: a road-style bicycle with narrow tires that is generally lightweight and designed for speed on paved surfaces. </li><li>`Hybrid` or `City`: a bicycle made mostly for city riding or casual riding on roads and paths with good surfaces.</li><li>`Cross`: a cyclo-cross bicycle, which is similar to a road bicycle but with wider tires suitable to rougher surfaces.</li><li>`Mountain`: a mountain bicycle suitable for most surfaces but generally heavier and slower on paved surfaces.</li><ul> |
| `cycling_speed` | Cycling speed is the average travel speed along smooth, flat roads. This is meant to be the speed a rider can comfortably maintain over the desired distance of the route. It can be modified (in the costing method) by surface type in conjunction with bicycle type and (coming soon) by hilliness of the road section. When no speed is specifically provided, the default speed is determined by the bicycle type and are as follows: Road = 25 KPH (15.5 MPH), Cross = 20 KPH (13 MPH), Hybrid/City = 18 KPH (11.5 MPH), and Mountain = 16 KPH (10 MPH). |
| `use_roads` | A cyclist's propensity to use roads alongside other vehicles. This is a range of values from 0 to 1, where 0 attempts to avoid roads and stay on cycleways and paths, and 1 indicates the rider is more comfortable riding on roads. Based on the `use_roads` factor, roads with certain classifications and higher speeds are penalized in an attempt to avoid them when finding the best path. The default value is 0.5. |
| `use_hills` | A cyclist's desire to tackle hills in their routes. This is a range of values from 0 to 1, where 0 attempts to avoid hills and steep grades even if it means a longer (time and distance) path, while 1 indicates the rider does not fear hills and steeper grades. Based on the `use_hills` factor, penalties are applied to roads based on elevation change and grade. These penalties help the path avoid hilly roads in favor of flatter roads or less steep grades where available. Note that it is not always possible to find alternate paths to avoid hills (for example when route locations are in mountainous areas). The default value is 0.5. |
| `use_ferry` | This value indicates the willingness to take ferries. This is a range of values between 0 and 1. Values near 0 attempt to avoid ferries and values near 1 will favor ferries. Note that sometimes ferries are required to complete a route so values of 0 are not guaranteed to avoid ferries entirely. The default value is 0.5. |
| `use_living_streets` | This value indicates the willingness to take living streets. This is a range of values between 0 and 1. Values near 0 attempt to avoid living streets and values from 0.5 to 1 will currently have no effect on route selection. The default value is 0.5. Note that sometimes living streets are required to complete a route so values of 0 are not guaranteed to avoid living streets entirely. |
| `avoid_bad_surfaces` | This value is meant to represent how much a cyclist wants to avoid roads with poor surfaces relative to the bicycle type being used. This is a range of values between 0 and 1. When the value is 0, there is no penalization of roads with different surface types; only bicycle speed on each surface is taken into account. As the value approaches 1, roads with poor surfaces for the bike are penalized heavier so that they are only taken if they significantly improve travel time. When the value is equal to 1, all bad surfaces are completely disallowed from routing, including start and end points. The default value is 0.25. |
|`bss_return_cost`| This value is useful when `bikeshare` is chosen as travel mode. It is meant to give the time will be used to return a rental bike. This value will be displayed in the final directions and used to calculate the whole duation. The default value is 120 seconds.|
|`bss_return_penalty`| This value is useful when `bikeshare` is chosen as travel mode. It is meant to describe the potential effort to return a rental bike. This value won't be displayed and used only inside of the algorithm.|
| `shortest` | Changes the metric to quasi-shortest, i.e. purely distance-based costing. Note, this will disable all other costings & penalties. Also note, `shortest` will not disable hierarchy pruning, leading to potentially sub-optimal routes for some costing models. The default is `false`. |
| `disable_hierarchy_pruning` | Disable hierarchy pruning to calculate the actual shortest distance. **Note:** This could be quite a performance drainer so there is a upper limit of distance. If the upper limit is exceeded, this option will always be `false`. The default is `false`. |

##### Motor_scooter costing options
Standard costing for travel by motor scooter or moped.  By default, motor_scooter costing will avoid higher class roads unless the country overrides allows motor scooters on these roads.  Motor scooter routes follow regular roads when needed, but avoid roads without motor_scooter, moped, or mofa access. The costing model recognizes factors unique to motor_scooter travel and offers options for tuning motor_scooter routes. Factors unique to travel by motor_scooter influence the resulting route.

All of the options described above for autos also apply to motor_scooter costing methods.  These additional options are available for motor_scooter costing methods.

| Motor_scooter options | Description |
| :-------------------------- | :----------- |
| `top_speed` | Top speed the motorized scooter can go. Used to avoid roads with higher speeds than this value. For `motor_scooter` this value must be between 20 and 120 KPH. The default value is 45 KPH (~28 MPH) |
| `use_primary` | A riders's propensity to use primary roads. This is a range of values from 0 to 1, where 0 attempts to avoid primary roads, and 1 indicates the rider is more comfortable riding on primary roads. Based on the `use_primary` factor, roads with certain classifications and higher speeds are penalized in an attempt to avoid them when finding the best path. The default value is 0.5. |
| `use_hills` | A riders's desire to tackle hills in their routes. This is a range of values from 0 to 1, where 0 attempts to avoid hills and steep grades even if it means a longer (time and distance) path, while 1 indicates the rider does not fear hills and steeper grades. Based on the `use_hills` factor, penalties are applied to roads based on elevation change and grade. These penalties help the path avoid hilly roads in favor of flatter roads or less steep grades where available. Note that it is not always possible to find alternate paths to avoid hills (for example when route locations are in mountainous areas). The default value is 0.5. |
| `shortest` | Changes the metric to quasi-shortest, i.e. purely distance-based costing. Note, this will disable all other costings & penalties. Also note, `shortest` will not disable hierarchy pruning, leading to potentially sub-optimal routes for some costing models. The default is `false`. |
| `disable_hierarchy_pruning` | Disable hierarchy pruning to calculate the actual shortest distance. **Note:** This could be quite a performance drainer so there is a upper limit of distance. If the upper limit is exceeded, this option will always be `false`. The default is `false`. |

##### Motorcycle costing options -> **BETA**
Standard costing for travel by motorcycle.  By default, motorcycle costing will default to higher class roads.  The costing model recognizes factors unique to motorcycle travel and offers options for tuning motorcycle routes.

All of the options described above for autos also apply to motorcycle costing methods.
The following options are available for motorcycle costing:

| Motorcycle options | Description |
| :-------------------------- | :----------- |
| `use_highways` | A riders's propensity to prefer the use of highways. This is a range of values from 0 to 1, where 0 attempts to avoid highways, and values toward 1 indicates the rider prefers highways. The default value is 1.0. |
| `use_trails` | A riders's desire for adventure in their routes.  This is a range of values from 0 to 1, where 0 will avoid trails, tracks, unclassified or bad surfaces and values towards 1 will tend to avoid major roads and route on secondary roads.  The default value is 0.0. |
| `shortest` | Changes the metric to quasi-shortest, i.e. purely distance-based costing. Note, this will disable all other costings & penalties. Also note, `shortest` will not disable hierarchy pruning, leading to potentially sub-optimal routes for some costing models. The default is `false`. |
| `disable_hierarchy_pruning` | Disable hierarchy pruning to calculate the actual shortest distance. **Note:** This could be quite a performance drainer so there is a upper limit of distance. If the upper limit is exceeded, this option will always be `false`. The default is `false`. |

##### Pedestrian costing options

These options are available for pedestrian costing methods.

| Pedestrian options | Description |
| :-------------------------- | :----------- |
| `walking_speed` | Walking speed in kilometers per hour. Must be between 0.5 and 25 km/hr. Defaults to 5.1 km/hr (3.1 miles/hour). |
| `walkway_factor` | A factor that modifies the cost when encountering roads classified as `footway` (no motorized vehicles allowed), which may be designated footpaths or designated sidewalks along residential roads. Pedestrian routes generally attempt to favor using these [walkways and sidewalks](https://wiki.openstreetmap.org/wiki/Sidewalks). The default walkway_factor is 1.0. |
| `sidewalk_factor` | A factor that modifies the cost when encountering roads with dedicated sidewalks. Pedestrian routes generally attempt to favor using [sidewalks](https://wiki.openstreetmap.org/wiki/Key:sidewalk). The default sidewalk_factor is 1.0. |
| `alley_factor` | A factor that modifies (multiplies) the cost when [alleys](http://wiki.openstreetmap.org/wiki/Tag:service%3Dalley) are encountered. Pedestrian routes generally want to avoid alleys or narrow service roads between buildings. The default alley_factor is 2.0. |
| `driveway_factor` | A factor that modifies (multiplies) the cost when encountering a [driveway](http://wiki.openstreetmap.org/wiki/Tag:service%3Ddriveway), which is often a private, service road. Pedestrian routes generally want to avoid driveways (private). The default driveway factor is 5.0. |
| `step_penalty` | A penalty in seconds added to each transition onto a path with [steps or stairs](http://wiki.openstreetmap.org/wiki/Tag:highway%3Dsteps). Higher values apply larger cost penalties to avoid paths that contain flights of steps. |
| `use_ferry` | This value indicates the willingness to take ferries. This is range of values between 0 and 1. Values near 0 attempt to avoid ferries and values near 1 will favor ferries. The default value is 0.5. Note that sometimes ferries are required to complete a route so values of 0 are not guaranteed to avoid ferries entirely. |
| `use_living_streets` | This value indicates the willingness to take living streets. This is a range of values between 0 and 1. Values near 0 attempt to avoid living streets and values near 1 will favor living streets. The default value is 0.6. Note that sometimes living streets are required to complete a route so values of 0 are not guaranteed to avoid living streets entirely. |
| `use_tracks` | This value indicates the willingness to take track roads. This is a range of values between 0 and 1. Values near 0 attempt to avoid tracks and values near 1 will favor tracks a little bit. The default value is 0.5. Note that sometimes tracks are required to complete a route so values of 0 are not guaranteed to avoid tracks entirely. |
| `use_hills` | This is a range of values from 0 to 1, where 0 attempts to avoid hills and steep grades even if it means a longer (time and distance) path, while 1 indicates the pedestrian does not fear hills and steeper grades. Based on the `use_hills` factor, penalties are applied to roads based on elevation change and grade. These penalties help the path avoid hilly roads in favor of flatter roads or less steep grades where available. Note that it is not always possible to find alternate paths to avoid hills (for example when route locations are in mountainous areas). The default value is 0.5. |
| `use_lit` | This value is a range of values from 0 to 1, where 0 indicates indifference towards lit streets, and 1 indicates that unlit streets should be avoided. Note that even with values near 1, there is no guarantee the returned route will include lit segments. The default value is 0. | 
| `service_penalty` | A penalty applied for transition to generic service road. The default penalty is 0. |
| `service_factor` | A factor that modifies (multiplies) the cost when generic service roads are encountered. The default `service_factor` is 1. |
| `max_hiking_difficulty` | This value indicates the maximum difficulty of hiking trails that is allowed. Values between 0 and 6 are allowed. The values correspond to *sac_scale* values within OpenStreetMap, see reference [here](https://wiki.openstreetmap.org/wiki/Key:sac_scale). The default value is 1 which means that well cleared trails that are mostly flat or slightly sloped are allowed. Higher difficulty trails can be allowed by specifying a higher value for max_hiking_difficulty.
|`bss_rent_cost`| This value is useful when `bikeshare` is chosen as travel mode. It is meant to give the time will be used to rent a bike from a bike share station. This value will be displayed in the final directions and used to calculate the whole duation. The default value is 120 seconds.|
|`bss_rent_penalty`| This value is useful when `bikeshare` is chosen as travel mode. It is meant to describe the potential effort to rent a bike from a bike share station. This value won't be displayed and used only inside of the algorithm.|
| `shortest` | Changes the metric to quasi-shortest, i.e. purely distance-based costing. Note, this will disable all other costings & penalties. Also note, `shortest` will not disable hierarchy pruning, leading to potentially sub-optimal routes for some costing models. The default is `false`. |
<<<<<<< HEAD
| `disable_hierarchy_pruning` | Disable hierarchy pruning to calculate the actual shortest distance. **Note:** This could be quite a performance drainer so there is a upper limit of distance. If the upper limit is exceeded, this option will always be `false`. The default is `false`. |
=======
| `transit_start_end_max_distance` | A pedestrian option that can be added to the request to extend the defaults (2145 meters or approximately 1.5 miles). This is the maximum walking distance at the beginning or end of a route.|
| `transit_transfer_max_distance` | A pedestrian option that can be added to the request to extend the defaults (800 meters or 0.5 miles). This is the maximum walking distance between transfers.|
>>>>>>> 7bf7cde2

##### Transit costing options

These options are available for transit costing when the multimodal costing model is used.

| Transit options | Description |
| :-------------------------- | :----------- |
| `use_bus` | User's desire to use buses. Range of values from 0 (try to avoid buses) to 1 (strong preference for riding buses). |
| `use_rail` | User's desire to use rail/subway/metro. Range of values from 0 (try to avoid rail) to 1 (strong preference for riding rail).|
| `use_transfers` |User's desire to favor transfers. Range of values from 0 (try to avoid transfers) to 1 (totally comfortable with transfers).|
| `filters` | A way to filter for one or more `stops`, `routes`, or `operators`. Filters must contain a list of [Onestop IDs](https://transit.land/documentation/onestop-id-scheme/), which is a unique identifier for Transitland data, and an `action`. <ul><li>`ids`: any number of Onestop IDs (such as o-9q9-bart)</li><li>`action`: either `exclude` to exclude all of the `ids` listed in the filter or `include` to include only the `ids` listed in the filter</li></ul>

###### Filter transit data

When using `filters`, you need to include a [Onestop ID](https://transit.land/documentation/onestop-id-scheme/) to identify the stop, routes, or operators to include or exclude in your query. Depending on how you are interacting with transit data from Transitland, there are different ways of obtaining the Onestop ID.

- Turn-by-Turn API: Query a transit route query and parse the returned JSON maneuver  for `transit_info` to find `operator_onestop_id` and the route `onestop_id`. A `transit_stop` contains the `onestop_id` for the stop.
- [Mobility Explorer](https://github.com/transitland/mobility-explorer): Click a single route, stop, or operator on the map, or use the drop-down menu to find the Onestop ID for routes and operators. The Onestop ID, among other details, is listed in the sidebar.
- [Transitland](https://transit.land/): Use the Transitland Datastore API to query directly for stops, routes, and operators using a number of options. For example, you can filter for only [subway routes](http://transit.land/api/v1/routes?vehicle_type=metro) or [bus routes](http://transit.land/api/v1/routes?vehicle_type=bus). See the [Transitland Datastore API documentation](https://transit.land/documentation/datastore/api-endpoints.html) for details.

##### Sample JSON payloads for multimodal requests with transit

A multimodal request at the current date and time:

```json
{"locations":[{"lat":40.730930,"lon":-73.991379,"street":"Wanamaker Place"},{"lat":40.749706,"lon":-73.991562,"street":"Penn Plaza"}],"costing":"multimodal","units":"miles"}
```

A multimodal request departing on 2016-03-29 at 08:00:

```json
{"locations":[{"lat":40.749706,"lon":-73.991562,"type":"break","street":"Penn Plaza"},{"lat":40.73093,"lon":-73.991379,"type":"break","street":"Wanamaker Place"}],"costing":"multimodal","date_time":{"type":1,"value":"2016-03-29T08:00"}}
```

A multimodal request for a route favoring buses and a person walking at a set speed of 4.1 km/h:

```json
{"locations":[{"lat":40.749706,"lon":-73.991562,"type":"break","street":"Penn Plaza"},{"lat":40.73093,"lon":-73.991379,"type":"break","street":"Wanamaker Place"}],"costing":"multimodal","costing_options":{"transit":{"use_bus":"1.0","use_rail":"0.0","use_transfers":"0.3"},"pedestrian":{"walking_speed":"4.1"}}}
```

A multimodal request with a filter for certain Onestop IDs:

```json
{"locations":[{"lat":40.730930,"lon":-73.991379,"street":"Wanamaker Place"},{"lat":40.749706,"lon":-73.991562,"street":"Penn Plaza"}],"costing":"multimodal","costing_options":{"transit":{"filters":{"stops":{"ids":["s-dr5rsq8pqg-8st~nyu&#60;r21n","s-dr5rsr9wyg-14st&#126;unionsq&#60;r20n"],"action":"exclude"},"routes":{"ids":["r-dr5r-r"],"action":"exclude"},"operators":{"ids":["o-dr5r-path"],"action":"include"}}}},"units":"miles"}
```

#### Directions options

Directions options should be specified at the top level of the JSON object.

| Options | Description |
| :------------------ | :----------- |
| `units` | Distance units for output. Allowable unit types are miles (or mi) and kilometers (or km). If no unit type is specified, the units default to kilometers. |
| `language` | The language of the narration instructions based on the [IETF BCP 47](https://tools.ietf.org/html/bcp47) language tag string. If no language is specified or the specified language is unsupported, United States-based English (en-US) is used. [Currently supported language list](#supported-language-tags) |
| `directions_type` |  An enum with 3 values. <ul><li>`none` indicating no maneuvers or instructions should be returned.</li><li>`maneuvers` indicating that only maneuvers be returned.</li><li>`instructions` indicating that maneuvers with instructions should be returned (this is the default if not specified).</li></ul> |
| `alternates` |  A number denoting how many alternate routes should be provided. There may be no alternates or less alternates than the user specifies. Alternates are not yet supported on multipoint routes (that is, routes with more than 2 locations). They are also not supported on time dependent routes. |

##### Supported language tags

| Language tag | Language alias | Description |
| :------------------ | :----------- | :----------- |
| `bg-BG` | `bg` | Bulgarian (Bulgaria) |
| `ca-ES` | `ca` | Catalan (Spain) |
| `cs-CZ` | `cs` | Czech (Czech Republic) |
| `da-DK` | `da` | Danish (Denmark) |
| `de-DE` | `de` | German (Germany) |
| `el-GR` | `el` | Greek (Greece) |
| `en-GB` | | English (United Kingdom) |
| `en-US-x-pirate` | `en-x-pirate` | English (United States) Pirate |
| `en-US` | `en` | English (United States) |
| `es-ES` | `es` | Spanish (Spain) |
| `et-EE` | `et` | Estonian (Estonia) |
| `fi-FI` | `fi` | Finnish (Finland) |
| `fr-FR` | `fr` | French (France) |
| `hi-IN` | `hi` | Hindi (India) |
| `hu-HU` | `hu` | Hungarian (Hungary) |
| `it-IT` | `it` | Italian (Italy) |
| `ja-JP` | `ja` | Japanese (Japan) |
| `nb-NO` | `nb` | Bokmal (Norway) |
| `nl-NL` | `nl` | Dutch (Netherlands) |
| `pl-PL` | `pl` | Polish (Poland) |
| `pt-BR` | | Portuguese (Brazil) |
| `pt-PT` | `pt` | Portuguese (Portugal) |
| `ro-RO` | `ro` | Romanian (Romania) |
| `ru-RU` | `ru` | Russian (Russia) |
| `sk-SK` | `sk` | Slovak (Slovakia) |
| `sl-SI` | `sl` | Slovenian (Slovenia) |
| `sv-SE` | `sv` | Swedish (Sweden) |
| `tr-TR` | `tr` | Turkish (Turkey) |
| `uk-UA` | `uk` | Ukrainian (Ukraine) |

#### Other request options

| Options | Description |
| :------------------ | :----------- |
| `exclude_locations` |  A set of locations to exclude or avoid within a route can be specified using a JSON array of avoid_locations. The avoid_locations have the same format as the locations list. At a minimum each avoid location must include latitude and longitude. The avoid_locations are mapped to the closest road or roads and these roads are excluded from the route path computation.|
| `exclude_polygons` |  One or multiple exterior rings of polygons in the form of nested JSON arrays, e.g. `[[[lon1, lat1], [lon2,lat2]],[[lon1,lat1],[lon2,lat2]]]`. Roads intersecting these rings will be avoided during path finding. If you only need to avoid a few specific roads, it's **much** more efficient to use `exclude_locations`. Valhalla will close open rings (i.e. copy the first coordingate to the last position).|
| `date_time` | This is the local date and time at the location.<ul><li>`type`<ul><li>0 - Current departure time.</li><li>1 - Specified departure time</li><li>2 - Specified arrival time. Not yet implemented for multimodal costing method.</li></li>3 - Invariant specified time. Time does not vary over the course of the path. Not implemented for multimodal or bike share routing</li></ul></li><li>`value` - the date and time is specified in ISO 8601 format (YYYY-MM-DDThh:mm) in the local time zone of departure or arrival.  For example "2016-07-03T08:06"</li></ul><br> |
| `out_format` | Output format. If no `out_format` is specified, JSON is returned. Future work includes PBF (protocol buffer) support. |
| `id` | Name your route request. If `id` is specified, the naming will be sent thru to the response. |
| `linear_references` | When present and `true`, the successful `route` response will include a key `linear_references`. Its value is an array of base64-encoded [OpenLR location references][openlr], one for each graph edge of the road network matched by the input trace. |
| `prioritize_bidirectional` | Prioritize `bidirectional a*` when `date_time.type = depart_at/current`. By default `time_dependent_forward a*` is used in these cases, but `bidirectional a*` is much faster. Currently it does not update the time (and speeds) when searching for the route path, but the ETA on that route is recalculated based on the time-dependent speeds |

[openlr]: https://www.openlr-association.com/fileadmin/user_upload/openlr-whitepaper_v1.5.pdf

## Outputs of a route

If a route has been named in the request using the optional `&id=` input, then the name will be returned as a string `id` on the JSON object.

The route results are returned as a `trip`. This is a JSON object that contains details about the trip, including locations, a summary with basic information about the entire trip, and a list of `legs`.

Basic trip information includes:

| Trip item | Description |
| :---- | :----------- |
| `status` | Status code. |
| `status_message ` | Status message. |
| `units` | The specified units of length are returned, either kilometers or miles. |
| `language` | The language of the narration instructions. If the user specified a language in the directions options and the specified language was supported - this returned value will be equal to the specified value. Otherwise, this value will be the default (en-US) language. |
| `locations` | Location information is returned in the same form as it is entered with additional fields to indicate the side of the street. |
| `warnings` (optional) | This array may contain warning objects informing about deprecated request parameters, clamped values etc. | 

The summary JSON object includes:

| Summary item | Description |
| :---- | :----------- |
| `time` | Estimated elapsed time to complete the trip. |
| `length` | Distance traveled for the entire trip. Units are either miles or kilometers based on the input units specified. |
| `has_toll`| Flag indicating if the the path uses one or more toll segments. |
| `has_highway`| Flag indicating if the the path uses one or more highway segments. |
| `has_ferry`| Flag indicating if the the path uses one or more ferry segments. |
| `min_lat` | Minimum latitude of a bounding box containing the route. |
| `min_lon` | Minimum longitude of a bounding box containing the route. |
| `max_lat` | Maximum latitude of a bounding box containing the route. |
| `max_lon` | Maximum longitude of a bounding box containing the route. |


### Trip legs and maneuvers

A `trip` contains one or more `legs`. For *n* number of `break` locations, there are *n-1* legs. `Through` locations do not create separate legs.

Each leg of the trip includes a summary, which is comprised of the same information as a trip summary but applied to the single leg of the trip. It also includes a `shape`, which is an [encoded polyline](https://developers.google.com/maps/documentation/utilities/polylinealgorithm) of the route path (with 6 digits decimal precision), and a list of `maneuvers` as a JSON array. For more about decoding route shapes, see these [code examples](/docs/decoding.md).

Each maneuver includes:

| Maneuver item | Description |
| :--------- | :---------- |
| `type` | Type of maneuver. See below for a list. |
| `instruction` | Written maneuver instruction. Describes the maneuver, such as "Turn right onto Main Street". |
| `verbal_transition_alert_instruction` | Text suitable for use as a verbal alert in a navigation application. The transition alert instruction will prepare the user for the forthcoming transition. For example: "Turn right onto North Prince Street". |
| `verbal_pre_transition_instruction` | Text suitable for use as a verbal message immediately prior to the maneuver transition. For example "Turn right onto North Prince Street, U.S. 2 22". |
| `verbal_post_transition_instruction` | Text suitable for use as a verbal message immediately after the maneuver transition. For example "Continue on U.S. 2 22 for 3.9 miles". |
| `street_names` | List of street names that are consistent along the entire nonobvious maneuver. |
| `begin_street_names` | When present, these are the street names at the beginning (transition point) of the nonobvious maneuver (if they are different than the names that are consistent along the entire nonobvious maneuver). |
| `time` | Estimated time along the maneuver in seconds. |
| `length` | Maneuver length in the units specified. |
| `begin_shape_index` | Index into the list of shape points for the start of the maneuver. |
| `end_shape_index` | Index into the list of shape points for the end of the maneuver. |
| `toll` | True if the maneuver has any toll, or portions of the maneuver are subject to a toll. |
| `highway` | True if a highway is encountered on this maneuver. |
| `rough` | True if the maneuver is unpaved or rough pavement, or has any portions that have rough pavement. |
| `gate` | True if a gate is encountered on this maneuver. |
| `ferry` | True if a ferry is encountered on this maneuver. |
| `sign` | Contains the interchange guide information at a road junction associated with this maneuver. See below for details. |
| `roundabout_exit_count` | The spoke to exit roundabout after entering. |
| `depart_instruction` | Written depart time instruction. Typically used with a transit maneuver, such as "Depart: 8:04 AM from 8 St - NYU". |
| `verbal_depart_instruction` | Text suitable for use as a verbal depart time instruction. Typically used with a transit maneuver, such as "Depart at 8:04 AM from 8 St - NYU". |
| `arrive_instruction` | Written arrive time instruction. Typically used with a transit maneuver, such as "Arrive: 8:10 AM at 34 St - Herald Sq". |
| `verbal_arrive_instruction` | Text suitable for use as a verbal arrive time instruction. Typically used with a transit maneuver, such as "Arrive at 8:10 AM at 34 St - Herald Sq". |
| `transit_info` | Contains the attributes that describe a specific transit route. See below for details. |
| `verbal_multi_cue` | True if the `verbal_pre_transition_instruction` has been appended with the verbal instruction of the next maneuver. |
| `travel_mode` | Travel mode.<ul><li>"drive"</li><li>"pedestrian"</li><li>"bicycle"</li><li>"transit"</li></ul>|
| `travel_type` | Travel type for drive.<ul><li>"car"</li></ul>Travel type for pedestrian.<ul><li>"foot"</li></ul>Travel type for bicycle.<ul><li>"road"</li></ul>Travel type for transit.<ul><li>Tram or light rail = "tram"</li><li>Metro or subway = "metro"</li><li>Rail = "rail"</li><li>Bus = "bus"</li><li>Ferry = "ferry"</li><li>Cable car = "cable_car"</li><li>Gondola = "gondola"</li><li>Funicular = "funicular"</li></ul>|
| `bss_maneuver_type` | Used when `travel_mode` is `bikeshare`. Describes bike share maneuver. The default value is "NoneAction <ul><li>"NoneAction"</li><li>"RentBikeAtBikeShare"</li><li>"ReturnBikeAtBikeShare"</li></ul> |

For the maneuver `type`, the following are available:

```json
kNone = 0;
kStart = 1;
kStartRight = 2;
kStartLeft = 3;
kDestination = 4;
kDestinationRight = 5;
kDestinationLeft = 6;
kBecomes = 7;
kContinue = 8;
kSlightRight = 9;
kRight = 10;
kSharpRight = 11;
kUturnRight = 12;
kUturnLeft = 13;
kSharpLeft = 14;
kLeft = 15;
kSlightLeft = 16;
kRampStraight = 17;
kRampRight = 18;
kRampLeft = 19;
kExitRight = 20;
kExitLeft = 21;
kStayStraight = 22;
kStayRight = 23;
kStayLeft = 24;
kMerge = 25;
kRoundaboutEnter = 26;
kRoundaboutExit = 27;
kFerryEnter = 28;
kFerryExit = 29;
kTransit = 30;
kTransitTransfer = 31;
kTransitRemainOn = 32;
kTransitConnectionStart = 33;
kTransitConnectionTransfer = 34;
kTransitConnectionDestination = 35;
kPostTransitConnectionDestination = 36;
kMergeRight = 37;
kMergeLeft = 38;
```

The maneuver `sign` may contain four lists of interchange sign elements as follows:

* `exit_number_elements` = list of exit number elements. If an exit number element exists, it is typically just one value.
* `exit_branch_elements` = list of exit branch elements. The exit branch element text is the subsequent road name or route number after the sign.
* `exit_toward_elements` = list of exit toward elements. The exit toward element text is the location where the road ahead goes - the location is typically a control city, but may also be a future road name or route number.
* `exit_name_elements` = list of exit name elements. The exit name element is the interchange identifier - typically not used in the US.

Each maneuver sign element includes:

| Maneuver sign element item | Description |
| :------------------ | :---------- |
| `text` | Interchange sign text. <ul><li>exit number example: 91B.</li><li>exit branch example: I 95 North.</li><li>exit toward example: New York.</li><li>exit name example: Gettysburg Pike.</li><ul> |
| `consecutive_count` | The frequency of this sign element within a set a consecutive signs. This item is optional. |

A maneuver `transit_info` includes:

| Maneuver transit route item | Description |
| :--------- | :---------- |
| `onestop_id` | Global transit route identifier from Transitland. |
| `short_name` | Short name describing the transit route. For example "N". |
| `long_name` | Long name describing the transit route. For example "Broadway Express". |
| `headsign` | The sign on a public transport vehicle that identifies the route destination to passengers. For example "ASTORIA - DITMARS BLVD". |
| `color` | The numeric color value associated with a transit route. The value for yellow would be "16567306". |
| `text_color` | The numeric text color value associated with a transit route. The value for black would be "0". |
| `description` | The description of the the transit route. For example "Trains operate from Ditmars Boulevard, Queens, to Stillwell Avenue, Brooklyn, at all times. N trains in Manhattan operate along Broadway and across the Manhattan Bridge to and from Brooklyn. Trains in Brooklyn operate along 4th Avenue, then through Borough Park to Gravesend. Trains typically operate local in Queens, and either express or local in Manhattan and Brooklyn, depending on the time. Late night trains operate via Whitehall Street, Manhattan. Late night service is local". |
| `operator_onestop_id` | Global operator/agency identifier from Transitland. |
| `operator_name` | Operator/agency name. For example, "BART", "King County Marine Division", and so on.  Short name is used over long name. |
| `operator_url` | Operator/agency URL. For example, "http://web.mta.info/". |
| `transit_stops` | A list of the stops/stations associated with a specific transit route. See below for details. |

A `transit_stop` includes:

| Transit stop item | Description |
| :--------- | :---------- |
| `type` | Type of stop (simple stop=0; station=1). |
| `onestop_id` | Global transit stop identifier from Transitland. |
| `name` | Name of the stop or station. For example "14 St - Union Sq". |
| `arrival_date_time` | Arrival date and time using the [ISO 8601](https://en.wikipedia.org/wiki/ISO_8601) format (YYYY-MM-DDThh:mm). For example, "2015-12-29T08:06". |
| `departure_date_time` | Departure date and time using the [ISO 8601](https://en.wikipedia.org/wiki/ISO_8601) format (YYYY-MM-DDThh:mm). For example, "2015-12-29T08:06". |
| `is_parent_stop` | True if this stop is a marked as a parent stop. |
| `assumed_schedule` | True if the times are based on an assumed schedule because the actual schedule is not known. |
| `lat` | Latitude of the transit stop in degrees. |
| `lon` | Longitude of the transit stop in degrees. |

Continuing with the earlier routing example from the Detroit, Michigan area, a maneuver such as this one may be returned with that request: `{"begin_shape_index":0,"length":0.109,"end_shape_index":1,"instruction":"Go south on Appleton.","street_names":["Appleton"],"type":1,"time":0}`

In the future, look for additional maneuver information to enhance navigation applications, including landmark usage.

### HTTP status codes and conditions

The following is a table of HTTP status error code conditions that may occur for a particular request. In general, the service follows the [HTTP specification](https://en.wikipedia.org/wiki/List_of_HTTP_status_codes). That is to say that `5xx` returns are generally ephemeral server problems that should be resolved shortly or are the result of a bug. `4xx` returns are used to mark requests that cannot be carried out, generally due to bad input in the request or problems with the underlying data. A `2xx` return is expected when there is a successful route result or `trip`, as described above.

| Status Code | Status | Description |
| :--------- | :---------- | :---------- |
| 200 | *your_trip_json* | A happy bit of json describing your `trip` result |
| 400 | Failed to parse json request | You need a valid json request |
| 400 | Failed to parse location | You need a valid location object in your json request |
| 400 | Failed to parse correlated location | There was a problem with the location once correlated to the route network |
| 400 | Insufficiently specified required parameter 'locations' | You forgot the locations parameter |
| 400 | No edge/node costing provided | You forgot the costing parameter |
| 400 | Insufficient number of locations provided | You didn't provide enough locations |
| 400 | Exceeded max route locations of X | You are asking for too many locations |
| 400 | Locations are in unconnected regions. Go check/edit the map at osm.org | You are routing between regions of no connectivity |
| 400 | No costing method found for 'X' | You are asking for a non-existent costing mode |
| 400 | Path distance exceeds the max distance limit | You want to travel further than this mode allows |
| 400 | No suitable edges near location | There were no edges applicable to your mode of travel near the input location |
| 400 | No data found for location | There was no route data tile at the input location |
| 400 | No path could be found for input | There was no path found between the input locations |
| 404 | Try any of: '/route' '/locate' | You asked for an invalid path |
| 405 | Try a POST or GET request instead | We only support GET and POST requests |
| 500 | Failed to parse intermediate request format | Had a problem reading an intermediate request format |
| 500 | Failed to parse TripPath | Had a problem reading the computed path from Protobuf |
| 500 | Could not build directions for TripPath | Had a problem using the trip path to create TripDirections |
| 500 | Failed to parse TripDirections | Had a problem using the trip directions to serialize a json response |
| 501 | Not implemented | Not Implemented |

### Internal error codes and conditions

The following is a table of exception internal error code conditions that may occur for a particular request. An [error code utility header file](https://raw.githubusercontent.com/valhalla/baldr/master/valhalla/baldr/errorcode_util.h) can be included by any of the Valhalla service projects.

The codes correspond to code returned from a particular [Valhalla project](https://github.com/valhalla/valhalla).

| Error code | Error |
| :--------- | :---------- |
|**1xx**| **Loki project codes** |
|100 | Failed to parse json request |
|101 | Try a POST or GET request instead |
|102 | The config actions for Loki are incorrectly loaded |
|103 | Missing max_locations configuration |
|104 | Missing max_distance configuration |
|105 | Path action not supported |
|106 | Try any of |
|107 | Not Implemented |
|110 | Insufficiently specified required parameter 'locations' |
|111 | Insufficiently specified required parameter 'time' |
|112 | Insufficiently specified required parameter 'locations' or 'sources & targets' |
|113 | Insufficiently specified required parameter 'contours' |
|114 | Insufficiently specified required parameter 'shape' or 'encoded_polyline' |
|120 | Insufficient number of locations provided |
|121 | Insufficient number of sources provided |
|122 | Insufficient number of targets provided |
|123 | Insufficient shape provided |
|124 | No edge/node costing provided |
|125 | No costing method found |
|126 | No shape provided |
|130 | Failed to parse location |
|131 | Failed to parse source |
|132 | Failed to parse target |
|140 | Action does not support multimodal costing |
|141 | Arrive by for multimodal not implemented yet |
|142 | Arrive by not implemented for isochrones |
|143 | ignore_closure in costing and exclude_closure in search_filter cannot both be specified |
|150 | Exceeded max locations |
|151 | Exceeded max time |
|152 | Exceeded max contours |
|153 | Too many shape points |
|154 | Path distance exceeds the max distance limit |
|155 | Outside the valid walking distance at the beginning or end of a multimodal route |
|156 | Outside the valid walking distance between stops of a multimodal route |
|157 | Exceeded max avoid locations |
|158 | Input trace option is out of bounds |
|160 | Date and time required for origin for date_type of depart at |
|161 | Date and time required for destination for date_type of arrive by |
|162 | Date and time is invalid.  Format is YYYY-MM-DDTHH:MM |
|163 | Invalid date_type |
|170 | Locations are in unconnected regions. Go check/edit the map at osm.org |
|171 | No suitable edges near location |
|199 | Unknown |
|**2xx** | **Odin project codes** |
|200 | Failed to parse intermediate request format |
|201 | Failed to parse TripPath |
|210 | Trip path does not have any nodes |
|211 | Trip path has only one node |
|212 | Trip must have at least 2 locations |
|213 | Error - No shape or invalid node count |
|220 | Turn degree out of range for cardinal direction |
|230 | Invalid TripDirections_Maneuver_Type in method FormTurnInstruction |
|231 | Invalid TripDirections_Maneuver_Type in method FormRelativeTwoDirection |
|232 | Invalid TripDirections_Maneuver_Type in method FormRelativeThreeDirection |
|299 | Unknown |
|**3xx** | **Skadi project codes** |
|300 | Failed to parse json request |
|301 | Try a POST or GET request instead |
|302 | The config actions for Skadi are incorrectly loaded |
|303 | Path action not supported |
|304 | Try any of |
|305 | Not Implemented |
|310 | No shape provided |
|311 | Insufficient shape provided |
|312 | Insufficiently specified required parameter 'shape' or 'encoded_polyline' |
|313 | 'resample_distance' must be >=  |
|314 | Too many shape points |
|399 | Unknown |
|**4xx** | **Thor project codes** |
|400 | Unknown action |
|401 | Failed to parse intermediate request format |
|410 | Insufficiently specified required parameter 'locations' |
|411 | Insufficiently specified required parameter 'shape' |
|412 | No costing method found |
|420 | Failed to parse correlated location |
|421 | Failed to parse location |
|422 | Failed to parse source |
|423 | Failed to parse target |
|424 | Failed to parse shape |
|430 | Exceeded max iterations in CostMatrix::SourceToTarget |
|440 | Cannot reach destination - too far from a transit stop |
|441 | Location is unreachable |
|442 | No path could be found for input |
|443 | Exact route match algorithm failed to find path |
|444 | Map Match algorithm failed to find path |
|445 | Shape match algorithm specification in api request is incorrect. Please see documentation for valid shape_match input. |
|499 | Unknown |
|**5xx** | **Tyr project codes** |
|500 | Failed to parse intermediate request format |
|501 | Failed to parse TripDirections |
|599 | Unknown |<|MERGE_RESOLUTION|>--- conflicted
+++ resolved
@@ -219,12 +219,9 @@
 |`bss_rent_cost`| This value is useful when `bikeshare` is chosen as travel mode. It is meant to give the time will be used to rent a bike from a bike share station. This value will be displayed in the final directions and used to calculate the whole duation. The default value is 120 seconds.|
 |`bss_rent_penalty`| This value is useful when `bikeshare` is chosen as travel mode. It is meant to describe the potential effort to rent a bike from a bike share station. This value won't be displayed and used only inside of the algorithm.|
 | `shortest` | Changes the metric to quasi-shortest, i.e. purely distance-based costing. Note, this will disable all other costings & penalties. Also note, `shortest` will not disable hierarchy pruning, leading to potentially sub-optimal routes for some costing models. The default is `false`. |
-<<<<<<< HEAD
 | `disable_hierarchy_pruning` | Disable hierarchy pruning to calculate the actual shortest distance. **Note:** This could be quite a performance drainer so there is a upper limit of distance. If the upper limit is exceeded, this option will always be `false`. The default is `false`. |
-=======
 | `transit_start_end_max_distance` | A pedestrian option that can be added to the request to extend the defaults (2145 meters or approximately 1.5 miles). This is the maximum walking distance at the beginning or end of a route.|
 | `transit_transfer_max_distance` | A pedestrian option that can be added to the request to extend the defaults (800 meters or 0.5 miles). This is the maximum walking distance between transfers.|
->>>>>>> 7bf7cde2
 
 ##### Transit costing options
 
