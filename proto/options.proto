syntax = "proto3";
option optimize_for = LITE_RUNTIME;
package valhalla;
import public "common.proto";

message Contour {
  oneof has_time {
    float time = 1;     // minutes
  }
  oneof has_color {
    string color = 2;   // hex color with out # - for example: "ff0000" for red
  }
  oneof has_distance {
    float distance = 3; // kilometers
  }
}

message Ring {
  repeated LatLng coords = 1;
}

enum ShapeMatch {
  walk_or_snap = 0;
  edge_walk = 1;
  map_snap = 2;
}

enum FilterAction {
  no_action = 0;
  exclude = 1;
  include = 2;
}

enum DirectionsType {
  instructions = 0;
  none = 1;
  maneuvers = 2;
}

enum ShapeFormat {
  polyline6 = 0;
  polyline5 = 1;
  geojson = 2;
  no_shape = 3;  // to omit returning the geometry, e.g. default in matrix
}

// use this to select which top level fields should be present in the pbf output
// the actions below are marked for each field that would provide a minimal response
message PbfFieldSelector {
  bool options = 1;
  bool trip = 2;       // /trace_attributes
  bool directions = 3; // /route /trace_route /optimized_route /centroid
  bool status = 4;     // /status
  bool matrix = 5;     // sources_to_targets
  bool isochrone = 6;
  // TODO: enable these once we have objects for them
  // bool locate = 7;
  // bool height = 8;
  // bool expansion = 9;
}

message AvoidEdge {
  oneof has_id {
    uint64 id = 1;
  }
  oneof has_percent_along {
    float percent_along = 2;
  }
}

message Costing {
  enum Type {
    none_ = 0;
    bicycle = 1;
    bus = 2;
    motor_scooter = 3;
    multimodal = 4;     // turns into pedestrian + transit
    pedestrian = 5;
    transit = 6;
    truck = 7;
    motorcycle = 8;
    taxi = 9;
    auto_ = 10;
    bikeshare = 11;    // turns into pedestrian + bike
    low_speed_vehicle = 12;
  }

  message Options {
    oneof has_maneuver_penalty {
      float maneuver_penalty = 1;
    }
    oneof has_destination_only_penalty {
      float destination_only_penalty = 2;
    }
    oneof has_gate_cost {
      float gate_cost = 3;
    }
    oneof has_gate_penalty {
      float gate_penalty = 4;
    }
    oneof has_toll_booth_cost {
      float toll_booth_cost = 5;
    }
    oneof has_toll_booth_penalty {
      float toll_booth_penalty = 6;
    }
    oneof has_alley_penalty {
      float alley_penalty = 7;
    }
    oneof has_country_crossing_cost {
      float country_crossing_cost = 8;
    }
    oneof has_country_crossing_penalty {
      float country_crossing_penalty = 9;
    }
    oneof has_ferry_cost {
      float ferry_cost = 10;
    }
    oneof has_avoid_bad_surfaces {
      float avoid_bad_surfaces = 11;
    }
    oneof has_use_ferry {
      float use_ferry = 12;
    }
    oneof has_use_highways {
      float use_highways = 13;
    }
    oneof has_use_tolls {
      float use_tolls = 14;
    }
    oneof has_use_roads {
      float use_roads = 15;
    }
    oneof has_max_distance {
      uint32 max_distance = 16;
    }
    oneof has_walking_speed {
      float walking_speed = 17;
    }
    oneof has_step_penalty {
      float step_penalty = 18;
    }
    oneof has_max_grade {
      uint32 max_grade = 19;
    }
    oneof has_max_hiking_difficulty {
      uint32 max_hiking_difficulty = 20;
    }
    oneof has_mode_factor {
      float mode_factor = 21;
    }
    oneof has_walkway_factor {
      float walkway_factor = 22;
    }
    oneof has_sidewalk_factor {
      float sidewalk_factor = 23;
    }
    oneof has_alley_factor {
      float alley_factor = 24;
    }
    oneof has_driveway_factor {
      float driveway_factor = 25;
    }
    oneof has_driveway_penalty {
      float driveway_penalty = 26;
    }
    oneof has_transit_start_end_max_distance {
      uint32 transit_start_end_max_distance = 27;
    }
    oneof has_transit_transfer_max_distance {
      uint32 transit_transfer_max_distance = 28;
    }
    oneof has_transport_type {
      string transport_type = 29;
    }
    oneof has_top_speed {
      float top_speed = 30;
    }
    oneof has_use_hills {
      float use_hills = 31;
    }
    oneof has_use_primary {
      float use_primary = 32;
    }
    oneof has_use_trails {
      float use_trails = 33;
    }
    oneof has_low_class_penalty {
      float low_class_penalty = 34;
    }
    oneof has_hazmat {
      bool hazmat = 35;
    }
    oneof has_weight {
      float weight = 36;
    }
    oneof has_axle_load {
      float axle_load = 37;
    }
    oneof has_height {
      float height = 38;
    }
    oneof has_width {
      float width = 39;
    }
    oneof has_length {
      float length = 40;
    }
    oneof has_cycling_speed {
      float cycling_speed = 41;
    }
    oneof has_wheelchair {
      bool wheelchair = 42;
    }
    oneof has_bicycle {
      bool bicycle = 43;
    }
    oneof has_use_bus {
      float use_bus = 44;
    }
    oneof has_use_rail {
      float use_rail = 45;
    }
    oneof has_use_transfers {
      float use_transfers = 46;
    }
    oneof has_transfer_cost {
      float transfer_cost = 47;
    }
    oneof has_transfer_penalty {
      float transfer_penalty = 48;
    }
    FilterAction filter_stop_action = 49;
    repeated string filter_stop_ids = 50;
    FilterAction filter_operator_action = 51;
    repeated string filter_operator_ids = 52;
    FilterAction filter_route_action = 53;
    repeated string filter_route_ids = 54;
    oneof has_flow_mask {
      uint32 flow_mask = 55;
    }
    oneof has_bike_share_cost {
      float bike_share_cost = 56;
    }
    oneof has_bike_share_penalty {
      float bike_share_penalty = 57;
    }
    oneof has_rail_ferry_cost {
      float rail_ferry_cost = 58;
    }
    oneof has_use_rail_ferry {
      float use_rail_ferry = 59;
    }
    oneof has_ignore_restrictions {
      bool ignore_restrictions = 60;
    }
    oneof has_ignore_oneways {
      bool ignore_oneways = 61;
    }
    oneof has_ignore_access {
      bool ignore_access = 62;
    }
    oneof has_ignore_closures {
      bool ignore_closures = 63;
    }
    oneof has_shortest {
      bool shortest = 64;
    }
    oneof has_service_penalty {
      float service_penalty = 65;
    }
    oneof has_use_tracks {
      float use_tracks = 66;
    }
    oneof has_use_distance {
      float use_distance = 67;
    }
    oneof has_use_living_streets {
      float use_living_streets = 68;
    }
    oneof has_service_factor {
      float service_factor = 69;
    }
    oneof has_closure_factor {
      float closure_factor = 70;
    }
    oneof has_private_access_penalty {
      float private_access_penalty = 71;
    }
    oneof has_exclude_unpaved {
      bool exclude_unpaved = 72;
    }
    oneof has_include_hot {
      bool include_hot = 73;
    }
    oneof has_include_hov2 {
      bool include_hov2 = 74;
    }
    oneof has_include_hov3 {
      bool include_hov3 = 75;
    }
    oneof has_exclude_cash_only_tolls {
      bool exclude_cash_only_tolls = 76;
    }
    oneof has_restriction_probability {
      uint32 restriction_probability = 77;
    }
    repeated AvoidEdge exclude_edges = 78;
    oneof has_elevator_penalty {
      float elevator_penalty = 79;
    }
    uint32 fixed_speed = 80;
    uint32 axle_count = 81;
    float use_lit = 82;
    bool disable_hierarchy_pruning = 83;
<<<<<<< HEAD

    oneof has_max_allowed_speed_limit {
      uint32 max_allowed_speed_limit = 84;
=======
    bool ignore_non_vehicular_restrictions = 84;
    oneof has_hgv_no_access_penalty {
      float hgv_no_access_penalty = 85;
>>>>>>> a7ab2d46
    }
  }

  oneof has_options {
    Options options = 1;
  }
  Type type = 2;
  oneof has_name {
    string name = 3;
  }

  // this is used internally only, setting it in your request will have no effect
  oneof has_filter_closures {
    bool filter_closures = 4;
  }
}

message Options {

  enum Units {
    kilometers = 0;
    miles = 1;
  }

  enum Format {
    json = 0;
    gpx = 1;
    osrm = 2;
    pbf = 3;
    geotiff = 4;
  }

  enum Action {
    no_action = 0;
    route = 1;
    locate = 2;
    sources_to_targets = 3;
    optimized_route = 4;
    isochrone = 5;
    trace_route = 6;
    trace_attributes = 7;
    height = 8;
    transit_available = 9;
    expansion = 10;
    centroid = 11;
    status = 12;
  }

  enum DateTimeType {
    no_time  = 0;
    current = 1;
    depart_at = 2;
    arrive_by = 3;
    invariant = 4;
  }

  enum ExpansionProperties {
    cost = 0;
    duration = 1;
    distance = 2;
    edge_status = 3;
    edge_id = 4;
    pred_edge_id = 5;
  }

  Units units = 1;                                                 // kilometers or miles
  oneof has_language {
    string language = 2;                                           // Based on IETF BCP 47 language tag string [default = "en-US"]
  }
  DirectionsType directions_type = 3;                              // Enable/disable narrative production [default = instructions]
  Format format = 4;                                               // What the response format should be [default = json]
  oneof has_id {
    string id = 5;                                                 // id for the request
  }
  oneof has_jsonp {
    string jsonp = 6;                                              // javascript callback for the request
  }
  oneof has_encoded_polyline {
    string encoded_polyline = 7;                                   // polyline 6 encoded shape used in /height /trace_*
  }
  Action action = 8;                                               // Action signifying the request type
  //deprecated = 9;
  oneof has_range {
    bool range = 10;                                               // Used in /height if the range between points should be serialized  [default = false]
  }
  // verbose needs to stay oneof, so that matrix serializer can default to true
  oneof has_verbose {
    bool verbose = 11;                                             // Used in /locate & /status request to give back extensive information [default = false]
  }
  Costing.Type costing_type = 12;                                  // The main costing to use with the action, in multimodal this is the first costing to use
  map<int32, Costing> costings = 13;                               // A map of Costing.Type enum to its Costing object
  repeated Location locations = 14;                                // Locations for /route /optimized /locate /isochrone
  repeated Location exclude_locations = 15;                        // Avoids for any costing
  repeated Location sources = 16;                                  // Sources for /sources_to_targets
  repeated Location targets = 17;                                  // Targets for /sources_to_targets
  DateTimeType date_time_type = 18;                                // Are you leaving now or then or arriving then
  oneof has_date_time {
    string date_time = 19;                                         // And what day and time
  }
  repeated Location shape = 20;                                    // Raw shape for map matching
  oneof has_resample_distance {
    double resample_distance = 21;                                 // Resampling shape at regular intervals
  }
  repeated Contour contours = 22;                                  // List of isochrone contours
  oneof has_polygons {
    bool polygons = 23;                                            // Boolean value to determine whether to return geojson polygons or linestrings as the contours
  }
  oneof has_denoise {
    float denoise = 24;                                            // A floating point value from 0 to 1 which can be used to remove smaller contours (default 1.0)
  }
  oneof has_generalize {
    float generalize = 25;                                         // Meters used as the tolerance for Douglas-Peucker generalization
  }
  oneof has_show_locations {
    bool show_locations = 26;                                      // Add original locations to the isochrone geojson response
  }
  repeated Location trace = 27;                                    // Trace points for map matching
  ShapeMatch shape_match = 28;                                     // The matching algorithm based on the type of input [default = walk_or_snap]
  //deprecated = 29;
  oneof has_gps_accuracy {
    float gps_accuracy = 30;                                       // The gps accuracy associated with the supplied trace points
  }
  oneof has_search_radius {
    float search_radius = 31;                                      // The search radius associated with the supplied trace points
  }
  oneof has_turn_penalty_factor {
    float turn_penalty_factor = 32;                                // The turn penalty factor associated with the supplied trace points
  }
  FilterAction filter_action = 33;                                 // The trace filter action - either exclude or include
  repeated string filter_attributes = 34;                          // The filter list for trace attributes
  oneof has_breakage_distance {
    float breakage_distance = 36;                                  // Map-matching breaking distance (distance between GPS trace points)
  }
  oneof has_use_timestamps {
    bool use_timestamps = 37;                                      // Use timestamps to compute elapsed time for trace_route and trace_attributes [default = false]
  }
  oneof has_shape_format {
    ShapeFormat shape_format = 38;                                 // Shape format, defaults to polyline6 encoding for OSRM/height, and no_shape for matrix
  }
  oneof has_alternates {
    uint32 alternates = 39;                                        // Maximum number of alternate routes that can be returned
  }
  oneof has_interpolation_distance {
    float interpolation_distance = 40;                             // Map-matching interpolation distance beyond which trace points are merged
  }
  oneof has_guidance_views {
    bool guidance_views = 41;                                      // Whether to return guidance_views in the response
  }
  // 42 is reserved
  oneof has_height_precision {
    uint32 height_precision = 43;                                  // Number of digits precision for heights returned [default = 0]
  }
  oneof has_roundabout_exits {
    bool roundabout_exits = 44;                                    // Whether to announce roundabout exit maneuvers [default = true]
  }
  oneof has_linear_references {
    bool linear_references = 45;                                   // Include linear references for graph edges returned in certain responses.
  }
  repeated Costing recostings = 46;                                // CostingType options to use to recost a path after it has been found
  repeated Ring exclude_polygons = 47;                                    // Rings/polygons to exclude entire areas during path finding
  oneof has_prioritize_bidirectional {
    bool prioritize_bidirectional = 48;                            // Prioritize bidirectional a*/matrix when depart_at date_time.type is specified [default = false]
  }
  oneof has_expansion_action {
    Action expansion_action = 49;                                  // Meta action for /expansion endpoint
  }
  oneof has_skip_opposites {
    bool skip_opposites = 50;                                      // Whether to return opposite edges encountered during expansion
  }
  repeated ExpansionProperties expansion_properties = 51;          // The array keys (ExpansionTypes enum) to return in the /expansions's GeoJSON "properties"
  PbfFieldSelector pbf_field_selector = 52;                        // Which pbf fields to include in the pbf format response
  bool reverse = 53;                                               // should the isochrone expansion be done in the reverse direction, ignored for multimodal isochrones
  oneof has_matrix_locations {                                     // Number of matrix locations found that will trigger an early exit from
    uint32 matrix_locations = 54;                                  // a one to many or many to one time distance matrix. Does not affect
  }                                                                // sources_to_targets when either sources or targets has more than 1 location
                                                                   // or when CostMatrix is the selected matrix mode.
  bool banner_instructions = 55;                                   // Whether to return bannerInstructions in the OSRM serializer response
  float elevation_interval = 56;                                   // Interval for sampling elevation along the route path.  [default = 0.0];
  bool voice_instructions = 57;                                    // Whether to return voiceInstructions in the OSRM serializer response
}<|MERGE_RESOLUTION|>--- conflicted
+++ resolved
@@ -313,15 +313,12 @@
     uint32 axle_count = 81;
     float use_lit = 82;
     bool disable_hierarchy_pruning = 83;
-<<<<<<< HEAD
-
-    oneof has_max_allowed_speed_limit {
-      uint32 max_allowed_speed_limit = 84;
-=======
     bool ignore_non_vehicular_restrictions = 84;
     oneof has_hgv_no_access_penalty {
       float hgv_no_access_penalty = 85;
->>>>>>> a7ab2d46
+    }
+    oneof has_max_allowed_speed_limit {
+      uint32 max_allowed_speed_limit = 86;
     }
   }
 
