syntax = "proto3";
option optimize_for = LITE_RUNTIME;
package valhalla;
import public "common.proto";

message Contour {
  oneof has_time {
    float time = 1;     // minutes
  }
  oneof has_color {
    string color = 2;   // hex color with out # - for example: "ff0000" for red
  }
  oneof has_distance {
    float distance = 3; // kilometers
  }
}

message Ring {
  repeated LatLng coords = 1;
}

enum ShapeMatch {
  walk_or_snap = 0;
  edge_walk = 1;
  map_snap = 2;
}

enum FilterAction {
  no_action = 0;
  exclude = 1;
  include = 2;
}

enum DirectionsType {
  instructions = 0;
  none = 1;
  maneuvers = 2;
}

enum ShapeFormat {
  polyline6 = 0;
  polyline5 = 1;
  geojson = 2;
  no_shape = 3;  // to omit returning the geometry, e.g. default in matrix
}

// use this to select which top level fields should be present in the pbf output
// the actions below are marked for each field that would provide a minimal response
message PbfFieldSelector {
  bool options = 1;
  bool trip = 2;       // /trace_attributes
  bool directions = 3; // /route /trace_route /optimized_route /centroid
  bool status = 4;     // /status
  bool matrix = 5;     // sources_to_targets
  bool isochrone = 6;
  bool expansion = 9;
  // TODO: enable these once we have objects for them
  // bool locate = 7;
  // bool height = 8;
}

message AvoidEdge {
  oneof has_id {
    uint64 id = 1;
  }
  oneof has_percent_along {
    float percent_along = 2;
  }
}

message Costing {
  enum Type {
    none_ = 0;
    bicycle = 1;
    bus = 2;
    motor_scooter = 3;
    multimodal = 4;     // turns into pedestrian + transit
    pedestrian = 5;
    transit = 6;
    truck = 7;
    motorcycle = 8;
    taxi = 9;
    auto_ = 10;
    bikeshare = 11;    // turns into pedestrian + bike
  }

  message Options {
    oneof has_maneuver_penalty {
      float maneuver_penalty = 1;
    }
    oneof has_destination_only_penalty {
      float destination_only_penalty = 2;
    }
    oneof has_gate_cost {
      float gate_cost = 3;
    }
    oneof has_gate_penalty {
      float gate_penalty = 4;
    }
    oneof has_toll_booth_cost {
      float toll_booth_cost = 5;
    }
    oneof has_toll_booth_penalty {
      float toll_booth_penalty = 6;
    }
    oneof has_alley_penalty {
      float alley_penalty = 7;
    }
    oneof has_country_crossing_cost {
      float country_crossing_cost = 8;
    }
    oneof has_country_crossing_penalty {
      float country_crossing_penalty = 9;
    }
    oneof has_ferry_cost {
      float ferry_cost = 10;
    }
    oneof has_avoid_bad_surfaces {
      float avoid_bad_surfaces = 11;
    }
    oneof has_use_ferry {
      float use_ferry = 12;
    }
    oneof has_use_highways {
      float use_highways = 13;
    }
    oneof has_use_tolls {
      float use_tolls = 14;
    }
    oneof has_use_roads {
      float use_roads = 15;
    }
    oneof has_max_distance {
      uint32 max_distance = 16;
    }
    oneof has_walking_speed {
      float walking_speed = 17;
    }
    oneof has_step_penalty {
      float step_penalty = 18;
    }
    oneof has_max_grade {
      uint32 max_grade = 19;
    }
    oneof has_max_hiking_difficulty {
      uint32 max_hiking_difficulty = 20;
    }
    oneof has_mode_factor {
      float mode_factor = 21;
    }
    oneof has_walkway_factor {
      float walkway_factor = 22;
    }
    oneof has_sidewalk_factor {
      float sidewalk_factor = 23;
    }
    oneof has_alley_factor {
      float alley_factor = 24;
    }
    oneof has_driveway_factor {
      float driveway_factor = 25;
    }
    oneof has_driveway_penalty {
      float driveway_penalty = 26;
    }
    oneof has_transit_start_end_max_distance {
      uint32 transit_start_end_max_distance = 27;
    }
    oneof has_transit_transfer_max_distance {
      uint32 transit_transfer_max_distance = 28;
    }
    oneof has_transport_type {
      string transport_type = 29;
    }
    oneof has_top_speed {
      float top_speed = 30;
    }
    oneof has_use_hills {
      float use_hills = 31;
    }
    oneof has_use_primary {
      float use_primary = 32;
    }
    oneof has_use_trails {
      float use_trails = 33;
    }
    oneof has_low_class_penalty {
      float low_class_penalty = 34;
    }
    oneof has_hazmat {
      bool hazmat = 35;
    }
    oneof has_weight {
      float weight = 36;
    }
    oneof has_axle_load {
      float axle_load = 37;
    }
    oneof has_height {
      float height = 38;
    }
    oneof has_width {
      float width = 39;
    }
    oneof has_length {
      float length = 40;
    }
    oneof has_cycling_speed {
      float cycling_speed = 41;
    }
    oneof has_wheelchair {
      bool wheelchair = 42;
    }
    oneof has_bicycle {
      bool bicycle = 43;
    }
    oneof has_use_bus {
      float use_bus = 44;
    }
    oneof has_use_rail {
      float use_rail = 45;
    }
    oneof has_use_transfers {
      float use_transfers = 46;
    }
    oneof has_transfer_cost {
      float transfer_cost = 47;
    }
    oneof has_transfer_penalty {
      float transfer_penalty = 48;
    }
    FilterAction filter_stop_action = 49;
    repeated string filter_stop_ids = 50;
    FilterAction filter_operator_action = 51;
    repeated string filter_operator_ids = 52;
    FilterAction filter_route_action = 53;
    repeated string filter_route_ids = 54;
    oneof has_flow_mask {
      uint32 flow_mask = 55;
    }
    oneof has_bike_share_cost {
      float bike_share_cost = 56;
    }
    oneof has_bike_share_penalty {
      float bike_share_penalty = 57;
    }
    oneof has_rail_ferry_cost {
      float rail_ferry_cost = 58;
    }
    oneof has_use_rail_ferry {
      float use_rail_ferry = 59;
    }
    oneof has_ignore_restrictions {
      bool ignore_restrictions = 60;
    }
    oneof has_ignore_oneways {
      bool ignore_oneways = 61;
    }
    oneof has_ignore_access {
      bool ignore_access = 62;
    }
    oneof has_ignore_closures {
      bool ignore_closures = 63;
    }
    oneof has_shortest {
      bool shortest = 64;
    }
    oneof has_service_penalty {
      float service_penalty = 65;
    }
    oneof has_use_tracks {
      float use_tracks = 66;
    }
    oneof has_use_distance {
      float use_distance = 67;
    }
    oneof has_use_living_streets {
      float use_living_streets = 68;
    }
    oneof has_service_factor {
      float service_factor = 69;
    }
    oneof has_closure_factor {
      float closure_factor = 70;
    }
    oneof has_private_access_penalty {
      float private_access_penalty = 71;
    }
    oneof has_exclude_unpaved {
      bool exclude_unpaved = 72;
    }
    oneof has_include_hot {
      bool include_hot = 73;
    }
    oneof has_include_hov2 {
      bool include_hov2 = 74;
    }
    oneof has_include_hov3 {
      bool include_hov3 = 75;
    }
    oneof has_exclude_cash_only_tolls {
      bool exclude_cash_only_tolls = 76;
    }
    oneof has_restriction_probability {
      uint32 restriction_probability = 77;
    }
    repeated AvoidEdge exclude_edges = 78;
    oneof has_elevator_penalty {
      float elevator_penalty = 79;
    }
    uint32 fixed_speed = 80;
    uint32 axle_count = 81;
    float use_lit = 82;
    bool disable_hierarchy_pruning = 83;
    bool ignore_non_vehicular_restrictions = 84;
    oneof has_hgv_no_access_penalty {
      float hgv_no_access_penalty = 85;
    }
    float use_truck_route = 86;
  }

  oneof has_options {
    Options options = 1;
  }
  Type type = 2;
  oneof has_name {
    string name = 3;
  }

  // this is used internally only, setting it in your request will have no effect
  oneof has_filter_closures {
    bool filter_closures = 4;
  }
}

message Options {

  enum Units {
    kilometers = 0;
    miles = 1;
  }

  enum Format {
    json = 0;
    gpx = 1;
    osrm = 2;
    pbf = 3;
    geotiff = 4;
  }

  enum Action {
    no_action = 0;
    route = 1;
    locate = 2;
    sources_to_targets = 3;
    optimized_route = 4;
    isochrone = 5;
    trace_route = 6;
    trace_attributes = 7;
    height = 8;
    transit_available = 9;
    expansion = 10;
    centroid = 11;
    status = 12;
  }

  enum DateTimeType {
    no_time  = 0;
    current = 1;
    depart_at = 2;
    arrive_by = 3;
    invariant = 4;
  }

  enum ExpansionProperties {
    cost = 0;
    duration = 1;
    distance = 2;
    edge_status = 3;
    edge_id = 4;
    pred_edge_id = 5;
    expansion_type = 6;
  }

  Units units = 1;                                                 // kilometers or miles
  oneof has_language {
    string language = 2;                                           // Based on IETF BCP 47 language tag string [default = "en-US"]
  }
  DirectionsType directions_type = 3;                              // Enable/disable narrative production [default = instructions]
  Format format = 4;                                               // What the response format should be [default = json]
  oneof has_id {
    string id = 5;                                                 // id for the request
  }
  oneof has_jsonp {
    string jsonp = 6;                                              // javascript callback for the request
  }
  oneof has_encoded_polyline {
    string encoded_polyline = 7;                                   // polyline 6 encoded shape used in /height /trace_*
  }
  Action action = 8;                                               // Action signifying the request type
  //deprecated = 9;
  oneof has_range {
    bool range = 10;                                               // Used in /height if the range between points should be serialized  [default = false]
  }
  // verbose needs to stay oneof, so that matrix serializer can default to true
  oneof has_verbose {
    bool verbose = 11;                                             // Used in /locate & /status request to give back extensive information [default = false]
  }
  Costing.Type costing_type = 12;                                  // The main costing to use with the action, in multimodal this is the first costing to use
  map<int32, Costing> costings = 13;                               // A map of Costing.Type enum to its Costing object
  repeated Location locations = 14;                                // Locations for /route /optimized /locate /isochrone
  repeated Location exclude_locations = 15;                        // Avoids for any costing
  repeated Location sources = 16;                                  // Sources for /sources_to_targets
  repeated Location targets = 17;                                  // Targets for /sources_to_targets
  DateTimeType date_time_type = 18;                                // Are you leaving now or then or arriving then
  oneof has_date_time {
    string date_time = 19;                                         // And what day and time
  }
  repeated Location shape = 20;                                    // Raw shape for map matching
  oneof has_resample_distance {
    double resample_distance = 21;                                 // Resampling shape at regular intervals
  }
  repeated Contour contours = 22;                                  // List of isochrone contours
  oneof has_polygons {
    bool polygons = 23;                                            // Boolean value to determine whether to return geojson polygons or linestrings as the contours
  }
  oneof has_denoise {
    float denoise = 24;                                            // A floating point value from 0 to 1 which can be used to remove smaller contours (default 1.0)
  }
  oneof has_generalize {
    float generalize = 25;                                         // Meters used as the tolerance for Douglas-Peucker generalization
  }
  oneof has_show_locations {
    bool show_locations = 26;                                      // Add original locations to the isochrone geojson response
  }
  repeated Location trace = 27;                                    // Trace points for map matching
  ShapeMatch shape_match = 28;                                     // The matching algorithm based on the type of input [default = walk_or_snap]
  //deprecated = 29;
  oneof has_gps_accuracy {
    float gps_accuracy = 30;                                       // The gps accuracy associated with the supplied trace points
  }
  oneof has_search_radius {
    float search_radius = 31;                                      // The search radius associated with the supplied trace points
  }
  oneof has_turn_penalty_factor {
    float turn_penalty_factor = 32;                                // The turn penalty factor associated with the supplied trace points
  }
  FilterAction filter_action = 33;                                 // The trace filter action - either exclude or include
  repeated string filter_attributes = 34;                          // The filter list for trace attributes
  oneof has_breakage_distance {
    float breakage_distance = 36;                                  // Map-matching breaking distance (distance between GPS trace points)
  }
  oneof has_use_timestamps {
    bool use_timestamps = 37;                                      // Use timestamps to compute elapsed time for trace_route and trace_attributes [default = false]
  }
  oneof has_shape_format {
    ShapeFormat shape_format = 38;                                 // Shape format, defaults to polyline6 encoding for OSRM/height, and no_shape for matrix
  }
  oneof has_alternates {
    uint32 alternates = 39;                                        // Maximum number of alternate routes that can be returned
  }
  oneof has_interpolation_distance {
    float interpolation_distance = 40;                             // Map-matching interpolation distance beyond which trace points are merged
  }
  oneof has_guidance_views {
    bool guidance_views = 41;                                      // Whether to return guidance_views in the response
  }
  // 42 is reserved
  oneof has_height_precision {
    uint32 height_precision = 43;                                  // Number of digits precision for heights returned [default = 0]
  }
  oneof has_roundabout_exits {
    bool roundabout_exits = 44;                                    // Whether to announce roundabout exit maneuvers [default = true]
  }
  oneof has_linear_references {
    bool linear_references = 45;                                   // Include linear references for graph edges returned in certain responses.
  }
  repeated Costing recostings = 46;                                // CostingType options to use to recost a path after it has been found
  repeated Ring exclude_polygons = 47;                                    // Rings/polygons to exclude entire areas during path finding
  oneof has_prioritize_bidirectional {
    bool prioritize_bidirectional = 48;                            // Prioritize bidirectional a*/matrix when depart_at date_time.type is specified [default = false]
  }
  oneof has_expansion_action {
    Action expansion_action = 49;                                  // Meta action for /expansion endpoint
  }
  oneof has_skip_opposites {
    bool skip_opposites = 50;                                      // Whether to return opposite edges encountered during expansion
  }
  repeated ExpansionProperties expansion_properties = 51;          // The array keys (ExpansionTypes enum) to return in the /expansions's GeoJSON "properties"
  PbfFieldSelector pbf_field_selector = 52;                        // Which pbf fields to include in the pbf format response
  bool reverse = 53;                                               // should the isochrone expansion be done in the reverse direction, ignored for multimodal isochrones
  oneof has_matrix_locations {                                     // Number of matrix locations found that will trigger an early exit from
    uint32 matrix_locations = 54;                                  // a one to many or many to one time distance matrix. Does not affect
  }                                                                // sources_to_targets when either sources or targets has more than 1 location
                                                                   // or when CostMatrix is the selected matrix mode.
  bool banner_instructions = 55;                                   // Whether to return bannerInstructions in the OSRM serializer response
  float elevation_interval = 56;                                   // Interval for sampling elevation along the route path.  [default = 0.0];
  bool voice_instructions = 57;                                    // Whether to return voiceInstructions in the OSRM serializer response
<<<<<<< HEAD
  bool road_segments = 58;                                         // Whether to return full road segments for edges in the locate response 
=======
  bool dedupe = 58;                                                // Keep track of edges and override their properties during expansion,
                                                                   // ensuring that each edge appears in the output only once. [default = false]
>>>>>>> d377c8ac
}<|MERGE_RESOLUTION|>--- conflicted
+++ resolved
@@ -496,10 +496,7 @@
   bool banner_instructions = 55;                                   // Whether to return bannerInstructions in the OSRM serializer response
   float elevation_interval = 56;                                   // Interval for sampling elevation along the route path.  [default = 0.0];
   bool voice_instructions = 57;                                    // Whether to return voiceInstructions in the OSRM serializer response
-<<<<<<< HEAD
-  bool road_segments = 58;                                         // Whether to return full road segments for edges in the locate response 
-=======
+  bool road_segments = 92;                                         // Whether to return full road segments for edges in the locate response 
   bool dedupe = 58;                                                // Keep track of edges and override their properties during expansion,
                                                                    // ensuring that each edge appears in the output only once. [default = false]
->>>>>>> d377c8ac
 }