--- conflicted
+++ resolved
@@ -126,11 +126,8 @@
   optional float use_living_streets = 68;
   optional float service_factor = 69;
   optional float closure_factor = 70;
-<<<<<<< HEAD
-  optional uint32 probability = 71;
-=======
   optional float private_access_penalty = 71;
->>>>>>> e29ae547
+  optional uint32 probability = 72;
 
   // these are not specified directly by the user but they get filled in as the request is parsed and fulfilled
   optional Costing costing = 90;
