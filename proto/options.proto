--- conflicted
+++ resolved
@@ -110,17 +110,11 @@
   optional FilterAction filter_route_action = 53;
   repeated string filter_route_ids = 54;
   optional uint32 flow_mask = 55;
-<<<<<<< HEAD
-  optional float rail_ferry_cost = 56;
-  optional float use_rail_ferry = 57;
-  optional float service_penalty = 58;
-}
-=======
   optional float bike_share_cost = 56;
   optional float bike_share_penalty = 57;
   optional float rail_ferry_cost = 58;
   optional float use_rail_ferry = 59;
->>>>>>> 2266b331
+  optional float service_penalty = 60;
 
   // these are not specified directly by the user but they get filled in as the request is parsed and fulfilled
   optional Costing costing = 90;
