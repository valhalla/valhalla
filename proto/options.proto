--- conflicted
+++ resolved
@@ -131,11 +131,8 @@
   optional bool include_hot = 73;
   optional bool include_hov2 = 74;
   optional bool include_hov3 = 75;
-<<<<<<< HEAD
-  optional uint32 probability = 76;
-=======
   optional bool exclude_cash_only_tolls = 76;
->>>>>>> b37c9d3f
+  optional uint32 probability = 77;
 
   // these are not specified directly by the user but they get filled in as the request is parsed and fulfilled
   optional Costing costing = 90;
