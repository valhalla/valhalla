--- conflicted
+++ resolved
@@ -227,10 +227,7 @@
   optional bool roundabout_exits = 44 [default = true];                   // Whether to announce roundabout exit maneuvers
   optional bool linear_references = 45;                                   // Include linear references for graph edges returned in certain responses.
   repeated CostingOptions recostings = 46;                                // Costing options to use to recost a path after it has been found
-<<<<<<< HEAD
-  repeated Ring avoid_polygons = 47;                                      // Rings/polygons to exclude entire areas during path finding
+  repeated Ring exclude_polygons = 47;                                    // Rings/polygons to exclude entire areas during path finding
   optional Ring chinese_polygon = 48;                                     // Rings/polygon to be inspected with chinese postman
-=======
-  repeated Ring exclude_polygons = 47;                                    // Rings/polygons to exclude entire areas during path finding
->>>>>>> a7c3d4cf
+
 }