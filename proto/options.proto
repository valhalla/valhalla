--- conflicted
+++ resolved
@@ -506,9 +506,6 @@
                                                                    // ensuring that each edge appears in the output only once. [default = false]
   bool admin_crossings = 59;                                       // Include administrative boundary crossings
   bool turn_lanes = 60;                                            // Include turn lane information into Valhalla serializer response.
-<<<<<<< HEAD
-  ReverseTimeTracking reverse_time_tracking = 61;                  // Which strategy to use on the reverse tree in time dependent bidirectional routing
-=======
   repeated LinearFeatureCost cost_factor_lines = 61;               // User provided linear features to which apply special cost factors to
->>>>>>> 4267a292
+  ReverseTimeTracking reverse_time_tracking = 62;                  // Which strategy to use on the reverse tree in time dependent bidirectional routing
 }