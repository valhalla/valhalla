syntax = "proto3";
option optimize_for = LITE_RUNTIME;
package valhalla;
import public "common.proto";

message Contour {
  oneof has_time {
    float time = 1;     // minutes
  }
  oneof has_color {
    string color = 2;   // hex color with out # - for example: "ff0000" for red
  }
  oneof has_distance {
    float distance = 3; // kilometers
  }
}

message Ring {
  repeated LatLng coords = 1;
}

enum ShapeMatch {
  walk_or_snap = 0;
  edge_walk = 1;
  map_snap = 2;
}

enum FilterAction {
  no_action = 0;
  exclude = 1;
  include = 2;
}

enum DirectionsType {
  instructions = 0;
  none = 1;
  maneuvers = 2;
}

enum ShapeFormat {
  polyline6 = 0;
  polyline5 = 1;
  geojson = 2;
}

// use this to select which top level fields should be present in the pbf output
// the actions below are marked for each field that would provide a minimal response
message PbfFieldSelector {
  bool options = 1;
  bool trip = 2;       // /trace_attributes
  bool directions = 3; // /route /trace_route /optimized_route /centroid
  bool status = 4;     // /status
  // TODO: enable these once we have objects for them
  // bool isochrone = 5;
  // bool matrix = 6;
  // bool locate = 7;
  // bool height = 8;
  // bool expansion = 9;
}

message AvoidEdge {
  oneof has_id {
    uint64 id = 1;
  }
  oneof has_percent_along {
    float percent_along = 2;
  }
}

message ChinesePostmanEdge {
  oneof has_id {
    uint64 id = 1;
  }
  oneof has_percent_along {
    float percent_along = 2;
  }
}

message Costing {
  enum Type {
    auto_ = 0;
    bicycle = 1;
    bus = 2;
    motor_scooter = 3;
    multimodal = 4;     // turns into pedestrian + transit
    pedestrian = 5;
    transit = 6;
    truck = 7;
    motorcycle = 8;
    taxi = 9;
    none_ = 10;
    bikeshare = 11;    // turns into pedestrian + bike
  }

  message Options {
    oneof has_maneuver_penalty {
      float maneuver_penalty = 1;
    }
    oneof has_destination_only_penalty {
      float destination_only_penalty = 2;
    }
    oneof has_gate_cost {
      float gate_cost = 3;
    }
    oneof has_gate_penalty {
      float gate_penalty = 4;
    }
    oneof has_toll_booth_cost {
      float toll_booth_cost = 5;
    }
    oneof has_toll_booth_penalty {
      float toll_booth_penalty = 6;
    }
    oneof has_alley_penalty {
      float alley_penalty = 7;
    }
    oneof has_country_crossing_cost {
      float country_crossing_cost = 8;
    }
    oneof has_country_crossing_penalty {
      float country_crossing_penalty = 9;
    }
    oneof has_ferry_cost {
      float ferry_cost = 10;
    }
    oneof has_avoid_bad_surfaces {
      float avoid_bad_surfaces = 11;
    }
    oneof has_use_ferry {
      float use_ferry = 12;
    }
    oneof has_use_highways {
      float use_highways = 13;
    }
    oneof has_use_tolls {
      float use_tolls = 14;
    }
    oneof has_use_roads {
      float use_roads = 15;
    }
    oneof has_max_distance {
      uint32 max_distance = 16;
    }
    oneof has_walking_speed {
      float walking_speed = 17;
    }
    oneof has_step_penalty {
      float step_penalty = 18;
    }
    oneof has_max_grade {
      uint32 max_grade = 19;
    }
    oneof has_max_hiking_difficulty {
      uint32 max_hiking_difficulty = 20;
    }
    oneof has_mode_factor {
      float mode_factor = 21;
    }
    oneof has_walkway_factor {
      float walkway_factor = 22;
    }
    oneof has_sidewalk_factor {
      float sidewalk_factor = 23;
    }
    oneof has_alley_factor {
      float alley_factor = 24;
    }
    oneof has_driveway_factor {
      float driveway_factor = 25;
    }
    oneof has_driveway_penalty {
      float driveway_penalty = 26;
    }
    oneof has_transit_start_end_max_distance {
      uint32 transit_start_end_max_distance = 27;
    }
    oneof has_transit_transfer_max_distance {
      uint32 transit_transfer_max_distance = 28;
    }
    oneof has_transport_type {
      string transport_type = 29;
    }
    oneof has_top_speed {
      float top_speed = 30;
    }
    oneof has_use_hills {
      float use_hills = 31;
    }
    oneof has_use_primary {
      float use_primary = 32;
    }
    oneof has_use_trails {
      float use_trails = 33;
    }
    oneof has_low_class_penalty {
      float low_class_penalty = 34;
    }
    oneof has_hazmat {
      bool hazmat = 35;
    }
    oneof has_weight {
      float weight = 36;
    }
    oneof has_axle_load {
      float axle_load = 37;
    }
    oneof has_height {
      float height = 38;
    }
    oneof has_width {
      float width = 39;
    }
    oneof has_length {
      float length = 40;
    }
    oneof has_cycling_speed {
      float cycling_speed = 41;
    }
    oneof has_wheelchair {
      bool wheelchair = 42;
    }
    oneof has_bicycle {
      bool bicycle = 43;
    }
    oneof has_use_bus {
      float use_bus = 44;
    }
    oneof has_use_rail {
      float use_rail = 45;
    }
    oneof has_use_transfers {
      float use_transfers = 46;
    }
    oneof has_transfer_cost {
      float transfer_cost = 47;
    }
    oneof has_transfer_penalty {
      float transfer_penalty = 48;
    }
    FilterAction filter_stop_action = 49;
    repeated string filter_stop_ids = 50;
    FilterAction filter_operator_action = 51;
    repeated string filter_operator_ids = 52;
    FilterAction filter_route_action = 53;
    repeated string filter_route_ids = 54;
    oneof has_flow_mask {
      uint32 flow_mask = 55;
    }
    oneof has_bike_share_cost {
      float bike_share_cost = 56;
    }
    oneof has_bike_share_penalty {
      float bike_share_penalty = 57;
    }
    oneof has_rail_ferry_cost {
      float rail_ferry_cost = 58;
    }
    oneof has_use_rail_ferry {
      float use_rail_ferry = 59;
    }
    oneof has_ignore_restrictions {
      bool ignore_restrictions = 60;
    }
    oneof has_ignore_oneways {
      bool ignore_oneways = 61;
    }
    oneof has_ignore_access {
      bool ignore_access = 62;
    }
    oneof has_ignore_closures {
      bool ignore_closures = 63;
    }
    oneof has_shortest {
      bool shortest = 64;
    }
    oneof has_service_penalty {
      float service_penalty = 65;
    }
    oneof has_use_tracks {
      float use_tracks = 66;
    }
    oneof has_use_distance {
      float use_distance = 67;
    }
    oneof has_use_living_streets {
      float use_living_streets = 68;
    }
    oneof has_service_factor {
      float service_factor = 69;
    }
    oneof has_closure_factor {
      float closure_factor = 70;
    }
    oneof has_private_access_penalty {
      float private_access_penalty = 71;
    }
    oneof has_exclude_unpaved {
      bool exclude_unpaved = 72;
    }
    oneof has_include_hot {
      bool include_hot = 73;
    }
    oneof has_include_hov2 {
      bool include_hov2 = 74;
    }
    oneof has_include_hov3 {
      bool include_hov3 = 75;
    }
    oneof has_exclude_cash_only_tolls {
      bool exclude_cash_only_tolls = 76;
    }
    oneof has_restriction_probability {
      uint32 restriction_probability = 77;
    }
    repeated AvoidEdge exclude_edges = 78;
<<<<<<< HEAD
    repeated ChinesePostmanEdge chinese_edges = 94;   // Edges to be visited for chinese postman algorithm
=======
    oneof has_elevator_penalty {
      float elevator_penalty = 79;
    }
>>>>>>> 1555d0fd
  }

  oneof has_options {
    Options options = 1;
  }
  oneof has_type {
    Type type = 2;
  }
  oneof has_name {
    string name = 3;
  }

  // this is used internally only, setting it in your request will have no effect
  oneof has_filter_closures {
    bool filter_closures = 4;
  }
}

message Options {

  enum Units {
    kilometers = 0;
    miles = 1;
  }

  enum Format {
    json = 0;
    gpx = 1;
    osrm = 2;
    pbf = 3;
  }

  enum Action {
    route = 0;
    locate = 1;
    sources_to_targets = 2;
    optimized_route = 3;
    isochrone = 4;
    trace_route = 5;
    trace_attributes = 6;
    height = 7;
    transit_available = 8;
    expansion = 9;
    centroid = 10;
    status = 11;
    chinese_postman = 12;
  }

  enum DateTimeType {
    current = 0;
    depart_at = 1;
    arrive_by = 2;
    invariant = 3;
  }

  enum ExpansionProperties {
    costs = 0;
    durations = 1;
    distances = 2;
    statuses = 3;
    edge_ids = 4;
  }

  oneof has_units {
    Units units = 1;                                               // kilometers or miles
  }
  oneof has_language {
    string language = 2;                                           // Based on IETF BCP 47 language tag string [default = "en-US"]
  }
  oneof has_directions_type {
    DirectionsType directions_type = 3;                            // Enable/disable narrative production [default = instructions]
  }
  oneof has_format {
    Format format = 4;                                             // What the response format should be [default = json]
  }
  oneof has_id {
    string id = 5;                                                 // id for the request
  }
  oneof has_jsonp {
    string jsonp = 6;                                              // javascript callback for the request
  }
  oneof has_encoded_polyline {
    string encoded_polyline = 7;                                   // polyline 6 encoded shape used in /height /trace_*
  }
  oneof has_action {
    Action action = 8;                                             // Action signifying the request type
  }
  //deprecated = 9;
  oneof has_range {
    bool range = 10;                                               // Used in /height if the range between points should be serialized  [default = false]
  }
  oneof has_verbose {
    bool verbose = 11;                                             // Used in /locate & /status request to give back extensive information [default = false]
  }
  oneof has_costing_type {
    Costing.Type costing_type = 12;                                // The main costing to use with the action, in multimodal this is the first costing to use
  }
  map<int32, Costing> costings = 13;                               // A map of Costing.Type enum to its Costing object
  repeated Location locations = 14;                                // Locations for /route /optimized /locate /isochrone
  repeated Location exclude_locations = 15;                        // Avoids for any costing
  repeated Location sources = 16;                                  // Sources for /sources_to_targets
  repeated Location targets = 17;                                  // Targets for /sources_to_targets
  oneof has_date_time_type {
    DateTimeType date_time_type = 18;                              // Are you leaving now or then or arriving then
  }
  oneof has_date_time {
    string date_time = 19;                                         // And what day and time
  }
  repeated Location shape = 20;                                           // Raw shape for map matching
  oneof has_resample_distance {
    double resample_distance = 21;                                 // Resampling shape at regular intervals
  }
  repeated Contour contours = 22;                                         // List of isochrone contours
  oneof has_polygons {
    bool polygons = 23;                                            // Boolean value to determine whether to return geojson polygons or linestrings as the contours
  }
  oneof has_denoise {
    float denoise = 24;                                            // A floating point value from 0 to 1 which can be used to remove smaller contours (default 1.0)
  }
  oneof has_generalize {
    float generalize = 25;                                         // Meters used as the tolerance for Douglas-Peucker generalization
  }
  oneof has_show_locations {
    bool show_locations = 26;                                      // Add original locations to the isochrone geojson response
  }
  repeated Location trace = 27;                                           // Trace points for map matching
  oneof has_shape_match {
    ShapeMatch shape_match = 28;                                   // The matching algorithm based on the type of input [default = walk_or_snap]
  }
  //deprecated = 29;
  oneof has_gps_accuracy {
    float gps_accuracy = 30;                                       // The gps accuracy associated with the supplied trace points
  }
  oneof has_search_radius {
    float search_radius = 31;                                      // The search radius associated with the supplied trace points
  }
  oneof has_turn_penalty_factor {
    float turn_penalty_factor = 32;                                // The turn penalty factor associated with the supplied trace points
  }
  FilterAction filter_action = 33;                               // The trace filter action - either exclude or include
  repeated string filter_attributes = 34;                                 // The filter list for trace attributes
  oneof has_breakage_distance {
    float breakage_distance = 36;                                  // Map-matching breaking distance (distance between GPS trace points)
  }
  oneof has_use_timestamps {
    bool use_timestamps = 37;                                      // Use timestamps to compute elapsed time for trace_route and trace_attributes [default = false]
  }
  oneof has_shape_format {
    ShapeFormat shape_format = 38;                                 // Shape format (defaults to polyline6 encoding)
  }
  oneof has_alternates {
    uint32 alternates = 39;                                        // Maximum number of alternate routes that can be returned
  }
  oneof has_interpolation_distance {
    float interpolation_distance = 40;                             // Map-matching interpolation distance beyond which trace points are merged
  }
  oneof has_guidance_views {
    bool guidance_views = 41;                                      // Whether to return guidance_views in the response
  }
  // 42 is reserved
  oneof has_height_precision {
    uint32 height_precision = 43;                                  // Number of digits precision for heights returned [default = 0]
  }
  oneof has_roundabout_exits {
    bool roundabout_exits = 44;                                    // Whether to announce roundabout exit maneuvers [default = true]
  }
  oneof has_linear_references {
    bool linear_references = 45;                                   // Include linear references for graph edges returned in certain responses.
  }
  repeated Costing recostings = 46;                                // CostingType options to use to recost a path after it has been found
  repeated Ring exclude_polygons = 47;                                    // Rings/polygons to exclude entire areas during path finding
  oneof has_prioritize_bidirectional {
    bool prioritize_bidirectional = 48;                            // Prioritize bidirectional a* when depart_at date_time.type is specified [default = false]
  }
  oneof has_expansion_action {
    Action expansion_action = 49;                                  // Meta action for /expansion endpoint
  }
  oneof has_skip_opposites {
    bool skip_opposites = 50;                                      // Whether to return opposite edges encountered during expansion
  }
  repeated ExpansionProperties expansion_properties = 51;          // The array keys (ExpansionTypes enum) to return in the /expansions's GeoJSON "properties"
  PbfFieldSelector pbf_field_selector = 52;                        // Which pbf fields to include in the pbf format response
  oneof has_chinese_polygon {
    Ring chinese_polygon = 53;                                      // Polygon to select which roads to be visited on chinese postman
  }
}<|MERGE_RESOLUTION|>--- conflicted
+++ resolved
@@ -313,13 +313,10 @@
       uint32 restriction_probability = 77;
     }
     repeated AvoidEdge exclude_edges = 78;
-<<<<<<< HEAD
-    repeated ChinesePostmanEdge chinese_edges = 94;   // Edges to be visited for chinese postman algorithm
-=======
     oneof has_elevator_penalty {
       float elevator_penalty = 79;
     }
->>>>>>> 1555d0fd
+    repeated ChinesePostmanEdge chinese_edges = 80;   // Edges to be visited for chinese postman algorithm
   }
 
   oneof has_options {
