--- conflicted
+++ resolved
@@ -336,33 +336,6 @@
       float hgv_no_access_penalty = 85;
     }
     float use_truck_route = 86;
-<<<<<<< HEAD
-    oneof has_exclude_bridges {
-      bool exclude_bridges = 87;
-    }
-    oneof has_exclude_tunnels {
-      bool exclude_tunnels = 88;
-    }
-    oneof has_exclude_tolls {
-      bool exclude_tolls = 89;
-    }
-    oneof has_exclude_highways {
-      bool exclude_highways = 90;
-    }
-    oneof has_exclude_ferries {
-      bool exclude_ferries = 91;
-    }
-    oneof has_traffic_fading_duration {
-      uint32 traffic_fading_duration = 92;
-    }
-    oneof has_traffic_fading_start {
-      uint32 traffic_fading_start = 93;
-    }
-    oneof has_traffic_fading_exponent {
-      uint32 traffic_fading_exponent = 94;
-    }
- 
-=======
     bool exclude_bridges = 87;
     bool exclude_tunnels = 88;
     bool exclude_tolls = 89;
@@ -370,7 +343,15 @@
     bool exclude_ferries = 91;
     map<uint32, HierarchyLimits> hierarchy_limits = 92;
     bool ignore_construction = 93;
->>>>>>> 56ed70e1
+    oneof has_traffic_fading_duration {
+      uint32 traffic_fading_duration = 94;
+    }
+    oneof has_traffic_fading_start {
+      uint32 traffic_fading_start = 95;
+    }
+    oneof has_traffic_fading_exponent {
+      uint32 traffic_fading_exponent = 96;
+    }
   }
 
   oneof has_options {
@@ -552,10 +533,6 @@
   bool voice_instructions = 57;                                    // Whether to return voiceInstructions in the OSRM serializer response
   bool dedupe = 58;                                                // Keep track of edges and override their properties during expansion,
                                                                    // ensuring that each edge appears in the output only once. [default = false]
-<<<<<<< HEAD
-  bool admin_crossings = 59;                                     // Include administrative boundary crossings
-=======
   bool admin_crossings = 59;                                       // Include administrative boundary crossings
   bool turn_lanes = 60;                                            // Include turn lane information into Valhalla serializer response.
->>>>>>> 56ed70e1
 }