syntax = "proto3";
option optimize_for = LITE_RUNTIME;
package valhalla;
import public "common.proto";

message Contour {
  oneof has_time {
    float time = 1;     // minutes
  }
  oneof has_color {
    string color = 2;   // hex color with out # - for example: "ff0000" for red
  }
  oneof has_distance {
    float distance = 3; // kilometers
  }
}

message Ring {
  repeated LatLng coords = 1;
}

enum ShapeMatch {
  walk_or_snap = 0;
  edge_walk = 1;
  map_snap = 2;
}

enum FilterAction {
  no_action = 0;
  exclude = 1;
  include = 2;
}

enum DirectionsType {
  instructions = 0;
  none = 1;
  maneuvers = 2;
}

enum ShapeFormat {
  polyline6 = 0;
  polyline5 = 1;
  geojson = 2;
}

// use this to select which top level fields should be present in the pbf output
// the actions below are marked for each field that would provide a minimal response
message PbfFieldSelector {
  bool options = 1;
  bool trip = 2;       // /trace_attributes
  bool directions = 3; // /route /trace_route /optimized_route /centroid
  bool status = 4;     // /status
  // TODO: enable these once we have objects for them
  // bool isochrone = 5;
  // bool matrix = 6;
  // bool locate = 7;
  // bool height = 8;
  // bool expansion = 9;
}

message AvoidEdge {
  oneof has_id {
    uint64 id = 1;
  }
  oneof has_percent_along {
    float percent_along = 2;
  }
}

message Costing {
  enum Type {
    none_ = 0;
    bicycle = 1;
    bus = 2;
    motor_scooter = 3;
    multimodal = 4;     // turns into pedestrian + transit
    pedestrian = 5;
    transit = 6;
    truck = 7;
    motorcycle = 8;
    taxi = 9;
    auto_ = 10;
    bikeshare = 11;    // turns into pedestrian + bike
  }

  message Options {
    oneof has_maneuver_penalty {
      float maneuver_penalty = 1;
    }
    oneof has_destination_only_penalty {
      float destination_only_penalty = 2;
    }
    oneof has_gate_cost {
      float gate_cost = 3;
    }
    oneof has_gate_penalty {
      float gate_penalty = 4;
    }
    oneof has_toll_booth_cost {
      float toll_booth_cost = 5;
    }
    oneof has_toll_booth_penalty {
      float toll_booth_penalty = 6;
    }
    oneof has_alley_penalty {
      float alley_penalty = 7;
    }
    oneof has_country_crossing_cost {
      float country_crossing_cost = 8;
    }
    oneof has_country_crossing_penalty {
      float country_crossing_penalty = 9;
    }
    oneof has_ferry_cost {
      float ferry_cost = 10;
    }
    oneof has_avoid_bad_surfaces {
      float avoid_bad_surfaces = 11;
    }
    oneof has_use_ferry {
      float use_ferry = 12;
    }
    oneof has_use_highways {
      float use_highways = 13;
    }
    oneof has_use_tolls {
      float use_tolls = 14;
    }
    oneof has_use_roads {
      float use_roads = 15;
    }
    oneof has_max_distance {
      uint32 max_distance = 16;
    }
    oneof has_walking_speed {
      float walking_speed = 17;
    }
    oneof has_step_penalty {
      float step_penalty = 18;
    }
    oneof has_max_grade {
      uint32 max_grade = 19;
    }
    oneof has_max_hiking_difficulty {
      uint32 max_hiking_difficulty = 20;
    }
    oneof has_mode_factor {
      float mode_factor = 21;
    }
    oneof has_walkway_factor {
      float walkway_factor = 22;
    }
    oneof has_sidewalk_factor {
      float sidewalk_factor = 23;
    }
    oneof has_alley_factor {
      float alley_factor = 24;
    }
    oneof has_driveway_factor {
      float driveway_factor = 25;
    }
    oneof has_driveway_penalty {
      float driveway_penalty = 26;
    }
    oneof has_transit_start_end_max_distance {
      uint32 transit_start_end_max_distance = 27;
    }
    oneof has_transit_transfer_max_distance {
      uint32 transit_transfer_max_distance = 28;
    }
    oneof has_transport_type {
      string transport_type = 29;
    }
    oneof has_top_speed {
      float top_speed = 30;
    }
    oneof has_use_hills {
      float use_hills = 31;
    }
    oneof has_use_primary {
      float use_primary = 32;
    }
    oneof has_use_trails {
      float use_trails = 33;
    }
    oneof has_low_class_penalty {
      float low_class_penalty = 34;
    }
    oneof has_hazmat {
      bool hazmat = 35;
    }
    oneof has_weight {
      float weight = 36;
    }
    oneof has_axle_load {
      float axle_load = 37;
    }
    oneof has_height {
      float height = 38;
    }
    oneof has_width {
      float width = 39;
    }
    oneof has_length {
      float length = 40;
    }
    oneof has_cycling_speed {
      float cycling_speed = 41;
    }
    oneof has_wheelchair {
      bool wheelchair = 42;
    }
    oneof has_bicycle {
      bool bicycle = 43;
    }
    oneof has_use_bus {
      float use_bus = 44;
    }
    oneof has_use_rail {
      float use_rail = 45;
    }
    oneof has_use_transfers {
      float use_transfers = 46;
    }
    oneof has_transfer_cost {
      float transfer_cost = 47;
    }
    oneof has_transfer_penalty {
      float transfer_penalty = 48;
    }
    FilterAction filter_stop_action = 49;
    repeated string filter_stop_ids = 50;
    FilterAction filter_operator_action = 51;
    repeated string filter_operator_ids = 52;
    FilterAction filter_route_action = 53;
    repeated string filter_route_ids = 54;
    oneof has_flow_mask {
      uint32 flow_mask = 55;
    }
    oneof has_bike_share_cost {
      float bike_share_cost = 56;
    }
    oneof has_bike_share_penalty {
      float bike_share_penalty = 57;
    }
    oneof has_rail_ferry_cost {
      float rail_ferry_cost = 58;
    }
    oneof has_use_rail_ferry {
      float use_rail_ferry = 59;
    }
    oneof has_ignore_restrictions {
      bool ignore_restrictions = 60;
    }
    oneof has_ignore_oneways {
      bool ignore_oneways = 61;
    }
    oneof has_ignore_access {
      bool ignore_access = 62;
    }
    oneof has_ignore_closures {
      bool ignore_closures = 63;
    }
    oneof has_shortest {
      bool shortest = 64;
    }
    oneof has_service_penalty {
      float service_penalty = 65;
    }
    oneof has_use_tracks {
      float use_tracks = 66;
    }
    oneof has_use_distance {
      float use_distance = 67;
    }
    oneof has_use_living_streets {
      float use_living_streets = 68;
    }
    oneof has_service_factor {
      float service_factor = 69;
    }
    oneof has_closure_factor {
      float closure_factor = 70;
    }
    oneof has_private_access_penalty {
      float private_access_penalty = 71;
    }
    oneof has_exclude_unpaved {
      bool exclude_unpaved = 72;
    }
    oneof has_include_hot {
      bool include_hot = 73;
    }
    oneof has_include_hov2 {
      bool include_hov2 = 74;
    }
    oneof has_include_hov3 {
      bool include_hov3 = 75;
    }
    oneof has_exclude_cash_only_tolls {
      bool exclude_cash_only_tolls = 76;
    }
    oneof has_restriction_probability {
      uint32 restriction_probability = 77;
    }
    repeated AvoidEdge exclude_edges = 78;
    oneof has_elevator_penalty {
      float elevator_penalty = 79;
    }
<<<<<<< HEAD
    oneof has_axle_count {
      int32 axle_count = 80;
    }
=======
    uint32 fixed_speed = 80;
>>>>>>> 502c5126
  }

  oneof has_options {
    Options options = 1;
  }
  Type type = 2;
  oneof has_name {
    string name = 3;
  }

  // this is used internally only, setting it in your request will have no effect
  oneof has_filter_closures {
    bool filter_closures = 4;
  }
}

message Options {

  enum Units {
    kilometers = 0;
    miles = 1;
  }

  enum Format {
    json = 0;
    gpx = 1;
    osrm = 2;
    pbf = 3;
  }

  enum Action {
    no_action = 0;
    route = 1;
    locate = 2;
    sources_to_targets = 3;
    optimized_route = 4;
    isochrone = 5;
    trace_route = 6;
    trace_attributes = 7;
    height = 8;
    transit_available = 9;
    expansion = 10;
    centroid = 11;
    status = 12;
  }

  enum DateTimeType {
    no_time  = 0;
    current = 1;
    depart_at = 2;
    arrive_by = 3;
    invariant = 4;
  }

  enum ExpansionProperties {
    costs = 0;
    durations = 1;
    distances = 2;
    statuses = 3;
    edge_ids = 4;
  }

  Units units = 1;                                                 // kilometers or miles
  oneof has_language {
    string language = 2;                                           // Based on IETF BCP 47 language tag string [default = "en-US"]
  }
  DirectionsType directions_type = 3;                              // Enable/disable narrative production [default = instructions]
  Format format = 4;                                               // What the response format should be [default = json]
  oneof has_id {
    string id = 5;                                                 // id for the request
  }
  oneof has_jsonp {
    string jsonp = 6;                                              // javascript callback for the request
  }
  oneof has_encoded_polyline {
    string encoded_polyline = 7;                                   // polyline 6 encoded shape used in /height /trace_*
  }
  Action action = 8;                                               // Action signifying the request type
  //deprecated = 9;
  oneof has_range {
    bool range = 10;                                               // Used in /height if the range between points should be serialized  [default = false]
  }
  oneof has_verbose {
    bool verbose = 11;                                             // Used in /locate & /status request to give back extensive information [default = false]
  }
  Costing.Type costing_type = 12;                                  // The main costing to use with the action, in multimodal this is the first costing to use
  map<int32, Costing> costings = 13;                               // A map of Costing.Type enum to its Costing object
  repeated Location locations = 14;                                // Locations for /route /optimized /locate /isochrone
  repeated Location exclude_locations = 15;                        // Avoids for any costing
  repeated Location sources = 16;                                  // Sources for /sources_to_targets
  repeated Location targets = 17;                                  // Targets for /sources_to_targets
  DateTimeType date_time_type = 18;                                // Are you leaving now or then or arriving then
  oneof has_date_time {
    string date_time = 19;                                         // And what day and time
  }
  repeated Location shape = 20;                                    // Raw shape for map matching
  oneof has_resample_distance {
    double resample_distance = 21;                                 // Resampling shape at regular intervals
  }
  repeated Contour contours = 22;                                  // List of isochrone contours
  oneof has_polygons {
    bool polygons = 23;                                            // Boolean value to determine whether to return geojson polygons or linestrings as the contours
  }
  oneof has_denoise {
    float denoise = 24;                                            // A floating point value from 0 to 1 which can be used to remove smaller contours (default 1.0)
  }
  oneof has_generalize {
    float generalize = 25;                                         // Meters used as the tolerance for Douglas-Peucker generalization
  }
  oneof has_show_locations {
    bool show_locations = 26;                                      // Add original locations to the isochrone geojson response
  }
  repeated Location trace = 27;                                    // Trace points for map matching
  ShapeMatch shape_match = 28;                                     // The matching algorithm based on the type of input [default = walk_or_snap]
  //deprecated = 29;
  oneof has_gps_accuracy {
    float gps_accuracy = 30;                                       // The gps accuracy associated with the supplied trace points
  }
  oneof has_search_radius {
    float search_radius = 31;                                      // The search radius associated with the supplied trace points
  }
  oneof has_turn_penalty_factor {
    float turn_penalty_factor = 32;                                // The turn penalty factor associated with the supplied trace points
  }
  FilterAction filter_action = 33;                                 // The trace filter action - either exclude or include
  repeated string filter_attributes = 34;                          // The filter list for trace attributes
  oneof has_breakage_distance {
    float breakage_distance = 36;                                  // Map-matching breaking distance (distance between GPS trace points)
  }
  oneof has_use_timestamps {
    bool use_timestamps = 37;                                      // Use timestamps to compute elapsed time for trace_route and trace_attributes [default = false]
  }
  ShapeFormat shape_format = 38;                                   // Shape format (defaults to polyline6 encoding)
  oneof has_alternates {
    uint32 alternates = 39;                                        // Maximum number of alternate routes that can be returned
  }
  oneof has_interpolation_distance {
    float interpolation_distance = 40;                             // Map-matching interpolation distance beyond which trace points are merged
  }
  oneof has_guidance_views {
    bool guidance_views = 41;                                      // Whether to return guidance_views in the response
  }
  // 42 is reserved
  oneof has_height_precision {
    uint32 height_precision = 43;                                  // Number of digits precision for heights returned [default = 0]
  }
  oneof has_roundabout_exits {
    bool roundabout_exits = 44;                                    // Whether to announce roundabout exit maneuvers [default = true]
  }
  oneof has_linear_references {
    bool linear_references = 45;                                   // Include linear references for graph edges returned in certain responses.
  }
  repeated Costing recostings = 46;                                // CostingType options to use to recost a path after it has been found
  repeated Ring exclude_polygons = 47;                                    // Rings/polygons to exclude entire areas during path finding
  oneof has_prioritize_bidirectional {
    bool prioritize_bidirectional = 48;                            // Prioritize bidirectional a* when depart_at date_time.type is specified [default = false]
  }
  oneof has_expansion_action {
    Action expansion_action = 49;                                  // Meta action for /expansion endpoint
  }
  oneof has_skip_opposites {
    bool skip_opposites = 50;                                      // Whether to return opposite edges encountered during expansion
  }
  repeated ExpansionProperties expansion_properties = 51;          // The array keys (ExpansionTypes enum) to return in the /expansions's GeoJSON "properties"
  PbfFieldSelector pbf_field_selector = 52;                        // Which pbf fields to include in the pbf format response
  bool reverse = 53;                                               // should the isochrone expansion be done in the reverse direction, ignored for multimodal isochrones
  uint32 matrix_locations = 54;                                    // Number of matrix locations found that will trigger an early exit from
                                                                   // a one to many or many to one time distance matrix. Does not affect
                                                                   // sources_to_targets when either sources or targets has more than 1 location
                                                                   // or when CostMatrix is the selected matrix mode.
}<|MERGE_RESOLUTION|>--- conflicted
+++ resolved
@@ -307,13 +307,8 @@
     oneof has_elevator_penalty {
       float elevator_penalty = 79;
     }
-<<<<<<< HEAD
-    oneof has_axle_count {
-      int32 axle_count = 80;
-    }
-=======
     uint32 fixed_speed = 80;
->>>>>>> 502c5126
+    uint32 axle_count = 81;
   }
 
   oneof has_options {
