syntax = "proto3";
option optimize_for = LITE_RUNTIME;
package valhalla;
import public "common.proto";

message Contour {
  oneof has_time {
    float time = 1;     // minutes
  }
  oneof has_color {
    string color = 2;   // hex color with out # - for example: "ff0000" for red
  }
  oneof has_distance {
    float distance = 3; // kilometers
  }
}

message Ring {
  repeated LatLng coords = 1;
}

enum ShapeMatch {
  walk_or_snap = 0;
  edge_walk = 1;
  map_snap = 2;
}

enum FilterAction {
  no_action = 0;
  exclude = 1;
  include = 2;
}

enum DirectionsType {
  instructions = 0;
  none = 1;
  maneuvers = 2;
}

enum ShapeFormat {
  polyline6 = 0;
  polyline5 = 1;
  geojson = 2;
}

// use this to select which top level fields should be present in the pbf output
// the actions below are marked for each field that would provide a minimal response
message PbfFieldSelector {
  bool options = 1;
  bool trip = 2;       // /trace_attributes
  bool directions = 3; // /route /trace_route /optimized_route /centroid
  bool status = 4;     // /status
  // TODO: enable these once we have objects for them
  // bool isochrone = 5;
  // bool matrix = 6;
  // bool locate = 7;
  // bool height = 8;
  // bool expansion = 9;
}

message AvoidEdge {
  oneof has_id {
    uint64 id = 1;
  }
  oneof has_percent_along {
    float percent_along = 2;
  }
}

message Costing {
  enum Type {
    none_ = 0;
    bicycle = 1;
    bus = 2;
    motor_scooter = 3;
    multimodal = 4;     // turns into pedestrian + transit
    pedestrian = 5;
    transit = 6;
    truck = 7;
    motorcycle = 8;
    taxi = 9;
    auto_ = 10;
    bikeshare = 11;    // turns into pedestrian + bike
    golf_cart = 100;
  }

  message Options {
    oneof has_maneuver_penalty {
      float maneuver_penalty = 1;
    }
    oneof has_destination_only_penalty {
      float destination_only_penalty = 2;
    }
    oneof has_gate_cost {
      float gate_cost = 3;
    }
    oneof has_gate_penalty {
      float gate_penalty = 4;
    }
    oneof has_toll_booth_cost {
      float toll_booth_cost = 5;
    }
    oneof has_toll_booth_penalty {
      float toll_booth_penalty = 6;
    }
    oneof has_alley_penalty {
      float alley_penalty = 7;
    }
    oneof has_country_crossing_cost {
      float country_crossing_cost = 8;
    }
    oneof has_country_crossing_penalty {
      float country_crossing_penalty = 9;
    }
    oneof has_ferry_cost {
      float ferry_cost = 10;
    }
    oneof has_avoid_bad_surfaces {
      float avoid_bad_surfaces = 11;
    }
    oneof has_use_ferry {
      float use_ferry = 12;
    }
    oneof has_use_highways {
      float use_highways = 13;
    }
    oneof has_use_tolls {
      float use_tolls = 14;
    }
    oneof has_use_roads {
      float use_roads = 15;
    }
    oneof has_max_distance {
      uint32 max_distance = 16;
    }
    oneof has_walking_speed {
      float walking_speed = 17;
    }
    oneof has_step_penalty {
      float step_penalty = 18;
    }
    oneof has_max_grade {
      uint32 max_grade = 19;
    }
    oneof has_max_hiking_difficulty {
      uint32 max_hiking_difficulty = 20;
    }
    oneof has_mode_factor {
      float mode_factor = 21;
    }
    oneof has_walkway_factor {
      float walkway_factor = 22;
    }
    oneof has_sidewalk_factor {
      float sidewalk_factor = 23;
    }
    oneof has_alley_factor {
      float alley_factor = 24;
    }
    oneof has_driveway_factor {
      float driveway_factor = 25;
    }
    oneof has_driveway_penalty {
      float driveway_penalty = 26;
    }
    oneof has_transit_start_end_max_distance {
      uint32 transit_start_end_max_distance = 27;
    }
    oneof has_transit_transfer_max_distance {
      uint32 transit_transfer_max_distance = 28;
    }
    oneof has_transport_type {
      string transport_type = 29;
    }
    oneof has_top_speed {
      float top_speed = 30;
    }
    oneof has_use_hills {
      float use_hills = 31;
    }
    oneof has_use_primary {
      float use_primary = 32;
    }
    oneof has_use_trails {
      float use_trails = 33;
    }
    oneof has_low_class_penalty {
      float low_class_penalty = 34;
    }
    oneof has_hazmat {
      bool hazmat = 35;
    }
    oneof has_weight {
      float weight = 36;
    }
    oneof has_axle_load {
      float axle_load = 37;
    }
    oneof has_height {
      float height = 38;
    }
    oneof has_width {
      float width = 39;
    }
    oneof has_length {
      float length = 40;
    }
    oneof has_cycling_speed {
      float cycling_speed = 41;
    }
    oneof has_wheelchair {
      bool wheelchair = 42;
    }
    oneof has_bicycle {
      bool bicycle = 43;
    }
    oneof has_use_bus {
      float use_bus = 44;
    }
    oneof has_use_rail {
      float use_rail = 45;
    }
    oneof has_use_transfers {
      float use_transfers = 46;
    }
    oneof has_transfer_cost {
      float transfer_cost = 47;
    }
    oneof has_transfer_penalty {
      float transfer_penalty = 48;
    }
    FilterAction filter_stop_action = 49;
    repeated string filter_stop_ids = 50;
    FilterAction filter_operator_action = 51;
    repeated string filter_operator_ids = 52;
    FilterAction filter_route_action = 53;
    repeated string filter_route_ids = 54;
    oneof has_flow_mask {
      uint32 flow_mask = 55;
    }
    oneof has_bike_share_cost {
      float bike_share_cost = 56;
    }
    oneof has_bike_share_penalty {
      float bike_share_penalty = 57;
    }
    oneof has_rail_ferry_cost {
      float rail_ferry_cost = 58;
    }
    oneof has_use_rail_ferry {
      float use_rail_ferry = 59;
    }
    oneof has_ignore_restrictions {
      bool ignore_restrictions = 60;
    }
    oneof has_ignore_oneways {
      bool ignore_oneways = 61;
    }
    oneof has_ignore_access {
      bool ignore_access = 62;
    }
    oneof has_ignore_closures {
      bool ignore_closures = 63;
    }
    oneof has_shortest {
      bool shortest = 64;
    }
    oneof has_service_penalty {
      float service_penalty = 65;
    }
    oneof has_use_tracks {
      float use_tracks = 66;
    }
    oneof has_use_distance {
      float use_distance = 67;
    }
    oneof has_use_living_streets {
      float use_living_streets = 68;
    }
    oneof has_service_factor {
      float service_factor = 69;
    }
    oneof has_closure_factor {
      float closure_factor = 70;
    }
    oneof has_private_access_penalty {
      float private_access_penalty = 71;
    }
    oneof has_exclude_unpaved {
      bool exclude_unpaved = 72;
    }
    oneof has_include_hot {
      bool include_hot = 73;
    }
    oneof has_include_hov2 {
      bool include_hov2 = 74;
    }
    oneof has_include_hov3 {
      bool include_hov3 = 75;
    }
    oneof has_exclude_cash_only_tolls {
      bool exclude_cash_only_tolls = 76;
    }
    oneof has_restriction_probability {
      uint32 restriction_probability = 77;
    }
    repeated AvoidEdge exclude_edges = 78;
    oneof has_elevator_penalty {
      float elevator_penalty = 79;
    }
    uint32 fixed_speed = 80;
    uint32 axle_count = 81;
    float use_lit = 82;
<<<<<<< HEAD

    oneof has_max_allowed_speed_limit {
      uint32 max_allowed_speed_limit = 200;
    }
=======
    bool disable_hierarchy_pruning = 83;
>>>>>>> 435631bb
  }

  oneof has_options {
    Options options = 1;
  }
  Type type = 2;
  oneof has_name {
    string name = 3;
  }

  // this is used internally only, setting it in your request will have no effect
  oneof has_filter_closures {
    bool filter_closures = 4;
  }
}

message Options {

  enum Units {
    kilometers = 0;
    miles = 1;
  }

  enum Format {
    json = 0;
    gpx = 1;
    osrm = 2;
    pbf = 3;
  }

  enum Action {
    no_action = 0;
    route = 1;
    locate = 2;
    sources_to_targets = 3;
    optimized_route = 4;
    isochrone = 5;
    trace_route = 6;
    trace_attributes = 7;
    height = 8;
    transit_available = 9;
    expansion = 10;
    centroid = 11;
    status = 12;
  }

  enum DateTimeType {
    no_time  = 0;
    current = 1;
    depart_at = 2;
    arrive_by = 3;
    invariant = 4;
  }

  enum ExpansionProperties {
    costs = 0;
    durations = 1;
    distances = 2;
    statuses = 3;
    edge_ids = 4;
  }

  Units units = 1;                                                 // kilometers or miles
  oneof has_language {
    string language = 2;                                           // Based on IETF BCP 47 language tag string [default = "en-US"]
  }
  DirectionsType directions_type = 3;                              // Enable/disable narrative production [default = instructions]
  Format format = 4;                                               // What the response format should be [default = json]
  oneof has_id {
    string id = 5;                                                 // id for the request
  }
  oneof has_jsonp {
    string jsonp = 6;                                              // javascript callback for the request
  }
  oneof has_encoded_polyline {
    string encoded_polyline = 7;                                   // polyline 6 encoded shape used in /height /trace_*
  }
  Action action = 8;                                               // Action signifying the request type
  //deprecated = 9;
  oneof has_range {
    bool range = 10;                                               // Used in /height if the range between points should be serialized  [default = false]
  }
  // verbose needs to stay oneof, so that matrix serializer can default to true
  oneof has_verbose {
    bool verbose = 11;                                             // Used in /locate & /status request to give back extensive information [default = false]
  }
  Costing.Type costing_type = 12;                                  // The main costing to use with the action, in multimodal this is the first costing to use
  map<int32, Costing> costings = 13;                               // A map of Costing.Type enum to its Costing object
  repeated Location locations = 14;                                // Locations for /route /optimized /locate /isochrone
  repeated Location exclude_locations = 15;                        // Avoids for any costing
  repeated Location sources = 16;                                  // Sources for /sources_to_targets
  repeated Location targets = 17;                                  // Targets for /sources_to_targets
  DateTimeType date_time_type = 18;                                // Are you leaving now or then or arriving then
  oneof has_date_time {
    string date_time = 19;                                         // And what day and time
  }
  repeated Location shape = 20;                                    // Raw shape for map matching
  oneof has_resample_distance {
    double resample_distance = 21;                                 // Resampling shape at regular intervals
  }
  repeated Contour contours = 22;                                  // List of isochrone contours
  oneof has_polygons {
    bool polygons = 23;                                            // Boolean value to determine whether to return geojson polygons or linestrings as the contours
  }
  oneof has_denoise {
    float denoise = 24;                                            // A floating point value from 0 to 1 which can be used to remove smaller contours (default 1.0)
  }
  oneof has_generalize {
    float generalize = 25;                                         // Meters used as the tolerance for Douglas-Peucker generalization
  }
  oneof has_show_locations {
    bool show_locations = 26;                                      // Add original locations to the isochrone geojson response
  }
  repeated Location trace = 27;                                    // Trace points for map matching
  ShapeMatch shape_match = 28;                                     // The matching algorithm based on the type of input [default = walk_or_snap]
  //deprecated = 29;
  oneof has_gps_accuracy {
    float gps_accuracy = 30;                                       // The gps accuracy associated with the supplied trace points
  }
  oneof has_search_radius {
    float search_radius = 31;                                      // The search radius associated with the supplied trace points
  }
  oneof has_turn_penalty_factor {
    float turn_penalty_factor = 32;                                // The turn penalty factor associated with the supplied trace points
  }
  FilterAction filter_action = 33;                                 // The trace filter action - either exclude or include
  repeated string filter_attributes = 34;                          // The filter list for trace attributes
  oneof has_breakage_distance {
    float breakage_distance = 36;                                  // Map-matching breaking distance (distance between GPS trace points)
  }
  oneof has_use_timestamps {
    bool use_timestamps = 37;                                      // Use timestamps to compute elapsed time for trace_route and trace_attributes [default = false]
  }
  ShapeFormat shape_format = 38;                                   // Shape format (defaults to polyline6 encoding)
  oneof has_alternates {
    uint32 alternates = 39;                                        // Maximum number of alternate routes that can be returned
  }
  oneof has_interpolation_distance {
    float interpolation_distance = 40;                             // Map-matching interpolation distance beyond which trace points are merged
  }
  oneof has_guidance_views {
    bool guidance_views = 41;                                      // Whether to return guidance_views in the response
  }
  // 42 is reserved
  oneof has_height_precision {
    uint32 height_precision = 43;                                  // Number of digits precision for heights returned [default = 0]
  }
  oneof has_roundabout_exits {
    bool roundabout_exits = 44;                                    // Whether to announce roundabout exit maneuvers [default = true]
  }
  oneof has_linear_references {
    bool linear_references = 45;                                   // Include linear references for graph edges returned in certain responses.
  }
  repeated Costing recostings = 46;                                // CostingType options to use to recost a path after it has been found
  repeated Ring exclude_polygons = 47;                                    // Rings/polygons to exclude entire areas during path finding
  oneof has_prioritize_bidirectional {
    bool prioritize_bidirectional = 48;                            // Prioritize bidirectional a* when depart_at date_time.type is specified [default = false]
  }
  oneof has_expansion_action {
    Action expansion_action = 49;                                  // Meta action for /expansion endpoint
  }
  oneof has_skip_opposites {
    bool skip_opposites = 50;                                      // Whether to return opposite edges encountered during expansion
  }
  repeated ExpansionProperties expansion_properties = 51;          // The array keys (ExpansionTypes enum) to return in the /expansions's GeoJSON "properties"
  PbfFieldSelector pbf_field_selector = 52;                        // Which pbf fields to include in the pbf format response
  bool reverse = 53;                                               // should the isochrone expansion be done in the reverse direction, ignored for multimodal isochrones
  oneof has_matrix_locations {                                     // Number of matrix locations found that will trigger an early exit from
    uint32 matrix_locations = 54;                                  // a one to many or many to one time distance matrix. Does not affect
  }                                                                // sources_to_targets when either sources or targets has more than 1 location
                                                                   // or when CostMatrix is the selected matrix mode.
}<|MERGE_RESOLUTION|>--- conflicted
+++ resolved
@@ -311,14 +311,11 @@
     uint32 fixed_speed = 80;
     uint32 axle_count = 81;
     float use_lit = 82;
-<<<<<<< HEAD
+    bool disable_hierarchy_pruning = 83;
 
     oneof has_max_allowed_speed_limit {
       uint32 max_allowed_speed_limit = 200;
     }
-=======
-    bool disable_hierarchy_pruning = 83;
->>>>>>> 435631bb
   }
 
   oneof has_options {
