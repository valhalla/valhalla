--- conflicted
+++ resolved
@@ -341,11 +341,8 @@
     bool exclude_tolls = 89;
     bool exclude_highways = 90;
     bool exclude_ferries = 91;
-<<<<<<< HEAD
-    bool ignore_construction = 92;
-=======
     map<uint32, HierarchyLimits> hierarchy_limits = 92;
->>>>>>> 9f06cb16
+    bool ignore_construction = 93;
   }
 
   oneof has_options {
