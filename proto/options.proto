--- conflicted
+++ resolved
@@ -120,11 +120,8 @@
   optional bool ignore_access = 62;
   optional bool ignore_closures = 63;
   optional bool shortest = 64;
-<<<<<<< HEAD
-  optional float use_tracks = 65;
-=======
   optional float service_penalty = 65;
->>>>>>> bc76e600
+  optional float use_tracks = 66;
 
   // these are not specified directly by the user but they get filled in as the request is parsed and fulfilled
   optional Costing costing = 90;
