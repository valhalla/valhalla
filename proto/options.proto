--- conflicted
+++ resolved
@@ -336,9 +336,6 @@
       float hgv_no_access_penalty = 85;
     }
     float use_truck_route = 86;
-<<<<<<< HEAD
-    bool exclude_private = 99;  // CUSTOM: exclude private access for motorized vehicles
-=======
     bool exclude_bridges = 87;
     bool exclude_tunnels = 88;
     bool exclude_tolls = 89;
@@ -346,7 +343,7 @@
     bool exclude_ferries = 91;
     map<uint32, HierarchyLimits> hierarchy_limits = 92;
     bool ignore_construction = 93;
->>>>>>> 9f2a3daf
+    bool exclude_private = 99;  // CUSTOM: exclude private access for motorized vehicles
   }
 
   oneof has_options {
