syntax = "proto2";
option optimize_for = LITE_RUNTIME;
package valhalla;
import public "tripcommon.proto";

message Contour {
  optional float time = 1;     // minutes
  optional string color = 2;   // hex color with out # - for example: "ff0000" for red
}

enum ShapeMatch {
  edge_walk = 0;
  map_snap = 1;
  walk_or_snap = 2;
}

enum FilterAction {
  exclude = 0;
  include = 1;
}

enum DirectionsType {
  none = 0;
  maneuvers = 1;
  instructions = 2;
}

enum ShapeFormat {
  polyline5 = 0;
  polyline6 = 1;
  geojson = 2;
}

enum Costing {
  auto_ = 0;
  auto_shorter = 1;
  bicycle = 2;
  bus = 3;
  hov = 4;
  motor_scooter = 5;
  multimodal = 6;
  pedestrian = 7;
  transit = 8;
  truck = 9;
  motorcycle = 10;
  auto_data_fix = 11;
  taxi = 12;
  none_ = 13;
}

message AvoidEdge {
  optional uint64 id = 1;
  optional float percent_along = 2;
}

message CostingOptions {
  optional float maneuver_penalty = 1;
  optional float destination_only_penalty = 2;
  optional float gate_cost = 3;
  optional float gate_penalty = 4;
  optional float toll_booth_cost = 5;
  optional float toll_booth_penalty = 6;
  optional float alley_penalty = 7;
  optional float country_crossing_cost = 8;
  optional float country_crossing_penalty = 9;
  optional float ferry_cost = 10;
  optional float avoid_bad_surfaces = 11;
  optional float use_ferry = 12;
  optional float use_highways = 13;
  optional float use_tolls = 14;
  optional float use_roads = 15;
  optional uint32 max_distance = 16;
  optional float walking_speed = 17;
  optional float step_penalty = 18;
  optional uint32 max_grade = 19;
  optional uint32 max_hiking_difficulty = 20;
  optional float mode_factor = 21;
  optional float walkway_factor = 22;
  optional float sidewalk_factor = 23;
  optional float alley_factor = 24;
  optional float driveway_factor = 25;
  optional float driveway_penalty = 26;
  optional uint32 transit_start_end_max_distance = 27;
  optional uint32 transit_transfer_max_distance = 28;
  optional string transport_type = 29;
  optional float top_speed = 30;
  optional float use_hills = 31;
  optional float use_primary = 32;
  optional float use_trails = 33;
  optional float low_class_penalty = 34;
  optional bool hazmat = 35;
  optional float weight = 36;
  optional float axle_load = 37;
  optional float height = 38;
  optional float width = 39;
  optional float length = 40;
  optional float cycling_speed = 41;
  optional bool wheelchair = 42;
  optional bool bicycle = 43;
  optional float use_bus = 44;
  optional float use_rail = 45;
  optional float use_transfers = 46;
  optional float transfer_cost = 47;
  optional float transfer_penalty = 48;
  optional FilterAction filter_stop_action = 49;
  repeated string filter_stop_ids = 50;
  optional FilterAction filter_operator_action = 51;
  repeated string filter_operator_ids = 52;
  optional FilterAction filter_route_action = 53;
  repeated string filter_route_ids = 54;
  optional uint32 flow_mask = 55;
  optional float rail_ferry_cost = 56;
  optional float use_rail_ferry = 57;

  // these are not specified directly by the user but they get filled in as the request is parsed and fulfilled
  optional Costing costing = 90;
  optional string name = 91;
  repeated AvoidEdge avoid_edges = 92;                       // Avoid edges for any costing - derived from avoid_locations
}

message Options {

  enum Units {
    kilometers = 0;
    miles = 1;
  }

  enum Format {
    json = 0;
    gpx = 1;
    osrm = 2;
  }

  enum Action {
    route = 1;
    locate = 2;
    sources_to_targets = 6;
    optimized_route = 7;
    isochrone = 8;
    trace_route = 9;
    trace_attributes = 10;
    height = 11;
    transit_available = 12;
    expansion = 13;
  }

  enum DateTimeType {
    current = 0;
    depart_at = 1;
    arrive_by = 2;
  }

  optional Units units = 1;                                               // kilometers or miles
  optional string language = 2 [default = "en-US"];                       // Based on IETF BCP 47 language tag string
  optional DirectionsType directions_type = 3 [default = instructions];   // Enable/disable narrative production
  optional Format format = 4 [default = json];                            // What the response format should be
  optional string id = 5;                                                 // Optional id for the request
  optional string jsonp = 6;                                              // Optional javascript callback for the request
  optional string encoded_polyline = 7;                                   // Optional polyline 6 encoded shape used in /height /trace_*
  optional Action action = 8;                                             // Action signifying the request type
  optional bool do_not_track = 9 [default = false];                       // Disable analytics for this request
  optional bool range = 10 [default = false];                             // Used in /height if the range between points should be serialized
  optional bool verbose = 11 [default = false];                           // Used in /locate request to give back extensive information
  optional Costing costing = 12;                                          // Used to tell what type of costing to use
  repeated CostingOptions costing_options = 13;                           // A list of costing options for each costing model
  repeated Location locations = 14;                                       // Locations for /route /optimized /locate /isochrone
  repeated Location avoid_locations = 15;                                 // Avoids for any costing
  repeated Location sources = 16;                                         // Sources for /sources_to_targets
  repeated Location targets = 17;                                         // Targets for /sources_to_targets
  optional DateTimeType date_time_type = 18;                              // Are you leaving now or then or arriving then
  optional string date_time = 19;                                         // And what day and time
  repeated Location shape = 20;                                           // Raw shape for map matching
  optional double resample_distance = 21;                                 // Resampling shape at regular intervals
  repeated Contour contours = 22;                                         // List of isochrone contours
  optional bool polygons = 23;                                            // Boolean value to determine whether to return geojson polygons or linestrings as the contours
  optional float denoise = 24 [default = 1.0];                            // A floating point value from 0 to 1 which can be used to remove smaller contours
  optional float generalize = 25;                                         // Meters used as the tolerance for Douglas-Peucker generalization
  optional bool show_locations = 26;                                      // Add original locations to the isochrone geojson response
  repeated Location trace = 27;                                           // Trace points for map matching
  optional ShapeMatch shape_match = 28 [default = walk_or_snap];          // The matching algorithm based on the type of input
  optional uint32 best_paths = 29 [default = 1];                          // The number of top k paths
  optional float gps_accuracy = 30;                                       // The gps accuracy associated with the supplied trace points
  optional float search_radius = 31;                                      // The search radius associated with the supplied trace points
  optional float turn_penalty_factor = 32;                                // The turn penalty factor associated with the supplied trace points
  optional FilterAction filter_action = 33;                               // The trace filter action - either exclude or include
  repeated string filter_attributes = 34;                                 // The filter list for trace attributes

  optional float breakage_distance = 36;                                  // Map-matching breaking distance (distance between GPS trace points)
  optional bool use_timestamps = 37 [default = false];                    // Use timestamps to compute elapsed time for trace_route and trace_attributes
  optional ShapeFormat shape_format = 38 [default = polyline6];           // Shape format (defaults to polyline6 encoding)
  optional uint32 alternates = 39;                                        // Maximum number of alternate routes that can be returned
  optional float interpolation_distance = 40;                             // Map-matching interpolation distance beyond which trace points are merged
  optional bool guidance_views = 41;                                      // Whether to return guidance_views in the response
  // 42 is reserved
  optional uint32 height_precision = 43 [default = 0];                    // Number of digits precision for heights returned
  optional bool roundabout_exits = 44 [default = true];                   // Whether to announce roundabout exit maneuvers
<<<<<<< HEAD
  repeated CostingOptions recostings = 45;                                // Costing options to use to recost a path after it has been found
=======
  optional bool linear_references = 45;                                   // Include linear references for graph edges returned in certain responses.
>>>>>>> 7c3d74fc
}<|MERGE_RESOLUTION|>--- conflicted
+++ resolved
@@ -194,9 +194,6 @@
   // 42 is reserved
   optional uint32 height_precision = 43 [default = 0];                    // Number of digits precision for heights returned
   optional bool roundabout_exits = 44 [default = true];                   // Whether to announce roundabout exit maneuvers
-<<<<<<< HEAD
-  repeated CostingOptions recostings = 45;                                // Costing options to use to recost a path after it has been found
-=======
   optional bool linear_references = 45;                                   // Include linear references for graph edges returned in certain responses.
->>>>>>> 7c3d74fc
+  repeated CostingOptions recostings = 46;                                // Costing options to use to recost a path after it has been found
 }