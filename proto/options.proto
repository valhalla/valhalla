--- conflicted
+++ resolved
@@ -488,11 +488,8 @@
                                                                    // or when CostMatrix is the selected matrix mode.
   bool banner_instructions = 55;                                   // Whether to return bannerInstructions in the OSRM serializer response
   float elevation_interval = 56;                                   // Interval for sampling elevation along the route path.  [default = 0.0];
-<<<<<<< HEAD
+  bool voice_instructions = 57;                                    // Whether to return voiceInstructions in the OSRM serializer response
   oneof has_isochrone_grid_size {
-    float isochrone_grid_size = 57;
-  }
-=======
-  bool voice_instructions = 57;                                    // Whether to return voiceInstructions in the OSRM serializer response
->>>>>>> 3b824c95
+    float isochrone_grid_size = 58;                                // Grid size to calculate isochrone
+  }
 }