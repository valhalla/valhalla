## Protobuf
set(protobuf_descriptors
  api.proto
  common.proto
  directions.proto
  info.proto
  options.proto
  sign.proto
  trip.proto
  transit.proto
  transit_fetch.proto
  incidents.proto
  status.proto
  matrix.proto
  isochrone.proto
  expansion.proto)
<<<<<<< HEAD

if(ENABLE_DATA_TOOLS)
  # Only mjolnir needs the OSM PBF descriptors
  list(APPEND protobuf_descriptors
    ${VALHALLA_SOURCE_DIR}/third_party/OSM-binary/src/fileformat.proto
    ${VALHALLA_SOURCE_DIR}/third_party/OSM-binary/src/osmformat.proto)
endif()

=======
>>>>>>> 56ed70e1

protobuf_generate_cpp(protobuf_srcs protobuf_hdrs ${protobuf_descriptors})

valhalla_module(NAME proto
  SOURCES
    ${protobuf_srcs}
  HEADERS
    ${protobuf_hdrs}
  INCLUDE_DIRECTORIES
    PUBLIC
      ${CMAKE_CURRENT_BINARY_DIR}
  DEPENDS
    ${valhalla_protobuf_targets})<|MERGE_RESOLUTION|>--- conflicted
+++ resolved
@@ -14,7 +14,6 @@
   matrix.proto
   isochrone.proto
   expansion.proto)
-<<<<<<< HEAD
 
 if(ENABLE_DATA_TOOLS)
   # Only mjolnir needs the OSM PBF descriptors
@@ -22,9 +21,6 @@
     ${VALHALLA_SOURCE_DIR}/third_party/OSM-binary/src/fileformat.proto
     ${VALHALLA_SOURCE_DIR}/third_party/OSM-binary/src/osmformat.proto)
 endif()
-
-=======
->>>>>>> 56ed70e1
 
 protobuf_generate_cpp(protobuf_srcs protobuf_hdrs ${protobuf_descriptors})
 
