syntax = "proto3";
option optimize_for = LITE_RUNTIME;
package valhalla;

message LatLng {
  oneof has_lat {
    double lat = 1;
  }
  oneof has_lng {
    double lng = 2;
  }
}

message RouteLandmark {
  enum Type {
    kUnused = 0;
    kFuel = 1;
    kPostOffice = 2;
    kPolice = 3;
    kFireStation = 4;
    kCarWash = 5;
    kRestaurant = 6;
    kFastFood = 7;
    kCafe = 8;
    kBank = 9;
    kPharmacy = 10;
    kKindergarten = 11;
    kBar = 12;
    kHospital = 13;
    kPub = 14;
    kClinic = 15;
    kTheatre = 16;
    kCinema = 17;
    kCasino = 18;
  }
  string name = 1;
  Type type = 2;
  LatLng lat_lng = 3;
  double distance = 4;  // landmark's distance along the trip edge. in maneuvers it's landmark's distance to the maneuver
  bool right = 5;  // landmark is to the right of the route that comes before the maneuver
}

message BoundingBox {
  LatLng min_ll = 1;
  LatLng max_ll = 2;
}

message SearchFilter {
  // frc
  oneof has_min_road_class {
    RoadClass min_road_class = 1; // lowest road class to allow in loki results [default = kServiceOther]
  }
  oneof has_max_road_class {
    RoadClass max_road_class = 2; // highest road class to allow in loki results [default = kMotorway]
  }

  // form of way
  bool exclude_tunnel = 3;  // whether to exclude tunnels from loki results [default = false]
  bool exclude_bridge = 4;  // whether to exclude bridges from loki results [default = false]
  bool exclude_ramp = 5;    // whether to exclude roads with ramp use from loki results [default = false]
  oneof has_exclude_closures {
    bool exclude_closures = 6;// whether to exclude roads marked as closed due to traffic [default = true]
  }
<<<<<<< HEAD
  bool exclude_toll = 7; // whether to exclude toll routes from loki results [default = false]
  bool exclude_ferry = 8; // whether to exclude ferry routes from loki results [default = false]
=======

  oneof has_level {
    float level = 7; // level to filter edges by
  }
>>>>>>> 40e898e5
}

message PathEdge {
  uint64 graph_id = 1;
  double percent_along = 2;
  LatLng ll = 3;
  Location.SideOfStreet side_of_street = 4;
  double distance = 5;
  bool begin_node = 7;
  bool end_node = 8;
  repeated string names = 10;
  int32 outbound_reach = 11;
  int32 inbound_reach = 12;
  float heading = 13;
}

// Output information about how the location object below is correlated to the graph or to the route etc
message Correlation {
  repeated PathEdge edges = 1;
  repeated PathEdge filtered_edges = 2;
  uint32 original_index = 3;
  LatLng projected_ll = 4;
  uint32 leg_shape_index = 5;
  double distance_from_leg_origin = 6;
  uint32 route_index = 7;     // primarily for matchings index in osrm map matching
  uint32 waypoint_index = 8;  // primarily for matched point index in osrm map matching
}

message Location {
  enum Type {
    kBreak = 0;
    kThrough = 1;
    kVia = 2;
    kBreakThrough = 3;
  }

  enum PreferredSide {
    either = 0;
    same = 1;
    opposite = 2;
  }

  enum SideOfStreet {
    kNone = 0;
    kLeft = 1;
    kRight = 2;
  }

  LatLng ll = 1;
  Type type = 2;                                      // [default = kBreak]
  oneof has_heading {
    uint32 heading = 3;                                 // 0-359
  }
  string name = 4;
  string street = 5;
  string date_time = 12;
  SideOfStreet side_of_street = 13;
  oneof has_heading_tolerance {
    uint32 heading_tolerance = 14;
  }
  oneof has_node_snap_tolerance {
    uint32 node_snap_tolerance = 15;
  }
  oneof has_minimum_reachability {
    uint32 minimum_reachability = 17;
  }
  oneof has_radius {
    uint32 radius = 18;
  }
  oneof has_accuracy {
    uint32 accuracy = 19;
  }
  oneof has_time {
    double time = 20;
  }
  bool skip_ranking_candidates = 21;
  PreferredSide preferred_side = 22;
  LatLng display_ll = 23;
  oneof has_search_cutoff {
    uint32 search_cutoff = 24;
  }
  oneof has_street_side_tolerance {
    uint32 street_side_tolerance = 25;
  }
  SearchFilter search_filter = 26;
  oneof has_street_side_max_distance {
    uint32 street_side_max_distance = 27;
  }
  oneof has_preferred_layer {
    int32 preferred_layer = 28;
  }
  float waiting_secs = 29;                   // waiting period before a new leg starts, e.g. for servicing/loading goods
  oneof has_street_side_cutoff {
    RoadClass street_side_cutoff = 30;
  }

  // This information will be ignored if provided in the request. Instead it will be filled in as the request is handled
  Correlation correlation = 90;
  string time_zone_offset = 91;
  string time_zone_name = 92;
}

message TransitEgressInfo {
  string onestop_id = 1;        // Unique ID
  string name = 2;              // The name of the egress
  LatLng ll = 3;                // Latitude, longitude of the egress
}

message TransitStationInfo {
  string onestop_id = 1;        // Unique ID
  string name = 2;              // The name of the station
  LatLng ll = 3;                // Latitude, longitude of the station
}

message BikeShareStationInfo {
  string name = 1;
  string ref = 2;
  uint32 capacity = 3;
  string network = 4;
  string operator = 5;
  float rent_cost = 6;
  float return_cost = 7;
}

message TransitPlatformInfo {
  enum Type {
    kStop = 0;
    kStation = 1;
  }
  Type type = 1;                  // The type of stop (station or simple stop)
  string onestop_id = 2;          // Unique ID
  string name = 3;                // The name of the platform
  string arrival_date_time = 4;   // ISO 8601 arrival date/time YYYY-MM-DDThh:mm
  string departure_date_time = 5; // ISO 8601 departure date/time YYYY-MM-DDThh:mm
  bool assumed_schedule = 6;      // true if the times are based on an assumed schedule
  LatLng ll = 7;                  // Latitude, longitude of the transit stop
  string station_onestop_id = 8;  // Unique station ID
  string station_name = 9;        // The station name of the platform
}

message TransitRouteInfo {
  string onestop_id = 1;
  uint32 block_id = 2;
  uint32 trip_id = 3;
  string short_name = 4;
  string long_name = 5;
  string headsign = 6;
  uint32 color = 7;
  uint32 text_color = 8;
  string description = 9;
  string operator_onestop_id = 10;
  string operator_name = 11;
  string operator_url = 12;
  repeated TransitPlatformInfo transit_stops = 13;
}

message Pronunciation {
  enum Alphabet {
    kNone = 0;
    kIpa = 1;
    kKatakana = 2;
    kJeita = 3;
    kNtSampa = 4;
  }
  Alphabet alphabet = 1;
  string value = 2;
}

enum LanguageTag {
  kUnspecified = 0;
  kAb = 1;
  kAm = 2;
  kAr = 3;
  kAz = 4;
  kBe = 5;
  kBg = 6;
  kBn = 7;
  kBs = 8;
  kCa = 9;
  kCkb = 10;
  kCs = 11;
  kDa = 12;
  kDe = 13;
  kDv = 14;
  kDz = 15;
  kEl = 16;
  kEn = 17;
  kEs = 18;
  kEt = 19;
  kFa = 20;
  kFi = 21;
  kFr = 22;
  kFy = 23;
  kGl = 24;
  kHe = 25;
  kHr = 26;
  kHu = 27;
  kHy = 28;
  kId = 29;
  kIs = 30;
  kIt = 31;
  kJa = 32;
  kKa = 33;
  kKl = 34;
  kKm = 35;
  kKo = 36;
  kLo = 37;
  kLt = 38;
  kLv = 39;
  kMg = 40;
  kMk = 41;
  kMn = 42;
  kMo = 43;
  kMt = 44;
  kMy = 45;
  kNe = 46;
  kNl = 47;
  kNo = 48;
  kOc = 49;
  kPap = 50;
  kPl = 51;
  kPs = 52;
  kPt = 53;
  kRm = 54;
  kRo = 55;
  kRu = 56;
  kSk = 57;
  kSl = 58;
  kSq = 59;
  kSr = 60;
  kSrLatn = 61;
  kSv = 62;
  kTg = 63;
  kTh = 64;
  kTk = 65;
  kTr = 66;
  kUk = 67;
  kUr = 68;
  kUz = 69;
  kVi = 70;
  kZh = 71;
  kCy = 72;
}

message StreetName {
  string value = 1;                // The actual street name value, examples: I 95 North or Derry Street
  bool is_route_number = 2;        // true if the street name is a reference route number such as: I 81 South or US 322 West
  Pronunciation pronunciation = 3; // The pronunciation associated with this street name
  LanguageTag language_tag = 4;
}

message TurnLane {
  enum State {
    kInvalid = 0;
    kValid = 1;
    kActive = 2;
  }
  uint32 directions_mask = 1;
  State state = 2;
  uint32 active_direction = 3;
}

enum RoadClass {
  kMotorway = 0;
  kTrunk = 1;
  kPrimary = 2;
  kSecondary = 3;
  kTertiary = 4;
  kUnclassified = 5;
  kResidential = 6;
  kServiceOther = 7;
}

message TaggedValue {
  // dont renumber these they match the c++ definitions
  enum Type {
    kNone = 0;
    kLayer = 1;
    kPronunciation = 2;
    kBssInfo = 3;
    kLevel = 4;
    kLevelRef = 5;
    kLandmark = 6;
    kConditionalSpeedLimits = 7;
    kLevels = 8;
    kTunnel = 49;
    kBridge = 50;
  }
  bytes value = 1;    // The actual tagged name value, examples: Ted Williams Tunnel
  Type type = 2;      // The type of tagged name (tunnel or bridge)
}

enum TravelMode {
  kDrive = 0;
  kPedestrian = 1;
  kBicycle = 2;
  kTransit = 3;
}

// TODO: review and update as needed
enum VehicleType {
  kCar = 0;
  kMotorcycle = 1;
  kAutoBus = 2;
  kTruck = 3;
  kMotorScooter = 4;
}

// TODO: review and update as needed
enum PedestrianType {
  kFoot = 0;
  kWheelchair = 1;
  kBlind = 2;
}

enum BicycleType {
  kRoad = 0;
  kCross = 1;
  kHybrid = 2;
  kMountain = 3;
}

enum TransitType {
  kTram = 0;
  kMetro = 1;
  kRail = 2;
  kBus = 3;
  kFerry = 4;
  kCableCar = 5;
  kGondola = 6;
  kFunicular = 7;
}

message Summary {
  float length = 1;          // kilometers or miles based on units
  double time = 2;           // seconds
  BoundingBox bbox = 3;      // Bounding box of the shape
  bool has_time_restrictions = 4; // Does the route contain any time restrictions?
  bool has_toll = 5;
  bool has_ferry = 6;
  bool has_highway = 7;
}<|MERGE_RESOLUTION|>--- conflicted
+++ resolved
@@ -61,15 +61,12 @@
   oneof has_exclude_closures {
     bool exclude_closures = 6;// whether to exclude roads marked as closed due to traffic [default = true]
   }
-<<<<<<< HEAD
   bool exclude_toll = 7; // whether to exclude toll routes from loki results [default = false]
   bool exclude_ferry = 8; // whether to exclude ferry routes from loki results [default = false]
-=======
 
   oneof has_level {
-    float level = 7; // level to filter edges by
-  }
->>>>>>> 40e898e5
+    float level = 9; // level to filter edges by
+  }
 }
 
 message PathEdge {
