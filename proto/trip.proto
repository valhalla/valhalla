--- conflicted
+++ resolved
@@ -228,9 +228,6 @@
     }
     repeated Level levels = 61;
     uint32 level_precision = 62;
-<<<<<<< HEAD
-    bool traffic_signal = 63;
-=======
     oneof has_speeds_faded {
       Speeds speeds_faded = 63;
     }
@@ -238,7 +235,7 @@
       Speeds speeds_non_faded = 64;
     }
     SpeedType speed_type = 65;
->>>>>>> 9be1e8bb
+    bool traffic_signal = 66;
   }
 
   message IntersectingEdge {
