--- conflicted
+++ resolved
@@ -176,11 +176,8 @@
     SacScale sac_scale = 51;
     bool shoulder = 52;
     bool indoor = 53;
-<<<<<<< HEAD
-    repeated StreetName tunnel_name = 54;
-=======
     repeated RouteLandmark landmarks = 54;   // landmarks in the trip leg
->>>>>>> 53235865
+    repeated StreetName tunnel_name = 55;
   }
 
   message IntersectingEdge {
