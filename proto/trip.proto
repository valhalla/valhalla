--- conflicted
+++ resolved
@@ -177,12 +177,9 @@
     bool shoulder = 52;
     bool indoor = 53;
     repeated RouteLandmark landmarks = 54;   // landmarks in the trip leg
-<<<<<<< HEAD
-    float elevation_sampling_interval = 55;
-    repeated float elevation = 56;
-=======
     repeated StreetName tunnel_name = 55;
->>>>>>> 0f6367af
+    float elevation_sampling_interval = 56;
+    repeated float elevation = 57;
   }
 
   message IntersectingEdge {
