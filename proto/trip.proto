syntax = "proto3";
option optimize_for = LITE_RUNTIME;
package valhalla;
import public "common.proto";
import public "sign.proto";
import "incidents.proto";

message TripLeg {

  enum Traversability {
    kNone = 0;
    kForward = 1;
    kBackward = 2;
    kBoth = 3;
  }

  enum Use {
    kRoadUse = 0;
    kRampUse = 1;              // Link - exits/entrance ramps.
    kTurnChannelUse = 2;       // Link - turn lane.
    kTrackUse = 3;             // Agricultural use; forest tracks
    kDrivewayUse = 4;          // Driveway/private service
    kAlleyUse = 5;             // Service road - limited route use
    kParkingAisleUse = 6;      // Access roads in parking areas
    kEmergencyAccessUse = 7;   // Emergency vehicles only
    kDriveThruUse = 8;         // Commercial drive-thru (banks/fast-food)
    kCuldesacUse = 9;          // Cul-de-sac (edge that forms a loop and is only
                               // connected at one node to another edge.
    kLivingStreetUse = 10;     // Shared space for cars, bikes, pedestrians
    kServiceRoadUse = 11;      // Generic service road (not driveway, alley, parking aisle, etc.)

    // Bicycle specific uses
    kCyclewayUse = 20;          // Dedicated bicycle path
    kMountainBikeUse = 21;      // Mountain bike trail

    kSidewalkUse = 24;

    // Pedestrian specific uses
    kFootwayUse = 25;
    kStepsUse = 26;             // Stairs
    kPathUse = 27;
    kPedestrianUse = 28;
    kBridlewayUse = 29;
    kPedestrianCrossingUse = 32;
    kElevatorUse = 33;
    kEscalatorUse = 34;

    //Rest/Service Areas
    kRestAreaUse = 30;
    kServiceAreaUse = 31;

    // Other...
    kOtherUse = 40;

    // Ferry and rail ferry
    kFerryUse = 41;
    kRailFerryUse = 42;

    kConstructionUse = 43;       // Road under construction

    // Transit specific uses. Must be last in the list
    kRailUse = 50;               // Rail line
    kBusUse = 51;                // Bus line
    kEgressConnectionUse = 52;   // Connection between transit station and transit egress
    kPlatformConnectionUse = 53; // Connection between transit station and transit platform
    kTransitConnectionUse = 54;  // Connection between road network and transit egress
  }

  enum Surface {
    kPavedSmooth = 0;
    kPaved = 1;
    kPavedRough = 2;
    kCompacted = 3;
    kDirt = 4;
    kGravel = 5;
    kPath = 6;
    kImpassable = 7;
  }

  enum CycleLane {
    kNoCycleLane = 0;
    kShared = 1;    // Shared use lane (could be shared with pedestrians)
    kDedicated = 2; // Dedicated cycle lane
    kSeparated = 3; // A separate cycle lane (physical separation from the main carriageway
  }

  enum SacScale {
    kNoSacScale = 0;
    kHiking = 1;
    kMountainHiking = 2;
    kDemandingMountainHiking = 3;
    kAlpineHiking = 4;
    kDemandingAlpineHiking = 5;
    kDifficultAlpineHiking = 6;
  }

  enum Sidewalk {
    kNoSidewalk = 0;
    kLeft = 1;
    kRight = 2;
    kBothSides = 3;
  }

  message LaneConnectivity {
    uint64 from_way_id = 1;
    string from_lanes = 2;
    string to_lanes = 3;
  }

  message TrafficSegment {
    uint64 segment_id = 1;
    float begin_percent = 2;
    float end_percent = 3;
    bool starts_segment = 4;
    bool ends_segment = 5;
  }

  message Restriction{
    uint32 type = 1;
  }

  message Edge {
    repeated StreetName name = 1;           // street names
    float length_km = 2;           // km
    float speed = 3;               // km/h
    RoadClass road_class = 4;
    uint32 begin_heading = 5;      // 0-359
    uint32 end_heading = 6;        // 0-359
    uint32 begin_shape_index = 7;  // inclusive
    uint32 end_shape_index = 8;    // inclusive
    Traversability traversability = 9;
    Use use = 10;
    bool toll = 11;
    bool unpaved = 12;
    bool tunnel = 13;
    bool bridge = 14;
    bool roundabout = 15;
    bool internal_intersection = 16;
    bool drive_on_left = 17;      // [default = false]
    Surface surface = 18;
    TripSign sign = 19;
    TravelMode travel_mode = 20;
    VehicleType vehicle_type = 21;
    PedestrianType pedestrian_type = 22;
    BicycleType bicycle_type = 23;
    TransitType transit_type = 24;
    TransitRouteInfo transit_route_info = 25;
    uint64 id = 26;
    uint64 way_id = 27;
    float weighted_grade = 28;
    int32 max_upward_grade = 29;    // set to 32768 if no elevation data
    int32 max_downward_grade = 30;  // set to 32768 if no elevation data
    uint32 lane_count = 31;
    CycleLane cycle_lane = 32;
    bool bicycle_network = 33;      // true if the edge is part of a bike network
    Sidewalk sidewalk = 34;
    uint32 density = 35;
    uint32 speed_limit = 36;        // 0 if unavailable, 255 if unlimited
    float truck_speed = 37;         // km/h, 0 if unavailable
    bool truck_route = 38;
    repeated LaneConnectivity lane_connectivity = 39;
    int32 mean_elevation = 40;        // set to 32768 if no elevation data
    repeated TrafficSegment traffic_segment = 41;
    repeated TurnLane turn_lanes = 42;
    bool has_time_restrictions = 43;
    float default_speed = 44;       // km/h
    Restriction restriction = 45;
    bool destination_only = 46;
    bool is_urban = 47; // uses edge density to decide if edge is in an urban area
    repeated TaggedValue tagged_value = 48;

    // for the part of the edge that is used in the path we must know where
    // it starts and ends along the length of the edge as a percentage
    float source_along_edge = 49;
    float target_along_edge = 50;
    SacScale sac_scale = 51;
    bool shoulder = 52;
    bool indoor = 53;
    repeated RouteLandmark landmarks = 54;   // landmarks in the trip leg
    repeated StreetName tunnel_name = 55;
<<<<<<< HEAD
=======
    float elevation_sampling_interval = 56;
    repeated float elevation = 57;
>>>>>>> 32afb8eb
  }

  message IntersectingEdge {
    uint32 begin_heading = 1;       // 0-359
    bool prev_name_consistency = 2;
    bool curr_name_consistency = 3;
    Traversability driveability = 4;
    Traversability cyclability = 5;
    Traversability walkability = 6;
    Use use = 7;
    RoadClass road_class = 8;
    uint32 lane_count = 9;
    TripSign sign = 10;
  }

  message Cost {
    double seconds = 1;
    double cost = 2;
  }

  message PathCost {
    Cost elapsed_cost = 1;
    Cost transition_cost = 2;
  }

  message Node {
    enum Type {
      kStreetIntersection = 0;      // Regular intersection of 2+ roads
      kGate = 1;                    // Gate or rising bollard
      kBollard = 2;                 // Bollard (fixed obstruction)
      kTollBooth = 3;               // Toll booth / fare collection
      // TODO - for now there is no differentiation between bus and rail stops...
      kTransitEgress = 4;           // Transit egress
      kTransitStation = 5;          // Transit station
      kTransitPlatform = 6;         // Transit platform (rail and bus)
      kBikeShare = 7;               // Bike share location
      kParking = 8;                 // Parking location
      kMotorwayJunction = 9;        // Highway = motorway_junction
      kBorderControl = 10;          // Border control
      kTollGantry = 11;             // Toll gantry
      kSumpBuster = 12;             // Sump Buster
      kBuildingEntrance = 13;       // Building Entrance
      kElevator = 14;               // Elevator
    }
    Edge edge = 1;
    repeated IntersectingEdge intersecting_edge = 2;
    uint32 admin_index = 3;         // index into the admin list, 0 if unknown
    Type type = 4;                  // The type of node
    bool fork = 5;                  // Fork
    TransitPlatformInfo transit_platform_info = 6;
    TransitStationInfo transit_station_info = 7;
    TransitEgressInfo transit_egress_info = 10;
    string time_zone = 11;
    PathCost cost = 12;             // how much cost did it take at this node in the path
    repeated PathCost recosts = 13;          // how much cost did it take at this node in the path for recostings
    BikeShareStationInfo bss_info = 14;
 }

  message Admin {
    string country_code = 1;
    string country_text = 2;
    string state_code = 3;
    string state_text = 4;
  }

  message ShapeAttributes {
    repeated uint32 time = 1 [packed=true]; // milliseconds
    repeated uint32 length = 2 [packed=true]; // decimeters
    repeated uint32 speed = 3 [packed=true]; // decimeters per sec
    // 4 is reserved
    repeated uint32 speed_limit = 5 [packed=true]; // speed limit in kph
  }

  // we encapsulate the real incident object here so we can add information
  // about where it is along the route, ie once its referenced to the route
  message Incident {
    valhalla.IncidentsTile.Metadata metadata = 1;
    // Valhalla additions to incident metadata goes here
    uint32 begin_shape_index = 3;
    uint32 end_shape_index = 4;
  };

  message Closure {
    oneof has_begin_shape_index {
      uint32 begin_shape_index = 1;
    }
    oneof has_end_shape_index {
      uint32 end_shape_index = 2;
    }
  };

  uint64 osm_changeset = 1;
  uint64 trip_id = 2;
  uint32 leg_id = 3;
  uint32 leg_count = 4;
  repeated Location location = 5;
  repeated Node node = 6;
  repeated Admin admin = 7;
  string shape = 8;
  BoundingBox bbox = 9;
  ShapeAttributes shape_attributes = 10;
  repeated Incident incidents = 11;
  repeated string algorithms = 12;
  repeated Closure closures = 13;
}

message TripRoute {
  repeated TripLeg legs = 1;
}

message Trip {
  repeated TripRoute routes = 1;
}<|MERGE_RESOLUTION|>--- conflicted
+++ resolved
@@ -178,11 +178,8 @@
     bool indoor = 53;
     repeated RouteLandmark landmarks = 54;   // landmarks in the trip leg
     repeated StreetName tunnel_name = 55;
-<<<<<<< HEAD
-=======
     float elevation_sampling_interval = 56;
     repeated float elevation = 57;
->>>>>>> 32afb8eb
   }
 
   message IntersectingEdge {
