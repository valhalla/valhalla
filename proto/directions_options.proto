package valhalla.odin;
import public "tripcommon.proto";

message Contour {
  optional float time = 1;     // minutes
  optional string color = 2;   // hex color with out # - for example: "ff0000" for red
}

enum ShapeMatch {
  edge_walk = 0;
  map_snap = 1;
  walk_or_snap = 2;
}

enum FilterAction {
  exclude = 0;
  include = 1;
}

enum Costing {
  auto_ = 0;
  auto_shorter = 1;
  bicycle = 2;
  bus = 3;
  hov = 4;
  motor_scooter = 5;
  multimodal = 6;
  pedestrian = 7;
  transit = 8;
  truck = 9;
  motorcycle = 10;
  auto_data_fix = 11;
}

message CostingOptions {
  optional float maneuver_penalty = 1;
  optional float destination_only_penalty = 2;
  optional float gate_cost = 3;
  optional float gate_penalty = 4;
  optional float toll_booth_cost = 5;
  optional float toll_booth_penalty = 6;
  optional float alley_penalty = 7;
  optional float country_crossing_cost = 8;
  optional float country_crossing_penalty = 9;
  optional float ferry_cost = 10;
  optional float avoid_bad_surfaces = 11;
  optional float use_ferry = 12;
  optional float use_highways = 13;
  optional float use_tolls = 14;
  optional float use_roads = 15;
  optional uint32 max_distance = 16;
  optional float walking_speed = 17;
  optional float step_penalty = 18;
  optional uint32 max_grade = 19;
  optional uint32 max_hiking_difficulty = 20;
  optional float mode_factor = 21;
  optional float walkway_factor = 22;
  optional float sidewalk_factor = 23;
  optional float alley_factor = 24;
  optional float driveway_factor = 25;
  optional float driveway_penalty = 26;
  optional uint32 transit_start_end_max_distance = 27;
  optional uint32 transit_transfer_max_distance = 28;
  optional string type = 29; // TODO determine how we want to handle the vehicle, pedestrian, bicycyle types
  optional float top_speed = 30;
  optional float use_hills = 31;
  optional float use_primary = 32;
  optional float use_trails = 33;
<<<<<<< HEAD
  optional float low_class_penalty = 34;
  optional bool hazmat = 35;
  optional float weight = 36;
  optional float axle_load = 37;
  optional float height = 38;
  optional float width = 39;
  optional float length = 40;
=======
  optional float cycling_speed = 34;
>>>>>>> df393836
}

message DirectionsOptions {

  enum Units {
    kilometers = 0;
    miles = 1;
  }

  enum Format {
    json = 0;
    gpx = 1;
    osrm = 2;
  }

  enum Action {
    route = 1;
    locate = 2;
    sources_to_targets = 6;
    optimized_route = 7;
    isochrone = 8;
    trace_route = 9;
    trace_attributes = 10;
    height = 11;
    transit_available = 12;
  }

  enum DateTimeType {
    current = 0;
    depart_at = 1;
    arrive_by = 2;
  }

  optional Units units = 1;                                      // kilometers or miles
  optional string language = 2 [default = "en-US"];              // Based on IETF BCP 47 language tag string
  optional bool narrative = 3 [default = true];                  // Enable/disable narrative production
  optional Format format = 4 [default = json];                   // What the response format should be
  optional string id = 5;                                        // Optional id for the request
  optional string jsonp = 6;                                     // Optional javascript callback for the request
  optional string encoded_polyline = 7;                          // Optional polyline 6 encoded shape used in /height /trace_*
  optional Action action = 8;                                    // Action signifying the request type
  optional bool do_not_track = 9 [default = false];              // Disable analytics for this request
  optional bool range = 10 [default = false];                    // Used in /height if the range between points should be serialized
  optional bool verbose = 11 [default = false];                  // Used in /locate request to give back extensive information
  optional Costing costing = 12;                                 // Used to tell what type of costing to use
  repeated CostingOptions costing_options = 13;                  // A list of costing options for each costing model
  repeated Location locations = 14;                              // Locations for /route /optimized /locate /isochrone
  repeated Location avoid_locations = 15;                        // Avoids for any costing
  repeated Location sources = 16;                                // Sources for /sources_to_targets
  repeated Location targets = 17;                                // Targets for /sources_to_targets
  optional DateTimeType date_time_type = 18;                     // Are you leaving now or then or arriving then
  optional string date_time = 19;                                // And what day and time
  repeated Location shape = 20;                                  // Raw shape for map matching
  optional double resample_distance = 21;                        // Resampling shape at regular intervals
  repeated Contour contours = 22;                                // List of isochrone contours
  optional bool polygons = 23;                                   // Boolean value to determine whether to return geojson polygons or linestrings as the contours
  optional float denoise = 24 [default = 1.0];                   // A floating point value from 0 to 1 which can be used to remove smaller contours
  optional float generalize = 25;                                // Meters used as the tolerance for Douglas-Peucker generalization
  optional bool show_locations = 26;                             // Add original locations to the isochrone geojson response
  optional ShapeMatch shape_match = 27 [default = walk_or_snap]; // The matching algorithm based on the type of input
  optional uint32 best_paths = 28 [default = 1];                 // The number of top k paths
  optional float gps_accuracy = 29;                              // The gps accuracy associated with the suppplied trace points
  optional float search_radius = 30;                             // The search radius associated with the suppplied trace points
  optional float turn_penalty_factor = 31;                       // The turn penalty factor associated with the suppplied trace points
  optional FilterAction filter_action = 32;                      // The trace filter action - either exclude or include
  repeated string filter_attributes = 33;                        // The filter list for trace attributes
}<|MERGE_RESOLUTION|>--- conflicted
+++ resolved
@@ -66,7 +66,6 @@
   optional float use_hills = 31;
   optional float use_primary = 32;
   optional float use_trails = 33;
-<<<<<<< HEAD
   optional float low_class_penalty = 34;
   optional bool hazmat = 35;
   optional float weight = 36;
@@ -74,9 +73,7 @@
   optional float height = 38;
   optional float width = 39;
   optional float length = 40;
-=======
-  optional float cycling_speed = 34;
->>>>>>> df393836
+  optional float cycling_speed = 41;
 }
 
 message DirectionsOptions {
