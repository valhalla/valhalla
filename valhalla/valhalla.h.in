#ifndef __VALHALLA_VERSION_H__
#define __VALHALLA_VERSION_H__

#define VALHALLA_VERSION_MAJOR 2
#define VALHALLA_VERSION_MINOR 6
<<<<<<< HEAD
#define VALHALLA_VERSION_PATCH 1
=======
#define VALHALLA_VERSION_PATCH 3
>>>>>>> cd178e64

//whether the API was configured with http service support or not
@HAVE_HTTP_DEFINE@

#endif<|MERGE_RESOLUTION|>--- conflicted
+++ resolved
@@ -3,11 +3,7 @@
 
 #define VALHALLA_VERSION_MAJOR 2
 #define VALHALLA_VERSION_MINOR 6
-<<<<<<< HEAD
-#define VALHALLA_VERSION_PATCH 1
-=======
 #define VALHALLA_VERSION_PATCH 3
->>>>>>> cd178e64
 
 //whether the API was configured with http service support or not
 @HAVE_HTTP_DEFINE@
