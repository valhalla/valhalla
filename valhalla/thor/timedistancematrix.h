#ifndef VALHALLA_THOR_TIMEDISTANCEMATRIX_H_
#define VALHALLA_THOR_TIMEDISTANCEMATRIX_H_

#include <cstdint>
#include <map>
#include <memory>
#include <unordered_map>
#include <utility>
#include <vector>

#include <valhalla/baldr/double_bucket_queue.h>
#include <valhalla/baldr/graphid.h>
#include <valhalla/baldr/graphreader.h>
#include <valhalla/sif/dynamiccost.h>
#include <valhalla/sif/edgelabel.h>
#include <valhalla/thor/costmatrix.h>
#include <valhalla/thor/edgestatus.h>
#include <valhalla/thor/matrix_common.h>
#include <valhalla/thor/pathalgorithm.h>

namespace valhalla {
namespace thor {

// Class to compute time + distance matrices among locations.
class TimeDistanceMatrix {
public:
  /**
   * Default constructor. Most internal values are set when a query is made so
   * the constructor mainly just sets some internals to a default empty value.
   */
  TimeDistanceMatrix();

  /**
   * Forms a time distance matrix from the set of source locations
   * to the set of target locations.
   * @param  source_location_list  List of source/origin locations.
   * @param  target_location_list  List of target/destination locations.
   * @param  graphreader           Graph reader for accessing routing graph.
   * @param  mode_costing          Costing methods.
   * @param  mode                  Travel mode to use.
   * @param  max_matrix_distance   Maximum arc-length distance for current mode.
   * @param  matrix_locations      Number of matrix locations to satisfy a one to many or many to
   *                               one request. This allows partial results: e.g. find time/distance
   *                               to the closest 20 out of 50 locations).
   * @return time/distance from origin index to all other locations
   */
  inline std::vector<TimeDistance>
<<<<<<< HEAD
  SourceToTarget(google::protobuf::RepeatedPtrField<valhalla::Location>& source_location_list,
                 google::protobuf::RepeatedPtrField<valhalla::Location>& target_location_list,
=======
  SourceToTarget(const google::protobuf::RepeatedPtrField<valhalla::Location>& source_location_list,
                 const google::protobuf::RepeatedPtrField<valhalla::Location>& target_location_list,
>>>>>>> 9137c5db
                 baldr::GraphReader& graphreader,
                 const sif::mode_costing_t& mode_costing,
                 const sif::travel_mode_t mode,
                 const float max_matrix_distance,
                 const uint32_t matrix_locations = kAllLocations) {
    // Set the mode and costing
    mode_ = mode;
    costing_ = mode_costing[static_cast<uint32_t>(mode_)];

    const bool forward_search = source_location_list.size() <= target_location_list.size();
    if (forward_search) {
      return ComputeMatrix<ExpansionType::forward>(source_location_list, target_location_list,
                                                   graphreader, max_matrix_distance,
                                                   matrix_locations);
    } else {
      return ComputeMatrix<ExpansionType::reverse>(source_location_list, target_location_list,
                                                   graphreader, max_matrix_distance,
                                                   matrix_locations);
    }
  };

  /**
   * Clear the temporary information generated during time+distance
   * matrix construction.
   */
  void clear();

protected:
  // Number of destinations that have been found and settled (least cost path
  // computed).
  uint32_t settled_count_;

  // The cost threshold being used for the currently executing query
  float current_cost_threshold_;

  // List of destinations
  std::vector<Destination> destinations_;

  // Current costing mode
  std::shared_ptr<sif::DynamicCost> costing_;

  // List of edges that have potential destinations. Each "marked" edge
  // has a vector of indexes into the destinations vector
  std::unordered_map<uint64_t, std::vector<uint32_t>> dest_edges_;

  // Vector of edge labels (requires access by index).
  std::vector<sif::EdgeLabel> edgelabels_;

  // Adjacency list - approximate double bucket sort
  baldr::DoubleBucketQueue<sif::EdgeLabel> adjacencylist_;

  // Edge status. Mark edges that are in adjacency list or settled.
  EdgeStatus edgestatus_;

  sif::TravelMode mode_;

  // when doing timezone differencing a timezone cache speeds up the computation
  baldr::DateTime::tz_sys_info_cache_t tz_cache_;

  /**
   * Computes the matrix after SourceToTarget decided which direction
   * the algorithm should traverse.
   */
  template <const ExpansionType expansion_direction,
            const bool FORWARD = expansion_direction == ExpansionType::forward>
  std::vector<TimeDistance>
<<<<<<< HEAD
  ComputeMatrix(google::protobuf::RepeatedPtrField<valhalla::Location>& source_location_list,
                google::protobuf::RepeatedPtrField<valhalla::Location>& target_location_list,
=======
  ComputeMatrix(const google::protobuf::RepeatedPtrField<valhalla::Location>& source_location_list,
                const google::protobuf::RepeatedPtrField<valhalla::Location>& target_location_list,
>>>>>>> 9137c5db
                baldr::GraphReader& graphreader,
                const float max_matrix_distance,
                const uint32_t matrix_locations = kAllLocations);

  /**
   * Expand from the node along the forward search path. Immediately expands
   * from the end node of any transition edge (so no transition edges are added
   * to the adjacency list or EdgeLabel list). Does not expand transition
   * edges if from_transition is false.
   * @param  graphreader  Graph tile reader.
   * @param  node         Graph Id of the node being expanded.
   * @param  pred         Predecessor edge label (for costing).
   * @param  pred_idx     Predecessor index into the EdgeLabel list.
   * @param  from_transition True if this method is called from a transition
   *                         edge.
   */
  template <const ExpansionType expansion_direction,
            const bool FORWARD = expansion_direction == ExpansionType::forward>
  void Expand(baldr::GraphReader& graphreader,
              const baldr::GraphId& node,
              const sif::EdgeLabel& pred,
              const uint32_t pred_idx,
<<<<<<< HEAD
              const bool from_transition,
              baldr::TimeInfo& time_info);
=======
              const bool from_transition);
>>>>>>> 9137c5db

  /**
   * Get the cost threshold based on the current mode and the max arc-length distance
   * for that mode.
   * @param  max_matrix_distance   Maximum arc-length distance for current mode.
   */
  float GetCostThreshold(const float max_matrix_distance) const;

  /**
   * Sets the origin for a many to one time+distance matrix computation.
   * @param  graphreader   Graph reader for accessing routing graph.
   * @param  origin        Origin location information.
   */
  template <const ExpansionType expansion_direction,
            const bool FORWARD = expansion_direction == ExpansionType::forward>
  void SetOrigin(baldr::GraphReader& graphreader, const valhalla::Location& origin);

  /**
   * Add destinations.
   * @param  graphreader   Graph reader for accessing routing graph.
   * @param  locations     List of locations.
   */
  template <const ExpansionType expansion_direction,
            const bool FORWARD = expansion_direction == ExpansionType::forward>
  void SetDestinations(baldr::GraphReader& graphreader,
                       const google::protobuf::RepeatedPtrField<valhalla::Location>& locations);

  /**
   * Update destinations along an edge that has been settled (lowest cost path
   * found to the end of edge).
   * @param   origin        Location of the origin.
   * @param   locations     List of locations.
   * @param   destinations  Vector of destination indexes along this edge.
   * @param   edge          Directed edge
   * @param   pred          Predecessor information in shortest path.
   * @param   matrix_locations Count of locations that must be found. When provided it allows
   *                           a partial result to be returned (e.g. best 20 out of 50 locations).
   *                           When not supplied in the request this is set to max uint32_t value
   *                           so that all supplied locations must be settled.
   * @return  Returns true if all destinations have been settled.
   */
  bool UpdateDestinations(const valhalla::Location& origin,
                          const google::protobuf::RepeatedPtrField<valhalla::Location>& locations,
                          std::vector<uint32_t>& destinations,
                          const baldr::DirectedEdge* edge,
                          const graph_tile_ptr& tile,
                          const sif::EdgeLabel& pred,
                          const uint32_t matrix_locations);

  /**
   * Sets the date_time on the origin locations, if the distance to the furthest destination
   * is less than max_timedep_dist.
   *
   * @param origins            the origins (sources or targets)
   * @param destinations       the destinations (sources or targets)
   * @param reader             the reader for looking up timezone information
   * @returns                  time info for each location
   */
  std::vector<baldr::TimeInfo>
  SetTime(google::protobuf::RepeatedPtrField<valhalla::Location>& origins,
          baldr::GraphReader& reader) {
    // loop over all locations setting the date time with timezone
    std::vector<baldr::TimeInfo> infos;
    for (auto& origin : origins) {
      infos.emplace_back(baldr::TimeInfo::make(origin, reader, &tz_cache_));
    }

    return infos;
  };

  /**
   * Form a time/distance matrix from the results.
   * @return  Returns a time distance matrix among locations.
   */
  std::vector<TimeDistance> FormTimeDistanceMatrix();
};

} // namespace thor
} // namespace valhalla

#endif // VALHALLA_THOR_TIMEDISTANCEMATRIX_H_<|MERGE_RESOLUTION|>--- conflicted
+++ resolved
@@ -45,13 +45,8 @@
    * @return time/distance from origin index to all other locations
    */
   inline std::vector<TimeDistance>
-<<<<<<< HEAD
   SourceToTarget(google::protobuf::RepeatedPtrField<valhalla::Location>& source_location_list,
                  google::protobuf::RepeatedPtrField<valhalla::Location>& target_location_list,
-=======
-  SourceToTarget(const google::protobuf::RepeatedPtrField<valhalla::Location>& source_location_list,
-                 const google::protobuf::RepeatedPtrField<valhalla::Location>& target_location_list,
->>>>>>> 9137c5db
                  baldr::GraphReader& graphreader,
                  const sif::mode_costing_t& mode_costing,
                  const sif::travel_mode_t mode,
@@ -118,13 +113,21 @@
   template <const ExpansionType expansion_direction,
             const bool FORWARD = expansion_direction == ExpansionType::forward>
   std::vector<TimeDistance>
-<<<<<<< HEAD
   ComputeMatrix(google::protobuf::RepeatedPtrField<valhalla::Location>& source_location_list,
                 google::protobuf::RepeatedPtrField<valhalla::Location>& target_location_list,
-=======
+                baldr::GraphReader& graphreader,
+                const float max_matrix_distance,
+                const uint32_t matrix_locations = kAllLocations);
+
+  /**
+   * Computes the matrix after SourceToTarget decided which direction
+   * the algorithm should traverse.
+   */
+  template <const ExpansionType expansion_direction,
+            const bool FORWARD = expansion_direction == ExpansionType::forward>
+  std::vector<TimeDistance>
   ComputeMatrix(const google::protobuf::RepeatedPtrField<valhalla::Location>& source_location_list,
                 const google::protobuf::RepeatedPtrField<valhalla::Location>& target_location_list,
->>>>>>> 9137c5db
                 baldr::GraphReader& graphreader,
                 const float max_matrix_distance,
                 const uint32_t matrix_locations = kAllLocations);
@@ -147,12 +150,8 @@
               const baldr::GraphId& node,
               const sif::EdgeLabel& pred,
               const uint32_t pred_idx,
-<<<<<<< HEAD
               const bool from_transition,
               baldr::TimeInfo& time_info);
-=======
-              const bool from_transition);
->>>>>>> 9137c5db
 
   /**
    * Get the cost threshold based on the current mode and the max arc-length distance
