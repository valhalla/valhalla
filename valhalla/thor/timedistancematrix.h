--- conflicted
+++ resolved
@@ -275,13 +275,8 @@
                               const uint32_t origin_index,
                               const std::string& origin_dt,
                               const uint64_t& origin_tz,
-<<<<<<< HEAD
-                              const baldr::GraphId& pred_id,
+                              std::unordered_map<uint32_t, baldr::GraphId>& edge_ids,
                               std::vector<baldr::DateTime::dt_info_t>& out_tz_infos);
-=======
-                              std::unordered_map<uint32_t, baldr::GraphId>& edge_ids,
-                              std::vector<std::string>& out_date_times);
->>>>>>> 007042ac
 };
 
 } // namespace thor
