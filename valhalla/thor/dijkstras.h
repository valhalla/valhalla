#ifndef VALHALLA_THOR_Dijkstras_H_
#define VALHALLA_THOR_Dijkstras_H_

#include <cstdint>
#include <map>
#include <memory>
#include <unordered_map>
#include <utility>
#include <vector>

#include <valhalla/baldr/double_bucket_queue.h>
#include <valhalla/baldr/graphid.h>
#include <valhalla/baldr/graphreader.h>
#include <valhalla/baldr/location.h>
#include <valhalla/baldr/time_info.h>
#include <valhalla/proto/tripcommon.pb.h>
#include <valhalla/sif/dynamiccost.h>
#include <valhalla/sif/edgelabel.h>
#include <valhalla/thor/edgestatus.h>
#include <valhalla/thor/pathalgorithm.h>

namespace valhalla {
namespace thor {

enum class InfoRoutingType {
  forward,
  bidirectional,
  multi_modal,
};

enum class ExpansionRecommendation {
  continue_expansion,
  stop_expansion,
  prune_expansion,
};

/**
 * Algorithms to do shortest first graph traversal
 */
class Dijkstras {
public:
  Dijkstras();
  virtual ~Dijkstras() {
  }

  /**
   * Clear the temporary memory (adjacency list, edgestatus, edgelabels)
   */
  virtual void Clear();

  /**
   * Compute the best first graph traversal from a list of origin locations
   * @param  origin_locs  List of origin locations.
   * @param  graphreader  Graphreader
   * @param  mode_costing List of costing objects
   * @param  mode         Travel mode
   */
  virtual void Compute(google::protobuf::RepeatedPtrField<valhalla::Location>& origin_locs,
                       baldr::GraphReader& graphreader,
                       const sif::mode_costing_t& mode_costing,
                       const sif::TravelMode mode);

  /**
   * Compute the best first graph traversal to a list of destination locations
   * @param  origin_locs  List of origin locations.
   * @param  graphreader  Graphreader
   * @param  mode_costing List of costing objects
   * @param  mode         Travel mode
   */
  virtual void ComputeReverse(google::protobuf::RepeatedPtrField<valhalla::Location>& dest_locations,
                              baldr::GraphReader& graphreader,
                              const sif::mode_costing_t& mode_costing,
                              const sif::TravelMode mode);

  /**
   * Compute the best first graph traversal from a list of origin locations using multimodal
   * @param  origin_locs  List of origin locations.
   * @param  graphreader  Graphreader
   * @param  mode_costing List of costing objects
   * @param  mode         Travel mode
   */
  virtual void
  ComputeMultiModal(google::protobuf::RepeatedPtrField<valhalla::Location>& origin_locations,
                    baldr::GraphReader& graphreader,
                    const sif::mode_costing_t& mode_costing,
                    const sif::TravelMode mode);

protected:
  // A child-class must implement this to learn about what nodes were expanded
  virtual void ExpandingNode(baldr::GraphReader&,
                             graph_tile_ptr,
                             const baldr::NodeInfo*,
                             const sif::EdgeLabel&,
                             const sif::EdgeLabel*) = 0;

  // A child-class must implement this to decide when to stop the expansion
  virtual ExpansionRecommendation ShouldExpand(baldr::GraphReader& graphreader,
                                               const sif::EdgeLabel& pred,
                                               const InfoRoutingType route_type) = 0;

  // A child-class must implement this to tell the algorithm how much expansion to expect to do
  virtual void GetExpansionHints(uint32_t& bucket_count, uint32_t& edge_label_reservation) const = 0;

  sif::TravelMode mode_; // Current travel mode
  uint32_t access_mode_; // Access mode used by the costing method

  // For multimodal
  bool date_set_;
  bool date_before_tile_;
  uint32_t date_;
  uint32_t dow_;
  uint32_t day_;
  uint32_t max_transfer_distance_;
  std::string origin_date_time_;
  uint32_t start_time_;
  std::unordered_map<std::string, uint32_t> operators_;
  std::unordered_set<uint32_t> processed_tiles_;

  // Current costing mode
  std::shared_ptr<sif::DynamicCost> costing_;

  // Vector of edge labels (requires access by index).
  std::vector<sif::BDEdgeLabel> bdedgelabels_;
  std::vector<sif::MMEdgeLabel> mmedgelabels_;

  // Adjacency list - approximate double bucket sort
<<<<<<< HEAD
  baldr::DoubleBucketQueue adjacencylist_;
=======
  std::shared_ptr<baldr::DoubleBucketQueue<sif::BDEdgeLabel>> adjacencylist_;
  std::shared_ptr<baldr::DoubleBucketQueue<sif::MMEdgeLabel>> mmadjacencylist_;
>>>>>>> a43fb814

  // Edge status. Mark edges that are in adjacency list or settled.
  EdgeStatus edgestatus_;

  // when doing timezone differencing a timezone cache speeds up the computation
  baldr::DateTime::tz_sys_info_cache_t tz_cache_;

  /**
   * Initialization prior to computing the graph expansion
   *
   * Creates adjacency list, edgestatus support, and reserves edgelabels.
   * @param bucketsize  Adjacency list bucket size.
   */
  template <typename label_container_t>
  void
  Initialize(label_container_t& labels,
             std::shared_ptr<baldr::DoubleBucketQueue<typename label_container_t::value_type>>& queue,
             const uint32_t bucketsize);

  /**
   * Sets the start time for forward expansion or end time for reverse expansion based on the
   * locations date time string and the edge candidates timezone
   *
   * @param location           which location to use for the date time information
   * @param reader             the reader for looking up timezone information
   * @returns                  time info for each location
   */
  std::vector<baldr::TimeInfo>
  SetTime(google::protobuf::RepeatedPtrField<valhalla::Location>& locations,
          baldr::GraphReader& reader);

  /**
   * Expand from the node along the forward search path.
   * @param graphreader  Graph reader.
   * @param node Graph Id of the node to expand.
   * @param pred Edge label of the predecessor edge leading to the node.
   * @param pred_idx Index in the edge label list of the predecessor edge.
   * @param from_transition Boolean indicating if this expansion is from a transition edge.
   * @param time_info Tracks time offset as the expansion progresses
   */
  void ExpandForward(baldr::GraphReader& graphreader,
                     const baldr::GraphId& node,
                     const sif::EdgeLabel& pred,
                     const uint32_t pred_idx,
                     const bool from_transition,
                     const baldr::TimeInfo& time_info);

  /**
   * Expand from the node along the reverse search path.
   * @param graphreader  Graph reader.
   * @param node Graph Id of the node to expand.
   * @param pred Edge label of the predecessor edge leading to the node.
   * @param pred_idx Index in the edge label list of the predecessor edge.
   * @param from_transition Boolean indicating if this expansion is from a transition edge.
   * @param time_info Tracks time offset as the expansion progresses
   */
  void ExpandReverse(baldr::GraphReader& graphreader,
                     const baldr::GraphId& node,
                     const sif::BDEdgeLabel& pred,
                     const uint32_t pred_idx,
                     const baldr::DirectedEdge* opp_pred_edge,
                     const bool from_transition,
                     const baldr::TimeInfo& time_info);

  /**
   * Expand from the node using multimodal algorithm.
   * @param graphreader  Graph reader.
   * @param node Graph Id of the node to expand.
   * @param pred Edge label of the predecessor edge leading to the node.
   * @param pred_idx Index in the edge label list of the predecessor edge.
   * @param from_transition Boolean indicating if this expansion is from a transition edge.
   * @param pc Pedestrian costing.
   * @param tc Transit costing.
   * @param mode_costing Array of all costing models.
   * @param time_info Tracks time offset as the expansion progresses
   */
  void ExpandForwardMultiModal(baldr::GraphReader& graphreader,
                               const baldr::GraphId& node,
                               const sif::MMEdgeLabel& pred,
                               const uint32_t pred_idx,
                               const bool from_transition,
                               const std::shared_ptr<sif::DynamicCost>& pc,
                               const std::shared_ptr<sif::DynamicCost>& tc,
                               const sif::mode_costing_t& mode_costing,
                               const baldr::TimeInfo& time_info);

  /**
   * Add edge(s) at each origin location to the adjacency list.
   * @param  graphreader       Graph tile reader.
   * @param  locations  Location information for origins.
   * @param  costing           Dynamic costing.
   */
  void SetOriginLocations(baldr::GraphReader& graphreader,
                          google::protobuf::RepeatedPtrField<valhalla::Location>& locations,
                          const std::shared_ptr<sif::DynamicCost>& costing);

  /**
   * Add edge(s) at each origin location to the adjacency list.
   * @param  graphreader       Graph tile reader.
   * @param  origin_locations  Location information for origins.
   * @param  costing           Dynamic costing.
   */
  void SetOriginLocationsMultiModal(
      baldr::GraphReader& graphreader,
      google::protobuf::RepeatedPtrField<valhalla::Location>& origin_locations,
      const std::shared_ptr<sif::DynamicCost>& costing);

  /**
   * Add edge(s) at each destination location to the adjacency list.
   * @param  graphreader       Graph tile reader.
   * @param  locations    Location information for destinations.
   * @param  costing           Dynamic costing.
   */
  void SetDestinationLocations(baldr::GraphReader& graphreader,
                               google::protobuf::RepeatedPtrField<valhalla::Location>& locations,
                               const std::shared_ptr<sif::DynamicCost>& costing);

  /**
   * Convenience method to get the timezone index at a node.
   * @param graphreader Graph reader.
   * @param node GraphId of the node to get the timezone index.
   * @return Returns the timezone index. A value of 0 indicates an invalid timezone.
   */
  int GetTimezone(baldr::GraphReader& graphreader, const baldr::GraphId& node) {
    graph_tile_ptr tile = graphreader.GetGraphTile(node);
    return (tile == nullptr) ? 0 : tile->node(node)->timezone();
  }
};

} // namespace thor
} // namespace valhalla

#endif // VALHALLA_THOR_Dijkstras_H_<|MERGE_RESOLUTION|>--- conflicted
+++ resolved
@@ -124,12 +124,8 @@
   std::vector<sif::MMEdgeLabel> mmedgelabels_;
 
   // Adjacency list - approximate double bucket sort
-<<<<<<< HEAD
-  baldr::DoubleBucketQueue adjacencylist_;
-=======
-  std::shared_ptr<baldr::DoubleBucketQueue<sif::BDEdgeLabel>> adjacencylist_;
-  std::shared_ptr<baldr::DoubleBucketQueue<sif::MMEdgeLabel>> mmadjacencylist_;
->>>>>>> a43fb814
+  baldr::DoubleBucketQueue<sif::BDEdgeLabel> adjacencylist_;
+  baldr::DoubleBucketQueue<sif::MMEdgeLabel> mmadjacencylist_;
 
   // Edge status. Mark edges that are in adjacency list or settled.
   EdgeStatus edgestatus_;
@@ -146,7 +142,7 @@
   template <typename label_container_t>
   void
   Initialize(label_container_t& labels,
-             std::shared_ptr<baldr::DoubleBucketQueue<typename label_container_t::value_type>>& queue,
+             baldr::DoubleBucketQueue<typename label_container_t::value_type>& queue,
              const uint32_t bucketsize);
 
   /**
