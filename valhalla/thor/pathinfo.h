--- conflicted
+++ resolved
@@ -14,42 +14,23 @@
  */
 // TODO: just use the sif::Cost object for the pairs of floats below
 struct PathInfo {
-<<<<<<< HEAD
   sif::TravelMode mode;   // Travel mode along this edge
   sif::Cost elapsed_cost; // Elapsed cost at the end of the edge including any turn cost at the start
                           // of the edge
   uint32_t trip_id;       // Trip Id (0 if not a transit edge).
   baldr::GraphId edgeid;  // Directed edge Id
-  bool has_time_restrictions; // Whether or not this edge has a time restriction
-  sif::Cost transition_cost;  // Turn cost at the beginning of the edge
-=======
-  sif::TravelMode mode; // Travel mode along this edge
-  float elapsed_time; // Elapsed time in seconds at the end of the edge including any turn cost at the
-                      // start of the edge
-  uint32_t trip_id;   // Trip Id (0 if not a transit edge).
-  baldr::GraphId edgeid; // Directed edge Id
-  float elapsed_cost;    // Cost to the end of the edge in cost units
-  int restriction_index; // Record which restriction
-  float turn_cost; // Turn cost in seconds at the beginning of the edge, only in map matching for now
->>>>>>> 4d1ccc61
+  int restriction_index;  // Record which restrictionn
+  sif::Cost transition_cost; // Turn cost at the beginning of the edge
 
   // TODO: drop this superfluous constructor
   PathInfo(const sif::TravelMode m,
            const sif::Cost c,
            const baldr::GraphId& edge,
            const uint32_t tripid,
-<<<<<<< HEAD
-           const bool time_restriction,
+           const int restriction_idx,
            const sif::Cost tc = {})
-      : mode(m), elapsed_cost(c), trip_id(tripid), edgeid(edge),
-        has_time_restrictions(time_restriction), transition_cost(tc) {
-=======
-           const float c,
-           const int restriction_idx,
-           const float tcs = 0)
-      : mode(m), elapsed_time(t), trip_id(tripid), edgeid(edge), elapsed_cost(c),
-        restriction_index(restriction_idx), turn_cost(tcs) {
->>>>>>> 4d1ccc61
+      : mode(m), elapsed_cost(c), trip_id(tripid), edgeid(edge), restriction_index(restriction_idx),
+        transition_cost(tc) {
   }
 
   // Stream output
