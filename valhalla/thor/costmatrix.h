#ifndef VALHALLA_THOR_COSTMATRIX_H_
#define VALHALLA_THOR_COSTMATRIX_H_

#include <cstdint>
#include <map>
#include <memory>
#include <set>
#include <utility>
#include <vector>

#include <valhalla/baldr/double_bucket_queue.h>
#include <valhalla/baldr/graphid.h>
#include <valhalla/baldr/graphreader.h>
#include <valhalla/proto/common.pb.h>
#include <valhalla/sif/dynamiccost.h>
#include <valhalla/sif/edgelabel.h>
#include <valhalla/thor/edgestatus.h>
#include <valhalla/thor/matrix_common.h>
// this is only for EdgeMetadata. one day we should move to a global interface
#include <valhalla/thor/pathalgorithm.h>
#include <valhalla/thor/pathinfo.h>

namespace valhalla {
namespace thor {

enum class MatrixExpansionType { reverse = 0, forward = 1 };
constexpr bool MATRIX_FORW = static_cast<bool>(MatrixExpansionType::forward);
constexpr bool MATRIX_REV = static_cast<bool>(MatrixExpansionType::reverse);

// These cost thresholds are in addition to the distance thresholds. If either forward or reverse
// costs exceed the threshold the search is terminated.
constexpr float kCostThresholdAutoDivisor =
    56.0f; // 400 km distance threshold will result in a cost threshold of ~7200 (2 hours)
constexpr float kCostThresholdBicycleDivisor =
    56.0f; // 200 km distance threshold will result in a cost threshold of ~3600 (1 hour)
constexpr float kCostThresholdPedestrianDivisor =
    28.0f; // 200 km distance threshold will result in a cost threshold of ~7200 (2 hours)

/**
 * Status of a location. Tracks remaining locations to be found
 * and a threshold or iterations. When threshold goes to 0 expansion
 * stops for this location.
 */
struct LocationStatus {
  int threshold;
  std::set<uint32_t> unfound_connections;

  LocationStatus(const int t) : threshold(t) {
  }
};

/**
 * Best connection. Information about the best connection found between
 * a source and target pair.
 */
struct BestCandidate {
  bool found;
  baldr::GraphId edgeid;
  baldr::GraphId opp_edgeid;
  sif::Cost cost;
  uint32_t distance;
  uint32_t max_iterations;

  BestCandidate(const baldr::GraphId& e1, baldr::GraphId& e2, const sif::Cost& c, const uint32_t d)
      : found(false), edgeid(e1), opp_edgeid(e2), cost(c), distance(d), max_iterations(0) {
  }

  void Update(const baldr::GraphId& e1, const baldr::GraphId& e2, const sif::Cost& c, const uint32_t d) {
    edgeid = e1;
    opp_edgeid = e2;
    cost = c;
    distance = d;
  }
};

/**
 * Class to compute cost (cost + time + distance) matrices among locations.
 * This uses a bidirectional search with highway hierarchies. This is a
 * method described by Sebastian Knopp, "Efficient Computation of Many-to-Many
 * Shortest Paths".
 * https://i11www.iti.uni-karlsruhe.de/_media/teaching/theses/files/da-sknopp-06.pdf
 */
class CostMatrix {
public:
  /**
   * Default constructor. Most internal values are set when a query is made so
   * the constructor mainly just sets some internals to a default empty value.
   */
  CostMatrix(const boost::property_tree::ptree& config = {});

  ~CostMatrix();

  /**
   * Forms a time distance matrix from the set of source locations
   * to the set of target locations.
   * @param  request               the full request
   * @param  graphreader           List of source/origin locations.
   * @param  mode_costing          List of target/destination locations.
   * @param  mode                  Graph reader for accessing routing graph.
   * @param  max_matrix_distance   Maximum arc-length distance for current mode.
   * @param  has_time              whether time-dependence was requested
   * @param  invariant             whether invariant time-dependence was requested
   * @param  shape_format          which shape_format, if any
   */
  void SourceToTarget(Api& request,
                      baldr::GraphReader& graphreader,
                      const sif::mode_costing_t& mode_costing,
                      const sif::travel_mode_t mode,
                      const float max_matrix_distance,
                      const bool has_time = false,
                      const bool invariant = false,
                      const ShapeFormat& shape_format = no_shape);

  /**
   * Clear the temporary information generated during time+distance
   * matrix construction.
   */
  void clear();

  /**
   * Sets the functor which will track the Dijkstra expansion.
   *
   * @param  expansion_callback  the functor to call back when the Dijkstra makes progress
   *                             on a given edge
   */
  using expansion_callback_t = std::function<
      void(baldr::GraphReader&, baldr::GraphId, const char*, const char*, float, uint32_t, float)>;
  void set_track_expansion(const expansion_callback_t& expansion_callback) {
    expansion_callback_ = expansion_callback;
  }

  /**
   * Set a callback that will throw when the path computation should be aborted
   * @param interrupt_callback  the function to periodically call to see if
   *                            we should abort
   */
  void set_interrupt(const std::function<void()>* interrupt_callback) {
    interrupt_ = interrupt_callback;
  }

protected:
  uint32_t max_reserved_labels_count_;
  bool clear_reserved_memory_;
  uint32_t max_reserved_locations_count_;

  // Access mode used by the costing method
  uint32_t access_mode_;

  // Current travel mode
  sif::TravelMode mode_;

  // Current costing mode
  std::shared_ptr<sif::DynamicCost> costing_;

<<<<<<< HEAD
  uint32_t max_reserved_labels_count_;
  bool clear_reserved_memory_;
  bool check_reverse_connections_;

=======
  // TODO(nils): instead of these array based structures, rather do this:
  // https://github.com/valhalla/valhalla/pull/4372#discussion_r1402163444
>>>>>>> 89b0e2f6
  // Number of source and target locations that can be expanded
  std::array<uint32_t, 2> locs_count_;
  std::array<uint32_t, 2> locs_remaining_;

  // The cost threshold being used for the currently executing query
  float current_cost_threshold_;

  // Status
  std::array<std::vector<LocationStatus>, 2> locs_status_;

  // Adjacency lists, EdgeLabels, EdgeStatus, and hierarchy limits for each location
  std::array<std::vector<std::vector<sif::HierarchyLimits>>, 2> hierarchy_limits_;
  std::array<std::vector<baldr::DoubleBucketQueue<sif::BDEdgeLabel>>, 2> adjacency_;
  std::array<std::vector<std::vector<sif::BDEdgeLabel>>, 2> edgelabel_;
  std::array<std::vector<EdgeStatus>, 2> edgestatus_;

  // List of best connections found so far
  std::vector<BestCandidate> best_connection_;

  bool ignore_hierarchy_limits_;

  // when doing timezone differencing a timezone cache speeds up the computation
  baldr::DateTime::tz_sys_info_cache_t tz_cache_;

  // for tracking the expansion of the Dijkstra
  expansion_callback_t expansion_callback_;

<<<<<<< HEAD
=======
  // whether time was specified
  bool has_time_;

>>>>>>> 89b0e2f6
  const std::function<void()>* interrupt_ = nullptr;

  /**
   * Get the cost threshold based on the current mode and the max arc-length distance
   * for that mode.
   * @param  max_matrix_distance   Maximum arc-length distance for current mode.
   */
  float GetCostThreshold(const float max_matrix_distance);

  /**
   * Form the initial time distance matrix given the sources
   * and destinations.
   * @param  source_location_list   List of source/origin locations.
   * @param  target_location_list   List of target/destination locations.
   */
  void Initialize(const google::protobuf::RepeatedPtrField<valhalla::Location>& source_location_list,
                  const google::protobuf::RepeatedPtrField<valhalla::Location>& target_location_list);

  /**
   * Iterate the forward search from the source/origin location.
   * @param  index        Index of the source location.
   * @param  n            Iteration counter.
   * @param  graphreader  Graph reader for accessing routing graph.
   */
  void ForwardSearch(const uint32_t index,
                     const uint32_t n,
                     baldr::GraphReader& graphreader,
                     const baldr::TimeInfo& time_info,
                     const bool invariant);

  /**
   * Check if the edge on the forward search connects to a reached edge
   * on the reverse search tree.
   * @param  source  Source index.
   * @param  pred    Edge label of the predecessor.
   * @param  n       Iteration counter.
   * @param  graphreader the graph reader instance
   */
  void CheckForwardConnections(const uint32_t source,
                               const sif::BDEdgeLabel& pred,
                               const uint32_t n,
                               baldr::GraphReader& graphreader);

  template <const MatrixExpansionType expansion_direction,
            const bool FORWARD = expansion_direction == MatrixExpansionType::forward>
  bool Expand(const uint32_t index,
              const uint32_t n,
              baldr::GraphReader& graphreader,
              const baldr::TimeInfo& time_info = baldr::TimeInfo::invalid(),
              const bool invariant = false);

  template <const MatrixExpansionType expansion_direction,
            const bool FORWARD = expansion_direction == MatrixExpansionType::forward>
  bool ExpandInner(baldr::GraphReader& graphreader,
                   const uint32_t index,
                   const sif::BDEdgeLabel& pred,
                   const baldr::DirectedEdge* opp_pred_edge,
                   const baldr::NodeInfo* nodeinfo,
                   const uint32_t pred_idx,
                   const EdgeMetadata& meta,
                   uint32_t& shortcuts,
                   const graph_tile_ptr& tile,
                   const baldr::TimeInfo& time_info);

  /**
   * Check if the edge on the backward search connects to a reached edge
   * on the reverse search tree.
   * @param  target      target index.
   * @param  pred        Edge label of the predecessor.
   * @param  n           Iteration counter.
   * @param  graphreader the graph reader instance
   */
  void CheckReverseConnections(const uint32_t target,
                               const sif::BDEdgeLabel& pred,
                               const uint32_t n,
                               baldr::GraphReader& graphreader);                               

  template <const MatrixExpansionType expansion_direction,
            const bool FORWARD = expansion_direction == MatrixExpansionType::forward>
  bool Expand(const uint32_t index,
              const uint32_t n,
              baldr::GraphReader& graphreader,
              const baldr::TimeInfo& time_info = baldr::TimeInfo::invalid(),
              const bool invariant = false);

  template <const MatrixExpansionType expansion_direction,
            const bool FORWARD = expansion_direction == MatrixExpansionType::forward>
  bool ExpandInner(baldr::GraphReader& graphreader,
                   const uint32_t index,
                   const sif::BDEdgeLabel& pred,
                   const baldr::DirectedEdge* opp_pred_edge,
                   const baldr::NodeInfo* nodeinfo,
                   const uint32_t pred_idx,
                   const EdgeMetadata& meta,
                   uint32_t& shortcuts,
                   const graph_tile_ptr& tile,
                   const baldr::TimeInfo& time_info);

  /**
   * Update status when a connection is found.
   * @param  source  Source index
   * @param  target  Target index
   */
  void UpdateStatus(const uint32_t source, const uint32_t target);

  /**
   * Iterate the backward search from the target/destination location.
   * @param  index        Index of the target location.
   * @param  graphreader  Graph reader for accessing routing graph.
   */
  void BackwardSearch(const uint32_t index, baldr::GraphReader& graphreader);

  /**
   * Sets the source/origin locations. Search expands forward from these
   * locations.
   * @param  graphreader   Graph reader for accessing routing graph.
   * @param  sources       List of source/origin locations.
   */
  void SetSources(baldr::GraphReader& graphreader,
                  const google::protobuf::RepeatedPtrField<valhalla::Location>& sources,
                  const std::vector<baldr::TimeInfo>& time_infos);

  /**
   * Set the target/destination locations. Search expands backwards from
   * these locations.
   * @param  graphreader   Graph reader for accessing routing graph.
   * @param  targets       List of target locations.
   */
  void SetTargets(baldr::GraphReader& graphreader,
                  const google::protobuf::RepeatedPtrField<valhalla::Location>& targets);

  /**
   * Update destinations along an edge that has been settled (lowest cost path
   * found to the end of edge).
   * @param   origin_index  Index of the origin location.
   * @param   locations     List of locations.
   * @param   destinations  Vector of destination indexes along this edge.
   * @param   edge          Directed edge
   * @param   pred          Predecessor information in shortest path.
   * @param   predindex     Predecessor index in EdgeLabels vector.
   * @return  Returns true if all destinations have been settled.
   */
  bool UpdateDestinations(const uint32_t origin_index,
                          const google::protobuf::RepeatedPtrField<valhalla::Location>& locations,
                          std::vector<uint32_t>& destinations,
                          const baldr::DirectedEdge* edge,
                          const sif::BDEdgeLabel& pred,
                          const uint32_t predindex);

  /**
   * If time awareness was requested for the CostMatrix algorithm, we need
   * to form the paths the sources & targets generated, and recost them to
   * update the best connections, before returning the result. Optionally
   * returns the path's shape.
   * @param   graphreader  Graph tile reader
   * @param   origins      The source locations
   * @param   targets      The target locations
   * @param   time_infos   The time info objects for the sources
   * @param   invariant    Whether time is invariant
   * @return  optionally the path's shape or ""
   */
  std::string RecostFormPath(baldr::GraphReader& graphreader,
                             BestCandidate& connection,
                             const valhalla::Location& source,
                             const valhalla::Location& target,
                             const uint32_t source_idx,
                             const uint32_t target_idx,
                             const baldr::TimeInfo& time_info,
                             const bool invariant,
                             const ShapeFormat shape_format);

  /**
   * Sets the date_time on the origin locations.
   *
   * @param origins            the origins (sources or targets)
   * @param reader             the reader for looking up timezone information
   * @returns                  time info for each location
   */
  std::vector<baldr::TimeInfo>
  SetOriginTimes(google::protobuf::RepeatedPtrField<valhalla::Location>& origins,
                 baldr::GraphReader& reader) {
    // loop over all locations setting the date time with timezone
    std::vector<baldr::TimeInfo> infos;
    infos.reserve(origins.size());
    for (auto& origin : origins) {
      infos.emplace_back(baldr::TimeInfo::make(origin, reader, &tz_cache_));
    }

    return infos;
  };

  void ModifyHierarchyLimits() {
    // Distance threshold optimized for unidirectional search. For bidirectional case
    // they can be lowered.
    // Decrease distance thresholds only for arterial roads for now
    for (size_t source = 0; source < locs_count_[MATRIX_FORW]; source++) {
      if (hierarchy_limits_[MATRIX_FORW][source][1].max_up_transitions != kUnlimitedTransitions)
<<<<<<< HEAD
        hierarchy_limits_[MATRIX_FORW][source][1].expansion_within_dist /= 5.f;
    }
    for (size_t target = 0; target < locs_count_[MATRIX_REV]; target++) {
      if (hierarchy_limits_[MATRIX_REV][target][1].max_up_transitions != kUnlimitedTransitions)
        hierarchy_limits_[MATRIX_REV][target][1].expansion_within_dist /= 5.f;
=======
        hierarchy_limits_[MATRIX_FORW][source][1].expansion_within_dist /= 2.f;
    }
    for (size_t target = 0; target < locs_count_[MATRIX_REV]; target++) {
      if (hierarchy_limits_[MATRIX_REV][target][1].max_up_transitions != kUnlimitedTransitions)
        hierarchy_limits_[MATRIX_REV][target][1].expansion_within_dist /= 2.f;
>>>>>>> 89b0e2f6
    }
  };

private:
  class ReachedMap;

  // Mark each target edge with a list of target indexes that have reached it
  std::unique_ptr<ReachedMap> targets_;
  std::unique_ptr<ReachedMap> sources_;
};

} // namespace thor
} // namespace valhalla

#endif // VALHALLA_THOR_COSTMATRIX_H_<|MERGE_RESOLUTION|>--- conflicted
+++ resolved
@@ -65,7 +65,8 @@
       : found(false), edgeid(e1), opp_edgeid(e2), cost(c), distance(d), max_iterations(0) {
   }
 
-  void Update(const baldr::GraphId& e1, const baldr::GraphId& e2, const sif::Cost& c, const uint32_t d) {
+  void
+  Update(const baldr::GraphId& e1, const baldr::GraphId& e2, const sif::Cost& c, const uint32_t d) {
     edgeid = e1;
     opp_edgeid = e2;
     cost = c;
@@ -142,6 +143,7 @@
   uint32_t max_reserved_labels_count_;
   bool clear_reserved_memory_;
   uint32_t max_reserved_locations_count_;
+  bool check_reverse_connections_;
 
   // Access mode used by the costing method
   uint32_t access_mode_;
@@ -152,15 +154,8 @@
   // Current costing mode
   std::shared_ptr<sif::DynamicCost> costing_;
 
-<<<<<<< HEAD
-  uint32_t max_reserved_labels_count_;
-  bool clear_reserved_memory_;
-  bool check_reverse_connections_;
-
-=======
   // TODO(nils): instead of these array based structures, rather do this:
   // https://github.com/valhalla/valhalla/pull/4372#discussion_r1402163444
->>>>>>> 89b0e2f6
   // Number of source and target locations that can be expanded
   std::array<uint32_t, 2> locs_count_;
   std::array<uint32_t, 2> locs_remaining_;
@@ -188,12 +183,9 @@
   // for tracking the expansion of the Dijkstra
   expansion_callback_t expansion_callback_;
 
-<<<<<<< HEAD
-=======
   // whether time was specified
   bool has_time_;
 
->>>>>>> 89b0e2f6
   const std::function<void()>* interrupt_ = nullptr;
 
   /**
@@ -269,28 +261,7 @@
   void CheckReverseConnections(const uint32_t target,
                                const sif::BDEdgeLabel& pred,
                                const uint32_t n,
-                               baldr::GraphReader& graphreader);                               
-
-  template <const MatrixExpansionType expansion_direction,
-            const bool FORWARD = expansion_direction == MatrixExpansionType::forward>
-  bool Expand(const uint32_t index,
-              const uint32_t n,
-              baldr::GraphReader& graphreader,
-              const baldr::TimeInfo& time_info = baldr::TimeInfo::invalid(),
-              const bool invariant = false);
-
-  template <const MatrixExpansionType expansion_direction,
-            const bool FORWARD = expansion_direction == MatrixExpansionType::forward>
-  bool ExpandInner(baldr::GraphReader& graphreader,
-                   const uint32_t index,
-                   const sif::BDEdgeLabel& pred,
-                   const baldr::DirectedEdge* opp_pred_edge,
-                   const baldr::NodeInfo* nodeinfo,
-                   const uint32_t pred_idx,
-                   const EdgeMetadata& meta,
-                   uint32_t& shortcuts,
-                   const graph_tile_ptr& tile,
-                   const baldr::TimeInfo& time_info);
+                               baldr::GraphReader& graphreader);
 
   /**
    * Update status when a connection is found.
@@ -391,19 +362,11 @@
     // Decrease distance thresholds only for arterial roads for now
     for (size_t source = 0; source < locs_count_[MATRIX_FORW]; source++) {
       if (hierarchy_limits_[MATRIX_FORW][source][1].max_up_transitions != kUnlimitedTransitions)
-<<<<<<< HEAD
-        hierarchy_limits_[MATRIX_FORW][source][1].expansion_within_dist /= 5.f;
-    }
-    for (size_t target = 0; target < locs_count_[MATRIX_REV]; target++) {
-      if (hierarchy_limits_[MATRIX_REV][target][1].max_up_transitions != kUnlimitedTransitions)
-        hierarchy_limits_[MATRIX_REV][target][1].expansion_within_dist /= 5.f;
-=======
         hierarchy_limits_[MATRIX_FORW][source][1].expansion_within_dist /= 2.f;
     }
     for (size_t target = 0; target < locs_count_[MATRIX_REV]; target++) {
       if (hierarchy_limits_[MATRIX_REV][target][1].max_up_transitions != kUnlimitedTransitions)
         hierarchy_limits_[MATRIX_REV][target][1].expansion_within_dist /= 2.f;
->>>>>>> 89b0e2f6
     }
   };
 
