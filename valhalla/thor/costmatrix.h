#ifndef VALHALLA_THOR_COSTMATRIX_H_
#define VALHALLA_THOR_COSTMATRIX_H_

#include <cstdint>
#include <map>
#include <memory>
#include <set>
#include <utility>
#include <vector>

#include <valhalla/baldr/double_bucket_queue.h>
#include <valhalla/baldr/graphid.h>
#include <valhalla/baldr/graphreader.h>
#include <valhalla/proto/common.pb.h>
#include <valhalla/sif/dynamiccost.h>
#include <valhalla/sif/edgelabel.h>
#include <valhalla/thor/edgestatus.h>
#include <valhalla/thor/matrix_common.h>
// this is only for EdgeMetadata. one day we should move to a global interface
#include <valhalla/thor/pathalgorithm.h>
#include <valhalla/thor/pathinfo.h>

namespace valhalla {
namespace thor {

enum class MatrixExpansionType { reverse = 0, forward = 1 };
constexpr bool MATRIX_FORW = static_cast<bool>(MatrixExpansionType::forward);
constexpr bool MATRIX_REV = static_cast<bool>(MatrixExpansionType::reverse);

// These cost thresholds are in addition to the distance thresholds. If either forward or reverse
// costs exceed the threshold the search is terminated.
constexpr float kCostThresholdAutoDivisor =
    56.0f; // 400 km distance threshold will result in a cost threshold of ~7200 (2 hours)
constexpr float kCostThresholdBicycleDivisor =
    56.0f; // 200 km distance threshold will result in a cost threshold of ~3600 (1 hour)
constexpr float kCostThresholdPedestrianDivisor =
    28.0f; // 200 km distance threshold will result in a cost threshold of ~7200 (2 hours)

/**
 * Status of a location. Tracks remaining locations to be found
 * and a threshold or iterations. When threshold goes to 0 expansion
 * stops for this location.
 */
struct LocationStatus {
  int threshold;
  std::set<uint32_t> unfound_connections;

  LocationStatus(const int t) : threshold(t) {
  }
};

/**
 * Best connection. Information about the best connection found between
 * a source and target pair.
 */
struct BestCandidate {
  bool found;
  baldr::GraphId edgeid;
  baldr::GraphId opp_edgeid;
  sif::Cost cost;
  uint32_t distance;
  uint32_t max_iterations;

  BestCandidate(const baldr::GraphId& e1, baldr::GraphId& e2, const sif::Cost& c, const uint32_t d)
      : found(false), edgeid(e1), opp_edgeid(e2), cost(c), distance(d), max_iterations(0) {
  }

  void Update(const baldr::GraphId& e1, baldr::GraphId& e2, const sif::Cost& c, const uint32_t d) {
    edgeid = e1;
    opp_edgeid = e2;
    cost = c;
    distance = d;
  }
};

/**
 * Class to compute cost (cost + time + distance) matrices among locations.
 * This uses a bidirectional search with highway hierarchies. This is a
 * method described by Sebastian Knopp, "Efficient Computation of Many-to-Many
 * Shortest Paths".
 * https://i11www.iti.uni-karlsruhe.de/_media/teaching/theses/files/da-sknopp-06.pdf
 */
class CostMatrix {
public:
  /**
   * Default constructor. Most internal values are set when a query is made so
   * the constructor mainly just sets some internals to a default empty value.
   */
  CostMatrix(const boost::property_tree::ptree& config = {});

  ~CostMatrix();

  /**
   * Forms a time distance matrix from the set of source locations
   * to the set of target locations.
   * @param  source_location_list  List of source/origin locations.
   * @param  target_location_list  List of target/destination locations.
   * @param  graphreader           Graph reader for accessing routing graph.
   * @param  mode_costing          Costing methods.
   * @param  mode                  Travel mode to use.
   * @param  max_matrix_distance   Maximum arc-length distance for current mode.
   */
  void SourceToTarget(Api& request,
                      baldr::GraphReader& graphreader,
                      const sif::mode_costing_t& mode_costing,
                      const sif::travel_mode_t mode,
                      const float max_matrix_distance,
                      const bool has_time = false,
                      const bool invariant = false);

  /**
   * Clear the temporary information generated during time+distance
   * matrix construction.
   */
  void clear();

  /**
   * Sets the functor which will track the Dijkstra expansion.
   *
   * @param  expansion_callback  the functor to call back when the Dijkstra makes progress
   *                             on a given edge
   */
  using expansion_callback_t = std::function<
      void(baldr::GraphReader&, baldr::GraphId, const char*, const char*, float, uint32_t, float)>;
  void set_track_expansion(const expansion_callback_t& expansion_callback) {
    expansion_callback_ = expansion_callback;
  }

  /**
   * Set a callback that will throw when the path computation should be aborted
   * @param interrupt_callback  the function to periodically call to see if
   *                            we should abort
   */
  void set_interrupt(const std::function<void()>* interrupt_callback) {
    interrupt_ = interrupt_callback;
  }

protected:
  uint32_t max_reserved_labels_count_;
  bool clear_reserved_memory_;

  // Access mode used by the costing method
  uint32_t access_mode_;

  // Current travel mode
  sif::TravelMode mode_;

  // Current costing mode
  std::shared_ptr<sif::DynamicCost> costing_;

<<<<<<< HEAD
  uint32_t max_reserved_labels_count_;
  bool clear_reserved_memory_;
  uint32_t max_reserved_locations_count_;

=======
  // TODO(nils): instead of these array based structures, rather do this:
  // https://github.com/valhalla/valhalla/pull/4372#discussion_r1402163444
>>>>>>> 02136010
  // Number of source and target locations that can be expanded
  std::array<uint32_t, 2> locs_count_;
  std::array<uint32_t, 2> locs_remaining_;

  // The cost threshold being used for the currently executing query
  float current_cost_threshold_;

  // Status
  std::array<std::vector<LocationStatus>, 2> locs_status_;

  // Adjacency lists, EdgeLabels, EdgeStatus, and hierarchy limits for each location
  std::array<std::vector<std::vector<sif::HierarchyLimits>>, 2> hierarchy_limits_;
  std::array<std::vector<baldr::DoubleBucketQueue<sif::BDEdgeLabel>>, 2> adjacency_;
  std::array<std::vector<std::vector<sif::BDEdgeLabel>>, 2> edgelabel_;
  std::array<std::vector<EdgeStatus>, 2> edgestatus_;

  // List of best connections found so far
  std::vector<BestCandidate> best_connection_;

  bool ignore_hierarchy_limits_;

  // when doing timezone differencing a timezone cache speeds up the computation
  baldr::DateTime::tz_sys_info_cache_t tz_cache_;

  // for tracking the expansion of the Dijkstra
  expansion_callback_t expansion_callback_;

  const std::function<void()>* interrupt_ = nullptr;

  /**
   * Get the cost threshold based on the current mode and the max arc-length distance
   * for that mode.
   * @param  max_matrix_distance   Maximum arc-length distance for current mode.
   */
  float GetCostThreshold(const float max_matrix_distance);

  /**
   * Form the initial time distance matrix given the sources
   * and destinations.
   * @param  source_location_list   List of source/origin locations.
   * @param  target_location_list   List of target/destination locations.
   */
  void Initialize(const google::protobuf::RepeatedPtrField<valhalla::Location>& source_location_list,
                  const google::protobuf::RepeatedPtrField<valhalla::Location>& target_location_list);

  /**
   * Iterate the forward search from the source/origin location.
   * @param  index        Index of the source location.
   * @param  n            Iteration counter.
   * @param  graphreader  Graph reader for accessing routing graph.
   */
  void ForwardSearch(const uint32_t index,
                     const uint32_t n,
                     baldr::GraphReader& graphreader,
                     const baldr::TimeInfo& time_info,
                     const bool invariant);

  /**
   * Check if the edge on the forward search connects to a reached edge
   * on the reverse search tree.
   * @param  source  Source index.
   * @param  pred    Edge label of the predecessor.
   * @param  n       Iteration counter.
   */
  void CheckForwardConnections(const uint32_t source,
                               const sif::BDEdgeLabel& pred,
                               const uint32_t n,
                               baldr::GraphReader& graphreader);

  template <const MatrixExpansionType expansion_direction,
            const bool FORWARD = expansion_direction == MatrixExpansionType::forward>
  bool Expand(const uint32_t index,
              const uint32_t n,
              baldr::GraphReader& graphreader,
              const baldr::TimeInfo& time_info = baldr::TimeInfo::invalid(),
              const bool invariant = false);

  template <const MatrixExpansionType expansion_direction,
            const bool FORWARD = expansion_direction == MatrixExpansionType::forward>
  bool ExpandInner(baldr::GraphReader& graphreader,
                   const uint32_t index,
                   const sif::BDEdgeLabel& pred,
                   const baldr::DirectedEdge* opp_pred_edge,
                   const baldr::NodeInfo* nodeinfo,
                   const uint32_t pred_idx,
                   const EdgeMetadata& meta,
                   uint32_t& shortcuts,
                   const graph_tile_ptr& tile,
                   const baldr::TimeInfo& time_info);

  /**
   * Update status when a connection is found.
   * @param  source  Source index
   * @param  target  Target index
   */
  void UpdateStatus(const uint32_t source, const uint32_t target);

  /**
   * Iterate the backward search from the target/destination location.
   * @param  index        Index of the target location.
   * @param  graphreader  Graph reader for accessing routing graph.
   */
  void BackwardSearch(const uint32_t index, baldr::GraphReader& graphreader);

  /**
   * Sets the source/origin locations. Search expands forward from these
   * locations.
   * @param  graphreader   Graph reader for accessing routing graph.
   * @param  sources       List of source/origin locations.
   */
  void SetSources(baldr::GraphReader& graphreader,
                  const google::protobuf::RepeatedPtrField<valhalla::Location>& sources,
                  const std::vector<baldr::TimeInfo>& time_infos);

  /**
   * Set the target/destination locations. Search expands backwards from
   * these locations.
   * @param  graphreader   Graph reader for accessing routing graph.
   * @param  targets       List of target locations.
   */
  void SetTargets(baldr::GraphReader& graphreader,
                  const google::protobuf::RepeatedPtrField<valhalla::Location>& targets);

  /**
   * Update destinations along an edge that has been settled (lowest cost path
   * found to the end of edge).
   * @param   origin_index  Index of the origin location.
   * @param   locations     List of locations.
   * @param   destinations  Vector of destination indexes along this edge.
   * @param   edge          Directed edge
   * @param   pred          Predecessor information in shortest path.
   * @param   predindex     Predecessor index in EdgeLabels vector.
   * @return  Returns true if all destinations have been settled.
   */
  bool UpdateDestinations(const uint32_t origin_index,
                          const google::protobuf::RepeatedPtrField<valhalla::Location>& locations,
                          std::vector<uint32_t>& destinations,
                          const baldr::DirectedEdge* edge,
                          const sif::BDEdgeLabel& pred,
                          const uint32_t predindex);

  /**
   * If time awareness was requested for the CostMatrix algorithm, we need
   * to form the paths the sources & targets generated, and recost them to
   * update the best connections, before returning the result.
   * @param   graphreader  Graph tile reader
   * @param   origins      The source locations
   * @param   targets      The target locations
   * @param   time_infos   The time info objects for the sources
   * @param   invariant    Whether time is invariant
   */
  void RecostPaths(baldr::GraphReader& graphreader,
                   google::protobuf::RepeatedPtrField<valhalla::Location>& sources,
                   google::protobuf::RepeatedPtrField<valhalla::Location>& targets,
                   const std::vector<baldr::TimeInfo>& time_infos,
                   bool invariant);

  /**
   * Sets the date_time on the origin locations.
   *
   * @param origins            the origins (sources or targets)
   * @param reader             the reader for looking up timezone information
   * @returns                  time info for each location
   */
  std::vector<baldr::TimeInfo>
  SetOriginTimes(google::protobuf::RepeatedPtrField<valhalla::Location>& origins,
                 baldr::GraphReader& reader) {
    // loop over all locations setting the date time with timezone
    std::vector<baldr::TimeInfo> infos;
    infos.reserve(origins.size());
    for (auto& origin : origins) {
      infos.emplace_back(baldr::TimeInfo::make(origin, reader, &tz_cache_));
    }

    return infos;
  };

  void ModifyHierarchyLimits() {
    // Distance threshold optimized for unidirectional search. For bidirectional case
    // they can be lowered.
    // Decrease distance thresholds only for arterial roads for now
    for (size_t source = 0; source < locs_count_[MATRIX_FORW]; source++) {
      if (hierarchy_limits_[MATRIX_FORW][source][1].max_up_transitions != kUnlimitedTransitions)
<<<<<<< HEAD
        hierarchy_limits_[MATRIX_FORW][source][1].expansion_within_dist /= 5.f;
    }
    for (size_t target = 0; target < locs_count_[MATRIX_REV]; target++) {
      if (hierarchy_limits_[MATRIX_REV][target][1].max_up_transitions != kUnlimitedTransitions)
        hierarchy_limits_[MATRIX_REV][target][1].expansion_within_dist /= 5.f;
=======
        hierarchy_limits_[MATRIX_FORW][source][1].expansion_within_dist /= 2.f;
    }
    for (size_t target = 0; target < locs_count_[MATRIX_REV]; target++) {
      if (hierarchy_limits_[MATRIX_REV][target][1].max_up_transitions != kUnlimitedTransitions)
        hierarchy_limits_[MATRIX_REV][target][1].expansion_within_dist /= 2.f;
>>>>>>> 02136010
    }
  };

private:
  class TargetMap;

  // Mark each target edge with a list of target indexes that have reached it
  std::unique_ptr<TargetMap> targets_;
};

} // namespace thor
} // namespace valhalla

#endif // VALHALLA_THOR_COSTMATRIX_H_<|MERGE_RESOLUTION|>--- conflicted
+++ resolved
@@ -138,6 +138,7 @@
 protected:
   uint32_t max_reserved_labels_count_;
   bool clear_reserved_memory_;
+  uint32_t max_reserved_locations_count_;
 
   // Access mode used by the costing method
   uint32_t access_mode_;
@@ -148,15 +149,8 @@
   // Current costing mode
   std::shared_ptr<sif::DynamicCost> costing_;
 
-<<<<<<< HEAD
-  uint32_t max_reserved_labels_count_;
-  bool clear_reserved_memory_;
-  uint32_t max_reserved_locations_count_;
-
-=======
   // TODO(nils): instead of these array based structures, rather do this:
   // https://github.com/valhalla/valhalla/pull/4372#discussion_r1402163444
->>>>>>> 02136010
   // Number of source and target locations that can be expanded
   std::array<uint32_t, 2> locs_count_;
   std::array<uint32_t, 2> locs_remaining_;
@@ -340,19 +334,11 @@
     // Decrease distance thresholds only for arterial roads for now
     for (size_t source = 0; source < locs_count_[MATRIX_FORW]; source++) {
       if (hierarchy_limits_[MATRIX_FORW][source][1].max_up_transitions != kUnlimitedTransitions)
-<<<<<<< HEAD
-        hierarchy_limits_[MATRIX_FORW][source][1].expansion_within_dist /= 5.f;
-    }
-    for (size_t target = 0; target < locs_count_[MATRIX_REV]; target++) {
-      if (hierarchy_limits_[MATRIX_REV][target][1].max_up_transitions != kUnlimitedTransitions)
-        hierarchy_limits_[MATRIX_REV][target][1].expansion_within_dist /= 5.f;
-=======
         hierarchy_limits_[MATRIX_FORW][source][1].expansion_within_dist /= 2.f;
     }
     for (size_t target = 0; target < locs_count_[MATRIX_REV]; target++) {
       if (hierarchy_limits_[MATRIX_REV][target][1].max_up_transitions != kUnlimitedTransitions)
         hierarchy_limits_[MATRIX_REV][target][1].expansion_within_dist /= 2.f;
->>>>>>> 02136010
     }
   };
 
