#ifndef VALHALLA_THOR_COSTMATRIX_H_
#define VALHALLA_THOR_COSTMATRIX_H_

#include <valhalla/baldr/double_bucket_queue.h>
#include <valhalla/baldr/graphid.h>
#include <valhalla/baldr/graphreader.h>
#include <valhalla/proto/common.pb.h>
#include <valhalla/proto_conversions.h>
#include <valhalla/sif/dynamiccost.h>
#include <valhalla/sif/edgelabel.h>
#include <valhalla/thor/astarheuristic.h>
#include <valhalla/thor/edgestatus.h>
#include <valhalla/thor/matrixalgorithm.h>
#include <valhalla/thor/pathalgorithm.h>

#include <cstdint>
#include <memory>
#include <set>
#include <vector>

namespace valhalla {
namespace thor {

<<<<<<< HEAD
constexpr int kMaxLocationCount = 768; // 96 bytes
using location_bitset_t = std::bitset<kMaxLocationCount>;

enum class MatrixExpansionType { reverse = 0, forward = 1 };
=======
enum class MatrixExpansionType : uint8_t { reverse = 0, forward = 1 };
>>>>>>> 0921da78
constexpr bool MATRIX_FORW = static_cast<bool>(MatrixExpansionType::forward);
constexpr bool MATRIX_REV = static_cast<bool>(MatrixExpansionType::reverse);

// These cost thresholds are in addition to the distance thresholds. If either forward or reverse
// costs exceed the threshold the search is terminated.
constexpr float kCostThresholdAutoDivisor =
    56.0f; // 400 km distance threshold will result in a cost threshold of ~7200 (2 hours)
constexpr float kCostThresholdBicycleDivisor =
    56.0f; // 200 km distance threshold will result in a cost threshold of ~3600 (1 hour)
constexpr float kCostThresholdPedestrianDivisor =
    28.0f; // 200 km distance threshold will result in a cost threshold of ~7200 (2 hours)

/**
 * Status of a location. Tracks remaining locations to be found
 * and a threshold or iterations. When threshold goes to 0 expansion
 * stops for this location.
 */
struct LocationStatus {
  int threshold;
  std::set<uint32_t> unfound_connections;

  LocationStatus(const int t) : threshold(t) {
  }
};

/**
 * Best connection. Information about the best connection found between
 * a source and target pair.
 */
struct BestCandidate {
  bool found;
  baldr::GraphId edgeid;
  baldr::GraphId opp_edgeid;
  sif::Cost cost;
  uint32_t distance;
  uint32_t max_iterations;

  BestCandidate(const baldr::GraphId& e1, baldr::GraphId& e2, const sif::Cost& c, const uint32_t d)
      : found(false), edgeid(e1), opp_edgeid(e2), cost(c), distance(d), max_iterations(0) {
  }

  void
  Update(const baldr::GraphId& e1, const baldr::GraphId& e2, const sif::Cost& c, const uint32_t d) {
    edgeid = e1;
    opp_edgeid = e2;
    cost = c;
    distance = d;
  }
};

/**
 * Class to compute cost (cost + time + distance) matrices among locations.
 * This uses a bidirectional search with highway hierarchies. This is a
 * method described by Sebastian Knopp, "Efficient Computation of Many-to-Many
 * Shortest Paths".
 * https://i11www.iti.uni-karlsruhe.de/_media/teaching/theses/files/da-sknopp-06.pdf
 */
class CostMatrix : public MatrixAlgorithm {
public:
  /**
   * Default constructor. Most internal values are set when a query is made so
   * the constructor mainly just sets some internals to a default empty value.
   */
  CostMatrix(const boost::property_tree::ptree& config = {});

  ~CostMatrix();

  /**
   * Forms a time distance matrix from the set of source locations
   * to the set of target locations.
   * @param  request               the full request
   * @param  graphreader           List of source/origin locations.
   * @param  mode_costing          List of target/destination locations.
   * @param  mode                  Graph reader for accessing routing graph.
   * @param  max_matrix_distance   Maximum arc-length distance for current mode.
   */
  bool SourceToTarget(Api& request,
                      baldr::GraphReader& graphreader,
                      const sif::mode_costing_t& mode_costing,
                      const sif::travel_mode_t mode,
                      const float max_matrix_distance) override;

  /**
   * Clear the temporary information generated during time+distance
   * matrix construction.
   */
  void Clear() override;

  /**
   * Get the algorithm's name
   * @return the name of the algorithm
   */
  inline const std::string& name() override {
    return MatrixAlgoToString(Matrix::CostMatrix);
  }

protected:
  uint32_t max_reserved_labels_count_;
  uint32_t max_reserved_locations_count_;
  bool check_reverse_connection_;

  // lower and upper bounds for the number of additional iterations per expansion once a connection
  // has been found
  uint32_t min_iterations_;
  uint32_t max_iterations_;

  // Access mode used by the costing method
  uint32_t access_mode_;

  // Current travel mode
  sif::TravelMode mode_;

  // Current costing mode
  sif::cost_ptr_t costing_;

  // TODO(nils): instead of these array based structures, rather do this:
  // https://github.com/valhalla/valhalla/pull/4372#discussion_r1402163444
  // Number of source and target locations that can be expanded
  std::array<uint32_t, 2> locs_count_;
  std::array<uint32_t, 2> locs_remaining_;

  // The path distance threshold being used for the currently executing query
  float current_pathdist_threshold_;

  // Status
  std::array<std::vector<LocationStatus>, 2> locs_status_;

  // Adjacency lists, EdgeLabels, EdgeStatus, and hierarchy limits for each location
  std::array<std::vector<std::vector<valhalla::HierarchyLimits>>, 2> hierarchy_limits_;
  std::array<std::vector<baldr::DoubleBucketQueue<sif::BDEdgeLabel>>, 2> adjacency_;
  std::array<std::vector<std::vector<sif::BDEdgeLabel>>, 2> edgelabel_;
  std::array<std::vector<EdgeStatus>, 2> edgestatus_;
  std::array<std::vector<std::vector<location_bitset_t>>, 2> connection_pruning_;
  std::array<location_bitset_t, 2> complete_location_mask_;

  // A* heuristics for both trees and each location
  std::array<std::vector<AStarHeuristic>, 2> astar_heuristics_;

  // List of best connections found so far
  std::vector<BestCandidate> best_connection_;

  bool ignore_hierarchy_limits_;

  // when doing timezone differencing a timezone cache speeds up the computation
  baldr::DateTime::tz_sys_info_cache_t tz_cache_;

  /**
   * Form the initial time distance matrix given the sources
   * and destinations.
   * @param  source_location_list   List of source/origin locations.
   * @param  target_location_list   List of target/destination locations.
   */
  void Initialize(const google::protobuf::RepeatedPtrField<valhalla::Location>& source_location_list,
                  const google::protobuf::RepeatedPtrField<valhalla::Location>& target_location_list,
                  const valhalla::Matrix& matrix);

  /**
   * Check if the edge on the forward search connects to a reached edge
   * on the reverse search tree.
   * @param  source  Source index.
   * @param  pred    Edge label of the predecessor.
   * @param  n       Iteration counter.
   * @param  graphreader the graph reader instance
   * @param  options     the request options to check for the position along origin and destination
   *                     edges
   */

  template <const MatrixExpansionType expansion_direction,
            const bool FORWARD = expansion_direction == MatrixExpansionType::forward>
<<<<<<< HEAD
  location_bitset_t CheckConnections(const uint32_t source,
                                     const sif::BDEdgeLabel& pred,
                                     const uint32_t n,
                                     baldr::GraphReader& graphreader,
                                     const valhalla::Options& options);
=======
  void CheckConnections(const uint32_t source,
                        const sif::BDEdgeLabel& pred,
                        const uint32_t n,
                        baldr::GraphReader& graphreader,
                        const valhalla::Options& options);
>>>>>>> 0921da78

  template <const MatrixExpansionType expansion_direction,
            const bool FORWARD = expansion_direction == MatrixExpansionType::forward>
  bool Expand(const uint32_t index,
              const uint32_t n,
              baldr::GraphReader& graphreader,
              const valhalla::Options& options,
              const baldr::TimeInfo& time_info = baldr::TimeInfo::invalid(),
              const bool invariant = false);

  template <const MatrixExpansionType expansion_direction,
            const bool FORWARD = expansion_direction == MatrixExpansionType::forward>
  bool ExpandInner(baldr::GraphReader& graphreader,
                   const uint32_t index,
                   const sif::BDEdgeLabel& pred,
                   const baldr::DirectedEdge* opp_pred_edge,
                   const baldr::NodeInfo* nodeinfo,
                   const uint32_t pred_idx,
                   const EdgeMetadata& meta,
                   uint32_t& shortcuts,
                   const baldr::graph_tile_ptr& tile,
<<<<<<< HEAD
                   const baldr::TimeInfo& time_info,
                   const uint32_t connection_pruning_index);
=======
                   const baldr::TimeInfo& time_info);
>>>>>>> 0921da78

  /**
   * Update status when a connection is found.
   * @param  source  Source index
   * @param  target  Target index
   */
  template <const MatrixExpansionType expansion_direction,
            const bool FORWARD = expansion_direction == MatrixExpansionType::forward>
  void UpdateStatus(const uint32_t source, const uint32_t target);

  /**
   * Sets the source/origin locations. Search expands forward from these
   * locations.
   * @param  graphreader   Graph reader for accessing routing graph.
   * @param  sources       List of source locations.
   * @param  time_infos    Time info objects for sources
   * @param  targets       List of target locations.
   */
  void SetSources(baldr::GraphReader& graphreader,
                  const google::protobuf::RepeatedPtrField<valhalla::Location>& sources,
                  const std::vector<baldr::TimeInfo>& time_infos,
                  const google::protobuf::RepeatedPtrField<valhalla::Location>& targets);

  /**
   * Set the target/destination locations. Search expands backwards from
   * these locations.
   * @param  graphreader  Graph reader for accessing routing graph.
   * @param  target       List of target locations.
   * @param  source       List of source locations.
   */
  void SetTargets(baldr::GraphReader& graphreader,
                  const google::protobuf::RepeatedPtrField<valhalla::Location>& targets,
                  const google::protobuf::RepeatedPtrField<valhalla::Location>& sources);

  /**
   * If time awareness was requested for the CostMatrix algorithm, we need
   * to form the paths the sources & targets generated, and recost them to
   * update the best connections, before returning the result. Optionally
   * returns the path's shape.
   * @param   graphreader  Graph tile reader
   * @param   origins      The source locations
   * @param   targets      The target locations
   * @param   time_infos   The time info objects for the sources
   * @param   invariant    Whether time is invariant
   * @return  optionally the path's shape or ""
   */
  std::string RecostFormPath(baldr::GraphReader& graphreader,
                             BestCandidate& connection,
                             Api& request,
                             const uint32_t source_idx,
                             const uint32_t target_idx,
                             const uint32_t connection_idx,
                             const baldr::TimeInfo& time_info,
                             const bool invariant);
  /**
   * Sets the date_time on the origin locations.
   *
   * @param origins            the origins (sources or targets)
   * @param reader             the reader for looking up timezone information
   * @returns                  time info for each location
   */
  std::vector<baldr::TimeInfo>
  SetOriginTimes(google::protobuf::RepeatedPtrField<valhalla::Location>& origins,
                 baldr::GraphReader& reader) {
    // loop over all locations setting the date time with timezone
    std::vector<baldr::TimeInfo> infos;
    infos.reserve(origins.size());
    for (auto& origin : origins) {
      infos.emplace_back(baldr::TimeInfo::make(origin, reader, &tz_cache_));
    }

    return infos;
  };

  /**
   * Get the minimum AStar heuristic for a given source/target, i.e. for a source we get
   * the minimum heuristic of all targets for the forward expansion, so that we direct
   * the search towards the closest target/source.
   *
   * @param loc_idx  either the source or target index
   * @param node_ll  the current edge's end node's lat/lon
   * @returns The heuristic for the closest target/source of the passed node
   */
  template <const MatrixExpansionType expansion_direction,
            const bool FORWARD = expansion_direction == MatrixExpansionType::forward>
  float GetAstarHeuristic(const uint32_t loc_idx, const midgard::PointLL& node_ll) const;

private:
  class ReachedMap;

  // Mark each source/target edge with a list of source/target indexes that have reached it
  std::unique_ptr<ReachedMap> targets_;
  std::unique_ptr<ReachedMap> sources_;
};

} // namespace thor
} // namespace valhalla

#endif // VALHALLA_THOR_COSTMATRIX_H_<|MERGE_RESOLUTION|>--- conflicted
+++ resolved
@@ -21,14 +21,9 @@
 namespace valhalla {
 namespace thor {
 
-<<<<<<< HEAD
 constexpr int kMaxLocationCount = 768; // 96 bytes
 using location_bitset_t = std::bitset<kMaxLocationCount>;
-
 enum class MatrixExpansionType { reverse = 0, forward = 1 };
-=======
-enum class MatrixExpansionType : uint8_t { reverse = 0, forward = 1 };
->>>>>>> 0921da78
 constexpr bool MATRIX_FORW = static_cast<bool>(MatrixExpansionType::forward);
 constexpr bool MATRIX_REV = static_cast<bool>(MatrixExpansionType::reverse);
 
@@ -195,22 +190,13 @@
    * @param  options     the request options to check for the position along origin and destination
    *                     edges
    */
-
-  template <const MatrixExpansionType expansion_direction,
-            const bool FORWARD = expansion_direction == MatrixExpansionType::forward>
-<<<<<<< HEAD
+  template <const MatrixExpansionType expansion_direction,
+            const bool FORWARD = expansion_direction == MatrixExpansionType::forward>
   location_bitset_t CheckConnections(const uint32_t source,
                                      const sif::BDEdgeLabel& pred,
                                      const uint32_t n,
                                      baldr::GraphReader& graphreader,
                                      const valhalla::Options& options);
-=======
-  void CheckConnections(const uint32_t source,
-                        const sif::BDEdgeLabel& pred,
-                        const uint32_t n,
-                        baldr::GraphReader& graphreader,
-                        const valhalla::Options& options);
->>>>>>> 0921da78
 
   template <const MatrixExpansionType expansion_direction,
             const bool FORWARD = expansion_direction == MatrixExpansionType::forward>
@@ -232,12 +218,26 @@
                    const EdgeMetadata& meta,
                    uint32_t& shortcuts,
                    const baldr::graph_tile_ptr& tile,
-<<<<<<< HEAD
                    const baldr::TimeInfo& time_info,
                    const uint32_t connection_pruning_index);
-=======
-                   const baldr::TimeInfo& time_info);
->>>>>>> 0921da78
+
+  /**
+
+  /**
+   * Check if the edge on the backward search connects to a reached edge
+   * on the reverse search tree.
+   * @param  target      target index.
+   * @param  pred        Edge label of the predecessor.
+   * @param  n           Iteration counter.
+   * @param  graphreader the graph reader instance
+   * @param  options     the request options to check for the position along origin and destination
+   *                     edges
+   */
+  void CheckReverseConnections(const uint32_t target,
+                               const sif::BDEdgeLabel& pred,
+                               const uint32_t n,
+                               baldr::GraphReader& graphreader,
+                               const valhalla::Options& options);
 
   /**
    * Update status when a connection is found.
