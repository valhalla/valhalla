#ifndef VALHALLA_THOR_MATRIX_COMMON_H_
#define VALHALLA_THOR_MATRIX_COMMON_H_

#include <cstdint>
#include <map>
#include <memory>
#include <unordered_map>
#include <utility>
#include <vector>

#include <valhalla/baldr/double_bucket_queue.h>
#include <valhalla/baldr/graphid.h>
#include <valhalla/baldr/graphreader.h>
#include <valhalla/baldr/pathlocation.h>
#include <valhalla/sif/dynamiccost.h>
#include <valhalla/sif/edgelabel.h>
#include <valhalla/thor/astarheuristic.h>
#include <valhalla/thor/costmatrix.h>
#include <valhalla/thor/edgestatus.h>
#include <valhalla/thor/pathalgorithm.h>

namespace valhalla {
namespace thor {

// Default for time distance matrix is to find all locations
constexpr uint32_t kAllLocations = std::numeric_limits<uint32_t>::max();

// Structure to hold information about each destination.
struct Destination {
  // per-origin information
  bool settled;        // Has the best time/distance to this destination
                       // been found?
  sif::Cost best_cost; // Current best cost to this destination
  // Set of still available correlated edges;
  std::unordered_set<uint64_t> dest_edges_available;

<<<<<<< HEAD
  // global information which only needs to be set once
  uint32_t distance; // Path distance for the best cost path
  float threshold;   // Threshold above current best cost where no longer
                     // need to search for this destination.
  // partial distance of correlated edges
  std::unordered_map<uint64_t, float> dest_edges_percent_along;
=======
  // Potential edges for this destination (and their partial distance)
  std::unordered_map<uint64_t, float> dest_edges;
  // date_time
  std::string date_time;
>>>>>>> 575557d2

  // Constructor - set best_cost to an absurdly high value so any new cost
  // will be lower.
  Destination()
      : settled(false), best_cost{kMaxCost, kMaxCost}, distance(0), threshold(0.0f), date_time("") {
  }

  // clears the per-origin information
  void reset() {
    settled = false;
    best_cost = {kMaxCost, kMaxCost};
    dest_edges_available.clear();
  }
};

} // namespace thor
} // namespace valhalla

#endif // VALHALLA_THOR_MATRIX_COMMON_H_<|MERGE_RESOLUTION|>--- conflicted
+++ resolved
@@ -34,19 +34,12 @@
   // Set of still available correlated edges;
   std::unordered_set<uint64_t> dest_edges_available;
 
-<<<<<<< HEAD
   // global information which only needs to be set once
   uint32_t distance; // Path distance for the best cost path
   float threshold;   // Threshold above current best cost where no longer
                      // need to search for this destination.
   // partial distance of correlated edges
   std::unordered_map<uint64_t, float> dest_edges_percent_along;
-=======
-  // Potential edges for this destination (and their partial distance)
-  std::unordered_map<uint64_t, float> dest_edges;
-  // date_time
-  std::string date_time;
->>>>>>> 575557d2
 
   // Constructor - set best_cost to an absurdly high value so any new cost
   // will be lower.
