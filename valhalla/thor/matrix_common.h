--- conflicted
+++ resolved
@@ -56,41 +56,6 @@
   }
 };
 
-<<<<<<< HEAD
-=======
-// Will return a destination's date_time string
-inline std::string get_date_time(const std::string& origin_dt,
-                                 const uint64_t& origin_tz,
-                                 const baldr::GraphId& pred_id,
-                                 baldr::GraphReader& reader,
-                                 const uint64_t& offset) {
-  if (origin_dt.empty()) {
-    return "";
-  } else if (!offset) {
-    return origin_dt;
-  }
-  graph_tile_ptr tile = nullptr;
-  uint32_t dest_tz = 0;
-  if (pred_id.Is_Valid()) {
-    // get the timezone of the output location
-    auto out_nodes = reader.GetDirectedEdgeNodes(pred_id, tile);
-    dest_tz = reader.GetTimezone(out_nodes.first, tile);
-    if (dest_tz == 0)
-      dest_tz = reader.GetTimezone(out_nodes.second, tile);
-  }
-
-  auto in_epoch =
-      baldr::DateTime::seconds_since_epoch(origin_dt,
-                                           baldr::DateTime::get_tz_db().from_index(origin_tz));
-  uint64_t out_epoch = in_epoch + offset;
-  std::string out_dt =
-      baldr::DateTime::seconds_to_date(out_epoch, baldr::DateTime::get_tz_db().from_index(dest_tz),
-                                       false);
-
-  return out_dt;
-}
-
->>>>>>> 89b0e2f6
 // return true if any location had a valid time set
 // return false if it doesn't make sense computationally and add warnings accordingly
 inline bool check_matrix_time(Api& request, const Matrix::Algorithm algo) {
