--- conflicted
+++ resolved
@@ -68,10 +68,7 @@
                 {164, "Invalid shape format"},
                 {165, "Date and time required for destination for date_type of invariant"},
                 {166, "Exceeded max distance"},
-<<<<<<< HEAD
-=======
                 {167, "Too many metrics in one contour"},
->>>>>>> 5109675e
 
                 {170, "Locations are in unconnected regions. Go check/edit the map at osm.org"},
                 {171, "No suitable edges near location"},
