#pragma once

#include <valhalla/baldr/tilegetter.h>

#include <condition_variable>
#include <memory>
#include <mutex>
#include <string>
#include <vector>

namespace valhalla {
namespace baldr {

struct curler_t {
  /**
   * Constructor
   *
   * @param user_agent User-Agent header
   */
  explicit curler_t(const std::string& user_agent);

  using interrupt_t = tile_getter_t::interrupt_t;
  using HEAD_response_t = tile_getter_t::HEAD_response_t;
  using GET_response_t = tile_getter_t::GET_response_t;
  using header_mask_t = tile_getter_t::header_mask_t;

  /**
   * Fetch a url and return the bytes that we got
   *
   * @param  url                the url to fetch
   * @param  gzipped            whether to request for gzip compressed data
   * @param  interrupt          throws if request should be interrupted
   * @param  range_offset       the HTTP Range start offset
   * @param  range_size       the HTTP Range size
   * @return the bytes we fetched
   */
<<<<<<< HEAD
  std::vector<char> operator()(const std::string& url,
                               long& http_code,
                               bool gzipped,
                               const interrupt_t* interrupt,
                               const uint64_t range_offset,
                               const uint64_t range_size) const;
=======
  GET_response_t get(const std::string& url,
                     bool gzipped,
                     const interrupt_t* interrupt,
                     const uint64_t range_offset,
                     const uint64_t range_size) const;
  /**
   * Performs a HEAD request.
   *
   * @param url         The URL to query
   * @param http_code   What we got back from the server
   * @param header_mask Which response headers should be recorded
   */
  HEAD_response_t head(const std::string& url, header_mask_t header_mask);
>>>>>>> 0fd537bf

  /**
   * Allow only moves and forbid copies. We don't want
   * several curlers to share the same state to completely exclude
   * situations when there are 2 copies of the same curler in a pool
   */
  curler_t(curler_t&& other) = default;
  curler_t& operator=(curler_t&& other) = default;

protected:
  struct pimpl_t;
  std::shared_ptr<pimpl_t> pimpl;
};

/**
 * Represents a synchronized pool of curlers with a fixed size.
 * When all curlers in the pool are busy, the allocate() will block
 */
class curler_pool_t {
public:
  /**
   * The only way a pool is meant to be constructed
   *
   * @param pool_size   the number of curler instances in the pool
   * @param user_agent  user agent to use by curlers for HTTP requests
   */
  curler_pool_t(const size_t pool_size, const std::string& user_agent);

  /**
   * @return The size of the pool (never changes from creation)
   */
  size_t size() const {
    return size_;
  }

  /**
   * Allocates a curler instance from pool. If none are available, blocks
   *
   * @return  curler instance that is available only in current thread.
   */
  curler_t acquire();

  /**
   * Return a curler instance to the pool (should be from current pool)
   *
   * @param curler  curler instance being released
   */
  void release(curler_t&& curler);

  curler_pool_t(const curler_pool_t&) = delete;
  curler_pool_t& operator=(const curler_pool_t&) = delete;

private:
  const size_t size_;
  std::mutex curler_pool_lock_;
  std::condition_variable curler_pool_empty_cond_;
  std::vector<curler_t> curlers_;
};

/**
 * Represents a curl entry allocated from a curler_pool_t
 */
class scoped_curler_t {
public:
  explicit scoped_curler_t(curler_pool_t& owner) : owner_(owner), curler_(owner.acquire()) {
  }

  ~scoped_curler_t() {
    owner_.release(std::move(curler_));
  }

  curler_t& get() {
    return curler_;
  }

  scoped_curler_t(const scoped_curler_t&) = delete;
  scoped_curler_t& operator=(const scoped_curler_t&) = delete;

private:
  curler_pool_t& owner_;
  curler_t curler_;
};

} // namespace baldr
} // namespace valhalla<|MERGE_RESOLUTION|>--- conflicted
+++ resolved
@@ -34,14 +34,6 @@
    * @param  range_size       the HTTP Range size
    * @return the bytes we fetched
    */
-<<<<<<< HEAD
-  std::vector<char> operator()(const std::string& url,
-                               long& http_code,
-                               bool gzipped,
-                               const interrupt_t* interrupt,
-                               const uint64_t range_offset,
-                               const uint64_t range_size) const;
-=======
   GET_response_t get(const std::string& url,
                      bool gzipped,
                      const interrupt_t* interrupt,
@@ -55,7 +47,6 @@
    * @param header_mask Which response headers should be recorded
    */
   HEAD_response_t head(const std::string& url, header_mask_t header_mask);
->>>>>>> 0fd537bf
 
   /**
    * Allow only moves and forbid copies. We don't want
