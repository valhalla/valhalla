#ifndef VALHALLA_BALDR_LOCATION_H_
#define VALHALLA_BALDR_LOCATION_H_

#include <cstdint>
#include <optional>
#include <string>

#include <valhalla/baldr/graphconstants.h>
#include <valhalla/baldr/rapidjson_utils.h>
#include <valhalla/midgard/pointll.h>
#include <valhalla/proto/common.pb.h>

namespace valhalla {
namespace baldr {

/**
 * Input from the outside world to be used in determining where in the graph
 * the route needs to go. A start, middle, destination or via point
 * through which the route must pass
 *
 * TODO: deprecate this struct in favor of protobuf valhalla::Location.
 *
 * @author  Kevin Kreiser
 */
struct Location {
public:
  /**
   * What kind of location this, determines whether a route can double back or not
   * to find the most efficient path
   */
  enum class StopType : uint8_t { BREAK, THROUGH, VIA, BREAK_THROUGH };

  enum class PreferredSide : uint8_t { EITHER, SAME, OPPOSITE };

  /**
   * Optional filters supplied in the request.
   *
   * NOTE: this struct must be kept in sync with the protobuf defined
   * valhalla::Location::SearchFilter in common.proto.
   */
  struct SearchFilter {
  public:
    SearchFilter(valhalla::RoadClass min_road_class = valhalla::RoadClass::kServiceOther,
                 valhalla::RoadClass max_road_class = valhalla::RoadClass::kMotorway,
                 bool exclude_tunnel = false,
                 bool exclude_bridge = false,
                 bool exclude_toll_ = false,
                 bool exclude_ramp = false,
<<<<<<< HEAD
                 bool exclude_ferry_ = false,
                 bool exclude_closures = true);
=======
                 bool exclude_closures = true,
                 float level = kMaxLevel);
>>>>>>> 40e898e5

    valhalla::RoadClass min_road_class_;
    valhalla::RoadClass max_road_class_;
    bool exclude_tunnel_;
    bool exclude_bridge_;
    bool exclude_toll_;
    bool exclude_ramp_;
    bool exclude_ferry_;
    bool exclude_closures_;
    float level_;

  protected:
  };

  /**
   * You have to initialize the location with something
   */
  Location() = delete;

  /**
   * Constructor.
   * @param  latlng  the polar coordinates of the location
   */
  Location(const midgard::PointLL& latlng,
           const StopType& stoptype = StopType::BREAK,
           unsigned int min_outbound_reach = 0,
           unsigned int min_inbound_reach = 0,
           unsigned long radius = 0,
           const PreferredSide& side = PreferredSide::EITHER,
           valhalla::RoadClass street_side_cutoff = valhalla::RoadClass::kServiceOther,
           const SearchFilter& search_filter = SearchFilter(),
           std::optional<int8_t> preferred_layer = {});

  /**
   * equality.
   *
   */
  bool operator==(const Location& o) const;

  // coordinates of the location as used for searching the graph
  midgard::PointLL latlng_;
  // type of location for routing
  StopType stoptype_;

  // TODO: this will probably need refactored due to it being very US centered..
  // address of the location, probably should be its own more broken up structure
  std::string name_;
  std::string street_;

  std::optional<std::string> date_time_;
  std::optional<float> heading_;

  // try to find candidates who are reachable from/to this many or more nodes
  // if a given candidate edge is reachable to/from less than this number of nodes its considered to
  // be a disconnected island and we'll search for more candidates until we find at least one that
  // isnt considered a disconnected island
  unsigned int min_outbound_reach_;
  unsigned int min_inbound_reach_;
  // dont return results further away than this (meters) unless there is nothing this close
  unsigned long radius_;

  // which side of the street wrt your input location to leave/arrive from/at
  PreferredSide preferred_side_;
  float node_snap_tolerance_;
  float heading_tolerance_;
  float search_cutoff_;
  float street_side_tolerance_;
  float street_side_max_distance_;
  valhalla::RoadClass street_side_cutoff_;
  SearchFilter search_filter_;

  // coordinates of the location as used for altering the side of street
  std::optional<midgard::PointLL> display_latlng_;

  std::optional<int8_t> preferred_layer_;

protected:
};

} // namespace baldr
} // namespace valhalla

namespace std {
template <> struct hash<valhalla::baldr::Location> {
  size_t operator()(const valhalla::baldr::Location& l) const {
    return std::hash<valhalla::midgard::PointLL>()(l.latlng_);
  }
};
} // namespace std

#endif // VALHALLA_BALDR_LOCATION_H_<|MERGE_RESOLUTION|>--- conflicted
+++ resolved
@@ -46,13 +46,9 @@
                  bool exclude_bridge = false,
                  bool exclude_toll_ = false,
                  bool exclude_ramp = false,
-<<<<<<< HEAD
                  bool exclude_ferry_ = false,
-                 bool exclude_closures = true);
-=======
                  bool exclude_closures = true,
                  float level = kMaxLevel);
->>>>>>> 40e898e5
 
     valhalla::RoadClass min_road_class_;
     valhalla::RoadClass max_road_class_;
