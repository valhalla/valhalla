--- conflicted
+++ resolved
@@ -217,11 +217,7 @@
   kTollGantry = 11,             // Toll gantry
   kSumpBuster = 12,             // Sump Buster
   kBuildingEntrance = 13,       // Building entrance
-<<<<<<< HEAD
   kElevator = 14,               // Elevator
-=======
-  kElevator = 14        // Elevator
->>>>>>> 37311c11
 };
 inline std::string to_string(NodeType n) {
   static const std::unordered_map<uint8_t, std::string> NodeTypeStrings =
