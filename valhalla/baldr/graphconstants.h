--- conflicted
+++ resolved
@@ -652,12 +652,8 @@
     kFreeFlowMask | kConstrainedFlowMask | kPredictedFlowMask | kCurrentFlowMask;
 constexpr uint32_t kFreeFlowSecondOfDay = 60 * 60 * 0;         // midnight
 constexpr uint32_t kConstrainedFlowSecondOfDay = 60 * 60 * 12; // noon
-<<<<<<< HEAD
-constexpr uint32_t kInvalidSecondsOfWeek = 1048575;            // invalid max 20 bits - 1
-=======
 constexpr uint64_t kInvalidSecondsOfWeek =
     1048575; // invalid (20 bits - 1), Sunday 23:59:59 is 604799
->>>>>>> 5327e913
 
 // There is only 1 bit to store these values, do not exceed the value 1.
 enum class HOVEdgeType : uint8_t { kHOV2 = 0, kHOV3 = 1 };
