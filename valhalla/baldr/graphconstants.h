--- conflicted
+++ resolved
@@ -553,12 +553,10 @@
   kMaxAxleLoad = 5,
   kTimedAllowed = 6,
   kTimedDenied = 7,
-<<<<<<< HEAD
-  kProbableAllowed = 8,
-  kProbableDenied = 9
-=======
   kDestinationAllowed = 8,
->>>>>>> e29ae547
+  kProbableAllowed = 9,
+  kProbableDenied = 10
+
 };
 
 // Minimum meters offset from start/end of shape for finding heading
