--- conflicted
+++ resolved
@@ -209,16 +209,11 @@
 // this is the minimum we support, i.e. -500 m would result in "no elevation"
 constexpr float kNoElevationData = -500.0f;
 
-<<<<<<< HEAD
-// Maximum level value
-constexpr int16_t kMaxLevel = std::numeric_limits<int16_t>::max();
-=======
 // (building) level constants
 // highest 3-byte value
 constexpr float kLevelRangeSeparator = 1048575.0f;
 constexpr float kMinLevel = std::numeric_limits<float>::min();
 constexpr float kMaxLevel = std::numeric_limits<float>::max();
->>>>>>> 38b96f83
 
 // Node types.
 enum class NodeType : uint8_t {
