--- conflicted
+++ resolved
@@ -618,13 +618,9 @@
   uint64_t name_quality_ : 4;
   uint64_t speed_quality_ : 4;
   uint64_t exit_quality_ : 4;
-<<<<<<< HEAD
   uint64_t predictedspeeds_count_ : 22;
-  uint64_t spare1_ : 26;
-=======
   uint64_t transitioncount_ : 24; // Number of node transitions
-  uint64_t spare1_ : 24;
->>>>>>> 95b4c248
+  uint64_t spare1_ : 2;
 
   // Number of transit records
   uint64_t departurecount_ : 24;
